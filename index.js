--- conflicted
+++ resolved
@@ -9,32 +9,10 @@
 
 module.exports = function(options) {
   var self = {};
-<<<<<<< HEAD
+
   // Determine root module and root directory
   self.root = options.root || getRoot();
   self.rootDir = options.rootDir || path.dirname(root.filename);
-  var local = {};
-  if (fs.existsSync(self.rootDir + '/data/local.js')) {
-    local = require(self.rootDir + '/data/local.js');
-  }
-  var config = options.__testDefaults || defaults;
-
-  var coreModules = _.cloneDeep(config.modules);
-  if (typeof(local) === 'function') {
-    if (local.length === 1) {
-      _.merge(config, local(self));
-    } else if (local.length === 2) {
-      local(self, config);
-    } else {
-      throw 'data/local.js may export an object, a function that takes apos as an argument and returns an object, OR a function that takes apos and config as objects and directly modifies config';
-    }
-  }
-  _.merge(config, options);
-  _.merge(config, local || {});
-
-  self.options = config;
-=======
->>>>>>> 575029c4
 
   self.options = mergeConfiguration(options, defaults);
   acceptGlobalOptions();
@@ -68,7 +46,7 @@
       local = require(self.rootDir + '/data/local.js');
     }
 
-    var config = defaults;
+    var config = options.__testDefaults || defaults;
     var coreModules = _.cloneDeep(config.modules);
     if (typeof(local) === 'function') {
       if (local.length === 1) {
@@ -79,8 +57,8 @@
         throw 'data/local.js may export an object, a function that takes apos as an argument and returns an object, OR a function that takes apos and config as objects and directly modifies config';
       }
     }
+    _.merge(config, options);
     _.merge(config, local || {});
-    _.merge(config, options);
     return config;
   }
 
@@ -95,10 +73,6 @@
 
   function acceptGlobalOptions() {
     // Truly global options not specific to a module
-
-    // Determine root module and root directory
-    self.root = self.options.root || getRoot();
-    self.rootDir = self.options.rootDir || path.dirname(root.filename);
 
     self.argv = argv;
 
