--- conflicted
+++ resolved
@@ -422,17 +422,13 @@
       localModules: self.localModules,
       defaultBaseClass: '@apostrophecms/module',
       sections: [ 'helpers', 'handlers', 'routes', 'apiRoutes', 'restApiRoutes', 'renderRoutes', 'middleware', 'customTags', 'components', 'tasks' ],
-<<<<<<< HEAD
-      unparsedSections: [ 'queries', 'extendQueries', 'icons' ],
-      nestedModuleSubdirs: self.options.nestedModuleSubdirs
-=======
+      nestedModuleSubdirs: self.options.nestedModuleSubdirs,
       unparsedSections: [
         'queries',
         'extendQueries',
         'icons',
         'i18n'
       ]
->>>>>>> 6c545cb3
     });
 
     self.synth = synth;
