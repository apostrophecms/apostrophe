<<<<<<< HEAD
// Use of console permitted here because we sometimes need to
// print something before the utils module exists. -Tom

/* eslint no-console: 0 */

var path = require('path');
var _ = require('@sailshq/lodash');
var argv = require('yargs').argv;
var fs = require('fs');
var async = require('async');
var npmResolve = require('resolve');
var defaults = require('./defaults.js');
var glob = require('glob');

module.exports = function(options) {
=======
const path = require('path');
const _ = require('lodash');
const argv = require('boring')({ end: true });
const fs = require('fs');
const npmResolve = require('resolve');
let defaults = require('./defaults.js');

// **Awaiting the Apostrophe function is optional**
//
// The apos function is async, but in typical cases you do not
// need to await it. If you simply call it, Apostrophe will
// start up and listen for connections forever, or run a
// task and exit, as appropriate. On failure, the error is
// printed to stderr and the process exits.
//
// If you do `await` the function, then your code will continue
// after apostrophe successfully begins listening for
// connections. However note it will still exit on errors.
//
// To avoid exiting on errors, pass the `exit: false` option.
// This can option also can be used to allow awaiting a command line
// task, as they also normally exit on completion.

module.exports = async function(options) {
>>>>>>> bc993ab7

  traceStartup('begin');

  // The core is not a true moog object but it must look enough like one
  // to participate as an async event emitter
  const self = {
    __meta: {
      name: 'apostrophe'
    }
  };

  try {
    const matches = process.version.match(/^v(\d+)/);
    const version = parseInt(matches[1]);
    if (version < 12) {
      throw new Error('Apostrophe 3.x requires at least Node.js 12.x.');
    }
    // The core must have a reference to itself in order to use the
    // promise event emitter code
    self.apos = self;

    Object.assign(self, require('./modules/@apostrophecms/module/lib/events.js')(self));

    // Determine root module and root directory
    self.root = options.root || getRoot();
    self.rootDir = options.rootDir || path.dirname(self.root.filename);
    self.npmRootDir = options.npmRootDir || self.rootDir;

    testModule();

    self.options = mergeConfiguration(options, defaults);
    autodetectBundles();
    acceptGlobalOptions();

    // Module-based async events (self.on and self.emit of each module,
    // handlers are usually registered via `handlers` in the module
    // definition rather than `self.on`)
    self.eventHandlers = {};

<<<<<<< HEAD
    traceStartup('defineModules');
    defineModules();
  } catch (err) {
    if (options.initFailed) {
      // Report error in an extensible way
      return options.initFailed(err);
    } else {
      throw err;
    }
  }

  // No return statement here because we need to
  // return "self" after kicking this process off

  async.series([
    instantiateModules,
    modulesReady,
    modulesAfterInit,
    lintModules,
    migrate,
    afterInit
  ], function(err) {
    if (err) {
      if (options.initFailed) {
        // Report error in an extensible way
        return options.initFailed(err);
      } else {
        throw err;
      }
    }
    traceStartup('startup end');
    if (self.argv._.length) {
      self.emit('runTask');
    } else {
      // The apostrophe-express module adds this method
      self.listen();
    }
  });

  // EVENT HANDLING (legacy events)
  //
  // apos.emit(eventName, /* arg1, arg2, arg3... */)
  //
  // Emit an Apostrophe legacy event. All handlers that have been set
  // with apos.on for the same eventName will be invoked. Any additional
  // arguments are received by the handler functions as arguments.
  //
  // See the `self.on` and `self.emit` methods of all modules
  // (via the `apostrophe-module`) base class for a better,
  // promisified event system.

  self.emit = function(eventName /* ,arg1, arg2, arg3... */) {
    var handlers = self.handlers[eventName];
    if (!handlers) {
      return;
    }
    var args = Array.prototype.slice.call(arguments, 1);
    var i;
    for (i = 0; (i < handlers.length); i++) {
      handlers[i].apply(self, args);
    }
  };

  // Install an Apostrophe legacy event handler. The handler will be called
  // when apos.emit is invoked with the same eventName. The handler
  // will receive any additional arguments passed to apos.emit.
  //
  // See the `self.on` and `self.emit` methods of all modules
  // (via the `apostrophe-module`) base class for a better,
  // promisified event system.

  self.on = function(eventName, fn) {
    self.handlers[eventName] = (self.handlers[eventName] || []).concat([ fn ]);
  };

  // Remove an Apostrophe event handler. If fn is not supplied, all
  // handlers for the given eventName are removed.
  self.off = function(eventName, fn) {
    if (!fn) {
      delete self.handlers[eventName];
      return;
    }
    self.handlers[eventName] = _.filter(self.handlers[eventName], function(_fn) {
      return fn !== _fn;
    });
  };

  // Legacy feature only. New code should call the `emit` method of the
  // relevant module to implement a promise event instead. Will be removed
  // in 3.x.
  //
  // For every module, if the method `method` exists,
  // invoke it. The method may optionally take a callback.
  // The method must take exactly as many additional
  // arguments as are passed here between `method`
  // and the final `callback`.

  self.callAll = function(method, /* argument, ... */ callback) {
    var args = Array.prototype.slice.call(arguments);
    var extraArgs = args.slice(1, args.length - 1);
    callback = args[args.length - 1];
    return async.eachSeries(_.keys(self.modules), function(name, callback) {
      return invoke(name, method, extraArgs, callback);
    }, function(err) {
      if (err) {
        return callback(err);
      }
      return callback(null);
    });
  };

  /**
   * Allow to bind a callAll method for one module. Legacy feature.
   * Use promise events instead.
   */
  self.callOne = function(moduleName, method, /* argument, ... */ callback) {
    var args = Array.prototype.slice.call(arguments);
    var extraArgs = args.slice(2, args.length - 1);
    callback = args[args.length - 1];
    return invoke(moduleName, method, extraArgs, callback);
  };

  // Destroys the Apostrophe object, freeing resources such as
  // HTTP server ports and database connections. Does **not**
  // delete any data; the persistent database and media files
  // remain available for the next startup. Invokes
  // the `apostropheDestroy` methods of all modules that
  // provide one, and also emits the `destroy` promise event on
  // the `apostrophe` module; use this mechanism to free your own
  // server-side resources that could prevent garbage
  // collection by the JavaScript engine, such as timers
  // and intervals.
  self.destroy = function(callback) {
    return self.callAllAndEmit('apostropheDestroy', 'destroy', callback);
  };

  // Returns true if Apostrophe is running as a command line task
  // rather than as a server
  self.isTask = function() {
    return !!self.argv._.length;
  };
=======
    // Destroys the Apostrophe object, freeing resources such as
    // HTTP server ports and database connections. Does **not**
    // delete any data; the persistent database and media files
    // remain available for the next startup. Emits the
    // `apostrophe:destroy` async event; use this mechanism to free your own
    // server-side resources that could prevent garbage
    // collection by the JavaScript engine, such as timers
    // and intervals.
    self.destroy = async function() {
      await self.emit('destroy');
    };

    // Returns true if Apostrophe is running as a command line task
    // rather than as a server
    self.isTask = function() {
      return !!self.argv._.length;
    };

    // Returns an array of modules that are instances of the given
    // module name, i.e. they are of that type or they extend it.
    // For instance, `apos.instancesOf('@apostrophecms/piece-type')` returns
    // an array of active modules in your project that extend
    // pieces, such as `@apostrophecms/user` and
    // your own piece types

    self.instancesOf = function(name) {
      return _.filter(self.modules, function(module) {
        return self.synth.instanceOf(module, name);
      });
    };
>>>>>>> bc993ab7

    // Returns true if the object is an instance of the given
    // moog class name or a subclass thereof. A convenience wrapper
    // for `apos.synth.instanceOf`

    self.instanceOf = function(object, name) {
      return self.synth.instanceOf(object, name);
    };

    // So the asset module can figure out what other modules
    // are out there and what icons they need without
    // actually instantiating them
    self.modulesToBeInstantiated = modulesToBeInstantiated;

    defineModules();

    await instantiateModules();
    lintModules();
    await self.emit('modulesReady');
    await self.emit('afterInit');
    if (self.taskRan) {
      process.exit(0);
    } else {
      await self.emit('run', self.isTask());
    }
    return self;
  } catch (e) {
    if (options.exit !== false) {
      /* eslint-disable-next-line no-console */
      console.error(e);
      process.exit(1);
    }
  }

  // SUPPORTING FUNCTIONS BEGIN HERE

  // Merge configuration from defaults, data/local.js and app.js
  function mergeConfiguration(options, defaults) {
    let config = {};
    let local = {};
    const localPath = options.__localPath || '/data/local.js';
    const reallyLocalPath = self.rootDir + localPath;

    if (fs.existsSync(reallyLocalPath)) {
      local = require(reallyLocalPath);
    }

    // Otherwise making a second apos instance
    // uses the same modified defaults object

    config = _.cloneDeep(options.__testDefaults || defaults);

    _.merge(config, options);

    if (typeof (local) === 'function') {
      if (local.length === 1) {
        _.merge(config, local(self));
      } else if (local.length === 2) {
        local(self, config);
      } else {
        throw new Error('data/local.js may export an object, a function that takes apos as an argument and returns an object, OR a function that takes apos and config as objects and directly modifies config');
      }
    } else {
      _.merge(config, local || {});
    }

    return config;
  }

  function getRoot() {
    let _module = module;
    let m = _module;
    while (m.parent) {
      // The test file is the root as far as we are concerned,
      // not mocha itself
      if (m.parent.filename.match(/\/node_modules\/mocha\//)) {
        return m;
      }
      m = m.parent;
      _module = m;
    }
    return _module;
  }

  function nestedModuleSubdirs() {
    if (!options.nestedModuleSubdirs) {
      return;
    }
    var configs = glob.sync(self.moogOptions.localModules + '/**/modules.js');
    _.each(configs, function(config) {
      try {
        _.merge(self.options.modules, require(config));
      } catch (e) {
        console.error('When nestedModuleSubdirs is active, any modules.js file beneath ' + self.moogOptions.localModules + '\nmust export an object containing configuration for Apostrophe modules.\nThe file ' + config + ' did not parse.');
        throw e;
      }
    });
  }

  function autodetectBundles() {
    const modules = _.keys(self.options.modules);
    _.each(modules, function(name) {
      const path = getNpmPath(name);
      if (!path) {
        return;
      }
      const module = require(path);
      if (module.bundle) {
        self.options.bundles = (self.options.bundles || []).concat(name);
        _.each(module.bundle.modules, function(name) {
          if (!_.has(self.options.modules, name)) {
            const bundledModule = require(require('path').dirname(path) + '/' + module.bundle.directory + '/' + name);
            if (bundledModule.improve) {
              self.options.modules[name] = {};
            }
          }
        });
      }
    });
  }

  function getNpmPath(name) {
    const parentPath = path.resolve(self.npmRootDir);
    try {
      return npmResolve.sync(name, { basedir: parentPath });
    } catch (e) {
      // Not found via npm. This does not mean it doesn't
      // exist as a project-level thing
      return null;
    }
  }

  function acceptGlobalOptions() {
    // Truly global options not specific to a module
    if (options.testModule) {
      // Test command lines have arguments not
      // intended as command line task arguments
      self.argv = {
        _: []
      };
      self.options.shortName = self.options.shortName || 'test';
    } else if (options.argv) {
      // Allow injection of any set of command line arguments.
      // Useful with multiple instances
      self.argv = options.argv;
    } else {
      self.argv = argv;
    }

    self.shortName = self.options.shortName;
    if (!self.shortName) {
      throw 'Specify the `shortName` option and set it to the name of your project\'s repository or folder';
    }
    self.title = self.options.title;
    self.baseUrl = self.options.baseUrl;
    self.prefix = self.options.prefix || '';
  }

  // Tweak the Apostrophe environment suitably for
  // unit testing a separate npm module that extends
  // Apostrophe, like @apostrophecms/workflow. For instance,
  // a node_modules subdirectory with a symlink to the
  // module itself is created so that the module can
  // be found by Apostrophe during testing. Invoked
  // when options.testModule is true. There must be a
  // test/ or tests/ subdir of the module containing
  // a test.js file that runs under mocha via devDependencies.

  function testModule() {
    if (!options.testModule) {
      return;
    }
    if (!options.shortName) {
      options.shortName = 'test';
    }
    defaults = _.cloneDeep(defaults);
    _.defaults(defaults, {
      '@apostrophecms/express': {}
    });
    _.defaults(defaults['@apostrophecms/express'], {
      port: 7900,
      secret: 'irrelevant'
    });
    const m = findTestModule();
    // Allow tests to be in test/ or in tests/
<<<<<<< HEAD
    var testDir = require('path').dirname(m.filename);
    var testRegex;
    if (process.platform === "win32") {
      testRegex = /\\tests?$/;
    } else {
      testRegex = /\/tests?$/;
    }
    var moduleDir = testDir.replace(testRegex, '');
=======
    const testDir = require('path').dirname(m.filename);
    const moduleDir = testDir.replace(/\/tests?$/, '');
>>>>>>> bc993ab7
    if (testDir === moduleDir) {
      throw new Error('Test file must be in test/ or tests/ subdirectory of module');
    }
    var moduleName = require('path').basename(moduleDir);
    try {
      // Use the given name in the package.json file if it is present
      var packageName = JSON.parse(fs.readFileSync(path.resolve(moduleDir, 'package.json'), 'utf8')).name;
      if (typeof packageName === 'string') {
        moduleName = packageName;
      }
    } catch (e) {}
    var testDependenciesDir = testDir + require("path").normalize('/node_modules/');
    if (!fs.existsSync(testDependenciesDir + moduleName)) {
      // Ensure dependencies directory exists
      if (!fs.existsSync(testDependenciesDir)) {
        fs.mkdirSync(testDependenciesDir);
      }
      // Ensure potential module scope directory exists before the symlink creation
      if (moduleName.charAt(0) === '@' && moduleName.includes(require("path").sep)) {
        var scope = moduleName.split(require("path").sep)[0];
        var scopeDir = testDependenciesDir + scope;
        if (!fs.existsSync(scopeDir)) {
          fs.mkdirSync(scopeDir);
        }
      }
      // Windows 10 got an issue with permission , known issue at https://github.com/nodejs/node/issues/18518
      // Therefore need to have if else statement to determine type of symlinkSync uses.
      var type;
      if (process.platform === "win32") {
        type = "junction";
      } else {
        type = "dir";
      }
      fs.symlinkSync(moduleDir, testDependenciesDir + moduleName, type);
    }

    // Not quite superfluous: it'll return self.root, but
    // it also makes sure we encounter mocha along the way
    // and throws an exception if we don't
    function findTestModule() {
<<<<<<< HEAD
      var m = module;
      var nodeModuleRegex;
      if (process.platform === "win32") {
        nodeModuleRegex = /node_modules\\mocha/;
      } else {
        nodeModuleRegex = /node_modules\/mocha/;
      }
=======
      let m = module;
>>>>>>> bc993ab7
      while (m) {
        if (m.parent && m.parent.filename.match(nodeModuleRegex)) {
          return m;
        }
        m = m.parent;
        if (!m) {
          throw new Error('mocha does not seem to be running, is this really a test?');
        }
      }
    }
  }

  function defineModules() {
    // Set moog-require up to create our module manager objects

<<<<<<< HEAD
    self.moogOptions = {
      root: self.root,
      bundles: [ 'apostrophe' ].concat(self.options.bundles || []),
      localModules: self.options.modulesSubdir || self.options.__testLocalModules || (self.rootDir + '/lib/modules'),
      defaultBaseClass: 'apostrophe-module',
      nestedModuleSubdirs: self.options.nestedModuleSubdirs
    };
    var synth = require('moog-require')(self.moogOptions);
=======
    self.localModules = self.options.modulesSubdir || self.options.__testLocalModules || (self.rootDir + '/modules');
    const synth = require('./lib/moog-require')({
      root: self.root,
      bundles: [ 'apostrophe' ].concat(self.options.bundles || []),
      localModules: self.localModules,
      defaultBaseClass: '@apostrophecms/module',
      sections: [ 'helpers', 'handlers', 'routes', 'apiRoutes', 'restApiRoutes', 'renderRoutes', 'middleware', 'customTags', 'components', 'tasks' ],
      unparsedSections: [ 'queries', 'extendQueries', 'icons' ]
    });
>>>>>>> bc993ab7

    self.synth = synth;

    // Just like on the browser side, we can
    // call apos.define rather than apos.synth.define
    self.define = self.synth.define;
    self.redefine = self.synth.redefine;
    self.create = self.synth.create;

    nestedModuleSubdirs();

    _.each(self.options.modules, function(options, name) {
      synth.define(name, options);
    });

    return synth;
  }

<<<<<<< HEAD
  function instantiateModules(callback) {
    traceStartup('instantiateModules');
    self.modules = {};
    return async.eachSeries(_.keys(self.options.modules), function(item, callback) {
      traceStartup('Instantiating module ' + item);
      var improvement = self.synth.isImprovement(item);
      if (self.options.modules[item] && (improvement || self.options.modules[item].instantiate === false)) {
        // We don't want an actual instance of this module, we are using it
        // as an abstract base class in this particular project (but still
        // configuring it, to easily carry those options to subclasses, which
        // is how we got here)
        return setImmediate(callback);
      }
      return self.synth.create(item, { apos: self }, function(err, obj) {
        if (err) {
          return callback(err);
        }
        return callback(null);
      });
    }, function(err) {
      return setImmediate(function() {
        return callback(err);
      });
    });
  }

  function modulesReady(callback) {
    traceStartup('modulesReady');
    return self.callAllAndEmit('modulesReady', 'modulesReady', callback);
  }

  function modulesAfterInit(callback) {
    traceStartup('modulesAfterInit');
    return self.callAllAndEmit('afterInit', 'afterInit', callback);
  }

  function lintModules(callback) {
    traceStartup('lintModules');
    _.each(self.modules, function(module, name) {
      if (module.options.extends && ((typeof module.options.extends) === 'string')) {
        lint('The module ' + name + ' contains an "extends" option. This is probably a\nmistake. In Apostrophe "extend" is used to extend other modules.');
      }
      if (module.options.singletonWarningIfNot && (name !== module.options.singletonWarningIfNot)) {
        lint('The module ' + name + ' extends ' + module.options.singletonWarningIfNot + ', which is normally\na singleton (Apostrophe creates only one instance of it). Two competing\ninstances will lead to problems. If you are adding project-level code to it,\njust use lib/modules/' + module.options.singletonWarningIfNot + '/index.js and do not use "extend".\nIf you are improving it via an npm module, use "improve" rather than "extend".\nIf neither situation applies you should probably just make a new module that does\nnot extend anything.\n\nIf you are sure you know what you are doing, you can set the\nsingletonWarningIfNot: false option for this module.');
      }
      if (name.match(/-widgets$/) && (!extending(module)) && (!module.options.ignoreNoExtendWarning)) {
        lint('The module ' + name + ' does not extend anything.\n\nA `-widgets` module usually extends `apostrophe-widgets` or\n`apostrophe-pieces-widgets`. Or possibly you forgot to npm install something.\n\nIf you are sure you are doing the right thing, set the\n`ignoreNoExtendWarning` option to `true` for this module.');
      } else if (name.match(/-pages$/) && (name !== 'apostrophe-pages') && (!extending(module)) && (!module.options.ignoreNoExtendWarning)) {
        lint('The module ' + name + ' does not extend anything.\n\nA `-pages` module usually extends `apostrophe-custom-pages` or\n`apostrophe-pieces-pages`. Or possibly you forgot to npm install something.\n\nIf you are sure you are doing the right thing, set the\n`ignoreNoExtendWarning` option to `true` for this module.');
      } else if ((!extending(module)) && (!hasConstruct(name)) && (!isMoogBundle(name)) && (!module.options.ignoreNoCodeWarning)) {
        lint('The module ' + name + ' does not extend anything and does not have a\n`beforeConstruct`, `construct` or `afterConstruct` function. This usually means that you:\n\n1. Forgot to `extend` another module\n2. Configured a module that comes from npm without npm installing it\n3. Simply haven\'t written your `index.js` yet\n\nIf you really want a module with no code, set the `ignoreNoCodeWarning` option\nto `true` for this module.');
      }
    });
    function hasConstruct(name) {
      var d = self.synth.definitions[name];
      if (d.construct) {
        // Module definition at project level has construct
        return true;
      }
      if (self.synth.isMy(d.__meta.name)) {
        // None at project level, but maybe at npm level, look there
        d = d.extend;
      }
      // If we got to the base class of all modules, the module
      // has no construct of its own
      if (d.__meta.name.match(/apostrophe-module$/)) {
        return false;
      }
      return d.beforeConstruct || d.construct || d.afterConstruct;
    }
    function isMoogBundle(name) {
      var d = self.synth.definitions[name];
      return d.moogBundle || (d.extend && d.extend.moogBundle);
    }
    function extending(module) {
      // If the module extends no other module, then it will
      // have up to four entries in its inheritance chain:
      // project level self, npm level self, `apostrophe-modules`
      // project-level and `apostrophe-modules` npm level.
      return module.__meta.chain.length > 4;
    }
    return callback(null);
  }

  function migrate(callback) {
    traceStartup('migrate');
    if (self.argv._[0] === 'apostrophe-migrations:migrate') {
      // Migration task will do this later with custom arguments to
      // the event
      return callback(null);
    }
    // Allow the migrate-at-startup behavior to be complete shut off, including
    // parked page checks, etc. In this case you are obligated to run the
    // apostrophe-migrations:migrate task during deployment before launching
    // with new versions of the code
    if (process.env.APOS_NO_MIGRATE || (self.options.migrate === false)) {
      return callback(null);
    }
    // Carry out all migrations and consistency checks of the database that are
    // still pending before proceeding to listen for connections or run tasks
    // that assume a sane environment. If `apostrophe-migrations:migrate` has
    // already been run then this will typically find no work to do, although
    // the consistency checks can take time on a very large distributed database
    // (see the options above).
    return self.promiseEmit('migrate', {}).then(function() {
      return callback(null);
    }).catch(callback);
  }

  function lint(s) {
    self.utils.warnDev('\n⚠️  It looks like you may have made a mistake in your code:\n\n' + s + '\n');
  }

  function afterInit(callback) {
    traceStartup('afterInit');
    // Give project-level code a chance to run before we
    // listen or run a task
    if (!self.options.afterInit) {
      return setImmediate(callback);
=======
  async function instantiateModules() {
    self.modules = {};
    for (const item of modulesToBeInstantiated()) {
      // module registers itself in self.modules
      await self.synth.create(item, { apos: self });
    }
  }

  function modulesToBeInstantiated() {
    return Object.keys(self.options.modules).filter(name => {
      const improvement = self.synth.isImprovement(name);
      return !(self.options.modules[name] && (improvement || self.options.modules[name].instantiate === false));
    });
  }

  function lintModules() {
    const validSteps = [];
    for (const module of Object.values(self.modules)) {
      for (const step of module.__meta.chain) {
        validSteps.push(step.name);
      }
>>>>>>> bc993ab7
    }
    const dirs = fs.readdirSync(self.localModules);
    for (const dir of dirs) {
      if (dir.match(/^@/)) {
        const nsDirs = fs.readdirSync(`${self.localModules}/${dir}`);
        for (let nsDir of nsDirs) {
          nsDir = `${dir}/${nsDir}`;
          test(nsDir);
        }
      } else {
        test(dir);
      }
    }
    function test(name) {
      // Projects that have different theme modules activated at different times
      // are a frequent source of false positives for this warning, so ignore
      // seemingly unused modules with "theme" in the name
      if (!validSteps.includes(name)) {
        try {
          const submodule = require(require('path').resolve(`${self.localModules}/${name}`));
          if (submodule && submodule.options && submodule.options.ignoreUnusedFolderWarning) {
            return;
          }
        } catch (e) {
          // index.js might not exist, that's fine for our purposes
        }
        if (name.match(/^apostrophe-/)) {
          warn('namespace-apostrophe-modules', `You have a ${self.localModules}/${name} folder. You are probably trying to configure an official Apostrophe module, but those are namespaced now. Your directory should be renamed ${self.localModules}/${name.replace(/^apostrophe-/, '@apostrophecms/')}\n\nIf you get this warning for your own, original module, do not use the apostrophe- prefix. It is reserved.`);
        } else {
          warn('orphan-modules', `You have a ${self.localModules}/${name} folder, but that module is not activated in app.js and it is not a base class of any other active module. Right now that code doesn't do anything.`);
        }
      }
      function warn(name, message) {
        if (self.utils) {
          self.utils.warnDevOnce(name, message);
        } else {
          // apos.util not in play, this can be the case in our bootstrap tests
          if (self.argv[`ignore-${name}`]) {
            return;
          }
          /* eslint-disable-next-line no-console */
          console.warn(message);
        }
      }
    }

    for (const [ name, module ] of Object.entries(self.modules)) {
      if (module.options.extends && ((typeof module.options.extends) === 'string')) {
        lint(`The module ${name} contains an "extends" option. This is probably a\nmistake. In Apostrophe "extend" is used to extend other modules.`);
      }
      if (module.options.singletonWarningIfNot && (name !== module.options.singletonWarningIfNot)) {
        lint(`The module ${name} extends ${module.options.singletonWarningIfNot}, which is normally\na singleton (Apostrophe creates only one instance of it). Two competing\ninstances will lead to problems. If you are adding project-level code to it,\njust use modules/${module.options.singletonWarningIfNot}/index.js and do not use "extend".\nIf you are improving it via an npm module, use "improve" rather than "extend".\nIf neither situation applies you should probably just make a new module that does\nnot extend anything.\n\nIf you are sure you know what you are doing, you can set the\nsingletonWarningIfNot: false option for this module.`);
      }
      if (name.match(/-widget$/) && (!extending(module)) && (!module.options.ignoreNoExtendWarning)) {
        lint(`The module ${name} does not extend anything.\n\nA -widget module usually extends @apostrophecms/widget-type or another widget type.\nOr possibly you forgot to npm install something.\n\nIf you are sure you are doing the right thing, set the\nignoreNoExtendWarning option to true for this module.`);
      } else if (name.match(/-page$/) && (name !== '@apostrophecms/page') && (!extending(module)) && (!module.options.ignoreNoExtendWarning)) {
        lint(`The module ${name} does not extend anything.\n\nA -page module usually extends @apostrophecms/page-type or\n@apostrophecms/piece-page-type or another page type.\nOr possibly you forgot to npm install something.\n\nIf you are sure you are doing the right thing, set the\nignoreNoExtendWarning option to true for this module.`);
      } else if ((!extending(module)) && (!hasCode(name)) && (!isBundle(name)) && (!module.options.ignoreNoCodeWarning)) {
        lint(`The module ${name} does not extend anything and does not have any code.\n\nThis usually means that you:\n\n1. Forgot to "extend" another module\n2. Configured a module that comes from npm without npm installing it\n3. Simply haven't written your "index.js" yet\n\nIf you really want a module with no code, set the ignoreNoCodeWarning option\nto true for this module.`);
      }
    }
    function hasCode(name) {
      let d = self.synth.definitions[name];
      if (doesWork(d)) {
        return true;
      }
      if (self.synth.isMy(d.__meta.name)) {
        // None at project level, but maybe at npm level, look there
        d = d.extend;
      }
      // If we got to the base class of all modules, the module
      // has no construct of its own
      if (self.synth.myToOriginal(d.__meta.name) === '@apostrophecms/module') {
        return false;
      }
      return doesWork(d);
    }
    function doesWork(d) {
      const countsAsWork = [ 'routes', 'apiRoutes', 'renderRoutes', 'renderRoutes', 'init', 'methods', 'beforeSuperClass', 'handlers', 'helpers', 'restApiRoutes', 'middleware', 'customTags', 'components', 'tasks' ];
      const code = countsAsWork.find(property => d[property]);
      if (code) {
        return true;
      }
      if (d.__meta.dirname && (fs.existsSync(`${d.__meta.dirname}/ui/apos`) || fs.existsSync(`${d.__meta.dirname}/ui/public`))) {
        // Assets that will be bundled, instead of server code
        return true;
      }
      return false;
    }
    function isBundle(name) {
      const d = self.synth.definitions[name];
      return d.bundle || (d.extend && d.extend.bundle);
    }
    function extending(module) {
      // If the module extends no other module, then it will
      // have up to four entries in its inheritance chain:
      // project level self, npm level self, `apostrophe-modules`
      // project-level and `apostrophe-modules` npm level.
      return module.__meta.chain.length > 4;
    }

    function lint(s) {
      self.util.warnDev('\n⚠️  It looks like you may have made a mistake in your code:\n\n' + s + '\n');
    }
  }

};

const abstractClasses = [ '@apostrophecms/module', '@apostrophecms/widget-type', '@apostrophecms/page-type', '@apostrophecms/piece-type', '@apostrophecms/piece-page-type', '@apostrophecms/doc-type' ];

module.exports.bundle = {
  modules: abstractClasses.concat(_.keys(defaults.modules)),
<<<<<<< HEAD
  directory: 'lib/modules'
};

function traceStartup(message) {
  if (process.env.APOS_TRACE_STARTUP) {
    /* eslint-disable-next-line no-console */
    console.debug('⌁ startup ' + message);
  }
}
=======
  directory: 'modules'
};
>>>>>>> bc993ab7
<|MERGE_RESOLUTION|>--- conflicted
+++ resolved
@@ -1,20 +1,3 @@
-<<<<<<< HEAD
-// Use of console permitted here because we sometimes need to
-// print something before the utils module exists. -Tom
-
-/* eslint no-console: 0 */
-
-var path = require('path');
-var _ = require('@sailshq/lodash');
-var argv = require('yargs').argv;
-var fs = require('fs');
-var async = require('async');
-var npmResolve = require('resolve');
-var defaults = require('./defaults.js');
-var glob = require('glob');
-
-module.exports = function(options) {
-=======
 const path = require('path');
 const _ = require('lodash');
 const argv = require('boring')({ end: true });
@@ -39,7 +22,6 @@
 // task, as they also normally exit on completion.
 
 module.exports = async function(options) {
->>>>>>> bc993ab7
 
   traceStartup('begin');
 
@@ -79,149 +61,6 @@
     // definition rather than `self.on`)
     self.eventHandlers = {};
 
-<<<<<<< HEAD
-    traceStartup('defineModules');
-    defineModules();
-  } catch (err) {
-    if (options.initFailed) {
-      // Report error in an extensible way
-      return options.initFailed(err);
-    } else {
-      throw err;
-    }
-  }
-
-  // No return statement here because we need to
-  // return "self" after kicking this process off
-
-  async.series([
-    instantiateModules,
-    modulesReady,
-    modulesAfterInit,
-    lintModules,
-    migrate,
-    afterInit
-  ], function(err) {
-    if (err) {
-      if (options.initFailed) {
-        // Report error in an extensible way
-        return options.initFailed(err);
-      } else {
-        throw err;
-      }
-    }
-    traceStartup('startup end');
-    if (self.argv._.length) {
-      self.emit('runTask');
-    } else {
-      // The apostrophe-express module adds this method
-      self.listen();
-    }
-  });
-
-  // EVENT HANDLING (legacy events)
-  //
-  // apos.emit(eventName, /* arg1, arg2, arg3... */)
-  //
-  // Emit an Apostrophe legacy event. All handlers that have been set
-  // with apos.on for the same eventName will be invoked. Any additional
-  // arguments are received by the handler functions as arguments.
-  //
-  // See the `self.on` and `self.emit` methods of all modules
-  // (via the `apostrophe-module`) base class for a better,
-  // promisified event system.
-
-  self.emit = function(eventName /* ,arg1, arg2, arg3... */) {
-    var handlers = self.handlers[eventName];
-    if (!handlers) {
-      return;
-    }
-    var args = Array.prototype.slice.call(arguments, 1);
-    var i;
-    for (i = 0; (i < handlers.length); i++) {
-      handlers[i].apply(self, args);
-    }
-  };
-
-  // Install an Apostrophe legacy event handler. The handler will be called
-  // when apos.emit is invoked with the same eventName. The handler
-  // will receive any additional arguments passed to apos.emit.
-  //
-  // See the `self.on` and `self.emit` methods of all modules
-  // (via the `apostrophe-module`) base class for a better,
-  // promisified event system.
-
-  self.on = function(eventName, fn) {
-    self.handlers[eventName] = (self.handlers[eventName] || []).concat([ fn ]);
-  };
-
-  // Remove an Apostrophe event handler. If fn is not supplied, all
-  // handlers for the given eventName are removed.
-  self.off = function(eventName, fn) {
-    if (!fn) {
-      delete self.handlers[eventName];
-      return;
-    }
-    self.handlers[eventName] = _.filter(self.handlers[eventName], function(_fn) {
-      return fn !== _fn;
-    });
-  };
-
-  // Legacy feature only. New code should call the `emit` method of the
-  // relevant module to implement a promise event instead. Will be removed
-  // in 3.x.
-  //
-  // For every module, if the method `method` exists,
-  // invoke it. The method may optionally take a callback.
-  // The method must take exactly as many additional
-  // arguments as are passed here between `method`
-  // and the final `callback`.
-
-  self.callAll = function(method, /* argument, ... */ callback) {
-    var args = Array.prototype.slice.call(arguments);
-    var extraArgs = args.slice(1, args.length - 1);
-    callback = args[args.length - 1];
-    return async.eachSeries(_.keys(self.modules), function(name, callback) {
-      return invoke(name, method, extraArgs, callback);
-    }, function(err) {
-      if (err) {
-        return callback(err);
-      }
-      return callback(null);
-    });
-  };
-
-  /**
-   * Allow to bind a callAll method for one module. Legacy feature.
-   * Use promise events instead.
-   */
-  self.callOne = function(moduleName, method, /* argument, ... */ callback) {
-    var args = Array.prototype.slice.call(arguments);
-    var extraArgs = args.slice(2, args.length - 1);
-    callback = args[args.length - 1];
-    return invoke(moduleName, method, extraArgs, callback);
-  };
-
-  // Destroys the Apostrophe object, freeing resources such as
-  // HTTP server ports and database connections. Does **not**
-  // delete any data; the persistent database and media files
-  // remain available for the next startup. Invokes
-  // the `apostropheDestroy` methods of all modules that
-  // provide one, and also emits the `destroy` promise event on
-  // the `apostrophe` module; use this mechanism to free your own
-  // server-side resources that could prevent garbage
-  // collection by the JavaScript engine, such as timers
-  // and intervals.
-  self.destroy = function(callback) {
-    return self.callAllAndEmit('apostropheDestroy', 'destroy', callback);
-  };
-
-  // Returns true if Apostrophe is running as a command line task
-  // rather than as a server
-  self.isTask = function() {
-    return !!self.argv._.length;
-  };
-=======
     // Destroys the Apostrophe object, freeing resources such as
     // HTTP server ports and database connections. Does **not**
     // delete any data; the persistent database and media files
@@ -252,7 +91,6 @@
         return self.synth.instanceOf(module, name);
       });
     };
->>>>>>> bc993ab7
 
     // Returns true if the object is an instance of the given
     // moog class name or a subclass thereof. A convenience wrapper
@@ -438,19 +276,8 @@
     });
     const m = findTestModule();
     // Allow tests to be in test/ or in tests/
-<<<<<<< HEAD
-    var testDir = require('path').dirname(m.filename);
-    var testRegex;
-    if (process.platform === "win32") {
-      testRegex = /\\tests?$/;
-    } else {
-      testRegex = /\/tests?$/;
-    }
-    var moduleDir = testDir.replace(testRegex, '');
-=======
     const testDir = require('path').dirname(m.filename);
     const moduleDir = testDir.replace(/\/tests?$/, '');
->>>>>>> bc993ab7
     if (testDir === moduleDir) {
       throw new Error('Test file must be in test/ or tests/ subdirectory of module');
     }
@@ -491,17 +318,7 @@
     // it also makes sure we encounter mocha along the way
     // and throws an exception if we don't
     function findTestModule() {
-<<<<<<< HEAD
-      var m = module;
-      var nodeModuleRegex;
-      if (process.platform === "win32") {
-        nodeModuleRegex = /node_modules\\mocha/;
-      } else {
-        nodeModuleRegex = /node_modules\/mocha/;
-      }
-=======
       let m = module;
->>>>>>> bc993ab7
       while (m) {
         if (m.parent && m.parent.filename.match(nodeModuleRegex)) {
           return m;
@@ -517,16 +334,6 @@
   function defineModules() {
     // Set moog-require up to create our module manager objects
 
-<<<<<<< HEAD
-    self.moogOptions = {
-      root: self.root,
-      bundles: [ 'apostrophe' ].concat(self.options.bundles || []),
-      localModules: self.options.modulesSubdir || self.options.__testLocalModules || (self.rootDir + '/lib/modules'),
-      defaultBaseClass: 'apostrophe-module',
-      nestedModuleSubdirs: self.options.nestedModuleSubdirs
-    };
-    var synth = require('moog-require')(self.moogOptions);
-=======
     self.localModules = self.options.modulesSubdir || self.options.__testLocalModules || (self.rootDir + '/modules');
     const synth = require('./lib/moog-require')({
       root: self.root,
@@ -536,7 +343,6 @@
       sections: [ 'helpers', 'handlers', 'routes', 'apiRoutes', 'restApiRoutes', 'renderRoutes', 'middleware', 'customTags', 'components', 'tasks' ],
       unparsedSections: [ 'queries', 'extendQueries', 'icons' ]
     });
->>>>>>> bc993ab7
 
     self.synth = synth;
 
@@ -555,127 +361,6 @@
     return synth;
   }
 
-<<<<<<< HEAD
-  function instantiateModules(callback) {
-    traceStartup('instantiateModules');
-    self.modules = {};
-    return async.eachSeries(_.keys(self.options.modules), function(item, callback) {
-      traceStartup('Instantiating module ' + item);
-      var improvement = self.synth.isImprovement(item);
-      if (self.options.modules[item] && (improvement || self.options.modules[item].instantiate === false)) {
-        // We don't want an actual instance of this module, we are using it
-        // as an abstract base class in this particular project (but still
-        // configuring it, to easily carry those options to subclasses, which
-        // is how we got here)
-        return setImmediate(callback);
-      }
-      return self.synth.create(item, { apos: self }, function(err, obj) {
-        if (err) {
-          return callback(err);
-        }
-        return callback(null);
-      });
-    }, function(err) {
-      return setImmediate(function() {
-        return callback(err);
-      });
-    });
-  }
-
-  function modulesReady(callback) {
-    traceStartup('modulesReady');
-    return self.callAllAndEmit('modulesReady', 'modulesReady', callback);
-  }
-
-  function modulesAfterInit(callback) {
-    traceStartup('modulesAfterInit');
-    return self.callAllAndEmit('afterInit', 'afterInit', callback);
-  }
-
-  function lintModules(callback) {
-    traceStartup('lintModules');
-    _.each(self.modules, function(module, name) {
-      if (module.options.extends && ((typeof module.options.extends) === 'string')) {
-        lint('The module ' + name + ' contains an "extends" option. This is probably a\nmistake. In Apostrophe "extend" is used to extend other modules.');
-      }
-      if (module.options.singletonWarningIfNot && (name !== module.options.singletonWarningIfNot)) {
-        lint('The module ' + name + ' extends ' + module.options.singletonWarningIfNot + ', which is normally\na singleton (Apostrophe creates only one instance of it). Two competing\ninstances will lead to problems. If you are adding project-level code to it,\njust use lib/modules/' + module.options.singletonWarningIfNot + '/index.js and do not use "extend".\nIf you are improving it via an npm module, use "improve" rather than "extend".\nIf neither situation applies you should probably just make a new module that does\nnot extend anything.\n\nIf you are sure you know what you are doing, you can set the\nsingletonWarningIfNot: false option for this module.');
-      }
-      if (name.match(/-widgets$/) && (!extending(module)) && (!module.options.ignoreNoExtendWarning)) {
-        lint('The module ' + name + ' does not extend anything.\n\nA `-widgets` module usually extends `apostrophe-widgets` or\n`apostrophe-pieces-widgets`. Or possibly you forgot to npm install something.\n\nIf you are sure you are doing the right thing, set the\n`ignoreNoExtendWarning` option to `true` for this module.');
-      } else if (name.match(/-pages$/) && (name !== 'apostrophe-pages') && (!extending(module)) && (!module.options.ignoreNoExtendWarning)) {
-        lint('The module ' + name + ' does not extend anything.\n\nA `-pages` module usually extends `apostrophe-custom-pages` or\n`apostrophe-pieces-pages`. Or possibly you forgot to npm install something.\n\nIf you are sure you are doing the right thing, set the\n`ignoreNoExtendWarning` option to `true` for this module.');
-      } else if ((!extending(module)) && (!hasConstruct(name)) && (!isMoogBundle(name)) && (!module.options.ignoreNoCodeWarning)) {
-        lint('The module ' + name + ' does not extend anything and does not have a\n`beforeConstruct`, `construct` or `afterConstruct` function. This usually means that you:\n\n1. Forgot to `extend` another module\n2. Configured a module that comes from npm without npm installing it\n3. Simply haven\'t written your `index.js` yet\n\nIf you really want a module with no code, set the `ignoreNoCodeWarning` option\nto `true` for this module.');
-      }
-    });
-    function hasConstruct(name) {
-      var d = self.synth.definitions[name];
-      if (d.construct) {
-        // Module definition at project level has construct
-        return true;
-      }
-      if (self.synth.isMy(d.__meta.name)) {
-        // None at project level, but maybe at npm level, look there
-        d = d.extend;
-      }
-      // If we got to the base class of all modules, the module
-      // has no construct of its own
-      if (d.__meta.name.match(/apostrophe-module$/)) {
-        return false;
-      }
-      return d.beforeConstruct || d.construct || d.afterConstruct;
-    }
-    function isMoogBundle(name) {
-      var d = self.synth.definitions[name];
-      return d.moogBundle || (d.extend && d.extend.moogBundle);
-    }
-    function extending(module) {
-      // If the module extends no other module, then it will
-      // have up to four entries in its inheritance chain:
-      // project level self, npm level self, `apostrophe-modules`
-      // project-level and `apostrophe-modules` npm level.
-      return module.__meta.chain.length > 4;
-    }
-    return callback(null);
-  }
-
-  function migrate(callback) {
-    traceStartup('migrate');
-    if (self.argv._[0] === 'apostrophe-migrations:migrate') {
-      // Migration task will do this later with custom arguments to
-      // the event
-      return callback(null);
-    }
-    // Allow the migrate-at-startup behavior to be complete shut off, including
-    // parked page checks, etc. In this case you are obligated to run the
-    // apostrophe-migrations:migrate task during deployment before launching
-    // with new versions of the code
-    if (process.env.APOS_NO_MIGRATE || (self.options.migrate === false)) {
-      return callback(null);
-    }
-    // Carry out all migrations and consistency checks of the database that are
-    // still pending before proceeding to listen for connections or run tasks
-    // that assume a sane environment. If `apostrophe-migrations:migrate` has
-    // already been run then this will typically find no work to do, although
-    // the consistency checks can take time on a very large distributed database
-    // (see the options above).
-    return self.promiseEmit('migrate', {}).then(function() {
-      return callback(null);
-    }).catch(callback);
-  }
-
-  function lint(s) {
-    self.utils.warnDev('\n⚠️  It looks like you may have made a mistake in your code:\n\n' + s + '\n');
-  }
-
-  function afterInit(callback) {
-    traceStartup('afterInit');
-    // Give project-level code a chance to run before we
-    // listen or run a task
-    if (!self.options.afterInit) {
-      return setImmediate(callback);
-=======
   async function instantiateModules() {
     self.modules = {};
     for (const item of modulesToBeInstantiated()) {
@@ -697,7 +382,6 @@
       for (const step of module.__meta.chain) {
         validSteps.push(step.name);
       }
->>>>>>> bc993ab7
     }
     const dirs = fs.readdirSync(self.localModules);
     for (const dir of dirs) {
@@ -810,8 +494,7 @@
 
 module.exports.bundle = {
   modules: abstractClasses.concat(_.keys(defaults.modules)),
-<<<<<<< HEAD
-  directory: 'lib/modules'
+  directory: 'modules'
 };
 
 function traceStartup(message) {
@@ -819,8 +502,4 @@
     /* eslint-disable-next-line no-console */
     console.debug('⌁ startup ' + message);
   }
-}
-=======
-  directory: 'modules'
-};
->>>>>>> bc993ab7
+}