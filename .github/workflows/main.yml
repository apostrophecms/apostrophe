--- conflicted
+++ resolved
@@ -31,10 +31,6 @@
       - name: Install pnpm
         uses: pnpm/action-setup@v4
         with:
-<<<<<<< HEAD
-          # Keep in sync with root packageManager field in package.json.
-=======
->>>>>>> 107bcd24
           version: 10.18.0
 
       - name: Use Node.js ${{ matrix.node-version }}
