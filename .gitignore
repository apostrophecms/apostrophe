--- conflicted
+++ resolved
@@ -1,11 +1,7 @@
-<<<<<<< HEAD
-*.swp
-=======
 # Ignore MacOS X metadata forks (fusefs)
 ._*
 # Ignore unison sync files
 .unison*
->>>>>>> bc993ab7
 package-lock.json
 test/public/modules/*
 test/public/css/master-*
