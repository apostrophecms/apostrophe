const t = require('../test-lib/test.js');
const assert = require('assert');
const _ = require('lodash');
const cuid = require('cuid');

let apos;
let jar;

describe('Pieces', function() {

  this.timeout(t.timeout);

  after(async function () {
    return t.destroy(apos);
  });

  /// ///
  // EXISTENCE
  /// ///

  it('should initialize with a schema', async () => {
    apos = await t.create({
      root: module,

      modules: {
        'things': {
          extend: '@apostrophecms/piece-type',
          options: {
            alias: 'things',
            name: 'thing',
            label: 'Thing',
            addFields: {
              name: 'foo',
              label: 'Foo',
              type: 'string'
            },
            publicApiProjection: {
              title: 1,
              _url: 1
            }
          }
        },
        'people': {
          extend: '@apostrophecms/piece-type',
          options: {
            alias: 'people',
            name: 'person',
            label: 'Person',
            addFields: {
              name: '_things',
<<<<<<< HEAD
              type: 'join'
=======
              type: 'joinByArray'
            },
            publicApiProjection: {
              title: 1,
              _url: 1
>>>>>>> 3440e63f
            }
          }
        },
        'products': {
          extend: '@apostrophecms/piece-type',
          options: {
            publicApiProjection: {
              title: 1,
              _url: 1,
              _articles: 1
            }
          },
          fields: {
            add: {
              body: {
                type: 'area',
                options: {
                  widgets: {
                    '@apostrophecms/rich-text': {},
                    '@apostrophecms/image': {}
                  }
                }
              },
              color: {
                type: 'select',
                choices: [
                  {
                    label: 'Red',
                    value: 'red'
                  },
                  {
                    label: 'Blue',
                    value: 'blue'
                  }
                ]
              },
              photo: {
                type: 'attachment',
                group: 'images'
              },
              addresses: {
                type: 'array',
                schema: {
                  street: {
                    type: 'string'
                  }
                }
              },
              _articles: {
                type: 'join',
                withType: 'article',
                filters: {
                  projection: {
                    title: 1,
                    slug: 1
                  }
                }
              }
            }
          }
        },
        articles: {
          extend: '@apostrophecms/piece-type',
          options: {
            name: 'article',
            publicApiProjection: {
              title: 1,
              _url: 1
            }
          },
          fields: {
            add: {
              name: {
                type: 'string'
              }
            }
          }
        }
      }
    });
    assert(apos.modules['things']);
    assert(apos.modules['things'].schema);
  });

  // little test-helper function to get piece by id regardless of trash status
  async function findPiece(req, id) {
    const piece = apos.modules['things'].find(req, { _id: id })
      .permission('edit')
      .published(null)
      .trash(null)
      .toObject();
    if (!piece) {
      throw apos.error('notfound');
    }
    return piece;
  }

  let testThing = {
    _id: 'testThing',
    title: 'hello',
    foo: 'bar'
  };

  let additionalThings = [
    {
      _id: 'thing1',
      title: 'Red'
    },
    {
      _id: 'thing2',
      title: 'Blue',
      published: true
    },
    {
      _id: 'thing3',
      title: 'Green',
      published: true
    }
  ];

  let testPeople = [
    {
      _id: 'person1',
      title: 'Bob',
      type: 'person',
      thingsIds: [ 'thing2', 'thing3' ],
      published: true
    }
  ];

  // Test pieces.newInstance()
  it('should be able to create a new piece', function() {
    assert(apos.modules['things'].newInstance);
    let thing = apos.modules['things'].newInstance();
    assert(thing);
    assert(thing.type === 'thing');
  });

  // Test pieces.insert()
  it('should be able to insert a piece into the database', async () => {
    assert(apos.modules['things'].insert);
    await apos.modules['things'].insert(apos.task.getReq(), testThing);
  });

  it('should be able to retrieve a piece by id from the database', async () => {
    assert(apos.modules['things'].requireOneForEditing);
    let req = apos.task.getReq();
    req.piece = await apos.modules['things'].requireOneForEditing(req, { _id: 'testThing' });
    assert(req.piece);
    assert(req.piece._id === 'testThing');
    assert(req.piece.title === 'hello');
    assert(req.piece.foo === 'bar');
  });

  // Test pieces.update()
  it('should be able to update a piece in the database', async () => {
    assert(apos.modules['things'].update);
    testThing.foo = 'moo';
    const piece = await apos.modules['things'].update(apos.task.getReq(), testThing);
    assert(testThing === piece);
    // Now let's get the piece and check if it was updated
    let req = apos.task.getReq();
    req.piece = await apos.modules['things'].requireOneForEditing(req, { _id: 'testThing' });
    assert(req.piece);
    assert(req.piece._id === 'testThing');
    assert(req.piece.foo === 'moo');
  });

  // Test pieces.addListFilters()
  it('should only execute filters that are safe and have a launder method', function() {
    let publicTest = false;
    let manageTest = false;
    // addListFilters should execute launder and filters for filter
    // definitions that are safe for 'public' or 'manage' contexts
    let mockCursor = apos.doc.find(apos.task.getAnonReq());
    _.merge(mockCursor, {
      builders: {
        publicTest: {
          launder: function(s) {
            return 'laundered';
          }
        },
        manageTest: {
          launder: function(s) {
            return 'laundered';
          }
        },
        unsafeTest: {}
      },
      publicTest: function(value) {
        assert(value === 'laundered');
        publicTest = true;
      },
      manageTest: function(value) {
        assert(value === 'laundered');
        manageTest = true;
      },
      unsafeTest: function(value) {
        assert.fail('unsafe filter ran');
      }
    });

    let filters = {
      publicTest: 'foo',
      manageTest: 'bar',
      unsafeTest: 'nope',
      fakeTest: 'notEvenReal'
    };

    mockCursor.applyBuildersSafely(filters);
    assert(publicTest === true);
    assert(manageTest === true);
  });

  it('should be able to trash a piece with proper deduplication', async () => {
    assert(apos.modules['things'].requireOneForEditing);
    let req = apos.task.getReq();
    let id = 'testThing';
    req.body = { _id: id };
    // let's make sure the piece is not trashed to start
    const piece = await findPiece(req, id);
    assert(!piece.trash);
    piece.trash = true;
    await apos.modules['things'].update(req, piece);
    // let's get the piece to make sure it is trashed
    const piece2 = await findPiece(req, id);
    assert(piece2);
    assert(piece2.trash === true);
    assert(piece2.aposWasTrash === true);
    assert(piece2.slug === 'deduplicate-testThing-hello');
  });

  it('should be able to rescue a trashed piece with proper deduplication', async () => {
    let req = apos.task.getReq();
    let id = 'testThing';
    req.body = {
      _id: id
    };
    // let's make sure the piece is trashed to start
    const piece = await findPiece(req, id);
    assert(piece.trash === true);
    piece.trash = false;
    await apos.modules['things'].update(req, piece);
    const piece2 = await findPiece(req, id);
    assert(piece2);
    assert(!piece2.trash);
    assert(!piece2.aposWasTrash);
    assert(piece2.slug === 'hello');
  });

  it('should be able to insert test user', async function() {
    assert(apos.user.newInstance);
    const user = apos.user.newInstance();
    assert(user);

    user.firstName = 'ad';
    user.lastName = 'min';
    user.title = 'admin';
    user.username = 'admin';
    user.password = 'admin';
    user.email = 'ad@min.com';
    user.permissions = [ 'admin' ];

    return apos.user.insert(apos.task.getReq(), user);
  });

  it('people can find things via a join', async () => {
    let req = apos.task.getReq();
    for (const person of testPeople) {
      await apos.people.insert(req, person);
    }
    for (const thing of additionalThings) {
      await apos.things.insert(req, thing);
    }
    const person = await apos.doc.getManager('person').find(req, {}).toObject();
    assert(person);
    assert(person.title === 'Bob');
    assert(person._things);
    assert(person._things.length === 2);
  });

  it('people cannot find things via a join with an inadequate projection', function() {
    let req = apos.task.getReq();
    return apos.doc.getManager('person').find(req, {}, { title: 1 }).toObject()
      .then(function(person) {
        assert(person);
        assert(person.title === 'Bob');
        assert((!person._things) || (person._things.length === 0));
      });
  });

  it('people can find things via a join with a "projection" of the join name', function() {
    let req = apos.task.getReq();
    return apos.doc.getManager('person').find(req, {}, {
      title: 1,
      _things: 1
    }).toObject()
      .then(function(person) {
        assert(person);
        assert(person.title === 'Bob');
        assert(person._things);
        assert(person._things.length === 2);
      });
  });

  it('should be able to log in as admin', async () => {
    jar = apos.http.jar();

    // establish session
    let page = await apos.http.get('/', {
      jar
    });

    assert(page.match(/logged out/));

    // Log in

    await apos.http.post('/api/v1/@apostrophecms/login/login', {
      body: {
        username: 'admin',
        password: 'admin'
      },
      jar
    });

    // Confirm login
    page = await apos.http.get('/', {
      jar
    });

    assert(page.match(/logged in/));
  });

  it('cannot POST a product without a session', async () => {
    try {
      await apos.http.post('/api/v1/products', {
        body: {
          title: 'Fake Product',
          body: {
            metaType: 'area',
            items: [
              {
                metaType: 'widget',
                type: '@apostrophecms/rich-text',
                id: cuid(),
                content: '<p>This is fake</p>'
              }
            ]
          }
        }
      });
      // Should not get here
      assert(false);
    } catch (e) {
      assert(e.status === 403);
    }
  });

  let updateProduct;

  it('can POST products with a session, some published', async () => {
    // range is exclusive at the top end, I want 10 things
    for (let i = 1; (i <= 10); i++) {
      const response = await apos.http.post('/api/v1/products', {
        body: {
          title: 'Cool Product #' + i,
          published: !!(i & 1),
          body: {
            metaType: 'area',
            items: [
              {
                metaType: 'widget',
                type: '@apostrophecms/rich-text',
                id: cuid(),
                content: '<p>This is thing ' + i + '</p>'
              }
            ]
          }
        },
        jar
      });
      assert(response);
      assert(response._id);
      assert(response.body);
      assert(response.title === 'Cool Product #' + i);
      assert(response.slug === 'cool-product-' + i);
      assert(response.type === 'products');
      if (i === 1) {
        updateProduct = response;
      }
    }
  });

  it('can GET five of those products without the user session', async () => {
    const response = await apos.http.get('/api/v1/products');
    assert(response);
    assert(response.results);
    assert(response.results.length === 5);
  });

  it('can GET five of those products with a user session and no query parameters', async () => {
    const response = await apos.http.get('/api/v1/products', {
      jar
    });
    assert(response);
    assert(response.results);
    assert(response.results.length === 5);
  });

  it('can GET all ten of those products with a user session and published=any', async () => {
    const response = await apos.http.get('/api/v1/products?published=any', {
      jar
    });
    assert(response);
    assert(response.results);
    assert(response.results.length === 10);
  });

  let firstId;

  it('can GET only 5 if perPage is 5', async () => {
    const response = await apos.http.get('/api/v1/products?perPage=5&published=any', {
      jar
    });
    assert(response);
    assert(response.results);
    assert(response.results.length === 5);
    firstId = response.results[0]._id;
    assert(response.pages === 2);
  });

  it('can GET a different 5 on page 2', async () => {
    const response = await apos.http.get('/api/v1/products?perPage=5&page=2&published=any', {
      jar
    });
    assert(response);
    assert(response.results);
    assert(response.results.length === 5);
    assert(response.results[0]._id !== firstId);
    assert(response.pages === 2);
  });

  it('can update a product with PUT', async () => {
    const args = {
      body: {
        ...updateProduct,
        title: 'I like cheese',
        _id: 'should-not-change'
      },
      jar
    };
    const response = await apos.http.put(`/api/v1/products/${updateProduct._id}`, args);
    assert(response);
    assert(response._id === updateProduct._id);
    assert(response.title === 'I like cheese');
    assert(response.body.items.length);
  });

  it('fetch of updated product shows updated content', async () => {
    const response = await apos.http.get(`/api/v1/products/${updateProduct._id}`, {
      jar
    });
    assert(response);
    assert(response._id === updateProduct._id);
    assert(response.title === 'I like cheese');
    assert(response.body.items.length);
  });

  it('can trash a product', async () => {
    return apos.http.patch(`/api/v1/products/${updateProduct._id}`, {
      body: {
        trash: true
      },
      jar
    });
  });

  it('cannot fetch a trashed product', async () => {
    try {
      await apos.http.get(`/api/v1/products/${updateProduct._id}`, {
        jar
      });
      // Should have been a 404, 200 = test fails
      assert(false);
    } catch (e) {
      assert(e.status === 404);
    }
  });

  it('can fetch trashed product with trash=any and the right user', async () => {
    const product = await apos.http.get(`/api/v1/products/${updateProduct._id}?trash=any`, {
      jar
    });
    // Should have been a 404, 200 = test fails
    assert(product.trash);
  });

  let joinedProductId;

  it('can insert a product with joins', async () => {
    let response = await apos.http.post('/api/v1/articles', {
      body: {
        title: 'First Article',
        name: 'first-article'
      },
      jar
    });
    const articleId = response._id;
    assert(articleId);

    response = await apos.http.post('/api/v1/products', {
      body: {
        title: 'Product Key Product With Join',
        body: {
          metaType: 'area',
          items: [
            {
              metaType: 'widget',
              type: '@apostrophecms/rich-text',
              id: cuid(),
              content: '<p>This is the product key product with join</p>'
            }
          ]
        },
        articlesIds: [articleId]
      },
      jar
    });
    assert(response._id);
    assert(response.articlesIds[0] === articleId);
    joinedProductId = response._id;
  });

  it('can GET a product with joins', async () => {
    const response = await apos.http.get('/api/v1/products');
    assert(response);
    assert(response.results);
    const product = _.find(response.results, { slug: 'product-key-product-with-join' });
    assert(Array.isArray(product['_articles']));
    assert(product['_articles'].length === 1);
  });

  it('can GET a single product with joins', async () => {
    const response = await apos.http.get(`/api/v1/products/${joinedProductId}`);
    assert(response);
    assert(response._articles);
    assert(response._articles.length === 1);
  });

  it('can GET results plus filter choices', async () => {
    const response = await apos.http.get('/api/v1/products?choices=title,published,_articles,articles', {
      jar
    });
    assert(response);
    assert(response.results);
    assert(response.choices);
    assert(response.choices.title);
    assert(response.choices.title[0].label.match(/Cool Product/));
    assert(response.choices.published);
    assert(response.choices.published[0].value === '0');
    assert(response.choices.published[1].value === '1');
    assert(response.choices._articles);
    assert(response.choices._articles[0].label === 'First Article');
    // an _id
    assert(response.choices._articles[0].value.match(/^c/));
    assert(response.choices.articles[0].label === 'First Article');
    // a slug
    assert(response.choices.articles[0].value === 'first-article');
  });

  it('can GET results plus filter counts', async () => {
    const response = await apos.http.get('/api/v1/products?_edit=1&counts=title,published,_articles,articles', {
      jar
    });
    assert(response);
    assert(response.results);
    assert(response.counts);
    assert(response.counts.title);
    assert(response.counts.title[0].label.match(/Cool Product/));
    // Doesn't work for every field type, but does for this
    assert(response.counts.title[0].count === 1);
    assert(response.counts.published);
    assert(response.counts.published[0].value === '0');
    assert(response.counts.published[1].value === '1');
    assert(response.counts._articles);
    assert(response.counts._articles[0].label === 'First Article');
    // an _id
    assert(response.counts._articles[0].value.match(/^c/));
    assert(response.counts.articles[0].label === 'First Article');
    // a slug
    assert(response.counts.articles[0].value === 'first-article');
  });

  it('can patch a join', async () => {
    let response = await apos.http.post('/api/v1/articles', {
      jar,
      body: {
        title: 'Join Article',
        name: 'join-article'
      }
    });
    const articleId = response._id;
    assert(articleId);

    response = await apos.http.post('/api/v1/products', {
      jar,
      body: {
        title: 'Initially No Join Value',
        body: {
          metaType: 'area',
          items: [
            {
              metaType: 'widget',
              type: '@apostrophecms/rich-text',
              id: cuid(),
              content: '<p>This is the product key product without initial join</p>'
            }
          ]
        }
      }
    });

    const product = response;
    assert(product._id);
    response = await apos.http.patch(`/api/v1/products/${product._id}`, {
      body: {
        articlesIds: [ articleId ]
      },
      jar
    });
    assert(response.title === 'Initially No Join Value');
    assert(response.articlesIds);
    assert(response.articlesIds[0] === articleId);
  });

  it('can log out to destroy a session', async () => {
    return apos.http.post('/api/v1/@apostrophecms/login/logout', {
      followAllRedirects: true,
      jar
    });
  });

  it('cannot POST a product with a logged-out cookie jar', async () => {
    try {
      await apos.http.post('/api/v1/products', {
        body: {
          title: 'Fake Product After Logout',
          body: {
            metaType: 'area',
            items: [
              {
                metaType: 'widget',
                type: '@apostrophecms/rich-text',
                id: cuid(),
                content: '<p>This is fake</p>'
              }
            ]
          }
        },
        jar
      });
      assert(false);
    } catch (e) {
      assert(e.status === 403);
    }
  });
});<|MERGE_RESOLUTION|>--- conflicted
+++ resolved
@@ -48,15 +48,11 @@
             label: 'Person',
             addFields: {
               name: '_things',
-<<<<<<< HEAD
               type: 'join'
-=======
-              type: 'joinByArray'
             },
             publicApiProjection: {
               title: 1,
               _url: 1
->>>>>>> 3440e63f
             }
           }
         },
