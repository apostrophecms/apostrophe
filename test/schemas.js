const t = require('../test-lib/test.js');
const assert = require('assert');
const _ = require('lodash');

let apos;

const simpleFields = [
  {
    name: 'name',
    label: 'Name',
    type: 'string'
  },
  {
    name: 'address',
    label: 'Address',
    type: 'string',
    textarea: true
  },
  {
    name: 'variety',
    label: 'Variety',
    type: 'select',
    choices: [
      {
        value: 'candy',
        label: 'Candy'
      },
      {
        value: 'cheese',
        label: 'Cheese'
      }
    ],
    def: 'candy'
  },
  {
    name: 'slug',
    label: 'Slug',
    type: 'slug'
  }
];

const realWorldCase = {
  addFields: [
    {
      type: 'string',
      name: 'title',
      label: 'Title',
      required: true,
      sortify: true
    },
    {
      type: 'slug',
      name: 'slug',
      label: 'Slug',
      required: true
    },
    {
      type: 'boolean',
      name: 'archive',
      label: 'Archived',
      contextual: true,
      def: false
    },
    {
      type: 'slug',
      name: 'slug',
      label: 'Old URL',
      required: true,
      page: true
    },
    {
      name: 'title',
      label: 'Description',
      type: 'string',
      required: true
    },
    {
      name: 'urlType',
      label: 'Link To',
      type: 'select',
      choices: [
        {
          label: 'Internal Page',
          value: 'internal'
        },
        {
          label: 'External URL',
          value: 'external'
        }
      ]
    },
    {
      name: 'externalUrl',
      label: 'URL',
      type: 'url',
      if: {
        urlType: 'external'
      }
    },
    {
      name: '_newPage',
      type: 'relationship',
      limit: 1,
      withType: '@apostrophecms/any-page-type',
      label: 'Page Title',
      idsStorage: 'pageId',
      if: {
        urlType: 'internal'
      }
    }
  ],
  arrangeFields: [
    {
      name: 'basics',
      label: 'Basics',
      fields: [
        'title',
        'slug'
      ]
    },
    {
      name: 'permissions',
      label: 'Permissions',
      fields: [
        'visibility'
      ],
      last: true
    },
    {
      name: 'otherFields',
      label: 'Other fields',
      fields: [
        'slug',
        'urlType',
        '_newPage',
        'title',
        'externalUrl'
      ]
    }
  ]
};

const pageSlug = [
  {
    type: 'slug',
    name: 'slug',
    page: true
  }
];

const regularSlug = [
  {
    type: 'slug',
    name: 'slug'
  }
];

const hasArea = {
  addFields: [
    {
      type: 'area',
      name: 'body',
      label: 'Body',
      options: {
        widgets: {
          '@apostrophecms/rich-text': {
            toolbar: [ 'styles', 'bold' ],
            styles: [
              {
                tag: 'p',
                label: 'Paragraph'
              },
              {
                tag: 'h4',
                label: 'Header 4'
              }
            ]
          }
        }
      }
    }
  ]
};

const hasAreaWithoutWidgets = {
  addFields: [
    {
      type: 'area',
      name: 'body',
      label: 'Body',
      options: {
        widgets: {}
      }
    }
  ]
};

describe('Schemas', function() {

  this.timeout(t.timeout);

  after(async () => {
    return t.destroy(apos);
  });

  /// ///
  // EXISTENCE
  /// ///

  it('should be a property of the apos object', async () => {
    apos = await t.create({
      root: module
    });
    assert(apos.schema);
    apos.argv._ = [];
  });

  it('should compose schemas correctly', function() {
    const options = {
      addFields: [
        {
          name: 'name',
          type: 'string',
          label: 'Name'
        },
        {
          name: 'address',
          type: 'string',
          label: 'Address',
          textarea: true
        },
        {
          name: 'variety',
          type: 'select',
          label: 'Variety',
          choices: [
            {
              value: 'candy',
              label: 'Candy'
            },
            {
              value: 'cheese',
              label: 'Cheese'
            }
          ]
        }
      ],
      removeFields: [ 'address' ],
      alterFields: function(schema) {
        const variety = _.find(schema, { name: 'variety' });
        assert(variety);
        variety.choices.push({
          value: 'record',
          label: 'Record'
        });
      }
    };
    const schema = apos.schema.compose(options);
    assert(schema.length === 2);
    assert(schema[0].name === 'name');
    assert(schema[1].name === 'variety');
    assert(_.keys(schema[1].choices).length === 3);
  });

  it('should compose a schema for a complex real world case correctly', function() {
    const schema = apos.schema.compose(realWorldCase);
    assert(schema);
    const externalUrl = _.find(schema, { name: 'externalUrl' });
    assert(externalUrl);
    assert.strictEqual(externalUrl.group.name, 'otherFields');
    const _newPage = _.find(schema, { name: '_newPage' });
    assert(_newPage);
    assert.strictEqual(_newPage.group.name, 'otherFields');
  });

  it('should error if a field is required and an empty value is submitted for a string field type', async () => {
    const schema = apos.schema.compose({
      addFields: [
        {
          type: 'string',
          name: 'name',
          label: 'Name',
          required: true
        }
      ]
    });
    assert(schema.length === 1);
    const input = {
      name: ''
    };
    await testSchemaError(schema, input, 'name', 'required');
  });

  it('should error if the value submitted is less than min length for a string field type', async () => {
    const schema = apos.schema.compose({
      addFields: [
        {
          type: 'string',
          name: 'name',
          label: 'Name',
          min: 5
        }
      ]
    });
    assert(schema.length === 1);
    const input = {
      name: 'Cow'
    };
    await testSchemaError(schema, input, 'name', 'min');
  });

  it('should convert and keep the correct value for a field which is required for a string field type', async () => {
    const schema = apos.schema.compose({
      addFields: [
        {
          type: 'string',
          name: 'name',
          label: 'Name',
          required: true
        }
      ]
    });
    assert(schema.length === 1);
    const input = {
      name: 'Apostrophe^CMS'
    };
    const req = apos.task.getReq();
    const result = {};
    await apos.schema.convert(req, schema, input, result);
    assert(result.name === 'Apostrophe^CMS');
  });

<<<<<<< HEAD
  it('should error if an email address is improperly formed', function(done) {
    var schema = apos.schemas.compose({
      addFields: [
        {
          type: 'email',
          name: 'email',
          label: 'Email'
        }
      ]
    });
    assert(schema.length === 1);
    var input = {
      email: 'testguy1%oopsbad'
    };
    var req = apos.tasks.getReq();
    var result = {};
    return apos.schemas.convert(req, schema, 'form', input, result, function(err) {
      assert(err === 'email.invalid');
      done();
    });
  });

  it('should tolerate no email value if field not required', function(done) {
    var schema = apos.schemas.compose({
      addFields: [
        {
          type: 'email',
          name: 'email',
          label: 'Email'
        }
      ]
    });
    assert(schema.length === 1);
    var input = {
      email: ''
    };
    var req = apos.tasks.getReq();
    var result = {};
    return apos.schemas.convert(req, schema, 'form', input, result, function(err) {
      assert(!err);
      done();
    });
  });

  it('should reject no email value if field required', function(done) {
    var schema = apos.schemas.compose({
      addFields: [
        {
          type: 'email',
          name: 'email',
          label: 'Email',
          required: true
        }
      ]
    });
    assert(schema.length === 1);
    var input = {
      email: ''
    };
    var req = apos.tasks.getReq();
    var result = {};
    return apos.schemas.convert(req, schema, 'form', input, result, function(err) {
      assert(err);
      assert(err === 'email.required');
      done();
    });
  });

  it('should accept a well formed email address with a + sign', function(done) {
    var schema = apos.schemas.compose({
      addFields: [
        {
          type: 'email',
          name: 'email',
          label: 'Email'
        }
      ]
    });
    assert(schema.length === 1);
    var input = {
      email: 'testguy1+cool@yaygreat.com'
    };
    var req = apos.tasks.getReq();
    var result = {};
    return apos.schemas.convert(req, schema, 'form', input, result, function(err) {
      assert(!err);
      done();
    });
  });

  it('should keep an empty submitted field value null when there is a min / max configuration for an integer field type', function(done) {
    var schema = apos.schemas.compose({
=======
  it('should keep an empty submitted field value null when there is a min / max configuration for an integer field type', async () => {
    const schema = apos.schema.compose({
>>>>>>> bc993ab7
      addFields: [
        {
          type: 'integer',
          name: 'price',
          label: 'Price',
          min: 1,
          max: 10
        }
      ]
    });
    assert(schema.length === 1);
    const input = {
      price: ''
    };
    const req = apos.task.getReq();
    const result = {};
    await apos.schema.convert(req, schema, input, result);
    assert(_.keys(result).length === 1);
    assert(result.price === null);
  });

  it('should keep an empty submitted field value null when there is a min / max configuration for a float field type', async () => {
    const schema = apos.schema.compose({
      addFields: [
        {
          type: 'float',
          name: 'price',
          label: 'Price',
          min: 1,
          max: 10
        }
      ]
    });
    assert(schema.length === 1);
    const input = {
      price: ''
    };
    const req = apos.task.getReq();
    const result = {};
    await apos.schema.convert(req, schema, input, result);
    assert(_.keys(result).length === 1);
    assert(result.price === null);
  });

<<<<<<< HEAD
  it('should keep an empty submitted field value null for a time field type', function(done) {
    var schema = apos.schemas.compose({
      addFields: [
        {
          type: 'time',
          name: 'time',
          label: 'time'
        }
      ]
    });
    assert(schema.length === 1);
    var input = {
      time: ''
    };
    var req = apos.tasks.getReq();
    var result = {};
    return apos.schemas.convert(req, schema, 'form', input, result, function(err) {
      assert(!err);
      assert(_.keys(result).length === 1);
      assert(result.time === null);
      done();
    });
  });

  it('should keep an empty submitted field value null for a date field type', function(done) {
    var schema = apos.schemas.compose({
      addFields: [
        {
          type: 'date',
          name: 'date',
          label: 'date'
        }
      ]
    });
    assert(schema.length === 1);
    var input = {
      date: ''
    };
    var req = apos.tasks.getReq();
    var result = {};
    return apos.schemas.convert(req, schema, 'form', input, result, function(err) {
      assert(!err);
      assert(_.keys(result).length === 1);
      assert(result.date === null);
      done();
    });
  });

  it('should ensure a max value is being trimmed to the max length for a string field type', function(done) {
    var schema = apos.schemas.compose({
=======
  it('should ensure a max value is being trimmed to the max length for a string field type', async () => {
    const schema = apos.schema.compose({
>>>>>>> bc993ab7
      addFields: [
        {
          type: 'string',
          name: 'name',
          label: 'Name',
          max: 5
        }
      ]
    });
    assert(schema.length === 1);
    const input = {
      name: 'Apostrophe'
    };
    const req = apos.task.getReq();
    const result = {};
    await apos.schema.convert(req, schema, input, result);
    assert(_.keys(result).length === 1);
    assert(result.name === 'Apost');
  });

  it('should allow saving a 0 value provided as a number if a field is required for an integer field type', async () => {
    const schema = apos.schema.compose({
      addFields: [
        {
          type: 'integer',
          name: 'price',
          label: 'Price',
          required: true
        }
      ]
    });
    assert(schema.length === 1);
    const input = {
      price: 0
    };
    const req = apos.task.getReq();
    const result = {};
    await apos.schema.convert(req, schema, input, result);
    assert(_.keys(result).length === 1);
    assert(result.price === 0);
  });

<<<<<<< HEAD
  it('should gracefully reject null provided as a number if a field is required for an integer field type', function(done) {
    var schema = apos.schemas.compose({
      addFields: [
        {
          type: 'integer',
          name: 'price',
          label: 'Price',
          required: true
        }
      ]
    });
    assert(schema.length === 1);
    var input = {
      price: null
    };
    var req = apos.tasks.getReq();
    var result = {};
    return apos.schemas.convert(req, schema, 'form', input, result, function(err) {
      assert(err);
      assert.equal(err, 'price.required');
      done();
    });
  });

  it('should gracefully reject undefined provided as a number if a field is required for an integer field type', function(done) {
    var schema = apos.schemas.compose({
      addFields: [
        {
          type: 'integer',
          name: 'price',
          label: 'Price',
          required: true
        }
      ]
    });
    assert(schema.length === 1);
    var input = {
      price: undefined
    };
    var req = apos.tasks.getReq();
    var result = {};
    return apos.schemas.convert(req, schema, 'form', input, result, function(err) {
      assert(err);
      assert.equal(err, 'price.required');
      done();
    });
  });

  it('should allow saving a 0 value provided as a float if a field is required for an float field type', function(done) {
    var schema = apos.schemas.compose({
=======
  it('should allow saving a 0 value provided as a float if a field is required for an float field type', async () => {
    const schema = apos.schema.compose({
>>>>>>> bc993ab7
      addFields: [
        {
          type: 'float',
          name: 'price',
          label: 'Price',
          required: true
        }
      ]
    });
    assert(schema.length === 1);
    const input = {
      price: 0.00
    };
    const req = apos.task.getReq();
    const result = {};
    await apos.schema.convert(req, schema, input, result);
    assert(_.keys(result).length === 1);
    assert(result.price === 0.00);
  });

  it('should allow saving a 0 value provided as a number if a field is required for an float field type', async () => {
    const schema = apos.schema.compose({
      addFields: [
        {
          type: 'float',
          name: 'price',
          label: 'Price',
          required: true
        }
      ]
    });
    assert(schema.length === 1);
    const input = {
      price: 0
    };
    const req = apos.task.getReq();
    const result = {};
    await apos.schema.convert(req, schema, input, result);
    assert(_.keys(result).length === 1);
    assert(result.price === 0);
  });

  it('should allow saving a 0 value provided as a number if a field is required for an string field type', async () => {
    const schema = apos.schema.compose({
      addFields: [
        {
          type: 'string',
          name: 'price',
          label: 'Price',
          required: true
        }
      ]
    });
    assert(schema.length === 1);
    const input = {
      price: 0
    };
    const req = apos.task.getReq();
    const result = {};
    await apos.schema.convert(req, schema, input, result);
    assert(_.keys(result).length === 1);
    assert(result.price === '0');
  });

  it('should allow saving a 0 value provided as a string if a field is required for an integer field type', async () => {
    const schema = apos.schema.compose({
      addFields: [
        {
          type: 'integer',
          name: 'price',
          label: 'Price',
          required: true
        }
      ]
    });
    assert(schema.length === 1);
    const input = {
      price: '0'
    };
    const req = apos.task.getReq();
    const result = {};
    await apos.schema.convert(req, schema, input, result);
    assert(_.keys(result).length === 1);
    assert(result.price === 0);
  });

  it('should allow saving a 0 value provided as a string if a field is required for an string field type', async () => {
    const schema = apos.schema.compose({
      addFields: [
        {
          type: 'string',
          name: 'price',
          label: 'Price',
          required: true
        }
      ]
    });
    assert(schema.length === 1);
    const input = {
      price: '0'
    };
    const req = apos.task.getReq();
    const result = {};
    await apos.schema.convert(req, schema, input, result);
    assert(_.keys(result).length === 1);
    assert(result.price === '0');
  });

  it('should allow saving a 0 value provided as a string if a field is required for an float field type', async () => {
    const schema = apos.schema.compose({
      addFields: [
        {
          type: 'float',
          name: 'price',
          label: 'Price',
          required: true
        }
      ]
    });
    assert(schema.length === 1);
    const input = {
      price: '0'
    };
    const req = apos.task.getReq();
    const result = {};
    await apos.schema.convert(req, schema, input, result);
    assert(_.keys(result).length === 1);
    assert(result.price === 0);
  });

  it('should allow saving a 0 value provided as a string if there is no min value set for an integer field type', async () => {
    const schema = apos.schema.compose({
      addFields: [
        {
          type: 'integer',
          name: 'price',
          label: 'Price'
        }
      ]
    });
    assert(schema.length === 1);
    const input = {
      price: '0'
    };
    const req = apos.task.getReq();
    const result = {};
    await apos.schema.convert(req, schema, input, result);
    assert(_.keys(result).length === 1);
    assert(result.price === 0);
  });

  it('should allow saving a 0 value provided as a string if there is no min value set for a float field type', async () => {
    const schema = apos.schema.compose({
      addFields: [
        {
          type: 'float',
          name: 'price',
          label: 'Price'
        }
      ]
    });
    assert(schema.length === 1);
    const input = {
      price: '0'
    };
    const req = apos.task.getReq();
    const result = {};
    await apos.schema.convert(req, schema, input, result);
    assert(_.keys(result).length === 1);
    assert(result.price === 0);
  });

  it('should allow saving a negative value provided as a number for an integer field type', async () => {
    const schema = apos.schema.compose({
      addFields: [
        {
          type: 'integer',
          name: 'price',
          label: 'Price'
        }
      ]
    });
    assert(schema.length === 1);
    const input = {
      price: -1
    };
    const req = apos.task.getReq();
    const result = {};
    await apos.schema.convert(req, schema, input, result);
    assert(_.keys(result).length === 1);
    assert(result.price === -1);
  });

  it('should allow saving a negative value provided as a float for an float field type', async () => {
    const schema = apos.schema.compose({
      addFields: [
        {
          type: 'float',
          name: 'price',
          label: 'Price'
        }
      ]
    });
    assert(schema.length === 1);
    const input = {
      price: -1.3
    };
    const req = apos.task.getReq();
    const result = {};
    await apos.schema.convert(req, schema, input, result);
    assert(_.keys(result).length === 1);
    assert(result.price === -1.3);
  });

  it('should allow saving a negative value provided as a float for an string field type', async () => {
    const schema = apos.schema.compose({
      addFields: [
        {
          type: 'string',
          name: 'price',
          label: 'Price'
        }
      ]
    });
    assert(schema.length === 1);
    const input = {
      price: -1.3
    };
    const req = apos.task.getReq();
    const result = {};
    await apos.schema.convert(req, schema, input, result);
    assert(_.keys(result).length === 1);
    assert(result.price === '-1.3');
  });

  it('should allow saving a negative value provided as a number if a field is required for an integer field type', async () => {
    const schema = apos.schema.compose({
      addFields: [
        {
          type: 'integer',
          name: 'price',
          label: 'Price',
          required: true
        }
      ]
    });
    assert(schema.length === 1);
    const input = {
      price: -1
    };
    const req = apos.task.getReq();
    const result = {};
    await apos.schema.convert(req, schema, input, result);
    assert(_.keys(result).length === 1);
    assert(result.price === -1);
  });

  it('should allow saving a negative value provided as a number if a field is required for an float field type', async () => {
    const schema = apos.schema.compose({
      addFields: [
        {
          type: 'float',
          name: 'price',
          label: 'Price',
          required: true
        }
      ]
    });
    assert(schema.length === 1);
    const input = {
      price: -1.3
    };
    const req = apos.task.getReq();
    const result = {};
    await apos.schema.convert(req, schema, input, result);
    assert(_.keys(result).length === 1);
    assert(result.price === -1.3);
  });

  it('should allow saving a negative value provided as a string if a field is required for an float field type', async () => {
    const schema = apos.schema.compose({
      addFields: [
        {
          type: 'float',
          name: 'price',
          label: 'Price',
          required: true
        }
      ]
    });
    assert(schema.length === 1);
    const input = {
      price: '-1.3'
    };
    const req = apos.task.getReq();
    const result = {};
    await apos.schema.convert(req, schema, input, result);
    assert(_.keys(result).length === 1);
    assert(result.price === -1.3);
  });

  it('should override the saved value if min and max value has been set and the submitted value is out of range for an integer field type', async () => {
    const schema = apos.schema.compose({
      addFields: [
        {
          type: 'integer',
          name: 'price',
          label: 'Price',
          min: 5,
          max: 6
        }
      ]
    });
    assert(schema.length === 1);
    const input = {
      price: '3'
    };
    const req = apos.task.getReq();
    const result = {};
    await apos.schema.convert(req, schema, input, result);
    assert(_.keys(result).length === 1);
    assert(result.price === 5);
  });

  it('should override the saved value if min and max value has been set and the submitted value is out of range for a float field type', async () => {
    const schema = apos.schema.compose({
      addFields: [
        {
          type: 'float',
          name: 'price',
          label: 'Price',
          min: 5.1,
          max: 6
        }
      ]
    });
    assert(schema.length === 1);
    const input = {
      price: '3.2'
    };
    const req = apos.task.getReq();
    const result = {};
    await apos.schema.convert(req, schema, input, result);
    assert(_.keys(result).length === 1);
    assert(result.price === 5.1);
  });

  it('should ensure a min value is being set to the configured min value if a lower value is submitted for an integer field type', async () => {
    const schema = apos.schema.compose({
      addFields: [
        {
          type: 'integer',
          name: 'price',
          label: 'Price',
          min: 5
        }
      ]
    });
    assert(schema.length === 1);
    const input = {
      price: '1'
    };
    const req = apos.task.getReq();
    const result = {};
    await apos.schema.convert(req, schema, input, result);
    assert(_.keys(result).length === 1);
    assert(result.price === 5);
  });

  it('should ensure a min value is being set to the configured min value if a lower value is submitted for a float field type', async () => {
    const schema = apos.schema.compose({
      addFields: [
        {
          type: 'float',
          name: 'price',
          label: 'Price',
          min: 5.3
        }
      ]
    });
    assert(schema.length === 1);
    const input = {
      price: '1.2'
    };
    const req = apos.task.getReq();
    const result = {};
    await apos.schema.convert(req, schema, input, result);
    assert(_.keys(result).length === 1);
    assert(result.price === 5.3);
  });

  it('should ensure a max value is being set to the max if a higher value is submitted for an integer field type', async () => {
    const schema = apos.schema.compose({
      addFields: [
        {
          type: 'integer',
          name: 'price',
          label: 'Price',
          max: 5
        }
      ]
    });
    assert(schema.length === 1);
    const input = {
      price: '8'
    };
    const req = apos.task.getReq();
    const result = {};
    await apos.schema.convert(req, schema, input, result);
    assert(_.keys(result).length === 1);
    assert(result.price === 5);
  });

  it('should ensure a max value is being set to the max if a higher value is submitted for a float field type', async () => {
    const schema = apos.schema.compose({
      addFields: [
        {
          type: 'float',
          name: 'price',
          label: 'Price',
          max: 5.9
        }
      ]
    });
    assert(schema.length === 1);
    const input = {
      price: '8'
    };
    const req = apos.task.getReq();
    const result = {};
    await apos.schema.convert(req, schema, input, result);
    assert(_.keys(result).length === 1);
    assert(result.price === 5.9);
  });

  it('should not modify a value if the submitted value is within min and max for an integer field type', async () => {
    const schema = apos.schema.compose({
      addFields: [
        {
          type: 'integer',
          name: 'price',
          label: 'Price',
          min: 4,
          max: 6
        }
      ]
    });
    assert(schema.length === 1);
    const input = {
      price: '5'
    };
    const req = apos.task.getReq();
    const result = {};
    await apos.schema.convert(req, schema, input, result);
    assert(_.keys(result).length === 1);
    assert(result.price === 5);
  });

  it('should not modify a value if the submitted value is within min and max for a float field type', async () => {
    const schema = apos.schema.compose({
      addFields: [
        {
          type: 'float',
          name: 'price',
          label: 'Price',
          min: 4,
          max: 5
        }
      ]
    });
    assert(schema.length === 1);
    const input = {
      price: '4.3'
    };
    const req = apos.task.getReq();
    const result = {};
    await apos.schema.convert(req, schema, input, result);
    assert(_.keys(result).length === 1);
    assert(result.price === 4.3);
  });

  it('should not allow a text value to be submitted for a required integer field', async () => {
    const schema = apos.schema.compose({
      addFields: [
        {
          type: 'integer',
          name: 'price',
          label: 'Price',
          required: true
        }
      ]
    });
    assert(schema.length === 1);
    const input = {
      price: 'A'
    };
    await testSchemaError(schema, input, 'price', 'invalid');
  });

  it('should not allow a text value to be submitted for a required float field', async () => {
    const schema = apos.schema.compose({
      addFields: [
        {
          type: 'float',
          name: 'price',
          label: 'Price',
          required: true
        }
      ]
    });
    assert(schema.length === 1);
    const input = {
      price: 'A'
    };
    await testSchemaError(schema, input, 'price', 'invalid');
  });

  it('should not allow a text value to be submitted for a non required integer field with min and max', async () => {
    const schema = apos.schema.compose({
      addFields: [
        {
          type: 'integer',
          name: 'price',
          label: 'Price',
          min: 1,
          max: 10
        }
      ]
    });
    assert(schema.length === 1);
    const input = {
      price: 'A'
    };
    await testSchemaError(schema, input, 'price', 'invalid');
  });

  it('should not allow a text value to be submitted for a non required float field with min and max', async () => {
    const schema = apos.schema.compose({
      addFields: [
        {
          type: 'float',
          name: 'price',
          label: 'Price',
          min: 1,
          max: 10
        }
      ]
    });
    assert(schema.length === 1);
    const input = {
      price: 'A'
    };
    await testSchemaError(schema, input, 'price', 'invalid');
  });

  it('should not allow a text value to be submitted for a non required integer field with a default value set', async () => {
    const schema = apos.schema.compose({
      addFields: [
        {
          type: 'integer',
          name: 'price',
          label: 'Price',
          def: 2
        }
      ]
    });
    assert(schema.length === 1);
    const input = {
      price: 'A'
    };
    await testSchemaError(schema, input, 'price', 'invalid');
  });

  it('should not allow a text value to be submitted for a non required float field with a default value set', async () => {
    const schema = apos.schema.compose({
      addFields: [
        {
          type: 'float',
          name: 'price',
          label: 'Price',
          def: 2.10
        }
      ]
    });
    assert(schema.length === 1);
    const input = {
      price: 'A'
    };
    await testSchemaError(schema, input, 'price', 'invalid');
  });

  it('should not allow a text value to be submitted for a non required integer field', async () => {
    const schema = apos.schema.compose({
      addFields: [
        {
          type: 'integer',
          name: 'price',
          label: 'Price'
        }
      ]
    });
    assert(schema.length === 1);
    const input = {
      price: 'A'
    };
    await testSchemaError(schema, input, 'price', 'invalid');
  });

  it('should not allow a text value to be submitted for a non required float field', async () => {
    const schema = apos.schema.compose({
      addFields: [
        {
          type: 'float',
          name: 'price',
          label: 'Price'
        }
      ]
    });
    assert(schema.length === 1);
    const input = {
      price: 'A'
    };
    await testSchemaError(schema, input, 'price', 'invalid');
  });

  it('should allow a parsable string/integer value to be submitted for a non required integer field', async () => {
    const schema = apos.schema.compose({
      addFields: [
        {
          type: 'integer',
          name: 'price',
          label: 'Price'
        }
      ]
    });
    assert(schema.length === 1);
    const input = {
      price: '22a'
    };
    const req = apos.task.getReq();
    const result = {};
    await apos.schema.convert(req, schema, input, result);
    assert(result.price === 22);
  });

  it('should allow a parsable string/float value to be submitted for a non required float field', async () => {
    const schema = apos.schema.compose({
      addFields: [
        {
          type: 'float',
          name: 'price',
          label: 'Price'
        }
      ]
    });
    assert(schema.length === 1);
    const input = {
      price: '11.4b'
    };
    const req = apos.task.getReq();
    const result = {};
    await apos.schema.convert(req, schema, input, result);
    assert(result.price === 11.4);
  });

  it('should convert simple data correctly', async () => {
    const schema = apos.schema.compose({
      addFields: simpleFields
    });
<<<<<<< HEAD
    assert(schema.length === 5);
    var input = apos.schemas.newInstance(schema);
    Object.assign(input, {
=======
    assert(schema.length === 4);
    const input = {
>>>>>>> bc993ab7
      name: 'Bob Smith',
      address: '5017 Awesome Street\nPhiladelphia, PA 19147',
      irrelevant: 'Irrelevant',
      slug: 'This Is Cool'
<<<<<<< HEAD
    });
    var req = apos.tasks.getReq();
    var result = {};
    return apos.schemas.convert(req, schema, 'form', input, result, function(err) {
      assert(!err);
      // no irrelevant or missing fields
      assert(_.keys(result).length === 5);
      // expected fields came through
      assert(result.name === input.name);
      assert(result.address === input.address);
      // default
      assert(result.variety === simpleFields[2].choices[0].value);
      assert(Array.isArray(result.tags) && (result.tags.length === 0));
      assert(result.slug === 'this-is-cool');
      done();
    });
  });

  it('should convert tags correctly', function(done) {
    var schema = apos.schemas.compose({
      addFields: simpleFields
    });
    assert(schema.length === 5);
    var input = {
      tags: [ 4, 5, 'Seven' ]
    };
    var req = apos.tasks.getReq();
    var result = {};
    return apos.schemas.convert(req, schema, 'form', input, result, function(err) {
      assert(!err);
      // without def, the default is undefined, so this is right
      assert(_.keys(result.tags).length === 3);
      assert(Array.isArray(result.tags));
      assert(result.tags[0] === '4');
      assert(result.tags[1] === '5');
      // case conversion
      assert(result.tags[2] === 'seven');
      assert(result.slug === 'none');
      done();
    });
=======
    };
    const req = apos.task.getReq();
    const result = {};
    await apos.schema.convert(req, schema, input, result);
    // no irrelevant or missing fields
    assert(_.keys(result).length === 4);
    // expected fields came through
    assert(result.name === input.name);
    assert(result.address === input.address);
    // default
    assert(result.variety === simpleFields[2].choices[0].value);
    assert(result.slug === 'this-is-cool');
>>>>>>> bc993ab7
  });

  it('should update a password if provided', async () => {
    const schema = apos.schema.compose({
      addFields: [
        {
          type: 'password',
          name: 'password',
          label: 'Password'
        }
      ]
    });
    assert(schema.length === 1);
    const input = {
      password: 'silly'
    };
    const req = apos.task.getReq();
    const result = { password: 'serious' };
    await apos.schema.convert(req, schema, input, result);
    assert(_.keys(result).length === 1);
    // hashing is not the business of schemas, see the
    // @apostrophecms/user module
    assert(result.password === 'silly');
  });

  it('should leave a password alone if not provided', async () => {
    const schema = apos.schema.compose({
      addFields: [
        {
          type: 'password',
          name: 'password',
          label: 'Password'
        }
      ]
    });
    assert(schema.length === 1);
    const input = {
      password: ''
    };
    const req = apos.task.getReq();
    const result = { password: 'serious' };
    await apos.schema.convert(req, schema, input, result);
    assert(_.keys(result).length === 1);
    // hashing is not the business of schemas, see the
    // @apostrophecms/user module
    assert(result.password === 'serious');
  });

  it('should handle array schemas', async () => {
    const schema = apos.schema.compose({
      addFields: [
        {
          type: 'array',
          name: 'addresses',
          label: 'Addresses',
          schema: [
            {
              name: 'address',
              type: 'string',
              label: 'Address'
            }
          ]
        }
      ]
    });
    assert(schema.length === 1);
    const input = {
      addresses: [
        {
          address: '500 test lane'
        },
        {
          address: '602 test ave'
        }
      ]
    };
    const req = apos.task.getReq();
    const result = {};
    await apos.schema.convert(req, schema, input, result);
    assert(_.keys(result).length === 1);
    assert(result.addresses);
    assert(result.addresses.length === 2);
    assert(result.addresses[0]._id);
    assert(result.addresses[1]._id);
    assert(result.addresses[0].address === '500 test lane');
    assert(result.addresses[1].address === '602 test ave');
  });

  it('should convert string values to areas correctly', async () => {
    const schema = apos.schema.compose(hasArea);
    assert(schema.length === 1);
    const input = {
      irrelevant: 'Irrelevant',
      // Should get escaped, not be treated as HTML
      body: 'This is the greatest <h1>thing</h1>'
    };
    const req = apos.task.getReq();
    const result = {};
    await apos.schema.convert(req, schema, input, result);
    // no irrelevant or missing fields
    assert(_.keys(result).length === 1);
    // expected fields came through
    assert(result.body);
    assert(result.body.metaType === 'area');
    assert(result.body.items);
    assert(result.body.items[0]);
    assert(result.body.items[0].type === '@apostrophecms/rich-text');
    assert(result.body.items[0].content === apos.util.escapeHtml(input.body));
  });

  it('should convert arrays of widgets to areas correctly', async () => {
    const schema = apos.schema.compose(hasArea);
    assert(schema.length === 1);
    const input = {
      irrelevant: 'Irrelevant',
      body: [
        {
          metaType: 'widget',
          _id: 'abc',
          type: '@apostrophecms/rich-text',
          content: '<h4>This <em>is</em> <strong>a header.</strong></h4>'
        }
      ]
    };
    const req = apos.task.getReq();
    const result = {};
    await apos.schema.convert(req, schema, input, result);
    // no irrelevant or missing fields
    assert(_.keys(result).length === 1);
    // expected fields came through
    assert(result.body);
    assert(result.body.metaType === 'area');
    assert(result.body.items);
    assert(result.body.items[0]);
    assert(result.body.items[0].type === '@apostrophecms/rich-text');
    assert.strictEqual(result.body.items[0].content, '<h4>This is <strong>a header.</strong></h4>');
  });

  it('should not accept a widget not in the widgets object of the area', async () => {
    const schema = apos.schema.compose(hasAreaWithoutWidgets);
    assert(schema.length === 1);
    const input = {
      irrelevant: 'Irrelevant',
      body: [
        {
          metaType: 'widget',
          _id: 'abc',
          type: '@apostrophecms/rich-text',
          content: '<h4>This <em>is</em> <strong>a header.</strong></h4>'
        }
      ]
    };
    const req = apos.task.getReq();
    const result = {};
    await apos.schema.convert(req, schema, input, result);
    // no irrelevant or missing fields
    assert(!result.body.items[0]);
  });

  it('should convert areas gracefully when they are undefined', async () => {
    const schema = apos.schema.compose(hasArea);
    assert(schema.length === 1);
    const input = {
      irrelevant: 'Irrelevant',
      // Should get escaped, not be treated as HTML
      body: undefined
    };
    const req = apos.task.getReq();
    const result = {};
    await apos.schema.convert(req, schema, input, result);
    // no irrelevant or missing fields
    assert(_.keys(result).length === 1);
    // expected fields came through
    assert(result.body);
    assert(result.body.metaType === 'area');
    assert(result.body.items);
    assert(!result.body.items[0]);
  });

  it('should clean up extra slashes in page slugs', async () => {
    const req = apos.task.getReq();
    const schema = apos.schema.compose({ addFields: pageSlug });
    assert(schema.length === 1);
    const input = {
      slug: '/wiggy//wacky///wobbly////whizzle/////'
    };
    const result = {};
    await apos.schema.convert(req, schema, input, result);
    assert.strictEqual(result.slug, '/wiggy/wacky/wobbly/whizzle');
  });

  it('retains trailing / on the home page', async () => {
    const req = apos.task.getReq();
    const schema = apos.schema.compose({ addFields: pageSlug });
    assert(schema.length === 1);
    const input = {
      slug: '/'
    };
    const result = {};
    await apos.schema.convert(req, schema, input, result);
    assert(result.slug === '/');
  });

  it('does not keep slashes when page: true not present for slug', async () => {
    const req = apos.task.getReq();
    const schema = apos.schema.compose({ addFields: regularSlug });
    assert(schema.length === 1);
    const input = {
      slug: '/wiggy//wacky///wobbly////whizzle/////'
    };
    const result = {};
    await apos.schema.convert(req, schema, input, result);
    assert(result.slug === 'wiggy-wacky-wobbly-whizzle');
  });

  it('enforces required property for ordinary field', async () => {
    const schema = apos.schema.compose({
      addFields: [
        {
          name: 'age',
          label: 'Age',
          type: 'integer',
          required: true
        }
      ]
    });
    await testSchemaError(schema, { age: '' }, 'age', 'required');
  });

  it('ignores required property for hidden field', async () => {
    const req = apos.task.getReq();
    const schema = apos.schema.compose({
      addFields: [
        {
          name: 'age',
          type: 'integer',
          required: true,
          if: {
            ageOrShoeSize: 'age'
          }
        },
        {
          name: 'shoeSize',
          type: 'integer',
          required: false,
          if: {
            ageOrShoeSize: 'shoeSize'
          }
        },
        {
          name: 'ageOrShoeSize',
          type: 'select',
          choices: [
            {
              label: 'age',
              value: 'age'
            },
            {
              label: 'shoeSize',
              value: 'shoeSize'
            }
          ]
        }
      ]
    });
    const output = {};
    await apos.schema.convert(req, schema, {
      ageOrShoeSize: 'shoeSize',
      age: ''
    }, output);
    assert(output.ageOrShoeSize === 'shoeSize');
  });

  it('enforces required property for shown field', async () => {
    const schema = apos.schema.compose({
      addFields: [
        {
          name: 'age',
          type: 'integer',
          required: true,
          if: {
            ageOrShoeSize: 'age'
          }
        },
        {
          name: 'shoeSize',
          type: 'integer',
          required: false,
          if: {
            ageOrShoeSize: 'shoeSize'
          }
        },
        {
          name: 'ageOrShoeSize',
          type: 'select',
          choices: [
            {
              label: 'age',
              value: 'age'
            },
            {
              label: 'shoeSize',
              value: 'shoeSize'
            }
          ]
        }
      ]
    });
    await testSchemaError(schema, {
      ageOrShoeSize: 'age',
      age: ''
    }, 'age', 'required');
  });

  it('ignores required property for recursively hidden field', async () => {
    const req = apos.task.getReq();
    const schema = apos.schema.compose({
      addFields: [
        {
          name: 'age',
          type: 'integer',
          required: true,
          if: {
            ageOrShoeSize: 'age'
          }
        },
        {
          name: 'shoeSize',
          type: 'integer',
          required: false,
          if: {
            ageOrShoeSize: 'shoeSize'
          }
        },
        {
          name: 'ageOrShoeSize',
          type: 'select',
          choices: [
            {
              label: 'age',
              value: 'age'
            },
            {
              label: 'shoeSize',
              value: 'shoeSize'
            }
          ],
          if: {
            doWeCare: '1'
          }
        },
        {
          name: 'doWeCare',
          type: 'select',
          choices: [
            {
              label: 'Yes',
              value: '1'
            },
            {
              label: 'No',
              value: '0'
            }
          ]
        }
      ]
    });
    const output = {};
    await apos.schema.convert(req, schema, {
      ageOrShoeSize: 'age',
      doWeCare: '0',
      age: ''
    }, output);
    assert(output.ageOrShoeSize === 'age');
  });

  it('enforces required property for recursively shown field', async () => {
    const schema = apos.schema.compose({
      addFields: [
        {
          name: 'age',
          type: 'integer',
          required: true,
          if: {
            ageOrShoeSize: 'age'
          }
        },
        {
          name: 'shoeSize',
          type: 'integer',
          required: false,
          if: {
            ageOrShoeSize: 'shoeSize'
          }
        },
        {
          name: 'ageOrShoeSize',
          type: 'select',
          choices: [
            {
              label: 'age',
              value: 'age'
            },
            {
              label: 'shoeSize',
              value: 'shoeSize'
            }
          ],
          if: {
            doWeCare: '1'
          }
        },
        {
          name: 'doWeCare',
          type: 'select',
          choices: [
            {
              label: 'Yes',
              value: '1'
            },
            {
              label: 'No',
              value: '0'
            }
          ]
        }
      ]
    });
    await testSchemaError(schema, {
      ageOrShoeSize: 'age',
      doWeCare: '1',
      age: ''
    }, 'age', 'required');
  });

  it('ignores required property for recursively hidden field with boolean', async () => {
    const req = apos.task.getReq();
    const schema = apos.schema.compose({
      addFields: [
        {
          name: 'age',
          type: 'integer',
          required: true,
          if: {
            ageOrShoeSize: 'age'
          }
        },
        {
          name: 'shoeSize',
          type: 'integer',
          required: false,
          if: {
            ageOrShoeSize: 'shoeSize'
          }
        },
        {
          name: 'ageOrShoeSize',
          type: 'select',
          choices: [
            {
              label: 'age',
              value: 'age'
            },
            {
              label: 'shoeSize',
              value: 'shoeSize'
            }
          ],
          if: {
            doWeCare: true
          }
        },
        {
          name: 'doWeCare',
          type: 'boolean',
          choices: [
            {
              value: true
            },
            {
              value: false
            }
          ]
        }
      ]
    });
    const output = {};
    await apos.schema.convert(req, schema, {
      ageOrShoeSize: 'age',
      doWeCare: false,
      age: ''
    }, output);
    assert(output.ageOrShoeSize === 'age');
  });

  it('enforces required property for recursively shown field with boolean', async () => {
    const schema = apos.schema.compose({
      addFields: [
        {
          name: 'age',
          type: 'integer',
          required: true,
          if: {
            ageOrShoeSize: 'age'
          }
        },
        {
          name: 'shoeSize',
          type: 'integer',
          required: false,
          if: {
            ageOrShoeSize: 'shoeSize'
          }
        },
        {
          name: 'ageOrShoeSize',
          type: 'select',
          choices: [
            {
              label: 'age',
              value: 'age'
            },
            {
              label: 'shoeSize',
              value: 'shoeSize'
            }
          ],
          if: {
            doWeCare: true
          }
        },
        {
          name: 'doWeCare',
          type: 'boolean'
        }
      ]
    });
    await testSchemaError(schema, {
      ageOrShoeSize: 'age',
      doWeCare: true,
      age: null
    }, 'age', 'required');
  });
});

async function testSchemaError(schema, input, path, name) {
  const req = apos.task.getReq();
  const result = {};
  let tooFar = false;
  try {
    await apos.schema.convert(req, schema, input, result);
    tooFar = true;
    assert(false);
  } catch (e) {
    if (tooFar) {
      throw e;
    }
    assert(e.length === 1);
    assert(e[0].path === path);
    assert(e[0].name === name);
  }
}<|MERGE_RESOLUTION|>--- conflicted
+++ resolved
@@ -330,103 +330,8 @@
     assert(result.name === 'Apostrophe^CMS');
   });
 
-<<<<<<< HEAD
-  it('should error if an email address is improperly formed', function(done) {
-    var schema = apos.schemas.compose({
-      addFields: [
-        {
-          type: 'email',
-          name: 'email',
-          label: 'Email'
-        }
-      ]
-    });
-    assert(schema.length === 1);
-    var input = {
-      email: 'testguy1%oopsbad'
-    };
-    var req = apos.tasks.getReq();
-    var result = {};
-    return apos.schemas.convert(req, schema, 'form', input, result, function(err) {
-      assert(err === 'email.invalid');
-      done();
-    });
-  });
-
-  it('should tolerate no email value if field not required', function(done) {
-    var schema = apos.schemas.compose({
-      addFields: [
-        {
-          type: 'email',
-          name: 'email',
-          label: 'Email'
-        }
-      ]
-    });
-    assert(schema.length === 1);
-    var input = {
-      email: ''
-    };
-    var req = apos.tasks.getReq();
-    var result = {};
-    return apos.schemas.convert(req, schema, 'form', input, result, function(err) {
-      assert(!err);
-      done();
-    });
-  });
-
-  it('should reject no email value if field required', function(done) {
-    var schema = apos.schemas.compose({
-      addFields: [
-        {
-          type: 'email',
-          name: 'email',
-          label: 'Email',
-          required: true
-        }
-      ]
-    });
-    assert(schema.length === 1);
-    var input = {
-      email: ''
-    };
-    var req = apos.tasks.getReq();
-    var result = {};
-    return apos.schemas.convert(req, schema, 'form', input, result, function(err) {
-      assert(err);
-      assert(err === 'email.required');
-      done();
-    });
-  });
-
-  it('should accept a well formed email address with a + sign', function(done) {
-    var schema = apos.schemas.compose({
-      addFields: [
-        {
-          type: 'email',
-          name: 'email',
-          label: 'Email'
-        }
-      ]
-    });
-    assert(schema.length === 1);
-    var input = {
-      email: 'testguy1+cool@yaygreat.com'
-    };
-    var req = apos.tasks.getReq();
-    var result = {};
-    return apos.schemas.convert(req, schema, 'form', input, result, function(err) {
-      assert(!err);
-      done();
-    });
-  });
-
-  it('should keep an empty submitted field value null when there is a min / max configuration for an integer field type', function(done) {
-    var schema = apos.schemas.compose({
-=======
   it('should keep an empty submitted field value null when there is a min / max configuration for an integer field type', async () => {
     const schema = apos.schema.compose({
->>>>>>> bc993ab7
       addFields: [
         {
           type: 'integer',
@@ -471,61 +376,8 @@
     assert(result.price === null);
   });
 
-<<<<<<< HEAD
-  it('should keep an empty submitted field value null for a time field type', function(done) {
-    var schema = apos.schemas.compose({
-      addFields: [
-        {
-          type: 'time',
-          name: 'time',
-          label: 'time'
-        }
-      ]
-    });
-    assert(schema.length === 1);
-    var input = {
-      time: ''
-    };
-    var req = apos.tasks.getReq();
-    var result = {};
-    return apos.schemas.convert(req, schema, 'form', input, result, function(err) {
-      assert(!err);
-      assert(_.keys(result).length === 1);
-      assert(result.time === null);
-      done();
-    });
-  });
-
-  it('should keep an empty submitted field value null for a date field type', function(done) {
-    var schema = apos.schemas.compose({
-      addFields: [
-        {
-          type: 'date',
-          name: 'date',
-          label: 'date'
-        }
-      ]
-    });
-    assert(schema.length === 1);
-    var input = {
-      date: ''
-    };
-    var req = apos.tasks.getReq();
-    var result = {};
-    return apos.schemas.convert(req, schema, 'form', input, result, function(err) {
-      assert(!err);
-      assert(_.keys(result).length === 1);
-      assert(result.date === null);
-      done();
-    });
-  });
-
-  it('should ensure a max value is being trimmed to the max length for a string field type', function(done) {
-    var schema = apos.schemas.compose({
-=======
   it('should ensure a max value is being trimmed to the max length for a string field type', async () => {
     const schema = apos.schema.compose({
->>>>>>> bc993ab7
       addFields: [
         {
           type: 'string',
@@ -568,61 +420,8 @@
     assert(result.price === 0);
   });
 
-<<<<<<< HEAD
-  it('should gracefully reject null provided as a number if a field is required for an integer field type', function(done) {
-    var schema = apos.schemas.compose({
-      addFields: [
-        {
-          type: 'integer',
-          name: 'price',
-          label: 'Price',
-          required: true
-        }
-      ]
-    });
-    assert(schema.length === 1);
-    var input = {
-      price: null
-    };
-    var req = apos.tasks.getReq();
-    var result = {};
-    return apos.schemas.convert(req, schema, 'form', input, result, function(err) {
-      assert(err);
-      assert.equal(err, 'price.required');
-      done();
-    });
-  });
-
-  it('should gracefully reject undefined provided as a number if a field is required for an integer field type', function(done) {
-    var schema = apos.schemas.compose({
-      addFields: [
-        {
-          type: 'integer',
-          name: 'price',
-          label: 'Price',
-          required: true
-        }
-      ]
-    });
-    assert(schema.length === 1);
-    var input = {
-      price: undefined
-    };
-    var req = apos.tasks.getReq();
-    var result = {};
-    return apos.schemas.convert(req, schema, 'form', input, result, function(err) {
-      assert(err);
-      assert.equal(err, 'price.required');
-      done();
-    });
-  });
-
-  it('should allow saving a 0 value provided as a float if a field is required for an float field type', function(done) {
-    var schema = apos.schemas.compose({
-=======
   it('should allow saving a 0 value provided as a float if a field is required for an float field type', async () => {
     const schema = apos.schema.compose({
->>>>>>> bc993ab7
       addFields: [
         {
           type: 'float',
@@ -1292,60 +1091,12 @@
     const schema = apos.schema.compose({
       addFields: simpleFields
     });
-<<<<<<< HEAD
-    assert(schema.length === 5);
-    var input = apos.schemas.newInstance(schema);
-    Object.assign(input, {
-=======
     assert(schema.length === 4);
     const input = {
->>>>>>> bc993ab7
       name: 'Bob Smith',
       address: '5017 Awesome Street\nPhiladelphia, PA 19147',
       irrelevant: 'Irrelevant',
       slug: 'This Is Cool'
-<<<<<<< HEAD
-    });
-    var req = apos.tasks.getReq();
-    var result = {};
-    return apos.schemas.convert(req, schema, 'form', input, result, function(err) {
-      assert(!err);
-      // no irrelevant or missing fields
-      assert(_.keys(result).length === 5);
-      // expected fields came through
-      assert(result.name === input.name);
-      assert(result.address === input.address);
-      // default
-      assert(result.variety === simpleFields[2].choices[0].value);
-      assert(Array.isArray(result.tags) && (result.tags.length === 0));
-      assert(result.slug === 'this-is-cool');
-      done();
-    });
-  });
-
-  it('should convert tags correctly', function(done) {
-    var schema = apos.schemas.compose({
-      addFields: simpleFields
-    });
-    assert(schema.length === 5);
-    var input = {
-      tags: [ 4, 5, 'Seven' ]
-    };
-    var req = apos.tasks.getReq();
-    var result = {};
-    return apos.schemas.convert(req, schema, 'form', input, result, function(err) {
-      assert(!err);
-      // without def, the default is undefined, so this is right
-      assert(_.keys(result.tags).length === 3);
-      assert(Array.isArray(result.tags));
-      assert(result.tags[0] === '4');
-      assert(result.tags[1] === '5');
-      // case conversion
-      assert(result.tags[2] === 'seven');
-      assert(result.slug === 'none');
-      done();
-    });
-=======
     };
     const req = apos.task.getReq();
     const result = {};
@@ -1358,7 +1109,6 @@
     // default
     assert(result.variety === simpleFields[2].choices[0].value);
     assert(result.slug === 'this-is-cool');
->>>>>>> bc993ab7
   });
 
   it('should update a password if provided', async () => {
