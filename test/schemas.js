const assert = require('assert').strict;
const _ = require('lodash');
const t = require('../test-lib/test.js');

let apos;

const simpleFields = [
  {
    name: 'name',
    label: 'Name',
    type: 'string'
  },
  {
    name: 'address',
    label: 'Address',
    type: 'string',
    textarea: true
  },
  {
    name: 'variety',
    label: 'Variety',
    type: 'select',
    choices: [
      {
        value: 'candy',
        label: 'Candy'
      },
      {
        value: 'cheese',
        label: 'Cheese'
      }
    ],
    def: 'candy'
  },
  {
    name: 'slug',
    label: 'Slug',
    type: 'slug'
  }
];

const realWorldCase = {
  addFields: [
    {
      type: 'string',
      name: 'title',
      label: 'Title',
      required: true,
      sortify: true
    },
    {
      type: 'slug',
      name: 'slug',
      label: 'Slug',
      required: true
    },
    {
      type: 'boolean',
      name: 'archive',
      label: 'apostrophe:archived',
      contextual: true,
      def: false
    },
    {
      type: 'slug',
      name: 'slug',
      label: 'Old URL',
      required: true,
      page: true
    },
    {
      name: 'title',
      label: 'Description',
      type: 'string',
      required: true
    },
    {
      name: 'urlType',
      label: 'Link To',
      type: 'select',
      choices: [
        {
          label: 'Internal Page',
          value: 'internal'
        },
        {
          label: 'External URL',
          value: 'external'
        }
      ]
    },
    {
      name: 'externalUrl',
      label: 'URL',
      type: 'url',
      if: {
        urlType: 'external'
      }
    },
    {
      name: '_newPage',
      type: 'relationship',
      limit: 1,
      withType: '@apostrophecms/any-page-type',
      label: 'Page Title',
      idsStorage: 'pageId',
      if: {
        urlType: 'internal'
      }
    }
  ],
  arrangeFields: [
    {
      name: 'basics',
      label: 'Basics',
      fields: [
        'title',
        'slug'
      ]
    },
    {
      name: 'permissions',
      label: 'Permissions',
      fields: [
        'visibility'
      ],
      last: true
    },
    {
      name: 'otherFields',
      label: 'Other fields',
      fields: [
        'slug',
        'urlType',
        '_newPage',
        'title',
        'externalUrl'
      ]
    }
  ]
};

const pageSlug = [
  {
    type: 'slug',
    name: 'slug',
    page: true
  }
];

const regularSlug = [
  {
    type: 'slug',
    name: 'slug'
  }
];

const hasArea = {
  addFields: [
    {
      type: 'area',
      name: 'body',
      label: 'Body',
      options: {
        widgets: {
          '@apostrophecms/rich-text': {
            toolbar: [ 'styles', 'bold' ],
            styles: [
              {
                tag: 'p',
                label: 'Paragraph'
              },
              {
                tag: 'h4',
                label: 'Header 4'
              }
            ]
          }
        }
      }
    }
  ]
};

const hasGroupedArea = {
  addFields: [
    {
      type: 'area',
      name: 'body',
      label: 'Body',
      options: {
        expanded: true,
        groups: {
          content: {
            label: 'Content Widgets',
            columns: 2,
            widgets: {
              '@apostrophecms/rich-text': {
                toolbar: [ 'bold' ]
              },
              '@apostrophecms/form': {}
            }
          },
          media: {
            label: 'Media',
            columns: 3,
            widgets: {
              '@apostrophecms/image': {},
              '@apostrophecms/video': {}
            }
          },
          layout: {
            label: 'Layout Widgets',
            columns: 4,
            widgets: {
              'two-column': {}
            }
          }
        }
      }
    }
  ]
};

const hasAreaWithoutWidgets = {
  addFields: [
    {
      type: 'area',
      name: 'body',
      label: 'Body',
      options: {
        widgets: {}
      }
    }
  ]
};

const warnMessages = [];

describe('Schemas', function() {

  this.timeout(t.timeout);

  before(async function() {
    apos = await t.create({
      root: module
    });
  });

  after(function() {
    return t.destroy(apos);
  });

  /// ///
  // EXISTENCE
  /// ///

<<<<<<< HEAD
  it('should be a property of the apos object', function() {
=======
  it('should be a property of the apos object', async function() {
    apos = await t.create({
      root: module,
      modules: {
        '@apostrophecms/util': {
          extendMethods() {
            return {
              warn(_super, ...args) {
                warnMessages.push(...args);
                return _super(...args);
              }
            };
          }
        },
        'external-condition': {
          methods() {
            return {
              async externalCondition() {
                return 'yes';
              },
              async externalCondition2(req, { docId }) {
                return `yes - ${req.someReqAttr} - ${docId}`;
              }
            };
          }
        }
      }
    });
>>>>>>> 2ba3fc19
    assert(apos.schema);
    apos.argv._ = [];
  });

  it('should compose schemas correctly', function() {
    const options = {
      addFields: [
        {
          name: 'name',
          type: 'string',
          label: 'Name'
        },
        {
          name: 'address',
          type: 'string',
          label: 'Address',
          textarea: true
        },
        {
          name: 'variety',
          type: 'select',
          label: 'Variety',
          choices: [
            {
              value: 'candy',
              label: 'Candy'
            },
            {
              value: 'cheese',
              label: 'Cheese'
            }
          ]
        }
      ],
      removeFields: [ 'address' ],
      alterFields: function(schema) {
        const variety = _.find(schema, { name: 'variety' });
        assert(variety);
        variety.choices.push({
          value: 'record',
          label: 'Record'
        });
      }
    };
    const schema = apos.schema.compose(options);
    assert(schema.length === 2);
    assert(schema[0].name === 'name');
    assert(schema[1].name === 'variety');
    assert(_.keys(schema[1].choices).length === 3);
  });

  it('should compose a schema for a complex real world case correctly', function() {
    const schema = apos.schema.compose(realWorldCase);
    assert(schema);
    const externalUrl = _.find(schema, { name: 'externalUrl' });
    assert(externalUrl);
    assert.strictEqual(externalUrl.group.name, 'otherFields');
    const _newPage = _.find(schema, { name: '_newPage' });
    assert(_newPage);
    assert.strictEqual(_newPage.group.name, 'otherFields');
  });

  it('should error if a field is required and an empty value is submitted for a string field type', async function() {
    const schema = apos.schema.compose({
      addFields: [
        {
          type: 'string',
          name: 'name',
          label: 'Name',
          required: true
        }
      ]
    });
    assert(schema.length === 1);
    const input = {
      name: ''
    };
    await testSchemaError(schema, input, 'name', 'required');
  });

  it('should error if the value submitted is less than min length for a string field type', async function() {
    const schema = apos.schema.compose({
      addFields: [
        {
          type: 'string',
          name: 'name',
          label: 'Name',
          min: 5
        }
      ]
    });
    assert(schema.length === 1);
    const input = {
      name: 'Cow'
    };
    await testSchemaError(schema, input, 'name', 'min');
  });

  it('should convert and keep the correct value for a field which is required for a string field type', async function() {
    const schema = apos.schema.compose({
      addFields: [
        {
          type: 'string',
          name: 'name',
          label: 'Name',
          required: true
        }
      ]
    });
    assert(schema.length === 1);
    const input = {
      name: 'Apostrophe^CMS'
    };
    const req = apos.task.getReq();
    const result = {};
    await apos.schema.convert(req, schema, input, result);
    assert(result.name === 'Apostrophe^CMS');
  });

  it('should keep an empty submitted field value null when there is a min / max configuration for an integer field type', async function() {
    const schema = apos.schema.compose({
      addFields: [
        {
          type: 'integer',
          name: 'price',
          label: 'Price',
          min: 1,
          max: 10
        }
      ]
    });
    assert(schema.length === 1);
    const input = {
      price: ''
    };
    const req = apos.task.getReq();
    const result = {};
    await apos.schema.convert(req, schema, input, result);
    assert(_.keys(result).length === 1);
    assert(result.price === null);
  });

  it('should keep an empty submitted field value null when there is a min / max configuration for a float field type', async function() {
    const schema = apos.schema.compose({
      addFields: [
        {
          type: 'float',
          name: 'price',
          label: 'Price',
          min: 1,
          max: 10
        }
      ]
    });
    assert(schema.length === 1);
    const input = {
      price: ''
    };
    const req = apos.task.getReq();
    const result = {};
    await apos.schema.convert(req, schema, input, result);
    assert(_.keys(result).length === 1);
    assert(result.price === null);
  });

  it('should ensure a max value is being trimmed to the max length for a string field type', async function() {
    const schema = apos.schema.compose({
      addFields: [
        {
          type: 'string',
          name: 'name',
          label: 'Name',
          max: 5
        }
      ]
    });
    assert(schema.length === 1);
    const input = {
      name: 'Apostrophe'
    };
    const req = apos.task.getReq();
    const result = {};
    await apos.schema.convert(req, schema, input, result);
    assert(_.keys(result).length === 1);
    assert(result.name === 'Apost');
  });

  it('should allow saving a 0 value provided as a number if a field is required for an integer field type', async function() {
    const schema = apos.schema.compose({
      addFields: [
        {
          type: 'integer',
          name: 'price',
          label: 'Price',
          required: true
        }
      ]
    });
    assert(schema.length === 1);
    const input = {
      price: 0
    };
    const req = apos.task.getReq();
    const result = {};
    await apos.schema.convert(req, schema, input, result);
    assert(_.keys(result).length === 1);
    assert(result.price === 0);
  });

  it('should allow saving a 0 value provided as a float if a field is required for an float field type', async function() {
    const schema = apos.schema.compose({
      addFields: [
        {
          type: 'float',
          name: 'price',
          label: 'Price',
          required: true
        }
      ]
    });
    assert(schema.length === 1);
    const input = {
      price: 0.00
    };
    const req = apos.task.getReq();
    const result = {};
    await apos.schema.convert(req, schema, input, result);
    assert(_.keys(result).length === 1);
    assert(result.price === 0.00);
  });

  it('should allow saving a 0 value provided as a number if a field is required for an float field type', async function() {
    const schema = apos.schema.compose({
      addFields: [
        {
          type: 'float',
          name: 'price',
          label: 'Price',
          required: true
        }
      ]
    });
    assert(schema.length === 1);
    const input = {
      price: 0
    };
    const req = apos.task.getReq();
    const result = {};
    await apos.schema.convert(req, schema, input, result);
    assert(_.keys(result).length === 1);
    assert(result.price === 0);
  });

  it('should allow saving a 0 value provided as a number if a field is required for an string field type', async function() {
    const schema = apos.schema.compose({
      addFields: [
        {
          type: 'string',
          name: 'price',
          label: 'Price',
          required: true
        }
      ]
    });
    assert(schema.length === 1);
    const input = {
      price: 0
    };
    const req = apos.task.getReq();
    const result = {};
    await apos.schema.convert(req, schema, input, result);
    assert(_.keys(result).length === 1);
    assert(result.price === '0');
  });

  it('should allow saving a 0 value provided as a string if a field is required for an integer field type', async function() {
    const schema = apos.schema.compose({
      addFields: [
        {
          type: 'integer',
          name: 'price',
          label: 'Price',
          required: true
        }
      ]
    });
    assert(schema.length === 1);
    const input = {
      price: '0'
    };
    const req = apos.task.getReq();
    const result = {};
    await apos.schema.convert(req, schema, input, result);
    assert(_.keys(result).length === 1);
    assert(result.price === 0);
  });

  it('should allow saving a 0 value provided as a string if a field is required for an string field type', async function() {
    const schema = apos.schema.compose({
      addFields: [
        {
          type: 'string',
          name: 'price',
          label: 'Price',
          required: true
        }
      ]
    });
    assert(schema.length === 1);
    const input = {
      price: '0'
    };
    const req = apos.task.getReq();
    const result = {};
    await apos.schema.convert(req, schema, input, result);
    assert(_.keys(result).length === 1);
    assert(result.price === '0');
  });

  it('should allow saving a 0 value provided as a string if a field is required for an float field type', async function() {
    const schema = apos.schema.compose({
      addFields: [
        {
          type: 'float',
          name: 'price',
          label: 'Price',
          required: true
        }
      ]
    });
    assert(schema.length === 1);
    const input = {
      price: '0'
    };
    const req = apos.task.getReq();
    const result = {};
    await apos.schema.convert(req, schema, input, result);
    assert(_.keys(result).length === 1);
    assert(result.price === 0);
  });

  it('should allow saving a 0 value provided as a string if there is no min value set for an integer field type', async function() {
    const schema = apos.schema.compose({
      addFields: [
        {
          type: 'integer',
          name: 'price',
          label: 'Price'
        }
      ]
    });
    assert(schema.length === 1);
    const input = {
      price: '0'
    };
    const req = apos.task.getReq();
    const result = {};
    await apos.schema.convert(req, schema, input, result);
    assert(_.keys(result).length === 1);
    assert(result.price === 0);
  });

  it('should allow saving a 0 value provided as a string if there is no min value set for a float field type', async function() {
    const schema = apos.schema.compose({
      addFields: [
        {
          type: 'float',
          name: 'price',
          label: 'Price'
        }
      ]
    });
    assert(schema.length === 1);
    const input = {
      price: '0'
    };
    const req = apos.task.getReq();
    const result = {};
    await apos.schema.convert(req, schema, input, result);
    assert(_.keys(result).length === 1);
    assert(result.price === 0);
  });

  it('should allow saving a negative value provided as a number for an integer field type', async function() {
    const schema = apos.schema.compose({
      addFields: [
        {
          type: 'integer',
          name: 'price',
          label: 'Price'
        }
      ]
    });
    assert(schema.length === 1);
    const input = {
      price: -1
    };
    const req = apos.task.getReq();
    const result = {};
    await apos.schema.convert(req, schema, input, result);
    assert(_.keys(result).length === 1);
    assert(result.price === -1);
  });

  it('should allow saving a negative value provided as a float for an float field type', async function() {
    const schema = apos.schema.compose({
      addFields: [
        {
          type: 'float',
          name: 'price',
          label: 'Price'
        }
      ]
    });
    assert(schema.length === 1);
    const input = {
      price: -1.3
    };
    const req = apos.task.getReq();
    const result = {};
    await apos.schema.convert(req, schema, input, result);
    assert(_.keys(result).length === 1);
    assert(result.price === -1.3);
  });

  it('should allow saving a negative value provided as a float for an string field type', async function() {
    const schema = apos.schema.compose({
      addFields: [
        {
          type: 'string',
          name: 'price',
          label: 'Price'
        }
      ]
    });
    assert(schema.length === 1);
    const input = {
      price: -1.3
    };
    const req = apos.task.getReq();
    const result = {};
    await apos.schema.convert(req, schema, input, result);
    assert(_.keys(result).length === 1);
    assert(result.price === '-1.3');
  });

  it('should allow saving a negative value provided as a number if a field is required for an integer field type', async function() {
    const schema = apos.schema.compose({
      addFields: [
        {
          type: 'integer',
          name: 'price',
          label: 'Price',
          required: true
        }
      ]
    });
    assert(schema.length === 1);
    const input = {
      price: -1
    };
    const req = apos.task.getReq();
    const result = {};
    await apos.schema.convert(req, schema, input, result);
    assert(_.keys(result).length === 1);
    assert(result.price === -1);
  });

  it('should allow saving a negative value provided as a number if a field is required for an float field type', async function() {
    const schema = apos.schema.compose({
      addFields: [
        {
          type: 'float',
          name: 'price',
          label: 'Price',
          required: true
        }
      ]
    });
    assert(schema.length === 1);
    const input = {
      price: -1.3
    };
    const req = apos.task.getReq();
    const result = {};
    await apos.schema.convert(req, schema, input, result);
    assert(_.keys(result).length === 1);
    assert(result.price === -1.3);
  });

  it('should allow saving a negative value provided as a string if a field is required for an float field type', async function() {
    const schema = apos.schema.compose({
      addFields: [
        {
          type: 'float',
          name: 'price',
          label: 'Price',
          required: true
        }
      ]
    });
    assert(schema.length === 1);
    const input = {
      price: '-1.3'
    };
    const req = apos.task.getReq();
    const result = {};
    await apos.schema.convert(req, schema, input, result);
    assert(_.keys(result).length === 1);
    assert(result.price === -1.3);
  });

  it('should override the saved value if min and max value has been set and the submitted value is out of range for an integer field type', async function() {
    const schema = apos.schema.compose({
      addFields: [
        {
          type: 'integer',
          name: 'price',
          label: 'Price',
          min: 5,
          max: 6
        }
      ]
    });
    assert(schema.length === 1);
    const input = {
      price: '3'
    };
    const req = apos.task.getReq();
    const result = {};
    await apos.schema.convert(req, schema, input, result);
    assert(_.keys(result).length === 1);
    assert(result.price === 5);
  });

  it('should override the saved value if min and max value has been set and the submitted value is out of range for a float field type', async function() {
    const schema = apos.schema.compose({
      addFields: [
        {
          type: 'float',
          name: 'price',
          label: 'Price',
          min: 5.1,
          max: 6
        }
      ]
    });
    assert(schema.length === 1);
    const input = {
      price: '3.2'
    };
    const req = apos.task.getReq();
    const result = {};
    await apos.schema.convert(req, schema, input, result);
    assert(_.keys(result).length === 1);
    assert(result.price === 5.1);
  });

  it('should ensure a min value is being set to the configured min value if a lower value is submitted for an integer field type', async function() {
    const schema = apos.schema.compose({
      addFields: [
        {
          type: 'integer',
          name: 'price',
          label: 'Price',
          min: 5
        }
      ]
    });
    assert(schema.length === 1);
    const input = {
      price: '1'
    };
    const req = apos.task.getReq();
    const result = {};
    await apos.schema.convert(req, schema, input, result);
    assert(_.keys(result).length === 1);
    assert(result.price === 5);
  });

  it('should ensure a min value is being set to the configured min value if a lower value is submitted for a float field type', async function() {
    const schema = apos.schema.compose({
      addFields: [
        {
          type: 'float',
          name: 'price',
          label: 'Price',
          min: 5.3
        }
      ]
    });
    assert(schema.length === 1);
    const input = {
      price: '1.2'
    };
    const req = apos.task.getReq();
    const result = {};
    await apos.schema.convert(req, schema, input, result);
    assert(_.keys(result).length === 1);
    assert(result.price === 5.3);
  });

  it('should ensure a max value is being set to the max if a higher value is submitted for an integer field type', async function() {
    const schema = apos.schema.compose({
      addFields: [
        {
          type: 'integer',
          name: 'price',
          label: 'Price',
          max: 5
        }
      ]
    });
    assert(schema.length === 1);
    const input = {
      price: '8'
    };
    const req = apos.task.getReq();
    const result = {};
    await apos.schema.convert(req, schema, input, result);
    assert(_.keys(result).length === 1);
    assert(result.price === 5);
  });

  it('should ensure a max value is being set to the max if a higher value is submitted for a float field type', async function() {
    const schema = apos.schema.compose({
      addFields: [
        {
          type: 'float',
          name: 'price',
          label: 'Price',
          max: 5.9
        }
      ]
    });
    assert(schema.length === 1);
    const input = {
      price: '8'
    };
    const req = apos.task.getReq();
    const result = {};
    await apos.schema.convert(req, schema, input, result);
    assert(_.keys(result).length === 1);
    assert(result.price === 5.9);
  });

  it('should not modify a value if the submitted value is within min and max for an integer field type', async function() {
    const schema = apos.schema.compose({
      addFields: [
        {
          type: 'integer',
          name: 'price',
          label: 'Price',
          min: 4,
          max: 6
        }
      ]
    });
    assert(schema.length === 1);
    const input = {
      price: '5'
    };
    const req = apos.task.getReq();
    const result = {};
    await apos.schema.convert(req, schema, input, result);
    assert(_.keys(result).length === 1);
    assert(result.price === 5);
  });

  it('should not modify a value if the submitted value is within min and max for a float field type', async function() {
    const schema = apos.schema.compose({
      addFields: [
        {
          type: 'float',
          name: 'price',
          label: 'Price',
          min: 4,
          max: 5
        }
      ]
    });
    assert(schema.length === 1);
    const input = {
      price: '4.3'
    };
    const req = apos.task.getReq();
    const result = {};
    await apos.schema.convert(req, schema, input, result);
    assert(_.keys(result).length === 1);
    assert(result.price === 4.3);
  });

  it('should not allow a text value to be submitted for a required integer field', async function() {
    const schema = apos.schema.compose({
      addFields: [
        {
          type: 'integer',
          name: 'price',
          label: 'Price',
          required: true
        }
      ]
    });
    assert(schema.length === 1);
    const input = {
      price: 'A'
    };
    await testSchemaError(schema, input, 'price', 'invalid');
  });

  it('should not allow a text value to be submitted for a required float field', async function() {
    const schema = apos.schema.compose({
      addFields: [
        {
          type: 'float',
          name: 'price',
          label: 'Price',
          required: true
        }
      ]
    });
    assert(schema.length === 1);
    const input = {
      price: 'A'
    };
    await testSchemaError(schema, input, 'price', 'invalid');
  });

  it('should not allow a text value to be submitted for a non required integer field with min and max', async function() {
    const schema = apos.schema.compose({
      addFields: [
        {
          type: 'integer',
          name: 'price',
          label: 'Price',
          min: 1,
          max: 10
        }
      ]
    });
    assert(schema.length === 1);
    const input = {
      price: 'A'
    };
    await testSchemaError(schema, input, 'price', 'invalid');
  });

  it('should not allow a text value to be submitted for a non required float field with min and max', async function() {
    const schema = apos.schema.compose({
      addFields: [
        {
          type: 'float',
          name: 'price',
          label: 'Price',
          min: 1,
          max: 10
        }
      ]
    });
    assert(schema.length === 1);
    const input = {
      price: 'A'
    };
    await testSchemaError(schema, input, 'price', 'invalid');
  });

  it('should not allow a text value to be submitted for a non required integer field with a default value set', async function() {
    const schema = apos.schema.compose({
      addFields: [
        {
          type: 'integer',
          name: 'price',
          label: 'Price',
          def: 2
        }
      ]
    });
    assert(schema.length === 1);
    const input = {
      price: 'A'
    };
    await testSchemaError(schema, input, 'price', 'invalid');
  });

  it('should not allow a text value to be submitted for a non required float field with a default value set', async function() {
    const schema = apos.schema.compose({
      addFields: [
        {
          type: 'float',
          name: 'price',
          label: 'Price',
          def: 2.10
        }
      ]
    });
    assert(schema.length === 1);
    const input = {
      price: 'A'
    };
    await testSchemaError(schema, input, 'price', 'invalid');
  });

  it('should not allow a text value to be submitted for a non required integer field', async function() {
    const schema = apos.schema.compose({
      addFields: [
        {
          type: 'integer',
          name: 'price',
          label: 'Price'
        }
      ]
    });
    assert(schema.length === 1);
    const input = {
      price: 'A'
    };
    await testSchemaError(schema, input, 'price', 'invalid');
  });

  it('should not allow a text value to be submitted for a non required float field', async function() {
    const schema = apos.schema.compose({
      addFields: [
        {
          type: 'float',
          name: 'price',
          label: 'Price'
        }
      ]
    });
    assert(schema.length === 1);
    const input = {
      price: 'A'
    };
    await testSchemaError(schema, input, 'price', 'invalid');
  });

  it('should allow a parsable string/integer value to be submitted for a non required integer field', async function() {
    const schema = apos.schema.compose({
      addFields: [
        {
          type: 'integer',
          name: 'price',
          label: 'Price'
        }
      ]
    });
    assert(schema.length === 1);
    const input = {
      price: '22a'
    };
    const req = apos.task.getReq();
    const result = {};
    await apos.schema.convert(req, schema, input, result);
    assert(result.price === 22);
  });

  it('should allow a parsable string/float value to be submitted for a non required float field', async function() {
    const schema = apos.schema.compose({
      addFields: [
        {
          type: 'float',
          name: 'price',
          label: 'Price'
        }
      ]
    });
    assert(schema.length === 1);
    const input = {
      price: '11.4b'
    };
    const req = apos.task.getReq();
    const result = {};
    await apos.schema.convert(req, schema, input, result);
    assert(result.price === 11.4);
  });

  it('should set the default range field value when undefined is given', async function() {
    const schema = apos.schema.compose({
      addFields: [
        {
          type: 'range',
          name: 'rating',
          label: 'Rating',
          def: 0,
          min: 0,
          max: 5
        }
      ]
    });
    assert(schema.length === 1);
    const input = {};
    const req = apos.task.getReq();
    const result = {};
    await apos.schema.convert(req, schema, input, result);
    assert(result.rating === 0);
  });

  it('should set the default range field value when null is given', async function() {
    const schema = apos.schema.compose({
      addFields: [
        {
          type: 'range',
          name: 'rating',
          label: 'Rating',
          def: 0,
          min: 0,
          max: 5
        }
      ]
    });
    assert(schema.length === 1);
    const input = {
      rating: null
    };
    const req = apos.task.getReq();
    const result = {};
    await apos.schema.convert(req, schema, input, result);
    assert(result.rating === 0);
  });

  it('should set the range field value to null when a value below the min threshold is given', async function() {
    const schema = apos.schema.compose({
      addFields: [
        {
          type: 'range',
          name: 'rating',
          label: 'Rating',
          def: 0,
          min: 0,
          max: 5
        }
      ]
    });
    assert(schema.length === 1);
    const input = {
      rating: -1
    };
    const req = apos.task.getReq();
    const result = {};
    await apos.schema.convert(req, schema, input, result);
    assert(result.rating === null);
  });

  it('should set the range field value to null when a value over the max threshold is given', async function() {
    const schema = apos.schema.compose({
      addFields: [
        {
          type: 'range',
          name: 'rating',
          label: 'Rating',
          def: 0,
          min: 0,
          max: 5
        }
      ]
    });
    assert(schema.length === 1);
    const input = {
      rating: 6
    };
    const req = apos.task.getReq();
    const result = {};
    await apos.schema.convert(req, schema, input, result);
    assert(result.rating === null);
  });

  it('should convert simple data correctly', async function() {
    const schema = apos.schema.compose({
      addFields: simpleFields
    });
    assert(schema.length === 4);
    const input = {
      name: 'Bob Smith',
      address: '5017 Awesome Street\nPhiladelphia, PA 19147',
      irrelevant: 'Irrelevant',
      slug: 'This Is Cool'
    };
    const req = apos.task.getReq();
    const result = {};
    await apos.schema.convert(req, schema, input, result);
    // no irrelevant or missing fields
    assert(_.keys(result).length === 4);
    // expected fields came through
    assert(result.name === input.name);
    assert(result.address === input.address);
    // default
    assert(result.variety === simpleFields[2].choices[0].value);
    assert(result.slug === 'this-is-cool');
  });

  it('should update a password if provided', async function() {
    const schema = apos.schema.compose({
      addFields: [
        {
          type: 'password',
          name: 'password',
          label: 'Password'
        }
      ]
    });
    assert(schema.length === 1);
    const input = {
      password: 'silly'
    };
    const req = apos.task.getReq();
    const result = { password: 'serious' };
    await apos.schema.convert(req, schema, input, result);
    assert(_.keys(result).length === 1);
    // hashing is not the business of schemas, see the
    // @apostrophecms/user module
    assert(result.password === 'silly');
  });

  it('should leave a password alone if not provided', async function() {
    const schema = apos.schema.compose({
      addFields: [
        {
          type: 'password',
          name: 'password',
          label: 'Password'
        }
      ]
    });
    assert(schema.length === 1);
    const input = {
      password: ''
    };
    const req = apos.task.getReq();
    const result = { password: 'serious' };
    await apos.schema.convert(req, schema, input, result);
    assert(_.keys(result).length === 1);
    // hashing is not the business of schemas, see the
    // @apostrophecms/user module
    assert(result.password === 'serious');
  });

  it('should handle array schemas', async function() {
    const schema = apos.schema.compose({
      addFields: [
        {
          type: 'array',
          name: 'addresses',
          label: 'Addresses',
          schema: [
            {
              name: 'address',
              type: 'string',
              label: 'Address'
            }
          ]
        }
      ]
    });
    assert(schema.length === 1);
    const input = {
      addresses: [
        {
          address: '500 test lane'
        },
        {
          address: '602 test ave'
        }
      ]
    };
    const req = apos.task.getReq();
    const result = {};
    await apos.schema.convert(req, schema, input, result);
    assert(_.keys(result).length === 1);
    assert(result.addresses);
    assert(result.addresses.length === 2);
    assert(result.addresses[0]._id);
    assert(result.addresses[1]._id);
    assert(result.addresses[0].address === '500 test lane');
    assert(result.addresses[1].address === '602 test ave');
  });

  it('should convert string values to areas correctly', async function() {
    const schema = apos.schema.compose(hasArea);
    assert(schema.length === 1);
    const input = {
      irrelevant: 'Irrelevant',
      // Should get escaped, not be treated as HTML
      body: 'This is the greatest <h1>thing</h1>'
    };
    const req = apos.task.getReq();
    const result = {};
    await apos.schema.convert(req, schema, input, result);
    // no irrelevant or missing fields
    assert(_.keys(result).length === 1);
    // expected fields came through
    assert(result.body);
    assert(result.body.metaType === 'area');
    assert(result.body.items);
    assert(result.body.items[0]);
    assert(result.body.items[0].type === '@apostrophecms/rich-text');
    assert(result.body.items[0].content === apos.util.escapeHtml(input.body));
  });

  it('should convert arrays of widgets to areas correctly', async function() {
    const schema = apos.schema.compose(hasArea);
    assert(schema.length === 1);
    const input = {
      irrelevant: 'Irrelevant',
      body: [
        {
          metaType: 'widget',
          _id: 'abc',
          type: '@apostrophecms/rich-text',
          content: '<h4>This <em>is</em> <strong>a header.</strong></h4>'
        }
      ]
    };
    const req = apos.task.getReq();
    const result = {};
    await apos.schema.convert(req, schema, input, result);
    // no irrelevant or missing fields
    assert(_.keys(result).length === 1);
    // expected fields came through
    assert(result.body);
    assert(result.body.metaType === 'area');
    assert(result.body.items);
    assert(result.body.items[0]);
    assert(result.body.items[0].type === '@apostrophecms/rich-text');
    assert.strictEqual(result.body.items[0].content, '<h4>This is <strong>a header.</strong></h4>');
  });

  it('should not accept a widget not in the widgets object of the area', async function() {
    const schema = apos.schema.compose(hasAreaWithoutWidgets);
    assert(schema.length === 1);
    const input = {
      irrelevant: 'Irrelevant',
      body: [
        {
          metaType: 'widget',
          _id: 'abc',
          type: '@apostrophecms/rich-text',
          content: '<h4>This <em>is</em> <strong>a header.</strong></h4>'
        }
      ]
    };
    const req = apos.task.getReq();
    const result = {};
    await apos.schema.convert(req, schema, input, result);
    // no irrelevant or missing fields
    assert(!result.body.items[0]);
  });

  it('should convert areas gracefully when they are undefined', async function() {
    const schema = apos.schema.compose(hasArea);
    assert(schema.length === 1);
    const input = {
      irrelevant: 'Irrelevant',
      // Should get escaped, not be treated as HTML
      body: undefined
    };
    const req = apos.task.getReq();
    const result = {};
    await apos.schema.convert(req, schema, input, result);
    // no irrelevant or missing fields
    assert(_.keys(result).length === 1);
    // expected fields came through
    assert(result.body);
    assert(result.body.metaType === 'area');
    assert(result.body.items);
    assert(!result.body.items[0]);
  });

  it('should convert arrays of widgets when configured as groups to areas correctly', async function() {
    const schema = apos.schema.compose(hasGroupedArea);
    assert(schema.length === 1);
    const input = {
      irrelevant: 'Irrelevant',
      // Should get escaped, not be treated as HTML
      body: 'I have <h1>groups</h1>!'
    };
    const req = apos.task.getReq();
    const result = {};
    await apos.schema.convert(req, schema, input, result);
    // no irrelevant or missing fields
    assert(_.keys(result).length === 1);
    // expected fields came through
    assert(result.body);
    assert(result.body.metaType === 'area');
    assert(result.body.items);
    assert(result.body.items[0]);
    assert(result.body.items[0].type === '@apostrophecms/rich-text');
    assert(result.body.items[0].content === apos.util.escapeHtml(input.body));
  });

  it('should clean up extra slashes in page slugs', async function() {
    const req = apos.task.getReq();
    const schema = apos.schema.compose({ addFields: pageSlug });
    assert(schema.length === 1);
    const input = {
      slug: '/wiggy//wacky///wobbly////whizzle/////'
    };
    const result = {};
    await apos.schema.convert(req, schema, input, result);
    assert.strictEqual(result.slug, '/wiggy/wacky/wobbly/whizzle');
  });

  it('retains trailing / on the home page', async function() {
    const req = apos.task.getReq();
    const schema = apos.schema.compose({ addFields: pageSlug });
    assert(schema.length === 1);
    const input = {
      slug: '/'
    };
    const result = {};
    await apos.schema.convert(req, schema, input, result);
    assert(result.slug === '/');
  });

  it('does not keep slashes when page: true not present for slug', async function() {
    const req = apos.task.getReq();
    const schema = apos.schema.compose({ addFields: regularSlug });
    assert(schema.length === 1);
    const input = {
      slug: '/wiggy//wacky///wobbly////whizzle/////'
    };
    const result = {};
    await apos.schema.convert(req, schema, input, result);
    assert(result.slug === 'wiggy-wacky-wobbly-whizzle');
  });

  it('enforces required property for ordinary field', async function() {
    const schema = apos.schema.compose({
      addFields: [
        {
          name: 'age',
          label: 'Age',
          type: 'integer',
          required: true
        }
      ]
    });
    await testSchemaError(schema, { age: '' }, 'age', 'required');
  });

  it('ignores required property for hidden field', async function() {
    const req = apos.task.getReq();
    const schema = apos.schema.compose({
      addFields: [
        {
          name: 'age',
          type: 'integer',
          required: true,
          if: {
            ageOrShoeSize: 'age'
          }
        },
        {
          name: 'shoeSize',
          type: 'integer',
          required: false,
          if: {
            ageOrShoeSize: 'shoeSize'
          }
        },
        {
          name: 'ageOrShoeSize',
          type: 'select',
          choices: [
            {
              label: 'age',
              value: 'age'
            },
            {
              label: 'shoeSize',
              value: 'shoeSize'
            }
          ]
        }
      ]
    });
    const output = {};
    await apos.schema.convert(req, schema, {
      ageOrShoeSize: 'shoeSize',
      age: ''
    }, output);
    assert(output.ageOrShoeSize === 'shoeSize');
  });

  it('enforces required property for shown field', async function() {
    const schema = apos.schema.compose({
      addFields: [
        {
          name: 'age',
          type: 'integer',
          required: true,
          if: {
            ageOrShoeSize: 'age'
          }
        },
        {
          name: 'shoeSize',
          type: 'integer',
          required: false,
          if: {
            ageOrShoeSize: 'shoeSize'
          }
        },
        {
          name: 'ageOrShoeSize',
          type: 'select',
          choices: [
            {
              label: 'age',
              value: 'age'
            },
            {
              label: 'shoeSize',
              value: 'shoeSize'
            }
          ]
        }
      ]
    });
    await testSchemaError(schema, {
      ageOrShoeSize: 'age',
      age: ''
    }, 'age', 'required');
  });

  it('ignores required property for recursively hidden field', async function() {
    const req = apos.task.getReq();
    const schema = apos.schema.compose({
      addFields: [
        {
          name: 'age',
          type: 'integer',
          required: true,
          if: {
            ageOrShoeSize: 'age'
          }
        },
        {
          name: 'shoeSize',
          type: 'integer',
          required: false,
          if: {
            ageOrShoeSize: 'shoeSize'
          }
        },
        {
          name: 'ageOrShoeSize',
          type: 'select',
          choices: [
            {
              label: 'age',
              value: 'age'
            },
            {
              label: 'shoeSize',
              value: 'shoeSize'
            }
          ],
          if: {
            doWeCare: '1'
          }
        },
        {
          name: 'doWeCare',
          type: 'select',
          choices: [
            {
              label: 'Yes',
              value: '1'
            },
            {
              label: 'No',
              value: '0'
            }
          ]
        }
      ]
    });
    const output = {};
    await apos.schema.convert(req, schema, {
      ageOrShoeSize: 'age',
      doWeCare: '0',
      age: ''
    }, output);
    assert(output.ageOrShoeSize === 'age');
  });

  it('enforces required property for recursively shown field', async function() {
    const schema = apos.schema.compose({
      addFields: [
        {
          name: 'age',
          type: 'integer',
          required: true,
          if: {
            ageOrShoeSize: 'age'
          }
        },
        {
          name: 'shoeSize',
          type: 'integer',
          required: false,
          if: {
            ageOrShoeSize: 'shoeSize'
          }
        },
        {
          name: 'ageOrShoeSize',
          type: 'select',
          choices: [
            {
              label: 'age',
              value: 'age'
            },
            {
              label: 'shoeSize',
              value: 'shoeSize'
            }
          ],
          if: {
            doWeCare: '1'
          }
        },
        {
          name: 'doWeCare',
          type: 'select',
          choices: [
            {
              label: 'Yes',
              value: '1'
            },
            {
              label: 'No',
              value: '0'
            }
          ]
        }
      ]
    });
    await testSchemaError(schema, {
      ageOrShoeSize: 'age',
      doWeCare: '1',
      age: ''
    }, 'age', 'required');
  });

  it('ignores required property for recursively hidden field with boolean', async function() {
    const req = apos.task.getReq();
    const schema = apos.schema.compose({
      addFields: [
        {
          name: 'age',
          type: 'integer',
          required: true,
          if: {
            ageOrShoeSize: 'age'
          }
        },
        {
          name: 'shoeSize',
          type: 'integer',
          required: false,
          if: {
            ageOrShoeSize: 'shoeSize'
          }
        },
        {
          name: 'ageOrShoeSize',
          type: 'select',
          choices: [
            {
              label: 'age',
              value: 'age'
            },
            {
              label: 'shoeSize',
              value: 'shoeSize'
            }
          ],
          if: {
            doWeCare: true
          }
        },
        {
          name: 'doWeCare',
          type: 'boolean',
          choices: [
            {
              value: true
            },
            {
              value: false
            }
          ]
        }
      ]
    });
    const output = {};
    await apos.schema.convert(req, schema, {
      ageOrShoeSize: 'age',
      doWeCare: false,
      age: ''
    }, output);
    assert(output.ageOrShoeSize === 'age');
  });

  it('enforces required property for recursively shown field with boolean', async function() {
    const schema = apos.schema.compose({
      addFields: [
        {
          name: 'age',
          type: 'integer',
          required: true,
          if: {
            ageOrShoeSize: 'age'
          }
        },
        {
          name: 'shoeSize',
          type: 'integer',
          required: false,
          if: {
            ageOrShoeSize: 'shoeSize'
          }
        },
        {
          name: 'ageOrShoeSize',
          type: 'select',
          choices: [
            {
              label: 'age',
              value: 'age'
            },
            {
              label: 'shoeSize',
              value: 'shoeSize'
            }
          ],
          if: {
            doWeCare: true
          }
        },
        {
          name: 'doWeCare',
          type: 'boolean'
        }
      ]
    });
    await testSchemaError(schema, {
      ageOrShoeSize: 'age',
      doWeCare: true,
      age: null
    }, 'age', 'required');
  });

  it('should ignore required property when external condition does not match', async function() {
    const req = apos.task.getReq();
    const schema = apos.schema.compose({
      addFields: [
        {
          name: 'age',
          type: 'integer',
          required: true,
          if: {
            'external-condition:externalCondition()': 'no'
          }
        },
        {
          name: 'shoeSize',
          type: 'integer',
          required: false
        }
      ]
    });
    const output = {};
    await apos.schema.convert(req, schema, {
      shoeSize: 20
    }, output);
    assert(output.shoeSize === 20);
  });

  it('should enforce required property when external condition matches', async function() {
    const schema = apos.schema.compose({
      addFields: [
        {
          name: 'age',
          type: 'integer',
          required: true,
          if: {
            'external-condition:externalCondition()': 'yes'
          }
        }
      ]
    });

    await testSchemaError(schema, {}, 'age', 'required');
  });

  it('should use the field module name by default when the external condition key does not contain it', async function() {
    const req = apos.task.getReq();
    const conditionKey = 'externalCondition()';
    const fieldName = 'someField';
    const fieldModuleName = 'external-condition';
    const docId = 'some-doc-id';

    const result = await apos.schema.evaluateExternalCondition(req, conditionKey, fieldName, fieldModuleName, docId);

    assert(result === 'yes');
  });

  it('should pass req and the doc ID to the external condition method', async function() {
    const someReqAttr = 'some-attribute-on-req';
    const req = apos.task.getReq({
      someReqAttr
    });
    const conditionKey = 'external-condition:externalCondition2()';
    const fieldName = 'someField';
    const fieldModuleName = 'external-condition';
    const docId = 'some-doc-id';

    const result = await apos.schema.evaluateExternalCondition(req, conditionKey, fieldName, fieldModuleName, docId);

    assert(result === `yes - ${someReqAttr} - ${docId}`);
  });

  it('should warn when an argument is passed in the external condition key', async function() {
    const req = apos.task.getReq();
    const conditionKey = 'external-condition:externalCondition(letsNotArgue)';
    const fieldName = 'someField';
    const fieldModuleName = 'external-condition';
    const docId = 'some-doc-id';

    const result = await apos.schema.evaluateExternalCondition(req, conditionKey, fieldName, fieldModuleName, docId);

    assert(warnMessages.includes('Warning in the `if` definition of the "someField" field: "external-condition:externalCondition()" should not be passed any argument.'));
    assert(result === 'yes');
  });

  it('should throw when the module defined in the external condition key is not found', async function() {
    const req = apos.task.getReq();
    const conditionKey = 'unknown-module:externalCondition()';
    const fieldName = 'someField';
    const fieldModuleName = 'unknown-module';
    const docId = 'some-doc-id';

    try {
      await apos.schema.evaluateExternalCondition(req, conditionKey, fieldName, fieldModuleName, docId);
    } catch (error) {
      assert(error.message === 'Error in the `if` definition of the "someField" field: "unknown-module" module not found.');
      return;
    }
    throw new Error('should have thrown');
  });

  it('should throw when the method defined in the external condition key is not found', async function() {
    const req = apos.task.getReq();
    const conditionKey = 'external-condition:unknownMethod()';
    const fieldName = 'someField';
    const fieldModuleName = 'external-condition';
    const docId = 'some-doc-id';

    try {
      await apos.schema.evaluateExternalCondition(req, conditionKey, fieldName, fieldModuleName, docId);
    } catch (error) {
      assert(error.message === 'Error in the `if` definition of the "someField" field: "unknownMethod" method not found in "external-condition" module.');
      return;
    }
    throw new Error('should have thrown');
  });

  it('should call the evaluate-external-condition API successfully', async function() {
    apos.schema.fieldsById['some-field-id'] = {
      name: 'someField',
      moduleName: 'external-condition'
    };

    const res = await apos.http.get('/api/v1/@apostrophecms/schema/evaluate-external-condition?fieldId=some-field-id&docId=some-doc-id&conditionKey=externalCondition()', {});
    assert(res === 'yes');
  });

  it('should receive a clean error response when the evaluate-external-condition API call fails (module not found)', async function() {
    apos.schema.fieldsById['some-field-id'] = {
      name: 'someField',
      moduleName: 'unknown-module'
    };

    try {
      await apos.http.get('/api/v1/@apostrophecms/schema/evaluate-external-condition?fieldId=some-field-id&docId=some-doc-id&conditionKey=externalCondition()', {});
    } catch (error) {
      assert(error.status = 400);
      assert(error.body.message === 'Error in the `if` definition of the "someField" field: "unknown-module" module not found.');
      return;
    }
    throw new Error('should have thrown');
  });

  it('should receive a clean error response when the evaluate-external-condition API call fails (external method not found)', async function() {
    apos.schema.fieldsById['some-field-id'] = {
      name: 'someField',
      moduleName: 'external-condition'
    };

    try {
      await apos.http.get('/api/v1/@apostrophecms/schema/evaluate-external-condition?fieldId=some-field-id&docId=some-doc-id&conditionKey=unknownMethod()', {});
    } catch (error) {
      assert(error.status = 400);
      assert(error.body.message === 'Error in the `if` definition of the "someField" field: "unknownMethod" method not found in "external-condition" module.');
      return;
    }
    throw new Error('should have thrown');
  });

  it('should save date and time with the right format', async function () {
    const req = apos.task.getReq();
    const schema = apos.schema.compose({
      addFields: [
        {
          name: 'emptyValue',
          type: 'dateAndTime'
        },
        {
          name: 'goodValue',
          type: 'dateAndTime'
        }
      ]
    });

    const output = {};
    await apos.schema.convert(req, schema, {
      emptyValue: null,
      goodValue: '2022-05-09T22:36:00.000Z'
    }, output);

    assert(output.emptyValue === null);
    assert(output.goodValue === '2022-05-09T22:36:00.000Z');
  });

  describe('field editPermission|viewPermission', function() {
    const schema = [
      {
        name: 'legacy',
        type: 'string',
        permission: {
          action: 'edit',
          type: '@apostrophecms/user'
        }
      },
      {
        name: 'edit',
        type: 'string',
        editPermission: {
          action: 'edit',
          type: '@apostrophecms/user'
        }
      },
      {
        name: 'view',
        type: 'string',
        viewPermission: {
          action: 'edit',
          type: '@apostrophecms/user'
        }
      },
      {
        name: 'array',
        type: 'array',
        schema: [
          {
            name: 'edit',
            type: 'string',
            label: 'edit',
            editPermission: {
              action: 'edit',
              type: '@apostrophecms/user'
            }
          },
          {
            name: 'view',
            type: 'string',
            label: 'view',
            viewPermission: {
              action: 'edit',
              type: '@apostrophecms/user'
            }
          }
        ]
      },
      {
        name: 'object',
        type: 'object',
        schema: [
          {
            name: 'edit',
            type: 'string',
            label: 'edit',
            editPermission: {
              action: 'edit',
              type: '@apostrophecms/user'
            }
          },
          {
            name: 'view',
            type: 'string',
            label: 'view',
            viewPermission: {
              action: 'edit',
              type: '@apostrophecms/user'
            }
          }
        ]
      }
    ];

    it('validate doc type', function() {
      const logger = apos.util.error;
      const options = {
        type: 'doc type',
        subtype: 'test'
      };

      const messages = [];
      apos.util.error = (message) => messages.push(message);
      apos.schema.validate(schema, options);
      apos.util.error = logger;

      const actual = messages;
      const expected = [
        'doc type test, string field "array.edit":\n\neditPermission or viewPermission must be defined on root fields only, provided on "array.edit"',
        'doc type test, string field "array.view":\n\neditPermission or viewPermission must be defined on root fields only, provided on "array.view"',
        'doc type test, string field "object.edit":\n\neditPermission or viewPermission must be defined on root fields only, provided on "object.edit"',
        'doc type test, string field "object.view":\n\neditPermission or viewPermission must be defined on root fields only, provided on "object.view"'
      ];

      assert.deepEqual(actual, expected);
    });

    it('validate widget type', function() {
      const logger = apos.util.error;
      const options = {
        type: 'widget type',
        subtype: 'test'
      };

      const messages = [];
      apos.util.error = (message) => messages.push(message);
      apos.schema.validate(schema, options);
      apos.util.error = logger;

      const actual = messages;
      const expected = [
        'widget type test, string field "legacy":\n\neditPermission or viewPermission must be defined on doc-type schemas only, "widget type" provided',
        'widget type test, string field "edit":\n\neditPermission or viewPermission must be defined on doc-type schemas only, "widget type" provided',
        'widget type test, string field "view":\n\neditPermission or viewPermission must be defined on doc-type schemas only, "widget type" provided',
        'widget type test, string field "array.edit":\n\neditPermission or viewPermission must be defined on doc-type schemas only, "widget type" provided',
        'widget type test, string field "array.view":\n\neditPermission or viewPermission must be defined on doc-type schemas only, "widget type" provided',
        'widget type test, string field "object.edit":\n\neditPermission or viewPermission must be defined on doc-type schemas only, "widget type" provided',
        'widget type test, string field "object.view":\n\neditPermission or viewPermission must be defined on doc-type schemas only, "widget type" provided'
      ];

      assert.deepEqual(actual, expected);
    });
  });
});

async function testSchemaError(schema, input, path, name) {
  const req = apos.task.getReq();
  const result = {};
  let tooFar = false;
  try {
    await apos.schema.convert(req, schema, input, result);
    tooFar = true;
    assert(false);
  } catch (e) {
    if (tooFar) {
      throw e;
    }
    assert(e.length === 1);
    assert(e[0].path === path);
    assert(e[0].name === name);
  }
}<|MERGE_RESOLUTION|>--- conflicted
+++ resolved
@@ -243,23 +243,6 @@
 
   before(async function() {
     apos = await t.create({
-      root: module
-    });
-  });
-
-  after(function() {
-    return t.destroy(apos);
-  });
-
-  /// ///
-  // EXISTENCE
-  /// ///
-
-<<<<<<< HEAD
-  it('should be a property of the apos object', function() {
-=======
-  it('should be a property of the apos object', async function() {
-    apos = await t.create({
       root: module,
       modules: {
         '@apostrophecms/util': {
@@ -286,7 +269,17 @@
         }
       }
     });
->>>>>>> 2ba3fc19
+  });
+
+  after(function() {
+    return t.destroy(apos);
+  });
+
+  /// ///
+  // EXISTENCE
+  /// ///
+
+  it('should be a property of the apos object', function() {
     assert(apos.schema);
     apos.argv._ = [];
   });
