const t = require('../test-lib/test.js');
const assert = require('assert');
let jar;
let apos;

describe('Express', function() {

  this.timeout(10000);

  it('express should exist on the apos object', async function() {
    apos = await t.create({
      root: module,
      modules: {
        'express-test': {},
<<<<<<< HEAD
        'templates-test': {
          ignoreNoCodeWarning: true
        },
        'templates-subclass-test': {
          ignoreNoCodeWarning: true
        }
      },
      afterInit: function(callback) {
        assert(apos.express);
        // In tests this will be the name of the test file,
        // so override that in order to get apostrophe to
        // listen normally and not try to run a task. -Tom
        apos.argv._ = [];
        return callback(null);
      },
      afterListen: function(err) {
        assert(!err);
        done();
=======
        'template-test': {},
        'template-subclass-test': {}
>>>>>>> bc993ab7
      }
    });
    assert(apos.express);
  });

  it('app should exist on the apos object', function() {
    assert(apos.app);
  });

  it('baseApp should exist on the apos object', function() {
    assert(apos.baseApp);
  });

  it('app and baseApp should be the same in the absence of a prefix', function() {
    assert(apos.baseApp === apos.app);
  });

  it('should successfully make a GET request to establish CSRF', async function() {
    jar = apos.http.jar();
    const body = await apos.http.get('/tests/welcome', {
      jar
    });
    assert(body.toString() === 'ok');
  });

  it('should flunk a POST request with no X-XSRF-TOKEN header', async function() {
    try {
      await apos.http.post('/tests/body', {
        body: {
          person: {
            age: '30'
          }
        },
        jar,
        csrf: false
      });
      assert(false);
    } catch (e) {
      assert(e);
    }
  });

  it('should flunk a POST request with the wrong CSRF token', async function() {
    const csrfToken = 'BOGOSITY';

    try {
      await apos.http.post('/tests/body', {
        body: {
          person: {
            age: '30'
          }
        },
        jar,
        csrf: false,
        headers: {
          'X-XSRF-TOKEN': csrfToken
        }
      });
      assert(false);
    } catch (e) {
      assert(e);
    }
  });

<<<<<<< HEAD
  it('should use the extended bodyParser for submitted forms', function(done) {
    var csrfToken = getCsrfToken(jar);
    assert(csrfToken);
    // Should be a true randomized token since
    // disableAnonSession is not active
    assert(csrfToken !== 'csrf-fallback');
    request({
      method: 'POST',
      url: 'http://localhost:7900/tests/body',
      form: {
        person: {
          age: '30'
        }
      },
      jar: jar,
      headers: {
        'X-XSRF-TOKEN': csrfToken
      }
    }, function(err, response, body) {
      assert(!err);
      assert(body.toString() === '30');
      done();
    });
  });
=======
  it('should use the extended bodyParser for submitted forms', async function() {
>>>>>>> bc993ab7

    const response = await apos.http.post('/tests/body', {
      send: 'form',
      body: {
        person: {
          age: '30'
        }
      },
      jar
    });

    assert(response.toString() === '30');
  });

  it('should allow us to implement a route that requires the JSON bodyParser', async function() {
    const response = await apos.http.post('/tests/body', {
      send: 'json',
      body: {
        person: {
          age: '30'
        }
      },
      jar
    });

    assert(response.toString() === '30');
    // Last one before a new apos object
    await t.destroy(apos);
  });

  // PREFIX STUFF

  it('should set prefix on the apos object if passed in', async function() {
    apos = await t.create({
      root: module,
      prefix: '/prefix',
      modules: {
        'express-test': {},
<<<<<<< HEAD
        'templates-test': {
          ignoreNoCodeWarning: true
        },
        'templates-subclass-test': {
          ignoreNoCodeWarning: true
        }
      },
      afterInit: function(callback) {
        assert(apos.prefix);
        assert(apos.prefix === '/prefix');
        // In tests this will be the name of the test file,
        // so override that in order to get apostrophe to
        // listen normally and not try to run a task. -Tom
        apos.argv._ = [];
        return callback(null);
      },
      afterListen: function(err) {
        assert(!err);
        done();
=======
        'template-test': {},
        'template-subclass-test': {}
>>>>>>> bc993ab7
      }
    });
    assert(apos.prefix);
    assert(apos.prefix === '/prefix');
  });

  it('should have different baseApp and app properties with a prefix', function() {
    assert(apos.app !== apos.baseApp);
  });

  it('should successfully make a GET request to establish CSRF', async function() {
    jar = apos.http.jar();
    const body = await apos.http.get('/prefix/tests/welcome', {
      jar
    });
    assert(body.toString() === 'ok');
  });

  it('should take same requests at the prefix', async function() {
    const body = await apos.http.post('/prefix/tests/body', {
      body: {
        person: {
          age: '30'
        }
      },
      jar
    });

    assert(body.toString() === '30');
    await t.destroy(apos);
  });

  it('should provide reasonable absolute and base URLs in tasks reqs if baseUrl option is set on apos object', async function() {
    apos = await t.create({
      root: module,
      baseUrl: 'https://example.com',
      modules: {
        'express-test': {},
<<<<<<< HEAD
        'templates-test': {
          ignoreNoCodeWarning: true
        },
        'templates-subclass-test': {
          ignoreNoCodeWarning: true
        }
      },
      afterInit: function(callback) {
        assert(apos.baseUrl);
        assert(apos.baseUrl === 'https://example.com');
        // In tests this will be the name of the test file,
        // so override that in order to get apostrophe to
        // listen normally and not try to run a task. -Tom
        apos.argv._ = [];
        return callback(null);
      },
      afterListen: function(err) {
        assert(!err);
        var req = apos.tasks.getReq({ url: '/test' });
        assert(req.baseUrl === 'https://example.com');
        assert(req.absoluteUrl === 'https://example.com/test');
        // Last one before a new apos object
        return t.destroy(apos, done);
=======
        'template-test': {},
        'template-subclass-test': {}
>>>>>>> bc993ab7
      }
    });
    assert(apos.baseUrl);
    assert(apos.baseUrl === 'https://example.com');

    const req = apos.task.getReq({ url: '/test' });
    assert(req.baseUrl === 'https://example.com');
    assert(req.absoluteUrl === 'https://example.com/test');

    // Last one before a new apos object
    await t.destroy(apos);
  });

  it('should provide reasonable absolute and base URLs in tasks reqs if baseUrl and prefix options are set on apos object', async function() {
    apos = await t.create({
      root: module,
      baseUrl: 'https://example.com',
      prefix: '/subdir',
      modules: {
        'express-test': {},
<<<<<<< HEAD
        'templates-test': {
          ignoreNoCodeWarning: true
        },
        'templates-subclass-test': {
          ignoreNoCodeWarning: true
        }
      },
      afterInit: function(callback) {
        assert(apos.baseUrl);
        assert(apos.baseUrl === 'https://example.com');
        assert(apos.prefix === '/subdir');
        // In tests this will be the name of the test file,
        // so override that in order to get apostrophe to
        // listen normally and not try to run a task. -Tom
        apos.argv._ = [];
        return callback(null);
      },
      afterListen: function(err) {
        assert(!err);
        var req = apos.tasks.getReq({ url: '/test' });
        assert(req.baseUrl === 'https://example.com');
        assert(req.baseUrlWithPrefix === 'https://example.com/subdir');
        assert(req.absoluteUrl === 'https://example.com/subdir/test');
        // Last use of this apos object
        return t.destroy(apos, done);
=======
        'template-test': {},
        'template-subclass-test': {}
>>>>>>> bc993ab7
      }
    });
    assert(apos.baseUrl);
    assert(apos.baseUrl === 'https://example.com');
    assert(apos.prefix === '/subdir');
    const req = apos.task.getReq({ url: '/test' });
    assert(req.baseUrl === 'https://example.com');
    assert(req.baseUrlWithPrefix === 'https://example.com/subdir');
    assert(req.absoluteUrl === 'https://example.com/subdir/test');

    // Last use of this apos object
    await t.destroy(apos);
  });
});<|MERGE_RESOLUTION|>--- conflicted
+++ resolved
@@ -12,29 +12,8 @@
       root: module,
       modules: {
         'express-test': {},
-<<<<<<< HEAD
-        'templates-test': {
-          ignoreNoCodeWarning: true
-        },
-        'templates-subclass-test': {
-          ignoreNoCodeWarning: true
-        }
-      },
-      afterInit: function(callback) {
-        assert(apos.express);
-        // In tests this will be the name of the test file,
-        // so override that in order to get apostrophe to
-        // listen normally and not try to run a task. -Tom
-        apos.argv._ = [];
-        return callback(null);
-      },
-      afterListen: function(err) {
-        assert(!err);
-        done();
-=======
         'template-test': {},
         'template-subclass-test': {}
->>>>>>> bc993ab7
       }
     });
     assert(apos.express);
@@ -99,34 +78,7 @@
     }
   });
 
-<<<<<<< HEAD
-  it('should use the extended bodyParser for submitted forms', function(done) {
-    var csrfToken = getCsrfToken(jar);
-    assert(csrfToken);
-    // Should be a true randomized token since
-    // disableAnonSession is not active
-    assert(csrfToken !== 'csrf-fallback');
-    request({
-      method: 'POST',
-      url: 'http://localhost:7900/tests/body',
-      form: {
-        person: {
-          age: '30'
-        }
-      },
-      jar: jar,
-      headers: {
-        'X-XSRF-TOKEN': csrfToken
-      }
-    }, function(err, response, body) {
-      assert(!err);
-      assert(body.toString() === '30');
-      done();
-    });
-  });
-=======
   it('should use the extended bodyParser for submitted forms', async function() {
->>>>>>> bc993ab7
 
     const response = await apos.http.post('/tests/body', {
       send: 'form',
@@ -165,30 +117,8 @@
       prefix: '/prefix',
       modules: {
         'express-test': {},
-<<<<<<< HEAD
-        'templates-test': {
-          ignoreNoCodeWarning: true
-        },
-        'templates-subclass-test': {
-          ignoreNoCodeWarning: true
-        }
-      },
-      afterInit: function(callback) {
-        assert(apos.prefix);
-        assert(apos.prefix === '/prefix');
-        // In tests this will be the name of the test file,
-        // so override that in order to get apostrophe to
-        // listen normally and not try to run a task. -Tom
-        apos.argv._ = [];
-        return callback(null);
-      },
-      afterListen: function(err) {
-        assert(!err);
-        done();
-=======
         'template-test': {},
         'template-subclass-test': {}
->>>>>>> bc993ab7
       }
     });
     assert(apos.prefix);
@@ -227,34 +157,8 @@
       baseUrl: 'https://example.com',
       modules: {
         'express-test': {},
-<<<<<<< HEAD
-        'templates-test': {
-          ignoreNoCodeWarning: true
-        },
-        'templates-subclass-test': {
-          ignoreNoCodeWarning: true
-        }
-      },
-      afterInit: function(callback) {
-        assert(apos.baseUrl);
-        assert(apos.baseUrl === 'https://example.com');
-        // In tests this will be the name of the test file,
-        // so override that in order to get apostrophe to
-        // listen normally and not try to run a task. -Tom
-        apos.argv._ = [];
-        return callback(null);
-      },
-      afterListen: function(err) {
-        assert(!err);
-        var req = apos.tasks.getReq({ url: '/test' });
-        assert(req.baseUrl === 'https://example.com');
-        assert(req.absoluteUrl === 'https://example.com/test');
-        // Last one before a new apos object
-        return t.destroy(apos, done);
-=======
         'template-test': {},
         'template-subclass-test': {}
->>>>>>> bc993ab7
       }
     });
     assert(apos.baseUrl);
@@ -275,36 +179,8 @@
       prefix: '/subdir',
       modules: {
         'express-test': {},
-<<<<<<< HEAD
-        'templates-test': {
-          ignoreNoCodeWarning: true
-        },
-        'templates-subclass-test': {
-          ignoreNoCodeWarning: true
-        }
-      },
-      afterInit: function(callback) {
-        assert(apos.baseUrl);
-        assert(apos.baseUrl === 'https://example.com');
-        assert(apos.prefix === '/subdir');
-        // In tests this will be the name of the test file,
-        // so override that in order to get apostrophe to
-        // listen normally and not try to run a task. -Tom
-        apos.argv._ = [];
-        return callback(null);
-      },
-      afterListen: function(err) {
-        assert(!err);
-        var req = apos.tasks.getReq({ url: '/test' });
-        assert(req.baseUrl === 'https://example.com');
-        assert(req.baseUrlWithPrefix === 'https://example.com/subdir');
-        assert(req.absoluteUrl === 'https://example.com/subdir/test');
-        // Last use of this apos object
-        return t.destroy(apos, done);
-=======
         'template-test': {},
         'template-subclass-test': {}
->>>>>>> bc993ab7
       }
     });
     assert(apos.baseUrl);
