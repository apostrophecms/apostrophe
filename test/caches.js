const t = require('../test-lib/test.js');
const assert = require('assert');

describe('Caches', function() {

  after(async function() {
    return t.destroy(apos);
  });

  this.timeout(t.timeout);

<<<<<<< HEAD
  var apos;
  var cache;
  it('should exist on the apos object', function(done) {
    apos = require('../index.js')({
      root: module,
      shortName: 'test',

      modules: {
        'apostrophe-express': {
          secret: 'xxx',
          port: 7900,
          csrf: false
        }
      },

      afterInit: function(callback) {
        assert(apos.caches);
        apos.argv._ = [];
        return callback(null);
      },

      afterListen: function(err) {
        console.error(err);
        assert(!err);
        return done();
      }
=======
  let apos;
  it('should exist on the apos object', async function() {
    apos = await t.create({
      root: module
>>>>>>> bc993ab7
    });
    assert(apos.cache);
  });
  it('should not contain capuchin yet', async function() {
    assert(!(await apos.cache.get('test', 'capuchin')));
  });
  it('should allow us to store capuchin', async function() {
    await apos.cache.set('test', 'capuchin', { message: 'eek eek' });
  });
  it('should now contain capuchin', async function() {
    const monkey = await apos.cache.get('test', 'capuchin');
    assert(monkey);
    assert(monkey.message === 'eek eek');
  });
  it('should not crash on clear #2', async function() {
    await apos.cache.clear('test');
  });
  it('should not contain capuchin anymore', async function() {
    assert(!(await apos.cache.get('test', 'capuchin')));
  });
});<|MERGE_RESOLUTION|>--- conflicted
+++ resolved
@@ -9,39 +9,10 @@
 
   this.timeout(t.timeout);
 
-<<<<<<< HEAD
-  var apos;
-  var cache;
-  it('should exist on the apos object', function(done) {
-    apos = require('../index.js')({
-      root: module,
-      shortName: 'test',
-
-      modules: {
-        'apostrophe-express': {
-          secret: 'xxx',
-          port: 7900,
-          csrf: false
-        }
-      },
-
-      afterInit: function(callback) {
-        assert(apos.caches);
-        apos.argv._ = [];
-        return callback(null);
-      },
-
-      afterListen: function(err) {
-        console.error(err);
-        assert(!err);
-        return done();
-      }
-=======
   let apos;
   it('should exist on the apos object', async function() {
     apos = await t.create({
       root: module
->>>>>>> bc993ab7
     });
     assert(apos.cache);
   });
