<<<<<<< HEAD
var t = require('../test-lib/test.js');
var assert = require('assert');
var async = require('async');
var apos;
=======
const t = require('../test-lib/test.js');
const assert = require('assert');
let apos;
>>>>>>> bc993ab7

describe('Areas', function() {

  this.timeout(t.timeout);

  after(async function() {
    return t.destroy(apos);
  });

  /// ///
  // EXISTENCE
  /// ///

  it('should initialize', async function() {
    apos = await t.create({
      root: module,

      modules: {
        article: {
          extend: '@apostrophecms/piece-type',
          options: {
            alias: 'articles',
            name: 'article',
            label: 'Article'
          },
          fields: {
            add: {
              main: {
                type: 'area',
                label: 'Main area',
                options: {
                  widgets: {
                    '@apostrophecms/rich-text': {
                      toolbar: [ 'bold' ],
                      styles: [
                        {
                          tag: 'p',
                          label: 'Paragraph'
                        }
                      ]
                    },
                    '@apostrophecms/html': {}
                  }
                }
              },
              moreAreas: {
                type: 'array',
                label: 'Some more areas',
                fields: {
                  add: {
                    someWidgets: {
                      type: 'area',
                      label: 'Some widgets in the area',
                      options: {
                        widgets: {
                          '@apostrophecms/html': {}
                        }
                      }
                    }
                  }
                }
              }
            }
          }
        }
      }
    });
    assert(apos.modules['@apostrophecms/area']);
    assert(apos.area);
    // In tests this will be the name of the test file,
    // so override that in order to get apostrophe to
    // listen normally and not try to run a task. -Tom
    apos.argv._ = [];
  });

  it('returns the rich text of an area via the richText method', function() {
    assert(apos.area.richText({
      metaType: 'area',
      items: [
        {
          metaType: 'widget',
          type: '@apostrophecms/rich-text',
          content: '<h2>So cool</h2>'
        },
        {
          metaType: 'widget',
          type: 'something-else',
          content: '<h3>Do not return me</h3>'
        },
        {
          metaType: 'widget',
          type: '@apostrophecms/rich-text',
          content: '<h2>Something else cool</h2>'
        }
      ]
    }) === '<h2>So cool</h2>\n<h2>Something else cool</h2>');
    assert(apos.area.richText({
      metaType: 'area',
      items: [
        {
          metaType: 'widget',
          type: '@apostrophecms/rich-text',
          content: '<h2>So cool</h2>'
        },
        {
          metaType: 'widget',
          type: 'something-else',
          content: '<h3>Do not return me</h3>'
        },
        {
          metaType: 'widget',
          type: '@apostrophecms/rich-text',
          content: '<h2>Something else cool</h2>'
        }
      ]
    }, { delimiter: '' }) === '<h2>So cool</h2><h2>Something else cool</h2>');
    assert(apos.area.richText({
      metaType: 'area',
      items: [
        {
          metaType: 'widget',
          type: '@apostrophecms/rich-text',
          content: '<h2>So cool</h2>'
        },
        {
          metaType: 'widget',
          type: 'something-else',
          content: '<h3>Do not return me</h3>'
        },
        {
          metaType: 'widget',
          type: '@apostrophecms/rich-text',
          content: '<h2>Something else cool</h2>'
        }
      ]
    }, { wrapper: 'div' }) === '<div><h2>So cool</h2></div><div><h2>Something else cool</h2></div>');
  });

  it('returns the plaintext of an area via the plaintext method', function() {
    assert.strictEqual(apos.area.plaintext({
      metaType: 'area',
      items: [
        {
          metaType: 'widget',
          type: '@apostrophecms/rich-text',
          content: '<h2>So cool</h2>'
        },
        {
          metaType: 'widget',
          type: 'something-else',
          content: '<h3>Do not return me</h3>'
        },
        {
          metaType: 'widget',
          type: '@apostrophecms/rich-text',
          content: '<h2>Something else cool</h2>'
        }
      ]
    }), 'So cool\nSomething else cool');
    assert.strictEqual(apos.area.plaintext({
      metaType: 'area',
      items: [
        {
          metaType: 'widget',
          type: '@apostrophecms/rich-text',
          content: '<h2>So cool</h2>'
        },
        {
          metaType: 'widget',
          type: 'something-else',
          content: '<h3>Do not return me</h3>'
        },
        {
          metaType: 'widget',
          type: '@apostrophecms/rich-text',
          content: '<h2>Something else cool</h2>'
        }
      ]
    }, { limit: 15 }), 'So cool...');
  });

  it('can populate an area object with required properties using the prepForRender method', async function () {
    apos.area.prepForRender(rteArea, areaDocs[0], 'main');

    assert(rteArea._fieldId);
    assert(rteArea._docId);
    assert(rteArea._edit !== undefined);
  });

  let firstRendered;
  let secondRendered;

  it('renders an area passed to the `renderArea` method', async function () {
    const req = apos.task.getReq();
    firstRendered = await apos.area.renderArea(req, rteArea, areaDocs[0]);

    assert(firstRendered);
    assert.equal(firstRendered, `
<div class="apos-area">
<div data-rich-text>
  <p>Perhaps its fate that today is the 4th of July, and you will once again be fighting for our freedom, not from tyranny, oppression, or persecution -- but from annihilation.</p><p>We're fighting for our right to live, to exist.</p>
</div>
</div>
`);
  });

  it('returns rendered HTML from the `renderAarea` method for a mixed widget area', async function() {
    const req = apos.task.getReq();
    apos.area.prepForRender(mixedArea, areaDocs[1], 'main');

    secondRendered = await apos.area.renderArea(req, mixedArea, areaDocs[1]);

    assert(secondRendered.includes(`<div data-rich-text>
  <p>Good morning.`));
    assert(secondRendered.includes('<marquee>The HTML <code>&lt;marquee&gt;</code> element'));
  });

  it('populates a document object with rendered HTML areas using the renderDocsAreas method.', async function () {
    const req = apos.task.getReq();
    areaDocs.forEach(doc => {
      // No rendered HTML yet.
      assert(!doc.main._rendered);
    });

    await apos.area.renderDocsAreas(req, areaDocs);

    areaDocs.forEach(doc => {
      // Now they're there.
      assert(doc.main._rendered);
      assert(!doc.main.items);

      // TEMP Commenting out until we add the array item metatype.
      // if (doc.moreAreas) {
      //   doc.moreAreas.forEach(area => {
      //     assert(area.someWidgets._rendered);
      //     assert(!area.someWidgets.items);
      //   });
      // }
    });

    assert.equal(areaDocs[0].main._rendered, firstRendered);
    assert.equal(areaDocs[1].main._rendered, secondRendered);
  });

  it('area considered empty when it should be', function() {
    const doc = {
      type: 'test',
      _id: 'test',
      body: {
        metaType: 'area',
        items: []
      },
      emptyText: {
        metaType: 'area',
        items: [
          {
            metaType: 'widget',
            _id: 'test2',
            type: '@apostrophecms/rich-text',
            content: ''
          }
        ]
      },
      insignificantText: {
        metaType: 'area',
        items: [
          {
            metaType: 'widget',
            _id: 'test2',
            type: '@apostrophecms/rich-text',
            content: '<h4> </h4>'
          }
        ]
      }
    };
    assert(apos.area.isEmpty({ area: doc.body }));
    assert(apos.area.isEmpty(doc, 'body'));
    assert(apos.area.isEmpty(doc, 'nonexistent'));
    assert(apos.area.isEmpty(doc, 'emptyText'));
    assert(apos.area.isEmpty(doc, 'insignificantText'));
  });

  it('area not considered empty when it should not be', function() {
    const doc = {
      type: 'test',
      _id: 'test',
      body: {
        metaType: 'area',
        items: [
          {
            metaType: 'widget',
            _id: 'test2',
            type: '@apostrophecms/video',
            url: 'http://somewhere.com'
          }
        ]
      },
      emptyText: {
        metaType: 'area',
        items: [
          {
            metaType: 'widget',
            _id: 'test2',
            type: '@apostrophecms/rich-text',
            content: ''
          }
        ]
      },
      fullText: {
        metaType: 'area',
        items: [
          {
            metaType: 'widget',
            _id: 'test2',
            type: '@apostrophecms/rich-text',
            content: '<h4>Some text</h4>'
          }
        ]
      }
    };
    assert(!apos.area.isEmpty({ area: doc.body }));
    assert(!apos.area.isEmpty(doc, 'body'));
    assert(!apos.area.isEmpty(doc, 'fullText'));
    assert(!apos.area.isEmpty({ area: doc.fullText }));
  });

  it('both isEmpty and legacy empty methods work on schema fields', function() {
    assert(
      !apos.schema.fieldTypes.boolean.isEmpty({
        type: 'boolean',
        name: 'test'
      }, true)
    );
    assert(
      apos.schema.fieldTypes.boolean.isEmpty({
        type: 'boolean',
        name: 'test'
      }, false)
    );
    assert(
      !apos.schema.fieldTypes.boolean.empty({
        type: 'boolean',
        name: 'test'
      }, true)
    );
    assert(
      apos.schema.fieldTypes.boolean.empty({
        type: 'boolean',
        name: 'test'
      }, false)
    );
  });
<<<<<<< HEAD

  it('when simultaneous updates are attempted to different areas, nothing gets lost', function(done) {
    var home;
    var req = apos.tasks.getReq();
    async.series([
      getHome,
      simultaneousUpdates,
      verifyUpdates
    ], function(err) {
      assert(!err);
      done();
    });
    function getHome(callback) {
      return apos.pages.find(req, { slug: '/' }).toObject(function(err, _home) {
        assert(!err);
        assert(_home);
        home = _home;
        return callback(null);
      });
    }
    function simultaneousUpdates(callback) {
      var areas = [ 'one', 'two', 'three', 'four' ];
      return async.each(areas, function(area, callback) {
        return apos.areas.lockSanitizeAndSaveArea(req, {
          docId: home._id,
          dotPath: area,
          items: [
            {
              type: 'apostrophe-rich-text',
              content: area
            }
          ]
        }, callback);
      }, callback);
    }
    function verifyUpdates(callback) {
      return apos.pages.find(req, { slug: '/' }).toObject(function(err, _home) {
        assert(!err);
        assert(home);
        home = _home;
        var areas = [ 'one', 'two', 'three', 'four' ];
        areas.forEach(function(area) {
          assert(home[area]);
          assert(home[area].items[0].content === area);
        });
        return callback(null);
      });
    }
  });
});
=======
});

const rteArea = {
  _id: 'ckjyva89o000k2a67vcgl914k',
  items: [
    {
      _id: 'ckjyvagy9000p2a67fbf8nwd3',
      metaType: 'widget',
      type: '@apostrophecms/rich-text',
      content: '<p>Perhaps its fate that today is the 4th of July, and you will once again be fighting for our freedom, not from tyranny, oppression, or persecution -- but from annihilation.</p><p>We\'re fighting for our right to live, to exist.</p>'
    }
  ],
  metaType: 'area'
};
const mixedArea = {
  _id: 'ckjyv67wt001a2a67wibekp0c',
  items: [
    {
      _id: 'ckjyv6ezu001f2a67s572cvn2',
      metaType: 'widget',
      type: '@apostrophecms/rich-text',
      content: '<p>Good morning. In less than an hour, aircraft from here will join others from around the world. And you will be launching the largest aerial battle in this history of mankind.</p>'
    },
    {
      _id: 'ckk32go3e00152a67tbbgzcf9',
      code: '<marquee>The HTML <code>&lt;marquee&gt;</code> element is used to insert a scrolling area of text. You can control what happens when the text reaches the edges of its content area using its attributes.</marquee>',
      metaType: 'widget',
      type: '@apostrophecms/html'
    }
  ],
  metaType: 'area'
};

const areaDocs = [
  {
    _id: 'ckjyvbpgb000mki3rbtar64y7:en:published',
    _edit: true,
    aposDocId: 'ckjyvbpgb000mki3rbtar64y7',
    aposLocale: 'en:published',
    title: 'Nested article bits',
    slug: 'nested-article-bits',
    type: 'article',
    metaType: 'doc',
    main: rteArea
  },
  {
    _id: 'ckjyv9oyv000bki3r0007oajd:en:published',
    _edit: true,
    aposDocId: 'ckjyv9oyv000bki3r0007oajd',
    aposLocale: 'en:published',
    title: 'Fresh article',
    slug: 'fresh-article',
    type: 'article',
    metaType: 'doc',
    main: mixedArea,
    moreAreas: [
      {
        _id: 'ckk4746rp004i2a67iiw024yl',
        someWidgets: {
          _id: 'ckk4746s7004k2a67of8ra2zn',
          items: [
            {
              _id: 'ckk474uzf004q2a67fy06gwba',
              code: '<h1>🌝</h1>',
              metaType: 'widget',
              type: '@apostrophecms/html'
            },
            {
              _id: '32l474uzf004q2adddy06gwba',
              code: '<h2>🌚</h2>',
              metaType: 'widget',
              type: '@apostrophecms/html'
            }
          ],
          metaType: 'area'
        }
      }, {
        _id: 'ckk4763vq00642a67udf3hqbx',
        someWidgets: {
          _id: 'ckk477sm0000qw43r94lpmn2m',
          items: [],
          metaType: 'area'
        }
      }
    ]
  }
];
>>>>>>> bc993ab7
<|MERGE_RESOLUTION|>--- conflicted
+++ resolved
@@ -1,13 +1,6 @@
-<<<<<<< HEAD
-var t = require('../test-lib/test.js');
-var assert = require('assert');
-var async = require('async');
-var apos;
-=======
 const t = require('../test-lib/test.js');
 const assert = require('assert');
 let apos;
->>>>>>> bc993ab7
 
 describe('Areas', function() {
 
@@ -360,7 +353,6 @@
       }, false)
     );
   });
-<<<<<<< HEAD
 
   it('when simultaneous updates are attempted to different areas, nothing gets lost', function(done) {
     var home;
@@ -411,8 +403,6 @@
     }
   });
 });
-=======
-});
 
 const rteArea = {
   _id: 'ckjyva89o000k2a67vcgl914k',
@@ -498,5 +488,4 @@
       }
     ]
   }
-];
->>>>>>> bc993ab7
+];