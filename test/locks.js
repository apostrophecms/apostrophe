<<<<<<< HEAD
var t = require('../test-lib/test.js');
var assert = require('assert');
var async = require('async');
var Promise = require('bluebird');
var _ = require('@sailshq/lodash');
var apos;
=======
const t = require('../test-lib/test.js');
const assert = require('assert');
const Promise = require('bluebird');

let apos;
>>>>>>> bc993ab7

describe('Locks', function() {

  this.timeout(t.timeout);

  after(function() {
    return t.destroy(apos);
  });

  it('should be a property of the apos object', async function() {
    this.timeout(t.timeout);
    this.slow(2000);

    apos = await t.create({
      root: module,
      modules: {
        // Make some subclasses of the locks module. NORMALLY A BAD IDEA. But
        // we're doing it to deliberately force them to contend with each other,
        // rather than just throwing an error saying "hey you have this lock
        // now"
        '@apostrophecms/lock-1': {
          extend: '@apostrophecms/lock',
          options: {
            alias: 'locks1'
          }
        },
        '@apostrophecms/lock-2': {
          extend: '@apostrophecms/lock',
          options: {
            alias: 'locks2'
          }
        },
        '@apostrophecms/lock-3': {
          extend: '@apostrophecms/lock',
          options: {
            alias: 'locks3'
          }
        }
      }
    });

    assert(apos.modules['@apostrophecms/lock']);
    assert(apos.modules['@apostrophecms/lock-1']);
    assert(apos.modules['@apostrophecms/lock-2']);
    assert(apos.modules['@apostrophecms/lock-3']);
  });

  it('cleanup', async function() {
    await apos.lock.db.deleteMany({});
  });

  it('should allow a single lock without contention uneventfully', async function() {
    await apos.lock.lock('test');
    await apos.lock.unlock('test');
  });

  it('should allow two differently-named locks uneventfully', async function() {
    await apos.lock.lock('test1');
    await apos.lock.lock('test2');
    await apos.lock.unlock('test1');
    await apos.lock.unlock('test2');
  });

  it('should flunk a second lock by the same module with waitForSelf: false', async function() {
    await apos.lock.lock('test');

    try {
      await apos.lock.lock('test', { waitForSelf: false });
      assert(false);
    } catch (e) {
      assert(e);
    }

    await apos.lock.unlock('test');

    try {
      await apos.lock.unlock('test');
      assert(false);
    } catch (e) {
      assert(e);
    }
  });

  it('four parallel lock calls via the different modules should all succeed but not simultaneously', async function() {
    const one = apos.modules['@apostrophecms/lock'];
    const two = apos.modules['@apostrophecms/lock-1'];
    const three = apos.modules['@apostrophecms/lock-2'];
    const four = apos.modules['@apostrophecms/lock-3'];

    let active = 0;
    let successful = 0;

    await Promise.all([
      attempt(one),
      attempt(two),
      attempt(three),
      attempt(four)
    ]);

    assert(successful === 4);

    async function attempt(locks) {
      await apos.lock.lock('test');

      active++;
      assert(active === 1);
      return release();

      async function release() {
        // We have to decrement this before we start the call to
        // apos.lock.unlock because otherwise the callback for one of our
        // peers' insert attempts may succeed before the callback for
        // remove, leading to a false positive for test failure. -Tom
        active--;

        await Promise.delay(75 + Math.random() * 50);

        await apos.lock.unlock('test');

        successful++;

        return null;
      }
    }
  });

  it('four parallel lock calls via the different modules should all succeed but not simultaneously, even when the idleTimeout is short', async function() {
    const one = apos.modules['@apostrophecms/lock'];
    const two = apos.modules['@apostrophecms/lock-1'];
    const three = apos.modules['@apostrophecms/lock-2'];
    const four = apos.modules['@apostrophecms/lock-3'];

    let active = 0;
    let successful = 0;

    await Promise.all([
      attempt(one),
      attempt(two),
      attempt(three),
      attempt(four)
    ]);

    assert(successful === 4);

    async function attempt(locks) {
      await apos.lock.lock('test', { idleTimeout: 50 });

      active++;
      assert(active === 1);

      await release();

      async function release() {
        // We have to decrement this before we start the call to
        // apos.lock.unlock because otherwise the callback for one of our
        // peers' insert attempts may succeed before the callback for
        // remove, leading to a false positive for test failure. -Tom
        active--;
        await Promise.delay(75 + Math.random() * 50);
        await apos.lock.unlock('test');

        successful++;

        return null;
      }
    }
  });

  it('withLock method should run a function inside a lock', async function() {
    const result = await apos.lock.withLock('test-lock', async () => {
      await Promise.delay(50);

      return 'result';
    });

    assert(result === 'result');
  });

  it('withLock method should be able to run again (lock released)', async function() {
    const result = await apos.lock.withLock('test-lock', async () => {
      await Promise.delay(50);
      return 'result';
    });

    assert(result === 'result');
  });

  it('withLock method should hold the lock (cannot relock within fn)', async function() {

    return apos.lock.withLock('test-lock', async () => {
      await Promise.delay(50);

      try {
        await apos.lock.lock('test-lock', { waitForSelf: false });
        assert(false);
      } catch (e) {
        assert(e);
      }
    });
  });

  it('Second lock should wait for release of first one', async () => {
    let timedOut = false;
    await apos.lock.lock('test-lock');
    setTimeout(async () => {
      await apos.lock.unlock('test-lock');
      timedOut = true;
    });
    await apos.lock.lock('test-lock');
    assert(timedOut);
    await apos.lock.unlock('test-lock');
  });

  it('all locks should be gone from the database', function() {
    var locks = apos.modules['apostrophe-locks'];
    return locks.db.find({}).toArray().then(function(locks) {
      assert(!locks.length);
      assert(!_.keys(locks.intervals).length);
    });
  });

});<|MERGE_RESOLUTION|>--- conflicted
+++ resolved
@@ -1,17 +1,8 @@
-<<<<<<< HEAD
-var t = require('../test-lib/test.js');
-var assert = require('assert');
-var async = require('async');
-var Promise = require('bluebird');
-var _ = require('@sailshq/lodash');
-var apos;
-=======
 const t = require('../test-lib/test.js');
 const assert = require('assert');
 const Promise = require('bluebird');
 
 let apos;
->>>>>>> bc993ab7
 
 describe('Locks', function() {
 
