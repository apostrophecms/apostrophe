/* global rangy, $, _ */
/* global alert, prompt */

if (!window.apos) {
  window.apos = {};
}

var apos = window.apos;

// Hopefully I won't need these again as they trash copy and paste between pages
// apos.widgetBackups = {};

apos.Editor = function(options) {
  var self = this;
  var styleMenu;
  var styleBlockElements;
  var resizing = false;

  // Helper functions

  function enableControl(command, keys, promptForLabel) {
    function doCommand() {
      var arg = null;

      self.undoPoint();

      if (promptForLabel) {
        arg = prompt(promptForLabel);
        if (!arg) {
          return false;
        }
      }

      document.execCommand(command, false, arg);

      self.$editable.focus();

      return false;
    }
    self.$el.find('[data-' + command + ']').click(doCommand).mousedown(function(e) {
      // Must prevent default on mousedown or the rich text editor
      // loses the focus
      e.preventDefault();
      return false;
    });

    if (keys) {
      _.each(keys, function(key) {
        self.$editable.bind('keydown', key, doCommand);
      });
    }

    // function findCurrentBlockElement() {
    //   var range = rangy.getSelection().getRangeAt(0);
    //   var node = range.startContainer;
    //   var offset = range.startOffset;
    //   if (node.nodeType === 3) {


    //   }

    // }

  }

  function enableMenu(name, action) {
    self.$el.find('[data-' + name + ']').change(function() {
      self.undoPoint();
      document.execCommand(action, false, $(this).val());

      // The easiest way to shut off an h4 is to toggle it
      // to a div with formatBlock. But Firefox won't toggle a div 
      // back to an h4. It strongly prefers br's as line breaks. 
      // So after inserting the div, convert any divs found 
      // into text nodes surrounded by br's. This can be 
      // slightly surprising, but the end result is editable,
      // so you can get back to what you started with.

      // However we also avoid creating a double <br /> situation
      // so that if we keep toggling we don't keep adding new lines.

      // We don't use this hack in webkit because webkit prefers
      // to insert divs and toggles divs to h4's just fine.

      // Don't do this to divs that are or are inside a apos-widget!

      if (jQuery.browser.mozilla) {
        self.$editable.find('div').each(function() {
          var div = $(this);

          if (div.is('.apos-widget') || div.closest('.apos-widget').length) {
            return;
          }
          if (div.html().length) {
            var markup = '';
            if (div.prev().length && (div.prev()[0].nodeName !== 'BR'))
            {
              markup += "<br />";
            }
            markup += div.html() + '<br />';
            div.replaceWith(markup);
          } else {
            div.remove();
          }
        });
      }
      self.$editable.focus();
    });
  }

  self.$el = $(options.selector);
  // The contenteditable element inside the wrapper div
  self.$editable = self.$el.find('[data-editable]');

  // We stop these when the editor is destroyed
  self.timers = [];

  self.undoQueue = [];
  self.redoQueue = [];

  // We need to be able to do this to every existing widget preview quickly when
  // the edit view starts up

  self.addButtonsToWidget = function($widget) {
    var $buttons = $('<div class="apos-widget-buttons"></div>');
    // var $button = $('<div class="apos-widget-button apos-edit-widget">Edit ' + apos.widgetTypes[$widget.attr('data-type')].label + '</div>');
    var $button = $('<div data-edit-widget class="apos-widget-button apos-edit-widget"><i class="icon-pencil"></i></div>');
    $buttons.append($button);

    $button = $('<div data-float-widget-left class="apos-widget-button apos-float-widget-left"><i class="icon-left-open"></i></div>');  
    $buttons.append($button);
    $button = $('<div data-float-widget-right class="apos-widget-button apos-float-widget-right"><i class="icon-right-open"></div>'); 
    $buttons.append($button);

    $buttons.append($('<div class="apos-clear"></div>'));
    $widget.prepend($buttons);
  };

  // The wrapper is taller than the editor at first, if someone
  // clicks below the editor make sure they still get focus to type
  self.$el.click(function(e) {
    if (e.target === this) {
      self.$editable.focus();
      apos.moveCaretToEnd();
    }
    return false;
  });

  self.$editable.html(options.data);

  var $widgets = self.$editable.find('.apos-widget');
  $widgets.each(function() {
    var $widget = $(this);

    var widgetId = $widget.attr('data-id');

    // Undo nasty workarounds for webkit bugs for which we found
    // a better workaround
    $widget.find('.apos-widget-inner').each(function() {
      $(this).replaceWith(this.childNodes);
    });
    $widget.find('.apos-widget-content').removeClass('.apos-widget-content');
    $widget.find('.apos-widget-before').remove();
    $widget.find('.apos-widget-after').remove();

    // Restore edit buttons
    self.addButtonsToWidget($widget);

    // Snapshot we can restore if contenteditable does something
    // self.updateWidgetBackup(widgetId, $widget);
  });

  self.$editable.bind("dragstart", function(e) {
    return false;
  });

  // Restore helper marks for widgets
  self.$editable.find('.apos-widget[data-type]').before(apos.beforeMarker).after(apos.afterMarker);

  enableControl('bold', ['meta+b', 'ctrl+b']);
  enableControl('italic', ['meta+i', 'ctrl+i']);
  enableControl('createLink', ['meta+l', 'ctrl+l'], 'URL:');
  enableControl('insertUnorderedList', []);

  enableMenu('style', 'formatBlock');

  // Make a note of the style menu element so we can
  // quickly update its value. Also make a map of the
  // block elements the style menu is interested in so we
  // can notice when the selection moves into one.

  styleMenu = self.$el.find('[data-style]');
  styleBlockElements = {};

  styleMenu.find('option').each(function() {
    styleBlockElements[$(this).val()] = true;
  });

  self.$editable.bind('keydown', 'meta+z', function() {
    self.undo();
    return false;
  });

  self.$editable.bind('keydown', 'ctrl+z', function() {
    self.undo();
    return false;
  });

  self.$editable.bind('keydown', 'meta+shift+z', function() {
    self.redo();
    return false;
  });

  self.$editable.bind('keydown', 'ctrl+shift+z', function() {
    self.redo();
    return false;
  });

  self.$editable.bind('keydown', 'del', function() {
    self.undoPoint();
    return true;
  });

  // Firefox displays resize handles we don't want.
  // We prefer to do that via the widget editor
  document.execCommand("enableObjectResizing", false, false);

  self.$editable.bind('cut paste', function() {
    self.undoPoint();
    return true;
  });

  // All buttons that launch editors derived from widgetEditor

  self.$el.find('[data-widgetButton]').click(function() {
    var widgetType = $(this).attr('data-widgetButton');
    new apos.widgetTypes[widgetType].editor({ editor: self });
    return false;
  }).mousedown(function(e) {
    // Must prevent default on mousedown or the rich text editor loses the focus
    e.preventDefault();
    return false;
  });

  // Use .editWidget namespace to avoid multiple binds without
  // bookkeeping

  self.$el.off('click.editWidget');

  self.$el.on('click.editWidget', '[data-edit-widget]', function(event) {
    // Necessary so we don't wind up with the selection inside the button
    apos.deselect();
    var $widget = $(this).closest('[data-type]');
    var widgetType = $widget.attr('data-type');
    var widgetId = $widget.attr('data-id');
    new apos.widgetTypes[widgetType].editor(
    {
      editor: self,
      widgetId: widgetId
    });
    return false;
  });

  self.$el.on('click.editWidget', '[data-float-widget-left]', function(event) {
    apos.deselect();
    var $widget = $(this).closest('[data-type]');
    if ($widget.attr('data-position') === 'right') {
      floatWidget($widget, 'middle');
    } else {
      floatWidget($widget, 'left');
    }
    return false;
  });

  self.$el.on('click.editWidget', '[data-float-widget-right]', function(event) {
    apos.deselect();
    var $widget = $(this).closest('[data-type]');
    if ($widget.attr('data-position') === 'left') {
      floatWidget($widget, 'middle');
    } else {
      floatWidget($widget, 'right');
    }
    return false;
  });

  function floatWidget($widget, position) {
    $widget.attr('data-position', position);
    $widget.removeClass('apos-left');
    $widget.removeClass('apos-middle');
    $widget.removeClass('apos-right');
    $widget.addClass('apos-' + position);
  }

  self.$el.on('click.editWidget', '.apos-insert-before-widget', function(event) {
    // Necessary so we don't wind up with the selection inside the button
    apos.deselect();
    var $widget = $(this).closest('[data-type]');
    var $placeholder = $('<span>Type Here</span>');
    $placeholder.insertBefore($widget);
    // The br ensures that it actually looks like we're typing "before" the
    // widget. Otherwise we are, for all practical purposes, "after" the widget
    // until we press enter, which is totally confusing
    var $br = $('<br />');
    $br.insertBefore($widget);
    apos.selectElement($placeholder[0]);
    // Necessary in Firefox
    self.$editable.focus();
    return false;
  });

  self.$el.on('click.editWidget', '.apos-insert-after-widget', function(event) {
    // Necessary so we don't wind up with the selection inside the button
    apos.deselect();
    var $widget = $(this).closest('[data-type]');
    var $placeholder = $('<span>Type Here</span>');
    $placeholder.insertAfter($widget);
    // Without the $br a cut operation drags the "after" text into
    // the widget turd in Chrome
    var $br = $('<br />');
    $br.insertAfter($widget);
    apos.selectElement($placeholder[0]);
    // Necessary in Firefox
    self.$editable.focus();
    return false;
  });

  self.$el.on('click.editWidget', '.apos-widget', function(event) {
    var $widget = $(this).closest('.apos-widget');
    apos.selectElement($widget[0]);
    return false;
  });

  // Cleanup timer. Responsible for overcoming an abundance of
  // awful things that browsers do when you copy and paste widgets
  // and so forth.

  self.timers.push(setInterval(function() {
    // If we don't have the focus, chill out. This prevents unpleasantness like
    // changing the value of a select element while someone is trying to
    // manually modify it

    if (!self.$editable.is(':focus')) {
      return;
    }

    // Webkit randomly blasts style attributes into pasted widgets and
    // other copy-and-pasted content. Remove this brain damage with a
    // blowtorch, except during resize when it breaks preview of resize

    if (!resizing) {
      self.$editable.find('[style]').removeAttr('style');
    }

    // Webkit loves to nest elements that should not be nested 
    // as a result of copy and paste operations and formatBlock actions. 
    // Flatten the DOM, but don't tangle with anything inside a
    // apos-widget. apos-widgets themselves are fair game.

    self.$editable.find('h1, h2, h3, h4, h5, h6, div, p').each(function() {
      var outer = $(this);
      if (outer.closest('.apos-widget').length) {
        return;
      }
      $(this).find('h1, h2, h3, h4, h5, h6, div, p').each(function() {
        var inner = $(this);
        if (inner.parents('.apos-widget').length) {
          return;
        }
        var saved = rangy.saveSelection();
        var next = outer.clone();
        next.html(inner.nextAll());
        $(outer).html(inner.prevAll());
        inner.insertAfter(outer);
        next.insertAfter(inner);
        rangy.restoreSelection(saved);
      });
    });

    // Cleanups per widget

    var $widgets = self.$editable.find('.apos-widget');

    $widgets.each(function() {

      var $widget = $(this);
      var $container = $widget.closest('.apos-editor');
      var cellWidth = ($container.outerWidth() / 6)

      // Make widgets resizable if they aren't already


      if (!$widget.data('uiResizable')) {
        $widget.resizable({
          containment: $container,
          grid: cellWidth,
          // helper: "ui-resizable-helper",
          start: function(event, ui) {
            resizing = true;
          },
          stop: function(event, ui) {
            resizing = false;
            var max = $widget.closest('[data-editable]').width();
            var is = ui.size;
            var size = 'full';
            var sizes = [
              { proportion: 1/3, name: 'one-third' },
              { proportion: 1/2, name: 'one-half' },
              { proportion: 2/3, name: 'two-thirds' },
              { proportion: 1.0, name: 'full' }
            ];


            for (var i = 0; (i < sizes.length); i++) {
              if (is.width <= (max * sizes[i].proportion * 1.1)) {
                size = sizes[i].name;
                break;
              }
            }


            $widget.attr('data-size', size);
            _.each(sizes, function(s) {
              $widget.removeClass('apos-' + s.name);
            });

            // console.log(size);

            if (size === 'full') {
              // full implies middle
              $widget.attr('data-position', 'middle');
              $widget.removeClass('apos-left');
              $widget.removeClass('apos-right');
              $widget.addClass('apos-middle');
            }
            $widget.addClass('apos-' + size);
          }
        });
      }
      // Restore the before and after markers, which prevent Chrome from doing crazy 
      // things with cut copy paste and typeover

      var nodeRange = rangy.createRange();
      var node = this;
      nodeRange.setStartBefore(node);
      nodeRange.setEndAfter(node);
      var before = apos.beforeMarker;
      var after = apos.afterMarker;
      var p, n;
      if (node.previousSibling) {
        if (node.previousSibling.nodeValue === null) {
          p = document.createTextNode(before);
          $(node).before(p);
        } else {
          p = node.previousSibling.nodeValue;
          if (p.substr(p.length - 1, 1) !== before) {
            node.previousSibling.nodeValue += before;
          }
        }
      }
      if (node.nextSibling) {
        if (node.nextSibling.nodeValue === null) {
          p = document.createTextNode(after);
          $(node).after(p);
        } else {
          n = node.nextSibling.nodeValue;
          if (n.substr(0, 1) !== after) {
            node.nextSibling.nodeValue = after + node.nextSibling.nodeValue;
          }
        }
      }
    });

    // Selection-related fixups

    var sel = rangy.getSelection();
    if (sel.rangeCount) {

      var range = sel.getRangeAt(0);

      // Figure out what the style menu's current setting should
      // be for the current selection.

      var box = range.startContainer;
      while (box) {
        if (box.tagName) {
          var tag = box.tagName.toLowerCase();
          if (_.has(styleBlockElements, tag)) {
            styleMenu.val(tag);
            break;
          }
        }
        box = box.parentNode;
      }

      // If the current selection and/or caret moves to 
      // incorporate any part of a widget, expand it to
      // encompass the entire widget. Do our best 
      // to avoid direct editing of the widget outside of the
      // widget editor. Eventually the user is trained to
      // just click the edit button when they want to edit the widget

      // "Why don't you just use intersectNode()?" Because
      // it considers adjacency to be intersection. ):
      self.$editable.find('[data-type]').each(function() {
        try {
          var nodeRange = rangy.createRange();
          nodeRange.setStartBefore(this);
          nodeRange.setEndAfter(this);
          if (range.intersectsRange(nodeRange))
          {
            // var unionRange = range.union(nodeRange);
            // rangy.getSelection().setSingleRange(unionRange);
            // TODO give this an intersect option
            self.selectWidgetNode(this);
          }
        } catch (e) {
          // Don't panic if this throws exceptions while we're inactive
        }
      });
    }
  }, 200));

  // Every 5 seconds save an undo point if edits have been made.
  // Exception: don't try if the editor does not have the focus, as the
  // rangy mechanisms we use to look for differences can disrupt the focus in 
  // that case
  self.timers.push(setInterval(function() {
    if (self.$editable.is(':focus')) {
      var sel = rangy.getSelection();
      // We don't want to mess up a selection in the editor either
      if ((!sel.rangeCount) || ((sel.rangeCount === 1) && sel.isCollapsed)) {
        self.undoPoint();
      }
    }
  }, 5000));

  self.destroy = function() {
    _.map(self.timers, function(timer) { clearInterval(timer); });
  };

  /**
   * Create a new undo point
   */

  self.undoPoint = function() {
    self.redoQueue = [];
    self.undoStep(null, self.undoQueue, true);
  };

  /**
   * Undo one action
   */

  self.undo = function() {
    self.undoStep(self.undoQueue, self.redoQueue);
  };

  /**
   * Redo one action
   */

  self.redo = function() {
    self.undoStep(self.redoQueue, self.undoQueue);
  };

  /**
   * Capture the current state and add it to the 'to' queue.
   * Then pop the most recent state from the 'from' queue and
   * restore that state. To implement undo, call this with
   * self.undoQueue, self.redoQueue. To implement redo, call
   * this with self.redoQueue, self.undoQueue. To save the 
   * current state to the undo queue if a change is detected,
   * call this with null, self.undoQueue, true. 
   */

  self.undoStep = function(from, to, optional) {
    // If our purpose is to restore something via 'from' but there
    // are no saved states there, then don't push the current
    // state on 'to' either - just return. In other words, if
    // the user keeps wailing on control-z after they have
    // run out of states to undo, don't pile up a bunch of
    // identical redo states
    if (from && (!from.length)) {
      return;
    }
    if (to) {
      var markup = self.$editable.html();
      var lastMarkup = to.length ? to[to.length - 1].markup : null;
      if ((!optional) || (markup !== lastMarkup)) {
        var selection = rangy.saveSelection();
        to.push({ markup: self.$editable.html(), selection: selection });
        rangy.removeMarkers(selection);
      }
    }
    if (from && from.length) {
      var last = from.pop();
      self.$editable.html(last.markup);
      rangy.restoreSelection(last.selection);
    }
  };

  self.html = function() {
    return self.$editable.html();
  };

  // This logic, formerly used to select the arrows, is now used to select
  // the arrows we need to prevent Chrome from doing
  // horrible things on cut and paste like leaving the outer widget div behind. ):
  // Chrome will still leave the arrows behind, because it is evil and wants me
  // to suffer, but we can clean those up in various ways

  // https://bugs.webkit.org/show_bug.cgi?id=12250

  self.selectWidgetNode = function(node) {
    // apos.selectElement(node);
    var sel = rangy.getSelection();
    var nodeRange;
    var range;
    if (sel && sel.rangeCount) {
      range = sel.getRangeAt(0);
    }
    nodeRange = rangy.createRange();
    nodeRange.setStartBefore(node);
    nodeRange.setEndAfter(node);
    var before = apos.beforeMarker;
    var after = apos.afterMarker;
    if (node.previousSibling) {
      var p = node.previousSibling.nodeValue;
      if (p.substr(0, 1) === before) {
        nodeRange.setStart(node.previousSibling, p.length - 1);
      }
    }
    if (node.nextSibling) {
      var n = node.nextSibling.nodeValue;
      if (n.substr(0, 1) === after) {
        nodeRange.setEnd(node.nextSibling, 1);
      }
    }
    var unionRange;
    if (range && range.intersectsRange(nodeRange)) {
      unionRange = range.union(nodeRange);
    } else {
      unionRange = nodeRange;
    }
    rangy.getSelection().setSingleRange(unionRange);
  };

  setTimeout(function() {
    self.undoPoint();
  }, 200);
};

apos.widgetEditor = function(options) {
  var self = this;
  self.editor = options.editor;
  self.timers = [];
  self.exists = false;

  // What will be in the data attributes of the widget
  self.data = {};

  // When present in the context of a rich text editor, we interrogate
  // our placeholder div in that editor to get our current attributes
  if (options.widgetId) {
    self.$widget = options.editor.$editable.find('.apos-widget[data-id="' + options.widgetId + '"]');
    self.data = apos.cleanWidgetData(self.$widget.data());
  }

  // When displayed as a singleton or an area that does not involve a
  // rich text editor as the larger context for all widgets, our data is passed in
  if (options.data) {
    self.data = options.data;
  }

  self.data.type = self.type;

  if (self.data.id) {
    self.exists = true;
  }

  if (!self.data.id) {
    self.data.id = apos.generateId();
  }

  // Careful, relevant only when we are in a rich text editor context
  if (self.editor) {
    // Make sure the selection we return to 
    // is actually on the editor
    self.editor.$editable.focus();
  }

  // Use apos.modalFromTemplate to manage our lifecycle as a modal

  self.$el = apos.modalFromTemplate(options.template, {
    init: function(callback) {
      self.$previewContainer = self.$el.find('.apos-widget-preview-container');
      if (self.afterCreatingEl) {
        self.afterCreatingEl();
      }
      self.$el.find('[data-preview]').click(function() {
        self.preview();
        return false;
      });

      self.preview();
      return callback(null);
    },

    save: function(callback) {
      self.preSave(function() {
        if (!self.exists) {
          alert(options.messages.missing);
          return callback('error');
        }
        if (self.editor) {
          self.editor.undoPoint();
          var _new = false;
          if (!self.$widget) {
            self.createWidget();
            _new = true;
          }
        }
        self.updateWidget(function(err) {
          if (_new) {
            self.insertWidget();
            // apos.hint('What are the arrows for?', "<p>They are there to show you where to add other content before and after your rich content.</p><p>Always type text before or after the arrows, never between them.</p><p>This is especially helpful when you are floating content next to text.</p><p>You can click your rich content to select it along with its arrows, then cut, copy or paste as usual.</p><p>Don\'t worry, the arrows automatically disappear when you save your work.</p>");
          }
          // Widget backups are probably a bad idea since they would defeat
          // copy and paste between pages or at least sites
          // self.editor.updateWidgetBackup(self.widgetId, self.$widget);

          if (options.save) {
            // Used to implement save for singletons and non-rich-text-based areas.
            // Note that in this case options.data was passed in by reference, 
            // so the end result can be read there. Pay attention to the callback so
            // we can allow the user a second chance 
            options.save(function(err) {
              return callback(err);
            });
          } else {
            return callback(null);
          }
        });
      });
    },

    afterHide: function(callback) {
      self.afterHide();
      return callback(null);
    }
  });

  // Default methods

  _.defaults(self, {
    afterHide: function() {
      _.map(self.timers, function(timer) { clearInterval(timer); });
    },

    // Create a new widget for insertion into the main content editor.
    // See also the server-side itemNormalView.html template, which
    // does the same thing
    createWidget: function() {
      if (!self.editor) {
        return;
      }
      self.$widget = $('<div></div>');
      // self.$widget.attr('unselectable', 'on');
      self.$widget.addClass('apos-widget');
      self.$widget.addClass('apos-' + self.type);
      self.$widget.attr('data-type', self.type);
    },

    // Update the widget placeholder in the main content editor, then ask the server 
    // to render the widget placeholder. We *don't* call the widget player inside 
    // the main content editor because those are not restricted to content that 
    // behaves inside contentEditable.

    updateWidget: function(callback) {
      if (!self.editor) {
        return callback(null);
      }
      // When we update the widget placeholder we also clear its
      // markup and call populateWidget to insert the latest 
      self.$widget.html('');
      self.editor.addButtonsToWidget(self.$widget);
      self.updateWidgetData();
      self.renderWidget(callback);
    },

    // Widgets now just update self.data as needed so this doesn't
    // need to be overridden typically
    updateWidgetData: function() {
      if (!self.editor) {
        return;
      }
      _.each(self.data, function(val, key) {
        // Watch out for unserializable stuff
        if (key === 'uiResizable') {
          return;
        }
        self.$widget.attr('data-' + key, apos.jsonAttribute(val));
      });
    },

    // Ask the server to render the widget's contents, stuff them into the placeholder
    renderWidget: function(callback) {
      if (!self.editor) {
        return callback(null);
      }
      // Get all the data attributes
      var info = apos.cleanWidgetData(self.$widget.data());

      // Some widgets have content - markup that goes inside the widget
      // that was actually written by the user and can't be generated
      // dynamically. Examples: pullquotes, code samples
      if (self.getContent) {
        info.content = self.getContent();
      } else {
        info.content = undefined;
      }

      // Ask the server to generate a nice rendering of the widget's contents
      // for us, via its normal view renderer. This avoids code duplication
      // and an inevitable drift into different behavior between browser
      // and server. At some point perhaps we'll run the same rendering code
      // on both client and server
      $.post('/apos/render-widget?bodyOnly=1&editView=1', info, function(html) {
        self.$widget.append(html);
        callback(null);
      });
    },

    // Insert new widget into the main content editor
    insertWidget: function() {
      if (!self.editor) {
        return;
      }

      // Newly created widgets need default position and size
      self.$widget.attr('data-position', 'middle');
      self.$widget.attr('data-size', 'full');
      self.$widget.addClass('apos-middle');
      self.$widget.addClass('apos-full');

      var markup = '';

      // Work around serious widget selection bugs in Chrome by introducing
      // characters before and after the widget that become part of selecting it
      var before = apos.beforeMarker;
      var after = apos.afterMarker;

      markup = before;

      var widgetWrapper = $('<div></div>').append(self.$widget);
      markup += widgetWrapper.html();

      markup += after;

      // markup = markup + String.fromCharCode(8288);

      // Restore the selection to insert the markup into it
      apos.popSelection();
      // Not we can insert the markup
      apos.insertHtmlAtCursor(markup);
      // Push the selection again, leaving it up to modal('hide')
      // to do the final restore
      apos.pushSelection();
    },

    preview: function() {

      function go() {
        self.$previewContainer.find('.apos-widget-preview').remove();
        if (self.exists) {
          // Ask the server to generate a nice preview of the widget's contents
          // for us, via its normal view renderer. This avoids code duplication
          // and an inevitable drift into different behavior between browser
          // and server. At some point perhaps we'll run the same rendering code
          // on both client and server... if it matters, Node is terribly fast
          var info = {};
          _.defaults(info, self.data);
          // Comes in from self.data and breaks serialization ):
          delete info['uiResizable'];
          info.type = self.type;
          info.size = 'full';
          info.position = 'center';
          if (self.getContent) {
            info.content = self.getContent();
          } else {
            info.content = undefined;
          }
          $.post('/apos/render-widget', info, function(html) {
            // jQuery 1.9+ is super fussy about constructing elements from html
            // more explicitly
            var previewWidget = $($.parseHTML(html));
            previewWidget.addClass('apos-widget-preview');
            self.$previewContainer.prepend(previewWidget);
            self.$el.find('.apos-requires-preview').show();
            if (apos.widgetPlayers[self.type]) {
              apos.widgetPlayers[self.type](previewWidget);
            }
          });
        }
        else
        {
          self.$el.find('.apos-requires-preview').hide();
        }
      }

      if (self.prePreview) {
        self.prePreview(go);
      } else {
        go();
      }
    },

    // Override if you need to carry out an action such
    // as fetching video information before the save can 
    // take place. Takes a callback which completes the
    // save operation, or gracefully refuses it if you
    // don't set self.exists to true. Use of a callback
    // allows you to asynchronously fetch video information, etc.
    preSave: function(callback) {
      callback();
    }
  });
};

apos.widgetTypes = {};

apos.widgetTypes.slideshow = {
  label: 'Slideshow',
  editor: function(options) {
    var self = this;
    var $items;

    if (!options.messages) {
      options.messages = {};
    }
    if (!options.messages.missing) {
      options.messages.missing = 'Upload an image file first.';
    }

    // Our current thinking is that preview is redundant for slideshows.
    // Another approach would be to make it much smaller. We might want that
    // once we start letting people switch arrows and titles and descriptions
    // on and off and so forth. Make sure we still invoke prePreview

    self.preview = function() {
      self.prePreview(function() { });
    };

    self.afterCreatingEl = function() {
      $items = self.$el.find('[data-items]');
      $items.sortable({
        update: function(event, ui) {
          reflect();
          self.preview();
        }
      });
      self.files = [];

      self.$el.find('[data-uploader]').fileupload({
        dataType: 'json',
        // This is nice in a multiuser scenario, it prevents slamming,
        // but I need to figure out why it's necessary to avoid issues
        // with node-imagemagick 
        sequentialUploads: true,
        start: function (e) {
          $('[data-progress]').show();
          $('[data-finished]').hide();
        },
        stop: function (e) {
          $('[data-progress]').hide();
          $('[data-finished]').show();
        },
        progressall: function (e, data) {
          var progress = parseInt(data.loaded / data.total * 100, 10);
          self.$el.find('[data-progress-percentage]').text(progress);
        },
        done: function (e, data) {
          if (data.result.files) {
            _.each(data.result.files, function (file) {
              addItem(file);
            });
            reflect();
            self.preview();
          }
        }
      });
      self.$el.find('[data-enable-extra-fields]').on('click', function(){
       $('[data-items]').toggleClass('apos-extra-fields-enabled');
       reflect();
      });

    };

    // The server will render an actual slideshow, but we also want to see
    // thumbnails of everything with draggability for reordering and remove buttons
    self.prePreview = function(callback) {
      apos.log('self.data in prePreview');
      apos.log(self.data);

      $items.find('[data-item]:not(.apos-template)').remove();
      var items = self.data.items;
      if (!items) {
        items = [];
      }
      _.each(items, function(item) {
        addItem(item);
      });

      var extraFields = self.data.extra;

      if (extraFields){
        self.$el.find('[data-items]').addClass('apos-extra-fields-enabled');
      }
      
      self.$el.find('[data-enable-extra-fields]').prop('checked', extraFields);

      callback();
    };

    self.preSave = function (callback){
      reflect();
      return callback();
    };

    function addItem(item) {
      var $item = apos.fromTemplate($items.find('[data-item]'));
<<<<<<< HEAD
      $item.find('[data-image]').attr('src', apos.data.uploadsUrl + '/files/' + item._id + '-' + item.name + '.one-third.' + item.extension);
=======
      $item.find('[data-image]').attr('src', apos.uploadsUrl + '/files/' + item._id + '-' + item.name + '.one-third.' + item.extension);
      $item.find('[data-title]').val(item.title);
      $item.find('[data-description]').val(item.description);
      $item.find('[data-hyperlink]').val(item.hyperlink);
>>>>>>> 970fda43
      $item.data('item', item);
      $item.find('[data-remove]').click(function() {
        $item.remove();
        reflect();
        self.preview();
        return false;
      });

      $items.append($item);
    }

    // Update the data attributes to match what is found in the 
    // list of items. This is called after remove and reorder events
    function reflect() {
      self.data.extra = self.$el.find('[data-enable-extra-fields]').prop('checked');

      var $itemElements = $items.find('[data-item]:not(.apos-template)');
      self.data.items = [];

      $.each($itemElements, function(i, item) {
        var $item = $(item);

        var info = $item.data('item');
        info.title = $item.find('[data-title]').val();
        info.description = $item.find('[data-description]').val();
        info.hyperlink = $item.find('[data-hyperlink]').val();

        self.data.items.push(info);

      });
      // An empty slideshow is allowed, so permit it to be saved
      // even if nothing has been added
      self.exists = true;
    }

    self.type = 'slideshow';
    options.template = '.apos-slideshow-editor';

    // Parent class constructor shared by all widget editors
    apos.widgetEditor.call(self, options);
  }
};

apos.widgetTypes.video = {
  label: 'Video',
  editor: function(options) {
    var self = this;

    if (!options.messages) {
      options.messages = {};
    }
    if (!options.messages.missing) {
      options.messages.missing = 'Paste a video link first.';
    }

    self.afterCreatingEl = function() {
      self.$embed = self.$el.find('.apos-embed');
      self.$embed.val(self.data.video);

      function interestingDifference(a, b) {
        var i;
        if (Math.abs(a.length - b.length) > 10) {
          return true;
        }
        var min = Math.min(a.length, b.length);
        var diff = 0;
        for (i = 0; (i < min); i++) {
          if (a.charAt(i) !== b.charAt(i)) {
            diff++;
            if (diff >= 5) {
              return true;
            }
          }
        }
        return false;
      }

      // Automatically preview if we detect something that looks like a
      // fresh paste
      var last = self.data.video ? self.data.video : '';
      self.timers.push(setInterval(function() {
        var next = self.$embed.val();
        if (interestingDifference(last, next))
        {
          self.preview();
        }
        last = next;

      }, 500));
    };

    function getVideoInfo(callback) {
      var url = self.$embed.val();
      // Lazy URLs
      if (!url.match(/^http/))
      {
        url = 'http://' + url;
      }
      self.$el.find('[data-preview]').hide();
      self.$el.find('[data-spinner]').show();
      $.getJSON('/apos/oembed', { url: url }, function(data) {
        self.$el.find('[data-spinner]').hide();
      self.$el.find('[data-preview]').show();
        if (data.err) {
          if (callback) {
            callback(false);
          }
          return;
        }
        self.exists = !!data;
        if (self.exists) {
          self.data.video = url;
          self.data.thumbnail = data.thumbnail_url;
        }
        if (callback) {
          callback();
        }
      });
    }

    self.preSave = getVideoInfo;

    self.prePreview = getVideoInfo;

    self.type = 'video';
    options.template = '.apos-video-editor';

    // Parent class constructor shared by all widget editors
    apos.widgetEditor.call(self, options);
  }
};

apos.widgetTypes.pullquote = {
  label: 'Pullquote',
  editor: function(options) {
    var self = this;

    self.pullquote = '“”';

    if (!options.messages) {
      options.messages = {};
    }
    if (!options.messages.missing) {
      options.messages.missing = 'Type in a pullquote first.';
    }

    self.afterCreatingEl = function() {
      if (self.exists) {
        self.pullquote = self.$widget.find('.apos-pullquote-text').text();
      }
      self.$pullquote = self.$el.find('.apos-embed');
      self.$pullquote.val(self.pullquote);
      setTimeout(function() {
        self.$pullquote.focus();
        self.$pullquote.setSelection(1, 1);
      }, 500);

      // Automatically preview if we detect something that looks like a
      // fresh paste
      var last = '';
      self.timers.push(setInterval(function() {
        var next = self.$pullquote.val();
        self.exists = (next.length > 2);
        if (next !== last) {
          self.preview();
        }
        last = next;
      }, 500));
    };

    self.getContent = function() {
      return self.$pullquote.val();
    };

    self.type = 'pullquote';
    options.template = '.apos-pullquote-editor';

    // Parent class constructor shared by all widget editors
    apos.widgetEditor.call(self, options);
  },

  getContent: function($el) {
    return $el.find('.apos-pullquote-text').text();
  }
};

apos.widgetTypes.code = {
  label: 'Code Sample',
  editor: function(options) {
    var self = this;

    self.code = '';

    if (!options.messages) {
      options.messages = {};
    }
    if (!options.messages.missing) {
      options.messages.missing = 'Paste in some source code first.';
    }

    self.afterCreatingEl = function() {
      if (self.exists) {
        self.code = self.$widget.find('pre').text();
      }
      self.$code = self.$el.find('.apos-code');
      self.$code.val(self.code);
      setTimeout(function() {
        self.$code.focus();
        self.$code.setSelection(0, 0);
      }, 500);

      // Automatically preview if we detect something that looks like a
      // fresh paste
      var last = '';
      self.timers.push(setInterval(function() {
        var next = self.$code.val();
        self.exists = (next.length > 2);
        if (next !== last) {
          self.preview();
        }
        last = next;
      }, 500));
    };

    self.getContent = function() {
      return self.$code.val();
    };

    self.type = 'code';
    options.template = '.apos-code-editor';

    // Parent class constructor shared by all widget editors
    apos.widgetEditor.call(self, options);
  },

  getContent: function($el) {
    return $el.find('pre').text();
  }
};

// Utilities

// Widget ids should be valid names for javascript variables, just in case
// we find that useful, so avoid hyphens

apos.generateId = function() {
  return 'w' + Math.floor(Math.random() * 1000000000) + Math.floor(Math.random() * 1000000000);
};

// mustache.js solution to escaping HTML (not URLs)
apos.entityMap = {
  "&": "&amp;",
  "<": "&lt;",
  ">": "&gt;",
  '"': '&quot;',
  "'": '&#39;',
  "/": '&#x2F;'
};

apos.escapeHtml = function(string) {
  return String(string).replace(/[&<>"'\/]/g, function (s) {
    return apos.entityMap[s];
  });
};

// http://stackoverflow.com/questions/2937975/contenteditable-text-editor-and-cursor-position

apos.insertHtmlAtCursor = function(html) {
  // If I use this, I lose the class of any div I insert in Chrome.
  // if (navigator.browser !== 'Microsoft Internet Explorer') {
  //   document.execCommand('insertHTML', false, html);
  //   return;
  // }

  // Insert it as if we just typed it. So the caret
  // moves after it.
  var sel = rangy.getSelection();
  if (sel.rangeCount) {
    var range = sel.getRangeAt(0);
    var node = range.createContextualFragment(html);
    range.collapse(false);
    range.insertNode(node);

    // We can't do this and use a contextual fragment at the
    // same time. But we need a fragment to deal with
    // multiple tags in an insert.

    // range.setStartAfter(node);
    // range.setEndAfter(node);
    // sel.setSingleRange(range);
  }
};

apos.deselect = function() {
  rangy.getSelection().removeAllRanges();
};

apos.selectElement = function(el) {
  var range = rangy.createRange();
  range.setStartBefore(el);
  range.setEndAfter(el);
  var sel = rangy.getSelection();
  sel.removeAllRanges();
  sel.addRange(range);
};

// Move the caret to the specified offset in characters
// within the specified element. 
apos.moveCaretToTextPosition = function(el, offset) {
  var range = rangy.createRange();
  range.setStart(el, offset);
  range.setEnd(el, offset);
  var sel = rangy.getSelection();
  sel.setSingleRange(range);
};

apos.moveCaretToEnd = function() {
  var last = apos.$editable.contents().find(':last');
  if (last.length) {
    apos.moveCaretToTextPosition(last[0], last.text().length);
  }
};

apos.enableAreas = function() {
  $('body').on('click', '.apos-edit-area', function() {

    var area = $(this).closest('.apos-area');
    var slug = area.attr('data-slug');

    $.get('/apos/edit-area', { slug: slug, controls: area.attr('data-controls') }, function(data) {
      area.find('.apos-edit-view').remove();
      var editView = $('<div class="apos-edit-view"></div>');
      editView.append(data);
      area.append(editView);
      area.find('.apos-normal-view').hide();

      area.find('[data-cancel-area]').click(function() {
        destroyEditorAndShowNormalView();
        return false;
      });

      area.find('[data-save-area]').click(function() {
        var slug = area.attr('data-slug');
        $.post('/apos/edit-area',
          {
            slug: slug,
            content: apos.stringifyArea(area.find('[data-editable]'))
          }, function(data) {
            area.find('.apos-content').html(data);
            destroyEditorAndShowNormalView();
            apos.enablePlayers(area);
          }
        );
        return false;
      });

      function destroyEditorAndShowNormalView() {
        var $editor = area.find('.apos-editor');
        $editor.data('apos-editor').destroy();
        area.find('.apos-edit-view').remove();
        area.find('.apos-normal-view').show();
      }
    });
    return false;
  });

  $('body').on('click', '.apos-edit-singleton', function() {
    var $singleton = $(this).closest('.apos-singleton');
    var slug = $singleton.attr('data-slug');
    var type = $singleton.attr('data-type');

    var itemData = { position: 'middle', size: 'full' };
    var $item = $singleton.find('.apos-content .apos-widget :first');
    if ($item.length) {
      itemData = apos.cleanWidgetData($item.data());
    }
    new apos.widgetTypes[type].editor({
      data: itemData,
      save: function(callback) {
        $.post('/apos/edit-singleton',
          {
            slug: slug,
            // By now itemData has been updated (we passed it
            // into the widget and JavaScript passes objects by reference)
            content: JSON.stringify(itemData)
          },
          function(markup) {
            $singleton.find('.apos-content').html(markup);
            apos.enablePlayers($singleton);
            callback(null);
          }
        ).fail(function() {
          alert('Server error, please try again.');
          callback('error');
        });
      }
    });
    return false;
  });
};

apos.parseArea = function(content) {
  // Helper functions

  function flushRichText() {
    if (richText.length) {
      items.push({ type: 'richText', content: richText });
      richText = '';
    }
  }

  var node = document.createElement('div');
  node.innerHTML = content;
  var children = node.childNodes;
  var items = [];
  var richText = '';
  for (var i = 0; (i < children.length); i++) {
    var child = node.childNodes[i];
    if (child.nodeType === 3) {
      // This is a text node. Take care to escape when appending it to the rich text
      richText += apos.escapeHtml(child.nodeValue);

    } else if (child.nodeType === 1) {
      if (child.getAttribute('data-type')) {
        // This is a widget, it gets its own entry in items
        flushRichText();

        var type = child.getAttribute('data-type');
        var item = {};
        if (apos.widgetTypes[type].getContent) {
          item.content = apos.widgetTypes[type].getContent($(child));
        }

        var data = apos.cleanWidgetData($(child).data());
        _.extend(item, data);
        items.push(item);
      } else {
        // This is a rich text element like <strong> or <h3>
        //
        // @#)(*$ absence of outerHTML in some browsers, work around that
        // with a lazy but simple jQuery hack
        var wrapper = $('<div></div>');
        wrapper.append($(child).clone());
        richText += wrapper.html();
      }
    }
  }
  // Don't forget to flush any rich text that appeared after the last widget,
  // and/or if there are no widgets!
  flushRichText();

  return items;
};

apos._modalStack = [];

apos._modalInitialized = false;

// We have a stack of modals going, we want to add a blackout to the
// previous one, or the body if this is the first modal
apos.getTopModalOrBody = function() {
  return $(apos._modalStack.length ? apos._modalStack[apos._modalStack.length - 1] : 'body');
};

// Be sure to read about apos.modalFromTemplate too, as that is usually
// the easiest way to present a modal.

// apos.modal displays the element specified by sel as a modal dialog. Goes 
// away when the user clicks .apos-save or .apos-cancel, or submits the form
// element in the modal (implicitly saving), or presses escape.

// options.init can be an async function to populate the
// modal with content (usually used with apos.modalFromTemplate, below).
// If you pass an error as the first argument to the callback the
// modal will not appear and options.afterHide will be triggered immediately.
// Don't forget to call the callback. 
//
// Note that apos.modal is guaranteed to return *before* options.init is called, 
// so you can refer to $el in a closure. This is useful if you are using
// apos.modalFromTemplate to create $el.

// options.afterHide can be an asynchronous function to do something
// after the modal is dismissed (for any reason, whether saved or cancelled), 
// like removing it from the DOM if that is appropriate.
// Don't forget to call the callback. Currently passing an error
// to the afterHide callback has no effect.

// options.save can be an asynchronous function to do something after
// .apos-save is clicked (or enter is pressed in the only text field).
// It is invoked before afterHide. If you pass an error to the callback,
// the modal is NOT dismissed, allowing you to do validation. If it does
// not exist then the save button has no hardwired function (and need not be present).

// If you wish to dismiss the dialog for any other reason, just trigger
// an event on the modal dialog element:

// $el.trigger('aposModalHide')

// Focus is automatically given to the first visible form element
// that does not have the apos-filter class.

// Modals may be nested and the right thing will happen.

apos.modal = function(sel, options) {

  if (!apos._modalInitialized) {
    apos._modalInitialized = true;
    // Just ONE event handler for the escape key so we don't have
    // modals falling all over themselves to hide each other
    // consecutively.

    // Escape key should dismiss the top modal, if any

    $(document).on('keyup.aposModal', function(e) {
      if (e.keyCode === 27) {
        var topModal = apos.getTopModalOrBody();
        if (topModal.filter('.apos-modal')) {
          topModal.trigger('aposModalHide');
          return false;
        } else {
          return true;
        }
      }
      return true;
    });
  }

  var $el = $(sel);

  if (!options) {
    options = {};
  }

  _.defaults(options, {
    init: function(callback) {callback(null);},
    save: function(callback) {callback(null);},
    afterHide: function(callback) {callback(null);}
  });

  $el.on('aposModalHide', function() {
    // TODO consider what to do if this modal is not the top.
    // It's tricky because some need to be removed rather than
    // merely hid. However we don't currently dismiss modals other
    // than the top, so...
    apos._modalStack.pop();
    var blackoutContext = apos.getTopModalOrBody();
    blackoutContext.find('.apos-modal-blackout').remove();
    $el.hide();
    apos.popSelection();
    options.afterHide(function(err) {
      return;
    });
  });

  function hideModal() {
    $el.trigger('aposModalHide');
    return false;
  }

  // Enter key driven submits of the form should act like a click on the save button,
  // do not try to submit the form old-school
  $el.on('submit', 'form', function() {
    $el.find('.apos-save').click();
    return false;
  });

  $el.on('click', '.apos-cancel', hideModal);

  $el.on('click', '.apos-save', function() {
    options.save(function(err) {
      if(!err) {
        hideModal();
      }
    });
    return false;
  });

  apos.afterYield(function() {
    options.init(function(err) {
      if (err) {
        hideModal();
        return;
      }
      apos.pushSelection();
      var blackoutContext = apos.getTopModalOrBody();
      var blackout = $('<div class="apos-modal-blackout"></div>');
      blackoutContext.append(blackout);
      apos._modalStack.push($el);
      $('body').append($el);
      $el.offset({ top: $('body').scrollTop() + 100, left: ($(window).width() - $el.outerWidth()) / 2 });
      $el.show();
      // Give the focus to the first form element. (Would be nice to
      // respect tabindex if it's present, but it's rare that
      // anybody bothers)
      $el.find("form:not(.apos-filter) :input:visible:enabled:first").focus();
    });
  });

  return $el;
};

// Clone the element matching the specified selector that
// also has the apos-template class, remove the apos-template
// class from the clone, and present it as a modal. This is a
// highly convenient way to present modals based on templates
// present in the DOM (note that the .apos-template class hides
// things until they are cloned). Accepts the same options as
// apos.modal, above. Returns a jquery object referring
// to the modal dialog element. Note that this method always
// returns *before* the init method is invoked.

apos.modalFromTemplate = function(sel, options) {

  var $el = apos.fromTemplate(sel);

  // Make sure they can provide their own afterHide
  // option, and that we don't remove $el until
  // after it invokes its callback

  var afterAfterHide = options.afterHide;
  if (!afterAfterHide) {
    afterAfterHide = function(callback) {
      return callback(null);
    };
  }
  options.afterHide = function(callback) {
    afterAfterHide(function(err) {
      $el.remove();
      return callback(err);
    });
  };

  return apos.modal($el, options);
};

// Do something after control returns to the browser (after you return from
// whatever event handler you're in). In old browsers the setTimeout(fn, 0)
// technique is used. In the latest browsers setImmediate is used, because
// it's faster (although it has a confusing name)

apos.afterYield = function(fn) {
  if (window.setImmediate) {
    return window.setImmediate(fn);
  } else {
    return setTimeout(fn, 0);
  }
};

// We use this to save the selection before starting
// a modal and later restore it

apos.selections = [];

apos.pushSelection = function() {
  var sel = rangy.getSelection();
  if (sel && sel.getRangeAt && sel.rangeCount) {
    var range = rangy.getSelection().getRangeAt(0);
    apos.selections.push(range);
  }
  else
  {
    apos.selections.push(null);
  }
};

apos.popSelection = function() {
  var range = apos.selections.pop();
  if (range) {
    var sel = rangy.getSelection();
    sel.removeAllRanges();
    sel.addRange(range);
  }
};

// The best marker to use as a workaround for webkit selection bugs
// is an invisible one (the Unicode word joiner character).
apos.beforeMarker = String.fromCharCode(8288); // '↢';
apos.afterMarker = String.fromCharCode(8288); // '↣';

(function() {
  /* jshint devel: true */
  apos.log = function(msg) {
    if (console && apos.log) {
      console.log(msg);
    }
  };
})();

// Note: you'll need to use xregexp instead if you need non-Latin character
// support in slugs. KEEP IN SYNC WITH SERVER SIDE IMPLEMENTATION in apostrophe.js
apos.slugify = function(s, options) {

  // By default everything not a letter or number becomes a dash.
  // You can add additional allowed characters via options.allow

  if (!options) {
    options = {};
  }

  if (!options.allow) {
    options.allow = '';
  }

  var r = "[^A-Za-z0-9" + apos.regExpQuote(options.allow) + "]";
  var regex = new RegExp(r, 'g');
  s = s.replace(regex, '-');
  // Consecutive dashes become one dash
  s = s.replace(/\-+/g, '-');
  // Leading dashes go away
  s = s.replace(/^\-/, '');
  // Trailing dashes go away
  s = s.replace(/\-$/, '');
  // If the string is empty, supply something so that routes still match
  if (!s.length)
  {
    s = 'none';
  }
  return s.toLowerCase();
};

// Borrowed from the regexp-quote module for node
apos.regExpQuote = function (string) {
  return string.replace(/[-\\^$*+?.()|[\]{}]/g, "\\$&");
};

// For use when storing DOM attributes meant to be compatible
// with jQuery's built-in support for JSON parsing of
// objects and arrays in data attributes. We'll be passing
// the result to .attr, so we don't have to worry about
// HTML escaping.

apos.jsonAttribute = function(value) {
  if (typeof(value) === 'object') {
    return JSON.stringify(value);
  } else {
    return value;
  }
};

apos.cleanWidgetData = function(data) {
  // Take widget data and remove attributes not meant for serialization
  delete data['uiResizable'];
  return data;
};

// Clone the element matching the selector which also has the
// .apos-template class, remove that class from the clone, and
// return the clone. This is convenient for turning invisible templates in
// the DOM into elements ready to add to the DOM.

apos.fromTemplate = function(sel) {
  var $item = $(sel).filter('.apos-template').clone();
  $item.removeClass('apos-template');
  return $item;
};

// We often submit the content of an area as part of a regular POST. This is
// a good way to pack it up
apos.stringifyArea = function($editable) {
  return JSON.stringify(apos.parseArea($editable.html()));
};

// Reusable utility to watch one jquery element's value and use it to
// suggest valid slugs by updating the second jquery element's value.
// If the initial slug contains slashes, only the last component
// (after the last slash) is changed on title edits. If the original
// slug (or its last component) is not in sync with the title, it is
// assumed that the user already made deliberate changes to the slug, and
// the slug is not automatically updated.

apos.suggestSlugOnTitleEdits = function($title, $slug) {
  // Watch the title for changes, update the slug - but only if
  // the slug was in sync with the title to start with

  var originalTitle = $title.val();
  var currentSlug = $slug.val();
  var components = currentSlug.split('/');
  var currentSlugTitle = components.pop();
  if (currentSlugTitle === apos.slugify(originalTitle)) {
    $title.on('keyup', function() {
      var title = $title.val();
      if (title !== originalTitle) {
        var currentSlug = $slug.val();
        var components = currentSlug.split('/');
        if (components.length) {
          components.pop();
          var candidateSlugTitle = apos.slugify(title);
          components.push(candidateSlugTitle);
          var newSlug = components.join('/');
          $slug.val(newSlug);
        }
      }
    });
  }
};

// Accept tags as a comma-separated string and sanitize them,
// returning an array of zero or more nonempty strings. Must match
// server side implementation
apos.tagsToArray = function(tags) {
  if (typeof(tags) === 'number') {
    tags += '';
  }
  if (typeof(tags) !== 'string') {
    return [];
  }
  tags += '';
  tags = tags.split(/,\s*/);
  // split returns an array of one empty string for an empty source string ):
  tags = _.filter(tags, function(tag) { return tag.length > 0; });
  // Make them all strings
  tags = _.map(tags, function(tag) {
    // Tags are always lowercase otherwise they will not compare
    // properly in MongoDB. If you want to change this then you'll
    // need to address that deeper issue
    return (tag + '').toLowerCase();
  });
  return tags;
};

// Convert tags back to a string
apos.tagsToString = function(s) {
  if (!$.isArray(s)) {
    // This is legit if no tags property exists yet on an object, don't bomb
    return '';
  }
  var result = s.join(', ');
  return result;
};

// Convert camel case to a hyphenated css name. Not especially fast,
// hopefully you only do this during initialization and remember the result
apos.cssName = function(camel) {
  var i;
  var css = '';
  for (i = 0; (i < camel.length); i++) {
    var c = camel.charAt(i);
    if (c === c.toUpperCase()) {
      css += '-';
      css += c.toLowerCase();
    } else {
      css += c;
    }
  }
  return css;
};

// RADIO BUTTON CONVENIENCE FUNCTIONS

// Anywhere you have a form and want to manipulate it with jQuery,
// these will get you past the nonsense of val() not working
// because there is more than one element involved. Just select
// all the radio buttons by name and pass to these.

apos.setRadio = function($els, value) {
  $.each($els, function() {
    $(this).attr('checked', $(this).attr('value') === value);
  });
};

apos.getRadio = function($els) {
  return $els.filter(':checked').val();
};
<|MERGE_RESOLUTION|>--- conflicted
+++ resolved
@@ -1029,14 +1029,10 @@
 
     function addItem(item) {
       var $item = apos.fromTemplate($items.find('[data-item]'));
-<<<<<<< HEAD
       $item.find('[data-image]').attr('src', apos.data.uploadsUrl + '/files/' + item._id + '-' + item.name + '.one-third.' + item.extension);
-=======
-      $item.find('[data-image]').attr('src', apos.uploadsUrl + '/files/' + item._id + '-' + item.name + '.one-third.' + item.extension);
       $item.find('[data-title]').val(item.title);
       $item.find('[data-description]').val(item.description);
       $item.find('[data-hyperlink]').val(item.hyperlink);
->>>>>>> 970fda43
       $item.data('item', item);
       $item.find('[data-remove]').click(function() {
         $item.remove();
@@ -1048,7 +1044,7 @@
       $items.append($item);
     }
 
-    // Update the data attributes to match what is found in the 
+    // Update the data attributes to match what is found in the
     // list of items. This is called after remove and reorder events
     function reflect() {
       self.data.extra = self.$el.find('[data-enable-extra-fields]').prop('checked');
