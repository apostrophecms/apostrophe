--- conflicted
+++ resolved
@@ -219,12 +219,8 @@
 // Options are passed in from addFields
 apos.enableTags = function($el, tags, field) {
   tags = tags || [];
-<<<<<<< HEAD
   field = field || { options: {} };
   var options = field.options || {};
-=======
-  field = field || {};
->>>>>>> a0140bb9
   if (apos.data.lockTags) {
     $el.find('[data-add]').remove();
   }
