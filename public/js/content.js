--- conflicted
+++ resolved
@@ -550,19 +550,11 @@
       $el.data('aposSavedScrollTop', $(window).scrollTop());
       apos._modalStack.push($el);
       $('body').append($el);
-      var dataTopOffset = $el.attr("data-top-offset");
       var offset;
       if ($el.hasClass('apos-modal-full-page')) {
         offset = Math.max($('.apos-admin-bar').height(),130);
-<<<<<<< HEAD
-      } else if(dataTopOffset !== undefined ) {
-        offset = parseInt(dataTopOffset);
-      }else{
-        offset = 150;
-=======
       } else {
         offset = 100;
->>>>>>> 531583f0
       }
       $el.offset({ top: $('body').scrollTop() + offset, left: ($(window).width() - $el.outerWidth()) / 2 });
       $el.show();
