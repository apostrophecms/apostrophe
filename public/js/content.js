/* jshint undef: true */
/* global $, _ */
/* global alert, prompt */

if (!window.apos) {
  window.apos = {};
}

var apos = window.apos;

// A prepublish script updates this
<<<<<<< HEAD
apos.version = "0.5.285";
=======
apos.version = "0.5.290";
>>>>>>> 8687fca3

apos.handlers = {};

// EVENT HANDLING
//
// apos.emit(eventName, /* arg1, arg2, arg3... */)
//
// Emit an Apostrophe event. All handlers that have been set
// with apos.on for the same eventName will be invoked. Any additional
// arguments are received by the handler functions as arguments.
//
// For bc, Apostrophe events are also triggered on the
// body element via jQuery. The event name "ready" becomes
// "aposReady" in jQuery. This feature will be removed in 0.6.
//
// CURRENT EVENTS
//
// 'enhance' is triggered to request progressive enhancement
// of form elements newly loaded into the DOM (jQuery selectize).
// It is typically used in admin modals.
//
// 'ready' is triggered when the main content area of the page
// has been refreshed.

apos.emit = function(eventName /* ,arg1, arg2, arg3... */) {
  var handlers = apos.handlers[eventName];
  if (!handlers) {
    return;
  }
  var args = Array.prototype.slice.call(arguments, 1);
  var i;
  for (i = 0; (i < handlers.length); i++) {
    handlers[i].apply(window, args);
  }
  // BC (to be removed in 0.6): also trigger the event
  // on the body. The 'ready' event becomes 'aposReady' when
  // triggered on the body.
  //
  // trigger takes multiple arguments as an array
  $('body').trigger('apos' + apos.capitalizeFirst(eventName), args);
};

// Install an Apostrophe event handler. The handler will be called
// when apos.emit is invoked with the same eventName. The handler
// will receive any additional arguments passed to apos.emit.

apos.on = function(eventName, fn) {
  apos.handlers[eventName] = (apos.handlers[eventName] || []).concat([ fn ]);
};

// Remove an Apostrophe event handler. If fn is not supplied, all
// handlers for the given eventName are removed.
apos.off = function(eventName, fn) {
  if (!fn) {
    delete apos.handlers[eventName];
    return;
  }
  apos.handlers[eventName] = _.filter(apos.handlers[eventName], function(_fn) {
    return fn !== _fn;
  });
};

var polyglot = new Polyglot();
// the function below is just an alias, to make things look more consistent
// between the server and the client side i18n
var __ = function(key,options){ return polyglot.t(key, options); };

(function() {
  /* jshint devel: true */
  apos.log = function(msg) {
    if (console && apos.log) {
      console.log(msg);
    }
  };

})();


// Correct way to get data associated with a widget in the DOM
apos.getWidgetData = function($widget) {
  var data = $widget.attr('data');
  if (data && data.length) {
    data = JSON.parse(data);
  } else {
    data = {};
  }
  // These two separate properties are authoritative for now
  // so that we can pace ourselves in refactoring the relevant code
  data.position = $widget.attr('data-position');
  data.size = $widget.attr('data-size');
  return data;
};

// An extensible way to fire up javascript-powered players for
// the normal views of widgets that need them

apos.enablePlayers = function(sel) {
  if (!sel) {
    sel = 'body';
  }
  $(sel).find('.apos-widget').each(function() {
    var $el = $(this);

    // TODO switch this to a jsonOption
    if($el.closest('.apos-no-player').length) {
      return;
    }

    var type = $el.attr('data-type');
    if (!$el.data('aposPlayerEnabled')) {
      if (apos.widgetPlayers[type]) {
        apos.widgetPlayers[type]($el);
        $el.data('aposPlayerEnabled', true);
      }
    }
  });
};

// When apos.change('blog') is invoked, the following things happen:
//
// 1. All elements wih the data-apos-trigger-blog attribute receive an
// aposChangeBlog jQuery event.
//
// 2. The main content area (the data-apos-refreshable div) is
// refreshed via an AJAX request, without refreshing the entire page.
// This occurs without regard to the `what` parameter because there are
// too many ways that the main content area can be influenced by any
// change made via the admin bar. It's simplest to refresh the
// entire content zone and still much faster than a page refresh.
//
// Note that this means there is no point in using data-apos-trigger-blog
// attributes in the main content area. Those are mainly useful in dialogs
// created by the admin bar, for instance to refresh the "manage" dialog
// when an edit or delete operation succeeds.

apos.change = function(what) {
  var sel = '[data-apos-trigger-' + apos.cssName(what) + ']';
  $(sel).each(function() {
    var $el = $(this);
    $(this).trigger(apos.eventName('aposChange', what));
  });
  $.get(window.location.href, { apos_refresh: apos.generateId() }, function(data) {
    // Make sure we run scripts in the returned HTML
    $('[data-apos-refreshable]').html($.parseHTML(data, document, true));
    // Trigger the 'ready' event so scripts can attach to the
    // elements just refreshed if needed. Also trigger apos.enablePlayers.
    // Note that calls pushed by pushGlobalCalls are NOT run on a refresh as
    // they generally have to do with one-time initialization of the page
    $(function() {
      apos.emit('ready');
    });
  });
};

apos.on('ready', function() {
  apos.enablePlayers();
});

// Given a page object retrieved from the server (such as a blog post) and an
// area name, return the first image object found in that area, or undefined
// if there is none. TODO: make it possible for more widget types to declare that they
// contain this sort of thing. Right now it only looks at slideshows.
//
// This method is for situations where you want to show an image dynamically on the
// browser side. More typically we render views on the server side, but there are
// times when this is convenient.
//
// TWO SYNTAX OPTIONS:
//
// apos.getFirstImage(page, 'body')
// apos.getFirstImage(page.body)
//
// The latter is best if you are dealing with an image nested in an
// array property etc.

apos.getFirstImage = function(/* area object, or: page, areaName */) {
  var area;
  if (arguments.length === 1) {
    area = arguments[0];
  } else {
    area = arguments[0][arguments[1]];
    if (!area) {
      return undefined;
    }
  }
  var item = _.find(area.items, function(item) {
    return item.type === 'slideshow';
  });
  if (!item) {
    return undefined;
  }
  if (item._items && item._items.length) {
    return item._items[0];
  }
  return undefined;
};

// Given a file object (as found in a slideshow widget for instance),
// return the file URL. If options.size is set, return the URL for
// that size (one-third, one-half, two-thirds, full). full is
// "full width" (1140px), not the original. For the original, don't pass size
apos.filePath = function(file, options) {
  var path = apos.data.uploadsUrl + '/files/' + file._id + '-' + file.name;
  if (!options) {
    options = {};
  }
  // NOTE: the crop must actually exist already, you can't just invent them
  // browser-side without the crop API never having come into play
  if (file.crop) {
    var c = file.crop;
    path += '.' + c.left + '.' + c.top + '.' + c.width + '.' + c.height;
  }
  if (options.size) {
    path += '.' + options.size;
  }
  return path + '.' + file.extension;
};

apos.widgetPlayers = {};

apos.widgetPlayers.slideshow = function($el)
{
  // Use our jQuery slideshow plugin
  var data = apos.getWidgetData($el);
  $el.projector({
    noHeight: data.noHeight,
    delay: data.delay
  });
};

apos.widgetPlayers.marquee = function($el)
{
  // Use our jQuery slideshow plugin
  var data = apos.getWidgetData($el);
  $el.projector({
    noHeight: data.noHeight,
    delay: data.delay
  });
};

// The video player replaces a thumbnail with
// a suitable player via apos's oembed proxy

apos.widgetPlayers.video = function($el)
{
  var data = apos.getWidgetData($el);
  var videoUrl = data.video;
  $.jsonCall('/apos/oembed', { url: videoUrl }, function(data) {
    // Wait until the thumbnail image size is available otherwise we'll
    // get a tiny size for the widget
    $el.imagesReady(function() {
      // We want to replace the thumbnail with the video while preserving
      // other content such as the title
      var e = $(data.html);
      e.removeAttr('width');
      e.removeAttr('height');
      var $thumbnail = $el.find('.apos-video-thumbnail');
      e.width($thumbnail.width());
      // If oembed results include width and height we can get the
      // video aspect ratio right
      if (data.width && data.height) {
        e.height((data.height / data.width) * $thumbnail.width());
      } else {
        // No, so assume the oembed HTML code is responsive.
        // Jamming the height to the thumbnail height is a mistake
        // e.height($thumbnail.height());
      }

      // Hack: if our site is secure, fetch the embedded
      // item securely. This might not work for some providers,
      // but which do you want, a broken video or a scary
      // security warning?
      //
      // This hack won't work for everything but it's correct
      // for a typical iframe embed.

      e.attr('src', apos.sslIfNeeded(e.attr('src')));

      $el.find('.apos-video-thumbnail').replaceWith(e);
    });
  });
};

apos.sslIfNeeded = function(url) {
  var ssl = ('https:' === document.location.protocol);
  if (ssl) {
    if (url.match(/^http:/)) {
      url = url.replace(/^http:/, 'https:');
    }
  }
  return url;
};

// The embed player populates the widget with the
// result of an oembed call, without attempting
// to fuss with its width or wait for a play button
// to be clicked as we do for video

apos.widgetPlayers.embed = function($el)
{
  var data = apos.getWidgetData($el);
  var query = {
    url: data.video,
    alwaysIframe: data.alwaysIframe,
    iframeHeight: data.iframeHeight
  };
  $.jsonCall('/apos/oembed', query, function(data) {
    if (data.html) {
      $el.append(data.html);
    }
  });
};

// MODALS AND TEMPLATES

apos._modalStack = [];

apos._modalInitialized = false;

// We have a stack of modals going, we want to add a blackout to the
// previous one, or the body if this is the first modal
apos.getTopModalOrBody = function() {
  return $(apos._modalStack.length ? apos._modalStack[apos._modalStack.length - 1] : 'body');
};

// Be sure to read about apos.modalFromTemplate too, as that is usually
// the easiest way to present a modal.

// apos.modal displays the element specified by sel as a modal dialog. Goes
// away when the user clicks .apos-save or .apos-cancel, or submits the form
// element in the modal (implicitly saving), or presses escape.
//
// data-save and data-cancel attributes are accepted as synonyms for .apos-save
// and .apos-cancel classes and are preferred in new code.

// options.init can be an async function to populate the
// modal with content (usually used with apos.modalFromTemplate, below).
// If you pass an error as the first argument to the callback the
// modal will not appear and options.afterHide will be triggered immediately.
// Don't forget to call the callback.
//
// Note that apos.modal is guaranteed to return *before* options.init is called,
// so you can refer to $el in a closure. This is useful if you are using
// apos.modalFromTemplate to create $el.

// options.afterHide can be an asynchronous function to do something
// after the modal is dismissed (for any reason, whether saved or cancelled),
// like removing it from the DOM if that is appropriate.
// Don't forget to call the callback. Currently passing an error
// to the afterHide callback has no effect.

// options.save can be an asynchronous function to do something after
// .apos-save is clicked (or enter is pressed in the only text field).
// It is invoked before afterHide. If you pass an error to the callback,
// the modal is NOT dismissed, allowing you to do validation. If it does
// not exist then the save button has no hardwired function (and need not be present).

// If you wish to dismiss the dialog for any other reason, just trigger
// an event on the modal dialog element:

// $el.trigger('aposModalHide')

// Focus is automatically given to the first visible form element
// that does not have the apos-filter class.

// Modals may be nested and the right thing will happen.

apos.modal = function(sel, options) {

  function closeModal() {
    var topModal = apos.getTopModalOrBody();
    if (topModal.filter('.apos-modal')) {
      topModal.trigger('aposModalHide');
    }
  }

  function cancelModal() {
    var topModal = apos.getTopModalOrBody();
    if (topModal.filter('.apos-modal')) {
      topModal.trigger('aposModalCancel');
    }
  }

  if (!apos._modalInitialized) {
    apos._modalInitialized = true;
    // Just ONE event handler for the escape key so we don't have
    // modals falling all over themselves to hide each other
    // consecutively.

    // Escape key should dismiss the top modal, if any

    // $(document).on('keyup.aposModal', function(e) {
    //   // console.log(e);

    // });

    $( document ).on({
      'keydown.aposModal': function(e) {
        if (e.keyCode === 27) {
          cancelModal();
          return false;
        }
      },
      'click.aposModal': function(e) {
        if (e.target.className === 'apos-modal-blackout'){
          cancelModal();
          return false;
        }
      }
    });
  }

  var $el = $(sel);
  var saving = false;

  if (!options) {
    options = {};
  }

  _.defaults(options, {
    init: function(callback) {callback(null);},
    save: function(callback) {callback(null);},
    afterHide: function(callback) {callback(null);},
    beforeCancel: function(callback) {callback(null);}
  });

  $el.on('aposModalCancel', function() {
    return options.beforeCancel(function(err) {
      if (err) {
        return;
      }
      return closeModal();
    });
  });

  $el.on('aposModalHide', function() {
    // TODO consider what to do if this modal is not the top.
    // It's tricky because some need to be removed rather than
    // merely hid. However we don't currently dismiss modals other
    // than the top, so...

    // Reset scroll position to what it was before this modal opened.
    // Really awesome if you scrolled while using the modal
    var $current = apos.getTopModalOrBody();
    if ($current.data('aposSavedScrollTop') !== undefined) {
      $(window).scrollTop($current.data('aposSavedScrollTop'));
    }

    apos._modalStack.pop();
    var blackoutContext = apos.getTopModalOrBody();
    var blackout = blackoutContext.find('.apos-modal-blackout');
    if (blackout.data('interval')) {
      clearInterval(blackout.data('interval'));
    }
    blackout.remove();
    $el.hide();
    options.afterHide(function(err) {
      return;
    });
    if (!apos._modalStack.length) {
      // Leggo of the keyboard when there are no modals!
      // We can reinstall the handler when it's relevant.
      // Fewer event handlers all the time = better performance
      apos._modalInitialized = false;
      $(document).off('keyup.aposModal');
      $(document).off('click.aposModal');
    }
  });

  function hideModal() {
    $el.trigger('aposModalHide');
    return false;
  }

  function saveModal(next) {
    if (saving) {
      // Avoid race conditions
      return;
    }
    saving = true;
    $el.find('.apos-save,[data-save]').addClass('apos-busy');
    options.save(function(err) {
      saving = false;
      $el.find('.apos-save,[data-save]').removeClass('apos-busy');
      if(!err) {
        hideModal();
        if (next) {
          options.next();
        }
      }
    });
  }

  // Enter key driven submits of the form should act like a click on the save button,
  // do not try to submit the form old-school
  $el.on('submit', 'form', function() {
    // For this form we want a normal form submission and a new page to load.
    if (options.naturalSubmit) {
      return true;
    }
    saveModal();
    return false;
  });

  $el.on('click', '.apos-cancel,[data-cancel]', cancelModal);

  $el.on('click', '.apos-save,[data-save]', function() {
    var $button = $(this);
    saveModal($button.is('[data-next]'));
    return false;
  });

  apos.afterYield(function() {
    apos.globalBusy(true);
    options.init(function(err) {
      apos.globalBusy(false);
      if (err) {
        hideModal();
        return;
      }

      // Anytime we load new markup for a modal, it's appropriate to
      // offer an opportunity for progressive enhancement of controls,
      // for instance via selectize
      apos.emit('enhance', $el);

      // Black out the document or the top modal if there already is one.
      // If we are blacking out the body height: 100% won't cover the entire document,
      // so address that by tracking the document height with an interval timer
      var blackoutContext = apos.getTopModalOrBody();
      var blackout = $('<div class="apos-modal-blackout"></div>');
      if (blackoutContext.prop('tagName') === 'BODY') {
        var interval = setInterval(function() {
          var contextHeight = $(document).height();
          if (blackout.height() !== contextHeight) {
            blackout.height(contextHeight);
          }
          blackout.data('interval', interval);
        }, 200);
      }
      blackoutContext.append(blackout);
      // Remember scroll top so we can easily get back
      $el.data('aposSavedScrollTop', $(window).scrollTop());
      apos._modalStack.push($el);
      $('body').append($el);
      var offset;
      if ($el.hasClass('apos-modal-full-page')) {
        offset = Math.max($('.apos-admin-bar').height(),130);
      } else {
        offset = 100;
      }
      $el.offset({ top: $('body').scrollTop() + offset, left: ($(window).width() - $el.outerWidth()) / 2 });
      $el.show();
      // Give the focus to the first form element. (Would be nice to
      // respect tabindex if it's present, but it's rare that
      // anybody bothers)
      
      // If we don't have a select element first - focus the first input.
      // We also have to check for a select element within an array as the first field.
      if ($el.find("form:not(.apos-filter) .apos-fieldset:first.apos-fieldset-selectize, form:not(.apos-filter) .apos-fieldset:first.apos-fieldset-array .apos-fieldset:first.apos-fieldset-selectize").length === 0 ) {
        $el.find("form:not(.apos-filter) .apos-fieldset:not([data-extra-fields-link]):first :input:visible:enabled:first").focus();
      }
    });
  });

  return $el;
};

// This is the generic notification API
apos.notification = function(content, options) {
  var options = options || {};
  if (options.dismiss === true) { options.dismiss = 10; }
  var $notification = apos.fromTemplate($('[data-notification].apos-template'));
  if (options.type) {
    $notification.addClass('apos-notification--' + options.type);
  }
  if (options.dismiss) {
   $notification.attr('data-notification-dismiss', options.dismiss);
  }
  $notification.find('[data-notification-content]').text(content);

  // send it over to manager
  apos.notificationManager($notification);
}

apos.notificationManager = function($n) {
  var self = this;
  $notificationContainer = $('[data-notification-container]');
  // we're getting here because we have at least one notification coming up.
  // make sure DOM is ready for it

  self.ready = function() {
    $notificationContainer.addClass('apos-notification-container--ready');
    $notificationContainer.on('transitionend', function(e) {
      if (e.target.className == "apos-notification-container apos-notification-container--ready") {
        $notificationContainer.append('<br/>');
        self.addNotification($n);
      }
    });
  }

  self.removeNotification = function($n) {
    $n.removeClass('apos-notification--fired');
    $n.on('transitionend', function() {
      $n.remove();
    });
  }

  self.addNotification = function($n) {
    $notificationContainer.append($n);
    $n.fadeIn();

    setTimeout(function() {
      $n.addClass('apos-notification--fired');
      if ($n.attr('data-notification-dismiss')) {
        setTimeout(function() {
          self.removeNotification($n)
        }, $n.attr('data-notification-dismiss') * 1000);
      }
    }, 100);

    $n.on('click', '[data-notification-close]', function() {
      self.removeNotification($n);
    });
  }



  if ($notificationContainer.children().length === 0) {
    self.ready();
  } else {
    self.addNotification($n);
  }
}


// Clone the element matching the specified selector that
// also has the apos-template class, remove the apos-template
// class from the clone, and present it as a modal. This is a
// highly convenient way to present modals based on templates
// present in the DOM (note that the .apos-template class hides
// things until they are cloned). Accepts the same options as
// apos.modal, above. Returns a jquery object referring
// to the modal dialog element. Note that this method always
// returns *before* the init method is invoked.
apos.modalFromTemplate = function(sel, options) {

  var $el = apos.fromTemplate(sel);

  // Make sure they can provide their own afterHide
  // option, and that we don't remove $el until
  // after it invokes its callback

  var afterAfterHide = options.afterHide;
  if (!afterAfterHide) {
    afterAfterHide = function(callback) {
      return callback(null);
    };
  }
  options.afterHide = function(callback) {
    afterAfterHide(function(err) {
      $el.remove();
      return callback(err);
    });
  };

  return apos.modal($el, options);
};

// DOM TEMPLATES

// Clone the element matching the selector which also has the
// .apos-template class, remove the apos-template class from the clone, and
// return the clone. This is convenient for turning invisible templates
// already present in the DOM into elements ready to add to the document.
//
// Options are available to populate the newly returned element with content.
// If options.text is { label: '<bob>' }, fromTemplate will look for a descendant
// with the data-label attribute and set its text to <bob> (escaping < and > properly).
//
// If options.text is { address: { street: '569 South St' } },
// fromTemplate will first look for the data-address element, and then
// look for the data-street element within that and populate it with the
// string 569 South St. You may pass as many properties as you wish,
// nested as deeply as you wish.
//
// For easier JavaScript coding, properties are automatically converted from
// camel case to hyphenation. For instance, the property userName will be
// applied to the element with the attribute data-user-name.
//
// If options.text is { name: [ 'Jane', 'John', 'Bob' ] }, the
// element with the data-name property will be repeated three times, for a total of
// three copies given the text Jane, John and Bob.
//
// options.html functions exactly like options.text, except that the
// value of each property is applied as HTML markup rather than as plaintext.
// That is, if options.html is { body: '<h1>bob</h1>' },
// fromTemplate will look for an element with the data-body attribute
// and set its content to the markup <h1>bob</h1> (which will create an
// h1 element). You may nest and repeat elements just as you do with options.text.
//
// Since not every situation is covered by these options, you may wish to
// simply nest templates and manipulate things directly with jQuery. For instance,
// an li list item template can be present inside a ul list template. Just call
// apos.fromTemplate again to start making clones of the inner template and adding
// them as appropriate. It is often convenient to remove() the inner template
// first so that you don't have to filter it out when manipulating list items.

apos.fromTemplate = function(sel, options) {
  options = options || {};

  var $item = $(sel).filter('.apos-template:first').clone();
  $item.removeClass('apos-template');

  function applyPropertyValue($element, fn, value) {
    if (typeof(value) === 'object') {
      applyValues($element, fn, value);
    } else {
      fn($item, value);
    }
  }

  function applyValues($item, fn, values) {
    _.each(values, function(value, key) {
      var $element = $item.find('data-' + apos.cssName(key));
      if (_.isArray(value)) {
        var $elements = [];
        var $e;
        for (var i = 1; (i < value.length); i++) {
          if (i === 0) {
            $e = $element;
          } else {
            $e = $element.clone();
            $element.after($e);
          }
          $elements.push($e);
        }
        for (i = 0; (i < value.length); i++) {
          applyPropertyValue($elements[i], fn, value[i]);
        }
        if (!value.length) {
          // Zero repetitions = remove the element
          $element.remove();
        }
      } else {
        applyPropertyValue($element, fn, value);
      }
    });
  }

  function text($item, value) {
    $item.text(value);
  }

  function html($item, value) {
    $item.html(value);
  }

  if (options.text) {
    applyValues($item, text, options.text);
  }

  if (options.html) {
    applyValues($item, html, options.html);
  }

  return $item;
};

// CONVENIENCES

// Enhance a plaintext date field with a nice jquery ui date widget.
// Just pass a jquery object referring to the text element as the
// first argument.
//
// Uses the YYYY-MM-DD format we use on the back end.
//
// If $minFor is set, any date selected for $el becomes the
// minimum date for $minFor. For instance, start_date should be the
// minimum date for the end_date field.
//
// Similarly, if $maxFor is set, any date selected for $el becomes the maximum
// date for $maxFor.

apos.enhanceDate = function($el, options) {
  if (!options) {
    options = {};
  }
  $el.datepicker({
    defaultDate: "+0w",
    dateFormat: 'yy-mm-dd',
    changeMonth: true,
    numberOfMonths: 1,
    onClose: function(selectedDate) {
      if (options.$minFor) {
        options.$minFor.datepicker( "option", "minDate", selectedDate);
      }
      if (options.$maxFor) {
        options.$maxFor.datepicker( "option", "maxDate", selectedDate);
      }
    }
  });
};

// Accepts a time in 24-hour HH:MM:SS format and returns a time
// in the user's preferred format as determined by apos.data.timeFormat,
// which may be either 24 or 12. Useful to allow 12-hour format editing
// of times previously saved in the 24-hour format (always used on the back end).
// Seconds are not included in the returned value unless options.seconds is
// explicitly true. If options.timeFormat is set to 24 or 12, that format is
// used, otherwise apos.data.timeFormat is consulted, which allows the format
// to be pushed to the browser via apos.pushGlobalData on the server side
//
// For convenience, the values null, undefined and empty string are returned as
// themselves rather than throwing an exception. This is useful when the absence of any
// setting is an acceptable value.
apos.formatTime = function(time, options) {
  if ((time === null) || (time === undefined) || (time === '')) {
    return time;
  }
  if (!options) {
    options = {};
  }
  var timeFormat = options.timeFormat || apos.data.timeFormat || 12;
  var showSeconds = options.seconds || false;
  var matches, hours, minutes, seconds, tail;
  if (apos.data.timeFormat === 24) {
    if (showSeconds) {
      return time;
    } else {
      matches = time.match(/^(\d+):(\d+)(:(\d+))?$/);
      if (!matches) {
        return '';
      }
      return matches[1] + ':' + matches[2];
    }
  } else {
    matches = time.match(/^(\d+):(\d+)(:(\d+))?$/);
    if (!matches) {
      return '';
    }
    hours = parseInt(matches[1], 10);
    minutes = matches[2];
    seconds = matches[3];
    tail = minutes;
    if (showSeconds) {
      tail += ':' + seconds;
    }
    if (hours < 1) {
      return '12:' + tail + 'am';
    }
    if (hours < 12) {
      return apos.padInteger(hours, 2) + ':' + tail + 'am';
    }
    if (hours === 12) {
      return '12:' + tail + 'pm';
    }
    hours -= 12;
    return apos.padInteger(hours, 2) + ':' + tail + 'pm';
  }
};

// KEEP IN SYNC WITH SERVER SIDE VERSION IN apostrophe.js
//
// Convert a name to camel case.
//
// Useful in converting CSV with friendly headings into sensible property names.
//
// Only digits and ASCII letters remain.
//
// Anything that isn't a digit or an ASCII letter prompts the next character
// to be uppercase. Existing uppercase letters also trigger uppercase, unless
// they are the first character; this preserves existing camelCase names.

apos.camelName = function(s) {
  var i;
  var n = '';
  var nextUp = false;
  for (i = 0; (i < s.length); i++) {
    var c = s.charAt(i);
    // If the next character is already uppercase, preserve that, unless
    // it is the first character
    if ((i > 0) && c.match(/[A-Z]/)) {
      nextUp = true;
    }
    if (c.match(/[A-Za-z0-9]/)) {
      if (nextUp) {
        n += c.toUpperCase();
        nextUp = false;
      } else {
        n += c.toLowerCase();
      }
    } else {
      nextUp = true;
    }
  }
  return n;
};

// Convert everything else to a hyphenated css name. Not especially fast,
// hopefully you only do this during initialization and remember the result
// KEEP IN SYNC WITH SERVER SIDE VERSION in apostrophe.js
apos.cssName = function(camel) {
  var i;
  var css = '';
  var dash = false;
  for (i = 0; (i < camel.length); i++) {
    var c = camel.charAt(i);
    var lower = ((c >= 'a') && (c <= 'z'));
    var upper = ((c >= 'A') && (c <= 'Z'));
    var digit = ((c >= '0') && (c <= '9'));
    if (!(lower || upper || digit)) {
      dash = true;
      continue;
    }
    if (upper) {
      if (i > 0) {
        dash = true;
      }
      c = c.toLowerCase();
    }
    if (dash) {
      css += '-';
      dash = false;
    }
    css += c;
  }
  return css;
};

// Create an event name from one or more strings. The original strings can be
// CSS names or camelized names, it makes no difference. The end result
// is always in a consistent format.
//
// Examples:
//
// apos.eventName('aposChange', 'blog') ---> aposChangeBlog
// apos.eventName('aposChangeEvents') ---> aposChangeEvents
// apos.eventName('apos-jump-gleefully') ---> aposJumpGleefully
//
// It doesn't matter how many arguments you pass. Each new argument
// is treated as a word boundary.
//
// This method is often useful both when triggering and when listening.
// No need to remember the correct way to construct an event name.

apos.eventName = function() {
  var args = Array.prototype.slice.call(arguments, 0);
  return apos.camelName(args.join('-'));
};

// Do something after control returns to the browser (after
// you return from whatever event handler you're in). In old
// browsers the setTimeout(fn, 0) technique is used. In the
// latest browsers setImmediate is used, because it's
// faster (although it has a confusing name).
//
// May also be called with two arguments, `after` and `fn`.
// If `after` is false, fn is called immediately. Otherwise
// fn is called later as described above.

apos.afterYield = function(fn) {
  var after = true;
  if (arguments.length === 2) {
    fn = arguments[1];
    after = arguments[0];
  }
  if (!after) {
    return fn();
  }
  if (window.setImmediate) {
    return window.setImmediate(fn);
  } else {
    return setTimeout(fn, 0);
  }
};

// Widget ids should be valid names for javascript variables, just in case
// we find that useful, so avoid hyphens

apos.generateId = function() {
  return 'w' + Math.floor(Math.random() * 1000000000) + Math.floor(Math.random() * 1000000000);
};

// mustache.js solution to escaping HTML (not URLs)
apos.entityMap = {
  "&": "&amp;",
  "<": "&lt;",
  ">": "&gt;",
  '"': '&quot;',
  "'": '&#39;',
  "/": '&#x2F;'
};

apos.escapeHtml = function(string) {
  return String(string).replace(/[&<>"'\/]/g, function (s) {
    return apos.entityMap[s];
  });
};

// String.replace does NOT do this
// Regexps can but they can't be trusted with unicode ):
// Keep in sync with server side version

apos.globalReplace = function(haystack, needle, replacement) {
  var result = '';
  while (true) {
    if (!haystack.length) {
      return result;
    }
    var index = haystack.indexOf(needle);
    if (index === -1) {
      result += haystack;
      return result;
    }
    result += haystack.substr(0, index);
    result += replacement;
    haystack = haystack.substr(index + needle.length);
  }
};

// pad an integer with leading zeroes, creating a string
apos.padInteger = function(i, places) {
  var s = i + '';
  while (s.length < places) {
    s = '0' + s;
  }
  return s;
};

/**
 * Capitalize the first letter of a string
 */
apos.capitalizeFirst = function(s) {
  return s.charAt(0).toUpperCase() + s.substr(1);
};

// Upgrade our CSS, JS and DOM templates to meet the requirements of another
// "scene" without refreshing the page, then run a callback. For instance:
//
// apos.requireScene('user', function() {
//   // Code inside here can assume all the good stuff is available
// });
//
// This method is smart enough not to do any expensive work if the user
// is already logged in or has already upgraded in the lifetime of this page.

apos.requireScene = function(scene, callback) {
  // Synchronously loading JS and CSS and HTML is hard! Apostrophe mostly
  // avoids it, because the big kids are still fighting about requirejs
  // versus browserify, but when we upgrade the scene to let an anon user
  // play with schema-driven forms, we need to load a bunch of JS and CSS
  // and HTML in the right order! What will we do?
  //
  // We'll let the server send us a brick of CSS, a brick of JS, and a
  // brick of HTML, and we'll smack the CSS and HTML into the DOM,
  // wait for DOMready, and run the JS with eval.
  //
  // This way the server does most of the work, calculating which CSS, JS
  // and HTML template files aren't yet in browserland, and the order of
  // loading within JS-land is reallllly clear.

  if (apos.scene === scene) {
    return callback(null);
  }
  $.jsonCall('/apos/upgrade-scene',
    {
      from: apos.scene,
      to: scene
    },
    function(result) {
      if ((!result) || (result.status !== 'ok')) {
        return callback('error');
      }
      if (result.css.length) {
        $("<style>" + result.css + "</style>").appendTo('head');
      }
      if (result.html.length) {
        $('body').append(result.html);
      }
      $('body').one('aposSceneChange', function(e, scene) {
        return callback(null);
      });
      $(function() {
        // Run it in the window context so it can see apos, etc.
        $.globalEval(result.js);
      });
    }
  );
};

// If the aposAfterLogin cookie is set and we are logged in,
// clear the cookie and redirect as appropriate. Called on DOMready,
// and also on the fly after anything that implicitly logs the user in.

// This is now mainly relevant for the "apply" feature and other situations
// where login does not involve a hard page refresh. For bc reasons we
// should not remove it in any case in the 0.5.x series. -Tom

apos.afterLogin = function() {
  var afterLogin = $.cookie('aposAfterLogin');
  if (afterLogin && apos.data.user) {
    $.removeCookie('aposAfterLogin', { path: '/' });
    // We can't just stuff afterLogin in window.location.href because
    // the browser won't refresh the page if it happens to be the current page,
    // and what we really want is all the changes in the outerLayout that
    // occur when logged in. So stuff a cache buster into the URL

    var offset = afterLogin.indexOf('#');
    if (offset === -1) {
      offset = afterLogin.length;
    }
    var insert = 'apcb=' + apos.generateId();
    if (afterLogin.match(/\?/)) {
      insert = '&' + insert;
    } else {
      insert = '?' + insert;
    }
    afterLogin = afterLogin.substr(0, offset) + insert + afterLogin.substr(offset);
    window.location.href = afterLogin;
  }
};

// Status of the shift key. Automatically updated.
apos.shiftActive = false;

// Extend selectize to initiate select options on startup.
// This will allow us to show fields from the default value
$.extend(Selectize.prototype, {
    superSetup: Selectize.prototype.setup,
    setup: function() {
        this.superSetup();
        this.refreshOptions(false);
    }
});

apos.on('enhance', function($el) {

  // Selectize - Single Select
  $el.find('select[data-selectize]:not(.apos-template select[data-selectize], [select="multiple"])').selectize({
    create: false,
    // sortField: 'text',
    dataAttr: 'data-extra',
    searchField: ['label', 'value'],
    valueField: 'value',
    labelField: 'label',

    // We need to render custom templates to include our data-extra fields.
    //
    // If you need to include extra fields on a select option
    // format a JSON string in 'data-extra' like this:
    //
    // <option data-extra='{ "myField": "thing" }' > Label </option>
    //
    // -matt
    render: {
      item: function(data) {
        var attrs = ' data-value="'+data.value+'"';
        for (key in _.omit(data, ['value', 'label', '$order'])) {
          attrs = attrs + ' data-' + key + '="' + data[key] + '"';
        }
        return '<div data-selected ' + attrs + ' class="item">' + data.label + '</div>';
      },
      option: function(data) {
        var attrs = 'data-value="'+data.value+'"';
        for (key in _.omit(data, ['value', 'label', '$order'])) {
          attrs = attrs + ' data-' + key + '="' + data[key] + '"';
        }
        return '<div data-selectable ' + attrs + ' class="option">' + data.label + '</div>';
      }
    }
  });

  // Selectize - Multi Select
  $el.find('select[data-selectize][select="multiple"]:not(.apos-template select[data-selectize])').selectize({
    maxItems: null,
    delimiter: ', ',
  });

});

// Everything in this DOMready block must be an event handler
// on 'body', optionally filtered to apply to specific elements,
// so that it can work on elements that don't exist yet.

$(function() {
  // Enable toggles. Note the use of $('body').on('click', 'selector'...)
  // to avoid problems with elements added later
  $('body').on('click', '.apos-accordion-title', function(event){
    // $(this).parent().find('.apos-accordion-items').toggleClass('open');
    var opened;
    if($(this).parent().hasClass('open')){
      opened = true;
    }
    $('body').trigger('aposCloseMenus');
    if (!opened){
      $(this).parent().toggleClass('open');
      $('.apos-admin-bar').addClass('item-open');
    }

    //$(this).parent().siblings().removeClass('open');
  });

  // power-user modal login
  $('body').on('keydown', function(e) {
    if (apos.shiftActive === true && e.keyCode === 27) {
      if (apos.data.user) {
        apos.modalFromTemplate($('.apos-modal-logout'), { naturalSubmit: true });
      } else {
        apos.modalFromTemplate($('.apos-modal-login'), { naturalSubmit: true });
      }
    }
  })

  $('body').on('click', '.apos-preview-toggle', function(event){
    $('.apos-preview-toggle').toggleClass('previewing');
    $('body').toggleClass('previewing');
  });

  // Close menus when an item is picked please!
  $('body').on('click', '.apos-accordion-items .apos-control', function() {
    $('body').trigger('aposCloseMenus');
  });

  //Call for when media or tag editor is opened
  $('body').on('click', '.apos-admin-bar-item > .apos-button', function(){
    $('.apos-admin-bar').addClass('item-open');
    $('body').trigger('aposCloseMenus');
  });

  $('body').on('aposCloseMenus', function(){
    $('.apos-admin-bar-item').removeClass('open');
    $('.apos-admin-bar').removeClass('item-open');
  });

  //sets up listeners for tabbed modals
  $('body').on('click', '.apos-modal-tab-title', function(){
    $(this).closest('.apos-modal-tabs').find('.apos-active').removeClass('apos-active');
    $(this).closest('.apos-modal-tabs').find('[data-tab-id="'+$(this).attr('data-tab')+'"]').addClass('apos-active');
    $(this).addClass('apos-active');
  });

  // Progressively enhance all elements present on the page at DOMready
  apos.emit('enhance', $('body'));

  // If the aposAfterLogin cookie is set and we are logged in,
  // clear the cookie and redirect as appropriate.

  apos.afterLogin();

  // If the URL ends in #skipdown, locate the element with the
  // attribute data-skip-down-to and scroll to it, then remove
  // #skipdown from the URL. Useful for "poor man's AJAX" situations
  // where a page refresh is needed but you don't want the user to
  // be forced to scroll past the logo, etc. again.

  if (document.location.hash === '#skipdown') {
    document.location.hash = '';
    // slice off the remaining '#' in modern browsers
    if (window.history && (typeof window.history.replaceState === 'function')) {
      history.replaceState({}, '', window.location.href.slice(0, -1));
    }
    // Must yield first or this has no effect in Chrome.
    apos.afterYield(function() {
      $('html, body').scrollTop($('[data-skip-down-to]').offset().top - 50);
    });
  }

  // If the URL ends in: #click-whatever
  //
  // ... Then we locate an element with the attribute data-whatever,
  // and trigger a click event on it.
  //
  // This is useful for resuming an activity after requiring the user to log in.
  //
  // Waiting long enough for both the click and the autoscroll to work is
  // tricky. We need to yield beyond DOMready so that other code installing click
  // handlers on DOMready has had time to do so. And we need to yield a little
  // extra time or the browser will crush our efforts to set scrollTop based on
  // its own idea of where we are on the page (at least in Chrome). ):

  setTimeout(function() {
    var hash = window.location.hash;
    var matches = hash.match(/^\#click\-(.*)$/);
    if (matches) {
      var $element = $('[data-' + matches[1] + ']');
      if ($element.length) {
        // Scroll back to the right neighborhood
        var offset = $element.offset();
        var scrollTop = offset.top - 100;
        $('html, body').scrollTop(scrollTop);
        // Now carry out the action
        $('[data-' + matches[1] + ']').trigger('click');
      }
    }
  }, 200);
});

apos.enableShift = function() {
  $body = $('body');
  $body.keydown(function(e) {
    if (e.keyCode === 16) {
      apos.shiftActive = true;
      apos.emit('shiftDown', e);
    }
  });

  $body.keyup(function(e) {
    if (e.keyCode === 16) {
      apos.shiftActive = false;
      apos.emit('shiftUp', e);
    }
  });
};

apos.prefixAjax = function(prefix) {
  // If Apostrophe has a global URL prefix, patch
  // jQuery's AJAX capabilities to prepend that prefix
  // to any non-absolute URL

  if (prefix) {
    $.ajaxPrefilter(function(options, originalOptions, jqXHR) {
      if (options.url) {
        if (!options.url.match(/^[a-zA-Z]+:/))
        {
          options.url = prefix + options.url;
        }
      }
      return;
    });
  }
};

// Redirect correctly to the given location on the
// Apostrophe site, even if the prefix option is in use
// (you should provide a non-prefixed path)

apos.redirect = function(slug) {
  var href = apos.data.prefix + slug;
  if (href === window.location.href) {
    window.location.reload();
  } else {
    window.location.href = href;
  }
};

apos._globalBusyCounter = 0;

// If state is true, the interface changes to
// indicate Apostrophe is busy loading a modal
// dialog or other experience that preempts other
// activities. If state is false, the interface
// is unlocked. Calls may be nested and the
// interface will not unlock until all
// locks are released.
//
// See also apos.busy for interactions that
// only need to indicate that one particular
// element is busy.

apos.globalBusy = function(state) {
  if (state) {
    apos._globalBusyCounter++;
    if (apos._globalBusyCounter === 1) {
      // Newly busy
      lock();
    }
  } else {
    apos._globalBusyCounter--;
    if (!apos._globalBusyCounter) {
      // newly free
      unlock();
    }
  }
  function lock() {
    var $freezer = $('<div class="apos-global-busy"></div>');
    $('body').append($freezer);
  }
  function unlock() {
    $('.apos-global-busy').remove();
  }
};

$(function() {
  // Do these late so that other code has a chance to override
  apos.afterYield(function() {
    apos.enableShift();
  });
});<|MERGE_RESOLUTION|>--- conflicted
+++ resolved
@@ -9,11 +9,7 @@
 var apos = window.apos;
 
 // A prepublish script updates this
-<<<<<<< HEAD
-apos.version = "0.5.285";
-=======
 apos.version = "0.5.290";
->>>>>>> 8687fca3
 
 apos.handlers = {};
 
