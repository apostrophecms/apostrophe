@import 'utils.less';
@import 'colors.less';
@import 'icons.less';
@import 'typography.less';
@import '../jcrop/css/jquery.Jcrop.less';

/**
 * To prevent conflicts EVERY class should start with apos-
 */

.apos-widget
{
  display: block;
}

body
{
  padding-top: 40px;
}

/* Admin bar base styles */
.apos-admin-bar
{
  width: 100%;
  background-color: @apos-grey;
  height: 40px;
  .box-shadow;


  .apos-logo-tiny
  {
    float: left;
    width: 40px;
    height: 40px;
    background-color: @apos-base;
    background-image: url('../images/apos-logo-tiny.png');
    background-repeat: no-repeat;
    background-position: 50% 50%;
    text-indent: -9999px;
  }

  .apos-admin-bar-item
  {
    float: left;
    height: 40px;
    line-height: 40px;
    letter-spacing: 1px;
    text-transform: uppercase;
    border-right: 1px dotted @apos-grey50;
    cursor: pointer;



    &:last-child
    {
      border-right: none;
    }

    &.apos-preview-toggle
    {
      padding: 0 10px;
      .icon-eye {display: block;}
      .icon-wrench {display: none;}

      &.previewing
      {
        .icon-eye {display: none;}
        .icon-wrench {display: block;}
      }

      &:hover
      {
        i::before {color: #ccc;}
      }
    }

    &.login-status
    {
      float: right;
      background: @apos-grey10;
    }

    &.apos-accordion-menu
    {
      margin: 0;
      width: 120px;
      cursor: pointer;

      .apos-accordion-title
      {
        color: #eee;
      }

      .apos-accordion-items
      {
        position: relative;
        z-index: 9999;
        padding: 0;
        height: auto;
        max-height: 0px;
        overflow: hidden;


        .transition;
        &.open
        {
          max-height: 600px;
        }

        ul
        {
          margin: 0;
          .apos-accordion-item
          {
            background-color: rgba(50,50,50,0.8);

            &:hover
            {
              background: @apos-grey20;
            }
          }
        }
      }
    }

    a, li
    {
      padding: 0px 15px;
      font-size: 10px;
      display: inline-block;
      color: @apos-grey50;
      width: 100%;
      height: 40px;
      line-height: 40px;
      font-family: 'cabin';
      text-decoration: none;
    }
  }/* apos bar items */
} /* admin bar */

/*
 * Edit button shown on placeholder that reopens the widget
 */

.apos-widget-buttons {
  display: block;
  position: absolute;
  z-index: 2;
  width: 100%;
  height: 100%;
  // margin-top: -10px;
  // margin-left: -10px;
  // margin-left: 20px;
  // margin-top: 20px;
  // cursor: pointer;
}

.apos-widget-button {
  z-index: 2;
  background-color: @apos-base;
  color: white;
  padding: 4px;
  // margin-top: 4px;
  // margin-right: 4px;
  font-size: 12px;
  font-style: italic;
  font-weight: normal;
  float: left;

  cursor: pointer;


  &.apos-float-widget-right,
  &.apos-float-widget-left
  {
    position: absolute;
    top: 50%;
    margin-top: -7px;
    margin-top: -14px;
    left: 0px;

  }

  &.apos-float-widget-right
  {
    right: 0;
    left: auto;
  }

}

.ui-resizable-handle
{
  &.ui-resizable-e,
  &.ui-resizable-s
  {
    width: 0px;
    height: 0px;
  }

  &.ui-resizable-se
  {
    // position: relative;
    font-size: 12px;
    background: @apos-base;
    width: auto;
    text-align: center;
    padding: 0px 0px 0px 2px;
    height: 18px;
    z-index: 9999;
    right: 0px;
    bottom: 7px;
  }
}

.apos-area-form-footer
{
  clear: both;
  .clearfix;
  min-width: 153px;

  .apos-control
  {
    float:right;
    &:first-child
    {
      margin-right:0px;
    }
  }
}


.apos-toolbar
{
  .apos-control
  {
    // margin-right: 2px;
    // padding: 5px;
    // margin-right: 0px;
    // border-left: 1px solid #fff;
    // border-top: 1px solid #fff;
  }

}

/**
 * Buttons and menus both have this class
 */
 input.apos-control
 {
   border: none;
 }
.apos-control
{
  float: left;
  padding: 10px;
  background-color: @apos-base;
  color: #fff !important;
  margin-right: 10px;
  text-decoration: none;
  font-size: 16px;
  margin-right: 5px;
  text-transform: uppercase;
  font-family: Helvetica, sans-serif;
  .transition;
  opacity: 1;
  font-size: 11px;
  font-family: 'cabin';
  letter-spacing: 1px;
  &.apos-menu-style
  {
    background-color: darken(@apos-base, 10%);
    &:hover
    {
      background-color: darken(@apos-base, 15%);
    }
    width: 50%;
    max-width: 170px;
    select {width: 95%;}
  }
  &:hover{text-decoration:none !important;}

  &.apos-menu
  {
    position: relative;
    &:hover {background-color: darken(@apos-base, 10%);}
    &::after
    {
      position: absolute;
      width: 0px;
      height: 0px;
      border-style: solid;
      border-width: 6px 4px 0 4px;
      border-color: #ffffff transparent transparent transparent;
      content: "";
      right: 9px;
      top: 40%;

    }
    .apos-menu-select
    {
      background-color: transparent;
      outline-style: none;
      border:none;
      -webkit-appearance: none;
      color: #FFF;
      &:hover{cursor: pointer;}
    }
  }
  &.apos-corner-close
  {
    position: absolute;
    top: 0px;
    right: 0px;
    margin: 0;
    padding: 14px 13px 12px 13px;
    background-color: lighten(@apos-base, 8%);
    font-size: 1.1em;

  }
}

.apos-button:not(.apos-accordion-item)
{
  // .box-shadow(1px 1px 5px, 20%);
  line-height: 1em !important;
  cursor: pointer;
  .transition;

  &:hover
  {
    background-color: @apos-shade-10;
    text-decoration: none;
  }
}

/* apos buttons for areas */
.apos-area,
.apos-singleton
{
  position: relative;
}

.apos-area-controls
{
  position: absolute;
  top: -10px;
  left: -10px;
  z-index: 898;
}




.apos-toolbar
{
  // float: right;
  // position: absolute;
  // width: 9999px;
  // max-width: 200%;
  display: block;
  // margin-top: -26px;
  height: 100%;
  background-color: @apos-base;
}

.apos-toolbar .apos-menu-label
{
  float: left;
}

.apos-toolbar .apos-menu-select
{
  margin: 0 10px;
  float: left;
}

.apos-toolbar .apos-bold-button
{
  font-weight: bold;
}

.apos-toolbar .apos-italic-button
{
  font-style: italic;
}

.apos-toolbar a:visited
{
  color: #333;
}

.apos-toolbar a.apos-code
{
  vertical-align: top;
  font-size: 16px;
  margin-top: -2px;
  font-weight: bold;
}

.apos-toolbar
{
  i
  {
    font-size:1.1em;
    font-weight: normal;
    letter-spacing: 1px;
    display: inline-block;
  }
  .apos-button
  {
    font-size:0.85em !important;
    font-weight: normal !important;
    letter-spacing: 1px !important;
    line-height: 1em !important;
  }
  .apos-button,
  .apos-menu-style select
  {
    padding: 7px !important;
  }
  .apos-menu-style
  {
    padding: 0px;

  }

  select
  {
    font-family: 'montserratregular' !important;
    font-size: 0.9em !important;
    letter-spacing: 1px;
  }
  /* This hides the label for heading/type style */
  .apos-menu-style .apos-menu-label{ display: none; }


}

.apos-editor
{
  min-height: 400px;
}

.apos-editor .apos-editable
{
  .clearfix;
  min-height: 400px;
  max-height: 400px;
  overflow: scroll;
  background-color: #FFF;
  border: 1px solid rgb(221, 221, 221);
  padding: 10px;
  &:focus{outline:none;}
  // Make sure the first image is visible in the slideshow's in-editor preview
  .apos-slideshow-image
  {
    opacity: 1.0;
  }
}

.apos-center
{
  text-align: center;
}

/* Don't know why bootstrap puts a 4 pixel margin here and hoses
  inline radio boxes, but it's not what I want */
.apos-widget-editor input[type="radio"]
{
  margin-top: 0px;
}

.apos-widget-editor .apos-requires-preview
{
  display: none;
}

.apos-widget-editor .apos-embed
{
  width: 85%;
  height: 20px;
}

.apos-widget-editor .apos-preview-button
{
  margin-left: 10px;
}

.apos-widget-preview-container
{
  margin: auto;
  margin-top: 10px;
  width: 408px;
  border: 1px solid #ccc;
  // height: 210px;
  overflow: scroll;
}

.apos-widget-preview-container .apos-widget
{
  font-size: 50%;
}

.apos-widget-preview-container .apos-one-third
{
  width: 136px;
}

.apos-widget-preview-container .apos-one-half
{
  width: 204px;
}

.apos-widget-preview-container .apos-two-thirds
{
  width: 272px;
}

.apos-widget-preview-container .apos-full
{
  width: 408px;
}

.apos-lorem
{
  text-align: left;
  font-size: 80%;
}

.apos-clear
{
  clear: both;
}

.apos-template
{
  display: none;
}

.apos-pull-quote
{
  font-size: 15px;
  line-height: 20px;
  font-weight: bold;
  margin-right: 10px;
}

.apos-editor .apos-pull-quote
{
  border: 1px dashed #ccc;
}

.apos-spinner
{
  margin-top: -1px;
  margin-left: 10px;
  display: none;
}

.apos-file-iframe {
  display: block;
  border: none;
  width: 350px;
  height: 100px;
  padding-top: 10px;
}

textarea.apos-code {
  width: 97%;
}

<<<<<<< HEAD
=======
.apos-modal .apos-modal-body
{
  // max-height: 450px;
}

.apos-modal-body .apos-fieldset
{
  margin-bottom: 20px;
  .clearfix;

  label { display: inline-block; }
}

.apos-hr
{
  margin: 10px 0;
  border-top: 1px solid @apos-grey60;
}

.apos-modal-body .apos-hr
{
  margin: 15px 0px 20px;
}

.apos-fieldset-text
{
  input, textarea
  {
    display: block;
    width: 100%;
    max-width: 385px;
    padding: 8px 8px 10px 8px;
    border: none;
  }
  textarea {height: 180px;}
}

.apos-fieldset-radio
{
  input
  {
    margin-left: 10px;
  }
}

.apos-fieldset-select
{
  .apos-menu-style
  {
    float:none;
    padding: 0px 20px 0 0;
    display: inline-block;
  }
  select { padding: 10px; }
}

.apos-fieldset-typeahead
{
  .ui-sortable
  {
    li
    {
      background-color: lighten(@apos-base, 30%);
      padding: 10px 0;
      border-bottom: 1px solid lighten(@apos-base, 35%);
      text-transform: uppercase;
      color: @apos-grey20;
      letter-spacing: 1px;
      font-size: 11px;

      &:hover{ cursor: move}
      &:focus, &:active{ background-color: lighten(@apos-base, 10%);}
    }
  }

  .apos-remove
  {
    background-color: lighten(@apos-base, 15%);
    padding: 9px 8px;
    margin-right: 5px;
    color: #FFF;
    &:hover{cursor: pointer; background-color: darken(@apos-base, 10%); text-decoration: none;}
  }
}

.apos-fieldset-singleton
{
  label
  {
    float: left;
  }
  .apos-area-controls
  {
    position: relative;
    top: inherit;
    left: inherit;
  }
  .apos-slideshow
  {
    max-width: 300px;
    margin: inherit;
  }
}

.apos-fieldset-icon
{
  height: 50px;
  label
  {
    visibility: hidden;
    width: 0px;
    &:before
    {
      visibility: visible;
      color: lighten(@apos-grey, 15%);
      width: auto;
      padding: 12px 14px;
      background: lighten(@apos-grey, 75%);
      font-size: 1.2em;
      width: 14px
    }
  }
  input
  {
    display: inline;
    width: inherit;
    -webkit-appearance: none;
    border: 0;
    background-color: #FFF !important;
    height: 39px;
    position: relative;
    top: -3px;
    left: -10px;
    width: 266px;
    &:focus{border:none; outline: none; background-color: #FFF;}
  }
  input:-webkit-autofill {
        -webkit-box-shadow: 0 0 0px 1000px white inset;
    }

}

.apos-fieldset-editor
{
  background-color: inherit;
  label
  {
    float:left;
    display: inline-block;
  }
  > div
  {
    float: left;
    width: 100%;
  }
  textarea
  {
    width: 80%;
    border: 0;
    min-height: 180px;
  }
  textarea{display: block; clear: both;}
}

.apos-modal .apos-modal-body .apos-position input,
.apos-modal .apos-modal-body .apos-size input
{
  margin-left: 10px;
  margin-right: 10px;
}

.apos-modal .apos-modal-footer
{
  margin-top: 10px;
}


.apos-modal-blackout
{
  background-color: black;
  opacity: 0.6;
  width: 100%;
  height: 100%;
  position: fixed;
  top: 0px;
  left: 0px;
  // Just below first modal, do not use >= 899 for other things please
  z-index: 899;
}

.apos-modal
{
  top: 100px;
  position: absolute;
  width: 800px;
  background-color: #ddd;
  opacity: 1.0;
  // Do not use >= 899 for other things please
  z-index: 900;
  // padding: 10px;
  * {.apos-montserrat; color: @apos-grey;}
  strong {.apos-montserrat-bold;}
  .apos-button{color: #FFF;}
  h3
  {
    background: @apos-base;
    color: #fff;
    padding: 15px;
    margin-bottom: 0px;

    font-size: 10px;

    letter-spacing: 1px;
    text-transform: uppercase;
  }

  .apos-modal-body
  {
    padding: 15px;

    .apos-instructions
    {
      display: block;
      margin-bottom: 20px;
      line-height: 1.4em;
    }

    form
    {
      input
      {
        border: none;
      }

      label
      {
        color: @apos-grey10;
        letter-spacing: 1px;
        background: @apos-grey60;
        padding: 9px 12px;
        font-size: 12px;
        font-family: 'cabinbold';
        text-transform: uppercase;
        font-size: 10px;
        &.short
        {
          display: inline-block;
          .clearfix;
        }
      }


      select
      {
        position: relative;
        -webkit-appearance:none;
           -moz-appearance:none;
        border: none;
        background: @apos-base;
        border-radius: 0px;
        color: #FFF;


        option
        {
          &:hover
          {
            background: red;
          }
        }
      }

      input, select, option
      {
        &:focus
        {
          outline: none;
        }
      }
      .apos-stacked-fieldset
      {
        background-color: transparent;
        label
        {
          display: inline-block;
        }
        input, textarea
        {
          max-width: none;
          width: 100%;
          margin-left: 0;
          outline:none;
          border:none;
        }
        textarea
        {
          height: 180px;
        }
      }
    }



  }

  .apos-modal-footer
  {
    padding: 15px;
    .clearfix;

    .apos-modal-footer-buttons
    {
      float: right;
    }

    .apos-button
    {
      font-family: 'cabin';
      font-size:10px;
      letter-spacing: 2px;
      text-transform: uppercase;
      padding: 10px 25px;
    }
  }
  // padding: 10px;
  // border: 3px solid #ccc;
  // color: black;
}


>>>>>>> ad7182b6
// Hiding these for now to see how we manage without them:
.apos-insert-before-widget,
.apos-insert-after-widget
{
  display: none;
  visibility: hidden;
}

.previewing
{
  .apos-area,
  .apos-singleton
  {
    .apos-control
    {
      opacity: 0;
    }
  }

  .apos-area:hover,
  .apos-singleton:hover
  {
    .apos-control
    {
      opacity: 1;
    }
  }
}


// Apostrophe Slideshow Modal
.apos-file-styled-container
{
  position: relative;
  width: 170px;
  height: 170px;
  display: inline-block;
  margin-left: 5px;
}

.apos-progress-container
{
  position: absolute;
  bottom: 10px;
  right: 10px;
}

.apos-slideshow-file-in
{
  .apos-slideshow-file-in-message
  {
    display: block;
  }

  .apos-slideshow-drag-container
  {
    border: 2px dashed darken(@apos-base, 20%);

    &.apos-upload-disabled .apos-slideshow-file-in-message { background-color: red; &:hover{cursor: wait; } }
  }
}
.apos-slideshow-file-in-message
{
  display:none;
  z-index: 20;
  color: #FFF;
  text-align: center;
  background-color: @apos-base;
  opacity: 0.5;
  height: 100%;
  width: 100%;
  top: 0;
  font-size: 3em;
  right: 0;
  position: absolute;


  span
  {
    position: relative;
    display: block;
    padding-top: 100px;
  }
}

.apos-limit-reached
{
  position: absolute;
  bottom: 15px;
  left: 15px;
}

.apos-slideshow-drag-container
{
  border: 2px dashed @apos-base;
  padding: 17px 10px 30px 10px;
  position: relative;
  .clearfix;

  // &.apos-upload-disabled:hover {background-color: red;}

  &:hover
  {
    .apos-file-styled { opacity: 0.8; }
  }

  .apos-file-input
  {
    position: absolute;
    top: 0;
    z-index: 10;
    height: 170px;
    width: 170px;
    // filter:alpha(opacity: 0);
    opacity: 0;
    &:hover
    {
      cursor: pointer;
      background-color: darken(@apos-base, 10%);
    }
  }
  .apos-file-styled
  {
    color: @apos-base;
    background-color: @apos-base;
    opacity: 0.5;
    height: 170px;
    width: 170px;
    position: relative;
    display: inline-block;
    &:hover
    {
      background-color: darken(@apos-base, 10%);
      color: darken(@apos-base, 10%);
      cursor: pointer;
      opacity: 0.7;

    }

    &:before
    {
      color: #FFF;
      visibility: visible;
      width: 100%;
      font-size: 2em;
      text-align: center;
      margin: 0;
      top: 43%;
      position: absolute;
      left: 0;
    }
  }
}


.apos-slideshow-editor .apos-slideshow-editor-item
{
  list-style: none;
  float: left;
  display: block;
  width: 170px;
  // height: 170px;
  margin: 0 8px 15px;
  background-color: #eee;
  &.apos-template
  {
    display: none;
  }

  &.apos-slideshow-reveal-extra-fields
  {
    background:#eee;
    .apos-slideshow-extra-fields { display: block; width: 250px; }
  }

  // &.apos-slideshow-reveal-crop
  // {
  //   background:#eee;
  //   .apos-slideshow-crop{display: block;}
  // }

  .apos-slideshow-editor-item-box
  {
    position: relative;
    overflow: hidden;
    width: 170px;
    height: 170px;

    &.apos-not-image::before
    {
      font-family: 'apos-icons';
      content: '\f0c5';
      position: absolute;
      top: 25%;
      left: 38%;
      font-size: 3em;
    }
    &.apos-not-image
    {
      &::after
      {
        position: absolute;
        top: 40%;
        left: 38%;
        font-size: 1em;
      }

      span
      {
        position: absolute;
        top: 56%;
        width: 100%;
        text-align: center;
      }
      .apos-crop{display: none;}
    }
    .apos-slideshow-controls
    {
      position: absolute;
      top: 0;
      right: 0;
    }

  }
  .apos-slideshow-editor-image { height: 120%; }

  .apos-slideshow-control
  {
    // position: absolute;
    float: right;
    background-color: @apos-base;
    width: 23px;
    height: 25px;
    cursor: pointer;
    color: white;
    text-align: center;
    font-size: 1.3em;
    line-height: 1.4em;
    &:hover
    {
      background-color: darken(@apos-base, 10%);
      text-decoration: none;

      &::before { background-color: darken(@apos-base, 10%) }
    }

    &::before
    {
      font-family: 'apos-icons';
      background: @apos-base;
      font-size:1em;
      padding: 5px;
      font-size: 0.9em;
    }
  }
  .apos-remove
  {
    right: 0;
    top: 0;
  }
  .apos-edit,
  .apos-crop
  {
    // display: none;
    right: 24px;
    top: 0;
    visibility: hidden;
    &::before
    {
      visibility: visible;
    }
  }
    .apos-edit::before { content:'\1f527'; }
    .apos-crop::before { content:'\e746'; }

  .apos-slideshow-editor-item-extension
  {
    display: block;
    position: absolute;
    top: 2px;
    left: 2px;
    font-size: 40px;
    color: #aaa;
  }
  .apos-slideshow-editor-item-name
  {
    display: block;
    margin: 60px 4px 4px 4px;
    color: #444;
    word-wrap: break-word;
  }
}

.apos-files-item
{
  border-top: 1px solid #aaa;
  border-bottom: 1px solid #aaa;
  margin: 10px 0 10px 0;
  padding: 20px 10px;
  text-align: left;
  .apos-files-extension
  {
    position: relative;
    left: -21px !important;
    display: inline-block;
    top: 2px;
    left: 2px;
    font-size: 40px;
    color: #aaa;
    font-family: cabin !important;
    text-transform: uppercase;
    background-color: red;
    font-size: 10px !important;
    padding: 3px 5px;
    color: #FFF !important;
  }
  .icon-docs
  {

    &::before
    {
      font-size:3.5em;
      color: #333;
      visibility: visible;
    }
  }
  .apos-files-name
  {

    text-align: left;
    font-size: 150%;

    &:hover{ background-color: transparent;}
  }
}

.apos-slideshow-editor .apos-media-library
{
  margin-top: 20px;
  .apos-previous, .apos-next
  {
    font-size: 32px;
  }
  .apos-previous
  {
    float: left;
    padding-right: 10px;
  }
  .apos-next
  {
    float: right;
    padding-left: 10px;
  }
  .apos-media-library-items
  {
    // Don't float me, it breaks jquery ui sortable connectWith and then we can't
    // drag from the library properly
  }
  .apos-media-library-item
  {
    float: left;
    margin-left: 2px;
    margin-right: 2px;
    width: 85px;
    height: 85px;

    .apos-media-library-item-box img {
      width: 85px;
      max-height: 85px;
    }
    // Plain old list of filenames
    &.apos-not-image {
      font-size: 12px;
      height: 16px;
      direction: rtl;
      white-space: nowrap;
      cursor: pointer;
      width: 170px;
      padding: 2px;
      text-align: right;
      overflow: hidden;
      margin-left: 4px;
      margin-right: 4px;
      margin-bottom: 4px;
      background-color: white;
      border: 1px solid #def;
      .apos-media-library-item-box img {
        display: none;
      }
    }
  }
  .apos-media-library-search
  {
    clear: left;
    padding-top: 10px;
    padding-bottom: 5px;
  }
}

.apos-editor .apos-files-item a {color: #000 !important;}

.apos-slideshow-editor .apos-slideshow-extra-fields-controls
{
  float: left;
    *{float:left;}
    input{margin-right:5px;}
}

.apos-slideshow-editor .apos-slideshow-extra-fields
{
  display: none;
  padding: 20px 10px 10px 10px;
  -webkit-box-shadow:  1px 1px 15px 1px rgba(0, 0, 0, 0.3);
  box-shadow:  1px 1px 15px 1px rgba(0, 0, 0, 0.3);
  margin-top: 20px;
  position: absolute;
  background:#eee;
  z-index: 100;
  &::before
  {
    position: absolute;
    width: 170px;
    height: 20px;
    content: " ";
    background:#eee;
    top: -20px;
    left: 0px;
  }
}
.apos-extra-fields-enabled .apos-edit
{
  display: block !important;
}

// Slideshow Cropping
// This is commented out because we're using a real apos-modal. If you would like a different
// style for this modal think about adding an additional class that tweaks apos-modal rather than
// reinventing modals. -Tom
//
// .apos-slideshow-crop
// {
//   position: absolute;
//   bottom:-57px;
//   display: inline-block;
//   z-index: 11;
//   padding: 20px 10px 10px 10px;
//   -webkit-box-shadow:  1px 1px 15px 1px rgba(0, 0, 0, 0.3);
//   box-shadow:  1px 1px 15px 1px rgba(0, 0, 0, 0.3);
//   background: #eee;
//   display: none;

// }

// End Apostrophe Slideshow Modals

.apos-progress
{
  display: none;
  font-size: 125%;
  border-radius: 6px;
  color: gray;
}

.apos-autocropping
{
  display: none;
}

.apos-widget.apos-full
{
  .apos-float-widget-left, .apos-float-widget-right {
    display: none;
  }
}

.apos-widget.apos-left .apos-float-widget-left
{
  display: none;
}

.apos-widget.apos-right .apos-float-widget-right
{
  display: none;
}


.apos-manage-table
{
  * {.apos-cabin;}
  width: 100%;
  th
  {
    .apos-montserrat-bold;
    color: @apos-grey10;
    padding: 15px 0 15px 20px;
    text-transform: uppercase;
    font-size:11px;
    background-color: @apos-grey70;
  }
  td, th
  {
    border-right: 1px dashed @apos-grey50;
    text-align: left;
    font-size:11px;
    letter-spacing: 1px;
    &:last-child{border-right: none;}
  }
  tr
  {
    background-color: lighten(@apos-grey, 63%);
    &:hover
    {
      background-color:@apos-grey70 !important;
    }

    &:nth-child(odd)
    {
      background-color: @apos-grey60;
    }
  }
  td span
  {
    padding: 30px 0 30px 15px;
    display: inline-block;
    color: @apos-grey20;
  }
  a
  {
    color: @apos-grey10;
    font-size: 12px;
  }

  // Events Tabls
  .apos-manage-events-date{width: 15%;}
  .apos-manage-events-title{width: 55%;}
  .apos-manage-events-author{width: 15%;}
  .apos-manage-events-status{width: 15%;}
}

/* Fixup for jquery ui so it doesn't fall behind the modal */
ul.ui-autocomplete {
    z-index: 999 !important;
}

.apos-message
{
  padding: 10px;
  margin: 30px 0;
  background-color: @apos-base;
  color: #fff;
  font-family: 'cabin';
  font-size: 15px;
  // text-transform: uppercase;
}

<<<<<<< HEAD
=======
// Login screen
// Should probably have some sort of internal admin view stylesheet

.apos-login
{
  background-color: @apos-grey-light;
  .content .main
  {
    max-width: 100%;
    text-align: center;
    min-height: 0px;
  }
  .apos-login-inner
  {
    padding: 15px;
  }
  .appy-login
  {
    .apos-modal;
    position: relative;
    text-align: left;
    width: 350px;
    margin: 0 auto;
    height: 210px;

    .apos-control
    {
      float: right;
      margin-right: 12px;
    }

  }

}


>>>>>>> ad7182b6
// jCrop Style<|MERGE_RESOLUTION|>--- conflicted
+++ resolved
@@ -570,339 +570,6 @@
   width: 97%;
 }
 
-<<<<<<< HEAD
-=======
-.apos-modal .apos-modal-body
-{
-  // max-height: 450px;
-}
-
-.apos-modal-body .apos-fieldset
-{
-  margin-bottom: 20px;
-  .clearfix;
-
-  label { display: inline-block; }
-}
-
-.apos-hr
-{
-  margin: 10px 0;
-  border-top: 1px solid @apos-grey60;
-}
-
-.apos-modal-body .apos-hr
-{
-  margin: 15px 0px 20px;
-}
-
-.apos-fieldset-text
-{
-  input, textarea
-  {
-    display: block;
-    width: 100%;
-    max-width: 385px;
-    padding: 8px 8px 10px 8px;
-    border: none;
-  }
-  textarea {height: 180px;}
-}
-
-.apos-fieldset-radio
-{
-  input
-  {
-    margin-left: 10px;
-  }
-}
-
-.apos-fieldset-select
-{
-  .apos-menu-style
-  {
-    float:none;
-    padding: 0px 20px 0 0;
-    display: inline-block;
-  }
-  select { padding: 10px; }
-}
-
-.apos-fieldset-typeahead
-{
-  .ui-sortable
-  {
-    li
-    {
-      background-color: lighten(@apos-base, 30%);
-      padding: 10px 0;
-      border-bottom: 1px solid lighten(@apos-base, 35%);
-      text-transform: uppercase;
-      color: @apos-grey20;
-      letter-spacing: 1px;
-      font-size: 11px;
-
-      &:hover{ cursor: move}
-      &:focus, &:active{ background-color: lighten(@apos-base, 10%);}
-    }
-  }
-
-  .apos-remove
-  {
-    background-color: lighten(@apos-base, 15%);
-    padding: 9px 8px;
-    margin-right: 5px;
-    color: #FFF;
-    &:hover{cursor: pointer; background-color: darken(@apos-base, 10%); text-decoration: none;}
-  }
-}
-
-.apos-fieldset-singleton
-{
-  label
-  {
-    float: left;
-  }
-  .apos-area-controls
-  {
-    position: relative;
-    top: inherit;
-    left: inherit;
-  }
-  .apos-slideshow
-  {
-    max-width: 300px;
-    margin: inherit;
-  }
-}
-
-.apos-fieldset-icon
-{
-  height: 50px;
-  label
-  {
-    visibility: hidden;
-    width: 0px;
-    &:before
-    {
-      visibility: visible;
-      color: lighten(@apos-grey, 15%);
-      width: auto;
-      padding: 12px 14px;
-      background: lighten(@apos-grey, 75%);
-      font-size: 1.2em;
-      width: 14px
-    }
-  }
-  input
-  {
-    display: inline;
-    width: inherit;
-    -webkit-appearance: none;
-    border: 0;
-    background-color: #FFF !important;
-    height: 39px;
-    position: relative;
-    top: -3px;
-    left: -10px;
-    width: 266px;
-    &:focus{border:none; outline: none; background-color: #FFF;}
-  }
-  input:-webkit-autofill {
-        -webkit-box-shadow: 0 0 0px 1000px white inset;
-    }
-
-}
-
-.apos-fieldset-editor
-{
-  background-color: inherit;
-  label
-  {
-    float:left;
-    display: inline-block;
-  }
-  > div
-  {
-    float: left;
-    width: 100%;
-  }
-  textarea
-  {
-    width: 80%;
-    border: 0;
-    min-height: 180px;
-  }
-  textarea{display: block; clear: both;}
-}
-
-.apos-modal .apos-modal-body .apos-position input,
-.apos-modal .apos-modal-body .apos-size input
-{
-  margin-left: 10px;
-  margin-right: 10px;
-}
-
-.apos-modal .apos-modal-footer
-{
-  margin-top: 10px;
-}
-
-
-.apos-modal-blackout
-{
-  background-color: black;
-  opacity: 0.6;
-  width: 100%;
-  height: 100%;
-  position: fixed;
-  top: 0px;
-  left: 0px;
-  // Just below first modal, do not use >= 899 for other things please
-  z-index: 899;
-}
-
-.apos-modal
-{
-  top: 100px;
-  position: absolute;
-  width: 800px;
-  background-color: #ddd;
-  opacity: 1.0;
-  // Do not use >= 899 for other things please
-  z-index: 900;
-  // padding: 10px;
-  * {.apos-montserrat; color: @apos-grey;}
-  strong {.apos-montserrat-bold;}
-  .apos-button{color: #FFF;}
-  h3
-  {
-    background: @apos-base;
-    color: #fff;
-    padding: 15px;
-    margin-bottom: 0px;
-
-    font-size: 10px;
-
-    letter-spacing: 1px;
-    text-transform: uppercase;
-  }
-
-  .apos-modal-body
-  {
-    padding: 15px;
-
-    .apos-instructions
-    {
-      display: block;
-      margin-bottom: 20px;
-      line-height: 1.4em;
-    }
-
-    form
-    {
-      input
-      {
-        border: none;
-      }
-
-      label
-      {
-        color: @apos-grey10;
-        letter-spacing: 1px;
-        background: @apos-grey60;
-        padding: 9px 12px;
-        font-size: 12px;
-        font-family: 'cabinbold';
-        text-transform: uppercase;
-        font-size: 10px;
-        &.short
-        {
-          display: inline-block;
-          .clearfix;
-        }
-      }
-
-
-      select
-      {
-        position: relative;
-        -webkit-appearance:none;
-           -moz-appearance:none;
-        border: none;
-        background: @apos-base;
-        border-radius: 0px;
-        color: #FFF;
-
-
-        option
-        {
-          &:hover
-          {
-            background: red;
-          }
-        }
-      }
-
-      input, select, option
-      {
-        &:focus
-        {
-          outline: none;
-        }
-      }
-      .apos-stacked-fieldset
-      {
-        background-color: transparent;
-        label
-        {
-          display: inline-block;
-        }
-        input, textarea
-        {
-          max-width: none;
-          width: 100%;
-          margin-left: 0;
-          outline:none;
-          border:none;
-        }
-        textarea
-        {
-          height: 180px;
-        }
-      }
-    }
-
-
-
-  }
-
-  .apos-modal-footer
-  {
-    padding: 15px;
-    .clearfix;
-
-    .apos-modal-footer-buttons
-    {
-      float: right;
-    }
-
-    .apos-button
-    {
-      font-family: 'cabin';
-      font-size:10px;
-      letter-spacing: 2px;
-      text-transform: uppercase;
-      padding: 10px 25px;
-    }
-  }
-  // padding: 10px;
-  // border: 3px solid #ccc;
-  // color: black;
-}
-
-
->>>>>>> ad7182b6
 // Hiding these for now to see how we manage without them:
 .apos-insert-before-widget,
 .apos-insert-after-widget
@@ -1458,43 +1125,4 @@
   // text-transform: uppercase;
 }
 
-<<<<<<< HEAD
-=======
-// Login screen
-// Should probably have some sort of internal admin view stylesheet
-
-.apos-login
-{
-  background-color: @apos-grey-light;
-  .content .main
-  {
-    max-width: 100%;
-    text-align: center;
-    min-height: 0px;
-  }
-  .apos-login-inner
-  {
-    padding: 15px;
-  }
-  .appy-login
-  {
-    .apos-modal;
-    position: relative;
-    text-align: left;
-    width: 350px;
-    margin: 0 auto;
-    height: 210px;
-
-    .apos-control
-    {
-      float: right;
-      margin-right: 12px;
-    }
-
-  }
-
-}
-
-
->>>>>>> ad7182b6
 // jCrop Style