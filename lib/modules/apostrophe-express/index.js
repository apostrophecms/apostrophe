--- conflicted
+++ resolved
@@ -267,11 +267,7 @@
             if (!url.match(/^[a-zA-Z]+:/)) {
               url = self.apos.prefix + url;
             }
-<<<<<<< HEAD
-            return res.rawRedirect.call(res, status, url);
-=======
             return res.rawRedirect(status, url);
->>>>>>> eff0123e
           };
           return next();
         });
