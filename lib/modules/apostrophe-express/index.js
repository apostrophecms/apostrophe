--- conflicted
+++ resolved
@@ -532,7 +532,6 @@
         if (!module.expressMiddleware) {
           return;
         }
-<<<<<<< HEAD
         if (Array.isArray(prop) || (typeof(prop) === 'function')) {
           obj = {
             middleware: prop
@@ -565,12 +564,6 @@
           self.moduleMiddleware = self.moduleMiddleware.concat(prop);
         } else if (typeof(prop) === 'function') {
           self.moduleMiddleware.push(prop);
-=======
-        if (Array.isArray(module.expressMiddleware)) {
-          self.moduleMiddleware = self.moduleMiddleware.concat(module.expressMiddleware);
-        } else if (typeof(module.expressMiddleware) === 'function') {
-          self.moduleMiddleware.push(module.expressMiddleware);
->>>>>>> c280e1f8
         }
       });
     };
