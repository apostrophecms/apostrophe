.apos-modal
{
  .apos-schema-tabs
  {
    position: fixed;
    float: left;
    height: 100%;
    width: 25%;
    padding-bottom: 50px;
    background-color: @apos-light;
    // If tab number exceeds viewport allow scroll
<<<<<<< HEAD
    overflow: auto;
=======
    overflow: scroll;
    border-right: 2px solid @apos-mid;

>>>>>>> 6e331ddd
    p {
      text-overflow: ellipsis;
      white-space: nowrap;
      overflow: hidden;
    }
    @media @apos-breakpoint-desktop-xl { width: 25%; }
  }

  .apos-schema--with-tabs .apos-schema-tabs {}

  .apos-schema-tab
  {
    display: flex;
    display: -webkit-box;
    display: -moz-box;
    display: -ms-flexbox;
    display: -webkit-flex;
    padding: @apos-padding-2 @apos-padding-1;
    border-bottom: 1px solid @apos-mid;
    font-size: 14px;
    cursor: pointer;
    @media @apos-breakpoint-desktop-xl { font-size: 16px; }
    &.apos-active
    {
      background-color: @apos-white;
      cursor: default;
    }
  }

  .apos-schema-group
  {
    display: none;
    float: right;
    width: 75%;
    @media @apos-breakpoint-desktop-xl { width: 75%; }
    height: 100%;
    overflow: auto;
    .apos-scrollbar;
  }

  .apos-schema-group.apos-active
  {
    display: block;
  }

  .apos-schema-group-inner
  {
    width: 100%;
    min-height: 100%;
    padding: @apos-padding-2;
    background-color: @apos-white;
  }
}<|MERGE_RESOLUTION|>--- conflicted
+++ resolved
@@ -9,13 +9,8 @@
     padding-bottom: 50px;
     background-color: @apos-light;
     // If tab number exceeds viewport allow scroll
-<<<<<<< HEAD
     overflow: auto;
-=======
-    overflow: scroll;
     border-right: 2px solid @apos-mid;
-
->>>>>>> 6e331ddd
     p {
       text-overflow: ellipsis;
       white-space: nowrap;
