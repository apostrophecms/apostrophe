--- conflicted
+++ resolved
@@ -5,10 +5,7 @@
   .apos-schema-tabs
   {
     position: fixed;
-<<<<<<< HEAD
-=======
     float: left;
->>>>>>> 78b1f2b9
     height: 100%;
     width: @apos-tabs-width;
     background-color: @apos-light;
@@ -34,7 +31,6 @@
   .apos-schema-group
   {
     display: none;
-    float: right;
     width: calc(~"100% - " @apos-tabs-width);
     height: 100%;
     overflow-y: scroll;
