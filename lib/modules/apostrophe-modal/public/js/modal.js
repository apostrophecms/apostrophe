--- conflicted
+++ resolved
@@ -220,20 +220,14 @@
       // due to resetEl self.$el is already just data-modal-content at this point
       var $content = self.$el;
 
-      // $content.addClass('apos-modal-slide-next');
       $wrapper.append($content);
-<<<<<<< HEAD
-      
-
-      return;
+    
       // we need a gap of time to trigger the transition
-      setTimeout(function(){
+      setImmediate(function(){
         $wrapper.find('[data-modal-content]').removeClass('apos-modal-slide-current');
         $content.addClass('apos-modal-slide-current');
-      }, 50);
-
-=======
->>>>>>> f5ca8d89
+      });
+
     };
 
     self.stackPush = function() {
