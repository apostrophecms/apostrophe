apos.define('apostrophe-modal', {

  extend: 'apostrophe-context',

  afterConstruct: function(self) {

    apos.ui.globalBusy(true);

    return async.series([
      self.getSource,
      function(callback) {
        self.saving = false;
        self.enableGlobalEventsOnce();
        self.enableLifecycleEvents();
        self.overrideFormSubmission();
        self.captureTitle();
        self.captureControls();
        self.captureInstructions();
        self.resetEl();
        self.setSelfReference();
        self.enableButtonEvents();
        self.enableBreadcrumbEvents();
        return setImmediate(callback);
      },
      self.beforeShow
    ], function(err) {
      apos.ui.globalBusy(false);
      if (err && self.$el) {
        self.hide();
      }
      if (err) {
        apos.log(err);
        return;
      }
      self.show();
      self.afterShow();
    });
  },

  construct: function(self, options) {

    if (options.$view) {
      self.$view = options.$view;
    }

    self.body = options.body;

    self.getSource = function(callback) {
      return self.html(options.source, self.body || {}, function(html) {
        self.$el = $(html);
        return callback(null);
      }, function(err) {
        return callback(err);
      });
    };

    self.enableGlobalEventsOnce = function() {
      if (!apos.modalSupport.initialized) {
        apos.modalSupport.initialized = true;
        // Just ONE event handler for the escape key so we don't have
        // modals falling all over themselves to hide each other
        // consecutively.

        // Escape key should dismiss the top modal, if any

        $(document).on({
          'keydown.aposModal': function(e) {
            if (e.keyCode === 27) {
              apos.modalSupport.cancelTopModal();
              return false;
            }
          },
          'click.aposModal': function(e) {
            if (e.target.className === 'apos-modal-blackout') {
              apos.modalSupport.cancelTopModal();
              return false;
            }
          }
        });
      }
    };

    self.disableGlobalEvents = function() {
      // Leggo of the keyboard when there are no modals!
      // We can reinstall the handler when it's relevant.
      // Fewer event handlers all the time = better performance

      apos.modalSupport.initialized = false;
      $(document).off('keydown.aposModal');
      $(document).off('click.aposModal');
    };

    self.enableButtonEvents = function() {
      self.$controls.on('click', '[data-cancel]', function() {
        return self.cancel();
      });

      self.$controls.on('click', '[data-save]', function() {
        var $button = $(this);
        self.save(function(err) {
          if (err) {
            console.error(err);
            return;
          }
          if ($button.is('[data-next]')) {
            // Up to you to implement this by setting
            // this nonexistent method in your subclass. Should
            // create another instance of [whatever]
            self.next();
          }
        });
        return false;
      });
    };

    self.enableBreadcrumbEvents = function() {
      self.$el.on('click', '[data-modal-breadcrumb]:first .apos-modal-breadcrumb-item', function() {
        var $item = $(this);
        var index = $item.data('aposBreadcrumbIndex');
        var slides = self.getSlides();
        var cancels = slides.length - index - 1;
        cancelUntilCurrent(null);
        function cancelUntilCurrent(err) {
          if (err) {
            // The user decided not to cancel at some level
            return;
          }
          if (!cancels) {
            return;
          }
          cancels--;
          self.getLastSlide().cancel(cancelUntilCurrent);
        }
      });
    };

    self.captureTitle = function() {
      self.title = self.$el.find('[data-modal-title]:first').text();
    };

    self.captureControls = function() {
      self.$controls = self.$el.find('[data-modal-controls]:first');
    };

    self.captureInstructions = function() {
      self.$instructions = self.$el.find('[data-modal-instructions]:first');
    };

    // If we are planning to slide, then we need to reset self.$el to
    // the data-modal-content element because it will be moved out
    // of self.$el and event handlers counting on self.$el would
    // no longer work. -Tom and Matt

    self.resetEl = function() {

      if (self.options.transition !== 'slide') {
        return;
      }

      if (!self.getSlideableAncestorEl()) {
        return;
      }

      self.$shell = self.$el;
      var $content = self.$el.find('[data-modal-content]:first');
      self.$el = $content;
    };

    self.getSlideableAncestorEl = function() {
      var stack = apos.modalSupport.stack;
      if (!stack.length) {
        return false;
      }
      var $slideableAncestorEl = stack[stack.length - 1];

      if (!$slideableAncestorEl.hasClass('apos-modal-slideable')) {
        return false;
      }

      return $slideableAncestorEl;
    };

    self.setSelfReference = function() {
      self.$el.data('aposModal', self);
    };

    self.enableLifecycleEvents = function() {
      self.$el.on('aposModalCancel', function() {
        // so we don't wind up passing an event as a "callback"
        return self.getLastSlide().cancel();
      });
      self.$el.on('aposModalHide', function() {
        self.getLastSlide().hide();
      });
    };

    // Return the last slide or the modal itself if it has no nested slides.
    // Returns an apostrophe-modal object, not a jQuery element

    self.getLastSlide = function() {
      var $slides = self.$el.find('[data-modal-content]');
      if ($slides.length <= 1) {
        return self;
      }
      var $last = $slides.eq($slides.length - 1);
      return $last.data('aposModal');
    };

    self.getSlides = function() {
      var $slides = self.$el.find('[data-modal-content]');
      var slides = [];
      $.each($slides, function() {
        slides.push($(this).data('aposModal') || self);
      });
      return slides;
    };

    self.show = function() {

      apos.emit('enhance', self.$el);

      if (self.$view) {
        // Append ourselves to the appropriate placeholder div
        self.$view.append(self.$el);
        // Make sure the parent can enumerate it as a view
        self.$view.attr('data-view', '');
        // Make sure we can be found from it
        self.$view.data('view', self);
        self.$view.show();
        self.$el.show();
      } else {
        if (self.options.transition === 'slide') {
          self.slideIn();
        } else {
          self.stackPush();
        }
      }
      self.refreshBreadcrumb();
      _.each(self.getViews(), function(view) {
        view.show();
      });
      self.focusFirstFormElement();
    };

    self.slideIn = function() {

      self.$slideableAncestorEl = self.getSlideableAncestorEl();
      if (!self.$slideableAncestorEl) {
        return self.stackPush();
      }

      var $currentControls = self.$slideableAncestorEl.find('[data-modal-controls]:first:visible');
      self.$previousControls = $currentControls;
      // If we hide and show rather than using replaceWith it's more efficient, but more
      // importantly, we don't lose all of our event handlers. -Tom and Matt
      $currentControls.hide();
      $currentControls.after(self.$controls);

      var $currentInstructions = self.$slideableAncestorEl.find('[data-modal-instructions]:first:visible');
      self.$previousInstructions = $currentInstructions;
      $currentInstructions.hide();
      $currentInstructions.after(self.$instructions);

      var $wrapper = self.$slideableAncestorEl.find('[data-modal-contents]:first');
      // due to resetEl self.$el is already just data-modal-content at this point
      var $content = self.$el;

      $wrapper.append($content);

      // we need a gap of time to trigger the transition
      setImmediate(function(){
        $wrapper.find('[data-modal-content]').removeClass('apos-modal-slide-current');
        $content.addClass('apos-modal-slide-current');
      });

    };

    self.stackPush = function() {
      // A true modal in the stack
      self.applyBlackout();
      // Remember scroll top so we can easily get back
      self.$el.data('aposSavedScrollTop', $(window).scrollTop());

      apos.modalSupport.stack.push(self.$el);

      $('body').append(self.$el);

      var top = self.determineTop();
      var left = self.determineLeft();
      self.setOffset({ top: top, left: left });

      self.$el.show();
    };

    self.refreshBreadcrumb = function() {
      var $ancestor = self.$slideableAncestorEl;
      if (!$ancestor) {
        if (self.$el.hasClass('apos-modal-slideable')) {
          $ancestor = self.$el;
        }
        if (!$ancestor) {
          return;
        }
      }
      var ancestor = $ancestor.data('aposModal');
      var $breadcrumb = $ancestor.find('[data-modal-breadcrumb]');
      $breadcrumb.html('');
      _.each(ancestor.getSlides(), function(slide, i) {
        var $li = $('<li></li>');
        $li.addClass('apos-modal-breadcrumb-item');
        $li.text(slide.title);
        $li.data('aposModal', slide);
        $li.data('aposBreadcrumbIndex', i);
        $breadcrumb.append($li);
      });
    };

    // Your chance to touch the DOM and add
    // event handlers before the modal appears
    self.beforeShow = function(callback) {
      return setImmediate(callback);
    };

    // Called after the modal is visible. Normally you should
    // use beforeShow to do your work behind the scenes, but
    // perhaps you need to call self.$el.width(), which only
    // works properly on visible elements. There is no callback
    // because the modal has no more work to do after yours.
    self.afterShow = function() {
    };

    // Save the modal. Prevents simultaneous saves, displays
    // a busy indicator, saves all views and then invokes
    // saveContent to do the actual saving of data. If there
    // is no error the modal is hidden.
    //
    // The callback is optional.

    self.save = function(callback) {
      if (self.saving) {
        // Avoid race conditions
        return;
      }

      self.saving = true;

      if (!self.$view) {
        var $save = self.$el.find('[data-save]');
        $save.addClass('apos-busy');
      }

      return async.eachSeries(self.getViews(), function(view, callback) {
        return view.save(callback);
      }, function(err) {
        if (err) {
          return callback && callback(err);
        }
        return self.saveContent(function(err) {
          if (err) {
            return;
          }
          self.saving = false;

          if (!self.$view) {
            $save.removeClass('apos-busy');
            self.hide();
          }

          return callback && callback(null);
        });
      });
    };

    // Override this method to do your actual storing of data. If you
    // invoke the callback with an error, the modal does not disappear.

    self.saveContent = function(callback) {
      return setImmediate(callback);
    };

    // Override to clean up timers, etc. after the modal or view has
    // been dismissed.

    self.afterHide = function(callback) {
      return setImmediate(callback);
    };

    // Called before the modal disappears when cancel or "done" is clicked.
    // You can prevent the modal from disappearing by invoking the callback
    // with an error. You must invoke the callback.

    self.beforeCancel = function(callback) {
      return setImmediate(callback);
    };

    // Callback is optional
    self.cancel = function(callback) {
      return async.eachSeries(self.getViews(), function(view, callback) {
        return view.cancel(callback);
      }, function(err) {
        if (err) {
          return callback(err);
        }
        return self.beforeCancel(function(err) {
          if (err) {
            return callback(err);
          }
          if (!self.$view) {
            apos.modalSupport.closeTopModal();
          }
          // callback is optional
          if (callback && (typeof(callback) !== 'function')) {
            apos.log(callback);
          }
          return callback && callback(null);
        });
      });
    };

    self.hide = function() {

      if (!self.$view) {

        // If we have a shell (the original, discarded modal div from the
        // route), then we were sliding
        if (self.$shell) {
          self.slideOut();
        } else {
          self.stackPop();
        }

        _.each(self.getViews(), function(view) {
          // Everybody gets a chance to clean up, remove timers, etc.
          view.hide();
        });

        self.afterHide(function(err) {
          return;
        });

      }
    };

    self.slideOut = function() {
      // Remove current class
      self.$el.removeClass('apos-modal-slide-current');

      // Set the next to last slide as current
      var $slides = self.$slideableAncestorEl.find('[data-modal-content]');
      $slides.eq($slides.length - 2).addClass('apos-modal-slide-current');

      // On transiton end, remove previous current slide and refresh
      // modal breadcrumbs and controls
      self.$el.bind('webkitTransitionEnd otransitionend oTransitionEnd msTransitionEnd transitionend', function() {
        self.$el.remove();
        self.$slideableAncestorEl.data('aposModal').refreshBreadcrumb();
<<<<<<< HEAD
        self.$slideableAncestorEl.find('[data-modal-controls]:first').replaceWith(self.$previousControls);
=======
        self.$controls.hide();
        self.$previousControls.show();
        self.$instructions.hide();
        self.$previousInstructions.show();
>>>>>>> 98f6cce1
      });
    };

    self.stackPop = function() {
      // We assume we are on top.

      // Reset scroll position to what it was before this modal opened.
      // Really awesome if you scrolled while using the modal
      var $current = apos.modalSupport.getTopModalOrBody();
      if ($current.data('aposSavedScrollTop') !== undefined) {
        $(window).scrollTop($current.data('aposSavedScrollTop'));
      }

      apos.modalSupport.stack.pop();
      var $blackoutContext = apos.modalSupport.getTopModalOrBody();
      var $blackout = $blackoutContext.find('.apos-modal-blackout');
      if ($blackout.data('interval')) {
        clearInterval($blackout.data('interval'));
      }
      $blackout.remove();

      self.$el.hide();
      self.$el.remove();

      if (!apos.modalSupport.stack.length) {
        self.disableGlobalEvents();
      }

    };

    self.overrideFormSubmission = function() {
      // Enter key driven submits of the form should act like a click on the save button,
      // do not try to submit the form old-school
      self.$el.on('submit', 'form', function() {
        self.save();
        return false;
      });
    };

    self.determineTop = function() {
      if (self.$el.hasClass('apos-modal-full-page')) {
        return Math.max($('.apos-admin-bar').height(),130);
      } else {
        return 100 + apos.modalSupport.stack.length * 10;
      }
    };

    self.determineLeft = function() {
      return (($(window).width() - self.$el.outerWidth()) / 2) + apos.modalSupport.stack.length * 10;
    };

    self.setOffset = function(offset) {
      self.$el.offset({ top: offset.top, left: offset.left });
    };

    self.applyBlackout = function() {
      // Black out the document or the top modal if there already is one.
      // If we are blacking out the body height: 100% won't cover the entire document,
      // so address that by tracking the document height with an interval timer
      var $blackoutContext = apos.modalSupport.getTopModalOrBody();
      var $blackout = $('<div class="apos-modal-blackout"></div>');
      if ($blackoutContext.prop('tagName') === 'BODY') {
        var interval = setInterval(function() {
          var contextHeight = $(document).height();
          if ($blackout.height() !== contextHeight) {
            $blackout.height(contextHeight);
          }
          $blackout.data('interval', interval);
        }, 200);
      }
      $blackoutContext.append($blackout);
    };

    self.focusFirstFormElement = function() {
      // Give the focus to the first form element. (Would be nice to
      // respect tabindex if it's present, but it's rare that
      // anybody bothers)

      // If we don't have a select element first - focus the first input.
      // We also have to check for a select element within an array as the first field.
      if (self.$el.find("form:not(.apos-filter) .apos-fieldset:first.apos-fieldset-selectize, form:not(.apos-filter) .apos-fieldset:first.apos-fieldset-array .apos-fieldset:first.apos-fieldset-selectize").length === 0 ) {
        self.$el.find("form:not(.apos-filter) .apos-fieldset:not([data-extra-fields-link]):first :input:visible:enabled:first").focus();
      }
    };

    self.getViews = function() {
      var views = [];
      self.$el.findSafe('[data-view]', '[data-view]').each(function() {
        views.push($(this).data('view'));
      });
      return views;
    };

  }
});

apos.modalSupport = {
  stack: [],
  initialized: false,
  getTopModalOrBody: function() {
    return $(apos.modalSupport.stack.length ? apos.modalSupport.stack[apos.modalSupport.stack.length - 1] : 'body');
  },
  closeTopModal: function() {
    var topModal = apos.modalSupport.getTopModalOrBody();
    if (topModal.is('[data-modal]')) {
      topModal.trigger('aposModalHide');
    }
  },
  cancelTopModal: function() {
    var topModal = apos.modalSupport.getTopModalOrBody();
    if (topModal.is('[data-modal]')) {
      topModal.trigger('aposModalCancel');
    }
  }
};
<|MERGE_RESOLUTION|>--- conflicted
+++ resolved
@@ -454,14 +454,10 @@
       self.$el.bind('webkitTransitionEnd otransitionend oTransitionEnd msTransitionEnd transitionend', function() {
         self.$el.remove();
         self.$slideableAncestorEl.data('aposModal').refreshBreadcrumb();
-<<<<<<< HEAD
-        self.$slideableAncestorEl.find('[data-modal-controls]:first').replaceWith(self.$previousControls);
-=======
         self.$controls.hide();
         self.$previousControls.show();
         self.$instructions.hide();
         self.$previousInstructions.show();
->>>>>>> 98f6cce1
       });
     };
 
