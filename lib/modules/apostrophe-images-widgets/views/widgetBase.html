--- conflicted
+++ resolved
@@ -8,11 +8,7 @@
         {%- set relationship = entry.relationship -%}
         <div data-slideshow-item class="apos-slideshow-item{% if loop.first %} apos-current{% endif %}{% block itemClass %}{% endblock %}" style="background-image: url({{ apos.attachments.url(image.attachment, { size: data.options.size, crop: relationship }) }})">
           {%- block title -%}<h4>{{ image.title }}</h4>{%- endblock -%}
-<<<<<<< HEAD
-          <img data-image src="{% block imgSrc %}{{ apos.attachments.url(image.attachment, { size: data.options.size, crop: relationship }) }}{% endblock %}" srcset="{{ apos.images.srcset(image.attachment) }}" sizes="{{ data.options.sizesAttr | default('100vw') }}" />
-=======
-          <img alt="{{ image.title }}" data-image src="{% block imgSrc %}{{ apos.attachments.url(image.attachment, { size: data.options.size, crop: relationship }) }}{% endblock %}" />
->>>>>>> fe9816ba
+          <img alt="{{ image.title }}" data-image src="{% block imgSrc %}{{ apos.attachments.url(image.attachment, { size: data.options.size, crop: relationship }) }}{% endblock %}" srcset="{{ apos.images.srcset(image.attachment) }}" sizes="{{ data.options.sizesAttr | default('100vw') }}" />
           {%- block credit -%}
             {%- if image.credit -%}
               {%- if image.creditUrl -%}
