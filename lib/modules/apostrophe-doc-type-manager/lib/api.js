var _ = require('@sailshq/lodash');

module.exports = function(self, options) {

  // Returns the minimum permission name that should be checked for
  // to determine if this user has some edit privileges for
  // this doc type (not necessarily every instance of it),
  // for example the ability to create one. Determines
  // admin bar menu item visibility

  self.getEditPermissionName = function() {
    return self.isAdminOnly() ? 'admin' : ('edit-' + self.name);
  };

  // Returns the minimum permission name that should be checked for
  // to determine if this user has full admin privileges for
  // this doc type

  self.getAdminPermissionName = function() {
    return self.isAdminOnly() ? 'admin' : ('admin-' + self.name);
  };

  // Define the related type "cursor", so that all of our subclasses
  // automatically have a cursor type too, and it is autoloaded from
  // ./lib/cursor.js if that exists, otherwise given an empty
  // definition.

  self.defineCursor = function() {
    self.defineRelatedType('cursor', {
      stop: 'apostrophe-doc-type-manager'
    });
  };

  // Returns a cursor that will only yield docs of the appropriate type
  // as determined by the `name` option of the module. Returns a cursor of
  // the appropriate type for the current module, even if it is a subclass.

  // Returns a cursor for use in finding docs. See cursor.js for chainable
  // filters, and also yielders that actually deliver the docs to you.

  self.find = function(req, criteria, projection) {
    return self.createRelatedType('cursor', {
      apos: self.apos,
      module: self,
      req: req,
      criteria: criteria,
      projection: projection
    });
  };

  // Returns a new instance of the doc type, with the appropriate default
  // values for each schema field.

  self.newInstance = function() {
    var doc = self.apos.schemas.newInstance(self.schema);
    doc.type = self.name;
    return doc;
  };

  // Returns a MongoDB projection object to be used when querying
  // for this type if all that is needed is a title for display
  // in an autocomplete menu. Default behavior is to
  // return only the `title`, `_id` and `slug` properties.
  // Removing any of these three is not recommended.
  //
  // `query.field` will contain the schema field definition for
  // the join the user is attempting to match titles from.

  self.getAutocompleteProjection = function(query) {
    return {
      title: 1,
      _id: 1,
      slug: 1
    };
  };

  // Returns a string to represent the given `doc` in an
  // autocomplete menu. `doc` will contain only the fields returned
  // by `getAutocompleteProjection`. `query.field` will contain
  // the schema field definition for the join the user is attempting
  // to match titles from. The default behavior is to return
  // the `title` property. This is sometimes extended to include
  // event start dates and similar information that helps the
  // user distinguish between docs.

  self.getAutocompleteTitle = function(doc, query) {
    return doc.title;
  };

  // Used by `apostrophe-versions` to label changes that
  // are made to joins by ID. Set `change.text` to the
  // desired text.

  self.decorateChange = function(doc, change) {
    change.text = doc.title;
  };

  // Returns true if only admins are allowed to edit this type.
  // Respected by the pieces module when deciding whether to
  // enumerate more specific permissions as choices for this
  // module.

  self.isAdminOnly = function() {
    return false;
  };

  // Return a new schema containing only fields for which the
  // current user has the permission specified by the `permission`
  // property of the schema field, or there is no `permission` property for the field.

  self.allowedSchema = function(req) {
    var disabled;
    var type;
    var schema = _.filter(self.schema, function(field) {
      return (!field.permission) || self.apos.permissions.can(req, field.permission);
    });
    var typeIndex = _.findIndex(schema, { name: 'type' });
    if (typeIndex !== -1) {
      // This option exists so that the
      // apostrophe-option-overrides and apostrophe-workflow modules,
      // if present, can be used together to disable various types based
      // on locale settings
      disabled = self.apos.pages.getOption(req, 'disabledTypes');
      if (disabled) {
        // Take care to clone so we don't wind up modifying
        // the original schema, the allowed schema is only
        // a shallow clone of the array so far
        type = _.cloneDeep(schema[typeIndex]);
        type.choices = _.filter(type.choices, function(choice) {
          return !_.contains(disabled, choice.value);
        });
        // Make sure the allowed schema refers to the clone,
        // not the original
        schema[typeIndex] = type;
      }
    }
    return schema;
  };

  self.composeSchema = function() {

    // If a type is adminOnly remove the fields relating to permissions editing
    if (self.isAdminOnly()) {
      options.removeFields = (options.removeFields || []).concat([
        'loginRequired',
        '_viewUsers',
        '_viewGroups',
        '_editUsers',
        '_editGroups'
      ]);
    }

    self.schema = self.apos.schemas.compose(self.options);

    // Extend `composeSchema` to flag the use of field names
    // that are forbidden or nonfunctional in all doc types, i.e.
    // properties that will be overwritten by non-schema-driven
    // logic, such as `_id` or `docPermissions`

    const forbiddenFields = [ '_id', 'docPermissions', 'titleSortified', 'highSearchText', 'highSearchWords', 'lowSearchText', 'searchSummary' ];
    _.each(self.schema, function(field) {
      if (_.contains(forbiddenFields, field.name)) {
        throw new Error('Doc type ' + self.name + ': the field name ' + field.name + ' is forbidden');
      }
    });

    self.patchAdminPermissionInSchema();

  };

  // In the schema, `_editUsers` and `_editGroups` are
  // initially locked down to sitewide admins. Now that
  // we've constructed the module completely, take advantage
  // of `getAdminPermissionName` to specify a more nuanced permission,
  // such as the admin permission for this piece type, or for pages

  self.patchAdminPermissionInSchema = function() {
    var fieldNames = [ '_editUsers', '_editGroups' ];
    _.each(fieldNames, function(fieldName) {
      var field = _.find(self.schema, { name: fieldName });
      if (field) {
        field.permission = self.getAdminPermissionName();
      }
    });
  };

  // This method provides the back end of /autocomplete routes.
  // For the implementation of the autocomplete() filter see autocomplete.js.
  //
  // "query" must contain a "field" property which is the schema join field
  // that describes the relationship we're adding items to.
  //
  // "query" must also contain a "term" property, which is a partial
  // string to be autocompleted; otherwise an empty array is delivered
  // to the callback.
  //
  // We don't launder the input here, see the 'autocomplete' route.

  self.autocomplete = function(req, query, callback) {
    var cursor = self.find(req, {}, {}).sort('search');
    if (self.extendAutocompleteCursor) {
      self.extendAutocompleteCursor(cursor);
    }

    cursor.projection(self.getAutocompleteProjection(), query);

    // Try harder not to call autocomplete with something that doesn't
    // result in a search
    if (query.term && query.term.toString && query.term.toString().length) {
      var term = self.apos.launder.string(query.term);
      cursor.autocomplete(term);
    } else {
      return callback(null, []);
    }

    if (!(query.filters && query.filters.limit)) {
      cursor.limit(10);
    }

    // This is the big payoff of blessing join fields: we can apply their
    // filters in API calls like this one, knowing that the field definition
    // the browser sent us is one the developer created
    cursor.queryToFilters(query.field.filters || {});

    // Format it as value & id properties for compatibility with jquery UI autocomplete
    cursor.toArray(function(err, docs) {
      if (err) {
        return callback(err);
      }
      // Put the snippets in id order
      if (query.values) {
        docs = self.apos.utils.orderById(query.values, docs);
      }
      var results = _.map(docs, function(doc) {
        var response = {
          // jquery ui autocomplete demands label and value
          label: self.getAutocompleteTitle(doc, query),
          value: doc._id
        };
        _.defaults(response, _.omit(doc, 'title', '_id'));
        return response;
      });
      return callback(null, results);
    });
  };

  // Adds a listener for the `docSearchIndex` Apostrophe event, pointing to the
  // `searchIndexListener` method.

  self.addSearchIndexListener = function() {
    self.apos.on('docSearchIndex', self.searchIndexListener);
  };

  // Invoked when a `docSearchIndex` event takes place, this method adds
  // additional search texts to the `texts` array (modify it in place by
  // pushing new objects to it). These texts influence search results.
  // The default behavior is quite useful, so you won't often need to
  // override this.
  //
  // Each "text" is an *object* and must have at least `weight` and `text` properties.
  // If `weight` is >= 10, the text will be included in autocomplete searches and
  // given higher priority in full-text searches. Otherwise it will be included
  // only in full-text searches.
  //
  // If `silent` is `true`, the `searchSummary` property will not contain
  // the text.
  //
  // By default this method invokes `schemas.indexFields`, which will push
  // texts for all of the schema fields that support this unless they are
  // explicitly set `searchable: false`.
  //
  // In any case, the text of rich text widgets is always included as
  // lower-priority search text.

  self.searchIndexListener = function(doc, texts) {
    if (doc.type !== self.name) {
      return;
    }
    self.apos.schemas.indexFields(self.schema, doc, texts);
  };

  // Fields required to compute the `_url` property.
  // Used to implement a "projection" for `_url` if
  // requested by the developer
  self.getUrlFields = function() {
    return [ 'type', 'slug', 'tags' ];
  };

<<<<<<< HEAD
  // Override to modify `data` before it is passed to
  // the `chooserModal.html` template
  self.beforeChooserModal = function(req, data) {
=======
  // Most of the time, this is called for you. Any schema field
  // with `sortify: true` will automatically get a migration to
  // ensure that, if the field is named `lastName`, then
  // `lastNameSortified` exists.
  //
  // Adds a migration that takes the given field, such as `lastName`, and
  // creates a parallel `lastNameSortified` field, formatted with
  // `apos.utils.sortify` so that it sorts and compares in a more
  // intuitive, case-insensitive way.
  //
  // After adding such a migration, you can add `sortify: true` to the
  // schema field declaration for `field`, and any calls to
  // the `sort()` cursor filter for `lastName` will automatically
  // use `lastNameSortified`. You can also do that explicitly of course.
  //
  // Note that you want to do both things (add the migration, and
  // add `sortify: true`) because `sortify: true` guarantees that
  // `lastNameSortified` gets updated on all saves of a doc of this type.
  // The migration is a one-time fix for existing data.

  self.addSortifyMigration = function(field) {
    if (!self.name) {
      return;
    }
    return self.apos.migrations.addSortify(self.__meta.name, { type: self.name }, field);
>>>>>>> ab53df23
  };

};<|MERGE_RESOLUTION|>--- conflicted
+++ resolved
@@ -286,11 +286,11 @@
     return [ 'type', 'slug', 'tags' ];
   };
 
-<<<<<<< HEAD
   // Override to modify `data` before it is passed to
   // the `chooserModal.html` template
   self.beforeChooserModal = function(req, data) {
-=======
+  };
+
   // Most of the time, this is called for you. Any schema field
   // with `sortify: true` will automatically get a migration to
   // ensure that, if the field is named `lastName`, then
@@ -316,7 +316,6 @@
       return;
     }
     return self.apos.migrations.addSortify(self.__meta.name, { type: self.name }, field);
->>>>>>> ab53df23
   };
 
 };