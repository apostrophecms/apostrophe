.apos-ui
{
  .apos-chooser-manage-view-wrapper
  {
    .apos-inline-block;
    float: right;
    width: 80%;
    .apos-table { padding-left: @apos-padding-2; }
  }
  
  .apos-chooser
  {
    position: fixed;
    .apos-inline-block;
    height: 100%;
    overflow: auto;
    width: 20%;
    background-color: @apos-light;
  }

<<<<<<< HEAD
  .apos-chooser-tabs-wrapper
  {
    position: fixed;
    .apos-inline-block;
    width: 85%;
    @media @apos-breakpoint-desktop-xl { width: 75%; }
    height: 100%;
  }

  .apos-chooser-choices
  {

  }

=======
>>>>>>> ab53df23
  .apos-chooser-choice
  {
    position: relative;
    display: flex;
    align-items: center;
    border-bottom: 1px solid @apos-dark;
    padding: (@apos-padding-1 * 1.5) @apos-padding-1;
    @media @apos-breakpoint-desktop-xl { padding: @apos-padding-2; }
    background-color: @apos-mid;
    &:hover
    {
      background-color: @apos-primary;
      color: @apos-white;
      .apos-button { opacity: 1; }
    }
    &.apos-chooser-choice--removed .apos-text-normal
    {
      text-decoration: line-through;
    }
    img { width: 100%; }
  }

  .apos-chooser-choice--stacked {
    flex-direction: column;
    align-items: unset;
    .apos-chooser-controls {
      margin-bottom: 10px;
      .apos-button { opacity: 1; }
    }
  }
  
  .apos-chooser-limit-reached
  {
    position: fixed;
    width: 25%;
    background: @apos-gold;
    color: @apos-white;
    z-index: @apos-z-index-1;
    bottom: 0;
    display: none;
    padding: @apos-padding-3;
    text-align: center;
  }

  .apos-chooser-controls
  {
    margin-right: 10px;
    .apos-button
    {
      z-index: 1;
      opacity: 0.5;
    }
  }

  .apos-button--small.apos-chooser-controls {
    position: absolute;
    top: 5px;
    left: 5px;
  }

  .apos-chooser-choice:hover .apos-chooser-controls
  {
    display: block;
  }

  .apos-chooser-full
  {
    .apos-chooser-limit-reached { display: block; }
    .apos-field-input { display: none; }

  }  
}

.apos-manage-pager { float: right; }<|MERGE_RESOLUTION|>--- conflicted
+++ resolved
@@ -18,7 +18,6 @@
     background-color: @apos-light;
   }
 
-<<<<<<< HEAD
   .apos-chooser-tabs-wrapper
   {
     position: fixed;
@@ -33,8 +32,6 @@
 
   }
 
-=======
->>>>>>> ab53df23
   .apos-chooser-choice
   {
     position: relative;
