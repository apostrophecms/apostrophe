--- conflicted
+++ resolved
@@ -327,8 +327,6 @@
         position: { collision: 'flip' }
       });
     };
-<<<<<<< HEAD
-=======
 
     self.enableSortable = function () {
       var sortableOptions = {
@@ -359,7 +357,6 @@
     self.getBrowserType = function() {
       return self.manager.getToolType('manager-modal');
     };
->>>>>>> c839062f
 
     self.launchBrowser = function() {
       return self.convertInlineRelationships(function(err) {
