--- conflicted
+++ resolved
@@ -77,19 +77,6 @@
   // options to sanitize against. Thus h5 can be legal
   // in one rich text widget and not in another.
   //
-<<<<<<< HEAD
-  // If the sanitize method of a widget manager reports
-  // a string error, this method will throw a string error
-  // like "5.required", where `5` is the index of the
-  // widget in the area and `required` is the string error
-  // from the widget.
-
-  self.sanitizeItems = async function(req, items, options) {
-    const result = [];
-    const widgetsOptions = options.widgets || {};
-    for (let item of items) {
-      if ((typeof (item) !== 'object') || (typeof (item.type) !== 'string')) {
-=======
   // If any errors occur sanitizing the individual widgets,
   // an array of errors with `path` and `error` properties
   // is thrown.
@@ -103,30 +90,12 @@
     const widgetsOptions = options.widgets || {};
     for (const item of items) {
       if (((typeof item) !== 'object') || ((typeof item.type) !== 'string')) {
->>>>>>> deac1f3f
         continue;
       }
       const manager = self.getWidgetManager(item.type);
       if (!manager) {
         self.warnMissingWidgetType(item.type);
         continue;
-<<<<<<< HEAD
-      }
-      try {
-        const widgetOptions = widgetsOptions[item.type] || {};
-        if (!self.apos.utils.isBlessed(req, widgetOptions, 'widget', item.type)) {
-          throw 'unblessed';
-        }
-        result.push(await manager.sanitize(req, item, widgetOptions));
-      } catch (err) {
-        if ((typeof err) === 'string') {
-          throw i + '.' + err;
-        }
-        throw err;
-      }
-    }
-    return result;
-=======
       }
       const widgetOptions = widgetsOptions[item.type] || {};
       if (!self.apos.utils.isBlessed(req, widgetOptions, 'widget', item.type)) {
@@ -134,6 +103,7 @@
           path: i,
           error: 'unblessed'
         });
+        continue;
       }
       try {
         const item = await manager.sanitize(req, item, widgetOptions);
@@ -160,7 +130,6 @@
     } else {
       return result;
     }
->>>>>>> deac1f3f
   };
 
   // Renders markup for a widget of the given `type`. The actual
