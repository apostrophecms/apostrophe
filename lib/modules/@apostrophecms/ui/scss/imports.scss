/*
  apostrophe-build uses this to prepend SCSS with globals.
  Order here does matter, so make sure vars, mixins, functions are loaded first.
*/

<<<<<<< HEAD
@import "./_theme";
@import "./_functions";
@import "./_mixins";
@import "./_inputs";
@import "./_responsive";
@import "./_scrollbars";
@import "./_type";
@import "./_utilities";
=======
@import './_theme';
@import './_functions';
@import './_mixins';
@import './_inputs';
@import './_responsive';
@import './_scrollbars';
@import './_storybook'; // This probably shouldn't be included
@import './_type';
@import './_utilities';
@import './_zindex';
>>>>>>> 95086f00
<|MERGE_RESOLUTION|>--- conflicted
+++ resolved
@@ -3,24 +3,12 @@
   Order here does matter, so make sure vars, mixins, functions are loaded first.
 */
 
-<<<<<<< HEAD
-@import "./_theme";
-@import "./_functions";
-@import "./_mixins";
-@import "./_inputs";
-@import "./_responsive";
-@import "./_scrollbars";
-@import "./_type";
-@import "./_utilities";
-=======
 @import './_theme';
 @import './_functions';
 @import './_mixins';
 @import './_inputs';
 @import './_responsive';
 @import './_scrollbars';
-@import './_storybook'; // This probably shouldn't be included
 @import './_type';
 @import './_utilities';
-@import './_zindex';
->>>>>>> 95086f00
+@import './_zindex';