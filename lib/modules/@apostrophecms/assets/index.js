const _ = require('lodash');
const glob = require('glob');
const fs = require('fs-extra');
const Promise = require('bluebird');
const webpackModule = require('webpack');
const globalIcons = require('./lib/globalIcons');

// Wrap webpack to report its errors readably, in
// preparation to promisify it

function webpack(config, cb) {
  return webpackModule(config, function (err, stats) {
    if (err || stats.hasErrors()) {
      return cb(err || stats.toJson().errors.join('\n'));
    }
    return cb(null);
  });
}

module.exports = {
  options: { alias: 'assets' },
  init(self, options) {
    self.addTask('build', 'Build Apostrophe frontend javascript master import files', async function (apos, argv) {
      const buildDir = `${apos.rootDir}/apos-build`;
      const modulesDir = `${buildDir}/modules`;
      const bundleDir = `${apos.rootDir}/public/apos-frontend`;

      // Don't clutter up with previous builds.
      await fs.remove(buildDir);
      await fs.mkdir(buildDir);
      await fs.mkdir(modulesDir);
      await fs.remove(bundleDir);
      await fs.mkdir(bundleDir);
      await moduleOverrides();
      anon();
      await user();
      merge();

      async function moduleOverrides() {
        let names = {};
        const directories = {};
        for (let name of Object.keys(self.apos.modules)) {
          const ancestorDirectories = [];
          for (let entry of self.apos.modules[name].__meta.chain) {
            const effectiveName = entry.name.replace(/^my-/, '');
            names[effectiveName] = true;
            ancestorDirectories.push(entry.dirname);
            directories[effectiveName] = directories[effectiveName] || [];
            for (let dir of ancestorDirectories) {
              if (!directories[effectiveName].includes(dir)) {
                directories[effectiveName].push(dir);
              }
            }
          }
        }
        names = Object.keys(names);
        for (let name of names) {
          const moduleDir = `${modulesDir}/${name}`;
          for (let dir of directories[name]) {
            const srcDir = `${dir}/src/apos`;
            if (fs.existsSync(srcDir)) {
              await fs.copy(srcDir, moduleDir);
            }
          }
        }
      }

      function anon() {
        // We do not use an import file here because import is not
        // an ES5 feature and it is contrary to the spirit of ES5 code
        // to force-fit that type of code. We do not mandate ES6 in
        // "always" code (loaded for logged-out users who might have
        // old browsers).
        //
        // Of course, developers can push an "always" asset that is
        // the output of an ES6 pipeline.
        const alwaysImports = getImports('always', '*.js', { });
        fs.writeFileSync(`${apos.rootDir}/public/apos-frontend/anon-bundle.js`,
          `
window.apos = window.apos || {};
Object.assign(window.apos, JSON.parse(document.body.getAttribute('data-apos')));
          ` +
        alwaysImports.paths.map(path => {
          return fs.readFileSync(path);
        }).join('\n')); // TODO: use webpack just to minify at the end.
      }

      async function user() {
        const iconImports = getIcons();
<<<<<<< HEAD
=======

>>>>>>> 01f58e64
        const componentImports = getImports('components', '*.vue', { registerComponents: true });
        const tiptapExtensionImports = getImports('tiptap-extensions', '*.js', { registerTiptapExtensions: true });
        const appImports = getImports('apps', '*.js', { invokeApps: true });
        const importFile = `${buildDir}/import.js`;

        fs.writeFileSync(importFile, `
import Vue from 'apostrophe/vue';
if (window.apos.modules) {
  for (const module of Object.values(window.apos.modules)) {
    if (module.alias) {
      window.apos[module.alias] = module;
    }
  }
}
window.apos.bus = new Vue();
<<<<<<< HEAD
${iconImports.importCode}
=======

${iconImports.importCode}
${iconImports.registerCode}
>>>>>>> 01f58e64
${componentImports.importCode}
${tiptapExtensionImports.importCode}
${appImports.importCode}
${iconImports.registerCode}
${componentImports.registerCode}
${tiptapExtensionImports.registerCode}
setImmediate(() => {
${appImports.invokeCode}
});
        `);

        fs.writeFileSync(`${buildDir}/imports.json`, JSON.stringify({
          icons: iconImports,
          components: componentImports,
          tiptapExtensions: tiptapExtensionImports,
          apps: appImports
        }));

        await Promise.promisify(webpack)(require('./lib/webpack.config')(
          {
            importFile,
            modulesDir
          },
          apos
        ));
      }

      function getIcons() {
        // Load global vue icon components.
        const output = {
          importCode: '',
          registerCode: ''
        };

        if (globalIcons) {
          for (const icon in globalIcons) {
            output.importCode += `import ${globalIcons[icon]}Icon from 'vue-material-design-icons/${globalIcons[icon]}.vue';\n`;

            output.registerCode += `Vue.component('${icon}', ${globalIcons[icon]}Icon);\n`;
          }
        }

        return output;
      }

      function merge() {
        fs.writeFileSync(`${apos.rootDir}/public/apos-frontend/user-bundle.js`, fs.readFileSync(`${apos.rootDir}/public/apos-frontend/anon-bundle.js`) + fs.readFileSync(`${apos.rootDir}/public/apos-frontend/user-only-bundle.js`));
      }

      function getIcons() {
        // Load global vue icon components.
        const output = {
          importCode: '',
          registerCode: ''
        };

        if (globalIcons) {
          for (const icon in globalIcons) {
            output.importCode += `import ${globalIcons[icon]}Icon from '${process.env.PWD}/node_modules/apostrophe/node_modules/vue-material-design-icons/${globalIcons[icon]}.vue';`;

            output.registerCode += `Vue.component('${icon}', ${globalIcons[icon]}Icon);\n`;
          }
        }

        return output;
      }

      function getImports(folder, pattern, options) {
        let components = [];
        const seen = {};
        _.each(self.apos.modules, function (module, name) {
          _.each(module.__meta.chain, function (entry) {
            if (seen[entry.dirname]) {
              return;
            }
            components = components.concat(glob.sync(`${entry.dirname}/src/apos/${folder}/${pattern}`));
            seen[entry.dirname] = true;
          });
        });
        const output = {
          importCode: '',
          registerCode: '',
          invokeCode: '',
          paths: []
        };

        components.forEach(component => {
          const jsFilename = JSON.stringify(component);
          const name = require('path').basename(component).replace(/\.\w+/, '');
          const jsName = JSON.stringify(name);
          output.paths.push(component);
          const importCode = `
          import ${name} from ${jsFilename};
          `;
          output.importCode += `${importCode}\n`;

          if (options.registerComponents) {
            output.registerCode += `Vue.component(${jsName}, ${name});\n`;
          }

          if (options.registerTiptapExtensions) {
            output.registerCode += `
apos.tiptapExtensions = apos.tiptapExtensions || [];
apos.tiptapExtensions.push(${name});
`;
          }
          if (options.invokeApps) {
            output.invokeCode += `${name}();\n`;
          }
        });
        return output;
      }
    });
  },
  middleware(self, options) {
    return {
      serveStaticAssets: {
        before: '@apostrophecms/express',
        middleware: self.apos.express.static(self.apos.rootDir + '/public', self.options.static || {})
      }
    };
  },
  methods(self, options) {
    return {
      scriptsHelper(when) {
        // TODO we still need an asset generation identifier
        const bundle = when === 'user' ? '<script src="/apos-frontend/user-bundle.js"></script>' : '<script src="/apos-frontend/anon-bundle.js"></script>';
        return self.apos.templates.safe(`
${bundle}
`);
      }
    };
  },
  helpers(self, options) {
    return {
      stylesheets: function (when) {
      },
      scripts: function (when) {
        return self.scriptsHelper(when);
      }
    };
  }
};<|MERGE_RESOLUTION|>--- conflicted
+++ resolved
@@ -87,10 +87,6 @@
 
       async function user() {
         const iconImports = getIcons();
-<<<<<<< HEAD
-=======
-
->>>>>>> 01f58e64
         const componentImports = getImports('components', '*.vue', { registerComponents: true });
         const tiptapExtensionImports = getImports('tiptap-extensions', '*.js', { registerTiptapExtensions: true });
         const appImports = getImports('apps', '*.js', { invokeApps: true });
@@ -106,13 +102,9 @@
   }
 }
 window.apos.bus = new Vue();
-<<<<<<< HEAD
-${iconImports.importCode}
-=======
 
 ${iconImports.importCode}
 ${iconImports.registerCode}
->>>>>>> 01f58e64
 ${componentImports.importCode}
 ${tiptapExtensionImports.importCode}
 ${appImports.importCode}
