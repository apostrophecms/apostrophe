// The base class for all modules that implement a widget, such as
// [apostrophe-rich-text-widgets](../apostrophe-rich-text-widgets/index.html),
// [apostrophe-pieces-widgets](../apostrophe-pieces-widgets/index.html) and
// [apostrophe-video-widgets](../apostrophe-video-widgets/index.html).
//
// All widgets have a [schema](../../tutorials/getting-started/schema-guide.html).
// Many project-specific modules that extend this module consist entirely of an
// `addFields` option and a `views/widget.html` file.
//
// For more information see the [custom widgets tutorial](../../tutorials/getting-started/custom-widgets.html).
//
// ## Options
//
// ### `label`
//
// The label of the widget, as seen in menus for adding widgets.
//
// ### `name`
//
// The unique name of this type of widget, as seen in the `type` property in the database.
// It will be singular if it displays one thing, like `apostrophe-video`,
// and plural if it displays more than one thing, like `apostrophe-pieces`.
// **By default, Apostrophe automatically removes `-widgets` from the name
// of your module to set this option for you.** This is a good convention
// but you may set this option instead if you wish.
//
// ### `playerData`
//
// By default, all of the permanent properties of your widget's schema
// are present in the page as JSON and can be accessed via the
// `data` argument of the `play` method of your browser-side object
// (see `always.js` in `apostrophe-images-widgets` for an example).
//
// This is often useful, but if the information is sensitive and you
// don't want it to be available in this way, set:
//
// `playerData: false`
//
// If you want the `play` method to have access to *some* of the
// properties, set:
//
// `playerData: [ 'propName1', 'propName2' ]`
//
// **When you have editing privileges, you always have access to
// 100% of the permanent properties of the widget in this way.**
// This is needed for the editing experience.
//
// ### `scene`
//
// If your widget wishes to use Apostrophe features like schemas
// when interacting with *logged-out* users — for instance, to implement
// forms conveniently — you can set the `scene` option to `user`. Any
// page that contains the widget will then load the full javascript and stylesheet
// assets normally reserved for logged-in users. Note that if a page
// relies on AJAX calls to load more content later, the assets will not be
// upgraded. So you may wish to set the `scene` option of the appropriate
// subclass of `apostrophe-custom-pages` or `apostrophe-pieces-pages`, as well.
//
// ### `addFields`, `removeFields`, `arrangeFields`, etc.
//
// The standard options for building [schemas](../../tutorials/getting-started/schema-guide.html)
// are accepted. The widget will present a modal dialog box allowing the user to edit
// these fields. They are then available inside `widget.html` as properties of
// `data.widget`.
//
// ### `defer`
//
// If you set `defer: true` for a widget module, like apostrophe-images-widgets, the join to
// actually fetch the images is deferred until the last possible minute, right before the
// template is rendered. This can eliminate some queries and speed up your site when there
// are many separate joins happening on a page that ultimately result in loading images.
//
// If you wish this technique to also be applied to images loaded by content on the global doc,
// you can also set `deferWidgetLoading: true` for the `apostrophe-global` module. To avoid chicken
// and egg problems, there is still a separate query for all the images from the global doc and all
// the images from everything else, but you won't get more than one of each type.
//
// Setting `defer` to `true` may help performance for any frequently used widget type
// that depends on joins and has a `load` method that can efficiently handle multiple widgets.
//
// If you need access to the results of the join in server-side JavaScript code, outside of page
// templates, do not use this feature. Since it defers the joins to the last minute,
// that information will not be available yet in any asynchronous node.js code.
// It is the last thing to happen before the actual page template rendering.
//
// ## Important templates
//
// You will need to supply a `views/widget.html` template for your module that
// extends this module.
//
// In `views/widget.html`, you can access any schema field as a property
// of `data.widget`. You can also access options passed to the widget as
// `data.options`.
//
// ## More
//
// If your widget requires JavaScript on the browser side, you will want
// to define the browser-side singleton that manages this type of widget by
// supplying a `public/js/always.js` file. In
// that file you will override the `play` method, which receives a jQuery element containing
// the appropriate div, the `data` for the widget, and the `options` that
// were passed to the widget.
//
// For example, here is the `public/js/always.js` file for the
// [apostrophe-video-widgets](../apostrophe-video-widgets/index.html) module:
//
// ```javascript
// apos.define('apostrophe-video-widgets', {
//   extend: 'apostrophe-widgets',
//   construct: function(self, options) {
//     self.play = function($widget, data, options) {
//       return apos.oembed.queryAndPlay($widget.find('[data-apos-video-player]'), data.video);
//     };
//   }
// });
// ```
//
// **ALWAYS USE `$widget.find`, NEVER $('selector....')` to create widget players.**
// Otherwise your site will suffer from "please click refresh after you save"
// syndrome. Otherwise known as "crappy site syndrome."
//
// ## Command line tasks
//
// ```
// node app your-widget-module-name-here:list
// ```
// Lists all of the places where this widget is used on the site. This is very useful if
// you are debugging a change and need to test all of the different ways a widget has
// been used, or are wondering if you can safely remove one.

var _ = require('@sailshq/lodash');

module.exports = {

  playerData: true,

  afterConstruct: function(self) {

    if (!self.options.label) {
      throw new Error('You must specify the label option when subclassing apostrophe-widgets');
    }

    self.label = self.options.label;
    self.name = self.options.name || self.__meta.name.replace(/-widgets$/, '');

    self.composeSchema();

    self.apos.areas.setWidgetManager(self.name, self);

    self.apos.tasks.add(self.__meta.name, 'list',
      'Run this task to list all widgets of this type in the project.\n' +
      'Useful for testing.\n',
      self.list
    );

    self.enableBrowserData();

  },

  construct: function(self, options) {

    self.template = options.template || 'widget';

    // Compose the schema, accepting `addFields`, `removeFields`, etc.
    // as described in the schema guide. After `afterConstruct` invokes
    // this method, `self.schema` is available. Throw an error
    // if `type` is used as a field name

    self.composeSchema = function() {
      self.schema = self.apos.schemas.compose(options);
      const forbiddenFields = [ '_id', 'type' ];
      _.each(self.schema, function(field) {
        if (_.contains(forbiddenFields, field.name)) {
          throw new Error('Widget type ' + self.name + ': the field name ' + field.name + ' is forbidden');
        }
      });
    };

    // Returns markup for the widget. Invoked by `widget.html` in the
    // `apostrophe-areas` module as it iterates over widgets in
    // an area. The default behavior is to render the template for the widget,
    // which is by default called `widget.html`, passing it `data.widget`
    // and `data.options`. The module is accessible as `data.manager`.

    self.output = function(req, widget, options) {
      var result = self.render(req, self.template, { widget: widget, options: options, manager: self });
      return result;
    };

    // Perform joins and any other necessary async
    // actions for our type of widget. Note that
    // an array of widgets is handled in a single call
    // as you can usually optimize this.
    //
    // Override this to perform custom joins not
    // specified by your schema, talk to APIs, etc.
    //
    // Also implements the `scene` convenience option
    // for upgrading assets delivered to the browser
    // to the full set of `user` assets.

    self.load = async function(req, widgets) {
      if (self.options.scene) {
        req.scene = self.options.scene;
      }
      await self.apos.schemas.join(req, self.schema, widgets, undefined);

      // If this is a virtual widget (a widget being edited or previewed in the
      // editor), any nested areas, etc. inside it haven't already been loaded as
      // part of loading a doc. Do that now by creating a cursor and then feeding
      // it our widgets as if they were docs.

      if (!(widgets.length && widgets[0]._virtual)) {
        return;
      }

      // Get a doc cursor so that we can interpose the widgets as our docs and have the
      // normal things happen after the docs have been "loaded," such as calling loaders
      // of widgets in areas. -Tom and Matt

      // Shut off joins because we already did them and the cursor would try to do them
      // again based on `type`, which isn't really a doc type. -Tom
      const cursor = self.apos.docs.find(req).joins(false);

      // Call .after with our own results
      return await cursor.after(widgets);
    };

    // Sanitize the widget. Invoked when the user has edited a widget on the
    // browser side. By default, the `input` object is sanitized via the
    // `convert` method of `apostrophe-schemas`, creating a new `output` object
    // so that no information in `input` is blindly trusted.
    //
    // `options` will receive the widget-level options passed in
    // this area, including any `defaultOptions` for the widget type.
    //
    // Returns a new, sanitized widget object.

    self.sanitize = async function(req, options, input) {
      // Make sure we get default values for contextual fields so
      // `by` doesn't go missing for `apostrophe-images-widgets`
      var output = self.apos.schemas.newInstance(self.schema);
      var schema = self.allowedSchema(req);
      output._id = self.apos.launder.id(input._id) || self.apos.utils.generateId();
      await self.apos.schemas.convert(req, schema, input, output);
      output.type = self.name;
      return output;
    };

    // Return a new schema containing only fields for which the
    // current user has the permission specified by the `permission`
    // property of the schema field, or there is no `permission` property for the field.

    self.allowedSchema = function(req) {
      return _.filter(self.schema, function(field) {
        return (!field.permission) || self.apos.permissions.can(req, field.permission);
      });
    };

    // Remove all properties of a widget that are the results of joins
    // (arrays or objects named with a leading `_`) for use in stuffing the
    // "data" attribute of the widget.
    //
    // If we don't do a good job here we get 1MB+ of markup! So if you override
    // this, play nice. And seriously consider using an AJAX route to fetch
    // the data you need if you only need it under certain circumstances, such as
    // in response to a user click.
    //
    // If the user has editing privileges for the widget, all of the permanent
    // properties of the widget are serialized.
    //
    // If the user does not have editing privileges:
    //
    // If the `playerData` option of the widget's module is set to `false`,
    // only an empty object is supplied. If `playerData` is set to an
    // array, only the named permanent properties are supplied. If `playerData is `true`
    // (the default), all of the permanent properties are supplied.

    self.filterForDataAttribute = function(widget) {
      var data = self.apos.utils.clonePermanent(widget, true);
      if (widget._edit || (self.options.playerData === true)) {
        return data;
      }
      if (self.options.playerData) {
        var result = {};
        _.each(self.options.playerData, function(key) {
          result[key] = data[key];
        });
        return result;
      }
      // For bc; null might confuse older player code
      return {};
    };

    // Filter options passed from the template to the widget before stuffing
    // them into JSON for use by the widget editor. Again, we discard all
    // properties that are the results of joins or otherwise dynamic
    // (arrays or objects named with a leading `_`).
    //
    // If we don't do a good job here we get 1MB+ of markup. So if you override
    // this, play nice. And think about fetching the data you need only when
    // you truly need it, such as via an AJAX request in response to a click.

    self.filterOptionsForDataAttribute = function(options) {
      return self.apos.utils.clonePermanent(options, true);
    };

    // Set the options to be passed to the browser-side singleton corresponding
    // to this module. By default they do not depend on `req`, but the availability
    // of that parameter allows subclasses to make distinctions based on permissions,
    // etc.
    //
    // If a `browser` option was configured for the module its properties take precedence
    // over the default values passed on here for `name`, `label`, `action`
    // (the base URL of the module), `schema` and `contextualOnly`.

    self.getBrowserData = function(req) {
      if (req.user) {
        const schema = self.allowedSchema(req);
        return {
          name: self.name,
          label: self.label,
          action: self.action,
          schema: schema,
          contextual: self.options.contextual,
          skipInitialModal: self.options.skipInitialModal
        };
      }
    };

    // Implement the command line task that lists all widgets of
    // this type found in the database:
    //
    // `node app your-module-name-here-widgets:list`

    self.list = function(apos, argv, callback) {

      return self.apos.migrations.eachWidget({}, iterator, callback);

      function iterator(doc, widget, dotPath, callback) {

        if (widget.type === self.name) {

          // console.log is actually appropriate for once
          // because the purpose of this task is to
          // write something to stdout. Should
          // not become an apos.utils.log call. -Tom

          // eslint-disable-next-line no-console
          console.log(doc.slug + ':' + dotPath);

        }

        return setImmediate(callback);

      }

    };

    self.addSearchTexts = function(widget, texts) {
      self.apos.schemas.indexFields(self.schema, widget, texts);
    };

    // Return true if this widget should be considered
    // empty, for instance it is a rich text widget
    // with no text or meaningful formatting so far.
    // By default this method returns false, so the
    // presence of any widget of this type means
    // the area containing it is not considered empty.

    self.isEmpty = function(widget) {
      return false;
    };

    // override to add CSS classes to the outer wrapper div of the widget.
    self.getWidgetWrapperClasses = function(widget) {
      return [];
    };

    // Override to add CSS classes to the div of the widget itself.
    self.getWidgetClasses = function(widget) {
      return [];
    };

<<<<<<< HEAD
    // A POST route to render `widgetEditor.html`. `data.label` and
    // `data.schema` are available to the template.

    self.route('post', 'modal', function(req, res) {
      // Make sure the chooser will be allowed to edit this schema
      var schema = self.allowedSchema(req);
      self.apos.schemas.bless(req, schema);
      return self.send(req, 'widgetEditor.html', { label: self.label, schema: schema });
    });
=======
>>>>>>> deac1f3f
  }
};<|MERGE_RESOLUTION|>--- conflicted
+++ resolved
@@ -381,18 +381,5 @@
     self.getWidgetClasses = function(widget) {
       return [];
     };
-
-<<<<<<< HEAD
-    // A POST route to render `widgetEditor.html`. `data.label` and
-    // `data.schema` are available to the template.
-
-    self.route('post', 'modal', function(req, res) {
-      // Make sure the chooser will be allowed to edit this schema
-      var schema = self.allowedSchema(req);
-      self.apos.schemas.bless(req, schema);
-      return self.send(req, 'widgetEditor.html', { label: self.label, schema: schema });
-    });
-=======
->>>>>>> deac1f3f
   }
 };