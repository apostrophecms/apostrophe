--- conflicted
+++ resolved
@@ -158,12 +158,8 @@
     self.enableLessMiddleware();
     self.servePublicAssets();
     self.pushDefaults();
-<<<<<<< HEAD
     self.isGenerationTask = (self.apos.argv._[0] === 'apostrophe:generation');
-
-=======
     self.pushCreateSingleton();
->>>>>>> aa439363
   },
 
   beforeConstruct: function(self, options) {
