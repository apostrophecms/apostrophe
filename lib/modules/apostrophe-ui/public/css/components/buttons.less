.apos-button
{
  .apos-inline-block;
  padding: @apos-padding-1 @apos-padding-2;
  .apos-rounded;
  .apos-button-border;
  .apos-text-small;
  background-color: @apos-white;
  color: @apos-dark;
  cursor: pointer;
  text-decoration: none;
  .apos-no-select;
  .apos-transition--bounce;

  &:hover
  {
    .apos-glow;
  }
  &:active
  {
    .apos-drop-shadow(0px, 0px, 13px, 4px, fade(@apos-base, 30%));
  }
}

.apos-button--disabled
{
  border: none;
  background-color: @apos-light;
  opacity: 0.5;
  cursor: not-allowed;
  &:hover, &:active
  {
    background-color: @apos-light;
    box-shadow: none;
  }
}

.apos-button--in-context
{
  .apos-glow;

  &:hover
  {
    .apos-drop-shadow(0px, 0px, 13px, 4px, fade(@apos-base, 30%));
  }
  &:active
  {
    .apos-drop-shadow(0px, 0px, 20px, 6px, fade(@apos-base, 30%));
  }
}

.apos-button--global
{
  .apos-button-border(@apos-white);
  background-color: @apos-base;
  color: @apos-white;
  .apos-drop-shadow;
  &:hover
  {
    .apos-drop-shadow(0px, 0px, 13px, 4px, fade(@apos-black, 20%));
  }
}

.apos-button--more
{
  .apos-arrow-right;
  &:hover
  {

  }
}

.apos-button--major
{
  background-color: @apos-base;
  color: @apos-white;
  padding: @apos-padding-1 @apos-padding-4;
  border: none;
}

.apos-button--minor
{
  padding: @apos-padding-1 @apos-padding-4;
  border: none;  
  &:hover
  {
    .apos-drop-shadow(@spread:0;);
  }
}

.apos-button--danger
{
  .apos-button--major;
  background-color: @apos-red;
<<<<<<< HEAD
  &:hover
  {
    .apos-drop-shadow(@color:@apos-red, @spread:0);
=======
}

.apos-button--group
{
  padding: 0 @apos-padding-1;
}

.apos-button--in-group
{
  padding: @apos-padding-1;
  background-color: transparent;
  border: none;
  &:hover
  {
    background-color: @apos-light;
>>>>>>> 33aaf35e
  }
}<|MERGE_RESOLUTION|>--- conflicted
+++ resolved
@@ -81,7 +81,7 @@
 .apos-button--minor
 {
   padding: @apos-padding-1 @apos-padding-4;
-  border: none;  
+  border: none;
   &:hover
   {
     .apos-drop-shadow(@spread:0;);
@@ -92,11 +92,10 @@
 {
   .apos-button--major;
   background-color: @apos-red;
-<<<<<<< HEAD
   &:hover
   {
     .apos-drop-shadow(@color:@apos-red, @spread:0);
-=======
+  }
 }
 
 .apos-button--group
@@ -112,6 +111,5 @@
   &:hover
   {
     background-color: @apos-light;
->>>>>>> 33aaf35e
   }
 }