--- conflicted
+++ resolved
@@ -46,12 +46,6 @@
 
 
 {%- macro filters(filters, cursor) -%}
-<<<<<<< HEAD
-  {%- for filter in filters -%}
-    {{ pill(filter.name, module.stringifyBooleanFilterChoices(filter.choices), module.stringifyBooleanFilterValue(cursor.get(filter.name))) }}
-  {%- endfor -%}
-{%- endmacro -%}
-=======
 {# 
   Toggles 
 
@@ -67,5 +61,4 @@
     {# we need data.options.label & pluralLabel #}
     {{ fields.string('search-' + data.options.name, 'Search ' + data.options.name + 's...' ) }} 
   </div>
-{%- endmacro -%}
->>>>>>> d4299e33
+{%- endmacro -%}