--- conflicted
+++ resolved
@@ -11,11 +11,7 @@
 {%- endblock -%}
 
 {%- block instructions -%}
-<<<<<<< HEAD
-  Here you can add new {{ data.options.pluralLabel }} or click on existing {{ data.options.pluralLabel }} to edit them.
-=======
-  {{ __('You can select content to display by entering the titles of individual %s, or tags.', __(data.options.pluralLabel |  d(''))) }}
->>>>>>> 99c3bcf8
+  {{ __('You can select content to display by searching for the titles of individual %s, or tags.', __(data.options.pluralLabel |  d(''))) }}
 {%- endblock -%}
 
 {%- block filters -%}
