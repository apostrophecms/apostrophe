--- conflicted
+++ resolved
@@ -34,16 +34,6 @@
 {%- block footer -%}
   <div class="apos-modal-footer-inner">
     {%- block batch -%}
-<<<<<<< HEAD
-      <div data-batch class="apos-manage-batch-operations">
-        <select name="batch-operation" class="apos-field-input apos-field-input--small apos-field-input-select apos-manage-batch-operations-select">
-          {% for operation in data.options.batchOperations %}
-            <option value="{{ operation.name }}">
-              {{ __('%s Selected', operation.label) }} (0)
-            </option>
-          {% endfor %}
-        </select>
-=======
       <div data-batch class="apos-manage-batch-operations ">
         <div class="apos-field-input-select-wrapper apos-field-input-select-wrapper--small">
           <select name="batch-operation" class="apos-field-input apos-field-input--small apos-field-input-select apos-manage-batch-operations-select">
@@ -54,7 +44,6 @@
             {% endfor %}
           </select>
         </div>
->>>>>>> ab53df23
         <div class="apos-manage-batch-operations-buttons">
           {% for operation in data.options.batchOperations %}
             {{ buttons.danger(__('Batch %s', operation.buttonLabel or operation.label), { action: 'batch-operation', value: operation.name }) }}
