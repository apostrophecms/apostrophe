var _ = require('lodash');

module.exports = function(self, options) {
  self.pushAssets = function() {
    self.pushAsset('script', 'user', { when: 'user' });
    self.pushAsset('script', 'manager-modal', { when: 'user' });
    self.pushAsset('script', 'chooser-modal', { when: 'user' });
    self.pushAsset('script', 'editor-modal', { when: 'user' });
    self.pushAsset('script', 'create-modal', { when: 'user' });
    self.pushAsset('stylesheet', 'manager', { when: 'user' });
    self.pushAsset('stylesheet', 'chooser', { when: 'user' });

  };
  self.pushCreateSingleton = function() {
    // Define the browser-side singleton with the
    // same inheritance tree as our own
    self.apos.push.browserMirrorCall('user', self);
    // Do that for the various tools, too. The base classes for these live in
    // apostrophe-docs because it's legitimate to use some of them with doc types
    // that don't have a corresponding module, so we make a substitution in the
    // inheritance tree
<<<<<<< HEAD
    var tools =[ 'manager', 'editor-modal', 'manager-modal', 'chooser', 'chooser-modal', 'relationship-editor' ];
=======
    var tools =[ 'manager', 'editor-modal', 'create-modal', 'manager-modal', 'chooser', 'relationship-editor' ];
>>>>>>> b1edf9f6
    _.each(tools, function(tool) {
      self.apos.push.browserMirrorCall('user', self, { 'tool': tool, 'substitute': { 'apostrophe-module': 'apostrophe-docs' } });
    });

    options.browser = options.browser || {};
    _.defaults(options.browser, _.pick(options, 'name', 'label', 'pluralLabel'));
    options.browser.action = options.browser.action || self.action;
    options.browser.schema = self.schema;
    options.browser.filters = self.filters;
    options.browser.columns = self.columns;
    options.browser.sorts = self.sorts;
    self.apos.push.browserCall('user', 'apos.create(?, ?)', self.__meta.name, self.options.browser);
  };
};<|MERGE_RESOLUTION|>--- conflicted
+++ resolved
@@ -19,11 +19,7 @@
     // apostrophe-docs because it's legitimate to use some of them with doc types
     // that don't have a corresponding module, so we make a substitution in the
     // inheritance tree
-<<<<<<< HEAD
-    var tools =[ 'manager', 'editor-modal', 'manager-modal', 'chooser', 'chooser-modal', 'relationship-editor' ];
-=======
-    var tools =[ 'manager', 'editor-modal', 'create-modal', 'manager-modal', 'chooser', 'relationship-editor' ];
->>>>>>> b1edf9f6
+    var tools =[ 'manager', 'editor-modal', 'create-modal', 'manager-modal', 'chooser', 'chooser-modal', 'relationship-editor' ];
     _.each(tools, function(tool) {
       self.apos.push.browserMirrorCall('user', self, { 'tool': tool, 'substitute': { 'apostrophe-module': 'apostrophe-docs' } });
     });
