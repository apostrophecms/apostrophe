--- conflicted
+++ resolved
@@ -98,21 +98,7 @@
     });
   };
 
-<<<<<<< HEAD
-  });
-
-  self.route('get', 'manage', self.requireEditor, function(req, res) {
-    console.error('in MANAGE');
-    // We could be more selective about passing
-    // self.options, but that would make this code
-    // more brittle as new options are added in subclasses
-    return res.send(self.render(req, 'manage', self.options));
-  });
-
-  self.route('post', 'trash', self.requirePiece, function(req, res) {
-=======
   self.routes.trash = function(req, res) {
->>>>>>> 8dd36740
     // TODO implement
     res.send();
   };
