--- conflicted
+++ resolved
@@ -35,13 +35,14 @@
 
     // mediaLibrary.js would have to be patched to support changing this. -Tom
     self.trashImageSizes = options.trashImageSizes || [ 'one-sixth' ];
-    
+
     // Default file type groupings
     self.fileGroups = options.fileGroups || [
       {
         name: 'images',
         label: 'Images',
-        extensions: [ 'gif', 'jpg', 'png' ],
+        extensions: {
+          'gif', 'jpg', 'png' ],
         extensionMaps: {
           jpeg: 'jpg'
         },
@@ -81,6 +82,7 @@
     require('./lib/api')(self, options);
     require('./lib/findApi')(self, options);
     require('./lib/routes')(self, options);
+    require('./lib/browser')(self, options);
 
     // Add the find files API to nunjucks locals
     self.apos.templates.addToApos({
@@ -90,22 +92,6 @@
     });
 
     self.apos.files = self;
-
-    if (options.browseByType) {
-      options.browseByType = _.filter(mediaOptions.browseByType, function(byType) {
-        return byType.value = byType.extensions.join(',');
-      });
-    }
-<<<<<<< HEAD
-    _.defaults(options, { browser: {} });
-    _.extend(options.browser, {
-      action: self.action
-    });
-    self.pushAsset('script', 'always', { when: 'always' });
-    self.pushAsset('script', 'mediaLibrary', { when: 'user' });
-    self.apos.push.browserCall('apos.files = moog.create("apostrophe-files", ?)', options.browser);
-=======
-    self.pushAsset('template', { name: 'mediaLibrary', when: 'user', data: options });
 
     return async.series(
       {
@@ -118,11 +104,8 @@
             return callback(err);
           });
         }
-      }, 
-      function(err) {
-        return callback(err);
-      }
+      },
+      callback
     );
->>>>>>> d1b22508
   }
 }