--- conflicted
+++ resolved
@@ -3,31 +3,19 @@
 {%- macro fields(fields, options = {}) -%}
   {%- set groups = apos.schemas.toGroups(fields) -%}
   <div data-apos-form class="apos-schema{% if groups.length > 1 %} apos-schema--with-tabs{% endif %}">
-<<<<<<< HEAD
     {%- if options.tabs != false -%}
       <div class="apos-schema-tabs">
         {%- if groups.length > 1 -%}
           {%- for group in groups -%}
+            {%- if group.fields.length -%}
             <div class="apos-schema-tab{% if loop.first %} apos-active{% endif %}" data-apos-open-group="{{ group.name }}">
               {{ group.label }}
             </div>
+            {%- endif -%}
           {%- endfor -%}
         {%- endif -%}
       </div>
     {%- endif -%}
-=======
-    <div class="apos-schema-tabs">
-      {%- if groups.length > 1 -%}
-        {%- for group in groups -%}
-          {%- if group.fields.length -%}
-            <div class="apos-schema-tab{% if loop.first %} apos-active{% endif %}" data-apos-open-group="{{ group.name }}">
-              {{ group.label }}
-            </div>
-          {%- endif -%}
-        {%- endfor -%}
-      {%- endif -%}
-    </div>
->>>>>>> d1bf73c8
     <div class="apos-schema-groups">
       {%- for group in groups -%}
         {%- if group.fields.length -%}
