.apos-modal .apos-array-editor
{
  float: right;
  width: 75%;

  .apos-schema-group { width: 100%; }
}

.apos-ui {
  .apos-array-item-controls
  {
    display: flex;
    align-items: center;
    margin-right: @apos-margin-1;
  }
}

.apos-modal .apos-schema-tabs.apos-array-items
{
  width: 25%;
  i
  {
    float: right;
    margin-left: @apos-margin-1;
    color: @apos-mid;
    &:hover
    {
      cursor: pointer;
      color: @apos-dark;
    }
    &:first-child {
      margin-left: 0;
    }
    .apos-transition();
  }
}

// TODO re-figure .apos-modal .apos-schema-group {} width when no tabs are present.
// Question: Do we need tabs in arrays?

// "Add Item" button
.apos-modal
{
<<<<<<< HEAD
  position: absolute;
  bottom: 0;
  left: 0;
  width: 25%;
  text-align: center;
  padding: @apos-padding-2*.75 0;
=======
  .apos-array-add-item, .apos-array-limit-reached
  {
    position: absolute;
    bottom: 0;
    left: 0;
    width: 15%;
    @media @apos-breakpoint-desktop-xl { width: 25%; }
    text-align: center;
    padding: @apos-padding-2*.75 0;
  }
  .apos-array-limit-reached
  {
    display: none;
    &:hover {
      background-color: @apos-base;
    }
  }
>>>>>>> 3650f53b
}<|MERGE_RESOLUTION|>--- conflicted
+++ resolved
@@ -41,14 +41,12 @@
 // "Add Item" button
 .apos-modal
 {
-<<<<<<< HEAD
   position: absolute;
   bottom: 0;
   left: 0;
   width: 25%;
   text-align: center;
   padding: @apos-padding-2*.75 0;
-=======
   .apos-array-add-item, .apos-array-limit-reached
   {
     position: absolute;
@@ -66,5 +64,4 @@
       background-color: @apos-base;
     }
   }
->>>>>>> 3650f53b
 }