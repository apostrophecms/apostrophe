--- conflicted
+++ resolved
@@ -888,19 +888,11 @@
 
     self.toDistinct = async function(property) {
       options = options || {};
-<<<<<<< HEAD
-      await return self.finalize();
+      await self.finalize();
       if (!options.distinctCounts) {
-        return await self.db.distinct(property, self.get('criteria'));
-      } else {
-        return await distinctCounts();
-=======
-      return self.finalize();
-      if (!options.distinctCounts) {
-        return elf.db.distinct(property, self.get('criteria'));
+        return self.db.distinct(property, self.get('criteria'));
       } else {
         return distinctCounts();
->>>>>>> deac1f3f
       }
       async function distinctCounts() {
         const pipeline = [
@@ -964,18 +956,11 @@
         }
       }
       if (!choicesFn) {
-        choicesFn = function() {
-<<<<<<< HEAD
-          return await self.toDistinct(property, options);
-        };
-      }
-      const results = return await choicesFn(options);
-=======
+        choicesFn = async function() {
           return self.toDistinct(property, options);
         };
       }
       const results = await choicesFn(options);
->>>>>>> deac1f3f
       if (!results.length) {
         return results;
       }
@@ -1057,11 +1042,7 @@
     // use `toObject`, `toArray`, etc. but for some
     // low-level operations this may be desirable. Not chainable.
 
-<<<<<<< HEAD
-    self.toMongo = function() {
-=======
     self.toMongo = async function() {
->>>>>>> deac1f3f
       await self.finalize();
       const criteria = self.get('criteria');
       const lateCriteria = self.get('lateCriteria');
@@ -1231,11 +1212,7 @@
     // change. You probably wanted toMongo.
 
     self.mongoToArray = async function(mongo) {
-<<<<<<< HEAD
-      return await mongo.toArray();
-=======
       return mongo.toArray();
->>>>>>> deac1f3f
     };
 
     // Invokes "after" methods of all filters
