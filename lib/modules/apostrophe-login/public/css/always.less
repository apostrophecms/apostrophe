.apos-login-wrapper {
  position: absolute;
  width: 100%;
  height: 100%;
  background-color: @apos-primary;
}

.apos-login-content {
  background-color: @apos-primary;
  position: relative;
  top: @apos-margin-5;
  left: 0;
  right: 0;
  margin-left: auto;
  margin-right: auto;
}

.apos-login-logo {
  text-align: center;
  margin-bottom: @apos-margin-5;

  svg {
    width: 84px;
    height: 84px;
  }
}

.apos-login.apos-ui {
  margin: 0 auto;
  max-width: 300px;
  background-color: @apos-light;
  padding: @apos-padding-2;
  .apos-drop-shadow;

  .apos-login-title {
    margin-bottom: @apos-margin-2;
  }

  .apos-field-input {
    background-color: @apos-white;
  }

  .apos-login-submit .apos-button {
    width: 100%;
  }
<<<<<<< HEAD

  .apos-login-password-reset-help,
  .apos-login-reset,
  .apos-login-reset-cancel {
=======
  .apos-login-reset, .apos-login-reset-cancel, .apos-login-password-reset-help, .apos-totp-help
  {
>>>>>>> 623f39ef
    margin-top: 1em;
  }

  .apos-login-warning {
    margin-bottom: 1em;
  }
}

.apos-ui .apos-totp-qr-image {
  display: block;
  margin: 32px 0;
}

.apos-ui.apos-login code {
  font-family: 'Andale Mono', 'Courier', monospace;
  overflow: none;
  overflow-x: inherit;
  background-color: inherit;
}

.apos-ui .apos-totp-submit {
  margin-top: 16px;
}
<|MERGE_RESOLUTION|>--- conflicted
+++ resolved
@@ -1,60 +1,51 @@
-.apos-login-wrapper {
+.apos-login-wrapper
+{
   position: absolute;
   width: 100%;
   height: 100%;
   background-color: @apos-primary;
 }
-
-.apos-login-content {
+.apos-login-content
+{
   background-color: @apos-primary;
   position: relative;
   top: @apos-margin-5;
-  left: 0;
-  right: 0;
-  margin-left: auto;
-  margin-right: auto;
+  left: 50%;
+  -webkit-transform: translateX(-50%);
+          transform: translateX(-50%);
 }
-
-.apos-login-logo {
+.apos-login-logo
+{
   text-align: center;
   margin-bottom: @apos-margin-5;
-
-  svg {
-    width: 84px;
-    height: 84px;
-  }
+  svg { width: 84px; height: 84px; }
 }
-
-.apos-login.apos-ui {
+.apos-login.apos-ui
+{
   margin: 0 auto;
   max-width: 300px;
   background-color: @apos-light;
   padding: @apos-padding-2;
   .apos-drop-shadow;
 
-  .apos-login-title {
+  .apos-login-title
+  {
     margin-bottom: @apos-margin-2;
   }
 
-  .apos-field-input {
+  .apos-field-input
+  {
     background-color: @apos-white;
   }
 
-  .apos-login-submit .apos-button {
+  .apos-login-submit .apos-button
+  {
     width: 100%;
   }
-<<<<<<< HEAD
-
-  .apos-login-password-reset-help,
-  .apos-login-reset,
-  .apos-login-reset-cancel {
-=======
   .apos-login-reset, .apos-login-reset-cancel, .apos-login-password-reset-help, .apos-totp-help
   {
->>>>>>> 623f39ef
     margin-top: 1em;
   }
-
   .apos-login-warning {
     margin-bottom: 1em;
   }
