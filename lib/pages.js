var _ = require('lodash');
var async = require('async');
var extend = require('extend');
var jsDiff = require('diff');
var wordwrap = require('wordwrap');
var util = require('util');

/**
 * pages
 * @augments Augments the apos object with methods which store and
 * retrieve pages. A page is a MongoDB document
 * with a title, a slug, and an areas property containing zero or more
 * named area properties. Pages are stored in the aposPages collection.
 * See also the pages module and the snippets module, which augment this
 * idea in different ways.
 *
 * @see areas for methods that read and write single areas within a
 * page.
 */

module.exports = function(self) {
  // An internal function for locating a page by slug or recognizing that
  // it is already a page object. This function does NOT check permissions
  // or call loaders. It is useful in migrations and versioning.

  function findByPageOrSlug(pageOrSlug, callback) {
    var finder;
    if (typeof(pageOrSlug) === 'string') {
      finder = function(pageOrSlug, callback) {
        return self.pages.findOne({ slug: pageOrSlug }, callback);
      };
    } else {
      finder = function(pageOrSlug, callback) {
        return callback(null, pageOrSlug);
      };
    }
    finder(pageOrSlug, function(err, page) {
      if (err) {
        return callback(err);
      }
      return callback(null, page);
    });
  }

  // Given a request object (for permissions), a page object, and a version
  // object (an old version of the page from the versions collection), roll
  // back the page to the content in the version object. This method does not
  // roll back changes to the slug property, or to the rank or path property of
  // any page with a slug beginning with /, because these are part
  // of the page's relationship to other pages which may not be rolling back and
  // could lead to an unusable page tree and/or conflicting slugs and paths

  self.rollBackPage = function(req, page, version, callback) {
    var slug = page.slug;
    var path = page.path;
    var rank = page.rank;
    delete version.diff;
    delete version.author;
    delete version.createdAt;
    extend(true, page, version);
    page.slug = slug;
    if (slug.chart(0) === '/') {
      page.path = path;
      page.rank = rank;
    }
    return self.putPage(req, page.slug, page, callback);
  };

  // Save a copy of the specified page so that it can be rolled back to
  // at any time. The req object is needed to identify the author of
  // the change. Typically called only from self.putPage

  self.versionPage = function(req, page, callback) {
    var now = new Date();

    function addVersion(callback) {
      // Turn the page object we fetched into a version object.
      // But don't modify the page object!
      var version = _.cloneDeep(page);
      version.createdAt = now;
      version.pageId = version._id;
      version.author = (req && req.user && req.user.username) ? req.user.username : 'unknown';
      version._id = self.generateId();
      delete version.searchText;
      return self.versions.insert(version, callback);
    }

    function pruneVersions(callback) {
      // This is a process meant to continue in the background,
      // intentionally. Thus we immediately trigger our callback
      // but go on executing code. On purpose. Really.
      callback(null);

      // THIS CODE RUNS INDEPENDENTLY EVEN AFTER THE REQUEST IF NEEDED
      // Strategy: if a version's time difference relative to the previous
      // version is less than 1/24th the time difference from the latest
      // version, that version can be removed. Thus versions become more
      // sparse as we move back through time. However if two consecutive
      // versions have different authors we never discard them because
      // we don't want to create a false audit trail. -Tom

      var last = null;
      var cursor = self.versions.find({ createdAt: { $lt: now }, pageId: page._id }, { createdAt: 1, _id: 1 }).sort({ createdAt: -1 });
      return cursor.nextObject(iterator);

      function iterator(err, version) {
        if (err) {
          // We are running independently, it is too late to fail the request, just log it
          console.error('An error occurred while pruning versions.');
          console.error(err);
          return;
        }
        if (version === null) {
          // We're done
          return;
        }
        var age = now.getTime() - version.createdAt.getTime();
        var difference;
        var remove = false;
        if (last) {
          if (last.author === version.author) {
            difference = last.createdAt.getTime() - version.createdAt.getTime();
            if (difference < (age / 24)) {
              remove = true;
            }
          }
        }
        if (!remove) {
          last = version;
          return cursor.nextObject(iterator);
        }
        return self.versions.remove({ _id: version._id }, function(err) {
          if (err) {
            console.error('An error occurred while pruning versions (remove)');
            console.error(err);
          }
          return cursor.nextObject(iterator);
        });
      }
    }

    return async.series([ addVersion, pruneVersions], callback);
  };

  self.diffPages = function(page1, page2) {
    var lines1 = self.diffPageLines(page1);
    var lines2 = self.diffPageLines(page2);
    var results = jsDiff.diffLines(lines1.join("\n"), lines2.join("\n"));
    // We're not interested in what stayed the same
    return _.filter(results, function(result) { return result.added || result.removed; });
  };

  // Returns a list of lines of text which, when diffed against the
  // results for another version of the page, will result in a reasonable
  // summary of what has changed
  self.diffPageLines = function(page) {
    var lines = [];
    lines.push('title: ' + page.title);
    lines.push('type: ' + page.type);
    if (page.tags) {
      lines.push('tags: ' + page.tags.join(','));
    }

    self.emit('diff', page, lines);

    self.walkAreas(page, function(area, dotPath) {
      _.each(area.items, function(item) {
        lines.push(dotPath + ': ' + item.type);
        var itemType = self.itemTypes[item.type];
        if (itemType) {
          if (itemType.addDiffLines) {
            itemType.addDiffLines(item, lines);
          }
        }
      });
    });
    return lines;
  };

  // Given some plaintext, add diff-friendly lines to the lines array
  // based on its contents

  self.addDiffLinesForText = function(text, lines) {
    var wrapper = wordwrap(0, 60);
    var rawLines = text.split("\n");
    _.each(rawLines, function(line) {
      line = wrapper(line);
      _.each(line.split("\n"), function(finalLine) {
        if (!finalLine.length) {
          return;
        }
        lines.push(finalLine);
      });
    });
  };

  // Index the page for search purposes.

  self.indexPage = function(req, pageOrSlug, callback) {
    var page;
    var prior;

    function findPage(callback) {
      var finder;
      if (typeof(pageOrSlug) === 'string') {
        finder = function(pageOrSlug, callback) {
          return self.pages.findOne({ slug: pageOrSlug }, callback);
        };
      } else {
        finder = function(pageOrSlug, callback) {
          return callback(null, pageOrSlug);
        };
      }
      finder(pageOrSlug, function(err, pageArg) {
        if (err) {
          return callback(err);
        }
        page = pageArg;
        return callback(null);
      });
    }

    function index(callback) {
      // Index the page
      var texts = self.getSearchTextsForPage(page);
      // These texts have a weight property so they are ideal for feeding
      // to something better, but for now we'll prep for a dumb, simple regex search
      // via mongo that is not aware of the weight of fields. This is pretty
      // slow on big corpuses but it does have the advantage of being compatible
      // with the presence of other criteria. Our workaround for the lack of
      // really good weighting is to make separate texts available for searches
      // based on high-weight fields and searches based on everything

      // Individual widget types play with weights a little, but the really
      // big numbers are reserved for metadata fields. Look for those
      var highTexts = _.filter(texts, function(text) {
        return text.weight > 10;
      });

      function boilTexts(texts) {
        var text = _.reduce(texts, function(memo, text) {
          return memo + ' ' + text.text;
        }, '');
        text = self.sortify(text);
        return text;
      }

      var searchSummary = _.map(_.filter(texts, function(text) { return !text.silent; } ), function(text) { return text.text; }).join(" ");
      var highText = boilTexts(highTexts);
      var lowText = boilTexts(texts);
      var sortTitle = self.sortify(page.title);
      var highWords = _.uniq(highText.split(/ /));

      return self.pages.update({ slug: page.slug }, { $set: { sortTitle: sortTitle, highSearchText: highText, highSearchWords: highWords, lowSearchText: lowText, searchSummary: searchSummary } }, callback);
    }

    return async.series([findPage, index], callback);
  };

  // Returns texts which are a reasonable basis for
  // generating search results for this page. Should return
  // an array in which each entry is an object with
  // 'weight' and 'text' properties. 'weight' is a measure
  // of relative importance. 'text' is the text associated
  // with that chunk of content.

  self.getSearchTextsForPage = function(page) {
    var texts = [];
    // Shown separately, so don't include it in the summary
    texts.push({ weight: 100, text: page.title, silent: true });
    // Usually redundant to the text of the page, so don't
    // show it in the description, but it's highly-weighted stuff
    // because we use it as the summary in a google search
    // result
    texts.push({ weight: 100, text: page.seoDescription, silent: true });
    // The slug often reveals more useful search-targeting information
    texts.push({ weight: 100, text: page.slug, silent: true });
    // Not great to include in the summary either
    texts.push({ weight: 100, text: (page.tags || []).join("\n"), silent: true });

    // This event is an opportunity to add custom texts for
    // various types of pages
    self.emit('index', page, texts);

    // Areas can be schemaless so find them automatically
    self.walkAreas(page, function(area, dotPath) {
      // Do not examine areas accessed via temporarily
      // joined information, such as snippets in a snippet
      // widget. Allow those items to be found on their
      // own as search results, and avoid bloating the
      // search text up to the 16MB limit as happened on DR
      if (dotPath.match(/\._\w/)) {
        return;
      }
      _.each(area.items, function(item) {
        var itemType = self.itemTypes[item.type];
        if (itemType) {
          if (itemType.addSearchTexts) {
            itemType.addSearchTexts(item, texts);
          }
        }
      });
    });

    return texts;
  };

  // Given some plaintext, add diff-friendly lines to the lines array
  // based on its contents

  self.addDiffLinesForText = function(text, lines) {
    var wrapper = wordwrap(0, 60);
    var rawLines = text.split("\n");
    _.each(rawLines, function(line) {
      line = wrapper(line);
      _.each(line.split("\n"), function(finalLine) {
        if (!finalLine.length) {
          return;
        }
        lines.push(finalLine);
      });
    });
  };

  // apos.get delivers pages that the current user is permitted to
  // view, with areas fully populated and ready to render if
  // they are present.
  //
  // Pages are also marked with a ._edit property if they are editable
  // by this user.
  //
  // The results are delivered as the second argument of the callback
  // if there is no error. The results object will have a `pages` property
  // containing 0 or more pages. The results object will also have a
  // `criteria` property containing the final MongoDB criteria used to
  // actually fetch the pages. This criteria can be reused for direct
  // MongoDB queries, for instance `distinct` queries to identify
  // unique tags relevant to the pages returned.
  //
  // WHO SHOULD USE THIS METHOD
  //
  // Developers who need something different from a simple fetch of one
  // page (use `apos.getPage`), fetch of ancestors, descendants, etc. of
  // tree pages (use `pages.getAncestors`, `pages.getDescendants`, etc.),
  // or fetch of snippets of some type such as blog posts or events
  // (use `snippets.get`, `blog.get`, etc). All of these methods are
  // built on this method.
  //
  // WARNING
  //
  // This function doesn't care if a page is a "tree page" (slug starting
  // with a `/`) or not. If you are only interested in tree pages and you
  // are not filtering by page type, consider setting
  // `criteria.slug` to a regular expression matching a leading /.
  //
  // CRITERIA
  //
  // A `criteria` object can be, and almost always is, passed
  // as the second argument.
  //
  // The `criteria` object is included in the MongoDB query made by
  // this method to fetch pages. This object can contain any
  // MongoDB criteria you wish. For instance, { type: 'default' }
  // would fetch only pages of that type. Other criteria, such as
  // permissions, are automatically applied as well via MongoDB's
  // `$and` keyword so that you are not restricted in what you can
  // do in your own criteria object.
  //
  // OPTIONS
  //
  // An options object can be passed as the third argument.
  //
  // If `options.editable` is true, only pages the current user can
  // edit are returned. If `options.permission` is true, only pages
  // with that specific permission (such as `edit-page`) are
  // returned. Otherwise pages the user can see are returned.
  //
  // If `options.sort` is present, it is passed as the argument to the
  // MongoDB sort() function. The default sort is by title, on the
  // `sortTitle` property which is always lowercase for case insensitive
  // results.
  //
  // `options.limit` indicates the maximum number of results to return.
  // `options.skip` indicates the number of results to skip. These can
  // be used to implement pagination.
  //
  // If `options.fields` is present it is used to limit the fields
  // returned by MongoDB for performance reasons (the second argument
  // to MongoDB's find()). To generate valid links, make sure you include
  // `slug` in the fields you ask for. It may be easiest to ask
  // NOT to get the properties that are areas: { body: 0, thumbnail: 0},
  // for instance.
  //
  // If `options.areas` is explicitly set to false, no areas are returned.
  // If `options.areas` is set to an array then only those areas are returned.
  // The `options.areas` array may use dot notation. `options.areas` does
  // not have as large a performance benefit as `options.fields` but
  // it is less fussy to work with.
  //
  // `options.search` searches for the given text, and allows
  // the use of quotation marks for intact phrases and "-" for negation
  // in the same way that Google does. `options.search` is best for
  // a thorough, well-ranked search of documents. `options.search` is
  // not suited for autocomplete because it cannot match on partial words.
  //
  // `options.autocomplete` searches for a partial match based on what
  // the user as has typed so far. It can handle partial words well, but
  // matches only titles, tags and other important metadata, not the
  // full text of a document.
  //
  // `options.q` is accepted as a synonym for `search`, and
  // `options.titleSearch` is accepted as a synonym for `autocomplete`.
  //
  // 
  // `options.published` indicates whether to return only published pages
  // ('1' or true), return only unpublished pages (`0` or false), or
  // return both ('any' or null). It defaults to 'any', allowing suitable
  // users to preview unpublished pages.
  //
  // `options.trash` indicates whether to return only pages in the
  // trashcan the trashcan ('1' or true), return only pages not in the
  // trashcan ('0' or false), or return both ('any' or null). It defaults
  // to '0'.
  //
  // `options.orphan` indicates whether to return only pages that are
  // accessible yet hidden from normal navigation links ('1' or true),
  // never return such orphans ('0' or false), or return both
  // ('any' or null). It defaults to 'any' to ensure such pages
  // are reachable.
  //
  // `options.tags` is a convenient way to find content that has
  // at least one of the given array of tags. `options.notTags`
  // does the reverse: it excludes content that has at least one
  // of the given array of tags.
  //
  // `options.draft` returns the latest unapproved draft of the
  // page if Apostrophe was configured with `workflow: true`.
  // Otherwise the latest live version of the page is returned.
  //
  // In any case the user's identity limits what they can see.
  // Permissions are checked according to the Apostrophe permissions
  // model (see permissions.js).
  //
  // You may disable permissions entirely by setting `options.permissions`
  // to `false`. This can make sense when you are using pages as storage
  // in a context where Apostrophe's permissions model is not relevant.
  //
  // If `options.getDistinctTags` is true, an array of distinct tags
  // matching the current criteria is delivered in lieu of the usual
  // results object. Alternatively, if `options.getDistinct` is set to a
  // property name, then distinct values for that property are delivered.
  // This is useful when implementing filters.
  //
  // `options.lateCriteria`
  //
  // Unfortunately at least one MongoDB operator, `$near`, cannot be
  // combined with other operators using `$and` as this method normally
  // does to combine permissions checks with other criteria. You may
  // place such operators in `options.lateCriteria`, a MongoDB criteria
  // object which is merged into the query at the last possible moment.
  // This object must not contain an `$and` clause at the top level.
  // See https://jira.mongodb.org/browse/SERVER-4572 for more information.
  // The `criteria` and `options` arguments may be skipped.
  // (Getting everything is a bit unusual, but it's not forbidden.)
  //

  self.get = function(req, userCriteria, options, mainCallback) {
    req.traceIn('get');
    if (arguments.length === 2) {
      mainCallback = userCriteria;
      userCriteria = {};
      options = {};
    } else if (arguments.length === 3) {
      mainCallback = options;
      options = {};
    }
    var superMainCallback = mainCallback;
    mainCallback = function() {
      req.traceOut('get');
      return superMainCallback.apply(null, arguments);
    };

    function time(fn, name) {
      return function(callback) {
        req.traceIn(name);
        return fn(function(err) {
          req.traceOut();
          return callback(err);
        });
      };
    }

    // Second criteria object based on our processing of `options`
    var filterCriteria = {};

    var permission = options.permission || (options.editable && 'edit-page') || 'view-page';

    var search = options.search || options.q;

    var autocomplete = options.autocomplete || options.titleSearch;

    if (autocomplete) {
      var _options = _.cloneDeep(options);
      var words;
      _options.getDistinct = 'highSearchWords';
      delete _options.autocomplete;
      delete _options.titleSearch;

      autocomplete = self.sortify(autocomplete);

      if (autocomplete.length) {
        words = autocomplete.split(/ /);
        // Use an indexed collection of words to optimize the query.
        // Use rooted regexes to take advantage of the index.
        filterCriteria.$and = _.map(words, function(word) {
          return { highSearchWords: self.searchify(word, true) };
        });
        // Then use a regex so that multiple word matches
        // are still required when the user types multiple words
        filterCriteria.highSearchText = self.searchify(autocomplete);
      }

      var autocompleteCriteria = {
        $and: [ userCriteria, filterCriteria ]
      };

      return self.get(req, autocompleteCriteria, _options, function(err, results) {

        if (err) {
          return mainCallback(err);
        }

        // This will be ALL the distinct high search words for
        // the matched documents, so we need to filter out those
        // that don't actually match one of the words in the
        // autocomplete phrase

        results = _.filter(results, function(result) {
          return _.some(words, function(word) {
            if (result.substr(0, word.length) === word) {
              return true;
            }
          });
        });

        // If we match nothing, return nothing. Don't assume
        // we know what kind of query it was though.

        if (!results.length) {
          delete _options.getDistinct;
          return self.get(req, { _thisWillNeverHappen: true }, _options, mainCallback);
        }

        // Set up a recursive call using MongoDB
        // full text search

        delete _options.getDistinct;
        _options.search = results.join(' ');
        return self.get(req, userCriteria, _options, mainCallback);
      });
    }

    var sort = options.sort;

    if (sort === false) {
      // OK, you really truly don't want a sort
      // (for instance, you are relying on the
      // implicit sort of $near)
    } else if (search) {
      // Text search is in the picture. If they don't
      // specify a sort or specify sort: 'q' or
      // sort: 'search', sort by search result quality
      if ((!sort) || (sort === 'q') || (sort === 'search')) {
        sort = { textScore: { $meta: 'textScore' } };
      }
    } else if (!sort) {
      // A reasonable default sorting behavior
      sort = { sortTitle: 1 };
    }

    var limit = options.limit || undefined;

    var skip = options.skip || undefined;

    var fields = options.fields || undefined;

    var areas = (options.areas === undefined) ? true : options.areas;

    var tags = options.tags || undefined;

    var notTags = options.notTags || undefined;

    var permissions = (options.permissions === false) ? false : true;

    var lateCriteria = options.lateCriteria || undefined;

    self.convertBooleanFilterCriteria('trash', options, filterCriteria, '0');
    self.convertBooleanFilterCriteria('orphan', options, filterCriteria, 'any');
    self.convertBooleanFilterCriteria('published', options, filterCriteria);
    if (tags || notTags) {
      filterCriteria.tags = { };
      if (tags) {
        filterCriteria.tags.$in = tags;
      }
      if (notTags) {
        filterCriteria.tags.$nin = notTags;
      }
    }

    if (search) {
      // Set up MongoDB text index search
      filterCriteria.$text = { $search: search };
    }

    var projection = _.cloneDeep(fields || {});

    if (search) {
      // MongoDB mandates this if we want to sort on search result quality
      projection.textScore = { $meta: 'textScore' };
    }

    var results = {};

    var combine = [ userCriteria, filterCriteria ];

    if (permissions) {
      combine.push(self.permissions.criteria(req, permission));
    }

    var criteria = {
      $and: combine
    };

    // The lateCriteria option is merged with the criteria option last
    // so that it is not subject to any $and clauses, due to this
    // limitation of MongoDB which prevents the highly useful $near
    // clause from being used otherwise:
    //
    // https://jira.mongodb.org/browse/SERVER-4572

    if (lateCriteria) {
      extend(true, criteria, lateCriteria);
    }

    if (options.getDistinctTags) {
      // This is purely for bc so just modify options
      options.getDistinct = 'tags';
    }

    if (options.getDistinct) {
      if (self._scanCriteriaFor(criteria, { $near: 1 })) {
        // There is a MongoDB bug as of 2.6.1 that causes crashes
        // if $near is combined with "distinct". Work around it by
        // getting all the IDs and doing a "distinct" on those.
        // It's not great, but it's not a crash. -Tom
        return self.pages.find(criteria, { _id: 1 }).toArray(function(err, results) {
          if (err) {
            return mainCallback(err);
          }
          var ids = _.pluck(results, '_id');
          return self.pages.distinct(options.getDistinct, { _id: { $in: ids } }, mainCallback);
        });
      }
      // Just return distinct values for some field matching the current criteria,
      // rather than the normal results. This is a bit of a hack, we need
      // to consider refactoring all of 'fetchMetadata' here
      return self.pages.distinct(options.getDistinct, criteria, mainCallback);
    }

    if (!options.hint) {
      options.hint = self.hintGetCriteria(criteria);
      // console.log(JSON.stringify(options.hint) + ': ' + JSON.stringify(criteria));
    }

    var findOptions = {};
    // If a sort is present, we must let
    // mongodb use the matching index or
    // we'll get the dreaded:
    // https://jira.mongodb.org/browse/SERVER-15231
    if (options.hint && (!sort)) {
      findOptions.hint = options.hint;
      console.log('we have a hint for ' + JSON.stringify(criteria));
    }

    // var start = (new Date()).getTime();

    async.series([time(count, 'count'), time(loadPages, 'loadPages'), time(markPermissions, 'markPermissions'), time(loadWidgets, 'loadWidgets'), time(afterGet, 'afterGet')], done);

    function count(callback) {
      // console.log(util.inspect(criteria, { depth: null }));
      if ((skip === undefined) && (limit === undefined)) {
        // Why query twice if we're getting everything anyway? Especially
        // when count() ignores optimizer hints (until 2.5.5 at least)?
        return callback(null);
      }
      // find() modifies its third argument, so make sure it's a copy
      var o = {};
      extend(true, o, findOptions);
      var start = Date.now();
      self.pages.find(criteria, {}, o).count(function(err, count) {

        if (!req.traceQueries) {
          req.traceQueries = [];
        }
        var query = {
          criteria: util.inspect(criteria, { depth: 10 }),
          projection: 'COUNT',
          time: Date.now() - start,
          hint: findOptions.hint
        };
        req.traceQueries.push(query);

        results.total = count;
        return callback(err);
      });
    }

    function loadPages(callback) {
      // find() modifies its third argument, so make sure it's a copy
      var o = {};
      extend(true, o, findOptions);
      var start = Date.now();
      var q = self.pages.find(criteria, projection, o);
      // At last we can use skip and limit properly thanks to permissions stored
      // in the document
      if (skip !== undefined) {
        q.skip(skip);
      }
      if (limit !== undefined) {
        q.limit(limit);
      }
      if (sort) {
        q.sort(sort);
      }
      q.toArray(function(err, pagesArg) {
        if (err) {
          console.error(err);
          return callback(err);
        }

        if (!req.traceQueries) {
          req.traceQueries = [];
        }
        var query = {
          criteria: util.inspect(criteria, { depth: 10 }),
          projection: util.inspect(projection, { depth: 10 }),
          time: Date.now() - start,
          hint: findOptions.hint,
          sort: sort
        };
        req.traceQueries.push(query);

        // var end = (new Date()).getTime();

        // console.log((end - start) + ': ' + JSON.stringify(criteria));

        results.pages = pagesArg;

        if (results.total === undefined) {
          results.total = results.pages.length;
        }

        // If we are interested in drafts, return the draft content
        // as if it were public, otherwise return the public content

        if (self.options.workflow) {
          var draft = (req.session && (req.session.workflowMode === 'draft'));
          if (draft) {
            // Get the drafts as if they were the pages
            results.pages = self.workflowGetDrafts(results.pages);
          } else {
            // Get the pages without the draft property
            self.workflowCleanPages(results.pages);
          }
        }

        var now = Date.now();
        // Except for ._id, no property beginning with a _ should be
        // loaded from the database. These are reserved for dynamically
        // determined properties like permissions and joins
        _.each(results.pages, function(page) {
          // If we don't remove these we spend double resources
          // loading them. TODO: a migration soon to eliminate
          // these backups; we trust the results of the 0.5 migrator
          // at this point.
          if (page.preMigrationAreas) {
            delete page.preMigrationAreas;
          }
          self.pruneTemporaryProperties(page);
        });

        if (areas !== true) {
          if (Array.isArray(areas)) {
            _.each(results.pages, function(page) {
              self.walkAreas(page, function(area, dotPath) {
                return (!_.contains(areas, dotPath));
              });
            });
          } else {
            // Removing all areas is simpler
            _.each(results.pages, function(page) {
              self.walkAreas(page, function(area) {
                return true;
              });
            });
          }
        }
        return callback(err);
      });
    }

    function markPermissions(callback) {
      self.permissions.annotate(req, 'edit-page', results.pages);
      self.permissions.annotate(req, 'publish-page', results.pages);
      return callback(null);
    }

    function loadWidgets(callback) {
      // Use eachSeries to avoid devoting overwhelming mongodb resources
      // to a single user's request. There could be many snippets on this
      // page, and callLoadersForPage is parallel already
      async.forEachSeries(results.pages, function(page, callback) {
        // Do not crash the stack
        return setImmediate(function() {
          return self.callLoadersForPage(req, page, callback);
        });
      }, function(err) {
        if (err) {
          console.error('error from loadWidgets:');
          console.error(err);
        }
        return callback(err);
      });
    }

    function afterGet(callback){
      if(typeof self.afterGet === 'function'){
        self.afterGet(req, results, callback);
      } else {
        return callback(null);
      }
    }

    function done(err) {
      return mainCallback(err, results);
    }
  };

  // Identical to apos.get, but delivers only the first
  // page, or null if there is no page matching the
  // criteria.
  //
  // If you use options like getDistinctTags that
  // do not return pages, you will receive the same response
  // you would with self.get.

  self.getOne = function(req, userCriteria, options, callback) {
    return self.get(req, userCriteria, options, function(err, results) {
      if (err) {
        return callback(err);
      }
      if (!results.pages) {
        return callback(null, results);
      }
      if (!results.pages.length) {
        return callback(null, null);
      }
      return callback(null, results.pages[0]);
    });
  };
  // The afterGet method can be overridden to modify the
  // results of all calls to apos.get easily. Be mindful that
  // the `results` object might not have a pages property at all
  // in cases where only distinct tags (or other distinct properties)
  // were asked for. You can also use the afterGet option when
  // configuring the apostrophe module, and the apostrophe-site
  // module offers an afterGet option which is passed on in that way.

  self.afterGet = function(req, results, callback) {
    return callback(null);
  };

  // Fetch the "page" with the specified slug. As far as
  // apos is concerned, the "page" with the slug /about
  // is expected to be an object with a .about property.
  //
  // A 'req' object is needed to provide a context for permissions.
  // Permissions are checked on the page based on the user's identity.
  // A ._edit property will be set on the page if it is editable by
  // the current user and it will not be returned at all if it is
  // not viewable by the current user.
  //
  // The first callback parameter is an error or null.
  // In the event of an exact slug match, the second parameter
  // to the callback is the matching page object. If there is a
  // partial slug match followed by a / in the URL or an exact
  // slug match, the longest such match is the third parameter.
  // The fourth parameter is the remainder of the URL following
  // the best match, or the empty string in the event of an
  // exact match.
  //
  // If the slug passed does not begin with a leading /,
  // partial matches are never returned.
  //
  // You MAY also store entirely unrelated properties in
  // your "page" objects, via your own mongo code.
  //
  // This allows the composition of objects as
  // different (and similar) as webpages, blog articles,
  // upcoming events, etc. Usually objects other than
  // webpages do not have a leading / on their slugs
  // (and when using the pages module they must not).
  //
  // The `options` parameter may be skipped. If it is not
  // skipped, it is passed on to `apos.get`.

  self.getPage = function(req, slug, optionsArg, callback) {
    if (!callback) {
      callback = optionsArg;
      optionsArg = {};
    }
    if (!optionsArg) {
      optionsArg = {};
    }

    var slugs = [];
    var components;
    // Partial matches. Avoid an unnecessary OR of '/' and '/' for the
    // homepage by checking that slug.length > 1
    if (slug.length && (slug.substr(0, 1) === '/') && (slug.length > 1)) {
      var path = '';
      // homepage is always interesting
      slugs.unshift('/');
      components = slug.substr(1).split('/');
      for (var i = 0; (i < (components.length - 1)); i++) {
        var component = components[i];
        path += '/' + component;
        slugs.unshift(path);
      }
    }    // And of course always consider an exact match. We use unshift to
    // put the exact match first in the query, but we still need to use
    // sort() and limit() to guarantee that the best result wins
    slugs.unshift(slug);

    // Ordering in reverse order by slug gives us the longest match first
    var options = {
      sort: { slug: -1 },
      limit: 1
    };

    extend(true, options, optionsArg);

    self.get(req, { slug: { $in: slugs } }, options, function(err, results) {
      if (err) {
        return callback(err);
      }
      if (results.pages.length) {
        var page = results.pages[0];
        var bestPage = page;
        if (page.slug !== slug) {
          // partial match only
          page = null;
        }

        var remainder = slug.substr(bestPage.slug.length);
        // Strip trailing slashes for consistent results
        remainder = remainder.replace(/\/+$/, '');
        // For consistency, guarantee a leading / if the remainder
        // is not empty. This way parsing remainders attached to the
        // home page (the slug of which is '/') is not a special case
        if (remainder.length && (remainder.charAt(0) !== '/')) {
          remainder = '/' + remainder;
        }
        return callback(err, page, bestPage, remainder);
      } else {
        // Nonexistence is not an error
        return callback(null, null);
      }
    });
  };

  // Return an object to be passed as the hint option to MongoDB,
  // or undefined if we can't make any clever suggestions. This method
  // is called by apos.get because the MongoDB query optimizer is
  // sometimes not bright enough to spot the smartest indexes to use
  // with Apostrophe queries. If we get this wrong Apostrophe is very
  // slow on sites with tends of thousands of pages

  self.hintGetCriteria = function(criteria) {

    // If a query mentions $text at any point, hinting is forbidden
    // (cue Master Shake)
    if (self._scanCriteriaFor(criteria, { $text: 1, $near: 1 })) {
      return undefined;
    }

    // If a query mentions "path" or "slug" at any point, it is likely
    // that we can greatly optimize it by indexing on those fields
    var field = self._scanCriteriaFor(criteria, { 'path': 1, 'slug': 1 });
    if (field) {
      var o = {};
      o[field] = 1;
      return o;
    } else {
      return undefined;
    }
  };

  // Scan a MongoDB criteria object for any mention of
  // particular properties and, if found, return the
  // first such property name. The second argument
  // looks like: { 'path': 1 }
  self._scanCriteriaFor = function(criteria, fields) {
    var p;
    var v;
    var i;
    var result;
    for (p in criteria) {
      if (fields[p]) {
        v = criteria[p];
        if ((p === 'slug') && (v instanceof RegExp) && (v.toString() === '/^\\//')) {
          // This is just a test to rule out non-tree pages.
          // There are typically enough tree pages that this
          // is not an interesting criterion for a hint.
          continue;
        }
        return p;
      }
      v = criteria[p];

      if (typeof(v) === 'object') {
        if (Array.isArray(v)) {
          for (i = 0; (i < v.length); i++) {
            result = self._scanCriteriaFor(v[i], fields);
            if (result) {
              return result;
            }
          }
        } else {
          result = self._scanCriteriaFor(v, fields);
          if (result) {
            return result;
          }
        }
      }
    }
    return undefined;
  };

  // Insert or update an entire page object at once.
  //
  // slug is the existing slug of the page in the database. If page.slug is
  // different then the slug of the page is changed. If page.slug is not defined
  // it is set to the slug parameter for your convenience. The slug of the page,
  // and the path of the page if it is defined, are both automatically made
  // unique through successive addition of random digits if necessary.
  //
  // You MAY add unrelated properties to page objects between calls to
  // getPage and putPage, or directly manipulate page objects with mongodb.
  //
  // You MUST pass the req object for permissions checking.
  //
  // If the page does not already exist this method will create it.
  //
  // A copy of the page is inserted into the versions collection unless you
  // explicitly specify "version: false" as an option. This also bypasses
  // workflow as described below.
  //
  // If Apostrophe's global "workflow" option is true and options.workflow
  // is true, this method will push your updates into a "draft" object
  // property of the page rather than directly updating the live
  // properties of the page.
  //
  // Please let this function generate ._id for you on a new page. This is
  // necessary to allow putPage to distinguish new pages from old when
  // automatically fixing unique slug errors.
  //
  // The options argument may be skipped. If options.permissions is explicitly
  // false, the operation takes place without checking permissions.

  self.putPage = function(req, slug, options, page, callback) {
    // Allow skipping of the options parameter
    if (!callback) {
      callback = page;
      page = options;
      options = {};
    }

    var newPage = false;
    if (!page.slug) {
      page.slug = slug;
    }

    // We identify new pages by whether they already have
    // an ID. However to accommodate rare cases where the ID needs
    // to be determined externally in advance we check for
    // a _newId property before generating one.
    if (!page._id) {
      page._id = page._newId || self.generateId();
      delete page._newId;
      newPage = true;
    }

    page.sortTitle = self.sortify(page.title);

    var workflowApplied = false;

    // Provide the object rather than the slug since we have it and we can
    // avoid extra queries that way and also do meaningful permissions checks
    // on new pages
    function permissions(callback) {
      if (options.permissions === false) {
        return callback(null);
      }
      return callback(self.permissions.can(req, 'edit-page', page) ? null : 'forbidden');
    }

    function beforePutPage(callback) {
      return self.beforePutPage(req, page, callback);
    }

    function save(callback) {
      function afterUpdate(err) {
        if (err && self.isUniqueError(err))
        {
          var num = (Math.floor(Math.random() * 10)).toString();
          if (page.slug === undefined) {
            return callback('page.slug is not set');
          }
          page.slug += num;
          // Path index is sparse, not everything is part of a page tree,
          // don't create materialized paths where none are desired
          // (for instance, blog posts)
          if (page.path) {
            page.path += num;
          }
          // Retry on an existing page must use the OLD slug or it will
          // create unwanted clones. For a new page it must NOT use the old slug
          // or it will keep failing
          return save(callback);
        }
        return callback(err);
      }

      // TODO a safe shallow cloning mechanism would
      // be tricky but faster

      var copy = _.cloneDeep(page);

      self.pruneTemporaryProperties(copy);

      if (newPage) {
        return self.pages.insert(copy, { safe: true }, afterUpdate);
      } else if (self.options.workflow && (options.workflow)) {
        workflowApplied = true;
        return self.workflowUpdatePage(copy, options.workflow, afterUpdate);
      } else {
        if (!newPage) {
          // Makes it less likely we'll have a fussy issue with MongoDB thinking
          // we tried to change the ID if someone has a page with an ObjectID rather
          // than a string id (although we emphasize it should be the latter).
          // This is an old issue, probably not current, but for bc keep
          // this in projects not using workflow for now.
          delete copy._id;
        }
        return self.pages.update({ slug: slug }, copy, { safe: true }, afterUpdate);
      }
    }

    function versioning(callback) {
      if (options.version === false) {
        return callback(null);
      }
      return self.versionPage(req, page, callback);
    }

    function indexing(callback) {
      // Search should not be updated if this change is
      // subject to approval
      if (workflowApplied) {
        return setImmediate(callback);
      }
      return self.indexPage(req, page, callback);
    }

    function afterPutPage(callback) {
      return self.afterPutPage(req, page, callback);
    }

    function finish(err) {
      if (err) {
        return callback(err);
      }
      return callback(null, page);
    }
    async.series([ permissions, beforePutPage, save, versioning, indexing, afterPutPage], finish);
  };

  // Invoked when putPage is about to actually
  // store the page. Permissions have already
  // been verified.

  self.beforePutPage = function(req, page, callback) {
    return setImmediate(callback);
  };

  // Invoked when putPage is about to invoke its
  // final callback. Only invoked when putPage was
  // successful.

  self.afterPutPage = function(req, page, callback) {
    return setImmediate(callback);
  };

  // Invoke loaders for any items in any area of the page that have loaders,
  // then invoke `callback`. Loaders implement the fetching of related
  // file objects and other data not stored directly in the page object.
  // Loaders are expected to report failure as appropriate
  // to their needs by setting item properties that their templates can
  // use to display that when relevant, so there is no formal error
  // handling for loaders.

  // This method also updates the "slug" property of each area, which
  // facilitates the use of the edit-area API.

  // The `req` object is available so that loaders can consider permissions
  // and perform appropriate caching for the lifetime of the request.

  // What happens if the loader for a page triggers a load of that same page?
  // To avoid infinite recursion we track the current recursion level for each
  // page id. We tolerate it but only up to a point. This allows some semi-reasonable
  // cases without crashing the site.

  self.callLoadersForPage = function(req, page, callback) {
<<<<<<< HEAD
    // Useful for debugging redundant calls
    // if (page.areas) {
    //   console.log(page.type + ':' + page.slug);
    // }
=======
>>>>>>> 7bd35abc

    self.maxLoaderRecursion = self.maxLoaderRecursion || 3;

    if (!req.loaderRecursion) {

      req.loaderRecursion = {};
    }

    if (req.loaderRecursion[page._id]) {
      if (req.loaderRecursion[page._id] === self.maxLoaderRecursion) {
        // Not something we need to warn about, we just don't do it.
        // It's common for users to build widgets that point in
        // a circle. -Tom
        return callback(null);
      }
      req.loaderRecursion[page._id]++;
    } else {
      req.loaderRecursion[page._id] = 1;
    }

    // Call loaders for all areas in a page.

    var areas = [];
    self.walkAreas(page, function(area, dotPath) {
      area.slug = page.slug + ':' + dotPath;
      areas.push(area);
    });

    // We should run area loaders in series so that semaphores
    // in the req object intended to detect recursion behave reasonably.
    // We get plenty of parallelism from multiple users as it is
    async.mapSeries(
      _.values(areas),
      function(area, callback) {
        return setImmediate(function() { self.callLoadersForArea(req, area, callback); });
      }, function(err, results) {
        req.loaderRecursion[page._id]--;
        return callback(err);
      }
    );
  };

  // An easy way to leave automatic redirects behind as things are renamed.
  // Can be used with anything that lives in the pages table - regular pages,
  // blog posts, events, etc. See the pages and blog modules for examples of usage.

  self.updateRedirect = function(originalSlug, slug, callback) {
    if (slug !== originalSlug) {
      return self.redirects.update(
        { from: originalSlug },
        { from: originalSlug, to: slug },
        { upsert: true, safe: true },
        function(err, doc) {
          return callback(err);
        }
      );
    }
    return callback(null);
  };

  // perform a recursive operation on a page. Optionally deletes properties.
  // The second argument must be a function that takes an object, a key, a value
  // and a "dot path" and returns true if that key should be discarded.
  // Remember, keys can be numeric; toString() is your friend.
  //
  // If the original object looks like:
  //
  // { a: { b: 5 } }
  //
  // Then when the callback is invoked for b, the key will be 'b' and the
  // dotPath will be the string 'a.b'.
  //
  // You do not need to pass a _dotPath argument to walkPage itself, that
  // argument is used for recursive invocation.

  self.walkPage = function(page, callback, _dotPath) {
    // We do not use underscore here because of performance issues.
    // Pruning big nested objects is not something we can afford
    // to do slowly. -Tom
    var key;
    var val;
    var __dotPath;
    if (_dotPath !== undefined) {
      _dotPath += '.';
    } else {
      _dotPath = '';
    }
    var remove = [];
    for (key in page) {
      __dotPath = _dotPath + key.toString();
      if (callback(page, key, page[key], __dotPath)) {
        remove.push(key);
      } else {
        val = page[key];
        if (typeof(val) === 'object') {
          self.walkPage(val, callback, __dotPath);
        }
      }
    }
    _.each(remove, function(key) {
      delete page[key];
    });
  };

  // Walk the areas in a page. The callback receives the
  // area object and the dot-notation path to that object. If the
  // callback returns true, the area is *removed* from the page object,
  // otherwise it is left in place.
  self.walkAreas = function(page, callback) {
    return self.walkPage(page, function(o, k, v, dotPath) {
      if (v && (v.type === 'area')) {
        return callback(v, dotPath);
      }
      return false;
    });
  };
};<|MERGE_RESOLUTION|>--- conflicted
+++ resolved
@@ -1232,14 +1232,6 @@
   // cases without crashing the site.
 
   self.callLoadersForPage = function(req, page, callback) {
-<<<<<<< HEAD
-    // Useful for debugging redundant calls
-    // if (page.areas) {
-    //   console.log(page.type + ':' + page.slug);
-    // }
-=======
->>>>>>> 7bd35abc
-
     self.maxLoaderRecursion = self.maxLoaderRecursion || 3;
 
     if (!req.loaderRecursion) {
