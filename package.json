--- conflicted
+++ resolved
@@ -121,11 +121,8 @@
     "v-tooltip": "^2.0.3",
     "vddl": "^0.7.1",
     "vue": "^2.6.12",
-<<<<<<< HEAD
+    "vue-click-outside-element": "^1.0.13",
     "vue-color": "^2.7.1",
-=======
-    "vue-click-outside-element": "^1.0.13",
->>>>>>> 9fb91cfa
     "vue-eslint-parser": "^7.1.1",
     "vue-loader": "^15.9.3",
     "vue-material-design-icons": "^4.9.0",
