--- conflicted
+++ resolved
@@ -1,20 +1,26 @@
 # Changelog
 
+## UNRELEASED
+
+### Fixes
+
+* Field inputs inside an array modal can now be focused/tabbed via keyboard
+
+### Changes
+
+* The array editor's `isModified` method is now a computed property for consistency.
+
 ## 4.12.0 (2025-01-27)
 
 ### Fixes
 
-<<<<<<< HEAD
-* Field inputs inside an array modal can now be focused/tabbed via keyboard
 * Fixes ability to change color hue by clicking the color hue bar rather than dragging the indicator
 * Prevents the rich text control bar from closing while using certain UI within the color picker
-=======
 * Fixes ability to change color hue by clicking the color hue bar rather than dragging the indicator.
 * Prevents the rich text control bar from closing while using certain UI within the color picker.
 * Saving a document via the dialog box properly refreshes the main content area when on a "show page" (when the context document is a piece rather than a page)
 * Fixes the `AposButtonSplit` markup to follow the HTML5 specification, optimizes the component performance, visuals and testability.
 * Fixes a case where releationship button overlaps a context menu.
->>>>>>> 0346fe21
 
 ### Adds
 
@@ -26,13 +32,9 @@
 
 * Range style updates.
 * The `pickerOptions` sub property of a color field's configuration has been merged with it's parent `options` object.
-<<<<<<< HEAD
-* The array editor's `isModified` method is now a computed property for consistency.
-=======
 * Reworks `inline` and `micro` UI of some fields (color, range, select). Improve global inline style.
 * Makes the range input being a number all the time instead of a string that we convert manually.
 * Command line tasks can run before the first frontend asset build without error messages.
->>>>>>> 0346fe21
 
 ## 4.11.2 (2024-12-29)
 
