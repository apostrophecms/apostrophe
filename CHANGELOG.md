# Changelog

## UNRELEASED

### Adds

* Adds link configuration to the `@apostrophecms/image-widget` UI and a new option `linkWithType` to control what document types can be linked to. Opt-out of the widget inline styles (reset) by setting `inlineStyles: false` in the widget configuration or contextual options (area). 
<<<<<<< HEAD
* Adds body style support for breakpoint preview mode. Created new `[data-apos-refreshable-body]` div inside the container during breapoint preview.
Switch body attributes to this new div to keep supporting body styles in breakpoint preview mode.
=======
* Use the link configuration of the Rich Text widget for image links too. It respects the existing `linkWithType` Rich Text option and uses the same schema (`linkFields`) used for text links. The fields from that schema can opt-in for specific tiptap extension now via a field property `extensions` (array) with possible array values `Link` and/or `Image`. You still need to specify the `htmlAttribute` property (the name of the attribute to be added to the link tag) in the schema when adding more fields. If the `extensions` property is not set, the field will be applied for both tiptap extensions.
>>>>>>> f1aaac44

### Changes

* Set the `Cache-Control` header to `no-store` for error pages in order to prevent the risk of serving stale error pages to users.

### Fixes

* The Download links in the media library now immediately download the file as expected, rather than navigating to the image in the current tab. `AposButton` now supports the `:download="true"` prop as expected.
* Using an API key with the editor, contributor or guest role now have a `req` object with the corresponding rights. The old behavior gave non-admin API keys less access than expected.

## 4.17.1 (2025-05-16)

### Fixes

* Pinned to tiptap 2.11.0 and specific prosemirror releases compatible with it, to work around a bug that broke the behavior of lists in the editor when re-opening an existing list. We are working with upstream projects to resolve this so we can continue to track updates in tiptap and prosemirror.

## 4.17.0 (2025-05-14)

### Adds

* Support for `fetchRelationships: false` in `applyPatch` and related methods. This is intended for the use of the `@apostrophecms/import-export` module, so the functionality is not exposed in a way that can be accessed simply by making a web request.

### Fixes

* Errors thrown on the server side by subfields of widgets are now reported in a useful form at the document level. Previously a different error occurred in the error handling logic itself, confusing the issue.

## 4.16.0 (2025-05-14)

### Adds

* Uses new `widgetOperations` to add the `adjustImage` operation to the image widget.
* Adds a server validation before adding a widget to an area. Introduces a new POST route `@apostrophecms/area/validate-widget`.
* The new `widgetOperations` cascade config property can be used to display custom operations for widgets. An `if` condition can be used to test properties of the widget before displaying an operation.

### Changes

* Enable widget live preview by default.

### Fixes

* Fixes `range` field type default value not being set properly.
* Fixes autocomplete and search sorting and as a consequence, fixes potential duplicates during pagination.
* Fixes all eslint warnings.
* When pasting a widget from the clipboard, the correct widget type is always offered on the "Add Content" menu.
* Widget live preview is now attempting to auto-position the Widget Editor modal only if no explicit widget configuration (`options.origin`) is provided.
* `required` is now implemented on the server side as well for `relationship` fields. It behaves like `min: 1`. It was always implemented on the front end. However, note that a relationship can still become empty if the related document is archived or deleted.
* Image widgets, and others with a placeholder when empty, now restore their placeholder view when canceling the widget editor in live preview mode.
* Fixes `z-index` of widget controls, going above the controls add button.

### Changes

* Updates the default fields for the `getMangageApiProjection()` to include a more sensible base configuration and adds a `true` option to return the minimal default values.

## 4.15.2 (2025-04-28)

### Security

* Fixes a potential XSS attack vector, [CVE-2025-26791](https://github.com/advisories/GHSA-vhxf-7vqr-mrjg). While the risk was low, it was possible for one user with login and editing privileges to carry out an XSS attack on another by uploading a specially crafted SVG file. Normally this would not work because ApostropheCMS typically renders uploaded SVGs via an `img` tag, however if the second user downloaded the SVG file from the media library the exploit could work.

## 4.15.1 (2025-04-22)

### Fixes

* Fixes a RT bug where including `table` in `toolbar` but omitting an `insert` array crashed the rich text editor.

## 4.15.0 (2025-04-16)

### Adds

* To display a live preview on the page as changes are made to widgets, set the `preview: true` option on any widget module. To turn it on for all widgets, you can set it on the `@apostrophecms/widget-type` module, the base class of all widget modules. This works especially well when `range` fields are used to achieve visual effects.
* Adds separate control bar for editing tables in rich text
* Adds ability to drag-resize rich text table columns

### Changes

* Improve the Page Manager experience when dragging and dropping pages - the updates happen in background and the UI is not blocked anymore.
* Allow scrolling while dragging a page in the Page Manager.
* Change user's email field type to `email`.
* Improve media manager experience after uploading images. No additional server requests are made, no broken UI on error.
* Change reset password form button label to `Reset Password`.
* Removed overly verbose logging of schema errors in the schema module itself. These are already logged appropriately if they become the actual result of an API call. With this change it becomes possible to catch and discard or mitigate these in some situations without excessive log output.
* Bumps eslint-config-apostrophe, fix errors and a bunch of warnings.
* Gets back checkboxes in the media manager.

### Fixes

* Adds missing notifications and error handling in media manager and save notification for auto-published pieces.
* Update `uploadfs` to `1.24.3`.
* Fixes an edge case where reordering a page in the Page Manager might affect another locale.
* Fixes chrome bug when pages manager checkboxes need a double click when coming from the rich text editor (because some text is selected).
* Fixes the rich text insert menu image menu not being properly closed.
* Fixes the rich text toolbar not closing sometimes when unfocusing the editor.
* Fixes missing wording on images batch operations.
* Fixes rich text toolbar width being limited to parent width.
* Fixes rich text insert menu focused item text color easily overridable.
* Fixes long overlapping text in the header of the Report modal.
* Fixes clipped text in the pager and in the relationship filters of piece manager.
* Fixes an error when pressing Enter in a relationship input without a focused suggestion.
* Fixes locale switcher not allowing to switch the page of an article when its parent page is draft only.

## 4.14.2 (2025-04-02)

### Fixes

* Hotfix: the `choices` query parameter of the REST API no longer results in a 500 error if an invalid filter name is part of the list. Such filters are now properly ignored in `choices`. This issue could also have resulted in invocation of query methods that are not builders, however since all such methods are read-only operations, no arguments could be passed and no information was returned, there are no security implications.

## 4.14.1 (2025-03-31)

### Fixes

* Hotfix: fixes a bug in which the same on-demand cache was used across multiple sites in the presence of `@apostrophecms/multisite`. In rare cases, this bug could cause the home page of site "A" to be displayed on a request for site "B," but only if requests were simultaneous. This bug did not impact single-site projects.

## 4.14.0 (2025-03-19)

### Adds

* Add a label for the `@apostrophecms/attachment` module (error reporting reasons).
* Add `translate` boolean option for report modal header configuration to force translation of the relevant items value (table cells).
* Adds feature to generate a table from an imported CSV file inside the rich-text-widget.
* Add data-test attributes to the login page.
* Adds AI-generated missing translations
* Adds the missing "Tags" filter to the chooser/manager view of files.
* Adds batch operations to the media manager.
* Passes `moduleName` to the event `content-changed` for batch operations, to know if data should be refreshed or not.

### Changes

* Bumps the `perPage` option for piece-types from 10 to 50
* Reworks rich text popovers to use `AposContextMenu`, for toolbar components as well as insert menu items.

### Fixes

* The `lang` attribute of the `<html>` tag now respects localization.
* Fixes the focus styling on AposTable headers.
* Proper errors when widgets are badly configured in expanded mode.
* More reliable Media Manager infinite scroll pagination.
* Fixes margin collapse in nested areas by switching to `padding` instead of `margin`
* Fixes Edit in Media Manager when the image is not in the currently loaded images. This may happen when the the Media Manager is in a relationship mode.
* Removes `publish` batch operation for `autopublished` pieces.
* Fixes `restore` batch operation having the action `update`.
* Fixes `localize` batch operation having no `action` and no `docIds`.

### Removes

* Table controls from the default rich text control bar

## 4.13.0 (2025-02-19)

### Adds

* Supports progress notification type, can be used when no job are involved. Manage progress state into the new `processes` entity.
* Moves global notification logic into Pinia store as well as job polling that updates processes.

### Fixes

* Field inputs inside an array modal can now be focused/tabbed via keyboard
* Fixes admin bar overlapping widget area add menu.
* Fixed the checkered background for gauging color transparency.
* Fixes `group.operations` (batch configuration) merging between modules in the same way that `group.fields` are merged.
* The i18n manager detects the current locale correctly in some edge cases, like when the locale is changed per document (Editor Modal) and the localization manager is opened from a relationship manager via a document context menu.

### Adds

* Add support for batch localization of pieces and pages.
* Adds type for each file uploaded by big-upload. Moves big-upload-client to `apos/ui` folder and makes it esm.
* When present, projections for reverse relationships now automatically include the special id and field storage properties for the relationship in question, allowing the related documents to be successfully returned.
* Introduce `AposModalReport` component for displaying table reports. It's accessible via `apos.report(content, options)` method and it's now used in the `@apostrophecms/i18n` module for detailed reporting after a batch localization operation.

### Changes

* The array editor's `isModified` method is now a computed property for consistency.
* The `modal` configuration property for batch operations without a group is now accepted and works as expected in the same way as for grouped operations.
* Explicitly enable document versions for `@apostrophecms/file-tag`, `@apostrophecms/file`, `@apostrophecms/image-tag` and `@apostrophecms/image` piece types.

### Adds

* If `error.cause` is prevent, log the property.

## 4.12.0 (2025-01-27)

### Fixes

* Fixes ability to change color hue by clicking the color hue bar rather than dragging the indicator.
* Prevents the rich text control bar from closing while using certain UI within the color picker.
* Saving a document via the dialog box properly refreshes the main content area when on a "show page" (when the context document is a piece rather than a page)
* Fixes the `AposButtonSplit` markup to follow the HTML5 specification, optimizes the component performance, visuals and testability.
* Fixes a case where releationship button overlaps a context menu.

### Adds

* Ability to disable the color spectrum UI of a color picker
* Accessibility improvement for the rich text editor Typography toolbar item.
* Adds `moduleLabels` prop to `AposDocContextMenu` to pass it to opened modals from custom operations (used by templates to define labels to display on the export modal).

### Changes

* Range style updates.
* The `pickerOptions` sub property of a color field's configuration has been merged with it's parent `options` object.
* Reworks `inline` and `micro` UI of some fields (color, range, select). Improve global inline style.
* Makes the range input being a number all the time instead of a string that we convert manually.
* Command line tasks can run before the first frontend asset build without error messages.

## 4.11.2 (2024-12-29)

### Fixes

* Fixes a bug where images in Media manager are not selectable (click on an image does nothing) in both default and relationship mode.
* Eliminated superfluous error messages. The convert method now waits for all recursive invocations to complete before attempting to determine if fields are visible.

### Adds

* Possibility to set a field not ready when performing async operations, when a field isn't ready, the validation and emit won't occur.

## 4.11.1 (2024-12-18)

### Fixes

* Corrected a unit test that relies on the sitemap module, as it now makes explicit that the project level `baseUrl` must be set for a successful experience, and the module level `baseUrl` was set earlier. No other changes.

## 4.11.0 (2024-12-18)

### Adds

* When validating an `area` field, warn the developer if `widgets` is not nested in `options`.
* Adds support for supplying CSS variable names to a color field's `presetColors` array as selectable values.
* Adds support for dynamic focus trap in Context menus (prop `dynamicFocus`). When set to `true`, the focusable elements are recalculated on each cycle step.
* Adds option to disable `tabindex` on `AposToggle` component. A new prop `disableFocus` can be set to `false` to disable the focus on the toggle button. It's enabled by default.
* Adds support for event on `addContextOperation`, an option `type` can now be passed and can be `modal` (default) or `event`, in this case it does not try to open a modal but emit a bus event using the action as name.

### Fixes

* Focus properly Widget Editor modals when opened. Keep the previous active focus on the modal when closing the widget editor.
* a11y improvements for context menus.
* Fixes broken widget preview URL when the image is overridden (module improve) and external build module is registered.
* Inject dynamic custom bundle CSS when using external build module with no CSS entry point.
* Range field now correctly takes 0 into account.
* Apos style does not go through `postcss-viewport-to-container-toggle` plugin anymore to avoid UI bugs.

## 4.10.0 (2024-11-20)

### Fixes

* Extra bundle detection when using external build module works properly now.
* Widget players are now properly invoked when they arrive later in the page load process.
* Fix permission grid tooltip display.
* Fixes a bug that crashes external frontend applications.
* Fixes a false positive warning for module not in use for project level submodules (e.g. `widges/module.js`) and dot-folders (e.g. `.DS_Store`).
* Bumped `express-bearer-token` dependency to address a low-severity `npm audit` warning regarding noncompliant cookie names and values. Apostrophe
did not actually use any noncompliant cookie names or values, so there was no vulnerability in Apostrophe.
* Rich text "Styles" toolbar now has visually focused state.
* The `renderPermalinks` and `renderImages` methods of the `@apostrophecms/rich-text` module now correctly resolve the final URLs of page links and inline images in rich text widgets, even when the user has editing privileges. Formerly this was mistakenly prevented by logic intended to preserve the editing experience. The editing experience never actually relied on the
rendered output.
* Search bar will perform the search even if the bar is empty allowing to reset a search.
* Fixes Color picker being hidden in an inline array schema field, also fixes rgba inputs going off the modal.

### Adds

* It's possible now to target the HMR build when registering via `template.append` and `template.prepend`. Use `when: 'hmr:public'` or `when: 'hmr:apos'` that will be evaluated against the current asset `options.hmr` configuration.
* Adds asset module option `options.modulePreloadPolyfill` (default `true`) to allow disabling the polyfill preload for e.g. external front-ends.
* Adds `bundleMarkup` to the data sent to the external front-end, containing all markup for injecting Apostrophe UI in the front-end.
* Warns users when two page types have the same field name, but a different field type. This may cause errors or other problems when an editor switches page types.
* The piece and page `GET` REST APIs now support `?render-areas=inline`. When this parameter is used, an HTML rendering of each widget is added to that specific widget in each area's `items` array as a new `_rendered` property. The existing `?render-areas=1` parameter is still supported to render the entire area as a single `_rendered` property. Note that this older option also causes `items` to be omitted from the response.

### Changes

* Removes postcss plugin and webpack loader used for breakpoint preview mode. Uses instead the new `postcss-viewport-to-container-toggle` plugin in the webpack config.
* Implement `vue-color` directly in Apostrophe rather than as a dependency
* Switch color handling library from `tinycolor2` to `@ctrl/tinycolor`
* Removes error messages in server console for hidden fields. These messages should not have been printed out in the server console in the first place.
* Removes invalid error messages on select fields appearing while opening an existing valid document.

## 4.9.0 (2024-10-31)

### Adds

* Relationship inputs have aria accessibility tags and autocomplete suggestions can be controlled by keyboard.
* Elements inside modals can have a `data-apos-focus-priority` attribute that prioritizes them inside the focusable elements list.
* Modals will continute trying to find focusable elements until an element marked `data-apos-focus-priority` appears or the max retry threshold is reached.
* Takes care of an edge case where Media Manager would duplicate search results.
* Add support for ESM projects.
* Modules can now have a `before: "module-name"` property in their configuration to initialize them before another module, bypassing the normal
order implied by `defaults.js` and `app.js`.
* `select` and `checkboxes` fields that implement dynamic choices can now take into account the value of other fields on the fly, by specifying
a `following` property with an array of other field names. Array and object subfields can access properties of the parent document
by adding a `<` prefix (or more than one) to field names in `following` to look upwards a level. Your custom method on the server side will
now receive a `following` object as an additional argument. One limitation: for now, a field with dynamic choices cannot depend on another field
with dynamic choices in this way.
* Adds AI-generated missing translations
* Adds the mobile preview dropdown for non visibles breakpoints. Uses the new `shortcut` property to display breakpoints out of the dropdown.
* Adds possibility to have two icons in a button.
* Breakpoint preview only targets `[data-apos-refreshable]`.
* Adds a `isActive` state to context menu items. Also adds possibility to add icons to context menu items.
* Add a postcss plugin to handle `vh` and `vw` values on breakpoint preview mode.
* Adds inject component `when` condition with possible values `hmr`, `prod`, and `dev`. Modules should explicitely register their components with the same `when` value and the condition should be met to inject the component.
* Adds inject `bundler` registration condition. It's in use only when registering a component and will be evaluated on runtime. The value should match the current build module (`webpack` or the external build module alias).
* Adds new development task `@apostrophecms/asset:reset` to reset the asset build cache and all build artifacts.
* Revamps the `@apostrophecms/asset` module to enable bundling via build modules.
* Adds `apos.asset.devServerUrl()` nunjucks helper to get the (bundle) dev server URL when available.
* The asset module has a new option, `options.hmr` that accepts `public` (default), `apos` or `false` to enable HMR for the public bundle or the admin UI bundle or disable it respectively. This configuration works only with external build modules that support HMR.
* The asset module has a new option, `options.hmrPort` that accepts an integer (default `null`) to specify the HMR WS port. If not specified, the default express port is used. This configuration works only with external build modules that support HMR WS.
* The asset module has a new option, `options.productionSourceMaps` that accepts a boolean (default `false`) to enable source maps in production. This configuration works only with external build modules that support source maps.

### Changes

* Silence deprecation warnings from Sass 1.80+ regarding the use of `@import`. The Sass team [has stated there will be a two-year transition period](https://sass-lang.com/documentation/breaking-changes/import/#transition-period) before the feature is actually removed. The use of `@import` is common practice in the Apostrophe codebase and in many project codebases. We will arrange for an orderly migration to the new `@use` directive before Sass 3.x appears.
* Move saving indicator after breakpoint preview.
* Internal methods `mergeConfiguration`, `autodetectBundles`, `lintModules`, `nestedModuleSubdirs` and `testDir` are now async.
* `express.getSessionOptions` is now async.

### Fixes

* Modifies the `AposAreaMenu.vue` component to set the `disabled` attribute to `true` if the max number of widgets have been added in an area with `expanded: true`.
* `pnpm: true` option in `app.js` is no longer breaking the application.
* Remove unused `vue-template-compiler` dependency.
* Prevent un-publishing the `@apostrophecms/global` doc and more generally all singletons.
* When opening a context menu while another is already opened, prevent from focusing the button of the first one instead of the newly opened menu.
* Updates `isEqual` method of `area` field type to avoid comparing an area having temporary properties with one having none.
* In a relationship field, when asking for sub relationships using `withRelationships` an dot notion.
If this is done in combination with a projection, this projection is updated to add the id storage fields of the needed relationships for the whole `withRelationships` path.
* The admin UI no longer fails to function when the HTML page is rendered with a direct `sendPage` call and there is no current "in context" page or piece.

## 4.7.2 and 4.8.1 (2024-10-09)

### Fixes

* Correct a race condition that can cause a crash at startup when custom `uploadfs` options are present in some specific cloud environments e.g. when using Azure Blob Storage.

## 4.8.0 (2024-10-03)

### Adds

* Adds a mobile preview feature to the admin UI. The feature can be enabled using the `@apostrophecms/asset` module's new `breakpointPreviewMode` option. Once enabled, the asset build process will duplicate existing media queries as container queries. There are some limitations in the equivalence between media queries and container queries. You can refer to the [CSS @container at-rule](https://developer.mozilla.org/en-US/docs/Web/CSS/@container) documentation for more information. You can also enable `breakpointPreviewMode.debug` to be notified in the console when the build encounters an unsupported media query.
* Apostrophe now automatically adds the appropriate default values for new properties in the schema, even for existing documents in the database. This is done automatically during the migration phase of startup.
* Adds focus states for media library's Uploader tile.
* Adds focus states file attachment's input UI.
* Simplified importing rich text widgets via the REST API. If you  you have HTML that contains `img` tags pointing to existing images, you can now import them all quickly. When supplying the rich text widget object, include an `import` property with an `html` subproperty, rather than the usual `content` property. You can optionally provide a `baseUrl` subproperty as well. Any images present in `html` will be imported automatically and the correct `figure` tags will be added to the new rich text widget, along with any other markup acceptable to the widget's configuration.

### Changes

* The various implementations of `newInstance` found in Apostrophe, e.g. for widgets, array items, relationship fields and documents themselves, have been consolidated in one implementation. The same code is now reused both on the front and the back end, ensuring the same result without the need to introduce additional back end API calls.

### Fixes

* Apostrophe's migration logic is no longer executed twice on every startup and three times in the migration task. It is executed exactly once, always at the same point in the startup process. This bug did not cause significant performance issues because migrations were always only executed once, but there is a small performance improvement due to not checking for them more than once.
* The `@apostrophecms/page` module APIs no longer allow a page to become a child of itself. Thanks to [Maarten Marx](https://github.com/Pixelguymm) for reporting the issue.
* Uploaded SVGs now permit `<use>` tags granted their `xlink:href` property is a local reference and begins with the `#` character. This improves SVG support while mitgating XSS vulnerabilities.
* Default properties of object fields present in a widget now populate correctly even if never focused in the editor.
* Fixed the "choices" query builder to correctly support dynamic choices, ensuring compatibility with the [`piecesFilters`](https://docs.apostrophecms.org/reference/modules/piece-page-type.html#piecesfilters) feature when using dynamic choices.
* Fix a reordering issue for arrays when dragging and dropping items in the admin UI.
* The inline array item extract the label now using `title` as `titleField` value by default (consistent with the Slat list).

## 4.7.1 (2024-09-20)

### Fixes

* Ensure parked fields are not modified for parked pages when not configured in `_defaults`.

## 4.7.0 (2024-09-05)

### Changes

* UI and UX of inline arrays and their table styles

### Adds

* To aid debugging, when a file extension is unacceptable as an Apostrophe attachment the rejected extension is now printed as part of the error message.
* The new `big-upload-client` module can now be used to upload very large files to any route that uses the new `big-upload-middleware`.
* Add option `skipReplace` for `apos.doc.changeDocIds` method to skip the replacing of the "old" document in the database.
* The `@apostrophecms/i18n` module now exposes a `locales` HTTP GET API to aid in implementation of native apps for localized sites.
* Context menus can be supplied a `menuId` so that interested components can listen to their opening/closing.
* Allow to set mode in `AposWidget` component through props.
* Add batch operations to pages.
* Add shortcuts to pages manager.
* Add `replaces` (boolean, `false` by default) option to the context operation definition (registered via `apos.doc.addContextOperation()`) to allow the operation to require a replace confirmation before being executed. The user confirmation results in the Editor modal being closed and the operation being executed. The operation is not executed if the user cancels the confirmation.

### Changes

* Wait for notify before navigating to a new page.
* Send also `checkedTypes` via the pages body toolbar operations (e.g. 'batch') to the modal.

### Fixes

* Fix link to pages in rich-text not showing UI to select page during edit.
* Bumps `uploadfs` dependency to ensure `.tar.gz`, `.tgz` and `.gz` files uploaded to S3 download without double-gzipping.
This resolves the issue for new uploads.
* Registering duplicate icon is no longer breaking the build.
* Fix widget focus state so that the in-context Add Content menu stays visible during animation
* Fix UI of areas in schemas so that their context menus are layered overtop sibling schema fields UI
* Fix unhandled promise rejections and guard against potential memory leaks, remove 3rd party `debounce-async` dependency
* Adds an option to center the context menu arrow on the button icon. Sets this new option on some context menus in the admin UI.
* Fixes the update function of `AposSlatLists` so that elements are properly reordered on drag

## 4.6.1 (2024-08-26)

### Fixes

* Registering duplicate icon is no longer breaking the build.
* Fix widget focus state so that the in-context Add Content menu stays visible during animation.
* Fix UI of areas in schemas so that their context menus are layered overtop sibling schema fields UI.

### Removes

* Inline array option for `alwaysOpen` replaced with UI toggles

## 4.6.0 (2024-08-08)

### Adds

* Add a locale switcher in pieces and pages editor modals. This is available for localized documents only, and allows you to switch between locales for the same document.
  The locale can be switched at only one level, meaning that sub documents of a document that already switched locale will not be able to switch locale itself.
* Adds visual focus states and keyboard handlers for engaging with areas and widgets in-context
* Adds method `simulateRelationshipsFromStorage` method in schema module.
This method populates the relationship field with just enough information to allow convert to accept it. It does not fully fetch the related documents. It does the opposite of prepareForStorage.
* A new options object has been added to the convert method.
Setting the `fetchRelationships` option to false will prevent convert from actually fetching relationships to check which related documents currently exist.
The shape of the relationship field is still validated.

### Changes

* Refactors Admin UI SASS to eliminate deprecation warnings from declarations coming after nested rules.
* Bumps the sass-loader version and adds a webpack option to suppress mixed declaration deprecation warnings to be removed when all modules are updated.
* Add `title` and `_url` to select all projection.
* Display `Select all` message on all pages in the manager modal.
* Refresh `checked` in manager modal after archive action.
* Update `@apostrophecms/emulate-mongo-3-driver` dependency to keep supporting `mongodb@3.x` queries while using `mongodb@6.x`.
* Updates rich text link tool's keyboard key detection strategy.
* Buttons that appear on slats (preview, edit crop/relationship, remove) are visually focusable and keyboard accessible.
* Added tooltip for update button. Thanks to [gkumar9891](https://github.com/gkumar9891) for this addition.

### Fixes

* Fixes the rendering of conditional fields in arrays where the `inline: true` option is used.
* Fixes the rich text link tool's detection and display of the Remove Link button for removing existing links
* Fixes the rich text link tool's detection and display of Apostrophe Page relationship field.
* Overriding standard Vue.js components with `editorModal` and `managerModal` are now applied all the time.
* Accommodate old-style replica set URIs with comma-separated servers by passing any MongoDB URIs that Node.js cannot parse directly to the MongoDB driver, and avoiding unnecessary parsing of the URI in general.
* Bump `oembetter` dependency to guarantee compatibility with YouTube. YouTube recently deployed broken `link rel="undefined"` tags on some of their video pages.
* It is now possible to see the right filename and line number when debugging the admin UI build in the browser. This is automatically disabled when `@apostrophecms/security-headers` is installed, because its defaults are incompatible by design.

## 4.5.4 (2024-07-22)

### Fixes

* Add a default projection to ancestors of search results in order to load a reasonable amount of data and avoid request timeouts.

## 4.5.3 (2024-07-17)

### Fixes

* Enhanced media selection with touchpad on Windows by extending focus timeout.

## 4.5.2 (2024-07-11)

### Fixes

* Ensure that `apos.doc.walk` never gets caught in an infinite loop even if circular references are present in the data. This is a hotfix for an issue that can arise when the new support for breadcrumbs in search results is combined with a more inclusive projection for page ancestors.
* Correct a longstanding bug in `apos.doc.walk` that led items to be listed twice in the `ancestors` array passed to the iterator.
* Correct a longstanding bug in `apos.doc.walk` that led ancestors that are themselves arrays to be misrepresented as a series of objects in the `ancestors` array passed to the iterator.
* For additional guarantees of reliability the `_dotPath` and `_ancestors` arguments to `apos.doc.walk`, which were always clearly documented as for internal use only, can no longer be passed in externally.

## 4.5.1 (2024-07-11)

### Changes

* Allow tiptap rich-text widget to open modals for images and links without closing the toolbar.

## 4.5.0 (2024-07-10)

### Adds

* Allow to disable shortcut by setting the option `shortcut: false`
* Adds a new color picker tool for the rich-text-widget toolbar that matches the existing `color` schema field. This also adds the same `pickerOptions` and `format` options to the rich-text-widget configuration that exist in the `color` schema field.
* Add missing UI translation keys.
* Infite scroll in media manager instead of pagination and related search fixes.
* Improves loaders by using new `AposLoadingBlock` that uses `AposLoading` instead of the purple screen in media manager.
* Select the configured aspect ratio and add `data-apos-field` attributes to the fields inside `AposImageRelationshipEditor.vue`.
* Add `getShowAdminBar` method. This method can be overriden in projects to drive the admin bar visibility for logged-in users.

### Fixes

* Removes unnecessary, broadly applied line-height setting that may cause logged-in vs logged-out visual discrepencies.
* Remove double GET request when saving image update.
* Fix filter menu forgetting selecting filters and not instantiating them.
* Remove blur emit for filter buttons and search bar to avoid re requesting when clicking outside…
* `this.modified` was not working properly (set to false when saving). We can now avoid to reload images when saving no changes.
* In media manager images checkboxes are disabled when max is reached.
* In media manager when updating an image or archiving, update the list instead of fetching and update checked documents to see changes in the right panel selected list.
* The `password` field type now has a proper fallback default, the empty string, just like the string field type
and its derivatives. This resolves bugs in which the unexpected `null` caused problems during validation. This bug
was old, but was masked in some situations until the release of version `4.4.3`.
* Identify and mark server validation errors in the admin UI. This helps editors identify already existing data fields, having validation errors when schema changes (e.g. optional field becomes required).
* Removes `menu-offset` props that were causing `AposContextMenu` to not display properly.
* Allows to pass a number or an array to `AposContextMenu` to set the offset of the context menu (main and cross axis see `floating-ui` documentation).
* Fixes the relationship fields not having the data when coming from the relationship modal.
* Fixes watch on `checkedDocs` passed to `AposSlatList` not being reactive and not seeing updated relationship fields.
* Adds styles for 1 column expanded area ([#4608](https://github.com/apostrophecms/apostrophe/issues/4608))
* Fixes weird slug computations based on followed values like title. Simplifies based on the new tech design.
* Prevent broken admin UI when there is a missing widget.
* Fixes media manager not loading images when last infinite scroll page have been reached (when uploading image for example).
* Upgrade oembetter versions to allow all vimeo urls.

### Changes

* Update `Choose Images` selection behavior. When choosing images as part of a relationship, you click on the image or checkbox to add the image to the selection.
If a max is set to allow only one image, clicking on the selected image will remove it from the selection. Clicking on another image will update the selection with the newly clicked image.
If a max is set to allow multiple images, you can remove images from the selection by using the checkbox. Clicking on the image will bring the image schema in the right panel.
You can upload images even if the max has been reached. We will append the uploaded images to the existing selection up to the max if any.
* Update `@apostrophecms/emulate-mongo-3-driver` dependency to keep supporting `mongodb@3.x` queries while using `mongodb@6.x`.

## 4.4.3 (2024-06-17)

### Fixes

* Do not use schema `field.def` when calling `convert`. Applying defaults to new documents is the job of `newInstance()` and similar code.
If you wish a field to be mandatory use `required: true`.
* As a convenience, using `POST` for pieces and pages with `_newInstance: true` keeps any additional `req.body` properties in the API response.
This feature unofficially existed before, it is now supported.
* Rollbacks watcher on `checked` array. Fixes, checked docs not being properly updated.

## 4.4.2 (2024-06-14)

### Fixes

* Hotfix: the new `_parent` property of pieces, which refers to the same piece page as `_parentUrl`, is now a carefully pruned
subset to avoid the risk of infinite recursion when the piece page has a relationship to a piece. Those who want `_parent`
to be more complete can extend the new `pruneParent` method of the relevant piece page module. This regression was
introduced in version 4.4.0.

## 4.4.1 (2024-06-12)

### Fixes

* Depend on `stylelint-config-apostrophe` properly via npm, not github.

## 4.4.0 (2024-06-12)

### Adds

* Adds a pinia store to handle modals logic.
* Methods from the store are registered on `apos.modal` instead of methods from `TheAposModals` component.
* No more need to emit `safe-close` when defining an `AposModal`, modal is automatically resolved when closed.
* Adds field components access to the reactive document value.
* Expose `AposContextMenu` owned method for re-calculation of the content position.
* Field Meta components of `slug` and `string` types can now fire `replace-field-value` events with text value payload, which will replace the respective field value.
* `AposInputString` now accepts a `rows` prop, in effect only when `field.textarea` is set to `true`.
* Add `T,S` shortcut to open the Personal Settings.
* Add `T,D` shortcut to open the Submitted Drafts.
* Add a scrollbar to the shortcut list.
* Add breadcrumbs to search results page.
* Pages relationships have now their checkboxes disabled when max is reached.

### Changes

* Improves widget tabs for the hidden entries, improves UX when validation errors are present in non-focused tabs.
* When moving a page, recognize when the slug of a new child
already contains the new parent's slug and not double it.
For example, given we have two pages as children of the home page, page A and page B.
Page A and page B are siblings.
Page A has the slug `/peer` and page B has the slug `/peer/page`.
Now we want page B to be the child of page A.
We will now end up with page B slug as `/peer/page` and not `/peer/peer/page` as before.
* `AposSpinner` now respects the colors for `heavy` weight mode and also accepts second, "light" color in this mode. Props JSDoc blocks are added.
* `AposContextMenu` now respects the `menuOffset` component property.
* Set `G,Shift+I` shortcut to open the Image Tags manager modal.
* Set `G,Shift+F` shortcut to open the File Tags manager modal.
* Remove slug from suggestion for images.
* Increase suggestion search image size to 50px.
* For suggestions with image, keep title on a single line and truncate title field with `...` when it hits the right side.

### Fixes

* Rich Text editor properly unsets marks on heading close.
* Widget client side schema validation.
* Allow `G,Shift+I` shortcut style.
* Detect shortcut conflicts when using multiple shortcuts.
* Updating schema fields as read-only no longer reset the value when updating the document.
* Fixes stylelint config file, uses config from our shared configuration, fixes all lint errors.
* Fixes `TheAposCommandMenu` modals not computing shortcuts from the current opened modal.
* Fixes select boxes of relationships, we can now check manually published relationships, and `AposSlatList` renders properly checked relationships.
* Fixes issues in `AposInputArray` on production build to be able to add, remove and edit array items after `required` error.
* Relationships browse button isn't disabled when max is reached.
* In media manager images checkboxes are disabled when max is reached.

## 4.3.3 (2024-06-04)

### Fixes

* Removes `$nextTick` use to re render schema in `AposArrayEditor` because it was triggering weird vue error in production.
Instead, makes the AposSchema for loop keys more unique using `modelValue.data._id`,
if document changes it re-renders schema fields.
* In media manager image checkboxes are disabled when max is reached.
* Fixes tiptap bubble menu jumping on Firefox when clicking on buttons. Also fixes the fact that
double clicking on bubble menu out of buttons would prevent it from closing when unfocusing the rich text area.
* In media manager images checkboxes are disabled when max is reached.
* Makes the final fields accessible in the media manager right rail.

## 4.3.2 (2024-05-18)

### Fixes

* Corrects a regression introduced in version 4.3.0 that broke the validation of widget modals, resulting in a confusing
error on the page. A "required" field in a widget, for instance, once again blocks the save operation properly.

### Changes

* Improves widget tab UI for the hidden entries, improves UX when validation errors are present in non-focused tabs.

## 4.3.1 (2024-05-17)

### Fixes

* Databases containing documents that no longer correspond to any module no longer cause the migration that adds missing mode properties
to fail (an issue introduced in version 4.2.0). Databases with no such "orphaned" documents were not affected.

## 4.3.0 (2024-05-15)

### Adds

* Allows to disable page refresh on content changed for page types.
* Widget editor can now have tabs.
* Adds prop to `AposInputMixin` to disable blur emit.
* Adds `throttle` function in ui module utils.
* Adds a `publicBundle` option to `@apostrophecms/asset`. When set to `false`, the `ui/src` public asset bundle is not built at all in most cases
except as part of the admin UI bundle which depends on it. For use with external front ends such as [apostrophe-astro](https://github.com/apostrophecms/apostrophe-astro).
Thanks to Michelin for contributing this feature.

### Fixes

* Do not show widget editor tabs when the developer hasn't created any groups.
* `npm link` now works again for Apostrophe modules that are dependencies of a project.
* Re-crop image attachments found in image widgets, etc. when replacing an image in the Media Manager.
* Fixes visual transitions between modals, as well as slider transition on overlay opacity.
* Changing the aspect ratio multiple times in the image cropper modal no longer makes the stencil smaller and smaller.

### Changes

* Improves `debounce` function to handle async properly (waiting for previous async call to finish before triggering a new one).
* Adds the `copyOfId` property to be passed to the `apos.doc.edit()` method, while still allowing the entire `copyOf` object for backwards compatibility.

### Fixes

## 4.2.1 (2024-04-29)

### Fixes

* Fixes drag and drop regression in the page tree where pages were not able to be moved between parent and child.

## 4.2.0 (2024-04-18)

* Typing a `/` in the title field of a page no longer confuses the slug field. Thanks to [Gauav Kumar](https://github.com/gkumar9891).

### Changes

* Rich text styles are now split into Nodes and Marks, with independent toolbar controls for a better user experience when applying text styles.
There is no change in how the `styles` option is configured.
* Rich text style labels are fully localized.
* `i18n` module now uses the regular `req.redirect` instead of a direct `res.redirect` to ensure redirection, enabling more possibilities for `@apostrophecms/redirect` module
* Refactors `AposModal` component with composition api to get rid of duplicated code in `AposFocusMixin` and `AposFocus`.
* `APOS_MONGODB_LOG_LEVEL` has been removed. According to [mongodb documentation](https://github.com/mongodb/node-mongodb-native/blob/main/etc/notes/CHANGES_5.0.0.md#mongoclientoptionslogger-and-mongoclientoptionsloglevel-removed) "Both the logger and the logLevel options had no effect and have been removed."
* Update `connect-mongo` to `5.x`. Add `@apostrophecms/emulate-mongo-3-driver` dependency to keep supporting `mongodb@3.x` queries while using `mongodb@6.x`.

### Fixes

* Updates the docs `beforeInsert` handler to avoid ending with different modes being set between `_id`, `aposLocale` and `aposMode`.
* Adds a migration to fix potential corrupted data having different modes set between `_id`, `aposLocale` and `aposMode`.
* Fix a crash in `notification` when `req.body` was not present. Thanks to Michelin for contributing this fix.
* Addresses a console error observed when opening and closing the `@apostrophecms-pro/palette` module across various projects.
* Fixes the color picker field in `@apostrophecms-pro/palette` module.
* Ensures that the `data-apos-test` attribute in the admin bar's tray item buttons is set by passing the `action` prop to `AposButton`.
* Prevents stripping of query parameters from the URL when the page is either switched to edit mode or reloaded while in edit mode.
* Add the missing `metaType` property to newly inserted widgets.

### Security

* New passwords are now hashed with `scrypt`, the best password hash available in the Node.js core `crypto` module, following guidance from [OWASP](https://cheatsheetseries.owasp.org/cheatsheets/Password_Storage_Cheat_Sheet.html).
This reduces login time while improving overall security.
* Old passwords are automatically re-hashed with `scrypt` on the next successful login attempt, which
adds some delay to that next attempt, but speeds them up forever after compared to the old implementation.
* Custom `scrypt` parameters for password hashing can be passed to the `@apostrophecms/user` module via the `scrypt` option. See the [Node.js documentation for `scrypt`]. Note that the `maxmem` parameter is computed automatically based on the other parameters.

## 4.1.1 (2024-03-21)

### Fixes

* Hotfix for a bug that broke the rich text editor when the rich text widget has
a `styles` property. The bug was introduced in 4.0.0 as an indirect side effect of deeper
watching behavior by Vue 3.

## 4.1.0 (2024-03-20)

### Fixes

* Don't crash if a document of a type no longer corresponding to any module is present
together with the advanced permission module.
* AposLoginForm.js now pulls its schema from the user module rather than hardcoding it. Includes the
addition of `enterUsername` and `enterPassword` i18n fields for front end customization and localization.
* Simulated Express requests returned by `apos.task.getReq` now include a `req.headers` property, for
greater accuracy and to prevent unexpected bugs in other code.
* Fix the missing attachment icon. The responsibility for checking whether an attachment
actually exists before calling `attachment.url` still lies with the developer.

### Adds

* Add new `getChanges` method to the schema module to get an array of document changed field names instead of just a boolean like does the `isEqual` method.
* Add highlight class in UI when comparing documents.

## 4.0.0 (2024-03-12)

### Adds

* Add Marks tool to the Rich Text widget for handling toggling marks.
* Add translation keys used by the multisite assembly module.
* Add side by side comparison support in AposSchema component.
* Add `beforeLocalize` and `afterLocalize` events.
* Add custom manager indicators support via `apos.schema.addManagerIndicator({ component, props, if })`. The component registered this way will be automatically rendered in the manager modal.
* Add the possibility to make widget modals wider, which can be useful for widgets that contain areas taking significant space. See [documentation](https://v3.docs.apostrophecms.org/reference/modules/widget-type.html#options).
* Temporarily add `translation` module to support document translations via the `@apostrophecms-pro/automatic-translation` module.
**The `translation` core module may be removed or refactored to reduce overhead in the core,** so its presence should
not be relied upon.

### Changes

* Migrate to Vue 3. This entails changes to some admin UI code, as detailed in our public announcement.
There are no other backwards incompatible changes in apostrophe version 4.0.0.
Certain other modules containing custom admin UI have also been updated in a new major version to be compatible,
as noted in our announcement and on the migration page of our website.

### Fixes

* Adds `textStyle` to Tiptap types so that spans are rendered on RT initialization
* `field.help` and `field.htmlHelp` are now correctly translated when displayed in a tooltip.
* Bump the `he` package to most recent version.
* Notification REST APIs should not directly return the result of MongoDB operations.

## 3.63.2 (2024-03-01)

### Security

* Always validate that method names passed to the `external-condition` API actually appear in `if` or `requiredIf`
clauses for the field in question. This fix addresses a serious security risk in which arbitrary methods of
Apostrophe modules could be called over the network, without arguments, and the results returned to the caller.
While the lack of arguments mitigates the data exfiltration risk, it is possible to cause data loss by
invoking the right method. Therefore this is an urgent upgrade for all Apostrophe 3.x users. Our thanks to the Michelin
penetration test red team for disclosing this vulnerability. All are welcome to disclose security vulnerabilities
in ApostropheCMS code via [security@apostrophecms.com](mailto:security@apostrophecms.com).
* Disable the `alwaysIframe` query parameter of the oembed proxy. This feature was never used in Apostrophe core, and could be misused to carry out arbitrary GET requests in the context of an iframe, although it could not be used to exfiltrate any information other than the success or failure of the request, and the request was still performed by the user's browser only. Thanks to the Michelin team.
* Remove vestigial A2 code relating to polymorphic relationship fields. The code in question had no relevance to the way such a feature would be implemented in A3, and could be used to cause a denial of service by crashing and restarting the process. Thanks to the Michelin team.

## 3.63.1 (2024-02-22)

### Security

* Bump dependency on `sanitize-html` to `^2.12.1` at a minimum, to ensure that `npm update apostrophe` is sufficient to guarantee a security update is installed. This security update prevents specially crafted HTML documents from revealing the existence or non-existence of files on the server. The vulnerability did not expose any other information about those files. Thanks to the [Snyk Security team](https://snyk.io/) for the disclosure and to [Dylan Armstrong](https://dylan.is/) for the fix.

## 3.63.0 (2024-02-21)

### Adds

* Adds a `launder` method to the `slug` schema field query builder to allow for use in API queries.
* Adds support for browsing specific pages in a relationship field when `withType` is set to a page type, like `@apostrophecms/home-page`, `default-page`, `article-page`...
* Add support for `canCreate`, `canPreview` & `canShareDraft` in context operations conditions.
* Add support for `canCreate`, `canEdit`, `canArchive` & `canPublish` in utility operations definitions.
* Add `uponSubmit` requirement in the `@apostrophecms/login` module. `uponSubmit` requirements are checked each time the user submit the login form. See the documentation for more information.
* Add field metadata feature, where every module can add metadata to fields via public API offered by `apos.doc.setMeta()`, `apos.doc.getMeta()`, `apos.doc.getMetaPath()` and `apos.doc.removeMeta()`. The metadata is stored in the database and can be used to store additional information about a field.
* Add new `apos.schema.addFieldMetadataComponent(namespace, component)` method to allow adding custom components. They have access to the server-side added field metadata and can decide to show indicators on the admin UI fields. Currently supported fields are "string", "slug", "array", "object" and "area".

### Fixes

* When deleting a draft document, we remove related reverse IDs of documents having a relation to the deleted one.
* Fix publishing or moving published page after a draft page on the same tree level to work as expected.
* Check create permissions on create keyboard shortcut.
* Copy requires create and edit permission.
* Display a more informative error message when publishing a page because the parent page is not published and the current user has no permission to publish the parent page (while having permission to publish the current one).
* The `content-changed` event for the submit draft action now uses a complete document.
* Fix the context bar overlap on palette for non-admin users that have the permission to modify it.
* Show widget icons in the editor area context menu.

### Changes

* Share Drafts modal styles made larger and it's toggle input has a larger hitbox.

## 3.62.0 (2024-01-25)

### Adds

* Adds support for `type` query parameter for page autocomplete. This allows to filter the results by page type. Example: `/api/v1/@apostrophecms/page?autocomplete=something&type=my-page-type`.
* Add testing for the `float` schema field query builder.
* Add testing for the `integer` schema field query builder.
* Add support for link HTML attributes in the rich text widget via configurable fields `linkFields`, extendable on a project level (same as it's done for `fields`). Add an `htmlAttribute` property to the standard fields that map directly to an HTML attribute, except `href` (see special case below), and set it accordingly, even if it is the same as the field name. Setting `htmlAttribute: 'href'` is not allowed and will throw a schema validation exception (on application boot).
* Adds support in `can` and `criteria` methods for `create` and `delete`.
* Changes support for image upload from `canEdit` to `canCreate`.
* The media manager is compatible with per-doc permissions granted via the `@apostrophecms-pro/advanced-permission` module.
* In inline arrays, the trash icon has been replaced by a close icon.

### Fixes

* Fix the `launder` and `finalize` methods of the `float` schema field query builder.
* Fix the `launder` and `finalize` methods of the `integer` schema field query builder.
* A user who has permission to `publish` a particular page should always be allowed to insert it into the
published version of the site even if they could not otherwise insert a child of the published
parent.
* Display the "Browse" button in a relationship inside an inline array.

## 3.61.1 (2023-01-08)

### Fixes

* Pinned Vue dependency to 2.7.15. Released on December 24th, Vue 2.7.16 broke the rich text toolbar in Apostrophe.

## 3.61.0 (2023-12-21)

### Adds

* Add a `validate` method to the `url` field type to allow the use of the `pattern` property.
* Add `autocomplete` attribute to schema fields that implement it (cf. [HTML attribute: autocomplete](https://developer.mozilla.org/en-US/docs/Web/HTML/Attributes/autocomplete)).
* Add the `delete` method to the `@apostrophecms/cache` module so we don't have to rely on direct MongoDB manipulation to remove a cache item.
* Adds tag property to fields in order to show a tag next to the field title (used in advanced permission for the admin field). Adds new sensitive label color.
* Pass on the module name and the full, namespaced template name to external front ends, e.g. Astro.
Also make this information available to other related methods for future and project-level use.
* Fixes the AposCheckbox component to be used more easily standalone, accepts a single model value instead of an array.

### Fixes

* Fix `date` schema field query builder to work with arrays.
* Fix `if` on pages. When you open the `AposDocEditor` modal on pages, you now see an up to date view of the visible fields.
* Pass on complete annotation information for nested areas when adding or editing a nested widget using an external front, like Astro.
* We can now close the image modal in rich-text widgets when we click outside of the modal.
The click on the cancel button now works too.
* Fixes the `clearLoginAttempts` method to work with the new `@apostrophecms/cache` module `delete` method.

## 3.60.1 (2023-12-06)

### Fixes

* corrected an issue where the use of the doc template library can result in errors at startup when
replicating certain content to new locales. This was not a bug in the doc template library.
Apostrophe was not invoking `findForEditing` where it should have.

## 3.60.0 (2023-11-29)

### Adds

* Add the possibility to add custom classes to notifications.
Setting the `apos-notification--hidden` class will hide the notification, which can be useful when we only care about the event carried by it.
* Give the possibility to add horizontal rules from the insert menu of the rich text editor with the following widget option: `insert: [ 'horizontalRule' ]`.
Improve also the UX to focus back the editor after inserting a horizontal rule or a table.

### Fixes

* The `render-widget` route now provides an `options` property on the widget, so that
schema-level options of the widget are available to the external front end when
rendering a newly added or edited widget in the editor. Note that when rendering a full page,
this information is already available on the parent area: `area.options.widgets[widget.type]`
* Pages inserted directly in the published mode are now given a
correct `lastPublishedAt` property, correcting several bugs relating
to the page tree.
* A migration has been added to introduce `lastPublishedAt` wherever
it is missing for existing pages.
* Fixed a bug that prevented page ranks from renumbering properly during "insert after" operations.
* Added a one-time migration to make existing page ranks unique among peers.
* Fixes conditional fields not being properly updated when switching items in array editor.
* The `beforeSend` event for pages and the loading of deferred widgets are now
handled in `renderPage` with the proper timing so that areas can be annotated
successfully for "external front" use.
* The external front now receives 100% of the serialization-friendly data that Nunjucks receives,
including the `home` property etc. Note that the responsibility to avoid passing any nonserializable
or excessively large data in `req.data` falls on the developer when choosing to use the
`apos-external-front` feature.
* Wraps the group label in the expanded preview menu component in `$t()` to allow translation

## 3.59.1 (2023-11-14)

### Fixes

* Fix `if` and `requiredIf` fields inside arrays. With regard to `if`, this is a hotfix for a regression introduced in 3.59.0.

## 3.59.0 (2023-11-03)

### Changes

* Webpack warnings about package size during the admin UI build process have been turned off by default. Warnings are still enabled for the public build, where a large bundle can be problematic for SEO.

### Fixes

* Apostrophe warns you if you have more than one piece page for the same piece type and you have not overridden `chooseParentPage`
to help Apostrophe decide which page is suitable as the `_url` of each piece. Beginning with this release, Apostrophe can recognize
when you have chosen to do this via `extendMethods`, so that you can call `_super()` to fall back to the default implementation without
receiving this warning. The default implementation still just returns the first page found, but always following the
`_super()` pattern here opens the door to npm modules that `improve` `@apostrophecms/piece-page` to do something more
sophisticated by default.
* `newInstance` always returns a reasonable non-null empty value for area and
object fields in case the document is inserted without being passed through
the editor, e.g. in a parked page like the home page. This simplifies
the new external front feature.

### Adds

* An adapter for Astro is under development with support from Michelin.
Starting with this release, adapters for external fronts, i.e. "back for front"
frameworks such as Astro, may now be implemented more easily. Apostrophe recognizes the
`x-requested-with: AposExternalFront` header and the `apos-external-front-key` header.
If both are present and `apos-external-front-key` matches the `APOS_EXTERNAL_FRONT_KEY`
environment variable, then Apostrophe returns JSON in place of a normal page response.
This mechanism is also available for the `render-widget` route.
* Like `type`, `metaType` is always included in projections. This helps
ensure that `apos.util.getManagerOf()` can be used on any object returned
by the Apostrophe APIs.

## 3.58.1 (2023-10-18)

### Security

* Update `uploadfs` to guarantee users get a fix for a [potential security vulnerability in `sharp`](https://security.snyk.io/vuln/SNYK-JS-SHARP-5922108).
This was theoretically exploitable only by users with permission to upload media to Apostrophe
* Remove the webpack bundle analyzer feature, which had been nonfunctional for some time, to address a harmless npm audit warning
* Note: there is one remaining `npm audit` warning regarding `postcss`. This is not a true vulnerability because only developers
with access to the entire codebase can modify styles passed to `postcss` by Apostrophe, but we are working with upstream
developers to determine the best steps to clear the warning

### Fixes

* Automatically add `type` to the projection only if there are no exclusions in the projection. Needed to prevent `Cannot do
exclusion on field in inclusion projection` error.

## 3.58.0 (2023-10-12)

### Fixes

* Ensure Apostrophe can make appropriate checks by always including `type` in the projection even if it is not explicitly listed.
* Never try to annotate a widget with permissions the way we annotate a document, even if the widget is simulating a document.
* The `areas` query builder now works properly when an array of area names has been specified.

### Adds

* Widget schema can now follow the parent schema via the similar to introduced in the `array` field type syntax (`<` prefix). In order a parent followed field to be available to the widget schema, the area field should follow it. For example, if area follows the root schema `title` field via `following: ['title']`, any field from a widget schema inside that area can do `following: ['<title']`.
* The values of fields followed by an `area` field are now available in custom widget preview Vue components (registered with widget option `options.widget = 'MyComponentPreview'`). Those components will also receive additional `areaField` prop (the parent area field definition object).
* Allows to insert attachments with a given ID, as well as with `docIds` and `archivedDocIds` to preserve related docs.
* Adds an `update` method to the attachment module, that updates the mongoDB doc and the associated file.
* Adds an option to the `http` `remote` method to allow receiving the original response from `node-fetch` that is a stream.

## 3.57.0 2023-09-27

### Changes

* Removes a 25px gap used to prevent in-context widget UI from overlapping with the admin bar
* Simplifies the way in-context widget state is rendered via modifier classes

### Adds

* Widgets detect whether or not their in-context editing UI will collide with the admin bar and adjust it appropriately.
* Italian translation i18n file created for the Apostrophe Admin-UI. Thanks to [Antonello Zanini](https://github.com/Tonel) for this contribution.
* Fixed date in piece type being displayed as current date in column when set as undefined and without default value. Thanks to [TheSaddestBread](https://github.com/AllanKoder) for this contribution.

### Fixes

* Bumped dependency on `oembetter` to ensure Vimeo starts working again
for everyone with this release. This is necessary because Vimeo stopped
offering oembed discovery meta tags on their video pages.

### Fixes

* The `118n` module now ignores non-JSON files within the i18n folder of any module and does not crash the build process.

## 3.56.0 (2023-09-13)

### Adds

* Add ability for custom tiptap extensions to access the options passed to rich text widgets at the area level.
* Add support for [npm workspaces](https://docs.npmjs.com/cli/v10/configuring-npm/package-json#workspaces) dependencies. A workspace dependency can now be used as an Apostrophe module even if it is not a direct dependency of the Apostrophe project. Only direct workspaces dependencies of the Apostrophe project are supported, meaning this will only work with workspaces set in the Apostrophe project. Workspaces set in npm modules are not supported, please use [`bundle`](https://v3.docs.apostrophecms.org/reference/module-api/module-overview.html#bundle) instead. For instance, I have an Apostrophe project called `website`. `website` is set with two [npm workspaces](https://docs.npmjs.com/cli/v10/using-npm/workspaces), `workspace-a` & `workspace-b`. `workspace-a` `package.json` contains a module named `blog` as a dependency. `website` can reference `blog` as enabled in the Apostrophe `modules` configuration.
* The actual invocation of `renderPageForModule` by the `sendPage` method of all modules has been
factored out to `renderPage`, which is no longer deprecated. This provides a convenient override point
for those who wish to substitute something else for Nunjucks or just wrap the HTML in a larger data
structure. For consistent results, one might also choose to override the `renderWidget` and `render`
methods of the `@apostrophecms/area` module, which are used to render content while editing.
Thanks to Michelin for their support of this work.
* Add `@apostrophecms/rich-text-widget:lint-fix-figure` task to wrap text nodes in paragraph tags when next to figure tags. Figure tags are not valid children of paragraph tags.
* Add `@apostrophecms/rich-text-widget:remove-empty-paragraph` task to remove empty paragraphs from all existing rich-texts.

## 3.55.1 (2023-09-11)

### Fixes

* The structured logging for API routes now responds properly if an API route throws a `string` as an exception, rather than
a politely `Error`-derived object with a `stack` property. Previously this resulted in an error message about the logging
system itself, which was not useful for debugging the original exception.

## 3.55.0 (2023-08-30)

### Adds

* Add `publicApiCheckAsync` wrapper method (and use it internally) to allow for overrides to do async permission checks of REST APIs. This feature doesn't introduce any breaking changes because the default implementation still invokes `publicApiCheck` in case developers have overridden it.

### Fixes

* Refresh schema field with same name in `AposDocEditor` when the schema changes.
* Infer parent ID mode from the request when retrieving the parent (target) page to avoid `notfound`.
* Log the actual REST API error message and not the one meant for the user.
* Hide dash on autopublished pages title.

## 3.54.0 (2023-08-16)

### Adds

* Add `@apostrophecms/log` module to allow structured logging. All modules have `logDebug`, `logInfo`, `logWarn` and `logError` methods now. See the [documentation](https://v3.docs.apostrophecms.org/guide/logging.html) for more details.
* Add `@apostrophecms/settings` translations.
* Add the ability to have custom modals for batch operations.
* Add the possibility to display utility operations inside a 3-dots menu on the page manager, the same way it is done for the docs manager.
* Custom context operations now accept a `moduleIf` property, which tests options at the module level
the same way that `if` tests properties of the document to determine if the operation should be
offered for a particular document. Note that not all options are passed to the front end unless
`getBrowserData` is extended to suit the need.
* Move Pages Manager modal business logic to a mixin.
* Add `column.extraWidth` option (number) for `AposTreeHeader.vue` to allow control over the tree cell width.
* Move `AposDocContextMenu.vue` business logic to a mixin.
* Move Pages Manager modal business logic to a mixin. Add `column.extraWidth` option (number) for `AposTreeHeader.vue` to allow control over the tree cell width.

### Changes

* Rename misleading `projection` parameter into `options` in `self.find` method signature for
`@apostrophecms/any-doc-type`, `@apostrophecms/any-page-type` & `@apostrophecms/piece-type`.
**This was never really a projection in A3,** so it is not a backwards compatibility issue.
* Hide save button during in-context editing if the document is autopublished.
* Beginning with this release, the correct `moduleName` for typical
actions on the context document is automatically passed to the
modal associated with a custom context operation, unless `moduleName`
is explicitly specified. The `moduleName` parameter to `addContextOperation`
is no longer required and should not be passed at all in most cases
(just pass the object argument). If you do wish to specify a `moduleName`
to override that prop given to the modal, then it is recommended to pass
it as a `moduleName` property of the object, not as a separate argument.
For backwards compatibility the two-argument syntax is still permitted.

### Fixes

* Resolved data integrity issue with certain page tree operations by inferring the best peer to position the page relative to rather
than attempting to remember the most recent move operation.
* Fixes a downstream bug in the `getFieldsByCategory` method in the `AposEditorMixin.js` by checking for a property before accessing it.
* In Nunjucks templates, `data.url` now includes any sitewide and locale URL prefixes. This fixes local prefixing for pagination of piece-type index pages.
* Changes were detected in various fields such as integers, which caused the "Update" button to be active even when there was no actual modification in the doc.
* Fix a bug that prevented adding multiple operations in the same batch operation group.
* The `getTarget` method of the page module should use `findForEditing` to make sure it is able to see
pages that would be filtered out of a public view by project level or npm module overrides.

## 3.53.0 (2023-08-03)

### Adds

* Accessibility improved for navigation inside modals and various UI elements.
Pages/Docs Manager and Doc Editor modal now have better keyboard accessibility.
They keep the focus on elements inside modals and give it back to their parent modal when closed.
This implementation is evolving and will likely switch to use the `dialog` HTML element soon.
* Adds support for a new `if` property in `addContextOperation` in order to show or not a context operation based on the current document properties.
* Add `update-doc-fields` event to call `AposDocEditor.updateDocFields` method
* Add schema field `hidden` property to always hide a field
* Hide empty schema tabs in `AposDocEditor` when all fields are hidden due to `if` conditions
* The front end UI now respects the `_aposEditorModal` and `_aposAutopublish`
properties of a document if present, and otherwise falls back to module
configuration. This is a powerful addition to custom editor components
for piece and page types, allowing "virtual piece types" on the back end that
deal with many content types to give better hints to the UI.
* Respect the `_aposAutopublish` property of a document if present, otherwise
fall back to module configuration.
* For convenience in custom editor components, pass the new prop `type`, the original type of the document being copied or edited.
* For better results in custom editor components, pass the prop `copyOfId`, which implies
the custom editor should fetch the original itself by its means of choice.
For backwards compatibility `copyOf` is still passed, but it may be an
incomplete projection and should not be used in new code.
* Custom context operations now receive a `docId` prop, which should
be used in preference to `doc` because `doc` may be an incomplete
projection.
* Those creating custom context operations for documents can now
specify both a `props` object for additional properties to be passed to
their modal and a `docProps` object to map properties from the document
to props of their choosing.
* Adds support to add context labels in admin bar.
* Adds support for admin UI language configuration in the `@apostrophecms/i18n` module. The new options allow control over the default admin UI language and configures the list of languages, that any individual logged in user can choose from. See the [documentation](https://v3.docs.apostrophecms.org/reference/modules/i18n.html) for more details.
* Adds `adminLocale` User field to allow users to set their preferred admin UI language, but only when the `@apostrophecms/i18n` is configured accordingly (see above).
* Adds `@apostrophecms/settings` module and a "Personal Settings" feature. See the [documentation](https://v3.docs.apostrophecms.org/reference/modules/settings.html) for more details.
* Adds `$and` operator on `addContextOperation` `if` property in order to check multiple fields before showing or hiding a context operation.

### Fixes

* `AposDocEditor` `onSave` method signature. We now always expect an object when a parameter is passed to the function to check
the value of `navigate` flag.
* Fixes a problem in the rich text editor where the slash would not be deleted after item selectin from the insert menu.
* Modules that have a `public` or `i18n` subdirectory no longer generate a
warning if they export no code.
* Clean up focus parent event handlers when components are destroyed. Prevents a slow degradation of performance while editing.
Thanks to [Joshua N. Miller](https://github.com/jmiller-rise8).
* Fixes a visual discrepancy in the rich text editor where empty paragraphs would appear smaller in preview mode compared to edit mode.

### Changes

* To make life easier for module developers, modules that are `npm link`ed to
the project no longer have to be listed in `package.json` as
dependencies. To prevent surprises this is still a requirement for modules
that are not symlinked.

## 3.52.0 (2023-07-06)

### Changes

* Foreign widget UI no longer uses inverted theme styles.

### Adds

* Allows users to double-click a nested widget's breadcrumb entry and open its editor.
* Adds support for a new `conditions` property in `addContextOperation` and validation of `addContextOperation` configuration.

### Fixes

* The API now allows the user to create a page without defining the page target ID. By default it takes the Home page.
* Users are no longer blocked from saving documents when a field is hidden
by an `if` condition fails to satisfy a condition such as `min` or `max`
or is otherwise invalid. Instead the invalid value is discarded for safety.
Note that `required` has always been ignored when an `if` condition is not
satisfied.
* Errors thrown in `@apostrophecms/login:afterSessionLogin` event handlers are now properly passed back to Passport as such, avoiding a process restart.

## 3.51.1 (2023-06-23)

## Fixes

* Fix a regression introduced in 3.51.0 - conditional fields work again in the array editor dialog box.

## 3.51.0 (2023-06-21)

### Adds

* Items can now be added to the user's personal menu in the
admin bar, alongside the "Log Out" option. To do so, specify
the `user: true` option when calling `self.apos.adminBar.add`.
This should be reserved for items that manage personal settings.
* When duplicating another document, the `_id` properties of
array items, widgets and areas are still regenerated to ensure
uniqueness across documents. However, an `_originalId` property
is now available for reference while the document remains in memory.
This facilitates change detection within array items in
`beforeSave` handlers and the like.
* Adds the possibility to add custom admin bars via the `addBar()` method from the `admin-bar` module.
* Adds support for conditional fields within `array` and `object` field schema. See the [documentation](https://v3.docs.apostrophecms.org/guide/conditional-fields/) for more information.

### Fixes

* Uses `findForEditing` method in the page put route.
* The "Duplicate" option in the page or piece manager now correctly duplicates the
entire document. This was a regression introduced in 3.48.0. The "Duplicate" option
in the editor dialog box always worked correctly.

### Changes

* Browser URL now changes to reflect the slug of the document according to the mode that is being viewed.

## 3.50.0 (2023-06-09)

### Adds

* As a further fix for issues that could ensue before the improvements
to locale renaming support that were released in 3.49.0, an
`@apostrophecms/page:reattach` task has been added. This command line task
takes the `_id` or `slug` of a page and reattaches it to the page tree as
the last child of the home page, even if page tree data for that page
is corrupted. You may wish to use the `--new-slug` and `--locale` options. This task should not
be needed in normal circumstances.

## 3.49.0 (2023-06-08)

### Changes

* Updates area UX to not display Add Content controls when a widget is focused.
* Updates area UX to unfocus widget on esc key.
* Updates widget UI to use dashed outlines instead of borders to indicate bounds.
* Updates UI for Insert Menu.
* Updates Insert Menu UX to allow mid-node insertion.
* Rich Text Widget's Insert components are now expected to emit `done` and `cancel` for proper RT cleanup. `close` still supported for BC, acts as `done`.
* Migrated the business logic of the login-related Vue components to external mixins, so that the templates and styles can be overridden by
copying the component `.vue` file to project level without copying all of the business logic. If you have already copied the components to style them,
we encourage you to consider replacing your `script` tag with the new version, which just imports the mixin, so that fixes we make there will be
available in your project.

### Adds

* Adds keyboard accessibility to Insert menu.
* Adds regex pattern feature for string fields.
* Adds `pnpm` support. Introduces new optional Apostrophe root configuration `pnpm` to force opt-in/out when auto detection fails. See the [documentation](https://v3.docs.apostrophecms.org/guide/using-pnpm.html) for more details.
* Adds a warning if database queries involving relationships
are made before the last `apostrophe:modulesRegistered` handler has fired.
If you need to call Apostrophe's `find()` methods at startup,
it is best to wait for the `@apostrophecms/doc:beforeReplicate` event.
* Allow `@` when a piece is a template and `/@` for page templates (doc-template-library module).
* Adds a `prefix` option to the http frontend util module.
If explicitly set to `false`, prevents the prefix from being automatically added to the URL,
when making calls with already-prefixed URLs for instance.
* Adds the `redirectToFirstLocale` option to the `i18n` module to prevent users from reaching a version of their site that would not match any locale when requesting the site without a locale prefix in the URL.
* If just one instance of a piece type should always exist (per locale if localized), the
`singletonAuto` option may now be set to `true` or to an object with a `slug` option in
order to guarantee it. This implicitly sets `singleton: true` as well. This is now used
internally by `@apostrophecms/global` as well as the optional `@apostrophecms-pro/palette` module.

### Fixes

* Fix 404 error when viewing/editing a doc which draft has a different version of the slug than the published one.
* Fixed a bug where multiple home pages can potentially be inserted into the database if the
default locale is renamed. Introduced the `async apos.doc.bestAposDocId(criteria)` method to
help identify the right `aposDocId` when inserting a document that might exist in
other locales.
* Fixed a bug where singletons like the global doc might not be inserted at all if they
exist under the former name of the default locale and there are no other locales.

## 3.48.0 (2023-05-26)

### Adds

* For performance, add `apos.modules['piece-type']getManagerApiProjection` method to reduce the amount of data returned in the manager
    modal. The projection will contain the fields returned in the method in addition to the existing manager modal
    columns.
* Add `apos.schema.getRelationshipQueryBuilderChoicesProjection` method to set the projection used in
    `apos.schema.relationshipQueryBuilderChoices`.
* Rich-text inline images now copies the `alt` attribute from the original image from the Media Library.

### Changes

* Remove `stripPlaceholderBrs` and `restorePlaceholderBrs` from `AposRichTextWidgetEditor.vue` component.
* Change tiptap `Gapcursor` display to use a vertical blinking cursor instead of an horizontal cursor, which allow users to add text before and after inline images and tables.
* You can set `max-width` on `.apos-rich-text-toolbar__inner` to define the width of the rich-text toolbar. It will now
    flow on multiple lines if needed.
* The `utilityRail` prop of `AposSchema` now defaults to `false`, removing
the need to explicitly pass it in almost all contexts.
* Mark `apos.modules['doc-type']` methods `getAutocompleteTitle`, `getAutocompleteProjection` and `autocomplete` as
    deprecated. Our admin UI does not use them, it uses the `autocomplete('...')` query builder.
    More info at <https://v3.docs.apostrophecms.org/reference/query-builders.html#autocomplete>'.
* Print a warning with a clear explanation if a module's `index.js` file contains
no `module.exports` object (often due to a typo), or it is empty.

### Fixes

* Now errors and exits when a piece-type or widget-type module has a field object with the property `type`. Thanks to [NuktukDev](https://github.com/nuktukdev) for this contribution.
* Add a default page type value to prevent the dropdown from containing an empty value.

## 3.47.0 (2023-05-05)

### Changes

* Since Node 14 and MongoDB 4.2 have reached their own end-of-support dates,
we are **no longer supporting them for A3.** Note that our dependency on
`jsdom` 22 is incompatible with Node 14. Node 16 and Node 18 are both
still supported. However, because Node 16 reaches its
end-of-life date quite soon (September), testing and upgrading directly
to Node 18 is strongly recommended.
* Updated `sluggo` to version 1.0.0.
* Updated `jsdom` to version `22.0.0` to address an installation warning about the `word-wrap` module.

### Fixes

* Fix `extendQueries` to use super pattern for every function in builders and methods (and override properties that are not functions).

## 3.46.0 (2023-05-03)

### Fixes

* Adding or editing a piece no longer immediately refreshes the main content area if a widget editor is open. This prevents interruption of the widget editing process
when working with the `@apostrophecms/ai-helper` module, and also helps in other situations.
* Check that `e.doc` exists when handling `content-changed` event.
* Require updated `uploadfs` version with no dependency warnings.

### Adds

* Allow sub-schema fields (array and object) to follow parent schema fields using the newly introduced `following: '<parentField'` syntax, where the starting `<` indicates the parent level. For example `<parentField` follows a field in the parent level, `<<grandParentField` follows a field in the grandparent level, etc. The change is fully backward compatible with the current syntax for following fields from the same schema level.

### Changes

* Debounce search to prevent calling search on every key stroke in the manager modal.
* Various size and spacing adjustments in the expanded Add Content modal UI

## 3.45.1 (2023-04-28)

### Fixes

* Added missing styles to ensure consistent presentation of the rich text insert menu.
* Fixed a bug in which clicking on an image in the media manager would close the "insert
image" dialog box.
* Update `html-to-text` package to the latest major version.

## 3.45.0 (2023-04-27)

### Adds

* Rich text widgets now support the `insert` option, an array
which currently may contain the strings `image` and `table` in order to add a
convenient "insert menu" that pops up when the slash key is pressed.
This provides a better user experience for rich text features that shouldn't
require that the user select existing text before using them.
* Auto expand inline array width if needed using `width: max-content` in the admin UI.
* The "browse" button is now available when selecting pages and pieces
to link to in the rich text editor.
* The "browse" button is also available when selecting inline images
in the rich text editor.
* Images are now previewed in the relationship field's compact list view.
* The new `apos-refreshing` Apostrophe bus event can be used to prevent
Apostrophe from refreshing the main content zone of the page when images
and pieces are edited, by clearing the `refresh` property of the object
passed to the event.
* To facilitate custom click handlers, an `apos.modal.onTopOf(el1, el2)` function is now
available to check whether an element is considered to be "on top of" another element in
the modal stack.

### Changes

* The `v-click-outside-element` Vue directive now understands that modals "on top of"
an element should be considered to be "inside" the element, e.g. clicks on them
shouldn't close the link dialog etc.

### Fixes

* Fix various issues on conditional fields that were occurring when adding new widgets with default values or selecting a falsy value in a field that has a conditional field relying on it.
Populate new or existing doc instances with default values and add an empty `null` choice to select fields that do not have a default value (required or not) and to the ones configured with dynamic choices.
* Rich text widgets save more reliably when many actions are taken quickly just before save.
* Fix an issue in the `oembed` field where the value was kept in memory after cancelling the widget editor, which resulted in saving the value if the widget was nested and the parent widget was saved.
Also improve the `oembed` field UX by setting the input as `readonly` rather than `disabled` when fetching the video metadata, in order to avoid losing its focus when typing.

## 3.44.0 (2023-04-13)

### Adds

* `checkboxes` fields now support a new `style: 'combobox'` option for a better multiple-select experience when there
are many choices.
* If the new `guestApiAccess` option is set to `true` for a piece type or for `@apostrophecms/page`,
Apostrophe will allow all logged-in users to access the GET-method REST APIs of that
module, not just users with editing privileges, even if `publicApiProjection` is not set.
This is useful when the goal is to allow REST API access to "guest" users who have
project-specific reasons to fetch access content via REST APIs.
* `test-lib/utils.js` has new `createUser` and `loginAs` methods for the convenience of
those writing mocha tests of Apostrophe modules.
* `batchOperations` permissions: if a `permission` property is added to any entry in the `batchOperations` cascade of a piece-type module, this permission will be checked for every user. See `batchOperations` configuration in `modules/@apostrophecms/piece-type/index.js`. The check function `checkBatchOperationsPermissions` can be extended. Please note that this permission is checked only to determine whether to offer the operation.

### Fixes

* Fix child page slug when title is deleted

## 3.43.0 (2023-03-29)

### Adds

* Add the possibility to override the default "Add Item" button label by setting the `itemLabel` option of an `array` field.
* Adds `touch` task for every piece type. This task invokes `update` on each piece, which will execute all of the same event handlers that normally execute when a piece of that type is updated. Example usage: `node app article:touch`.

### Fixes

* Hide the suggestion help from the relationship input list when the user starts typing a search term.
* Hide the suggestion hint from the relationship input list when the user starts typing a search term except when there are no matches to display.
* Disable context menu for related items when their `relationship` field has no sub-[`fields`](https://v3.docs.apostrophecms.org/guide/relationships.html#providing-context-with-fields) configured.
* Logic for checking whether we are running a unit test of an external module under mocha now uses `includes` for a simpler, safer test that should be more cross-platform.

## 3.42.0 (2023-03-16)

### Adds

* You can now set `style: table` on inline arrays. It will display the array as a regular HTML table instead of an accordion.
See the [array field documentation](https://v3.docs.apostrophecms.org/reference/field-types/array.html#settings) for more information.
* You can now set `draggable: false` on inline arrays. It will disable the drag and drop feature. Useful when the order is not significant.
See the [array field documentation](https://v3.docs.apostrophecms.org/reference/field-types/array.html#settings) for more information.
* You can now set the label and icon to display on inline arrays when they are empty.
See the [array field documentation](https://v3.docs.apostrophecms.org/reference/field-types/array.html#whenEmpty) for more information.
* We have added a new and improved suggestion UI to relationship fields.
* The `utilityOperations` feature of piece types now supports additional properties:
`relationship: true` (show the operation only when editing a relationship), `relationship: false` (never show
the operation when editing a relationship), `button: true`, `icon` and `iconOnly: true`.
When `button: true` is specified, the operation appears as a standalone button rather than
being tucked away in the "more" menu.
* In addition, `utilityOperations` can now specify `eventOptions` with an `event` subproperty
instead of `modalOptions`. This is useful with the new `edit` event (see below).
* Those extending our admin UI on the front end can now open a modal to create or edit a page or piece by calling
`await apos.doc.edit({ type: 'article' })` (the type here is an example). To edit an existing document add an
`_id` property. To copy an existing document (like our "duplicate" feature) add a `copyOf`
property. When creating new pages, `type` can be sent to `@apostrophecms/page` for convenience
(note that the `type` property does not override the default or current page type in the editor).
* The `edit` Apostrophe event is now available and takes an object with the same properties
as above. This is useful when configuring `utilityOperations`.
* The `content-changed` Apostrophe event can now be emitted with a `select: true` property. If a
document manager for the relevant content type is open, it will attempt to add the document to the
current selection. Currently this works best with newly inserted documents.
* Localized strings in the admin UI can now use `$t(key)` to localize a string inside
an interpolated variable. This was accomplished by setting `skipOnVariables` to false
for i18next, solely on the front end for admin UI purposes.
* The syntax of the method defined for dynamic `choices` now accepts a module prefix to get the method from, and the `()` suffix.
This has been done for consistency with the external conditions syntax shipped in the previous release. See the documentation for more information.
* Added the `viewPermission` property of schema fields, and renamed `permission` to `editPermission` (with backwards
compatibility) for clarity. You can now decide if a schema field requires permissions to be visible or editable.
See the documentation for more information.
* Display the right environment label on login page. By default, based on `NODE_ENV`, overriden by `environmentLabel` option in `@apostrophecms/login` module. The environment variable `APOS_ENV_LABEL` will override this. Note that `NODE_ENV` should generally only be set to `development` (the default) or `production` as many Node.js modules opt into optimizations suitable for all deployed environments when it is set to `production`. This is why we offer the separate `APOS_ENV_LABEL` variable.

### Fixes

* Do not log unnecessary "required" errors for hidden fields.
* Fixed a bug that prevented "Text Align" from working properly in the rich text editor in certain cases.
* Fix typo in `@apostrophecms/doc-type` and `@apostrophecms/submitted-drafts` where we were using `canCreate` instead of `showCreate` to display the `Create New` button or showing the `Copy` button in `Manager` modals.
* Send external condition results in an object so that numbers are supported as returned values.

## 3.41.1 (2023-03-07)

No changes. Publishing to make sure 3.x is tagged `latest` in npm, rather than 2.x.

## 3.41.0 (2023-03-06)

### Adds

* Handle external conditions to display fields according to the result of a module method, or multiple methods from different modules.
This can be useful for displaying fields according to the result of an external API or any business logic run on the server. See the documentation for more information.

### Fixes

* Replace `deep-get-set` dependency with `lodash`'s `get` and `set` functions to fix the [Prototype Pollution in deep-get-set](https://github.com/advisories/GHSA-mjjj-6p43-vhhv) vulnerability. There was no actual vulnerability in Apostrophe due to the way the module was actually used, and this was done to address vulnerability scan reports.
* The "soft redirects" for former URLs of documents now work better with localization. Thanks to [Waldemar Pankratz](https://github.com/waldemar-p).
* Destroy `AreaEditor` Vue apps when the page content is refreshed in edit mode. This avoids a leak of Vue apps components being recreated while instances of old ones are still alive.

### Security

* Upgrades passport to the latest version in order to ensure session regeneration when logging in or out. This adds additional security to logins by mitigating any risks due to XSS attacks. Apostrophe is already robust against XSS attacks. For passport methods that are internally used by Apostrophe everything is still working. For projects that are accessing the passport instance directly through `self.apos.login.passport`, some verifications may be necessary to avoid any compatibility issue. The internally used methods are `authenticate`, `use`, `serializeUser`, `deserializeUser`, `initialize`, `session`.

## 3.40.1 (2023-02-18)

* No code change. Patch level bump for package update.

## 3.40.0 (2023-02-17)

### Adds

* For devops purposes, the `APOS_BASE_URL` environment variable is now respected as an override of the `baseUrl` option.

### Fixes

* Do not display shortcut conflicts at startup if there are none.
* Range field correctly handles the `def` attribute set to `0` now. The `def` property will be used when the field has no value provided; a value going over the max or below the min threshold still returns `null`.
* `select` fields now work properly when the `value` of a choice is a boolean rather than a string or a number.

## 3.39.2 (2023-02-03)

### Fixes

* Hotfix for a backwards compatibility break in webpack that triggered a tiptap bug. The admin UI build will now succeed as expected.

## 3.39.1 (2023-02-02)

### Fixes

* Rescaling cropped images with the `@apostrophecms/attachment:rescale` task now works correctly. Thanks to [Waldemar Pankratz](https://github.com/waldemar-p) for this contribution.

## 3.39.0 (2023-02-01)

### Adds

* Basic support for editing tables by adding `table` to the rich text toolbar. Enabling `table` allows you to create tables, including `td` and `th` tags, with the ability to merge and split cells. For now the table editing UI is basic, all of the functionality is there but we plan to add more conveniences for easy table editing soon. See the "Table" dropdown for actions that are permitted based on the current selection.
* `superscript` and `subscript` may now be added to the rich text widget's `toolbar` option.
* Early beta-quality support for adding inline images to rich text, by adding `image` to the rich text toolbar. This feature works reliably, however the UI is not mature yet. In particular you must search for images by typing part of the title. We will support a proper "browse" experience here soon. For good results you should also configure the `imageStyles` option. You will also want to style the `figure` tags produced. See the documentation for more information.
* Support for `div` tags in the rich text toolbar, if you choose to include them in `styles`. This is often necessary for A2 content migration and can potentially be useful in new work when combined with a `class` if there is no suitable semantic block tag.
* The new `@apostrophecms/attachment:download-all --to=folder` command line task is useful to download all of your attachments from an uploadfs backend other than local storage, especially if you do not have a more powerful "sync" utility for that particular storage backend.
* A new `loadingType` option can now be set for `image-widget` when configuring an `area` field. This sets the `loading` attribute of the `img` tag, which can be used to enable lazy loading in most browsers. Thanks to [Waldemar Pankratz](https://github.com/waldemar-p) for this contribution.
* Two new module-level options have been added to the `image-widget` module: `loadingType` and `size`. These act as fallbacks for the same options at the area level. Thanks to [Waldemar Pankratz](https://github.com/waldemar-p) for this contribution.

### Fixes

* Adding missing require (`bluebird`) and fallback (`file.crops || []`) to `@apostrophecms/attachment:rescale`-task

## 3.38.1 (2023-01-23)

### Fixes

* Version 3.38.0 introduced a regression that temporarily broke support for user-edited content in locales with names like `de-de` (note the lowercase country name). This was inadvertently introduced in an effort to improve support for locale fallback when generating static translations of the admin interface. Version 3.38.1 brings back the content that temporarily appeared to be missing for these locales (it was never removed from the database), and also achieves the original goal. **However, if you created content for such locales using `3.38.0` (released five days ago) and wish to keep that content,** rather than reverting to the content from before `3.38.0`, see below.

### Adds

* The new `i18n:rename-locale` task can be used to move all content from one locale name to another, using the `--old` and `--new` options. By default, any duplicate keys for content existing in both locales will stop the process. However you can specify which content to keep in the event of a duplicate key error using the `--keep=localename` option. Note that the value of `--new` should match the a locale name that is currently configured for the `@apostrophecms/i18n` module.

Example:

```
# If you always had de-de configured as a locale, but created
# a lot of content with Apostrophe 3.38.0 which incorrectly stored
# it under de-DE, you can copy that content. In this case we opt
# to keep de-de content in the event of any conflicts
node app @apostrophecms/i18n:rename-locale --old=de-DE --new=de-de --keep=de-de
```

## 3.38.0 (2023-01-18)

### Adds

* Emit a `beforeSave` event from the `@apostrophecms:notification` module, with `req` and the `notification` as arguments, in order to give the possibility to override the notification.
* Emit a `beforeInsert` event from the `@apostrophecms:attachment` module, with `req` and the `doc` as arguments, in order to give the possibility to override the attachment.
* Emit a `beforeSaveSafe` event from the `@apostrophecms:user` module, with `req`, `safeUser` and `user` as arguments, in order to give the possibility to override properties of the `safeUser` object which contains password hashes and other information too sensitive to be stored in the aposDocs collection.
* Automatically convert failed uppercase URLs to their lowercase version - can be disabled with `redirectFailedUpperCaseUrls: false` in `@apostrophecms/page/index.js` options. This only comes into play if a 404 is about to happen.
* Automatically convert country codes in locales like `xx-yy` to `xx-YY` before passing them to `i18next`, which is strict about uppercase country codes.
* Keyboard shortcuts conflicts are detected and logged on to the terminal.

### Fixes

* Invalid locales passed to the i18n locale switching middleware are politely mapped to 400 errors.
* Any other exceptions thrown in the i18n locale switching middleware can no longer crash the process.
* Documents kept as the `previous` version for undo purposes were not properly marked as such, breaking the public language switcher in some cases. This was fixed and a migration was added for existing data.
* Uploading an image in an apostrophe area with `minSize` requirements will not trigger an unexpected error anymore. If the image is too small, a notification will be displayed with the minimum size requirements. The `Edit Image` modal will now display the minimum size requirements, if any, above the `Browse Images` field.
* Some browsers saw the empty `POST` response for new notifications as invalid XML. It will now return an empty JSON object with the `Content-Type` set to `application/json`.

## 3.37.0 (2023-01-06)

### Adds

* Dynamic choice functions in schemas now also receive a data object with their original doc id for further inspection by your function.
* Use `mergeWithCustomize` when merging extended source Webpack configuration. Introduce overideable asset module methods `srcCustomizeArray` and `srcCustomizeObject`, with reasonable default behavior, for fine tuning Webpack config arrays and objects merging. More info - [the Webpack mergeWithCustomize docs](https://github.com/survivejs/webpack-merge#mergewithcustomize-customizearray-customizeobject-configuration--configuration)
* The image widget now accepts a `placeholderImage` option that works like `previewImage` (just specify a file extension, like `placeholderImage: 'jpg'`, and provide the file `public/placeholder.jpg` in the module). The `placeholderUrl` option is still available for backwards compatibility.

### Fixes

* `docId` is now properly passed through array and object fields and into their child schemas.
* Remove module `@apostrophecms/polymorphic-type` name alias `@apostrophecms/polymorphic`. It was causing warnings
    e.g. `A permission.can() call was made with a type that has no manager: @apostrophecms/polymorphic-type`.
* The module `webpack.extensions` configuration is not applied to the core Admin UI build anymore. This is the correct and intended behavior as explained in the [relevant documentation](https://v3.docs.apostrophecms.org/guide/webpack.html#extending-webpack-configuration).
* The `previewImage` option now works properly for widget modules loaded from npm and those that subclass them. Specifically, the preview image may be provided in the `public/` subdirectory of the original module, the project-level configuration of it, or a subclass.

## 3.36.0 (2022-12-22)

### Adds

* `shortcut` option for piece modules, allowing easy re-mapping of the manager command shortcut per module.

### Fixes

* Ensure there are no conflicting command shortcuts for the core modules.

## 3.35.0 (2022-12-21)

### Adds

* Introduced support for linking directly to other Apostrophe documents in a rich text widget. The user can choose to link to a URL, or to a page. Linking to various piece types can also be enabled with the `linkWithType` option. This is equivalent to the old `apostrophe-rich-text-permalinks` module but is included in the core in A3. See the [documentation](https://v3.docs.apostrophecms.org/guide/core-widgets.html#rich-text-widget) for details.
* Introduced support for the `anchor` toolbar control in the rich text editor. This allows named anchors to be inserted. These are rendered as `span` tags with the given `id` and can then be linked to via `#id`, providing basic support for internal links. HTML 4-style named anchors in legacy content (`name` on `a` tags) are automatically migrated upon first edit.
* German translation i18n file created for the Apostrophe Admin-UI. Thanks to [Noah Gysin](https://github.com/NoahGysin) for this contribution.
* Introduced support for keyboard shortcuts in admin UI. Hitting `?` will display the list of available shortcuts. Developpers can define their own shortcuts by using the new `@apostrophecms/command-menu` module and the `commands` property. Please check the [keyboard shortcut documentation](https://v3.docs.apostrophecms.org/guide/command-menu.html) for more details.

### Fixes

* The `bulletList` and `orderedList` TipTap toolbar items now work as expected.
* When using the autocomplete/typeahead feature of relationship fields, typing a space at the start no longer results in an error.
* Replace [`credential`](https://www.npmjs.com/package/credential) package with [`credentials`](https://www.npmjs.com/package/credentials) to fix the [`mout` Prototype Pollution vulnerability](https://cve.mitre.org/cgi-bin/cvename.cgi?name=CVE-2020-7792). There was no actual vulnerability in Apostrophe or credential due to the way the module was actually used, and this was done to address vulnerability scan reports.
* Added a basic implementation of the missing "Paste from Clipboard" option to Expanded Widget Previews.

## 3.34.0 (2022-12-12)

### Fixes

* Nested areas work properly in widgets that have the `initialModal: false` property.
* Apostrophe's search index now properly incorporates most string field types as in A2.

### Adds

* Relationships load more quickly.
* Parked page checks at startup are faster.
* Tasks to localize and unlocalize piece type content (see `node app help [yourModuleName]:localize` and `node app help [yourModuleName]:unlocalize`).

## 3.33.0 (2022-11-28)

### Adds

* You can now set `inline: true` on schema fields of type `array`. This displays a simple editing interface in the context of the main dialog box for the document in question, avoiding the need to open an additional dialog box. Usually best for cases with just one field or just a few. If your array field has a large number of subfields the default behavior (`inline: false`) is more suitable for your needs. See the [array field](https://v3.docs.apostrophecms.org/reference/field-types/array.html) documentation for more information.
* Batch feature for publishing pieces.
* Add extensibility for `rich-text-widget` `defaultOptions`. Every key will now be used in the `AposRichTextWidgetEditor`.

### Fixes

* Prior to this release, widget templates that contained areas pulled in from related documents would break the ability to add another widget beneath.
* Validation of object fields now works properly on the browser side, in addition to server-side validation, resolving UX issues.
* Provisions were added to prevent any possibility of a discrepancy in relationship loading results under high load. It is not clear whether this A2 bug was actually possible in A3.

## 3.32.0 (2022-11-09)

### Adds

* Adds Reset Password feature to the login page. Note that the feature must be enabled and email delivery must be properly configured. See the [documentation](https://v3.docs.apostrophecms.org/reference/modules/login.html) for more details.
* Allow project-level developer to override bundling decisions by configuring the `@apostrophecms/asset` module. Check the [module documentation](https://v3.docs.apostrophecms.org/reference/modules/asset.html#options) for more information.

### Fixes

* Query builders for regular select fields have always accepted null to mean "do not filter on this property." Now this also works for dynamic select fields.
* The i18n UI state management now doesn't allow actions while it's busy.
* Fixed various localization bugs in the text of the "Update" dropdown menu.
* The `singleton: true` option for piece types now automatically implies `showCreate: false`.
* Remove browser console warnings by handling Tiptap Editor's breaking changes and duplicated plugins.
* The editor modal now allocates more space to area fields when possible, resolving common concerns about editing large widgets inside the modal.

## 3.31.0 (2022-10-27)

### Adds

* Adds `placeholder: true` and `initialModal: false` features to improve the user experience of adding widgets to the page. Checkout the [Widget Placeholders documentation](https://v3.docs.apostrophecms.org/guide/areas-and-widgets.html#adding-placeholder-content-to-widgets) for more detail.

### Fixes

* When another user is editing the document, the other user's name is now displayed correctly.

## 3.30.0 (2022-10-12)

### Adds

* New `APOS_LOG_ALL_ROUTES` environment variable. If set, Apostrophe logs information about all middleware functions and routes that are executed on behalf of a particular URL.
* Adds the `addFileGroups` option to the `attachment` module. Additionally it exposes a new method, `addFileGroup(group)`. These allow easier addition of new file groups or extension of the existing groups.

### Fixes

* Vue 3 may now be used in a separate webpack build at project level without causing problems for the admin UI Vue 2 build.
* Fixes `cache` module `clear-cache` CLI task message
* Fixes help message for `express` module `list-routes` CLI task

## 3.29.1 (2022-10-03)

### Fixes

* Hotfix to restore Node 14 support. Of course Node 16 is also supported.

## 3.29.0 (2022-10-03)

### Adds

* Areas now support an `expanded: true` option to display previews for widgets. The Expanded Widget Preview Menu also supports grouping and display columns for each group.
* Add "showQuery" in piece-page-type in order to override the query for the "show" page as "indexQuery" does it for the index page

### Fixes

* Resolved a bug in which users making a password error in the presence of pre-login checks such as a CAPTCHA were unable to try again until they refreshed the page.

## 3.28.1 (2022-09-15)

### Fixes

* `AposInputBoolean` can now be `required` and have the value `false`.
* Schema fields containing boolean filters can now list both `yes` and `no` choices according to available values in the database.
* Fix attachment `getHeight()` and `getWidth()` template helpers by changing the assignment of the `attachment._crop` property.
* Change assignment of `attachment._focalPoint` for consistency.

## 3.28.0 (2022-08-31)

### Fixes

* Fix UI bug when creating a document via a relationship.

### Adds

* Support for uploading `webp` files for display as images. This is supported by all current browsers now that Microsoft has removed IE11. For best results, you should run `npm update` on your project to make sure you are receiving the latest release of `uploadfs` which uses `sharp` for image processing. Thanks to [Isaac Preston](https://github.com/ixc7) for this addition.
* Clicking outside a modal now closes it, the same way the `Escape` key does when pressed.
* `checkboxes` fields now support `min` and `max` properties. Thanks to [Gabe Flores](https://github.com/gabeflores-appstem).

## 3.27.0 (2022-08-18)

### Adds

* Add `/grid` `POST` route in permission module, in addition to the existing `GET` one.
* New utility script to help find excessively heavy npm dependencies of apostrophe core.

### Changes

* Extract permission grid into `AposPermissionGrid` vue component.
* Moved `stylelint` from `dependencies` to `devDependencies`. The benefit may be small because many projects will depend on `stylelint` at project level, but every little bit helps install speed, and it may make a bigger difference if different major versions are in use.

## 3.26.1 (2022-08-06)

### Fixes

Hotfix: always waits for the DOM to be ready before initializing the Apostrophe Admin UI. `setTimeout` alone might not guarantee that every time. This issue has apparently become more frequent in the latest versions of Chrome.

* Modifies the `login` module to return an empty object in the API session cookie response body to avoid potential invalid JSON error if `response.json()` is retrieved.

## 3.26.0 (2022-08-03)

### Adds

* Tasks can now be registered with the `afterModuleReady` flag, which is more useful than `afterModuleInit` because it waits for the module to be more fully initialized, including all "improvements" loaded via npm. The original `afterModuleInit` flag is still supported in case someone was counting on its behavior.
* Add `/grid` `POST` route in permission module, in addition to the existing `GET` one, to improve extensibility.
* `@apostrophecms/express:list-routes` command line task added, to facilitate debugging.

### Changes

* Since Microsoft has ended support for IE11 and support for ES5 builds is responsible for a significant chunk of Apostrophe's installation time, the `es5: true` option no longer produces an IE11 build. For backwards compatibility, developers will receive a warning, but their build will proceed without IE11 support. IE11 ES5 builds can be brought back by installing the optional [@apostrophecms/asset-es5](https://github.com/apostrophecms/asset-es5) module.

### Fixes

* `testModule: true` works in unit tests of external Apostrophe modules again even with modern versions of `mocha`, thanks to [Amin Shazrin](https://github.com/ammein).
* `getObjectManager` is now implemented for `Object` field types, fixing a bug that prevented the use of areas found in `object` schema fields within templates. Thanks to [James R T](https://github.com/jamestiotio).

## 3.25.0 (2022-07-20)

### Adds

* `radio` and `checkboxes` input field types now support a server side `choices` function for supplying their `choices` array dynamically, just like `select` fields do. Future custom field types can opt into this functionality with the field type flag `dynamicChoices: true`.

### Fixes

* `AposSelect` now emits values on `change` event as they were originally given. Their values "just work" so you do not have to think about JSON anymore when you receive it.
* Unpinned tiptap as the tiptap team has made releases that resolve the packaging errors that caused us to pin it in 3.22.1.
* Pinned `vue-loader` to the `15.9.x` minor release series for now. The `15.10.0` release breaks support for using `npm link` to develop the `apostrophe` module itself.
* Minimum version of `sanitize-html` bumped to ensure a potential denial-of-service vector is closed.

## 3.24.0 (2022-07-06)

### Adds

* Handle `private: true` locale option in i18n module, preventing logged out users from accessing the content of a private locale.

### Fixes

* Fix missing title translation in the "Array Editor" component.
* Add `follow: true` flag to `glob` functions (with `**` pattern) to allow registering symlink files and folders for nested modules
* Fix disabled context menu for relationship fields editing ([#3820](https://github.com/apostrophecms/apostrophe/issues/3820))
* In getReq method form the task module, extract the right `role` property from the options object.
* Fix `def:` option in `array` fields, in order to be able to see the default items in the array editor modal

## 3.23.0 (2022-06-22)

### Adds

* Shared Drafts: gives the possibility to share a link which can be used to preview the draft version of page, or a piece `show` page.
* Add `Localize` option to `@apostrophecms/image`. In Edit mode the context bar menu includes a "Localize" option to start cloning this image into other locales.

### Fixes

* Update `sass` to [`1.52.3`+](https://github.com/sass/dart-sass/pull/1713) to prevent the error `RangeError: Invalid value: Not in inclusive range 0..145: -1`. You can now fix that by upgrading with `npm update`. If it does not immediately clear up the issue in development, try `node app @apostrophecms/asset:clear-cache`.
* Fix a potential issue when URLs have a query string, in the `'@apostrophecms/page:notFound'` handler of the `soft-redirect` module.

## 3.22.1 (2022-06-17)

* Hotfix: temporarily pin versions of tiptap modules to work around packaging error that breaks import of the most recent releases. We will unpin as soon as this is fixed upstream. Fixes a bug where `npm update` would fail for A3 projects.

## 3.22.0 (2022-06-08)

### Adds

* Possibility to pass options to webpack extensions from any module.

### Fixes

* Fix a Webpack cache issue leading to modules symlinked in `node_modules` not being rebuilt.
* Fixes login maximum attempts error message that wasn't showing the plural when lockoutMinutes is more than 1.
* Fixes the text color of the current array item's slat label in the array editor modal.
* Fixes the maximum width of an array item's slat label so as to not obscure the Remove button in narrow viewports.
* If an array field's titleField option is set to a select field, use the selected option's label as the slat label rather its value.
* Disable the slat controls of the attachment component while uploading.
* Fixes bug when re-attaching the same file won't trigger an upload.
* AposSlat now fully respects the disabled state.

## 3.21.1 (2022-06-04)

### Fixes

* Work around backwards compatibility break in `sass` module by pinning to `sass` `1.50.x` while we investigate. If you saw the error `RangeError: Invalid value: Not in inclusive range 0..145: -1` you can now fix that by upgrading with `npm update`. If it does not immediately clear up the issue in development, try `node app @apostrophecms/asset:clear-cache`.

## 3.21.0 (2022-05-25)

### Adds

* Trigger only the relevant build when in a watch mode (development). The build paths should not contain comma (`,`).
* Adds an `unpublish` method, available for any doc-type.
An _Unpublish_ option has also been added to the context menu of the modal when editing a piece or a page.
* Allows developers to group fields in relationships the same way it's done for normal schemas.

### Fixes

* Vue files not being parsed when running eslint through command line, fixes all lint errors in vue files.
* Fix a bug where some Apostrophe modules symlinked in `node_modules` are not being watched.
* Recover after webpack build error in watch mode (development only).
* Fixes an edge case when failing (throw) task invoked via `task.invoke` will result in `apos.isTask()` to always return true due to `apos.argv` not reverted properly.

## 3.20.1 (2022-05-17)

### Fixes

* Minor corrections to French translation.

## 3.20.0

### Adds

* Adds French translation of the admin UI (use the `fr` locale).

## 3.19.0

### Adds

* New schema field type `dateAndTime` added. This schema field type saves in ISO8601 format, as UTC (Universal Coordinated Time), but is edited in a user-friendly way in the user's current time zone and locale.
* Webpack disk cache for better build performance in development and, if appropriately configured, production as well.
* In development, Webpack rebuilds the front end without the need to restart the Node.js process, yielding an additional speedup. To get this speedup for existing projects, see the `nodemonConfig` section of the latest `package.json` in [a3-boilerplate](https://github.com/apostrophecms/a3-boilerplate) for the new "ignore" rules you'll need to prevent nodemon from stopping the process and restarting.
* Added the new command line task `apostrophecms/asset:clear-cache` for clearing the webpack disk cache. This should be necessary only in rare cases where the configuration has changed in ways Apostrophe can't automatically detect.
* A separate `publishedLabel` field can be set for any schema field of a page or piece. If present it is displayed instead of `label` if the document has already been published.

### 3.18.1

### Fixes

* The admin UI now rebuilds properly in a development environment when new npm modules are installed in a multisite project (`apos.rootDir` differs from `apos.npmRootDir`).

## 3.18.0 (2022-05-03)

### Adds

* Images may now be cropped to suit a particular placement after selecting them. SVG files may not be cropped as it is not possible in the general case.
* Editors may also select a "focal point" for the image after selecting it. This ensures that this particular point remains visible even if CSS would otherwise crop it, which is a common issue in responsive design. See the `@apostrophecms/image` widget for a sample implementation of the necessary styles.
* Adds the `aspectRatio` option for image widgets. When set to `[ w, h ]` (a ratio of width to height), images are automatically cropped to this aspect ratio when chosen for that particular widget. If the user does not crop manually, then cropping happens automatically.
* Adds the `minSize` option for image widgets. This ensures that the images chosen are at least the given size `[ width, height ]`, and also ensures the user cannot choose something smaller than that when cropping.
* Implements OpenTelemetry instrumentation.
* Developers may now specify an alternate Vue component to be used for editing the subfields of relationships, either at the field level or as a default for all relationships with a particular piece type.
* The widget type base module now always passes on the `components` option as browser data, so that individual widget type modules that support contextual editing can be implemented more conveniently.
* In-context widget editor components now receive a `focused` prop which is helpful in deciding when to display additional UI.
* Adds new configuration option - `beforeExit` async handler.
* Handlers listening for the `apostrophe:run` event are now able to send an exit code to the Apostrophe bootstrap routine.
* Support for Node.js 17 and 18. MongoDB connections to `localhost` will now successfully find a typical dev MongoDB server bound only to `127.0.0.1`, Apostrophe can generate valid ipv6 URLs pointing back to itself, and `webpack` and `vue-loader` have been updated to address incompatibilities.
* Adds support for custom context menus provided by any module (see `apos.doc.addContextOperation()`).
* The `AposSchema` component now supports an optional `generation` prop which may be used to force a refresh when the value of the object changes externally. This is a compromise to avoid the performance hit of checking numerous subfields for possible changes every time the `value` prop changes in response to an `input` event.
* Adds new event `@apostrophecms/doc:afterAllModesDeleted` fired after all modes of a given document are purged.

### Fixes

* Documentation of obsolete options has been removed.
* Dead code relating to activating in-context widget editors have been removed. They are always active and have been for some time. In the future they might be swapped in on scroll, but there will never be a need to swap them in "on click."
* The `self.email` method of modules now correctly accepts a default `from` address configured for a specific module via the `from` subproperty of the `email` option to that module. Thanks to `chmdebeer` for pointing out the issue and the fix.
* Fixes `_urls` not added on attachment fields when pieces API index is requested (#3643)
* Fixes float field UI bug that transforms the value to integer when there is no field error and the first number after the decimal is `0`.
* The `nestedModuleSubdirs` feature no longer throws an error and interrupts startup if a project contains both `@apostrophecms/asset` and `asset`, which should be considered separate module names.

## 3.17.0 (2022-03-31)

### Adds

* Full support for the [`object` field type](https://v3.docs.apostrophecms.org/reference/field-types/object.html), which works just like `array` but stores just one sub-object as a property, rather than an array of objects.
* To help find documents that reference related ones via `relationship` fields, implement backlinks of related documents by adding a `relatedReverseIds` field to them and keeping it up to date. There is no UI based on this feature yet but it will permit various useful features in the near future.
* Adds possibility for modules to [extend the webpack configuration](https://v3.docs.apostrophecms.org/guide/webpack.html).
* Adds possibility for modules to [add extra frontend bundles for scss and js](https://v3.docs.apostrophecms.org/guide/webpack.html). This is useful when the `ui/src` build would otherwise be very large due to code used on rarely accessed pages.
* Loads the right bundles on the right pages depending on the page template and the loaded widgets. Logged-in users have all the bundles on every page, because they might introduce widgets at any time.
* Fixes deprecation warnings displayed after running `npm install`, for dependencies that are directly included by this package.
* Implement custom ETags emission when `etags` cache option is enabled. [See the documentation for more information](https://v3.docs.apostrophecms.org/guide/caching.html).
It allows caching of pages and pieces, using a cache invalidation mechanism that takes into account related (and reverse related) document updates, thanks to backlinks mentioned above.
Note that for now, only single pages and pieces benefit from the ETags caching system (pages' and pieces' `getOne` REST API route, and regular served pages).
The cache of an index page corresponding to the type of a piece that was just saved will automatically be invalidated. However, please consider that it won't be effective when a related piece is saved, therefore the cache will automatically be invalidated _after_ the cache lifetime set in `maxAge` cache option.

### Fixes

* Apostrophe's webpack build now works properly when developing code that imports module-specific npm dependencies from `ui/src` or `ui/apos` when using `npm link` to develop the module in question.
* The `es5: true` option to `@apostrophecms/asset` works again.

## 3.16.1 (2022-03-21)

### Fixes

* Fixes a bug in the new `Cache-Control` support introduced by 3.16.0 in which we get the logged-out homepage right after logging in. This issue only came into play if the new caching options were enabled.

## 3.16.0 (2022-03-18)

### Adds

* Offers a simple way to set a Cache-Control max-age for Apostrophe page and GET REST API responses for pieces and pages. [See the documentation for more information](https://v3.docs.apostrophecms.org/guide/caching.html).
* API keys and bearer tokens "win" over session cookies when both are present. Since API keys and bearer tokens are explicitly added to the request at hand, it never makes sense to ignore them in favor of a cookie, which is implicit. This also simplifies automated testing.
* `data-apos-test=""` selectors for certain elements frequently selected in QA tests, such as `data-apos-test="adminBar"`.
* Offer a simple way to set a Cache-Control max-age for Apostrophe page and GET REST API responses for pieces and pages.
* To speed up functional tests, an `insecurePasswords` option has been added to the login module. This option is deliberately named to discourage use for any purpose other than functional tests in which repeated password hashing would unduly limit performance. Normally password hashing is intentionally difficult to slow down brute force attacks, especially if a database is compromised.

### Fixes

* `POST`ing a new child page with `_targetId: '_home'` now works properly in combination with `_position: 'lastChild'`.

## 3.15.0 (2022-03-02)

### Adds

* Adds throttle system based on username (even when not existing), on initial login route. Also added for each late login requirement, e.g. for 2FA attempts.

## 3.14.2 (2022-02-27)

* Hotfix: fixed a bug introduced by 3.14.1 in which non-parked pages could throw an error during the migration to fix replication issues.

## 3.14.1 (2022-02-25)

* Hotfix: fixed a bug in which replication across locales did not work properly for parked pages configured via the `_children` feature. A one-time migration is included to reconnect improperly replicated versions of the same parked pages. This runs automatically, no manual action is required. Thanks to [justyna1](https://github.com/justyna13) for identifying the issue.

## 3.14.0 (2022-02-22)

### Adds

* To reduce complications for those implementing caching strategies, the CSRF protection cookie now contains a simple constant string, and is not recorded in `req.session`. This is acceptable because the real purpose of the CSRF check is simply to verify that the browser has sent the cookie at all, which it will not allow a cross-origin script to do.
* As a result of the above, a session cookie is not generated and sent at all unless `req.session` is actually used or a user logs in. Again, this reduces complications for those implementing caching strategies.
* When logging out, the session cookie is now cleared in the browser. Formerly the session was destroyed on the server side only, which was sufficient for security purposes but could create caching issues.
* Uses `express-cache-on-demand` lib to make similar and concurrent requests on pieces and pages faster.
* Frontend build errors now stop app startup in development, and SCSS and JS/Vue build warnings are visible on the terminal console for the first time.

### Fixes

* Fixed a bug when editing a page more than once if the page has a relationship to itself, whether directly or indirectly. Widget ids were unnecessarily regenerated in this situation, causing in-context edits after the first to fail to save.
* Pages no longer emit double `beforeUpdate` and `beforeSave` events.
* When the home page extends `@apostrophecms/piece-page-type`, the "show page" URLs for individual pieces should not contain two slashes before the piece slug. Thanks to [Martí Bravo](https://github.com/martibravo) for the fix.
* Fixes transitions between login page and `afterPasswordVerified` login steps.
* Frontend build errors now stop the `@apostrophecms/asset:build` task properly in production.
* `start` replaced with `flex-start` to address SCSS warnings.
* Dead code removal, as a result of following up on JS/Vue build warnings.

## 3.13.0 - 2022-02-04

### Adds

* Additional requirements and related UI may be imposed on native ApostropheCMS logins using the new `requirements` feature, which can be extended in modules that `improve` the `@apostrophecms/login` module. These requirements are not imposed for single sign-on logins via `@apostrophecms/passport-bridge`. See the documentation for more information.
* Adds latest Slovak translation strings to SK.json in `i18n/` folder. Thanks to [Michael Huna](https://github.com/Miselrkba) for the contribution.
* Verifies `afterPasswordVerified` requirements one by one when emitting done event, allows to manage errors ans success before to go to the next requirement. Stores and validate each requirement in the token. Checks the new `askForConfirmation` requirement option to go to the next step when emitting done event or waiting for the confirm event (in order to manage success messages). Removes support for `afterSubmit` for now.

### Fixes

* Decodes the testReq `param` property in `serveNotFound`. This fixes a problem where page titles using diacritics triggered false 404 errors.
* Registers the default namespace in the Vue instance of i18n, fixing a lack of support for un-namespaced l10n keys in the UI.

## 3.12.0 - 2022-01-21

### Adds

* It is now best practice to deliver namespaced i18n strings as JSON files in module-level subdirectories of `i18n/` named to match the namespace, e.g. `i18n/ourTeam` if the namespace is `ourTeam`. This allows base class modules to deliver phrases to any namespace without conflicting with those introduced at project level. The `i18n` option is now deprecated in favor of the new `i18n` module format section, which is only needed if `browser: true` must be specified for a namespace.
* Brought back the `nestedModuleSubdirs` feature from A2, which allows modules to be nested in subdirectories if `nestedModuleSubdirs: true` is set in `app.js`. As in A2, module configuration (including activation) can also be grouped in a `modules.js` file in such subdirectories.

### Fixes

* Fixes minor inline documentation comments.
* UI strings that are not registered localization keys will now display properly when they contain a colon (`:`). These were previously interpreted as i18next namespace/key pairs and the "namespace" portion was left out.
* Fixes a bug where changing the page type immediately after clicking "New Page" would produce a console error. In general, areas and checkboxes now correctly handle their value being changed to `null` by the parent schema after initial startup of the `AposInputArea` or `AposInputCheckboxes` component.
* It is now best practice to deliver namespaced i18n strings as JSON files in module-level subdirectories of `i18n/` named to match the namespace, e.g. `i18n/ourTeam` if the namespace is `ourTeam`. This allows base class modules to deliver phrases to any namespace without conflicting with those introduced at project level. The `i18n` option is now deprecated in favor of the new `i18n` module format section, which is only needed if `browser: true` must be specified for a namespace.
* Removes the `@apostrophecms/util` module template helper `indexBy`, which was using a lodash method not included in lodash v4.
* Removes an unimplemented `csrfExceptions` module section cascade. Use the `csrfExceptions` _option_ of any module to set an array of URLs excluded from CSRF protection. More information is forthcoming in the documentation.
* Fix `[Object Object]` in the console when warning `A permission.can() call was made with a type that has no manager` is printed.

### Changes

* Temporarily removes `npm audit` from our automated tests because of a sub-dependency of vue-loader that doesn't actually cause a security vulnerability for apostrophe.

## 3.11.0 - 2022-01-06

### Adds

* Apostrophe now extends Passport's `req.login` to emit an `afterSessionLogin` event from the `@apostrophecms:login` module, with `req` as an argument. Note that this does not occur at all for login API calls that return a bearer token rather than establishing an Express session.

### Fixes

* Apostrophe's extension of `req.login` now accounts for the `req.logIn` alias and the skippable `options` parameter, which is relied upon in some `passport` strategies.
* Apostrophe now warns if a nonexistent widget type is configured for an area field, with special attention to when `-widget` has been erroneously included in the name. For backwards compatibility this is a startup warning rather than a fatal error, as sites generally did operate successfully otherwise with this type of bug present.

### Changes

* Unpins `vue-click-outside-element` the packaging of which has been fixed upstream.
* Adds deprecation note to `__testDefaults` option. It is not in use, but removing would be a minor BC break we don't need to make.
* Allows test modules to use a custom port as an option on the `@apostrophecms/express` module.
* Removes the code base pull request template to instead inherit the organization-level template.
* Adds `npm audit` back to the test scripts.

## 3.10.0 - 2021-12-22

### Fixes

* `slug` type fields can now have an empty string or `null` as their `def` value without the string `'none'` populating automatically.
* The `underline` feature works properly in tiptap toolbar configuration.
* Required checkbox fields now properly prevent editor submission when empty.
* Pins `vue-click-outside-element` to a version that does not attempt to use `eval` in its distribution build, which is incompatible with a strict Content Security Policy.

### Adds

* Adds a `last` option to fields. Setting `last: true` on a field puts that field at the end of the field's widget order. If more than one field has that option active the true last item will depend on general field registration order. If the field is ordered with the `fields.order` array or field group ordering, those specified orders will take precedence.

### Changes

* Adds deprecation notes to the widget class methods `getWidgetWrapperClasses` and `getWidgetClasses` from A2.
* Adds a deprecation note to the `reorganize` query builder for the next major version.
* Uses the runtime build of Vue. This has major performance and bundle size benefits, however it does require changes to Apostrophe admin UI apps that use a `template` property (components should require no changes, just apps require an update). These apps must now use a `render` function instead. Since custom admin UI apps are not yet a documented feature we do not regard this as a bc break.
* Compatible with the `@apostrophecms/security-headers` module, which supports a strict `Content-Security-Policy`.
* Adds a deprecation note to the `addLateCriteria` query builder.
* Updates the `toCount` doc type query method to use Math.ceil rather than Math.floor plus an additional step.

## 3.9.0 - 2021-12-08

### Adds

* Developers can now override any Vue component of the ApostropheCMS admin UI by providing a component of the same name in the `ui/apos/components` folder of their own module. This is not always the best approach, see the documentation for details.
* When running a job, we now trigger the notification before to run the job, this way the progress notification ID is available from the job and the notification can be dismissed if needed.
* Adds `maxUi`, `maxLabel`, `minUi`, and `minLabel` localization strings for array input and other UI.

### Fixes

* Fully removes references to the A2 `self.partial` module method. It appeared only once outside of comments, but was not actually used by the UI. The `self.render` method should be used for simple template rendering.
* Fixes string interpolation for the confirmation modal when publishing a page that has an unpublished parent page.
* No more "cannot set headers after they are sent to the client" and "req.res.redirect not defined" messages when handling URLs with extra trailing slashes.
* The `apos.util.runPlayers` method is not called until all of the widgets in a particular tree of areas and sub-areas have been added to the DOM. This means a parent area widget player will see the expected markup for any sub-widgets when the "Edit" button is clicked.
* Properly activates the `apostropheI18nDebugPlugin` i18next debugging plugin when using the `APOS_SHOW_I18N` environment variable. The full set of l10n emoji indicators previously available for the UI is now available for template and server-side strings.
* Actually registers piece types for site search unless the `searchable` option is `false`.
* Fixes the methods required for the search `index` task.

### Changes

* Adds localization keys for the password field component's min and max error messages.

## 3.8.1 - 2021-11-23

### Fixes

* The search field of the pieces manager modal works properly. Thanks to [Miro Yovchev](https://github.com/myovchev) for pointing out the issue and providing a solution.
* Fixes a bug in `AposRichTextWidgetEditor.vue` when a rich text widget was specifically configured with an empty array as the `styles` option. In that case a new empty rich text widget will initiate with an empty paragraph tag.
* The`fieldsPresent` method that is used with the `presentFieldsOnly` option in doc-type was broken, looking for properties in strings and wasn't returning anything.

## 3.8.0 - 2021-11-15

### Adds

* Checkboxes for pieces are back, a main checkbox allows to select all page items. When all pieces on a page are checked, a banner where the user can select all pieces appears. A launder for mongo projections has been added.
* Registered `batchOperations` on a piece-type will now become buttons in the manager batch operations "more menu" (styled as a kebab icon). Batch operations should include a label, `messages` object, and `modalOptions` for the confirmation modal.
* `batchOperations` can be grouped into a single button with a menu using the `group` cascade subproperty.
* `batchOperations` can be conditional with an `if` conditional object. This allows developers to pass a single value or an array of values.
* Piece types can have `utilityOperations` configured as a top-level cascade property. These operations are made available in the piece manager as new buttons.
* Notifications may now include an `event` property, which the AposNotification component will emit on mount. The `event` property should be set to an object with `name` (the event name) and optionally `data` (data included with the event emission).
* Adds support for using the attachments query builder in REST API calls via the query string.
* Adds contextual menu for pieces, any module extending the piece-type one can add actions in this contextual menu.
* When clicking on a batch operation, it opens a confirmation modal using modal options from the batch operation, it also works for operations in grouped ones. operations name property has been renamed in action to work with AposContextMenu component.
* Beginning with this release, a module-specific static asset in your project such as `modules/mymodulename/public/images/bg.png` can always be referenced in your `.scss` and `.css` files as `/modules/mymodulename/images/bg.png`, even if assets are actually being deployed to S3, CDNs, etc. Note that `public` and `ui/public` module subdirectories have separate functions. See the documentation for more information.
* Adds AposFile.vue component to abstract file dropzone UI, uses it in AposInputAttachment, and uses it in the confirmation modal for pieces import.
* Optionally add `dimensionAttrs` option to image widget, which sets width & height attributes to optimize for Cumulative Layout Shift. Thank you to [Qiao Lin](https://github.com/qclin) for the contribution.

### Fixes

* The `apos.util.attachmentUrl` method now works correctly. To facilitate that, `apos.uploadsUrl` is now populated browser-side at all times as the frontend logic originally expected. For backwards compatibility `apos.attachment.uploadsUrl` is still populated when logged in.
* Widget players are now prevented from being played twice by the implementing vue component.

### Changes

* Removes Apostrophe 2 documentation and UI configuration from the `@apostrophecms/job` module. These options were not yet in use for A3.
* Renames methods and removes unsupported routes in the `@apostrophecms/job` module that were not yet in use. This was not done lightly, but specifically because of the minimal likelihood that they were in use in project code given the lack of UI support.
  * The deprecated `cancel` route was removed and will likely be replaced at a later date.
  * `run` was renamed `runBatch` as its purpose is specifically to run processes on a "batch selected" array of pieces or pages.
  * `runNonBatch` was renamed to `run` as it is the more generic job-running method. It is likely that `runBatch` will eventually be refactored to use this method.
  * The `good` and `bad` methods are renamed `success` and `failure`, respectively. The expected methods used in the `run` method were similarly renamed. They still increment job document properties called `good` and `bad`.
* Comments out the unused `batchSimpleRoute` methods in the page and piece-type modules to avoid usage before they are fully implemented.
* Optionally add `dimensionAttrs` option to image widget, which sets width & height attributes to optimize for Cumulative Layout Shift.
* Temporarily removes `npm audit` from our automated tests because of a sub-dependency of uploadfs that doesn't actually cause a security vulnerability for apostrophe.

## 3.7.0 - 2021-10-28

### Adds

* Schema select field choices can now be populated by a server side function, like an API call. Set the `choices` property to a method name of the calling module. That function should take a single argument of `req`, and return an array of objects with `label` and `value` properties. The function can be async and will be awaited.
* Apostrophe now has built-in support for the Node.js cluster module. If the `APOS_CLUSTER_PROCESSES` environment variable is set to a number, that number of child processes are forked, sharing the same listening port. If the variable is set to `0`, one process is forked for each CPU core, with a minimum of `2` to provide availability during restarts. If the variable is set to a negative number, that number is added to the number of CPU cores, e.g. `-1` is a good way to reserve one core for MongoDB if it is running on the same server. This is for production use only (`NODE_ENV=production`). If a child process fails it is restarted automatically.

### Fixes

* Prevents double-escaping interpolated localization strings in the UI.
* Rich text editor style labels are now run through a localization method to get the translated strings from their l10n keys.
* Fixes README Node version requirement (Node 12+).
* The text alignment buttons now work immediately in a new rich text widget. Previously they worked only after manually setting a style or refreshing the page. Thanks to Michelin for their support of this fix.
* Users can now activate the built-in date and time editing popups of modern browsers when using the `date` and `time` schema field types.
* Developers can now `require` their project `app.js` file in the Node.js REPL for debugging and inspection. Thanks to [Matthew Francis Brunetti](https://github.com/zenflow).
* If a static text phrase is unavailable in both the current locale and the default locale, Apostrophe will always fall back to the `en` locale as a last resort, which ensures the admin UI works if it has not been translated.
* Developers can now `require` their project `app.js` in the Node.js REPL for debugging and inspection
* Ensure array field items have valid _id prop before storing. Thanks to Thanks to [Matthew Francis Brunetti](https://github.com/zenflow).

### Changes

* In 3.x, `relationship` fields have an optional `builders` property, which replaces `filters` from 2.x, and within that an optional `project` property, which replaces `projection` from 2.x (to match MongoDB's `cursor.project`). Prior to this release leaving the old syntax in place could lead to severe performance problems due to a lack of projections. Starting with this release the 2.x syntax results in an error at startup to help the developer correct their code.
* The `className` option from the widget options in a rich text area field is now also applied to the rich text editor itself, for a consistently WYSIWYG appearance when editing and when viewing. Thanks to [Max Mulatz](https://github.com/klappradla) for this contribution.
* Adds deprecation notes to doc module `afterLoad` events, which are deprecated.
* Removes unused `afterLogin` method in the login module.

## 3.6.0 - 2021-10-13

### Adds

* The `context-editing` apostrophe admin UI bus event can now take a boolean parameter, explicitly indicating whether the user is actively typing or performing a similar active manipulation of controls right now. If a boolean parameter is not passed, the existing 1100-millisecond debounced timeout is used.
* Adds 'no-search' modifier to relationship fields as a UI simplification option.
* Fields can now have their own `modifiers` array. This is combined with the schema modifiers, allowing for finer grained control of field rendering.
* Adds a Slovak localization file. Activate the `sk` locale to use this. Many thanks to [Michael Huna](https://github.com/Miselrkba) for the contribution.
* Adds a Spanish localization file. Activate the `es` locale to use this. Many thanks to [Eugenio Gonzalez](https://github.com/egonzalezg9) for the contribution.
* Adds a Brazilian Portuguese localization file. Activate the `pt-BR` locale to use this. Many thanks to [Pietro Rutzen](https://github.com/pietro-rutzen) for the contribution.

### Fixes

* Fixed missing translation for "New Piece" option on the "more" menu of the piece manager, seen when using it as a chooser.
* Piece types with relationships to multiple other piece types may now be configured in any order, relative to the other piece types. This sometimes appeared to be a bug in reverse relationships.
* Code at the project level now overrides code found in modules that use `improve` for the same module name. For example, options set by the `@apostrophecms/seo-global` improvement that ships with `@apostrophecms/seo` can now be overridden at project level by `/modules/@apostrophecms/global/index.js` in the way one would expect.
* Array input component edit button label is now propertly localized.
* A memory leak on each request has been fixed, and performance improved, by avoiding the use of new Nunjucks environments for each request. Thanks to Miro Yovchev for pointing out the leak.
* Fragments now have access to `__t()`, `getOptions` and other features passed to regular templates.
* Fixes field group cascade merging, using the original group label if none is given in the new field group configuration.
* If a field is conditional (using an `if` option), is required, but the condition has not been met, it no longer throws a validation error.
* Passing `busy: true` to `apos.http.post` and related methods no longer produces an error if invoked when logged out, however note that there will likely never be a UI for this when logged out, so indicate busy state in your own way.
* Bugs in document modification detection have been fixed. These bugs caused edge cases where modifications were not detected and the "Update" button did not appear, and could cause false positives as well.

### Changes

* No longer logs a warning about no users if `testModule` is true on the app.

## 3.5.0 - 2021-09-23

* Pinned dependency on `vue-material-design-icons` to fix `apos-build.js` build error in production.
* The file size of uploaded media is visible again when selected in the editor, and media information such as upload date, dimensions and file size is now properly localized.
* Fixes moog error messages to reflect the recommended pattern of customization functions only taking `self` as an argument.
* Rich Text widgets now instantiate with a valid element from the `styles` option rather than always starting with an unclassed `<p>` tag.
* Since version 3.2.0, apostrophe modules to be loaded via npm must appear as explicit npm dependencies of the project. This is a necessary security and stability improvement, but it was slightly too strict. Starting with this release, if the project has no `package.json` in its root directory, the `package.json` in the closest ancestor directory is consulted.
* Fixes a bug where having no project modules directory would throw an error. This is primarily a concern for module unit tests where there are no additional modules involved.
* `css-loader` now ignores `url()` in css files inside `assets` so that paths are left intact, i.e. `url(/images/file.svg)` will now find a static file at `/public/images/file.svg` (static assets in `/public` are served by `express.static`). Thanks to Matic Tersek.
* Restored support for clicking on a "foreign" area, i.e. an area displayed on the page whose content comes from a piece, in order to edit it in an appropriate way.
* Apostrophe module aliases and the data attached to them are now visible immediately to `ui/src/index.js` JavaScript code, i.e. you can write `apos.alias` where `alias` matches the `alias` option configured for that module. Previously one had to write `apos.modules['module-name']` or wait until next tick. However, note that most modules do not push any data to the browser when a user is not logged in. You can do so in a custom module by calling `self.enableBrowserData('public')` from `init` and implementing or extending the `getBrowserData(req)` method (note that page, piece and widget types already have one, so it is important to extend in those cases).
* `options.testModule` works properly when implementing unit tests for an npm module that is namespaced.

### Changes

* Cascade grouping (e.g., grouping fields) will now concatenate a group's field name array with the field name array of an existing group of the same name. Put simply, if a new piece module adds their custom fields to a `basics` group, that field will be added to the default `basics` group fields. Previously the new group would have replaced the old, leaving inherited fields in the "Ungrouped" section.
* AposButton's `block` modifier now less login-specific

### Adds

* Rich Text widget's styles support a `def` property for specifying the default style the editor should instantiate with.
* A more helpful error message if a field of type `area` is missing its `options` property.

## 3.4.1 - 2021-09-13

No changes. Publishing to correctly mark the latest 3.x release as "latest" in npm.

## 3.4.0 - 2021-09-13

### Security

* Changing a user's password or marking their account as disabled now immediately terminates any active sessions or bearer tokens for that user. Thanks to Daniel Elkabes for pointing out the issue. To ensure all sessions have the necessary data for this, all users logged in via sessions at the time of this upgrade will need to log in again.
* Users with permission to upload SVG files were previously able to do so even if they contained XSS attacks. In Apostrophe 3.x, the general public so far never has access to upload SVG files, so the risk is minor but could be used to phish access from an admin user by encouraging them to upload a specially crafted SVG file. While Apostrophe typically displays SVG files using the `img` tag, which ignores XSS vectors, an XSS attack might still be possible if the image were opened directly via the Apostrophe media library's convenience link for doing so. All SVG uploads are now sanitized via DOMPurify to remove XSS attack vectors. In addition, all existing SVG attachments not already validated are passed through DOMPurify during a one-time migration.

### Fixes

* The `apos.attachment.each` method, intended for migrations, now respects its `criteria` argument. This was necessary to the above security fix.
* Removes a lodash wrapper around `@apostrophecms/express` `bodyParser.json` options that prevented adding custom options to the body parser.
* Uses `req.clone` consistently when creating a new `req` object with a different mode or locale for localization purposes, etc.
* Fixes bug in the "select all" relationship chooser UI where it selected unpublished items.
* Fixes bug in "next" and "previous" query builders.
* Cutting and pasting widgets now works between locales that do not share a hostname, provided that you switch locales after cutting (it does not work between tabs that are already open on separate hostnames).
* The `req.session` object now exists in task `req` objects, for better compatibility. It has no actual persistence.
* Unlocalized piece types, such as users, may now be selected as part of a relationship when browsing.
* Unpublished localized piece types may not be selected via the autocomplete feature of the relationship input field, which formerly ignored this requirement, although the browse button enforced it.
* The server-side JavaScript and REST APIs to delete pieces now work properly for pieces that are not subject to either localization or draft/published workflow at all the (`localize: false` option). UI for this is under discussion, this is just a bug fix for the back end feature which already existed.
* Starting in version 3.3.1, a newly added image widget did not display its image until the page was refreshed. This has been fixed.
* A bug that prevented Undo operations from working properly and resulted in duplicate widget _id properties has been fixed.
* A bug that caused problems for Undo operations in nested widgets, i.e. layout or multicolumn widgets, has been fixed.
* Duplicate widget _id properties within the same document are now prevented on the server side at save time.
* Existing duplicate widget _id properties are corrected by a one-time migration.

### Adds

* Adds a linter to warn in dev mode when a module name include a period.
* Lints module names for `apostrophe-` prefixes even if they don't have a module directory (e.g., only in `app.js`).
* Starts all `warnDev` messages with a line break and warning symbol (⚠️) to stand out in the console.
* `apos.util.onReady` aliases `apos.util.onReadyAndRefresh` for brevity. The `apos.util.onReadyAndRefresh` method name will be deprecated in the next major version.
* Adds a developer setting that applies a margin between parent and child areas, allowing developers to change the default spacing in nested areas.

### Changes

* Removes the temporary `trace` method from the `@apostrophecms/db` module.
* Beginning with this release, the `apostrophe:modulesReady` event has been renamed `apostrophe:modulesRegistered`, and the `apostrophe:afterInit` event has been renamed `apostrophe:ready`. This better reflects their actual roles. The old event names are accepted for backwards compatibility. See the documentation for more information.
* Only autofocuses rich text editors when they are empty.
* Nested areas now have a vertical margin applied when editing, allowing easier access to the parent area's controls.

## 3.3.1 - 2021-09-01

### Fixes

* In some situations it was possible for a relationship with just one selected document to list that document several times in the returned result, resulting in very large responses.
* Permissions roles UI localized correctly.
* Do not crash on startup if users have a relationship to another type. This was caused by the code that checks whether any users exist to present a warning to developers. That code was running too early for relationships to work due to event timing issues.

## 3.3.0 - 2021-08-30

### Fixes

* Addresses the page jump when using the in-context undo/redo feature. The page will immediately return users to their origin scroll position after the content refreshes.
* Resolves slug-related bug when switching between images in the archived view of the media manager. The slug field was not taking into account the double slug prefix case.
* Fixes migration task crash when parking new page. Thanks to [Miro Yovchev](https://www.corllete.com/) for this fix.
* Fixes incorrect month name in `AposCellDate`, which can be optionally used in manage views of pieces. Thanks to [Miro Yovchev](https://www.corllete.com/) for this fix.

### Adds

* This version achieves localization (l10n) through a rich set of internationalization (i18n) features. For more information, [see the documentation](https://v3.docs.apostrophecms.org/).
* There is support for both static string localization and dynamic content localization.
* The home page, other parked pages, and the global document are automatically replicated to all configured locales at startup. Parked properties are refreshed if needed. Other pages and pieces are replicated if and when an editor chooses to do so.
* An API route has been added for voluntary replication, i.e. when deciding a document should exist in a second locale, or desiring to overwrite the current draft contents in locale `B` with the draft contents of locale `A`.
* Locales can specify `prefix` and `hostname` options, which are automatically recognized by middleware that removes the prefix dynamically where appropriate and sets `req.locale`. In 3.x this works more like the global site `prefix` option. This is a departure from 2.x which stored the prefix directly in the slug, creating maintenance issues.
* Locales are stateless: they are never recorded in the session. This eliminates many avenues for bugs and bad SEO. However, this also means the developer must fully distinguish them from the beginning via either `prefix` or `hostname`. A helpful error message is displayed if this is not the case.
* Switching locales preserves the user's editing session even if on separate hostnames. To enable this, if any locales have hostnames, all configured locales must have hostnames and/or baseUrl must be set for those that don't.
* An API route has been added to discover the locales in which a document exists. This provides basic information only for performance (it does not report `title` or `_url`).
* Editors can "localize" documents, copying draft content from one locale to another to create a corresponding document in a different locale. For convenience related documents, such as images and other pieces directly referenced by the document's structure, can be localized at the same time. Developers can opt out of this mechanism for a piece type entirely, check the box by default for that type, or leave it as an "opt-in" choice.
* The `@apostrophecms/i18n` module now uses `i18next` to implement static localization. All phrases in the Vue-based admin UI are passed through `i18next` via `this.$t`, and `i18next` is also available via `req.t()` in routes and `__t()` in templates. Apostrophe's own admin UI phrases are in the `apostrophe` namespace for a clean separation. An array of locale codes, such as `en` or `fr` or `en-au`, can be specified using the `locales` option to the `@apostrophecms/i18n` module. The first locale is the default, unless the `defaultLocale` option is set. If no locales are set, the locale defaults to `en`. The `i18next-http-middleware` locale guesser is installed and will select an available locale if possible, otherwise it will fall back to the default.
* In the admin UI, `v-tooltip` has been extended as `v-apos-tooltip`, which passes phrases through `i18next`.
* Developers can link to alternate locales by iterating over `data.localizations` in any page template. Each element always has `locale`, `label` and `homePageUrl` properties. Each element also has an `available` property (if true, the current context document is available in that locale), `title` and a small number of other document properties are populated, and `_url` redirects to the context document in that locale. The current locale is marked with `current: true`.
* To facilitate adding interpolated values to phrases that are passed as a single value through many layers of code, the `this.$t` helper provided in Vue also accepts an object argument with a `key` property. Additional properties may be used for interpolation.
* `i18next` localization JSON files can be added to the `i18n` subdirectory of _any_ module, as long as its `i18n` option is set. The `i18n` object may specify `ns` to give an `i18next` namespace, otherwise phrases are in the default namespace, used when no namespace is specified with a `:` in an `i18next` call. The default namespace is yours for use at project level. Multiple modules may contribute to the same namespace.
* If `APOS_DEBUG_I18N=1` is set in the environment, the `i18next` debug flag is activated. For server-side translations, i.e. `req.t()` and `__t()`, debugging output will appear on the server console. For browser-side translations in the Vue admin UI, debugging output will appear in the browser console.
* If `APOS_SHOW_I18N=1` is set in the environment, all phrases passed through `i18next` are visually marked, to make it easier to find those that didn't go through `i18next`. This does not mean translations actually exist in the JSON files. For that, review the output of `APOS_DEBUG_I18N=1`.
* There is a locale switcher for editors.
* There is a backend route to accept a new locale on switch.
* A `req.clone(properties)` method is now available. This creates a clone of the `req` object, optionally passing in an object of properties to be set. The use of `req.clone` ensures the new object supports `req.get` and other methods of a true `req` object. This technique is mainly used to obtain a new request object with the same privileges but a different mode or locale, i.e. `mode: 'published'`.
* Fallback wrappers are provided for the `req.__()`, `res.__()` and `__()` localization helpers, which were never official or documented in 3.x but may be in use in projects ported from 2.x. These wrappers do not localize but do output the input they are given along with a developer warning. You should migrate them to use `req.t()` (in server-side javascript) or `__t()` (Nunjucks templates).

### Changes

* Bolsters the CSS that backs Apostrophe UI's typography to help prevent unintended style leaks at project-level code.
* Removes the 2.x series changelog entries. They can be found in the 2.0 branch in Github.

## 3.2.0 - 2021-08-13

### Fixes

* `req.hostname` now works as expected when `trustProxy: true` is passed to the `@apostrophecms/express` module.
* Apostrophe loads modules from npm if they exist there and are configured in the `modules` section of `app.js`. This was always intended only as a way to load direct, intentional dependencies of your project. However, since npm "flattens" the dependency tree, dependencies of dependencies that happen to have the same name as a project-level Apostrophe module could be loaded by default, crashing the site or causing unexpected behavior. So beginning with this release, Apostrophe scans `package.json` to verify an npm module is actually a dependency of the project itself before attempting to load it as an Apostrophe module.
* Fixes the reference to sanitize-html defaults in the rich text widget.
* Fixes the `toolbarToAllowedStyles` method in the rich text widget, which was not returning any configuration.
* Fixes the broken text alignment in rich text widgets.
* Adds a missing npm dependency on `chokidar`, which Apostrophe and Nunjucks use for template refreshes. In most environments this worked anyway due to an indirect dependency via the `sass` module, but for stability Apostrophe should depend directly on any npm module it uses.
* Fixes the display of inline range inputs, notably broken when using Palette
* Fixes occasional unique key errors from migrations when attempting to start up again with a site that experienced a startup failure before inserting its first document.
* Requires that locale names begin with a letter character to ensure order when looping over the object entries.
* Unit tests pass in MongoDB 5.x.

### Adds

* Adds Cut and Paste to area controls. You can now Cut a widget to a virtual clipboard and paste it in suitable areas. If an area
can include the widget on the clipboard, a special Clipboard widget will appear in area's Add UI. This works across pages as well.

### Changes

* Apostrophe's Global's UI (the @apostrophecms/global singleton has moved from the admin bar's content controls to the admin utility tray under a cog icon.
* The context bar's document Edit button, which was a cog icon, has been rolled into the doc's context menu.

## 3.1.3 - 2021-07-16

### Fixes

* Hotfix for an incompatibility between `vue-loader` and `webpack` 5.45.0 which causes a crash at startup in development, or asset build time in production. We have temporarily pinned our dependency to `webpack` 5.44.x. We are [contributing to the discussion around the best long-term fix for vue-loader](https://github.com/vuejs/vue-loader/issues/1854).

## 3.1.2 - 2021-07-14

### Changes

* Removes an unused method, `mapMongoIdToJqtreeId`, that was used in A2 but is no longer relevant.
* Removes deprecated and non-functional steps from the `edit` method in the `AposDocsManager.vue` component.
* Legacy migrations to update 3.0 alpha and 3.0 beta sites to 3.0 stable are still in place, with no functional changes, but have been relocated to separate source files for ease of maintenance. Note that this is not a migration path for 2.x databases. Tools for that are forthcoming.

## 3.1.1 - 2021-07-08

### Fixes

* Two distinct modules may each have their own `ui/src/index.scss` file, similar to the fix already applied to allow multiple `ui/src/index.js` files.

## 3.1.0 - 2021-06-30

### Fixes

* Corrects a bug that caused Apostrophe to rebuild the admin UI on every nodemon restart, which led to excessive wait times to test new code. Now this happens only when `package-lock.json` has been modified (i.e. you installed a new module that might contain new Apostrophe admin UI code). If you are actively developing Apostrophe admin UI code, you can opt into rebuilding all the time with the `APOS_DEV=1` environment variable. In any case, `ui/src` is always rebuilt in a dev environment.
* Updates `cheerio`, `deep-get-set`, and `oembetter` versions to resolve vulnerability warnings.
* Modules with a `ui/src` folder, but no other content, are no longer considered "empty" and do not generate a warning.
* Pushing a secondary context document now always results in entry to draft mode, as intended.
* Pushing a secondary context document works reliably, correcting a race condition that could cause the primary document to remain in context in some cases if the user was not already in edit mode.

### Changes

* Deprecates `self.renderPage` method for removal in next major version.
* Since `ui/src/index.js` files must export a function to avoid a browser error in production which breaks the website experience, we now detect this at startup and throw a more helpful error to prevent a last-minute discovery in production.

## 3.0.1 - 2021-06-17

### Fixes

* Fixes an error observed in the browser console when using more than one `ui/src/index.js` file in the same project. Using more than one is a good practice as it allows you to group frontend code with an appropriate module, or ship frontend code in an npm module that extends Apostrophe.
* Migrates all of our own frontend players and utilities from `ui/public` to `ui/src`, which provides a robust functional test of the above.
* Executes `ui/src` imports without waiting for next tick, which is appropriate as we have positioned it as an alternative to `ui/public` which is run without delay.

## 3.0.0 - 2021-06-16

### Breaks

* Previously our `a3-boilerplate` project came with a webpack build that pushed code to the `ui/public` folder of an `asset` module. Now the webpack build is not needed because Apostrophe takes care of compiling `ui/src` for us. This is good! However, **if you are transitioning your project to this new strategy, you will need to remove the `modules/asset/ui/public` folder from your project manually** to ensure that webpack-generated code originally intended for webpack-dev-server does not fail with a `publicPath` error in the console.
* The `CORE_DEV=1` environment setting has been changed to `APOS_DEV=1` because it is appropriate for anyone who is actively developing custom Apostrophe admin UI using `ui/apos` folders in their own modules.
* Apostrophe now uses Dart Sass, aka the `sass` npm module. The `node-sass` npm module has been deprecated by its authors for some time now. Most existing projects will be unaffected, but those writing their own Apostrophe UI components will need to change any `/deep/` selectors to `::v-deep` and consider making other Dart Sass updates as well. For more information see the [Dart Sass documentation](https://sass-lang.com/dart-sass). Those embracing the new `ui/src` feature should also bear in mind that Dart Sass is being used.

### Changes

* Relationship ids are now stored as aposDocIds (without the locale and mode part). The appropriate locale and mode are known from the request. This allows easy comparison and copying of these properties across locales and fixes a bug with reverse relationships when publishing documents. A migration has been added to take care of this conversion on first startup.
* The `attachment` field type now correctly limits file uploads by file type when using the `fileGroup` field option.
* Uploading SVG files is permitted in the Media Library by default.

### Adds

* Apostrophe now enables you to ship frontend JavaScript and Sass (using the SCSS syntax) without your own webpack configuration.
* Any module may contain modern JavaScript in a `ui/src/index.js` file, which may use `import` to bring in other files in the standard way. Note that **`ui/src/index.js must export a function`**. These functions are called for you in the order modules are initialized.
* Any module may contain a Sass (SCSS) stylesheet in a `ui/src/index.scss` file, which may also import other Sass (SCSS) files.
* Any project that requires IE11 support for `ui/src` JavaScript code can enable it by setting the `es5: true` option to the `@apostrophecms/asset` module. Apostrophe produces separate builds for IE11 and modern browsers, so there is no loss of performance in modern browsers. Code is automatically compiled for IE11 using `babel` and missing language features are polyfilled using `core-js` so you can use promises, `async/await` and other standard modern JavaScript features.
* `ui/public` is still available for raw JavaScript and CSS files that should be pushed _as-is_ to the browser. The best use of this feature is to deliver the output of your own custom webpack build, if you have one.
* Adds browser-side `editMode` flag that tracks the state of the current view (edit or preview), located at `window.apos.adminBar.editMode`.
* Support for automatic inline style attribute sanitization for Rich Text widgets.
* Adds text align controls for Rich Text widgets. The following tools are now supported as part of a rich text widget's `toolbar` property:
-- `alignLeft`
-- `alignRight`
-- `alignCenter`
-- `alignJustify`
* `@apostrophecms/express` module now supports the `trustProxy: true` option, allowing your reverse proxy server (such as nginx) to pass on the original hostname, protocol and client IP address.

### Fixes

* Unit tests passing again. Temporarily disabled npm audit checks as a source of critical failures owing to upstream issues with third-party packages which are not actually a concern in our use case.
* Fixed issues with the query builder code for relationships. These issues were introduced in beta 3 but did not break typical applications, except for displaying distinct choices for existing values of a relationship field.
* Checkbox field types can now be used as conditional fields.
* Tracks references to attachments correctly, and introduces a migration to address any attachments previously tracked as part of documents that merely have a relationship to the proper document, i.e. pages containing widgets that reference an image piece.
* Tracks the "previously published" version of a document as a legitimate reference to any attachments, so that they are not discarded and can be brought back as expected if "Undo Publish" is clicked.
* Reverse relationships work properly for published documents.
* Relationship subfields are now loaded properly when `reverseOf` is used.
* "Discard Draft" is available when appropriate in "Manage Pages" and "Manage Pieces."
* "Discard Draft" disables the "Submit Updates" button when working as a contributor.
* Relationship subfields can now be edited when selecting in the full "manage view" browser, as well as in the compact relationship field view which worked previously.
* Relationship subfields now respect the `def` property.
* Relationship subfields are restored if you deselect a document and then reselect it within a single editing experience, i.e. accidentally deselect and immediately reselect, for instance.
* A console warning when editing subfields for a new relationship was fixed.
* Field type `color`'s `format` option moved out of the UI options and into the general options object. Supported formats are "rgb", "prgb", "hex6", "hex3", "hex8", "name", "hsl", "hsv". Pass the `format` string like:

```js
myColorField: {
  type: 'color',
  label: 'My Color',
  options: {
    format: 'hsl'
  }
}
```

* Restored Vue dependency to using semantic versioning now that Vue 2.6.14 has been released with a fix for the bug that required us to pin 2.6.12.
* Nunjucks template loader is fully compatible with Linux in a development environment.
* Improved template performance by reusing template loaders.
* `min` and `max` work properly for both string-like and number-like fields.
* Negative numbers, leading minus and plus signs, and trailing periods are accepted in the right ways by appropriate field types.
* If a user is inadvertently inserted with no password, set a random password on the backend for safety. In tests it appears that login with a blank password was already forbidden, but this provides an additional level of certainty.
* `data.page` and `data.contextOptions` are now available in `widget.html` templates in most cases. Specifically, they are available when loading the page, (2) when a widget has just been inserted on the page, and (3) when a widget has just been edited and saved back to the page. However, bear in mind that these parameters are never available when a widget is being edited "out of context" via "Page Settings", via the "Edit Piece" dialog box, via a dialog box for a parent widget, etc. Your templates should be written to tolerate the absence of these parameters.
* Double slashes in the slug cannot be used to trick Apostrophe into serving as an open redirect (fix ported to 3.x from 2.92.0).
* The global doc respects the `def` property of schema fields when first inserted at site creation time.
* Fixed fragment keyword arguments being available when not a part of the fragment signature.

## 3.0.0-beta.3.1 - 2021-06-07

### Breaks
* This backwards compatibility break actually occurred in 3.0.0-beta.3 and was not documented at that time, but it is important to know that the following Rich Text tool names have been updated to match Tiptap2's convention:
-- `bullet_list` -> `bulletList`
-- `ordered_list` -> `orderedList`
-- `code_block` -> `codeBlock`
-- `horizontal_rule` -> `horizontalRule`

### Fixes

* Rich Text default tool names updated, no longer broken. Bug introduced in 3.0.0-beta.3.
* Fixed Rich Text's tool cascade to properly account for core defaults, project level defaults, and area-specific options.

## 3.0.0-beta.3 - 2021-06-03

### Security Fixes

The `nlbr` and `nlp` Nunjucks filters marked their output as safe to preserve the tags that they added, without first escaping their input, creating a CSRF risk. These filters have been updated to escape their input unless it has already been marked safe. No code changes are required to templates whose input to the filter is intended as plaintext, however if you were intentionally leveraging this bug to output unescaped HTML markup you will need to make sure your input is free of CSRF risks and then use the `| safe` filter before the `| nlbr` or `| nlp` filter.

### Adds

* Added the `ignoreUnusedFolderWarning` option for modules that intentionally might not be activated or inherited from in a particular startup.
* Better explanation of how to replace macros with fragments, in particular how to call the fragments with `{% render fragmentName(args) %}`.

### Fixes

* Temporarily pinned to Vue 2.6.12 to fix an issue where the "New" button in the piece manager modals disappeared. We think this is a bug in the newly released Vue 2.6.13 but we are continuing to research it.
* Updated dependencies on `sanitize-html` and `nodemailer` to new major versions, causing no bc breaks at the ApostropheCMS level. This resolved two critical vulnerabilities according to `npm audit`.
* Removed many unused dependencies.
* The data retained for "Undo Publish" no longer causes slug conflicts in certain situations.
* Custom piece types using `localized: false` or `autopublish: true,` as well as singleton types, now display the correct options on the "Save" dropdown.
* The "Save and View," "Publish and View" and/or "Save Draft and Preview" options now appear only if an appropriate piece page actually exists for the piece type.
* Duplicating a widget now properly assigns new IDs to all copied sub-widgets, sub-areas and array items as well.

* Added the `ignoreUnusedFolderWarning` option for modules that intentionally might not be activated or inherited from in a particular startup.
* If you refresh the page while previewing or editing, you will be returned to that same state.

### Notices

* Numerous `npm audit` vulnerability warnings relating to `postcss` 7.x were examined, however it was determined that these are based on the idea of a malicious SASS coder attempting to cause a denial of service. Apostrophe developers would in any case be able to contribute JavaScript as well and so are already expected to be trusted parties. This issue must be resolved upstream in packages including both `stylelint` and `vue-loader` which have considerable work to do before supporting `postcss` 8.x, and in any case public access to write SASS is not part of the attack surface of Apostrophe.

### Changes

* When logging out on a page that only exists in draft form, or a page with access controls, you are redirected to the home page rather than seeing a 404 message.

* Rich text editor upgraded to [tiptap 2.x beta](https://www.tiptap.dev) :tada:. On the surface not a lot has changed with the upgrade, but tiptap 2 has big improvements in terms of speed, composability, and extension support. [See the technical differences of tiptap 1 and 2 here](https://www.tiptap.dev/overview/upgrade-guide#reasons-to-upgrade-to-tiptap-2x)

## 3.0.0-beta.2 - 2021-05-21

### **Breaks**

* The `updateModified: false` option, formerly supported only by `apos.doc.update`, has been renamed to `setModified: false` and is now supported by `apos.doc.insert` as well. If explicitly set to false, the insert and update methods will leave the `modified` property alone, rather than trying to detect or infer whether a change has been made to the draft relative to the published version.
* The `permission` module no longer takes an `interestingTypes` option. Instead, doc type managers may set their `showPermissions` option to `true` to always be broken out separately in the permissions explorer, or explicitly set it to `false` to never be mentioned at all, even on a list of typical piece types that have the same permissions. This allows module creators to ship the right options with their modules rather than requiring the developer to hand-configure `interestingTypes`.
* When editing users, the permissions explorer no longer lists "submitted draft" as a piece type.
* Removed `apos.adminBar.group` method, which is unlikely to be needed in 3.x. One can group admin bar items into dropdowns via the `groups` option.
* Raw HTML is no longer permitted in an `apos.notify` message parameter. Instead, `options.buttons` is available. If present, it must be an array of objects with `type` and `label` properties. If `type` is `'event'` then that button object must have `name` and `data` properties, and when clicked the button will trigger an apos bus event of the given `name` with the provided `data` object. Currently `'event'` is the only supported value for `type`.

### Adds

* The name `@apostrophecms/any-page-type` is now accepted for relationships that should match any page. With this change, the doc type manager module name and the type name are now identical for all types in 3.x. However, for backwards compatibility `@apostrophecms/page` is still accepted. `apos.doc.getManager` will accept either name.
* Sets the project root-level `views` directory as the default fallback views directory. This is no longer a necessary configuration in projects unless they want to change it on the `@apostrophecms/template` option `viewsFolderFallback`.
* The new `afterAposScripts` nunjucks block allows for pushing markup after Apostrophe's asset bundle script tag, at the end of the body. This is a useful way to add a script tag for Webpack's hot reload capabilities in development while still ensuring that Apostrophe's utility methods are available first, like they are in production.
* An `uploadfs` option may be passed to the `@apostrophecms/asset` module, in order to pass options configuring a separate instance of `uploadfs` specifically for the static assets. The `@apostrophecms/uploadfs` module now exports a method to instantiate an uploadfs instance. The default behavior, in which user-uploaded attachments and static assets share a single instance of uploadfs, is unchanged. Note that asset builds never use uploadfs unless `APOS_UPLOADFS_ASSETS=1` is set in the environment.
* `AposButtonSplit` is a new UI component that combines a button with a context menu. Users can act on a primary action or change the button's function via menu button to the right of the button itself.
* Developers can now pass options to the `color` schema field by passing a `pickerOptions` object through your field. This allows for modifying/removing the default color palette, changing the resulting color format, and disabling various UI. For full set of options [see this example](https://github.com/xiaokaike/vue-color/blob/master/src/components/Sketch.vue)
* `AposModal` now emits a `ready` event when it is fully painted and can be interacted with by users or code.
* The video widget is now compatible with vimeo private videos when the domain is on the allowlist in vimeo.

### Changes

* You can now override the parked page definition for the home page without copying the entirety of `minimumPark` from the source code. Specifically, you will not lose the root archive page if you park the home page without explicitly parking the archive page as well. This makes it easier to choose your own type for the home page, in lieu of `@apostrophecms/home-page`.

### Fixes

* Piece types like users that have a slug prefix no longer trigger a false positive as being "modified" when you first click the "New" button.
* The `name` option to widget modules, which never worked in 3.x, has been officially removed. The name of the widget type is always the name of the module, with the `-widget` suffix removed.
* The home page and other parked pages should not immediately show as "pending changes."
* In-context editing works properly when the current browser URL has a hash (portion beginning with `#`), enabling the use of the hash for project-specific work. Thanks to [https://stepanjakl.com/](Štěpán Jákl) for reporting the issue.
* When present, the `apos.http.addQueryToUrl` method preserves the hash of the URL intact.
* The home page and other parked pages should not immediately show as "pending changes."
* The browser-side `apos.http.parseQuery` function now handles objects and arrays properly again.
* The in-context menu for documents has been refactored as a smart component that carries out actions on its own, eliminating a great deal of redundant code, props and events.
* Added additional retries when binding to the port in a dev environment.
* The "Submit" button in the admin bar updates properly to "Submitted" if the submission happens in the page settings modal.
* Skipping positional arguments in fragments now works as expected.
* The rich text editor now supports specifying a `styles` array with no `p` tags properly. A newly added rich text widget initially contains an element with the first style, rather than always a paragraph. If no styles are configured, a `p` tag is assumed. Thanks to Stepan Jakl for reporting the issue.

### Changes
* Editor modal's Save button (publish / save draft / submit) now updated to use the `AposSplitButton` component. Editors can choose from several follow-up actions that occur after save, including creating another piece of content of the same type, being taken to the in-context version of the document, or being returned to the manager. Editor's selection is saved in localstorage, creating a remembered preference per content type.

## 3.0.0-beta.1.1 - 2021-05-07

### Fixes

* A hotfix for an issue spotted in beta 1 in our demo: all previously published pages of sites migrated from early alpha releases had a "Draft" label until published again.

## 3.0.0-beta.1 - 2021-05-06

### **Breaks**

* Removes the `firstName` and `lastName` fields in user pieces.
* The query parameters `apos-refresh`, `apos-edit`, `apos-mode` and `apos-locale` are now `aposRefresh`, `aposEdit`, `aposMode`and `aposLocale`. Going forward all query parameters will be camelCase for consistency with query builders.

### Changes

* Archiving a page or piece deletes any outstanding draft in favor of archiving the last published version. Previously the behavior was effectively the opposite.
* "Publish Changes" button label has been changes to "Update".
* Draft mode is no longer the default view for published documents.
* The page and piece manager views now display the title, etc. of the published version of a document, unless that document only exists in draft form. However a label is also provided indicating if a newer draft is in progress.
* Notifications have been updated with a new visual display and animation style.

### **Adds**

* Four permissions roles are supported and enforced: guest, contributor, editor and admin. See the documentation for details. Pre-existing alpha users are automatically migrated to the admin role.
* Documents in managers now have context sensitive action menus that allow actions like edit, discard draft, archive, restore, etc.
* A fragment call may now have a body using `rendercall`, just like a macro call can have a body using `call`. In addition, fragments can now have named arguments, just like macros. Many thanks to Miro Yovchev for contributing this implementation.
* Major performance improvement to the `nestedModuleSubdirs` option.
* Updates URL fields and oEmbed URL requests to use the `httpsFix` option in launder's `url()` method.
* Documents receive a state label based on their document state (draft, pending, pending updates)
* Contributors can submit drafts for review ("Submit" versus "Submit Updates").
* Editors and admins can manage submitted drafts.
* Editors and admins can easily see the number of proposed changes awaiting their attention.
* Support for virtual piece types, such as submitted drafts, which in actuality manage more than one type of doc.
* Confirm modals now support a schema which can be assessed after confirmation.
* When archiving and restoring pages, editors can chose whether the action affects only this document or this document + children
* Routes support the `before` syntax, allowing routes that are added to Express prior to the routes or middleware of another module. The syntax `before: 'middleware:moduleName'` must be used to add the route prior to the middleware of `moduleName`. If `middleware:` is not used, the route is added before the routes of `moduleName`. Note that normally all middleware is added before all routes.
* A `url` property can now optionally be specified when adding middleware. By default all middleware is global.
* The pieces REST GET API now supports returning only a count of all matching pieces, using the `?count=1` query parameter.
* Admin bar menu items can now specify a custom Vue component to be used in place of `AposButton`.
* Sets `username` fields to follow the user `title` field to remove an extra step in user creation.
* Adds default data to the `outerLayoutBase.html` `<title>` tag: `data.piece.title or data.page.title`.
* Moves the core UI build task into the start up process. The UI build runs automatically when `NODE_ENV` is _not_ 'production' and when:
    1. The build folder does not yet exist.
    2. The package.json file is newer than the existing UI build.
    3. You explicitly tell it to by setting the environment variable `CORE_DEV=1`
* The new `._ids(_idOrArrayOfIds)` query builder replaces `explicitOrder` and accepts an array of document `_id`s or a single one. `_id` can be used as a multivalued query parameter. Documents are returned in the order you specify, and just like with single-document REST GET requests, the locale of the `_id`s is overridden by the `aposMode` query parameter if present.
* The `.withPublished(true)` query builder adds a `_publishedDoc` property to each returned draft document that has a published equivalent. `withPublished=1` can be used as a query parameter. Note this is not the way to fetch only published documents. For that, use `.locale('en:published')` or similar.
* The server-side implementation of `apos.http.post` now supports passing a `FormData` object created with the `[form-data](https://www.npmjs.com/package/form-data)` npm module. This keeps the API parallel with the browser-side implementation and allows for unit testing the attachments feature, as well as uploading files to internal and external APIs from the server.
* `manuallyPublished` computed property moved to the `AposPublishMixin` for the use cases where that mixin is otherwise warranted.
* `columns` specified for a piece type's manage view can have a name that uses "dot notation" to access a subproperty. Also, for types that are localized, the column name can begin with `draft:` or `published:` to specifically display a property of the draft or published version of the document rather than the best available. When a prefix is not used, the property comes from the published version of the document if available, otherwise from the draft.
* For page queries, the `children` query builder is now supported in query strings, including the `depth` subproperty. For instance you could fetch `/api/v1/@apostrophecms/page/id-of-page?children=1` or `/api/v1/@apostrophecms/page/id-of-page?children[depth]=3`.
* Setting `APOS_LOG_ALL_QUERIES=1` now logs the projection, skip, limit and sort in addition to the criteria, which were previously logged.

### **Fixes**

* Fragments can now call other fragments, both those declared in the same file and those imported, just like macros calling other macros. Thanks to Miro Yovchev for reporting the issue.
* There was a bug that allowed parked properties, such as the slug of the home page, to be edited. Note that if you don't want a property of a parked page to be locked down forever you can use the `_defaults` feature of parked pages.
* A required field error no longer appears immediately when you first start creating a user.
* Vue warning in the pieces manager due to use of value rather than name of column as a Vue key. Thanks to Miro Yovchev for spotting the issue.
* "Save Draft" is not an appropriate operation to offer when editing users.
* Pager links no longer break due to `aposRefresh=1` when in edit mode. Also removed superfluous `append` query parameter from these.
* You may now intentionally clear the username and slug fields in preparation to type a new value. They do not instantly repopulate based on the title field when you clear them.
* Language of buttons, labels, filters, and other UI updated and normalized throughout.
* A contributor who enters the page tree dialog box, opens the editor, and selects "delete draft" from within the editor of an individual page now sees the page tree reflect that change right away.
* The page manager listens for content change events in general and its refresh mechanism is robust in possible situations where both an explicit refresh call and a content change event occur.
* Automatically retries once if unable to bind to the port in a dev environment. This helps with occasional `EADDRINUSE` errors during nodemon restarts.
* Update the current page's context bar properly when appropriate after actions such as "Discard Draft."
* The main archive page cannot be restored, etc. via the context menu in the page tree.
* The context menu and "Preview Draft" are both disabled while errors are present in the editor dialog box.
* "Duplicate" should lead to a "Publish" button, not an "Update" button, "Submit" rather than "Submit Update," etc.
* When you "Duplicate" the home page you should be able to set a slug for the new page (parked properties of parked pages should be editable when making a duplicate).
* When duplicating the home page, the suggested slug should not be `/` as only one page can have that slug at a time.
* Attention is properly called to a slug conflict if it exists immediately when the document is opened (such as making a copy where the suggested slug has already been used for another copy).
* "Preview Draft" never appears for types that do not use drafts.
* The toggle state of admin bar utility items should only be mapped to an `is-active` class if, like palette, they opt in with `toggle: true`
* Fixed unique key errors in the migrate task by moving the parking of parked pages to a new `@apostrophecms/migrate:after` event handler, which runs only after migrations, whether that is at startup (in dev) or at the end of the migration task (in production).
* UI does not offer "Archive" for the home page, or other archived pages.
* Notification checks and other polling requests now occur only when the tab is in the foreground, resolving a number of problems that masqueraded as other bugs when the browser hit its connection limit for multiple tabs on the same site.
* Parked pages are now parked immediately after database migrations are checked and/or run. In dev this still happens at each startup. In production this happens when the database is brand new and when the migration task is manually run.

## 3.0.0-alpha.7 - 2021-04-07

### Breaks

* The `trash` property has been renamed `archived`, and throughout the UI we refer to "archiving" and the "archive" rather than "move to trash" and the "trash can." A database migration is included to address this for existing databases. However, **if you set the minimumPark option, or used a boilerplate in which it is set,** you will need to **change the settings for the `parkedId: 'trash'` page to match those [currently found in the `minimumPark` option setting in the `@apostrophecms/page` source code](https://github.com/apostrophecms/apostrophe/blob/481252f9bd8f42b62648a0695105e6e9250810d3/modules/%40apostrophecms/page/index.js#L25-L32).

### Adds

* General UX and UI improvements to the experience of moving documents to and from the archive, formerly known as the trash.
* Links to each piece are available in the manage view when appropriate.
* Search is implemented in the media library.
* You can now pass core widgets a `className` option when configuring them as part of an area.
* `previewDraft` for pieces, adds a Preview Draft button on creation for quick in-context editing. Defaults to true.

### Changes

* Do not immediately redirect to new pages and pieces.
* Restored pieces now restore as unpublished drafts.
* Refactored the admin bar component for maintainability.
* Notification style updates

### Fixes

* Advisory lock no longer triggers an update to the modification timestamp of a document.
* Attempts to connect Apostrophe 3.x to an Apostrophe 2.x database are blocked to prevent content loss.
* "Save as Draft" is now available as soon as a new document is created.
* Areas nested in array schema fields can now be edited in context.
* When using `apos.image.first`, the alt attribute of the image piece is available on the returned attachment object as `._alt`. In addition, `_credit` and `_creditUrl` are available.
* Fixes relating to the editing of widgets in nested areas, both on the page and in the modal.
* Removed published / draft switch for unpublished drafts.
* "Publish Changes" appears only at appropriate times.
* Notifications moved from the bottom right of the viewport to the bottom center, fixing some cases of UI overlap.

## 3.0.0-alpha.6.1 - 2021-03-26

### Fixes

* Conditional fields (`if`) and the "following values" mechanism now work properly in array item fields.
* When editing "Page Settings" or a piece, the "publish" button should not be clickable if there are errors.

## 3.0.0-alpha.6 - 2021-03-24

### Adds

* You can "copy" a page or a piece via the ⠇ menu.
* When moving the current page or piece to the trash, you are taken to the home page.
* `permissions: false` is supported for piece and page insert operations.
* Adds note to remove deprecated `allowedInChooser` option on piece type filters.
* UX improvement: "Move to Trash" and "Restore" buttons added for pieces, replacing the boolean field. You can open a piece that is in the trash in a read-only way in order to review it and click "Restore."
* Advisory lock support has been completed for all content types, including on-page, in-context editing. This prevents accidental conflicts between editors.
* Image widgets now accept a `size` context option from the template, which can be used to avoid sending a full-width image for a very small placement.
* Additional improvements.

### Fixes

* Fixes error from missing `select` method in `AposPiecesManager` component.
* No more migration messages at startup for brand-new sites.
* `max` is now properly implemented for relationships when using the manager dialog box as a chooser.
* "Trash" filter now displays its state properly in the piece manager dialog box.
* Dragging an image to the media library works reliably.
* Infinite loop warning when editing page titles has been fixed.
* Users can locate the tab that still contains errors when blocked from saving a piece due to schema field errors.
* Calling `insert` works properly in the `init` function of a module.
* Additional fixes.

### Breaks

* Apostrophe's instance of `uploadfs` has moved from `apos.attachment.uploadfs` to `apos.uploadfs`. The `uploadfs` configuration option has similarly moved from the `@apostrophecms/attachment` module to the `@apostrophecms/uploadfs` module. `imageSizes` is still an option to `@apostrophecms/attachment`.

## 3.0.0-alpha.5 - 2021-02-11

* Conditional fields are now supported via the new `if` syntax. The old 2.x `showFields` feature has been replaced with `if: { ... }`.
* Adds the option to pass context options to an area for its widgets following the `with` keyword. Context options for widgets not in that area (or that don't exist) are ignored. Syntax: `{% area data.page, 'areaName' with { '@apostrophecms/image: { size: 'full' } } %}`.
* Advisory locking has been implemented for in-context editing, including nested contexts like the palette module. Advisory locking has also been implemented for the media manager, completing the advisory locking story.
* Detects many common configuration errors at startup.
* Extends `getBrowserData` in `@apostrophecms/doc-type` rather than overwriting the method.
* If a select element has no default, but is required, it should default to the first option. The select elements appeared as if this were the case, but on save you would be told to make a choice, forcing you to change and change back. This has been fixed.
* Removes 2.x piece module option code, including for `contextual`, `manageViews`, `publishMenu`, and `contextMenu`.
* Removes admin bar module options related to 2.x slide-out UI: `openOnLoad`, `openOnHomepageLoad`, `closeDelay`.
* Fixed a bug that allowed users to appear to be in edit mode while looking at published content in certain edge cases.
* The PATCH API for pages can now infer the correct _id in cases where the locale is specified in the query string as an override, just like other methods.
* Check permissions for the delete and publish operations.
* Many bug fixes.

### Breaks

* Changes the `piecesModuleName` option to `pieceModuleName` (no "s") in the `@apostrophecms/piece-page-type` module. This feature is used only when you have two or more piece page types for the same piece type.

## 3.0.0-alpha.4.2 - 2021-01-27

* The `label` option is no longer required for widget type modules. This was already true for piece type and page type modules.
* Ability to namespace asset builds. Do not push asset builds to uploadfs unless specified.

### Breaking changes

* Removes the `browser` module option, which was only used by the rich text widget in core. All browser data should now be added by extending or overriding `getBrowserData` in a module. Also updates `getComponentName` to reference `options.components` instead of `options.browser.components`.

## 3.0.0-alpha.4.1

* Hotfix: the asset module now looks for a `./release-id` file (relative to the project), not a `./data/release-id` file, because `data` is not a deployed folder and the intent of `release-id` is to share a common release identifier between the asset build step and the deployed instances.

## 3.0.0-alpha.4

* **"Fragments" have been added to the Apostrophe template API, as an alternative to Nunjucks' macros, to fully support areas and async components.** [See the A3 alpha documentation](https://a3.docs.apos.dev/guide/widgets-and-templates/fragments.html) for instructions on how to use this feature.
* **CSS files in the `ui/public` subdirectory of any module are now bundled and pushed to the browser.** This allows you to efficiently deliver your CSS assets, just as you can deliver JS assets in `ui/public`. Note that these assets must be browser-ready JS and CSS, so it is customary to use your own webpack build to generate them. See [the a3-boilerplate project](https://github.com/apostrophecms/a3-boilerplate) for an example, especially `webpack.config.js`.
* **More support for rendering HTML in REST API requests.** See the `render-areas` query parameter in [piece and page REST API documentation](https://a3.docs.apos.dev/reference/api/pieces.html#get-api-v1-piece-name).
* **Context bar takeover capability,** for situations where a secondary document should temporarily own the undo/redo/publish UI.
* **Unpublished pages in the tree** are easier to identify
* **Range fields** have been added.
* **Support for npm bundles is back.** It works just like in 2.x, but the property is `bundle`, not `moogBundle`. Thanks to Miro Yovchev.

### Breaking changes

* **A3 now uses webpack 5.** For now, **due to a known issue with vue-loader, your own project must also be updated to use webpack 5.** The a3-boilerplate project has been updated accordingly, so you may refer to [the a3-boilerplate project](https://github.com/apostrophecms/a3-boilerplate) for an example of the changes to be made, notably in `webpack.config.js` and `package.json`. We are in communication with upstream developers to resolve the issue so that projects and apostrophe core can use different major versions of webpack.

## 3.0.0-alpha.3

Third alpha release of 3.x. Introduced draft mode and the "Publish Changes" button.

## 3.0.0-alpha.2

Second alpha release of 3.x. Introduced a distinct "edit" mode.

## 3.0.0-alpha.1

First alpha release of 3.x.<|MERGE_RESOLUTION|>--- conflicted
+++ resolved
@@ -5,12 +5,9 @@
 ### Adds
 
 * Adds link configuration to the `@apostrophecms/image-widget` UI and a new option `linkWithType` to control what document types can be linked to. Opt-out of the widget inline styles (reset) by setting `inlineStyles: false` in the widget configuration or contextual options (area). 
-<<<<<<< HEAD
+* Use the link configuration of the Rich Text widget for image links too. It respects the existing `linkWithType` Rich Text option and uses the same schema (`linkFields`) used for text links. The fields from that schema can opt-in for specific tiptap extension now via a field property `extensions` (array) with possible array values `Link` and/or `Image`. You still need to specify the `htmlAttribute` property (the name of the attribute to be added to the link tag) in the schema when adding more fields. If the `extensions` property is not set, the field will be applied for both tiptap extensions.
 * Adds body style support for breakpoint preview mode. Created new `[data-apos-refreshable-body]` div inside the container during breapoint preview.
 Switch body attributes to this new div to keep supporting body styles in breakpoint preview mode.
-=======
-* Use the link configuration of the Rich Text widget for image links too. It respects the existing `linkWithType` Rich Text option and uses the same schema (`linkFields`) used for text links. The fields from that schema can opt-in for specific tiptap extension now via a field property `extensions` (array) with possible array values `Link` and/or `Image`. You still need to specify the `htmlAttribute` property (the name of the attribute to be added to the link tag) in the schema when adding more fields. If the `extensions` property is not set, the field will be applied for both tiptap extensions.
->>>>>>> f1aaac44
 
 ### Changes
 
