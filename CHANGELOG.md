--- conflicted
+++ resolved
@@ -8,15 +8,12 @@
 * Modals will continute trying to find focusable elements until an element marked `data-apos-focus-priority` appears or the max retry threshold is reached.
 * Takes care of an edge case where Media Manager would duplicate search results.
 * Modules can now have a `before: "module-name"` property in their configuration to run (initialization) before another module.
-<<<<<<< HEAD
 * Add support for ESM projects.
-=======
 * Adds AI-generated missing translations
 * Adds the mobile preview dropdown for non visibles breakpoints. Uses the new `shortcut` property to display breakpoints out of the dropdown.
 * Adds possibility to have two icons in a button.
 * Adds a `isActive` state to context menu items. Also adds possibility to add icons to context menu items.
 * Add a postcss plugin to handle `vh` and `vw` values on breakpoint preview mode.
->>>>>>> aa01f5e8
 
 ### Fixes
 
