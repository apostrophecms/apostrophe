--- conflicted
+++ resolved
@@ -6,19 +6,14 @@
 
 * Add the possibility to add custom classes to notifications.
 Setting the `apos-notification--hidden` class will hide the notification, which can be useful when we only care about the event carried by it.
-<<<<<<< HEAD
 * Add `uponSubmit` requirement in the `@apostrophecms/login` module. `uponSubmit` requirements are checked each time the user submit the login form. See the documentation for more information.
+* Give the possibility to add horizontal rules from the insert menu of the rich text editor with the following widget option: `insert: [ 'horizontalRule' ]`.
+Improve also the UX to focus back the editor after inserting a horizontal rule or a table.
 
 ### Fixes
 
 * We can now close the image modal in rich-text widgets when we click outside of the modal.
 The click on the cancel button now works too.
-=======
-* Give the possibility to add horizontal rules from the insert menu of the rich text editor with the following widget option: `insert: [ 'horizontalRule' ]`.
-Improve also the UX to focus back the editor after inserting a horizontal rule or a table.
-
-### Fixes
-
 * The `render-widget` route now provides an `options` property on the widget, so that
 schema-level options of the widget are available to the external front end when
 rendering a newly added or edited widget in the editor. Note that when rendering a full page,
@@ -38,7 +33,6 @@
 ### Fixes
 
 * Fix `if` and `requiredIf` fields inside arrays. With regard to `if`, this is a hotfix for a regression introduced in 3.59.0.
->>>>>>> 3faede4e
 
 ## 3.59.0 (2023-11-03)
 
