--- conflicted
+++ resolved
@@ -1,20 +1,15 @@
 # Changelog
 
-<<<<<<< HEAD
-### Fixes
-
+## UNRELEASED
+
+### Fixes
+
+* Field inputs inside an array modal can now be focused/tabbed via keyboard
 * Fixes admin bar overlapping widget area add menu.
-=======
-## UNRELEASED
-
-### Fixes
-
-* Field inputs inside an array modal can now be focused/tabbed via keyboard
 
 ### Changes
 
 * The array editor's `isModified` method is now a computed property for consistency.
->>>>>>> 2e08d342
 
 ## 4.12.0 (2025-01-27)
 
