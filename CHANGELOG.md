--- conflicted
+++ resolved
@@ -7,13 +7,10 @@
 * Implemented GET /api/v1/@apostrophecms/login/whoami route such that it returns the details of the currently logged in user; added the route to the login module.
   Thanks to [sombitganguly](https://github.com/sombitganguly) for this contribution.
 * Adds keyboard shortcuts for manipulating widgets in areas. Includes Cut, Copy, Paste, Delete, and Duplicate.
-<<<<<<< HEAD
+* Adds dynamic choices working with piece manager filters. 
+* Allow `import.imageTags` (array of image tag IDs) to be passed to the rich text widget when importing (see https://docs.apostrophecms.org/reference/api/rich-text.html#importing-inline-images).
 * Adds a new way to make `GET` requests with a large query string. It can become a `POST` request containing the key `__aposGetWithQuery` in its body.
 A middleware checks for this key and converts the request back to a `GET` request with the right `req.query` property.
-=======
-* Adds dynamic choices working with piece manager filters. 
-* Allow `import.imageTags` (array of image tag IDs) to be passed to the rich text widget when importing (see https://docs.apostrophecms.org/reference/api/rich-text.html#importing-inline-images).
->>>>>>> dbc684c0
 
 ### Changes
 
