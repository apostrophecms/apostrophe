# Changelog

<<<<<<< HEAD
## UNANNOUNCED

### Fixes

* Tracks references to attachments correctly, and introduces a migration to address any attachments previously tracked as part of documents that merely have a relationship to the proper document, i.e. pages containing widgets that reference an image piece.
* Tracks the "previously published" version of a document as a legitimate reference to any attachments, so that they are not discarded and can be brought back as expected if "Undo Publish" is clicked.
=======
## UNRELEASED

### Adds
- Adds browser-side `editMode` flag that tracks the state of the current view (edit or preview), located at `window.apos.adminBar.editMode`

### Fixes

* Reverse relationships work properly for published documents.
* Relationship subfields are now loaded properly when `reverseOf` is used.

### Changes

* Relationship ids are now stored as aposDocIds (without the locale and mode part). The appropriate locale and mode are known from the request. This allows easy comparison and copying of these properties across locales and fixes a bug with reverse relationships when publishing documents. A migration has been added to take care of this conversion on first startup.
- The `attachment` field type now correctly limits file uploads by file type when using the `fileGroup` field option.
- Uploading SVG files is permitted in the Media Library by default.

## 3.0.0-beta.3.1 - 2021-06-07

### Breaks
- This backwards compatibility break actually occurred in 3.0.0-beta.3 and was not documented at that time, but it is important to know that the following Rich Text tool names have been updated to match Tiptap2's convention:
-- `bullet_list` -> `bulletList`
-- `ordered_list` -> `orderedList`
-- `code_block` -> `codeBlock`
-- `horizontal_rule` -> `horizontalRule`

### Fixes

- Rich Text default tool names updated, no longer broken. Bug introduced in 3.0.0-beta.3.
- Fixed Rich Text's tool cascade to properly account for core defaults, project level defaults, and area-specific options.
>>>>>>> b3d2ca38

## 3.0.0-beta.3 - 2021-06-03

### Security Fixes

The `nlbr` and `nlp` Nunjucks filters marked their output as safe to preserve the tags that they added, without first escaping their input, creating a CSRF risk. These filters have been updated to escape their input unless it has already been marked safe. No code changes are required to templates whose input to the filter is intended as plaintext, however if you were intentionally leveraging this bug to output unescaped HTML markup you will need to make sure your input is free of CSRF risks and then use the `| safe` filter before the `| nlbr` or `| nlp` filter.

### Adds

- Added the `ignoreUnusedFolderWarning` option for modules that intentionally might not be activated or inherited from in a particular startup.
- Better explanation of how to replace macros with fragments, in particular how to call the fragments with `{% render fragmentName(args) %}`.

### Fixes

- Temporarily pinned to Vue 2.6.12 to fix an issue where the "New" button in the piece manager modals disappeared. We think this is a bug in the newly released Vue 2.6.13 but we are continuing to research it.
- Updated dependencies on `sanitize-html` and `nodemailer` to new major versions, causing no bc breaks at the ApostropheCMS level. This resolved two critical vulnerabilities according to `npm audit`.
- Removed many unused dependencies.
- The data retained for "Undo Publish" no longer causes slug conflicts in certain situations.
- Custom piece types using `localized: false` or `autopublish: true,` as well as singleton types, now display the correct options on the "Save" dropdown.
- The "Save and View," "Publish and View" and/or "Save Draft and Preview" options now appear only if an appropriate piece page actually exists for the piece type.
- Duplicating a widget now properly assigns new IDs to all copied sub-widgets, sub-areas and array items as well.

- Added the `ignoreUnusedFolderWarning` option for modules that intentionally might not be activated or inherited from in a particular startup.
- If you refresh the page while previewing or editing, you will be returned to that same state.

### Notices

- Numerous `npm audit` vulnerabily warnings relating to `postcss` 7.x were examined, however it was determined that these are based on the idea of a malicious SASS coder attempting to cause a denial of service. Apostrophe developers would in any case be able to contribute JavaScript as well and so are already expected to be trusted parties. This issue must be resolved upstream in packages including both `stylelint` and `vue-loader` which have considerable work to do before supporting `postcss` 8.x, and in any case public access to write SASS is not part of the attack surface of Apostrophe.

### Changes

- When logging out on a page that only exists in draft form, or a page with access controls, you are redirected to the home page rather than seeing a 404 message.

- Rich text editor upgraded to [tiptap 2.x beta](https://www.tiptap.dev) :tada:. On the surface not a lot has changed with the upgrade, but tiptap 2 has big improvements in terms of speed, composability, and extension support. [See the technical differences of tiptap 1 and 2 here](https://www.tiptap.dev/overview/upgrade-guide#reasons-to-upgrade-to-tiptap-2x)

## 3.0.0-beta.2 - 2021-05-21

### **Breaks**

- The `updateModified: false` option, formerly supported only by `apos.doc.update`, has been renamed to `setModified: false` and is now supported by `apos.doc.insert` as well. If explicitly set to false, the insert and update methods will leave the `modified` property alone, rather than trying to detect or infer whether a change has been made to the draft relative to the published version.
- The `permission` module no longer takes an `interestingTypes` option. Instead, doc type managers may set their `showPermissions` option to `true` to always be broken out separately in the permissions explorer, or explicitly set it to `false` to never be mentioned at all, even on a list of typical piece types that have the same permissions. This allows module creators to ship the right options with their modules rather than requiring the developer to hand-configure `interestingTypes`.
- When editing users, the permissions explorer no longer lists "submitted draft" as a piece type.
- Removed `apos.adminBar.group` method, which is unlikely to be needed in 3.x. One can group admin bar items into dropdowns via the `groups` option.
- Raw HTML is no longer permitted in an `apos.notify` message parameter. Instead, `options.buttons` is available. If present, it must be an array of objects with `type` and `label` properties. If `type` is `'event'` then that button object must have `name` and `data` properties, and when clicked the button will trigger an apos bus event of the given `name` with the provided `data` object. Currently `'event'` is the only supported value for `type`.

### Adds

- The name `@apostrophecms/any-page-type` is now accepted for relationships that should match any page. With this change, the doc type manager module name and the type name are now identical for all types in 3.x. However, for backwards compatibility `@apostrophecms/page` is still accepted. `apos.doc.getManager` will accept either name.
- Sets the project root-level `views` directory as the default fallback views directory. This is no longer a necessary configuration in projects unless they want to change it on the `@apostrophecms/template` option `viewsFolderFallback`.
- The new `afterAposScripts` nunjucks block allows for pushing markup after Apostrophe's asset bundle script tag, at the end of the body. This is a useful way to add a script tag for Webpack's hot reload capabilities in development while still ensuring that Apostrophe's utility methods are available first, like they are in production.
- An `uploadfs` option may be passed to the `@apostrophecms/asset` module, in order to pass options configuring a separate instance of `uploadfs` specifically for the static assets. The `@apostrophecms/uploadfs` module now exports a method to instantiate an uploadfs instance. The default behavior, in which user-uploaded attachments and static assets share a single instance of uploadfs, is unchanged. Note that asset builds never use uploadfs unless `APOS_UPLOADFS_ASSETS=1` is set in the environment.
- `AposButtonSplit` is a new UI component that combines a button with a context menu. Users can act on a primary action or change the button's function via menu button to the right of the button itself.
- Developers can now pass options to the `color` schema field by passing a `pickerOptions` object through your field. This allows for modifying/removing the default color palette, changing the resulting color format, and disabling various UI. For full set of options [see this example](https://github.com/xiaokaike/vue-color/blob/master/src/components/Sketch.vue)
- `AposModal` now emits a `ready` event when it is fully painted and can be interacted with by users or code.
- The video widget is now compatible with vimeo private videos when the domain is on the allowlist in vimeo.

### Changes

- You can now override the parked page definition for the home page without copying the entirety of `minimumPark` from the source code. Specifically, you will not lose the root archive page if you park the home page without explicitly parking the archive page as well. This makes it easier to choose your own type for the home page, in lieu of `@apostrophecms/home-page`.

### Fixes

- Piece types like users that have a slug prefix no longer trigger a false positive as being "modified" when you first click the "New" button.
- The `name` option to widget modules, which never worked in 3.x, has been officially removed. The name of the widget type is always the name of the module, with the `-widget` suffix removed.
- The home page and other parked pages should not immediately show as "pending changes."
- In-context editing works properly when the current browser URL has a hash (portion beginning with `#`), enabling the use of the hash for project-specific work. Thanks to [https://stepanjakl.com/](Štěpán Jákl) for reporting the issue.
- When present, the `apos.http.addQueryToUrl` method preserves the hash of the URL intact.
- The home page and other parked pages should not immediately show as "pending changes."
- The browser-side `apos.http.parseQuery` function now handles objects and arrays properly again.
- The in-context menu for documents has been refactored as a smart component that carries out actions on its own, eliminating a great deal of redundant code, props and events.
- Added additional retries when binding to the port in a dev environment.
- The "Submit" button in the admin bar updates properly to "Submitted" if the submission happens in the page settings modal.
- Skipping positional arguments in fragments now works as expected.
- The rich text editor now supports specifying a `styles` array with no `p` tags properly. A newly added rich text widget initially contains an element with the first style, rather than always a paragraph. If no styles are configured, a `p` tag is assumed. Thanks to Stepan Jakl for reporting the issue.

### Changes
- Editor modal's Save button (publish / save draft / submit) now updated to use the `AposSplitButton` component. Editors can choose from several follow-up actions that occur after save, including creating another piece of content of the same type, being taken to the in-context version of the document, or being returned to the manager. Editor's selection is saved in localstorage, creating a remembered preference per content type.

## 3.0.0-beta.1.1 - 2021-05-07

### Fixes

- A hotfix for an issue spotted in beta 1 in our demo: all previously published pages of sites migrated from early alpha releases had a "Draft" label until published again.

## 3.0.0-beta.1 - 2021-05-06

### **Breaks**

- Removes the `firstName` and `lastName` fields in user pieces.
- The query parameters `apos-refresh`, `apos-edit`, `apos-mode` and `apos-locale` are now `aposRefresh`, `aposEdit`, `aposMode`and `aposLocale`. Going forward all query parameters will be camelCase for consistency with query builders.

### Changes

- Archiving a page or piece deletes any outstanding draft in favor of archiving the last published version. Previously the behavior was effectively the opposite.
- "Publish Changes" button label has been changes to "Update".
- Draft mode is no longer the default view for published documents.
- The page and piece manager views now display the title, etc. of the published version of a document, unless that document only exists in draft form. However a label is also provided indicating if a newer draft is in progress.
- Notifications have been updated with a new visual display and animation style.

### **Adds**

- Four permissions roles are supported and enforced: guest, contributor, editor and admin. See the documentation for details. Pre-existing alpha users are automatically migrated to the admin role.
- Documents in managers now have context sensitive action menus that allow actions like edit, discard draft, archive, restore, etc.
- A fragment call may now have a body using `rendercall`, just like a macro call can have a body using `call`. In addition, fragments can now have named arguments, just like macros. Many thanks to Miro Yovchev for contributing this implementation.
- Major performance improvement to the `nestedModuleSubdirs` option.
- Updates URL fields and oEmbed URL requests to use the `httpsFix` option in launder's `url()` method.
- Documents receive a state label based on their document state (draft, pending, pending updates)
- Contributors can submit drafts for review ("Submit" versus "Submit Updates").
- Editors and admins can manage submitted drafts.
- Editors and admins can easily see the number of proposed changes awaiting their attention.
- Support for virtual piece types, such as submitted drafts, which in actuality manage more than one type of doc.
- Confirm modals now support a schema which can be assessed after confirmation.
- When archiving and restoring pages, editors can chose whether the action affects only this document or this document + children
- Routes support the `before` syntax, allowing routes that are added to Express prior to the routes or middleware of another module. The syntax `before: 'middleware:moduleName'` must be used to add the route prior to the middleware of `moduleName`. If `middleware:` is not used, the route is added before the routes of `moduleName`. Note that normally all middleware is added before all routes.
- A `url` property can now optionally be specified when adding middleware. By default all middleware is global.
- The pieces REST GET API now supports returning only a count of all matching pieces, using the `?count=1` query parameter.
- Admin bar menu items can now specify a custom Vue component to be used in place of `AposButton`.
- Sets `username` fields to follow the user `title` field to remove an extra step in user creation.
- Adds default data to the `outerLayoutBase.html` `<title>` tag: `data.piece.title or data.page.title`.
- Moves the core UI build task into the start up process. The UI build runs automatically when `NODE_ENV` is *not* 'production' and when:
    1. The build folder does not yet exist.
    2. The package.json file is newer than the existing UI build.
    3. You explicitly tell it to by setting the environment variable `CORE_DEV=1`
- The new `._ids(_idOrArrayOfIds)` query builder replaces `explicitOrder` and accepts an array of document `_id`s or a single one. `_id` can be used as a multivalued query parameter. Documents are returned in the order you specify, and just like with single-document REST GET requests, the locale of the `_id`s is overridden by the `aposMode` query parameter if present.
- The `.withPublished(true)` query builder adds a `_publishedDoc` property to each returned draft document that has a published equivalent. `withPublished=1` can be used as a query parameter. Note this is not the way to fetch only published documents. For that, use `.locale('en:published')` or similar.
- The server-side implementation of `apos.http.post` now supports passing a `FormData` object created with the `[form-data](https://www.npmjs.com/package/form-data)` npm module. This keeps the API parallel with the browser-side implementation and allows for unit testing the attachments feature, as well as uploading files to internal and external APIs from the server.
- `manuallyPublished` computed property moved to the `AposPublishMixin` for the use cases where that mixin is otherwise warranted.
- `columns` specified for a piece type's manage view can have a name that uses "dot notation" to access a subproperty. Also, for types that are localized, the column name can begin with `draft:` or `published:` to specifically display a property of the draft or published version of the document rather than the best available. When a prefix is not used, the property comes from the published version of the document if available, otherwise from the draft.
- For page queries, the `children` query builder is now supported in query strings, including the `depth` subproperty. For instance you could fetch `/api/v1/@apostrophecms/page/id-of-page?children=1` or `/api/v1/@apostrophecms/page/id-of-page?children[depth]=3`.
- Setting `APOS_LOG_ALL_QUERIES=1` now logs the projection, skip, limit and sort in addition to the criteria, which were previously logged.

### **Fixes**

- Fragments can now call other fragments, both those declared in the same file and those imported, just like macros calling other macros. Thanks to Miro Yovchev for reporting the issue.
- There was a bug that allowed parked properties, such as the slug of the home page, to be edited. Note that if you don't want a property of a parked page to be locked down forever you can use the `_defaults` feature of parked pages.
- A required field error no longer appears immediately when you first start creating a user.
- Vue warning in the pieces manager due to use of value rather than name of column as a Vue key. Thanks to Miro Yovchev for spotting the issue.
- "Save Draft" is not an appropriate operation to offer when editing users.
- Pager links no longer break due to `aposRefresh=1` when in edit mode. Also removed superfluous `append` query parameter from these.
- You may now intentionally clear the username and slug fields in preparation to type a new value. They do not instantly repopulate based on the title field when you clear them.
- Language of buttons, labels, filters, and other UI updated and normalized throughout.
- A contributor who enters the page tree dialog box, opens the editor, and selects "delete draft" from within the editor of an individual page now sees the page tree reflect that change right away.
- The page manager listens for content change events in general and its refresh mechanism is robust in possible situations where both an explicit refresh call and a content change event occur.
- Automatically retries once if unable to bind to the port in a dev environment. This helps with occasional `EADDRINUSE` errors during nodemon restarts.
- Update the current page's context bar properly when appropriate after actions such as "Discard Draft."
- The main archive page cannot be restored, etc. via the context menu in the page tree.
- The context menu and "Preview Draft" are both disabled while errors are present in the editor dialog box.
- "Duplicate" should lead to a "Publish" button, not an "Update" button, "Submit" rather than "Submit Update," etc.
- When you "Duplicate" the home page you should be able to set a slug for the new page (parked properties of parked pages should be editable when making a duplicate).
- When duplicating the home page, the suggested slug should not be `/` as only one page can have that slug at a time.
- Attention is properly called to a slug conflict if it exists immediately when the document is opened (such as making a copy where the suggested slug has already been used for another copy).
- "Preview Draft" never appears for types that do not use drafts.
- The toggle state of admin bar utility items should only be mapped to an `is-active` class if, like palette, they opt in with `toggle: true`
- Fixed unique key errors in the migrate task by moving the parking of parked pages to a new `@apostrophecms/migrate:after` event handler, which runs only after migrations, whether that is at startup (in dev) or at the end of the migration task (in production).
- UI does not offer "Archive" for the home page, or other archived pages.
- Notification checks and other polling requests now occur only when the tab is in the foreground, resolving a number of problems that masqueraded as other bugs when the browser hit its connection limit for multiple tabs on the same site.
- Parked pages are now parked immediately after database migrations are checked and/or run. In dev this still happens at each startup. In production this happens when the database is brand new and when the migration task is manually run.

## 3.0.0-alpha.7 - 2021-04-07

### Breaks

* The `trash` property has been renamed `archived`, and throughout the UI we refer to "archiving" and the "archive" rather than "move to trash" and the "trash can." A database migration is included to address this for existing databases. However, **if you set the minimumPark option, or used a boilerplate in which it is set,** you will need to **change the settings for the `parkedId: 'trash'` page to match those [currently found in the `minimumPark` option setting in the `@apostrophecms/page` source code](https://github.com/apostrophecms/apostrophe/blob/481252f9bd8f42b62648a0695105e6e9250810d3/modules/%40apostrophecms/page/index.js#L25-L32).

### Adds

* General UX and UI improvements to the experience of moving documents to and from the archive, formerly known as the trash.
* Links to each piece are available in the manage view when appropriate.
* Search is implemented in the media library.
* You can now pass core widgets a `className` option when configuring them as part of an area.
* `previewDraft` for pieces, adds a Preview Draft button on creation for quick in-context editing. Defaults to true.

### Changes

* Do not immediately redirect to new pages and pieces.
* Restored pieces now restore as unpublished drafts.
* Refactored the admin bar component for maintainability.
* Notification style updates

### Fixes

* Advisory lock no longer triggers an update to the modification timestamp of a document.
* Attempts to connect Apostrophe 3.x to an Apostrophe 2.x database are blocked to prevent content loss.
* "Save as Draft" is now available as soon as a new document is created.
* Areas nested in array schema fields can now be edited in context.
* When using `apos.image.first`, the alt attribute of the image piece is available on the returned attachment object as `._alt`. In addition, `_credit` and `_creditUrl` are available.
* Fixes relating to the editing of widgets in nested areas, both on the page and in the modal.
* Removed published / draft switch for unpublished drafts.
* "Publish Changes" appears only at appropriate times.
* Notifications moved from the bottom right of the viewport to the bottom center, fixing some cases of UI overlap.

## 3.0.0-alpha.6.1 - 2021-03-26

### Fixes

* Conditional fields (`if`) and the "following values" mechanism now work properly in array item fields.
* When editing "Page Settings" or a piece, the "publish" button should not be clickable if there are errors.

## 3.0.0-alpha.6 - 2021-03-24

### Adds
* You can "copy" a page or a piece via the ⠇ menu.
* When moving the current page or piece to the trash, you are taken to the home page.
* `permissions: false` is supported for piece and page insert operations.
* Adds note to remove deprecated `allowedInChooser` option on piece type filters.
* UX improvement: "Move to Trash" and "Restore" buttons added for pieces, replacing the boolean field. You can open a piece that is in the trash in a read-only way in order to review it and click "Restore."
* Advisory lock support has been completed for all content types, including on-page, in-context editing. This prevents accidental conflicts between editors.
* Image widgets now accept a `size` context option from the template, which can be used to avoid sending a full-width image for a very small placement.
* Additional improvements.

### Fixes
* Fixes error from missing `select` method in `AposPiecesManager` component.
* No more migration messages at startup for brand-new sites.
* `max` is now properly implemented for relationships when using the manager dialog box as a chooser.
* "Trash" filter now displays its state properly in the piece manager dialog box.
* Dragging an image to the media library works reliably.
* Infinite loop warning when editing page titles has been fixed.
* Users can locate the tab that still contains errors when blocked from saving a piece due to schema field errors.
* Calling `insert` works properly in the `init` function of a module.
* Additional fixes.

### Breaks

* Apostrophe's instance of `uploadfs` has moved from `apos.attachment.uploadfs` to `apos.uploadfs`. The `uploadfs` configuration option has similarly moved from the `@apostrophecms/attachment` module to the `@apostrophecms/uploadfs` module. `imageSizes` is still an option to `@apostrophecms/attachment`.

## 3.0.0-alpha.5 - 2021-02-11

* Conditional fields are now supported via the new `if` syntax. The old 2.x `showFields` feature has been replaced with `if: { ... }`.
* Adds the option to pass context options to an area for its widgets following the `with` keyword. Context options for widgets not in that area (or that don't exist) are ignored. Syntax: `{% area data.page, 'areaName' with { '@apostrophecms/image: { size: 'full' } } %}`.
* Advisory locking has been implemented for in-context editing, including nested contexts like the palette module. Advisory locking has also been implemented for the media manager, completing the advisory locking story.
* Detects many common configuration errors at startup.
* Extends `getBrowserData` in `@apostrophecms/doc-type` rather than overwriting the method.
* If a select element has no default, but is required, it should default to the first option. The select elements appeared as if this were the case, but on save you would be told to make a choice, forcing you to change and change back. This has been fixed.
* Removes 2.x piece module option code, including for `contextual`, `manageViews`, `publishMenu`, and `contextMenu`.
* Removes admin bar module options related to 2.x slide-out UI: `openOnLoad`, `openOnHomepageLoad`, `closeDelay`.
* Fixed a bug that allowed users to appear to be in edit mode while looking at published content in certain edge cases.
* The PATCH API for pages can now infer the correct _id in cases where the locale is specified in the query string as an override, just like other methods.
* Check permissions for the delete and publish operations.
* Many bug fixes.

### Breaks
* Changes the `piecesModuleName` option to `pieceModuleName` (no "s") in the `@apostrophecms/piece-page-type` module. This feature is used only when you have two or more piece page types for the same piece type.

## 3.0.0-alpha.4.2 - 2021-01-27

* The `label` option is no longer required for widget type modules. This was already true for piece type and page type modules.
* Ability to namespace asset builds. Do not push asset builds to uploadfs unless specified.

### Breaking changes

* Removes the `browser` module option, which was only used by the rich text widget in core. All browser data should now be added by extending or overriding `getBrowserData` in a module. Also updates `getComponentName` to reference `options.components` instead of `options.browser.components`.

## 3.0.0-alpha.4.1

* Hotfix: the asset module now looks for a `./release-id` file (relative to the project), not a `./data/release-id` file, because `data` is not a deployed folder and the intent of `release-id` is to share a common release identifier between the asset build step and the deployed instances.

## 3.0.0-alpha.4

* **"Fragments" have been added to the Apostrophe template API, as an alternative to Nunjucks' macros, to fully support areas and async components.** [See the A3 alpha documentation](https://a3.docs.apos.dev/guide/widgets-and-templates/fragments.html) for instructions on how to use this feature.
* **CSS files in the `ui/public` subdirectory of any module are now bundled and pushed to the browser.** This allows you to efficiently deliver your CSS assets, just as you can deliver JS assets in `ui/public`. Note that these assets must be browser-ready JS and CSS, so it is customary to use your own webpack build to generate them. See [the a3-boilerplate project](https://github.com/apostrophecms/a3-boilerplate) for an example, especially `webpack.config.js`.
* **More support for rendering HTML in REST API requests.** See the `render-areas` query parameter in [piece and page REST API documentation](https://a3.docs.apos.dev/reference/api/pieces.html#get-api-v1-piece-name).
* **Context bar takeover capability,** for situations where a secondary document should temporarily own the undo/redo/publish UI.
* **Unpublished pages in the tree** are easier to identify
* **Range fields** have been added.
* **Support for npm bundles is back.** It works just like in 2.x, but the property is `bundle`, not `moogBundle`. Thanks to Miro Yovchev.

### Breaking changes

* **A3 now uses webpack 5.** For now, **due to a known issue with vue-loader, your own project must also be updated to use webpack 5.** The a3-boilerplate project has been updated accordingly, so you may refer to [the a3-boilerplate project](https://github.com/apostrophecms/a3-boilerplate) for an example of the changes to be made, notably in `webpack.config.js` and `package.json`. We are in communication with upstream developers to resolve the issue so that projects and apostrophe core can use different major versions of webpack.

## 3.0.0-alpha.3

Third alpha release of 3.x. Introduced draft mode and the "Publish Changes" button.

## 3.0.0-alpha.2

Second alpha release of 3.x. Introduced a distinct "edit" mode.

## 3.0.0-alpha.1

First alpha release of 3.x.

## 2.67.0

Unit tests passing.

Regression tests passing.

* Pages can now be locked down with the `allowedHomepageTypes` and `allowedSubpageTypes` options, like this:

```javascript
// Only one type allowed for the home page
allowedHomepageTypes: [ 'home' ],

allowedSubpageTypes: {
  // Two subpage types allowed for the home page
  'home': [ 'default', 'apostrophe-blog-page' ],
  // No subpages for the blog page ("show pages" don't count)
  'apostrophe-blog-page': [],
  // default page type can only have another default page as a subpage
  'default': [ 'default' ]
}
```

These options make it easy to prevent users from creating unintended scenarios, like nesting pages too deeply for your navigation design.

* Pages now support batch operations, just like pieces do. The initial set includes trash, rescue, publish, unpublish, tag and untag. You can only rescue pages in this way if you are using the `trashInSchema` option of the docs module, which is always the case with `apostrophe-workflow`. With the conventional trash can, it is unclear what should happen because you have not indicated where you want each page to be restored. New batch operations for pages can be added in the same way that they are added for pieces.

* Important performance fix needed for those using the `apostrophe-pieces-orderings-bundle` module to create custom sort orders for pieces. Without this fix it is also possible to get a loader error and stop fetching content prematurely.

* The "revert" button for versions is now labeled "Revert to" to emphasize that it reverts to what you had at the end of that operation, not its beginning. Thanks to Fredrik Ekelund.

## 2.66.0

* Updated to CKEditor version 4.10.0. The CKEditor build now includes the CKEditor "widgets" feature (not to be confused with Apostrophe widgets). These are essential for modules like the forthcoming `apostrophe-rich-text-merge-tags`.
* `apos.areas.richText` and `apos.areas.plaintext` no longer produce duplicate text. To achieve this, the `apos.docs.walk` method no longer walks through the `_originalWidgets` property. This property is only used to preserve the previous versions of widgets that the user lacks permission to edit due to schema field permissions. Exploration of this property by `apos.docs.walk` led to the observed bug.
* The browser-side implementation of `apos.utils.escapeHtml` now works properly.

## 2.65.0

Unit tests passing.

Regression tests passing.

* **Important fix for MongoDB replica sets:** previously we used the `autoReconnect` option of the MongoDB driver by default. From now on, we use it only if the MongoDB URI does not refer to a replica set. The use of `autoReconnect` is [inappropriate with a replica set](https://github.com/apostrophecms/apostrophe/issues/1508) because it will keep trying to connect to the node that went down. Leaving this option out results in automatic use of nodes that are up. Also see the [apostrophe-db-mongo-3-driver](https://npmjs.org/package/apostrophe-db-mongo-3-driver) module for a way to use the newer `mongodb+srv` URIs. Thanks to Matt Broadstone of MongoDB for his advice.

* An `apostrophe-file` now has a default URL. The default `_url` property of an `apostrophe-file` piece is simply the URL of the file itself. This allows `apostrophe-file` to be included in your configuration for [apostrophe-permalinks](https://npmjs.org/package/apostrophe-permalinks); picking a PDF in this way generates a direct link to the PDF, which is what the user expects. Note that if the developer elects to set up an `apostrophe-files-pages` module that extends `apostrophe-pieces-pages`, that will still take precedence, so there is no bc break.

* Clicking directly from one rich text widget into another did not work properly; the toolbar did not appear in this situation. This bug has been fixed. The bug only occurred when clicking in a second rich text widget without any intervening clicks outside of all rich text widgets.

* Also see expanded notes on version `2.64.1`, below, which contained several features missed in the original changelog.

## 2.64.1

Unit tests passing.

Regression tests passing.

* Improved Apostrophe's ability to redisplay the appropriate widget, array element, and field and call the user's attention to it when a schema field error is not detected until server-side validation takes place. This addresses problems that come up when fields become `required` at a later time, and/or data was originally created with an earlier release of Apostrophe that did not enforce `required` in all situations. Browser-side validation is still preferred for ease of use but server-side validation no longer creates situations the user cannot easily resolve.

* Introduced the `apos.global.whileBusy` method. This method accepts a function to be run *while no one is permitted to access the site.* The provided function may return a promise, and that promise resolves before the site becomes accessible again. In the presence of `apostrophe-workflow` it is possible to mark only one locale as busy.

* By default, the `apos.locks.lock` method waits until the lock is available before proceeding. However there is now a `wait` option which can be set to `false` to avoid waiting at all, or to any number of milliseconds. If the method fails because of `wait`, the error is the string `locked`.

* The `apos.locks.lock` method also now accepts a `waitForSelf` option. By default, if the same process invokes `apos.locks.lock` for the same lock in two requests simultaneously, one of the two will receive an error. With `waitForSelf`, the second invocation will wait for the first to resolve and then obtain the lock.

## 2.64.0

Unit tests passing.

Regression tests passing.

* Apostrophe's "search suggestions" feature for `notFound.html` templates is now fully baked. It only takes two steps:

1. Include an element like this in your `notFound.html` template:

```
<div data-apos-notfound-search-results></div>
```

2. Set the `suggestions` option to `true` for the `apostrophe-search` module.

With `suggestions: true`, this feature no longer requires that you have a `/search` page, it uses a dedicated route. See the documentation of the `apostrophe-search` module for more information.

* The `showFields` option is now available for checkboxes. The syntax is as follows:

```
{
  "name": "awesomeBoolean",
  "label": "Awesome Boolean",
  "type": "boolean",
  "choices": [
    {
      "value": true,
      "showFields": ["otherField1"]
    },
    {
      "value": false,
      "showFields": ["otherField2"]
    }
  ]
}
```

Thanks to falkodev.

* A useful error message appears if you try to use a `mongodb+srv` URL. These are meant for newer versions of the MongoDB driver. You **can** use them, but you must install the [apostrophe-db-mongo-3-driver](https://npmjs.com/package/apostrophe-db-mongo-3-driver) module first. The error message now explains this, addressing a common question on stackoverflow.
* Basic styles added for the most common rich text markup tags when within the bounds of an Apostrophe modal. Thanks to Lars Houmark.
* Fixed UI overlap issue when joining with `apostrophe-page`.
* `apos.images.all`, `apos.images.first`, etc. now include `_description`, `_credit` and `_creditUrl` when they can be inferred from an `apostrophe-image` containing the attachment.
* `apos.images.srcset` helper improved. It is now smart enough to limit the image sizes it offers based on what it knows about the size of the original. Thanks to Fredrik Ekelund.
* Fixes to CSS asset URL generation to pass validation.
* Performance: eliminated use of `$or` MongoDB queries with regard to pages in the trash. MongoDB tests demonstrate that `$ne: true` is faster than `$or` for our purposes.

## 2.63.0

Unit tests passing.

Regression tests passing.

* “Promise events” have arrived. This is a major feature. Promise events will completely
replace `callAll` in Apostrophe 3.x. For 2.x, all existing invocations of `callAll` in the
core Apostrophe module now also emit a promise event. For instance, when the `docBeforeInsert`
callAll method is invoked, Apostrophe also emits the `beforeInsert` promise event on the
apostrophe-docs` module.

Other modules may listen for this event by writing code like this:

```javascript
`self.on('apostrophe-docs:beforeInsert', 'chooseASpecialist', function(req, doc, options) {
  // Modify `doc` here. You may return a promise, and it will resolve before
  // any more handlers run. Then the doc is inserted
});
```

The above code adds a new `chooseASpecialist` method to your module. This way, the method can be overridden by assigning a new function to `self.chooseASpecialist` in a module that
extends it, or its behavior can be extended in the usual way following the `super` pattern.

But, since it does not have the same name as
the event (attempting to register a method of the same name will throw an error), it is unlikely
that parent class modules and subclass modules will have unintentional conflicts.

See the [original github issue](https://github.com/apostrophecms/apostrophe/issues/1415) for a more
complete description of the feature and the reasoning behind it.

**Your existing callAll methods will still work.** But, we recommend you start migrating to be
ready to move to 3.x in the future... and because returning promises is just a heck of
a lot nicer. You will have fewer problems.

* Optional SVG support for `apostrophe-attachments`. To enable it, set the `svgImages` option to
`true` when configuring the `apostrophe-attachments` module. SVG files can be uploaded just like
other image types. Manual cropping is not available. However, since most SVG files play very well
with backgrounds, the SVG file is displayed in its entirety without distortion at the largest size
that fits within the aspect ratio of the widget in question, if any (`background-size: contain`
is used). If you have overridden `widget.html` for `apostrophe-images-widgets`, you will want
to refer to the latest version of `widgetBase.html` for the technique we used here to ensure
SVG files do not break the slideshow’s overall height.
* New `apos.templates.prepend` and `apos.templates.append` methods. Call
`apos.templates.prepend('head', function(req) { ... })` to register a function to be called just after
the head tag is opened each time a page is rendered. The output of your function is inserted into
the markup. The standard named locations are `head`, `body`, `contextMenu` and `main`. This is
convenient when writing modules that add new features to Apostrophe. For project level work also see the
named Nunjucks blocks already provided in `outerLayoutBase.html`.
* `apos.singleton` now accepts an `areaOptions` option, which can receive any option that can be
passed to `apos.area`. Thanks to Manoj Krishnan.
* Apostrophe’s “projector” jQuery plugin now respects the `outerHeight` of the tallest slideshow item,
not just the inner height.
* `apos.area` now accepts an `addLabel` option for each widget type in the area. Thanks to
Fredrik Ekelund.
* UI improvements to versioning. Thanks to Lars Houmark.
* Button to revert to the current version has been replaced with a label indicating it is current,
since reverting to the current version has no effect.
* “Page settings” can now be accessed for any page in the trash via “reorganize.” When
working with `apostrophe-workflow`, this is
often required to commit the fact that a page is in the trash.
* The `uploadfs` module now has a `prefix` option. If present, the prefix is prepended to all uploadfs paths before they reach the storage layer, and is also prepended to URLs. In practice, this means that a single S3 bucket can be used to host multiple sites without all of the uploaded media jumbling together in `/attachments`. The `apostrophe-multisite` module now leverages this.

## 2.62.0

Unit tests passing.

Regression tests passing.

* Introduced a `findWithProjection()` method that is added to all MongoDB collection objects. All Apostrophe core modules are migrating towards using this method rather than `find()` when working **directly with MongoDB collections**. If you are using the standard MongoDB 2.x driver that is included with Apostrophe, this just calls regular `find()`. When using the forthcoming `apostrophe-db-mongo-3-driver` module to replace that with a newer driver that supports the full features of MongoDB 3.6, 4.0 and beyond, this method will provide backwards compatibility by accepting a projection as the second argument like `find()` did until the 3.x driver was released. Developers wishing to be compatible with both drivers will want to start using this method. Again, this **only concerns you if you are querying MongoDB directly and passing a projection to find() as the second argument**. And if you don't care about using the 3.x driver, you **do not have to change anything**.
* Various UX improvements and bug fixes to the page versions dialog box. Thanks to Lars Houmark.
* The widget wrapper is updated on the fly with new classes if they change due to edits. Thanks to Fredrik Ekelund.
* When configuring a `date` field, you may pass a `pikadayOptions` property. This object is passed on to the `pikaday` library. Thanks to Lars Houmark.
* The `counts: true` option for `piecesFilters` now works properly with joins.

## 2.61.0

Unit tests passing.

Regression tests passing.

* New "secrets" feature in `apostrophe-users` makes it easy to hash other "secrets" similar in spirit to passwords.
* This feature is now used for password reset tokens, making them more secure.
* Additional joins can now be added to the schema of a widget that extends `apostrophe-pieces-widgets`.
* Brute force password attacks against an Apostrophe server are now more difficult. Thanks to Lars Houmark.
* Tolerant sanitization of array items while they are still in the editor. This avoids confusion caused by `required` fields in the array editor.
* Error messages now behave sensibly when multiple label elements appear in a field. Thanks to Lars Houmark.
* Fix background color on notification on uploads when file extension is not accepted. Thanks to Lars Houmark.
* If you can't move a widget out of an area, you can no longer move widgets into that area either (movable: false is fully enforced). Thanks to Fredrik Ekelund.
* New browser-side events are emitted during the attachment upload process, and the built-in facility that delays the saving of a form until attachment uploads are complete has been fixed. Thanks to Lars Houmark.
* Fixes to the active state display of array items. Thanks to Lars Houmark.
* [Contributor Guide](https://github.com/apostrophecms/apostrophe/blob/master/CONTRIBUTING.md) expanded with lots of new information about practical ways to contribute to Apostrophe.
* [Contributor Covenant Code of Conduct](https://github.com/apostrophecms/apostrophe/blob/master/CODE_OF_CONDUCT.md) added to the project. The Apostrophe community is a welcoming place, and now is a great time to lock that in for the future.

## 2.60.4

Unit tests passing.

Regression tests passing.

* Shallowly clone the required definition in defineRelatedType to prevent yet more crosstalk between instances of apos when `apostrophe-multisite` is used. No other changes.

## 2.60.3

Unit tests passing.

Regression tests passing.

* Improved support for nested areas and widgets. Apostrophe now pushes the correct doc id and dot path all the way to the page in various situations where this could previously have led to errors at save time.
* The new `apos.locks.withLock(lockName, fn)` method can be used to execute a function while the process has the named lock. This ensures that other processes cannot run that function simultaneously. You may optionally pass a callback, otherwise a promise is returned. Similarly `fn` may take a callback, or no arguments at all, in which case it is expected to return a promise.
* Cleanup: don't call `server.close` unless we've succeeded in listening for connections.

## 2.60.2

Unit tests passing.

Regression tests passing.

* Version 2.60.1 broke validation of schema fields which were
`required`, but blank because they were hidden by `showFields`.
This is of course permitted, `required` applies only if the field
is active according to `showFields` or not addressed by any
`showFields` possibilities at all. Comprehensive unit testing was
added for this issue to prevent a recurrence.
* Version 2.60.1 also introduced a more subtle issue: if constraints
like `required` or `min`, or general improvements to validation such
as NaN detection for integers and floats, were added to a widget schema later
after content already existed then it became impossible to open a widget
editor and correct the issues. Validation tolerance was added for this
situation.
* When a user edits an area "in context" on the page, the server now
reports errors using a path that can be used to identify the widget
responsible and open its editing dialog box. A more relevant notification
is also displayed. This remains a secondary mechanism. Server-side
validation is mostly about preventing intentional abuse. Browser-side
validation is still the best way to provide feedback during data entry.

## 2.60.1

Unit tests passing.

Regression tests passing.

* Fields of type `checkboxes` now play nicely with the `live/draft` toggle of `apostrophe-workflow`.
* Improved validation of integers and floats. Thanks to Lars Houmark.
* The "Global" dialog box now follows the same pattern as that for other piece types, which means that the workflow dropdown menu is available if workflow is present.
* Options may be passed to the `express.static` middleware that serves the `public` folder, via the `static` option of the `apostrophe-express` module. Thanks to Leonhard Melzer.
* `apostrophe` now depends on `bluebird` properly and there are no lingering references to the wrong version fo `lodash`. Formerly we got away with this because some of our dependencies did depend on these, and npm flattens dependencies. Thanks to Leonhard Melzer.
* The new `eslint-config-punkave` ruleset is in place, and includes a check for "unofficial dependencies" in `require` calls that could go away suddenly.
* `fieldClasses` and `fieldAttributes` may be set on form fields themselves, similar to the existing `classes` and `attributes` properties that are applied to the `fieldset`. Thanks to Lars Houmark.
* The "Pages" admin UI now includes a "New Page" button, in addition to the usual "reorganize" functionality. Thanks to Lars Houmark.
* Fixed a crash when an `apostrophe-pieces-widget` is configured to always show all pieces via `by: 'all'`. Thanks to Aurélien Wolz.
* General UI styling improvements and fixes.

## 2.60.0

Unit tests passing.

Regression tests passing.

* New feature: you can now display counts for each tag, joined item, etc. when using the `piecesFilters` option of `apostrophe-pieces-pages`. Just add `counts: true` to the configuration for that filter. The count is then available in a `.count` property for each value in the array. See [creating filter UI with apostrophe-pieces-pages](https://apostrophecms.org/docs/tutorials/intermediate/cursors.html#creating-filter-u-i-with-code-apostrophe-pieces-pages-code) for more information.
* New feature: command line tasks such as `apostrophe-blog:generate` may now be run programmatically, for example: `apos.tasks.invoke('apostrophe-blog:generate', { total: 50 })`. A promise is returned if a callback is not passed. Note that not all tasks are written to behave politely and invoke their callback normally, however most do. This feature is most useful when writing tasks that logically should incorporate other tasks.
* Many UX and UI improvements that make the experience more pleasant in subtle and not-so-subtle ways. Thanks to Carsten, Marco Arnone and the prolific Lars Houmark for their contributions. This was an excellent week for Apostrophe PRs.
* The full set of controls for joined items are again available in the chooser, as well as in the browse modal.
* The automatic opening of the admin bar menu on page load can now be configured with the `openOnLoad`, `openOnHomepageLoad`, and `closeDelay` options.
* `autocomplete="off"` for date fields prevents chrome autocomplete suggestions from wrecking calendar UI.
* Always remove .apos-global-busy on unlock, even if the transition event never fires. Yes, that is sadly a thing. Prevents the UI from becoming unusable in rare situations (less rare inside functional tests).
* Use `one` to reduce the overhead of .apos-global-busy's transition event handler. We could do more here to reduce overhead, i.e. unhooking it entirely.
* Much-improved validation of `min`, `max` and `required` for strings, integers and floats on both the server and the browser side. Thanks to Lars Houmark.

## 2.59.1

Unit tests passing.

Regression tests passing.

* Widget schemas now support the `def` property for fields. This always worked for pieces and pages.
* Accommodations for functional testing in nightwatch. The currently active Apostrophe modal, and all of its proxies such as its controls that are in a separate div for presentation reasons, now has the attribute `data-apos-modal-current` which is set to the class name of the modal. This powers the new [apostrophe-nightwatch-tools](https://npmjs.org/package/apostrophe-nightwatch-tools) module, which provides reusable commands and steps that can be used to create test projects similar to our [apostrophe-enterprise-testbed](https://github.com/apostrophecms/apostrophe-enterprise-testbed). Testing with the enterprise testbed project is a standard part of our release process.
* Previously if workflow was in use slugs could not be reused by new pages when the original page was in the trash. This has been addressed; the slug is now deduplicated in the same way that email addresses and usernames of users are when in the trash.
* The infinite scroll feature of `apostrophe-pieces-pages` now works as documented with the styles provided. The code is also more efficient and scroll events are throttled for performance. Thanks to Lars Houmark.
* Various UX fixes, thanks to Lars Houmark and various members of the Apostrophe team.

## 2.59.0

Unit tests passing.

Regression tests passing.

* Fixed nested widget editing for existing widgets whose modal dialog boxes have been accessed (#1428).
* A clear warning message with instructions has been added for those who are seeing "unblessed" messages due to widget schemas and in-template `apos.area` calls that do not match (#1429). The easiest way to avoid this is to just mark the area `contextual: true` in your widget schema so it is edited *only* on the page. But if you really want to do both, the widget options must match.
* The mechanism that automatically makes slugs, paths and other keys unique now gives up eventually and reports the original duplicate key error. This makes it easier to debug your code if you are violating your own custom indexes that feature unique keys. It is possible to make the deduplicator aware of your own own properties that need to be made more unique on inserts if you wish, by implementing a `docFixUniqueError` method. *Please note:* this change is not a regression. Code that formerly never completed its task in this situation will simply report an error promptly rather than retrying inserts forever while degrading your database performance.
* A new profiling API has been added: the `apos.utils.profile` method. This method can be called to report how long code takes to run for later analysis. It does nothing in the default implementation; modules like our forthcoming profiler override it to give feedback on the speed of your code.

## 2.58.0

Unit tests passing.

Regression tests passing.

* Polymorphic joins have arrived! You may now create joins like this:

```javascript
{
  name: '_items',
  type: 'joinByArray',
  withType: [ 'apostrophe-blog', 'product', 'apostrophe-page' ]
}
```

When you join with more than one type, Apostrophe presents a chooser that allows you to pick between tabs for each type. Note that `apostrophe-page` can be included, so you can pick a mix of pages and pieces for the same join.

This feature is useful for creating navigation that may point to a variety of document types, without the need for an array of items with several different joins and a `select` element to choose between them.

Polymorphic joins work for both `joinByOne` and `joinByArray`. Currently they are **not** available for `joinByOneReverse`, `joinByArrayReverse`, or pieces filters. Their primary use case is creating navigation widgets.

* `apos.images.srcset` helper function added. You can use this function to generate a `srcset` attribute for responsive display of an image. Just pass an attachment to the helper:

`<img srcset="{{ apos.images.srcset(apos.images.first(data.piece.thumbnail)) }}" />`

A `src` attribute for backwards compatibility is always advisable too.

Thanks to Fredrik Ekelund for this contribution.

* Fast forms for big schemas are back! The issue with tags has been resolved.

* A single MongoDB connection may be reused by several `apos` objects for separate sites, a feature which is exploited by the [apostrophe-multisite](https://github.com/apostrophecms/apostrophe-multisite) module. Note that this only reuses the connection, it does not share a single MongoDB database. It *does* allow you to keep potentially hundreds of sites on a single MongoDB server or replica set, as the overhead of multiple logical "databases" is small in MongoDB's modern WiredTiger storage engine. To reuse a connection, pass it to the `apostrophe-db` module as the `db` option.

* Fixed a MongoDB 3.6 incompatibility in the "Apply to Subpages" feature for permissions. Also made this feature available again when *removing* someone's permissions. We plan further UX work here to make this feature easier to understand and use.

* UX fix to the "manage tags" dialog box: don't attempt to add an empty tag. Thanks to Anthony Tarlao.

* Warn developers if they use bad area names.

* For those deploying asset bundles to S3: the command line task that builds an asset bundle no longer requires access to your production database, although it still needs to start up normally with access to a database in the pre-production environment where you are building the bundle.

* Refactoring of the trash field deduplication features, in preparation to extend them to pages as well in an upcoming release.

## 2.57.2

Unit tests passing.

Relevant regression tests passing.

* New `extraHtml` block in `outerLayoutBase.html` allows your `outerLayout.html` to add attributes to the outer `html` element without the need to completely override the layout. It is a best practice to avoid completely overriding the layout because this maximizes your compatibility with future updates to our admin markup, etc.

## 2.57.1

Unit tests passing.

* Hotfix for bug in 2.57.0 that broke saving tags. We have reverted the "fast forms" change until the cause is understood.

## 2.57.0

Unit tests passing.

Functional tests passing.

* Displaying and saving schema-driven forms is much, much faster.
This becomes very noticeable with 100 or more fields. With about
250 fields, this formerly took about 4.5 seconds to load or to
save such a form on a fast Mac. It now takes about 250 milliseconds.
* Users may re-order the items they have selected via drag and drop
when using "Browse" to select pieces, images, etc.
* Prior to this release, asset generation ids were surprisingly short and
made up only of digits due to an accidental holdover from an old version.
Conflicts were rare, but possible. Asset generation ids are now proper cuids,
no conflicts should occur.
* IDs may be added to notifications as a simple way to give other
code access to them.
* The `apos.global.addGlobalToData` method may now be called
with just `req` (returns a promise), with `req, callback` (invokes
the callback), or as middleware (which Apostrophe does by default).
This method is handy in command line tasks and other places
where middleware does not run and `req.data.global` is not populated
by default.

## 2.56.0

Unit tests passing.

Functional tests passing.

* **Security:** numerous issues formerly flagged by the new `npm audit` command have been addressed. We are now using a [maintained branch of lodash 3.x](https://github.com/sailshq/lodash) to keep bc while addressing security (many thanks to the Sails team). We are also using LESS 3.x, which has caused no issues in our testing and corrects security concerns with LESS 2.x. Numerous `npm audit` security reports regarding `imagemin` modules were addressed by removing `imagemin` from `uploadfs` itself, however you may opt into it via the new [`postprocessors` option of `uploadfs`](https://github.com/punkave/uploadfs). As of this writing, one `npm audit` complaint remains: the `azure-storage` module needs to update a dependency to address a possible vulnerability. You may mitigate this issue by not using the `azure` backend of `uploadfs` with Apostrophe until it is resolved upstream.
* Many UI enhancements when choosing, browsing and managing items which reduce user confusion. For instance: moving items up and down in a selection no longer refreshes the entire list and forces the user to scroll down again. Trashed pages are easier to distinguish in "reorganize." "More" dropdown for pieces is again fully visible when clicked. Placeholder helpers make the search field for joins easier to understand. Chevrons added to various select elements which were difficult to identify as dropdowns before.
* Deeply nested areas now save properly. Formerly in certain situations the same widget might be duplicated.
* `apos.tasks.getReq` now supplies an empty `req.data` object for easier use with code expecting an Express request, Apostrophe-style.
* Bedeviled by case-sensitive sorting? The `sortify: true` property for `string` schema fields is now documented and automatically creates a database migration to ensure it is available for your existing data as well. When used, this flag ensures that any `sort('fieldname')` call for that field in Apostrophe is case-insensitive, ignores punctuation and otherwise behaves as end users expect.

## 2.55.2

Unit tests passing.

Relevant functional tests passing.

* Reverted change to date formatting. `moment` will produce warnings again, but dates will not be a day old in some time zones, which is more important. We are working on a better fix for this problem.

## 2.55.1

Unit tests passing.

Relevant functional tests passing.

* `apos.migrations.eachArea` no longer crashes the stack when iterating over a large number of documents without areas.

## 2.55.0

Unit tests passing.

Regression tests passing.

* Security fix: uploaded images "in the trash" were still accessible at the same URL in most sizes. This has been corrected. As documented, the only size that now remains accessible is the `one-sixth` size, and this choice can be changed or eliminated entirely. **This bug did not affect other file attachments, such as PDFs.**

As always, be sure to run the `apostrophe-migrations:migrate` task. This will make sure the permissions of your files are correct. Harmless warnings may appear for those that were already correct.

* The `apostrophe-attachments:migrate-to-disabled-file-key` and `apostrophe-attachments:migrate-from-disabled-file-key` have been added for the convenience of those using the `disabledFileKey` option to `uploadfs` to rename disabled files in a cryptographically sound way rather than changing their permissions. These are relevant only with the `local` storage option of `uploadfs`, since since the option is neither available nor necessary for S3, and is mandatory for Azure from the beginning.

* Although technically part of UploadFS 1.9.0, we'd like to note that the `azure` storage backend is now available and can be part of your `uploadfs` configuration for the `apostrophe-attachments` module.

* Server-side modules can now extend the buttons available in the "manage" modal of pieces without overriding templates, similar to the way they are extensible in the "edit" modal.

* UX fixes.

* Cropping an image through Apostrophe now works when attachments are stored in S3, Azure, etc.

* Date parsing does not generate `momentjs` warnings.

* Overrideable block in the outerLayout for the context menu.

* The `apostrophe-soft-redirects` module now accepts a `statusCode` option, which you may change to `301` to use hard redirects. Thanks to Leo Melzer.

## 2.54.3

Unit tests passing.

Regression tests passing.

* Contextual editing of pieces found in a `widget.html` template saves properly, as does contextual editing of a nested area added to the page for the first time.

* Previously executed migrations are remembered in a collection that persists, not just in a cache, avoiding extra work which could be extensive in a large database. Migrations are still required to be idempotent (they should detect whether they have any work to do, and do no harm if they are not needed again for a particular document).

* `apos.migrations.eachWidget` now delivers an accurate `dotPath`, which is crucial for the use of `apos.docs.db.update` with `$set`. No standard migrations in Apostrophe were using the feature until now.

## 2.54.2

Unit tests passing.

Regression tests passing.

* A bug in the recently introduced `apostrophe-soft-redirects` module caused crashes in cases where the context page or piece had no `_url` property... which is an unusual situation (how did you get there exactly? Overrides are clearly involved), but it can happen in customized projects. Fixed.

## 2.54.1

Unit tests passing.

Regression tests passing.

* A bug in Chrome 66 causes problems when selecting images in Apostrophe's media library. This bug did not appear before Chrome 66 and does not appear in other browsers. We resolved it by migrating to the use of the CSS grid feature in compatible browsers.

## 2.54.0

Unit tests passing.

Regression tests passing.

* Several performance improvements. In situations where Apostrophe formerly made expensive "matching nothing" queries, Apostrophe now either skips the entire query or uses an efficient query for a nonexistent `_id`, depending on whether the method in question has the right to cancel the entire operation.
* Resources released more completely by `apos.destroy`, which can now satisfy the expectations of `mocha` 5.x (no timeouts left active, etc). This was done by adding a `destroy` method to `uploadfs`.
* `range` schema fields behave better when there is no existing value.
* Save operation of a modal now triggers the global busy state to prevent race conditions and other unwanted behavior.
* Global busy state can now be pushed and popped, and modals utilize this, so that a modal can be used to gather information during the `saveContent` method of another modal.

## 2.53.0

Unit tests passing.

Regression tests passing.

* Do not send X-XSRF-TOKEN headers in an OPTIONS request. This change was mistakenly left out of the 2.52.0 release.
* The named anchor `main` can now be overridden via the `mainAnchor` nunjucks block.
* The `npmRootDir` option can be used to cause Apostrophe's module loading mechanism to seek npm modules in a location other than that specified by `rootDir` (or the project root). The new `localesDir` option of `apostrophe-i18n` does the same for localization. This makes it possible to use `rootDir` to specify an alternate location for everything else, i.e. the parent of `public`, `data`, `modules`, etc. A necessary accommodation for the evolving `apostrophe-multisite` module.
* Raw HTML widgets now offer help text out of the box.
* The `express.static` middleware now runs before the `apostrophe-global` middleware and other "standard" Apostrophe middleware.
* Your own module-level `expressMiddleware` object can specify `{ when: 'beforeRequired', middleware: function(req, res, next) { ... })` to run before the required middleware as well. Note that this means no sessions, no users and no body parser. Most of the time you'll want those things.
* CSS adjustment to tabs in modals so they don't scroll in Firefox.
* Dropzones for empty areas are easier to drop onto.

## 2.52.0

Unit tests passing.

Regression tests passing.

* No more 404's when slugs change for pages and pieces. Apostrophe now automatically implements "soft redirects" to the new URL of a page or piece. This is a major SEO improvement, with good support for any page or piece with a `._url` property. Note that this feature "learns" URLs over time as the pages and pieces are actually accessed, so if you decide to test it, remember that you must access the old URL at least once before you change it for the test. This feature can be disabled, if you really want to, by setting the `enable` option of the `apostrophe-soft-redirects` module to `false`.
* Indexed queries on the `parkedId` and `advisoryLock._id` properties. The lack of indexes for these properties could lead to full collection scans, so this is a significant performance boost on large databases.
* Apostrophe's anti-CSRF forgery X-XSRF-TOKEN header is no longer sent as part of an OPTIONS request, or as part of a cross-domain request. In the first case, cookies cannot be set by the server anyway, and in the second, we are communicating with a server that cannot see our session to verify it. In both cases, sending the headers was causing configuration headaches for developers. Thanks to Priyansh Gupta.
* A UI bug fix: the recently added "clone" button for widgets is no longer displayed for singletons, or for areas whose `limit` has been reached. Also, the `cloneable: false` option can be used to disable this feature for a particular area.
* UI bug fix: no more conflicts between the "Add Content" menu and the up/down/remove/etc. buttons for widgets.
* Clearer warnings and error messages.

## 2.51.1

Unit tests passing.

Regression tests passing.

* Do not crash when updating a doc if widgets exist but `_originalWidget` does not. This can happen in workflow scenarios where Apostrophe's `find` is bypassed.
* Accommodations for the forthcoming `apostrophe-optimizer` module.

## 2.51.0

Unit tests passing.

Regression tests passing.

* Widget fields may now have a `permission` property. If present, the user must have the named permission (such as `admin`), or they will not see that particular field in the editing dialog box. This is useful when a widget should be authorable by most users but has a sensitive field that should be restricted to a smaller group of users. Note that this feature already existed for schema fields of pieces and pages.
* Apostrophe again allows a named pipe to be specified via the `PORT` environment variable, for compatibility with Windows. Thanks to Jørgen M. Skogås for this fix.
* Apostrophe's default settings for the `bodyParser` option are now generous enough, in the case of JSON request bodies, to cover all reasonable editing scenarios in Apostrophe. This change also benefits the `apostrophe-headless` module.
* When Apostrophe must generate a `path` for a new page, it will look at the provided `slug` before it looks at the provided `title`. This is useful when titles in an import are of poor quality but slugs are unique. Prevents unnecessary numbered suffixes after both slugs and paths.
* The dropdown menu to add a widget no longer has a conflict with the hover menu offering widget controls such as "up," "down," etc. The hover menu does not appear while the dropdown menu is open.

## 2.50.0

Unit tests passing.

Regression tests passing.

* Clone button for widgets in areas, to save time when editing.
* New features for displaying the titles of array items when editing fields of type `array`. `titleField` may now use dot notation. In addition, if that isn't enough, you may use `listItemTemplate` to point to an alternative to the standard `arrayListItem.html` template, which you may use as a reference. In addition, both `titleField` dot notation and the custom `listItemTemplate` have full access to joins. Be sure to use cross-module include syntax if you don't want to put the template in `modules/apostrophe-schemas/views`. For instance, you may write `listItemTemplate: 'my-module-name:listItemTemplate.html'`.
* Bug fix: modals are the right height when jQuery 3 is in use.
* CSS class added to the `h4` that displays the title in an `apostrophe-images` widget, for your CSS styling convenience. Thanks to Gareth Cooper.

## 2.49.0

Unit tests passing.

Regression tests passing.

* New password reset feature. You will need to configure `apostrophe-email` and opt into this feature. See the new [Apostrophe password reset HOWTO](https://apostrophecms.org/docs/tutorials/howtos/password-reset.html).
* Significant performance boost to the "reorganize" modal in situations where numerous pages are in the trash when using the `apostrophe-workflow` module.
* If widget ids are not provided when inserting new documents they are automatically generated. This makes [apostrophe-headless](https://npmjs.org/package/apostrophe-headless) easier to use.

## 2.48.0

Unit tests passing.

Regression tests passing.

* New `color` and `range` schema field types. `color` provides a color picker field allowing values compatible with CSS, etc. `range` provides an `<input type="range">` element and respects `min` and `max` options.
* New `apos.utils.log`, `apos.utils.info`, `apos.utils.debug`, `apos.utils.warn` and `apos.utils.error` methods. These are now used consistently throughout Apostrophe core, both in the server and in the browser. On the server, these methods wrap the corresponding methods of a `logger` object and you can inject your own via the `logger` option of the `apostrophe-utils` module. By default a logger object that wraps the `console` object is created. For convenience, if your logger has no `log` method, `apos.utils.log` will call `logger.info`. This allows many popular loggers like `winston` to be used without modification "out of the box."
* `modulesSubdir` option to specify subdir where local modules come from, overriding `modules`. Useful when more than one `apos` object exists in a project.
* Major speedup to parked pages. Also eliminates spurious warnings about inefficient joins at startup.
* Refactored autocollapse behavior of admin bar into its own method for easier overrides.
* CSS fixes for improved usability.

## 2.47.0

Unit tests passing.

Regression tests passing.

* Developers now have the option to use jQuery 3. To enable jQuery 3, set the `jQuery` option of the `apostrophe-assets` module to the number `3`. We have packaged specific versions of jQuery 3 and jQuery UI which are known to be compatible with and tested with Apostrophe's UI, and we plan to use these in our own projects going forward. We will be making this change in the apostrophe boilerplate project. Of course Apostrophe's UI remains compatible with the older version of jQuery that loads by default. There is no bc break.

* When you join with pages, by using the virtual doc type `apostrophe-page`, the user is now invited to choose a page via a version of the reorganize dialog box, which has been made more user-friendly for this purpose. Autocomplete is still supported too.

* The reorganize dialog box is more pleasant to use. This dialog will continue to evolve to offer more of the functionality found in the "manage" dialog boxes for piece types.

* The page parking mechanism has been overhauled and improved. From now on, it is our recommendation that you set a unique `parkedId` for each parked page you configure for `apostrophe-pages`. This ensures that even if you change the slug in the configuration of the parked page, Apostrophe will still be able to understand that the page already exists and a new one should not be inserted. This is especially critical if using `apostrophe-workflow`, since you might decide to add or change locale prefixes at some point.

* The database connection keepalive mechanism now uses a query against an empty collection, rather than a server status call that the database user might not have permission to make.

* The `apos.utils.cssName` helper now preserves double dashes, as they are a common feature in modern CSS frameworks.

* There is now an `apostrophe-areas:widgetBase.html` file which can be extended block by block in a project-level `modules/apostrophe-areas/views/widget.html` file. New overrideable methods have also been added to simplify adding custom classes programmatically to the wrapper and the widget itself without overriding any templates.

* It is now possible to configure select elements (we do not recommend more than one) to be displayed inline with the other widget controls, i.e. up, down, delete, etc. The back end of this is left to the developer, however you can check out the still-evolving [apostrophe-personas](https://github.com/apostrophecms/apostrophe-personas) module for an example. This feature is primarily meant for modules like `apostrophe-personas` that impact all widgets in a general way.

## 2.46.1

Unit tests passing.

Regression tests passing.

* Attachment fields now save properly when directly part of the schema of a widget. A bug was introduced in version 2.42.0 when the `length` property was added to attachments. A fix made long ago to `apos.utils.clonePermanent` on the server side was also needed on the browser side.

## 2.46.0

Unit tests passing.

Regression tests passing.

* The "Copy" button of pieces now copies areas that do not explicitly appear in the schema, and works correctly when an `apostrophe-pieces` module is set `contextual: true`. Overrideable methods are provided for those who need to copy more than schema fields and top-level areas. We do not copy every property by default because this could have unforeseen consequences; we copy only what is in the schema, plus top-level areas because these have always been supported without an explicit schema in templates.

* It is now possible to secure widget properties so that they are not visible to end users if you do not choose to output them in the markup. To do that, set the `playerData` option of your widget module to `false`, or to an array of properties that **should** be visible in the `data` JSON attribute so that they are passed to the `play()` method. Normally widget properties are public information, intended for display, but this technique is useful if you have a `username` and `password` for use in fetching an external feed in a server-side `load` method, for instance. **Note that to allow widget editing to function, everything is still passed in `data` if the user has editing privileges for the widget.** So if you seek to verify this feature, be sure to check as a logged-out user, or a user without editing permissions for that content.

* It is now easy to override the `fieldset` markup for Apostrophe schemas. Just copy `modules/apostrophe-schemas/views/fieldset.html` to your project-level version of that path and edit it. However, please note that you must continue to have an outer wrapper element with the given attributes.

* Apostrophe's codebase now passes `eslint`. In the process many cases of callback errors being ignored were fixed, as well as global variable leaks.

* Apostrophe's `apos.locks.lock` and `apos.locks.unlock` methods now support promises.

## 2.45.0

Unit tests passing.

Regression tests passing.

* The `apostrophe-caches` module has better, clearer documentation and it now supports promises.
* All modules can now conveniently send email using [Nodemailer](https://nodemailer.com/about/). The new `email` method of all modules renders a template in that module's `views` folder, exactly as you would hope it would, and also automatically generates a plaintext version for the occasional user who does not view HTML email. The automatically generated versions include links properly.
* Extending `apostrophe-images-widgets` and other pieces widgets is easier. If your widget name doesn't correspond to the kind of piece you are displaying, a helpful error appears explaining that you need to set `piecesModuleName`. Adding fields to these widgets now behaves reasonably. Also, if you add fields to `apostrophe-images` or `apostrophe-files` at project level, this now behaves as expected too.
* A locking mechanism has been added during the movement of pages in the page tree. This prevents rare race conditions that could previously have resulted in duplicate page ranks, although the design of the page tree is such that more serious consequences were always avoided.
* Text justification options for ckeditor are now standard in our build of ckeditor. Of course you still need to configure `sanitize-html` properly when using them.
* Any widgets module may now specify a `wrapperTemplate` option. That template is rendered instead of the standard `apostrophe-areas:widget.html` template, and can use `extends` and override blocks found in that template. This is useful if you need to set attributes of the outer wrapper element of the widget.
* The migration added in 2.43.0 to address file permissions for existing attachments in the trash has been greatly accelerated, helpful on large sites.
* Better error messages for `min` and `max` options of some schema field types; provisions for expanded error messages in general.
* For those using the `testModule` option to test their own npm modules in the context of Apostrophe, a default shortname is automatically provided.
* Fixed missing space in admin bar markup, thanks to arlecchino.

## 2.44.0

Unit tests passing.

Regression tests passing.

* Apostrophe's AJAX filter features for `apostrophe-pieces-pages` now support "Load More" buttons and infinite scroll.

To add a "Load More" button:

1. Wrap a new element inside your data-apos-ajax-context element around the content that makes up the current "page" of results. This should not wrap around filter links or the "Load More" button itself.
2. Give that new element the `data-apos-ajax-append` attribute.
3. Add `append=1` to the query string of your Load More button. Example:

```
{% if data.currentPage < data.totalPages %}
  <a href="{{ data.url }} | build({ page: data.currentPage + 1, append: 1 })">Load More...</a>
{% endif %}
```

To progressively enhance this for infinite scroll, add a `data-apos-ajax-infinite-scroll` attribute to the button.

Note that we do this via progressive enhancement of a "Load More" button so that Google can still reach and index all of the pages (SEO).

* Attachment schema fields now respect the new `fileGroup` and `fileGroups` properties. If `fileGroup` is set to `images`, then only image types (GIF, JPEG, PNG) are accepted; if it is set to `office` only typical business file types are accepted. Note that we have always rejected files that didn't appear on the list for either type. You can also specify `fileGroups` as an array.
* `fileGroup: 'image'` is now configured by default for `apostrophe-images`, as was always intended but incorrectly implemented in the past.
* Attachment schema fields now respect the new `extension` and `extensions` properties. The former is handy if you only want to allow one extension, the latter if you want to allow more than one. The extensions must be those specified for `fileGroups` in the default configuration of `apostrophe-attachments` or your override of it (all lower case; JPEG is `jpg`; no period).
* The `addDocReferences` migration has been parallelized, as this one-time migration can be time-consuming on a large site.
* Broken `less` calculation fixed, thanks to Antoine COMBES.

## 2.43.0

Unit tests passing.

Regression tests passing.

* When a "file" or "image" is moved to the trash, the attachment in question now becomes inaccessible. This is particularly important to stop access to obsolete PDFs, which Google loves to access. If the file or image is removed from the trash, the attachment becomes available again. In the case of images, the 1/6th size remains available by default to provide preview when viewing the trash. If the same attachment is referenced by more than one doc, which can happen due to "Copy" operations or `apostrophe-workflow`, it remains available until all such docs are in the trash.

* Parked properties are no longer editable in page settings. Since every site restart always wiped them out anyway, this is a bug fix, not a truly new behavior. With this change, you can finally set `type: 'home'` when `park`ing the home page, and remove `home` from your page types dropdown.

* The `apostrophe-jobs` module now offers a `runNonBatch` method, which is useful for long-running operations that don't involve iterating over many instances of the same type of object.

* Improvements to background image positioning for images widgets.

* A block has been added to override the `lang` attribute easily. Thanks to Ayho.

* The `imgAlt` block can now be used to conveniently override the `alt` attribute of images when overriding `widget.html` for `apostrophe-images-widgets`. Thanks to Raphaël DiRago.

* The `required` option now works properly for fields of type `array` (there must be at least one item in the array).

* Improved error messages for unblessed widget schemas. These are usually related to a widget that is no longer in the page template but appears in the database.

* A UI bug that caused tabs to become invisible when returning from nested dialog boxes has been fixed.

* Filters for "select" fields now default to "no opinion," rather than the default choice. This is the normal behavior for other field types.

* Even more promise support! `apos.attachments.insert`, `pieces.trash` and `pieces.rescue` all return promises if no callback is given.

* A YouTube embed unit test was removed to ensure consistent results in Travis CI, which is once again in routine use.

## 2.42.1

Unit tests passing.

* Use of a capitalized filename that should have been lowercase in a `require` briefly broke Apostrophe's initialization on Linux. We are correcting this by reinstating CI in a Linux environment.

## 2.42.0

Unit tests passing.

Regression tests passing.

* Promises have landed in Apostrophe. Calling `toArray`, `toObject`, `toDistinct` or `toMongo` on an Apostrophe cursor *without a callback* will return a promise. That promise will resolve to the expected result.

In addition, `docs.insert`, `docs.update`, `pieces.insert`, `pieces.update`, and `pages.insert` will all return a promise if invoked without a callback.

These are the most frequently invoked functions in Apostrophe that formerly required callbacks.

**As always with promises, be sure to catch errors with `.catch()`** at some level.

Note that **the `await` keyword can now be used with these methods**, as long as you're running Node.js 8.x or newer or using Babel to provide that language feature.

* Apostrophe's custom `Split` CKEditor toolbar control now works correctly in 2.x. You can give your users the `Split` control to allow them to break up a large rich text widget in order to insert other types of widget "in the middle." Note that the control name is now capitalized to match the way other CKEditor toolbar buttons are named.

* You may now specify `_url: 1` or `_nameOfJoin: 1` in a projection when using Apostrophe's `find()` methods. Native MongoDB projections naturally can't see these "computed properties" because they don't live in the database — they are computed "on the fly" after documents are fetched. However, Apostrophe now automatically adds the right underlying fields to the projection.

Only `_url` and the names of `joinByOne` or `joinByArray` fields are supported. It does not make sense to use a projection on `people` to locate IDs that are actually attached to `products` via `joinByOneReverse` or `joinByArrayReverse`.

*This feature does not conflict with legitimate uses of MongoDB projections because Apostrophe discards all properties beginning with `_` when writing to the database, except for `_id`.*

* The `length` property of an Apostrophe `attachment` object is now correctly populated with the original file size. Thanks to David Keita. Note that images are also made available in many scaled sizes. Also the original may be replaced with a correctly rotated version, in which case `length` will not match. So the most useful scenario for this property is likely to be in working with office formats, especially PDF which can sometimes be very large.

* Fixed bug in the `isEmpty` methods for areas and singletons. Thanks to David Keita.

## 2.41.0

Unit tests passing.

Regression tests passing.

* The new `apostrophe-jobs` module, part of the core of Apostrophe, provides a progress meter mechanism and the ability to stop long-running user-initiated operations, such as batch operations on pieces. See the [jobs module documentation](http://apostrophecms.org/docs/modules/apostrophe-jobs/index.html). You can also refer to the pieces module for examples if you wish to use this for your own long-running user-initiated operations.
* Batch operations now have more robust support for "select everything." A number of bugs related to multiple selection of pieces have been fixed in a refactoring that made this code much more maintainable and predictable.
* The option of pushing an asset of type `template`, which never worked in 2.x and was never used by Apostrophe, has been removed for clarity. Our preference is for rendering assets on the server side dynamically when needed, rather than pushing many templates into the DOM on every page load.
* An `.editorconfig` file has been added. Thanks to Fredrik Ekelund.
* Parking a page only pushes permanent properties. `_defaults` and `_children` should never have been in the database; they are of course still interpreted to decide what should happen, but the properties *themselves* did not belong in the database. (You may need to write a migration if they are already there and this is causing issues for you.)
* Scrolling UI behavior of pieces improved; various other UI touch-ups. Thanks to Fredrik Ekelund.
* `newBrowserCalls` helper for `push` module can be used when you want JavaScript calls queued up with `req.browserCall` to be executed in an AJAX update of just part of a page.
* Fixed bugs affecting access to the published/unpublished batch operations and similar.

## 2.40.0

Unit tests passing.

Regression tests passing.

* Support for "select everything" when managing pieces. Once you check the box to select everything on the current page, you are given a secondary option to select everything that matches your current criteria. This works both when choosing pieces for widgets and when working with batch operations like "trash" or "rescue."
* Fixed various bugs affecting combinations of "select all on page", the chooser and working with images.
* Improvements to batch operations on pieces. The `requiredField` property is checked correctly, and the new `onlyIf` property allows for passing a function that accepts the doc type name and decides whether the button should appear. Multiword action names are properly camelcased. New "success" and "dataSource" options to `batchSimple` allow for carrying out additional operations afterward as well as gathering input independently at the start. And batch operations are composed late so that other modules can add them.
* The `self.api` and `self.html` methods of `apostrophe-context` and `apostrophe-modal` now support a syntax for making cross-module API calls, just like templates.
* Addressed moog versioning issue with latest npm that caused errors about "synth.instanceOf" not being found depending on the state of your npm cache.

## 2.39.2

Unit tests passing.

Startup-related regression tests passing.

* The `APOS_MONGODB_LOG_LEVEL` environment variable can now be set to `debug`, `info` or anything else supported by the MongoDB driver's `Logger.setLevel` method. This is helpful for debugging database issues at the lowest level.

## 2.39.1

Unit tests passing.

Regression tests passing.

* Factored out a `getBaseUrl` method for `apostrophe-pages`, allowing
overrides of this that pay attention to `req`.
* Report `pageBeforeSend` errors and failures to load the global doc properly, don't silently tolerate them.
* Documentation corrections. Thanks to Frederik Ekelund.


## 2.39.0

Unit tests passing.

Regression tests passing.

* Easier access to options. Introduced the `getOption` method to all modules. Calling `self.getOption(req, 'sizes.large')` from your module's server-side JavaScript code, or just `module.getOption('sizes.large')` from Nunjucks, will return the value of `self.options.sizes.large` for that module. You may also pass an array of keys, i.e. `module.getOption([ 'sizes', 'large' ])`. This method is tolerant, it returns undefined if any part of the path does not exist. See also the new [apostrophe-override-options](https://npmjs.org/package/apostrophe-override-options) which extends this feature to support customizing the returned value for any option based on the current page type, page settings, piece settings and locale. * Helpful warning when maximum area/widget loader recursion level is reached. Always use projections when adding joins to your schema to avoid a performance hit due to runaway recursion.
* New `disabledTypes` option to `apostrophe-pages`, primarily for use with `apostrophe-override-options`.
* Fixed UI bug relating to area menus at the bottom of the page.
* Fixed bug that caused a crash when invalid usernames attempted to log in. Thanks to Arthur.

## 2.38.0

Unit tests passing.

Regression tests passing.

* Various schema field validators for required fields no longer crash on the browser side if a property is nonexistent, as opposed to being the expected empty string.
* Buttons for editing pieces widgets now use less confusing language.
* Accommodations for the `apostrophe-headless` module (arriving later today), including factoring out certain login-related and piece-related functionality to separate methods in order to make it easier to introduce RESTful APIs for the same features.
* Unit tests no longer drop the entire test database between suites; instead they drop the collections. Also the unit test timeout can be set via an environment variable. This accommodates testing against various cloud databases with security that precludes dropping entire databases.
* Lots of new content in the README to get folks who haven't been to the documentation site yet a little more excited.

## 2.37.2

Unit tests passing.

Conflict resolution and template extension-related regression tests passing.

* The conflict resolution feature, which helps users avoid conflicts in which neither is successfully able to save content reliably by explaining that two users are editing the same doc and offering the option of taking control, can now be disabled by setting the `conflictResolution` option of the `apostrophe-docs` module explicitly to `false`. **We do not recommend** the use of this option in normal practice, however it has valid applications in automated testing.

* Recently a bug was introduced in which extensions other than `.html` or `.njk` did not work in `include` statements, etc. in Nunjucks templates unless the file in question existed in the project-level version of the module including it. The full cascade of template folder paths is now supported for these explicit extensions, including searching `viewsFolderFallback`.

## 2.37.1

Unit tests passing.

Piece- and schema-related regression tests passing.

* Filters are now available for schema fields of type `integer`. You can configure these for the manage view, or for pieces-pages, exactly as you would for other field types. Previously this feature existed but did not function properly, so this is a patchlevel release rather than a minor version bump.
* Previously, when viewing pieces in the trash, the batch operation button initially read "Trash Items" rather than "Rescue Items." It did not match the selected operation in the select element, and did not perform the needed operation of rescuing items unless you switched operations and switched back again. This has been fixed.

## 2.37.0

Unit tests passing.

Regression tests passing.

* New feature: you may now use the `.njk` file extension in addition to `.html` for your Nunjucks templates. In order to maximize the usefulness of this feature in the context of existing Apostrophe code, `.njk` is still checked for even if `.html` was specified when calling the `render` method. `.njk` is a convention adopted by the Nunjucks community and is supported by some syntax highlighters.
* Bug fix: drag-and-drop reordering and movement of widgets is once again functional. (The arrows worked all along.)
* Bug fix: drag-and-drop targets for widgets residing in areas nested in other widgets now appear and function properly.


## 2.36.3

Unit tests passing.

Regression tests passing.

* If an oembed provider responds with an HTTP error and a response that is not parseable as XML or JSON, Apostrophe no longer crashes (this fix is actually in the oembetter npm module). This fixes crashes on non-embeddable YouTube videos.
* If the oembed provider issues a 401 or 404 error, a relevant error message is given. Otherwise the generic error icon is still given.

## 2.36.2

Unit tests passing.

Regression tests passing.

* Dragging and dropping will now automatically scroll the "reorganize" dialog box.
* Attempts to drag a page above or below the "Home" page in "reorganize" no longer cause a restart. Also, the interface rejects them gracefully.
* Attempts to drag a page below the trashcan are rejected gracefully.
* When `trashInSchema` is active, the "traditional" trash can sorts below "in-context" trash, and the traditional trash can receives the special label "Legacy Trash" to reduce confusion.
* When on page two (or higher) in the "manage" view of pieces, performing a text search now correctly resets to page one.
* Throw an error at startup if a forbidden schema field name is used in `addFields` configuration. For instance, `type` is forbidden for widget schemas, while `docPermissions` is forbidden for doc type schemas, and `_id` is forbidden for both. Note that field names like `title` that are already in the schema are *not* forbidden because re-adding a schema field replaces it, which is often done to change the label, etc. So we'll be adding more documentation about these to help developers avoid surprises if their intention was an entirely new field.

## 2.36.1

Unit tests passing.

Regression tests passing.

* Spurious conflict resolution warnings for pieces fixed.
* Notifications are spaced properly, and in the upper right corner as intended, on all screens.
* Reorganize feature: upgraded to jqtree 1.4.2. Regression testing found no bc breaks.
* A debugging convenience: the `log(true)` cursor filter logs MongoDB criteria objects resulting from the cursor in question to the console.

## 2.36.0

Unit tests passing.

Regression tests passing.

* You may now set the `skipInitialModal` option for any widget module to `true` in order to avoid displaying the editing dialog box when the widget is first added. This makes sense if the widget has a useful default behavior, or consists of a contextually editable rich text sub-widget with a "style" select element you might or might not need to set every time.
* Fields in Apostrophe's schema-driven forms now receive globally unique `id` attributes, and the `for` attributes of `label` elements now reference them properly.

## 2.35.1

Unit tests passing.

Regression tests passing.

* Intermittent "not blessed" errors when editing joins in widget schemas have been corrected by blessing all widget schemas at page serve time, just as we already bless all doc type schemas at page serve time. Blessing them when the individual routes fire is problematic because of probable race conditions with sessions.

## 2.35.0

Unit tests passing.

Regression tests passing.

* `apos.areas.isEmpty(data.page, 'body')` will now tell you if that area is considered empty (it contains no widgets, or the widgets consider themselves empty).

* The new `controls` option may be passed to any widget, via `apos.singleton` or via the configuration for that specific widget type in an `apos.area` call. In this example, the widget cannot be removed, cannot be moved, and has its controls positioned at the upper right instead of the upper left:

```
{{
  apos.singleton(data.page, 'footer', 'apostrophe-rich-text', {
    controls: {
      removable: false,
      movable: false,
      position: 'top-right'
      }
    }
  })
}}
```

The `position` suboption may be set to `top-left`, `top-right`, `bottom-left` or `bottom-right`.

The `removable` and `movable` suboptions are primarily intended for singletons.

* By popular demand, the `insert` and `update` methods of pieces now pass the piece to their callback as the second argument.

* Better CSS reset for Apostrophe's admin UI.

* `callOne` added for convenience when you want to invoke a method normally invoked by `callAll` in the same way, but for only one module. Thanks to Arthur.

* If an attachment does not exist, `apos.attachments.url` no longer results in a template error page. Instead a fallback icon is displayed and an error message is logged. Developers should still always check whether attachments and joined objects still exist in their templates. Thanks to Raphaël DiRago.

* Notifications within modals move to lower right corner of modal for readability.

* Cleaned up font paths.

* Accommodations for the latest release of the separately published apostrophe-workflow module.

## 2.34.3

Unit tests passing.

Regression tests passing.

A bug was fixed that prevented nested area editing. The bug appeared in version 2.34.0.

Note that editing an area on the page has never been possible when it is part of the schema of an array field. That is not a new issue. It is being tracked and discussed. Today's fix was for a regression that impacted all nested areas.

## 2.34.2

All tests passing.

Fixed a bug that generated an error message regarding conflict resolution when attempting to edit an area inside a piece editor dialog box.

## 2.34.1

All tests passing.

Fixed an issue impacting unit test harness only. It didn't come up initially because it had to do with automatically creating `test/node_modules`, which existed our dev environment.

No code changes outside of tests.

## 2.34.0

All tests passing.

* Conflict resolution has been added to Apostrophe. When two users attempt to edit the same document, whether "in context" on the page or via a dialog box, Apostrophe now makes the latecomer aware of the issue and gives them the option to take control of the document after warning that the first party could lose work.

Since the first user may have simply abandoned their work, Apostrophe also indicates how long it has been since the first user last made a change.

If the same user attempts to edit a document in two tabs or windows, something very similar happens, although the message is different.

* In a related change, Apostrophe does not begin attempting to save an area on the page until the user interacts with it for the first time. This fixes many commonly reported frustrating situations in which one user is editing and the other is logged in but merely looking at the page, creating a ping-pong exchange of save requests.

* Apostrophe's unit tests have been restructured so that a single test file can be run conveniently, via `mocha test/docs.js`, for instance, and there is no longer a need for us to update `test/test.js` every time a test is added. Also, the unit tests use the same `apos.tasks.getReq` and `apos.tasks.getAnonReq` methods that are used by real-life command line tasks, which provide a more faithful simulation of an Express request object and one we anticipate extending as needed.

## 2.33.1

All tests passing.

* Fixed potential crash in version pruning mechanism.

## 2.33.0

All tests passing.

* The login page can be disabled via the new `localLogin` option of the `apostrophe-login` module. Set it explicitly to `false` to disable the login URL completely.
* Refactoring: the `apostrophe-login` module now has an `afterLogin` method which takes care of invoking the `loginAfterLogin` callAll method on all modules that have one, and then redirecting appropriately. This code was factored out to make it easier to use in the new [apostrophe-passport](https://npmjs.org/package/apostrophe-passport) module, which allows the use of almost any [Passport](http://passportjs.org)-based strategy, such as Facebook login, Google login, Github login, etc.
* `apos.users.ensureGroup` now delivers the group to its callback as the second argument.

Thanks to Michelin for their support of this work.

## 2.32.0

All tests passing.

* Fixed an S3 asset bundle generation bug that caused `.less` files to be imported with the wrong file extension if the `public` folder did not yet exist at the time `--create-bundle` was used. Thanks to Michelin for their support of this work.

* Also added an `apostrophe-caches:clear` task to aid in testing various functionality. You must specify the cache name since caches may or may not even be known to Apostrophe at task startup time based on whether and when code calls `.get` for each cache name.

## 2.31.0

All tests passing.

* The new `testModule: true` option causes Apostrophe to supply much of the boilerplate for a published npm apostrophe module that wants to test itself as part of an apostrophe instance, i.e. apostrophe-workflow, apostrophe-caches-redis, etc. See those modules for examples of usage. This is a feature for those writing their own npm modules that wish to unit test by initializing Apostrophe and loading the module in question.

* Fixed caching bugs, notably the oembed cache, which is now operating properly. Oembed responses, such as YouTube iframe markup, are now cached for an hour as originally intended which improves frontend loading time.

* Page type changes only refreshed the schema fields on the first change — now they do it properly after every change.

* Page type changes use the "busy" mechanism while refreshing the schema fields to prevent user interface race conditions and avoid user confusion.

* `trash` is never offered as a schema field of the `global` doc (mainly a concern with `apostrophe-workflow`).

## 2.30.0

All tests passing.

It is now easier to set up Redis or another alternative session store:

```
'apostrophe-express': {
  session: {
    secret: 'your-secret-here',
    store: {
      name: 'connect-redis',
      options: {
        // redis-specific options here
      }
    }
  }
}
```

For bc, you can still pass a live instance of a store as the `store` option, but this way is easier; all you have to do is `npm install --save` your connect-compatible session store of choice and configure it.

Thanks to Michelin for their support of this work.

## 2.29.2

All tests passing.

* Overrideable widgetControlGroups method takes (req, widget, options) allowing for better control when customizing these buttons.
* The `createControls` option of the `apostrophe-pages` module is now respected properly.

## 2.29.1

All tests passing.

* Fixed a short-lived issue with the reorganize feature.

## 2.29.0

All tests passing.

This is a significant update containing various accommodations required by the shortly forthcoming Apostrophe 2.x version of the `apostrophe-workflow` module, as well as other recent enhancements in our queue.

* Editing an area "in context" on the page when it is part of a widget or piece will always work, even if `contextual: true` was not set. That property is optional and prevents the area from also appearing in the dialog box for editing the content type.

* Multiple select filters are now available for the "manage" view of any piece type. Just like configuring single-select filters, except that you'll add `multiple: true` to the relevant object in your `addFilters` configuration for the module. Thanks to Michelin for their support of this work.

* When editing a previous selection of pieces for a join or widget, you can also easily edit them without locating them again in the manage view.

* "Next" and "previous" links can now be easily added to your `show.html` pages for pieces. Just set the `next` and `previous` options for your `apostrophe-pieces-pages` subclass to `true`, or to an object with a `projection` property for best performance. This will populate `data.previous` and `data.next` in your `show.html` template. *For blogs they may seem backwards; they refer to relative position on the index page, and blogs are reverse-chronological. Just switch the terms on the front end in your template in cases where they appear confusing.*

* There is now a "pages" option on the admin bar, for cases where "reorganize" is not visible because "Page Settings" is not accessible to the user for the current page.

* If the `trashInSchema` option is set to `true` when configuring `apostrophe-docs`, pages that are in the trash retain their position in the page tree rather than moving to a separate "trash" subtree. In the "reorganize" interface, they are grouped into trash cans displayed beneath each parent page, rather than a single global trash can. This is necessary for the new workflow module and also helpful in any situation where trying to find pages in the trash is more troublesome than explaining this alternative approach.

When `trashInSchema` is `true`, users can also change the trash status of a piece or page via "Page Settings" or the "Edit" dialog box of the piece, and it is possible to access "Page Settings" for any page via "Reorganize."

* The buttons displayed for each widget in an Apostrophe area can be adjusted via the `addWidgetControlGroups` option of the `apostrophe-areas` module, which can be used to introduce additional buttons.

* Empty `beforeMove` and `afterMove` methods have been added to the `apostrophe-pages` module for the convenience of modules using `improve` to enhance it.

* The `apostrophe-doc-type-manager` module now has `getEditPermissionName` and `getAdminPermissionName` methods. These can be overridden by subclasses. For instance, all page subtypes return `edit-apostrophe-page` for the former because page types can be changed.

* `apos.destroy(function() { ... })` may be called to shut down a running Apostrophe instance. This does **not** delete any data. It simply releases the database connection, HTTP server port, etc. This mechanism is extensible by implementing an `apostropheDestroy` method in your own module.

* `before` option for `expressMiddleware`. As before any module can provide middleware via an `expressMiddleware` property which may be a function or array of functions. In addition, if that property is an object, it may also have a `before` subproperty specifying a module whose middleware should run after it. In this case the actual middleware function or functions must be in a `middleware` subproperty.

* `apos.instancesOf(name)` returns an array of modules that extend `name` or a subclass of it. `apos.instanceOf(object, name)` returns true if the given `object` is a moog instance of `name` or a subclass of it.

* `apos.permissions.criteria` can now supply MongoDB criteria restricted to the types the user can edit when a general permission name like `edit` or `edit-doc` is asked for. *This was never a security bug because permissions for actual editing were checked when individual edits occurred. The change makes it easier to display lists of editable content of mixed types.*

* Extending the indexes of Apostrophe's `aposDocs` collection is easier to achieve in modules that use `improve` to extend `apostrophe-docs`.

* Removed tests for obsolete, unsupported Node.js 0.10.x. Node.js 4.x is now the minimum version. *We do not intend to break ES5 compliance in 2.x, however testing old versions of Node that are not maintained with security patches in any freely available repository is not practical.*

* `insert` method for `apos.attachments`, mirroring the other modules better. Thanks to Arthur Agombart.

## 2.28.0

All tests passing.

* Notifications are available, replacing the use of `alert`. This feature is primarily for Apostrophe's own administrative features; you can use it when extending the editing UI. Call `apos.notify('message')` to display a simple message. You can specify several `type` options such as `error` and `info`, and you can also use `%s` wildcards. Everything is localized on the server side. [See the documentation for more information](http://apostrophecms.org/docs/modules/apostrophe-notifications/browser-apostrophe-notifications.html#trigger). Thanks to Michelin for their support of this work.
* The `apostrophe-images` widget now provides a focal point editor. See the new [responsive images HOWTO](http://apostrophecms.org/docs/tutorials/howtos/responsive-images.html). Thanks to Michelin for their support of this work.
* UX: clicking "edit" on an image you have already selected no longer deselects the image. Thanks to Michelin for their support of this work.
* Bug fix: corrected issue that sometimes prevented joins with pages from editing properly.
* Bug fix: added sort index on `level` and `rank`, preventing MongoDB errors on very large page trees.
* UX: a complete URL is suggested at startup when testing locally. Thanks to Alex Gleason.

## 2.27.1

All tests passing.

* Fixed recently introduced bug preventing page type switching.

## 2.27.0

All tests passing.

* Lazy schema field configuration, in general and especially for joins. No more need to specify `idField`, `idsField`, `relationshipsField` or even `label` for your schema fields. `withType` can be inferred too in many cases, depending on the name of the join field. You can still specify all of the details by hand.

Also, for reverse joins, there is a new `reverseOf` option, allowing you to just specify the name of the join you are reversing. This is much easier to understand than specifying the `idField` of the other join. However that is still permitted.

Lazy configuration is in place for doc types (like pages and pieces) and widget types. It can be extended to other uses of schemas by calling the new validation methods.

* ckeditor 4.6.2. Resolves #896: you can now create links properly in Microsoft Edge. Our policy is now to check in periodically with new ckeditor releases and just make sure they are compatible with our editor skin before releasing them.

* `apos.areas.fromRichText` can be used to create an area with a single rich text widget from a trusted string of HTML. Not intended for mixed media, just rich text. Related: both `fromRichText` and `fromPlaintext` now correctly give their widgets an `_id` property.

## 2.26.1

All tests passing.

* Fixed short-lived bug introduced in 2.26.0 re: detecting missing widget types.

## 2.26.0

All tests passing.

* Do not crash on missing widget types, print good warning messages.

* Complete implementation of the [explicitOrder](http://apostrophecms.org/docs/modules/apostrophe-docs/server-apostrophe-cursor.html#explicit-order) cursor filter, replacing a nonfunctional implementation.

* If the mongodb connection is lost, the default behavior is now to retry it forever, so when MongoDB does get restarted Apostrophe will find it. In addition, a `connect` object may be passed to the `apostrophe-db` module to be passed on to the MongoDB connect call.

* Spaces added between DOM attributes for better HTML5 compliance.

* `required` subfields are now enforced when editing fields of type `array`.

Thanks to Michelin for their support of much of the work in this release.

## 2.25.0

All tests passing.

* There is now a `readOnly` option for the standard schema field types. Thanks to Michelin for contributing this feature.

* Apostrophe now displays useful warnings and, in some cases, errors at startup when schemas are improperly configured. This is particularly useful if you have found it frustrating to configure joins correctly. We are continuing to deepen the coverage here.

* In the manage view, the "published" and "trash" filters now always offer both "yes" and "no," regardless of whether anything is available in those categories. This is necessary because these are the respective defaults, and these are also unusual cases in which it is actually interesting to know nothing is available.

## 2.24.0

All tests passing.

There is now an `object` schema field type. It works much like the `array` schema field type, however there is just one object, represented as an object property of the doc in the database. Thanks to Michelin's development team for contributing this feature.

## 2.23.2

All tests passing.

The options object of `enhanceDate` is now passed on to `pikaday`. Considered a bug fix since the options object was erroneously ignored.

* 2.23.1

All tests passing.

cleanCss needs to know that the output CSS files are going to live in apos-minified in order to correctly parse `@import` statements that pull in plain .css files. Also, the mechanism for prefixing URLs in CSS code was not applied at the correct stage of the bundling process (the minify stage), which broke the ability to reference fonts, images, etc. via URLs beginning with /modules when using an S3 asset bundle.

## 2.23.0

All tests passing.

* The "manage" view of `apostrophe-pieces` now supports robust filters, in the same way they were already supported on the front end for `apostrophe-pieces-pages`. Use the `addFilters` option to configure them. There is bc with existing filters that relied on the old assumption that manage filters have a boolean API. However now you can specify any field with a cursor filter, which includes most schema fields, notably including joins.

Note that since all of the options are presented in a dropdown, not all fields are good candidates for this feature.

The "manage" view filters now refresh to reflect only the options that still make sense based on the other filters you have selected, reducing user frustration.

See [reusable content with pieces](http://apostrophecms.org/docs/tutorials/getting-started/reusable-content-with-pieces.html) for more information and examples.

Thanks to Michelin for their support of this work.

* `apos.utils.isFalse` allows you to check for values that are strictly `=== false` in templates.

* `apos.utils.startCase` converts property names to English, roughly speaking. It is used as a fallback if a filter does not have a `label` property. This is primarily for bc, you should add a `label` property to your fields.

* Production now matches the dev environment with regard to relative URLs in LESS files, such as those used to specify background images or font files. Previously the behavior was different in dev and production, which is a bug.

* You can now pass a `less` option to `apostrophe-assets`, which is merged with the options given to `less.render` both in dev and production. You can use this, for instance, to enable `strictMath`.

* `apostrophe.oembed`'s `fetch` method now propagates its `options` object to `oembetter` correctly. Thanks to Fotis Paraskevopoulos.

## 2.22.0

All tests passing.

* Apostrophe now supports publishing CSS and JS assets via S3 rather than serving them directly.

Apostrophe already had an option to build asset "bundles" and deploy them at startup, as described in our [cloud HOWTO](http://apostrophecms.org/docs/tutorials/howtos/deploying-apostrophe-in-the-cloud.html). However this serves the assets from the cloud webserver, such as a Heroku dyno or EC2 instance. It is now possible to serve the assets from Amazon S3.

See the [updated cloud HOWTO](http://apostrophecms.org/docs/tutorials/howtos/deploying-apostrophe-in-the-cloud.html) for details.

Thanks to Michelin for their support of this work.

* Enforce string field `min` and `max` properties on server side.

* When validation of a form with tabs fails, such as a pieces edit modal, activate the correct tab and scroll to the first error in that tab.

* thanks to Ludovic Bret for fixing a bug in the admin bar markup.

## 2.21.0

All tests passing.

* For a small performance boost, `defer` option can be set to `true` when configuring any widget module.
This defers calls to the `load` method until just before the page is rendered, allowing a single query
to fetch them all in simple cases. This is best applied
to the `apostrophe-images-widgets` module and similar widgets. It should not be applied if you wish
to access the results of the join in asynchronous code, because they are not available until the last
possible moment.

Thanks to Michelin for their support of this work.

* You can also set `deferImageLoading` to `true` for the `apostrophe-globals` module if you want the
same technique to be applied when loading the `global` doc's widgets. This does not always yield a
performance improvement.

* Bug fix: if two crops of the same image were present in separate widgets on a page, only one of the crops would be seen in template code. This issue has been resolved.

## 2.20.3

All tests passing.

* The search filter is once again available when choosing images. This involved a deeper fix to modals: filters for sliding modals were not being properly captured and hoisted into the shared part of the outer div. This is now being done exactly as it is done for the controls (buttons) and the instructions.

To avoid incompatibility with existing uses of `self.$filters`, such as in the manage modal, they are captured to `self.$modalFilters`. A small change to the manage modal was needed to take advantage of this.

* Moved a warning message from `console.log` to `console.error`. `stdout` should never be used for warnings and errors. Moving toward clean output so that command line tasks can be safely used in pipelines.

## 2.20.2

All tests passing.

Improved UI for editing widgets. The edit button is no longer separate from the area-related controls such as up, down, etc. This reduces clutter and reduces difficulty in accessing widgets while editing.

## 2.20.1

All tests passing.

When autocompleting doc titles to add them to a join, Apostrophe again utilizes search result quality to display the best results first.

## 2.20.0

All tests passing.

This is a significant update with two useful new features and various minor improvements.

* Support for batch uploads. The `apostrophe-images` and `apostrophe-files` modules now implement batch uploads by default.

When you click "New File" or "New Image," you now go directly to the file browser, and if you select multiple files they are uploaded without a modal dialog appearing for each one; the title and slug are populated from the filename, and that's that.

You can also drag one or more files directly to the chooser/manager modal.

If you are choosing files or images for a widget, they are automatically selected after a batch upload.

This feature can be disabled by setting the `insertViaUpload` option to `false` for `apostrophe-images` or `apostrophe-files`. If you are adding `required` fields to `apostrophe-images` or `apostrophe-files`, then batch uploading is not the best option for you because it would bypass that.

**If you wish, you can enable the feature for your own `apostrophe-pieces` modules that have an `attachment` field in their schema by setting the `insertViaUpload` option to `true`.** However please note that this does not currently do anything for pieces that refer to an image or file indirectly via widget.

* Global preference editing, and a standard UI to roll back to earlier versions of global content. There is now a "Global Content" admin bar button. By default, this launches the version rollback dialog box for shared global content.

However, if you use `addFields` to add schema fields to the `apostrophe-global` module, this button instead launches an editing modal where you can edit those fields, and also offers a "Versions" button accessible from there.

Global preferences set in this way are accessible in all situations where `data.global` is available. This is very useful for creating project-wide preference settings.

All the usual features of schemas can be used, including `groupFields`. Of course, if you choose to use joins or widgets in global content, you should keep the performance impact in mind.

* Various UX fixes to the manager and chooser modals.

* If there is a `minSize` setting in play, that information is displayed to the user when choosing images.

* The `checkboxes` schema field type now supports the `browseFilters` feature.

* When batch file uploads fail, a more useful set of error messages are displayed.

## 2.19.1

All tests passing.

* When saving any doc with a schema, if an attachment field does not match a valid attachment that has actually been uploaded, that field is correctly nulled out. In addition, if the attachment's file extension is not in a valid fileGroup as configured via the attachments module, the field is nulled out. Finally, the `crop: true` option for attachments is saved successfully. This option allows for attachments to have a crop that is inherent to them, useful when there is no widget standing between the doc and the attachment.

All of these changes correct bugs in intended behavior. Certain checks were present in the code but not completely functional. If you need to update your configuration to add file extensions, [apostrophe-attachments](http://apostrophecms.org/docs/modules/apostrophe-attachments/).

## 2.19.0

All tests passing.

* As always, Apostrophe always populates `req.data.home`; when `req.data.page._ancestors[0]` exists that is used, otherwise Apostrophe carries out a separate query. However as a performance enhancement, you may now disable this additional query by passing the `home: false` option to the `apostrophe-pages` module. Note that `req.data.home` is not guaranteed to exist if you do this.

As for children of the home page, for performance you may now pass `home: { children: false }` option to the `apostrophe-pages` module. This option only comes into play when using `builders: { ancestors: false }`.

Thanks to Michelin for their support of this work.

## 2.18.2

All tests passing.

* Performance enhancement: when fetching `req.data.home` directly in the absence of `req.data.page._ancestors[0]`, such as on the home page itself or a non-page route like `/login`, we must apply the same default filters before applying the filter options, namely `.areas(false).joins(false)`, otherwise duplicate queries are made.

* Fixed bug in as-yet-unused `schemas.export` method caught by babel's linter.

Thanks to Michelin for their support of this work.

## 2.18.0

All tests passing.

* New batch editing features for pieces! You can now use the checkboxes to select many items and then carry out the following operations in one step: trash, rescue from trash, publish, unpublish, tag and untag.

In addition there is a clearly documented procedure for creating new batch editing features with a minimum of new code.

* Several bugs in the array editor were fixed. Up, down and remove buttons work properly again, an aesthetic glitch was resolved and redundant ordinal numbers do not creep in when managing the order of an array without the `titleField` option.

* Logging out completely destroys the session. While the standard behavior of `req.logout` in the Passport module is only to break the relationship between the `user` object and the session, users expect a clean break.

## 2.17.2

All tests passing.

* Members of a group that has the admin permission for a specific piece type can now move pieces of that type to and from the trash. (This was always intended, so this is a bug fix.)
* For better out-of-the-box SEO, an `alt` attribute with the title of the image is now part of the `img` markup of `apostrophe-images` widgets.

## 2.17.1

All tests passing.

* Fixed XSS (cross-site scripting) vulnerability in `req.browserCall` and `apos.push.browserCall`.

* Removed confusing strikethrough of "Apply to Subpages" subform when the permission is being removed rather than added.

* Improved UX of area widget controls.

* Improved modal array tab UI and CSS.

* The `oembedReady` Apostrophe event is now emitted correctly after `apostrophe-oembed` renders an oembed-based player, such as a YouTube video player for the `apostrophe-video` widget. This event can be listened for via `apos.on('apostrophe-oembed', fn)` and receives a jQuery object referring to the relevant element.

## 2.17.0

All tests passing.

* `array` schema fields now accept a `limit` option. They also support the `def` property to set defaults for individual fields. The array editor code has been refactored for better reliability and performance and documentation for the methods has been written.

* Relative `@import` statements now work when you push plain `.css` files as Apostrophe assets. There is no change in behavior for LESS files. Thanks to Fredrik Ekelund.

* Controls such as the "Finished" button of the reorganize modal were floating off the screen. This has been fixed.

## 2.16.1

All tests passing.

* If you have tried using `piecesFilters` with a `tags` field type, you may have noticed that when the query string parameter is present but empty, you get no results. This is suboptimal because that's a common result if you use an HTML form to drive the query. An empty string for a `tags` filter now correctly does nothing.

* In `apostrophe-rich-text-widgets`, initialize CKEditor on `instanceReady`, rather than via a dodgy timeout. Thanks to Frederik Ekelund for finding a better way!

## 2.16.0

All tests passing.

* Reintroduced the reorganize feature for editors who have permissions for some pages but not others. You are able to see the pages you can edit and also their ancestors, in order to navigate the tree. However you are able to drag pages only to parents you can edit.

* Introduced the new `deleteFromTrash` option to the `apostrophe-pages` module. If this option is enabled, a new icon appears in "reorganize" when looking at pages in the trash. This icon allows you to permanently delete a page and its descendants from the site.

The use of this option can lead to unhappy customers if they do not clearly understand it is a permanent action. For that reason, it is disabled by default. However it can be quite useful when transitioning from the initial site build to long-term support. We recommend enabling it during that period and disabling it again after cleanup.

* "Reorganize" no longer displays nonfunctional "view" and "trash" icons for the trash and pages inside it.

* The tests for the `apostrophe-locks` module are now deterministic and should always pass.

## 2.15.2

All tests passing.

Fixed a bug which could cause a crash if the `sort` filter was explicitly set to `search` and no search was actually present. Conditions existed in which this could happen with the autocomplete route.

## 2.15.1

Due to a miscommunication the version number 2.15.0 had been previously used. The description below was originally intended for 2.15.0 and has been published as 2.15.1 purely to address the version numbering conflict.

All tests passing.

* `apos.permissions.addPublic` accepts multiple arguments and array arguments,
adding all of the permission names given including any listed in the arrays.
* Permissions checks for pieces admin routes longer check for req.user, checking for the appropriate `edit-` permission is sufficient and makes addPublic more useful.
* Updated the `i18n` module to address a problem where labels that happened to be numbers rather than strings would crash the template if passed to `__()`.
* Documentation improvements.

## 2.14.3

All tests passing.

The mechanism that preserves text fields when performing AJAX refreshes was preserving
other types of `input` elements. Checkboxes, radio buttons and `type="submit"` are now
properly excluded from this mechanism.

## 2.14.2

Fixed [#385](https://github.com/punkave/apostrophe/issues/385): if a page is moved to the trash, its slug must always change, even if it has been edited so that it no longer has its parent's slug as a prefix. In addition, if the resulting slug of a descendant of the page moving to the trash conflicts with an existing page in the trash, steps are taken to ensure uniqueness.

## 2.14.1

All tests passing.

* The `apos.utils.clonePermanent` method no longer turns objects into long arrays of nulls if they happen to have a `length` property. `lodash` uses the `length` property as an indicator that the object should be treated as an array, but this would be an unrealistic restriction on Apostrophe schema field names. Instead, `clonePermanent` now uses `Array.isArray` to distinguish true arrays. This fixes a nasty bug when importing content from A1.5 and subsequently editing it.

* When a user is logged in there is an `apos.user` object on the browser side. Due to a bug this was an empty object. It now contains `title`, `_id` and `username` properties as intended.

## 2.14.0

All tests passing.

* A version rollback dialog box for the `global` doc is now opened if an element with the `data-apos-versions-global` attribute is clicked. There is currently no such element in the standard UI but you may introduce one in your own layout if you have mission-critical content in the `global` doc that is awkward to recreate after an accidental deletion, such as a custom sitewide nav.
* An error message is correctly displayed when login fails.
* Many UI messages are now passed through the `__()` internationalization helper correctly. Thanks to `timaebi`.

## 2.13.2

All tests passing.

The `data-apos-ajax-context` feature had a bug which prevented ordinary anchor links from performing AJAX refreshes correctly.

## 2.13.1

All tests passing.

The `apostrophe-attachments` module now calls `apos.ui.busy` correctly on the fieldset so that the busy and completed indicators are correctly shown and hidden. Previously the string `0` was passed, which is not falsy.

## 2.12.0

All tests passing.

* Developers are no longer required to set `instantiate: false` in `app.js` when configuring an npm module that uses the `improve` property to implicitly subclass and enhance a different module. In addition, bugs were fixed in the underlying `moog-require` module to ensure that assets can be loaded from the `public` and `views` folders of modules that use `improve`.
* `string` has replaced `csv` as the property name of the schema field converters that handle plaintext. Backwards compatibility has been implemented so that existing `csv` converters will work transparently and calls to `convert` with `csv` as the `from` argument still work as well. In all new custom field types you should say `string` rather than `csv`. There is no change in the functionality or implementation other than the name.

## 2.11.0

All tests passing.

You can now add middleware to your Apostrophe site via any module in your project. Just add an `self.expressMiddleware` method to your module, which takes the usual `req, res, next` arguments. Or, if it's more convenient, set `self.expressMiddleware` to an array of such functions. "Module middleware" is added immediately after the minimum required Apostrophe middleware (bodyParser, `req.data`, etc), and before any routes.

## 2.10.3

All tests passing.

Fixed bug in `autoPreserveText` feature of our `data-apos-ajax-context` mechanism; also, restricted it to text inputs and textareas that actually have the focus so that you can replace their values normally at other times

## 2.10.2

All tests passing.

A very minor fix, but 2.10.1 had a very noisy console.log statement left in.

## 2.10.1

All tests passing.

* The built-in cursor filters for `float` and `integer` no longer incorrectly default to filtering for docs with the value `0` if the value being filtered for is undefined or null. They default to not filtering at all, which is correct.

## 2.10.0

All tests passing.

* Apostrophe now automatically recompiles modified Nunjucks templates. This means you can hit refresh in your browser after hitting save in your editor when working on `.html` files. Also note that this has always worked for `.less` files.
* Fixed a longstanding bug in `joinByArrayReverse`, which now works properly.

## 2.9.2

All tests passing.

* Starting with MongoDB 3.3.x (?), it is an error to pass `safe: true` when calling `createIndex`, and it has never done anything in any version. In our defense, cargo-cult practice was probably adopted back in the days when MongoDB would invoke your write callback without actually confirming anything unless you passed `safe: true`, but apparently this was never a thing for indexes. Removed all the `safe: true` arguments from `createIndex` calls.
* Added a `beforeAjax` Apostrophe event to facilitate progress display and animations when using the new `data-apos-ajax-content` feature.

## 2.9.1

All tests passing.

* Fixed an omission that prevented the use of the back button to undo the very first click when using the new `data-apos-ajax-context`. Later clicks worked just fine, but for the first one to work we need a call to `replaceState` to make it possible to restore the original query.

## 2.9.0

All tests passing.

* Two major new features in this release: built-in filters for most schema fields, and built-in AJAX support for `apostrophe-pieces-pages`. These combine to eliminate the need for custom code in a wide array of situations where you wish to allow users to browse and filter blog posts, events, etc. In most cases there is no longer any need to write your own `cursor.js` or your own AJAX implementation. The provided AJAX implementation handles browser history operations, bookmarking and sharing properly and is SEO-friendly.

[See the official summary of the pull request for details and examples of usage.](https://github.com/punkave/apostrophe/pull/766)

* We also fixed a bug in the `refinalize` feature of cursors. state.criteria is now cloned before finalize and restored after it. Otherwise many criteria are added twice after refinalize which causes a fatal error with a few, like text search in mongodb.

In addition, we merged a contribution from Fotis Paraskevopoulos that allows a `bodyParser` option with `json` and `urlencoded` properties to be passed to the `apostrophe-express` module. Those properties are passed on to configure those two body parser middleware functions.

## 2.8.0

All tests passing.

* `APOS_MONGODB_URI` environment variable is used to connect to MongoDB if present. Helpful for cloud hosting. See the new [deploying Apostrophe in the cloud HOWTO](http://apostrophecms.org/docs/tutorials/howtos/deploying-apostrophe-in-the-cloud.html).
* `APOS_S3_BUCKET`, `APOS_S3_ENDPOINT` (optional), `APOS_S3_SECRET`, `APOS_S3_KEY`, and `APOS_S3_REGION` environment variables can be used to configure Apostrophe to use S3 for uploaded media storage. This behavior kicks in if `APOS_S3_BUCKET` is set. See the new [deploying Apostrophe in the cloud HOWTO](http://apostrophecms.org/docs/tutorials/howtos/deploying-apostrophe-in-the-cloud.html).
* New advisory locking API accessible via `apos.locks.lock` and `apos.locks.unlock`. `apostrophe-migrations:migrate` is now wrapped in a lock. More locks are coming, although Apostrophe was carefully designed for benign worst case outcomes during race conditions.
* Better asset deployment for Heroku and other cloud services. `node app apostrophe:generation --create-bundle=NAME` now creates a new folder, `NAME`, containing assets that would otherwise have been written to `public`. Launching a server with the `APOS_BUNDLE` environment variable set to `NAME` will then copy that bundle's contents into `public` before listening for connections. See the new [deploying Apostrophe in the cloud HOWTO](http://apostrophecms.org/docs/tutorials/howtos/deploying-apostrophe-in-the-cloud.html).
* `apostrophe-pieces-pages` index pages are about 2x faster; discovered we were inefficiently deep-cloning `req` when cloning a cursor.
* Helpful error message if you forget to set the `name` property of one of your `types` when configuring `apostrophe-pages`.

## 2.7.0

* We do a better job of defaulting to a sort by search match quality if full-text search is present in a query. Under the hood this is powered by the new `defaultSort` filter, which just stores a default value for the `sort` filter to be used only if `search` (and anything else with an implicit preferred sort order) is not present. No more lame search results for blog posts. You can explicitly set the `sort()` filter in a cursor override if you really want to, but trust us, when `search` is present sorting by anything but search quality produces poor results.
* Fixed bugs in the sanitizer for page slugs. It is now impossible to save a slug with trailing or consecutive slashes (except the home page slug which is allowed to consist of a single "trailing" slash). Added unit tests.
* Apostrophe's dropdown menus, etc. will more robustly maintain their font size in the presence of project-level CSS. There is an explicit default font size for `.apos-ui`.

## 2.6.2

All tests passing.

* The auto-suggestion of titles upon uploading files also suggests slugs.
* The auto-suggestion of titles and slugs applies to both "files" and "images."
* Reduce the clutter in the versions collection by checking for meaningful change on the server side, where final sanitization of HTML, etc. has taken place to iron out distinctions without a difference.
* Use the permission name `edit-attachment` consistently, so that calling `addPublic('edit-attachment')` has the intended effect.
* Manage view of pieces does not crash if `updatedAt` is missing from a piece.

## 2.6.1

All tests passing.

* Choosers and schema arrays play nicely with the new fixed-position tabs.
* Better CSS solution to positioning the attachment upload buttons which doesn't interfere with other styles.
* Images in the chooser choices column "stay in their lane."
* Better error message when an attempt to edit an area with a hyphenated name is used.
* Array edit button fixed.
* The `type()` cursor filter now has a finalizer and merges its criteria there at the very end, so that you can override a previous call to it at any time prior to invoking `toArray` or similar.
* Area controls no longer interfere with visibility of widget type selection menu.

## 2.6.0

All tests passing.

* `relationship` fields defined for `joinByArray` can now have an `inline: true` flag. If they are inline, they are presented right in the chooser, rather than appearing in a separate modal dialog reachable by clicking an icon. This feature should be used sparingly, but that's true of relationship fields in general.
* Permissions editing for pages now takes advantage of the new inline relationship fields to make the "apply to subpages" functionality easier to discover.
* When uploading files or images, the title field is automatically suggested based on the filename.
* Improvements in form field UX and design.
* When choosing pieces (including images), if you elect to create a new piece it is automatically added to the selection.
* When choosing pieces, if the `limit` is reached and it is greater than 1, a helpful message appears, and the UI changes to make clear that you cannot add items until you remove one. If the limit is exactly 1, a new selection automatically replaces the current selection, and singular language is used to clarify what is happening.
* Syntax errors in "related types" such as cursors now produce an improved error message with filename and line number.
* Showstopper errors during startup are reported in a less redundant way.

## 2.5.2

All tests passing.

* New `blockLevelControls: true` option to areas ensures controls for "blocks," i.e. "layout" widgets whose primary purpose is to contain other widgets, can be easily distinguished from controls for "regular" areas nested inside them. Think of a "two-column" or "three-column" widget with three areas in its template. The controls for these areas are displayed in a distinct color and various visual affordances are made to ensure they are accessible when things would otherwise be tightly spaces.
* General improvements to the usability of area-related controls.
* The search index now correctly includes the text of string and select schema fields found in widgets, pieces, pages, etc., as it always did before in 0.5. You may use `searchable: false` to disable this on a per-field basis.
* Search indexing has been refactored for clarity (no changes to working APIs).
* Checkboxes for the `checkboxes` schema field type are now styled.
* "View file" links in the file library are now styled as buttons.

## 2.5.1

All tests passing.

* The `minSize` option to `apostrophe-images` widgets now works properly when cropping.
* The cropper no longer starts out cropping to the entire image, as this made it unclear what was happening. However if you click the crop button and then just save you still get reasonable behavior.
* Bigger crop handles.
* Textarea focus state receives the same "glow" as a regular text input field.
* Small documentation updates.

## 2.5.0

All tests passing.

* Implemented `apos.areas.fromPlaintext`, which accepts a string of plaintext (not markup) and returns an area with a single `apostrophe-rich-text` widget in it, containing that text. Useful in implementing importers.
* The so-called `csv` import mode of `apos.schemas.convert` works properly for areas, using the above. Although it is called csv this mode is really suitable for any situation in which you have plaintext representations of each property in an object and would like those sanitized and converted to populate a doc.
* Bug fix: emit the `enhance` Apostrophe event only once on page load. This event is emitted only when there is new content that has been added to the page, e.g. once at page load, and also when a new widget is added or updated, etc. The first argument to your event handler will be a jQuery element which will contain only new elements.
* Legacy support for `data/port` and `data/address` files has been restored. (Note that `PORT` and `ADDRESS` environment variables supersede these. In modern Stagecoach deployments `data/port` is often a space-separated list of ports, and the `deployment/start` script parses these out and launches multiple processes with different PORT variables.)

## 2.4.0

All tests passing.

Workarounds for two limitations in MongoDB that impact the use of Apostrophe cursors:

* The `addLateCriteria` cursor filter has been introduced. This filter should be used only when
you need to invoke `$near` or another MongoDB operator that cannot be used within `$and`. The object
you pass to `addLateCriteria` is merged with the criteria object that is built normally by the cursor.
**Use of this filter is strongly discouraged unless you must use operators that do
not support `$and`.**
* Custom filters that invoke `$near` or other MongoDB operators that are incompatible
with `$text` queries may call `self.set('regexSearch', true)` to force the cursor to use
a regular expression search rather than full MongoDB full-text search, if and when the
`search()` filter is called on the same cursor. This was implemented to allow combination
of full-text and geographical searches, subject of course to the limitation that regular expression
search is not indexed. It also doesn't sort by quality, but `$near` provides its own sort
by distance.

Since these are new features a minor version level bump is appropriate. However neither of these is a feature that a typical site developer will need to call directly.

## 2.3.2

All tests passing.

* The quality of the autocomplete search results shown when selecting pages or pieces via a join was low. This has been corrected by calling the `.sort('search')` filter to sort by search result quality rather than the default sort order for the doc type manager in question.
* All of the autocomplete suggestions fit on the screen on reasonably sized displays. With the recent addition of the "flip" feature to push the suggestions up rather than down if the bottom of the screen would otherwise be reached, this is critical to show the first and best suggestion. Further discussion for future UX improvement in [issue 704](https://github.com/punkave/apostrophe/issues/704).

## 2.3.1

All tests passing.

* Fixed a bug in the new "copy page" feature that affects pages that have `null` properties.
* Improved the experience of using the widget controls to manage the widgets in an area.
* The `login` module now has an alias, `apos.login`, like other core modules.
* Updated the jquery projector plugin to the latest version.

## 2.3.0

All tests passing.

* Fixed a bug affecting the use of `arrangeFields` in modules that extend another module's use of `arrangeFields`. Added unit test based directly on a real-world project.
* `baseUrl` project-wide option added, yielding the same benefit as in 0.5: you get absolute URLs for all pages everywhere. (If you don't want absolute URLs, just don't set it.) This is very beneficial when generating `og:meta` tags for Facebook, or generating emails.
* A direct link to the original file has been added to the file manager's editor modal.

## 2.2.2

All tests passing.

* Addition of slugs to projection for autocomplete is now done in a way that still allows overrides at the doc level to add other properties.
* Addition of slugs to projection for autocomplete works for joins with a specific page type, too.
* Fixed a chicken-and-egg problem in the global module that kicked in if the "global" doc contains widgets powered by modules not yet initialized at the time the global module checks for the existence of the doc.

## 2.2.1

All tests passing.

Fixed an oversight: the new `pageBeforeCopy` global method now takes `req` as its first parameter. Since `2.2.0` was first published 5 minutes ago and this method has not yet been documented this is not regarded as a bc break.

## 2.2.0

All tests passing.

* Fixed bug that broke removal of permissions for pages.
* "Copy Page" feature added to the page menu.
* Automatically reposition the autocomplete dropdown for joins if it would collide with the bottom of the window.
* Include page slugs in the autocomplete dropdown for joins with pages.
* `chooserChoiceBase.html` restored; some projects were depending on extending it, which is a useful technique.

## 2.1.5

All tests passing.

* Admin bar: previously grouped fields can be re-grouped successfully, so concatenating admin bar configuration works just as well as concatenating `addFields` arrays
* Files widget displays upload button in the same user-friendly position as the images widget
* Font size for tabs and help labels is explicit to avoid side effects from project-level CSS

## 2.1.4

All tests passing.

* Previously chosen items that now reside in the trash no longer break the chooser for editing joins
* All joins editable; certain edge cases weren't getting blessed
* A field appears properly when two diferent choices list it for `showFields`
* As in 0.5, a required field hidden by `showFields` is not required (but will be if you elect the choice that shows it)

## 2.1.3

All tests passing.

* A typo in the unit tests caused unit tests to fail. This has been fixed.
* The recent addition of the HTML5 doctype caused the login page to be invisible in the sandbox project (not the boilerplate project). This has been fixed.
* The recent addition of the HTML5 doctype caused the admin bar to appear with a slight visual defect. This has been fixed.

## 2.1.2

Fix for [#668](https://github.com/punkave/apostrophe/issues/668), crash occurring when admin bar group leader starts out too close to the end of the admin bar items array.

## 2.1.1

Full Windows compatibility restored. The "recursively copy asset folders if on Windows" behavior from 0.5 was reimplemented. This is necessary to allow Apostrophe to run as a non-administrator on Windows. Running as administrator is the moral equivalent of running as root on Linux, which we would never recommend.

Since Apostrophe did not function previously on Windows and there is no behavior change on Mac/Linux this is effectively a bug fix rather than a new feature, thus 2.1.1.

## 2.1.0

* Introduced the new `apos.areas.richText` and `apos.areas.plaintext` methods, which are also available in templates by the same names.

* Added and documented the `addImageSizes` option of the `apostrophe-attachments` module.

## 2.0.4

* The `apostrophe-login` module now invokes `loginAfterLogin(req, callback)` on all modules that have such a method, via `apos.callAll`. Modules that do not need a callback can supply this method with only one argument. Afterwards, `apostrophe-login` redirects to `req.redirect`, as is supported elsewhere in Apostrophe. So you can assign to `req.redirect` in your callback to change the user's destination after a successful login. If `req.redirect` is not set, the user is redirected to the home page.

## 2.0.3

The `ancestors` and `children` filters defaulted to `areas(false)`, but `joins(false)` was omitted, contrary to documentation which has always indicated the information returned is limited for performance. This was fixed. You can still override freely with the `filters` option to `apostrophe-pages`.

The HTML5 doctype was added to `outerLayoutBase`. HTML5 was always assumed, and the absence of the doctype broke jQuery's support for distinguishing `$(window).height()` from `$(document).height()`, causing runaway infinite scroll loading.

Warning message instructions for configuring the session secret were fixed (the actual location has not changed).

## 2.0.2

Previously the `contextual` flag of a pieces module was not considered before deciding to redirect to the "show page" for the piece, which might not exist. This has been fixed. It should only happen when the module has `contextual: true`, creating a reasonable expectation that such a page must exist.

## 2.0.1

Packaging and documentation issues only.

## 2.0.0

Inaugural npm release of Apostrophe 2.x, which was used prior to that in many projects via git dependencies.<|MERGE_RESOLUTION|>--- conflicted
+++ resolved
@@ -1,22 +1,16 @@
 # Changelog
 
-<<<<<<< HEAD
-## UNANNOUNCED
+## UNRELEASED
 
 ### Fixes
 
 * Tracks references to attachments correctly, and introduces a migration to address any attachments previously tracked as part of documents that merely have a relationship to the proper document, i.e. pages containing widgets that reference an image piece.
 * Tracks the "previously published" version of a document as a legitimate reference to any attachments, so that they are not discarded and can be brought back as expected if "Undo Publish" is clicked.
-=======
-## UNRELEASED
+* Reverse relationships work properly for published documents.
+* Relationship subfields are now loaded properly when `reverseOf` is used.
 
 ### Adds
 - Adds browser-side `editMode` flag that tracks the state of the current view (edit or preview), located at `window.apos.adminBar.editMode`
-
-### Fixes
-
-* Reverse relationships work properly for published documents.
-* Relationship subfields are now loaded properly when `reverseOf` is used.
 
 ### Changes
 
@@ -37,7 +31,6 @@
 
 - Rich Text default tool names updated, no longer broken. Bug introduced in 3.0.0-beta.3.
 - Fixed Rich Text's tool cascade to properly account for core defaults, project level defaults, and area-specific options.
->>>>>>> b3d2ca38
 
 ## 3.0.0-beta.3 - 2021-06-03
 
