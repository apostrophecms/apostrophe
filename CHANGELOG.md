--- conflicted
+++ resolved
@@ -7,7 +7,6 @@
 * Elements inside modals can have a `data-apos-focus-priority` attribute that prioritizes them inside the focusable elements list.
 * Modals will continute trying to find focusable elements until an element marked `data-apos-focus-priority` appears or the max retry threshold is reached.
 * Takes care of an edge case where Media Manager would duplicate search results.
-<<<<<<< HEAD
 * Modules can now have a `before: "module-name"` property in their configuration to initialize them before another module, bypassing the normal
 order implied by `defaults.js` and `app.js`.
 * `select` and `checkboxes` fields that implement dynamic choices can now take into account the value of other fields on the fly, by specifying
@@ -15,13 +14,10 @@
 by adding a `<` prefix (or more than one) to field names in `following` to look upwards a level. Your custom method on the server side will
 now receive a `following` object as an additional argument. One limitation: for now, a field with dynamic choices cannot depend on another field
 with dynamic choices in this way.
-=======
-* Modules can now have a `before: "module-name"` property in their configuration to run (initialization) before another module.
 * Adds AI-generated missing translations
 * Adds the mobile preview dropdown for non visibles breakpoints. Uses the new `shortcut` property to display breakpoints out of the dropdown.
 * Adds possibility to have two icons in a button.
 * Adds a `isActive` state to context menu items. Also adds possibility to add icons to context menu items.
->>>>>>> 63022363
 
 ### Fixes
 
