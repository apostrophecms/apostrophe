--- conflicted
+++ resolved
@@ -8,12 +8,9 @@
 * The file size of uploaded media is visible again when selected in the editor, and media information such as upload date, dimensions and file size is now properly localized.
 * Fixes moog error messages to reflect the recommended pattern of customization functions only taking `self` as an argument.
 * Rich Text widgets now instantiate with a valid element from the `styles` option rather than always starting with an unclassed `<p>` tag.
-<<<<<<< HEAD
 * Since version 3.2.0, apostrophe modules to be loaded via npm must appear as explicit npm dependencies of the project. This is a necessary security and stability improvement, but it was slightly too strict. Starting with this release, if the project has no `package.json` in its root directory, the `package.json` in the closest ancestor directory is consulted.
-=======
 * Fixes a bug where having no project modules directory would throw an error. This is primarily a concern for module unit tests where there are no additional modules involved.
 * `css-loader` now ignores `url()` in css files inside `assets` so that paths are left intact, i.e. `url(/images/file.svg)` will now find a static file at `/public/images/file.svg` (static assets in `/public` are served by `express.static`). Thanks to Matic Tersek.
->>>>>>> 302805cc
 
 ### Changes
 
