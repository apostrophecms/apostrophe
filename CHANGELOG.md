# Changelog

## UNRELEASED

### Adds

* Add a locale switcher in pieces and pages editor modals. This is available for localized documents only, and allows you to switch between locales for the same document.
  The locale can be switche at only one level, meaning that sub documents of a document that already switched locale will not be able to switch locale itself.

### Changes

* Add `title` and `_url` to select all projection.
* Display `Select all` message on all pages in the manager modal.
* Refresh `checked` in manager modal after archive action.
* Updates rich text link tool's keyboard key detection strategy.
<<<<<<< HEAD
* Buttons that appear on slats (preview, edit crop/relationship, remove) are visually focusable and keyboard accessible.
=======
* Added tooltip for update button.
>>>>>>> 68cad074

### Fixes

* Fixes the rich text link tool's detection and display of the Remove Link button for removing existing links
* Fixes the rich text link tool's detection and display of Apostrophe Page relationship field.
* Overriding standard Vue.js components with `editorModal` and `managerModal` are now applied all the time.
* Accommodate old-style replica set URIs with comma-separated servers by passing any MongoDB URIs that Node.js cannot parse directly to the MongoDB driver.

## 4.5.4 (2024-07-22)

### Fixes

* Add a default projection to ancestors of search results in order to load a reasonable amount of data and avoid request timeouts.

## 4.5.3 (2024-07-17)

### Fixes

* Enhanced media selection with touchpad on Windows by extending focus timeout.

## 4.5.2 (2024-07-11)

### Fixes

* Ensure that `apos.doc.walk` never gets caught in an infinite loop even if circular references are present in the data. This is a hotfix for an issue that can arise when the new support for breadcrumbs in search results is combined with a more inclusive projection for page ancestors.
* Correct a longstanding bug in `apos.doc.walk` that led items to be listed twice in the `ancestors` array passed to the iterator.
* Correct a longstanding bug in `apos.doc.walk` that led ancestors that are themselves arrays to be misrepresented as a series of objects in the `ancestors` array passed to the iterator.
* For additional guarantees of reliability the `_dotPath` and `_ancestors` arguments to `apos.doc.walk`, which were always clearly documented as for internal use only, can no longer be passed in externally.

## 4.5.1 (2024-07-11)

### Changes

* Allow tiptap rich-text widget to open modals for images and links without closing the toolbar.

## 4.5.0 (2024-07-10)

### Adds

* Allow to disable shortcut by setting the option `shortcut: false`
* Adds a new color picker tool for the rich-text-widget toolbar that matches the existing `color` schema field. This also adds the same `pickerOptions` and `format` options to the rich-text-widget configuration that exist in the `color` schema field.
* Add missing UI translation keys.
* Infite scroll in media manager instead of pagination and related search fixes.
* Improves loaders by using new `AposLoadingBlock` that uses `AposLoading` instead of the purple screen in media manager.
* Select the configured aspect ratio and add `data-apos-field` attributes to the fields inside `AposImageRelationshipEditor.vue`.
* Add `getShowAdminBar` method. This method can be overriden in projects to drive the admin bar visibility for logged-in users.

### Fixes

* Removes unnecessary, broadly applied line-height setting that may cause logged-in vs logged-out visual discrepencies.
* Remove double GET request when saving image update.
* Fix filter menu forgetting selecting filters and not instantiating them.
* Remove blur emit for filter buttons and search bar to avoid re requesting when clicking outside…
* `this.modified` was not working properly (set to false when saving). We can now avoid to reload images when saving no changes.
* In media manager images checkboxes are disabled when max is reached.
* In media manager when updating an image or archiving, update the list instead of fetching and update checked documents to see changes in the right panel selected list.
* The `password` field type now has a proper fallback default, the empty string, just like the string field type
and its derivatives. This resolves bugs in which the unexpected `null` caused problems during validation. This bug
was old, but was masked in some situations until the release of version `4.4.3`.
* Identify and mark server validation errors in the admin UI. This helps editors identify already existing data fields, having validation errors when schema changes (e.g. optional field becomes required).
* Removes `menu-offset` props that were causing `AposContextMenu` to not display properly. 
* Allows to pass a number or an array to `AposContextMenu` to set the offset of the context menu (main and cross axis see `floating-ui` documentation).
* Fixes the relationship fields not having the data when coming from the relationship modal.
* Fixes watch on `checkedDocs` passed to `AposSlatList` not being reactive and not seeing updated relationship fields.
* Adds styles for 1 column expanded area ([#4608](https://github.com/apostrophecms/apostrophe/issues/4608))
* Fixes weird slug computations based on followed values like title. Simplifies based on the new tech design.
* Prevent broken admin UI when there is a missing widget.
* Fixes media manager not loading images when last infinite scroll page have been reached (when uploading image for example).
* Upgrade oembetter versions to allow all vimeo urls.

### Changes

* Update `Choose Images` selection behavior. When choosing images as part of a relationship, you click on the image or checkbox to add the image to the selection.
If a max is set to allow only one image, clicking on the selected image will remove it from the selection. Clicking on another image will update the selection with the newly clicked image. 
If a max is set to allow multiple images, you can remove images from the selection by using the checkbox. Clicking on the image will bring the image schema in the right panel.
You can upload images even if the max has been reached. We will append the uploaded images to the existing selection up to the max if any.
* Update `@apostrophecms/emulate-mongo-3-driver` dependency to keep supporting `mongodb@3.x` queries while using `mongodb@6.x`.

## 4.4.3 (2024-06-17)

### Fixes

* Do not use schema `field.def` when calling `convert`. Applying defaults to new documents is the job of `newInstance()` and similar code.
If you wish a field to be mandatory use `required: true`.
* As a convenience, using `POST` for pieces and pages with `_newInstance: true` keeps any additional `req.body` properties in the API response.
This feature unofficially existed before, it is now supported.
* Rollbacks watcher on `checked` array. Fixes, checked docs not being properly updated.


## 4.4.2 (2024-06-14)

### Fixes

* Hotfix: the new `_parent` property of pieces, which refers to the same piece page as `_parentUrl`, is now a carefully pruned
subset to avoid the risk of infinite recursion when the piece page has a relationship to a piece. Those who want `_parent`
to be more complete can extend the new `pruneParent` method of the relevant piece page module. This regression was
introduced in version 4.4.0.

## 4.4.1 (2024-06-12)

### Fixes

* Depend on `stylelint-config-apostrophe` properly via npm, not github.

## 4.4.0 (2024-06-12)

### Adds

* Adds a pinia store to handle modals logic. 
* Methods from the store are registered on `apos.modal` instead of methods from `TheAposModals` component.
* No more need to emit `safe-close` when defining an `AposModal`, modal is automatically resolved when closed.
* Adds field components access to the reactive document value.
* Expose `AposContextMenu` owned method for re-calculation of the content position.
* Field Meta components of `slug` and `string` types can now fire `replace-field-value` events with text value payload, which will replace the respective field value.
* `AposInputString` now accepts a `rows` prop, in effect only when `field.textarea` is set to `true`.
* Add `T,S` shortcut to open the Personal Settings.
* Add `T,D` shortcut to open the Submitted Drafts.
* Add a scrollbar to the shortcut list.
* Add breadcrumbs to search results page.
* Pages relationships have now their checkboxes disabled when max is reached.

### Changes

* Improves widget tabs for the hidden entries, improves UX when validation errors are present in non-focused tabs.
* When moving a page, recognize when the slug of a new child
already contains the new parent's slug and not double it.
For example, given we have two pages as children of the home page, page A and page B.
Page A and page B are siblings.
Page A has the slug `/peer` and page B has the slug `/peer/page`.
Now we want page B to be the child of page A.
We will now end up with page B slug as `/peer/page` and not `/peer/peer/page` as before.
* `AposSpinner` now respects the colors for `heavy` weight mode and also accepts second, "light" color in this mode. Props JSDoc blocks are added.
* `AposContextMenu` now respects the `menuOffset` component property.
* Set `G,Shift+I` shortcut to open the Image Tags manager modal.
* Set `G,Shift+F` shortcut to open the File Tags manager modal.
* Remove slug from suggestion for images.
* Increase suggestion search image size to 50px.
* For suggestions with image, keep title on a single line and truncate title field with `...` when it hits the right side.

### Fixes

* Rich Text editor properly unsets marks on heading close.
* Widget client side schema validation.
* Allow `G,Shift+I` shortcut style.
* Detect shortcut conflicts when using multiple shortcuts.
* Updating schema fields as read-only no longer reset the value when updating the document.
* Fixes stylelint config file, uses config from our shared configuration, fixes all lint errors. 
* Fixes `TheAposCommandMenu` modals not computing shortcuts from the current opened modal.
* Fixes select boxes of relationships, we can now check manually published relationships, and `AposSlatList` renders properly checked relationships.
* Fixes issues in `AposInputArray` on production build to be able to add, remove and edit array items after `required` error.
* Relationships browse button isn't disabled when max is reached.
* In media manager images checkboxes are disabled when max is reached.

## 4.3.3 (2024-06-04)

### Fixes

* Removes `$nextTick` use to re render schema in `AposArrayEditor` because it was triggering weird vue error in production.
Instead, makes the AposSchema for loop keys more unique using `modelValue.data._id`, 
if document changes it re-renders schema fields.
* In media manager image checkboxes are disabled when max is reached.
* Fixes tiptap bubble menu jumping on Firefox when clicking on buttons. Also fixes the fact that 
double clicking on bubble menu out of buttons would prevent it from closing when unfocusing the rich text area.
* In media manager images checkboxes are disabled when max is reached.
* Makes the final fields accessible in the media manager right rail.

## 4.3.2 (2024-05-18)

### Fixes

* Corrects a regression introduced in version 4.3.0 that broke the validation of widget modals, resulting in a confusing
error on the page. A "required" field in a widget, for instance, once again blocks the save operation properly.

### Changes

* Improves widget tab UI for the hidden entries, improves UX when validation errors are present in non-focused tabs.

## 4.3.1 (2024-05-17)

### Fixes

* Databases containing documents that no longer correspond to any module no longer cause the migration that adds missing mode properties
to fail (an issue introduced in version 4.2.0). Databases with no such "orphaned" documents were not affected.

## 4.3.0 (2024-05-15)

### Adds

* Allows to disable page refresh on content changed for page types.
* Widget editor can now have tabs.
* Adds prop to `AposInputMixin` to disable blur emit.
* Adds `throttle` function in ui module utils.
* Adds a `publicBundle` option to `@apostrophecms/asset`. When set to `false`, the `ui/src` public asset bundle is not built at all in most cases
except as part of the admin UI bundle which depends on it. For use with external front ends such as [apostrophe-astro](https://github.com/apostrophecms/apostrophe-astro).
Thanks to Michelin for contributing this feature.

### Fixes

* Do not show widget editor tabs when the developer hasn't created any groups.
* `npm link` now works again for Apostrophe modules that are dependencies of a project.
* Re-crop image attachments found in image widgets, etc. when replacing an image in the Media Manager.
* Fixes visual transitions between modals, as well as slider transition on overlay opacity.
* Changing the aspect ratio multiple times in the image cropper modal no longer makes the stencil smaller and smaller.

### Changes

* Improves `debounce` function to handle async properly (waiting for previous async call to finish before triggering a new one).
* Adds the `copyOfId` property to be passed to the `apos.doc.edit()` method, while still allowing the entire `copyOf` object for backwards compatibility.

### Fixes


## 4.2.1 (2024-04-29)

### Fixes

* Fixes drag and drop regression in the page tree where pages were not able to be moved between parent and child.

## 4.2.0 (2024-04-18)

* Typing a `/` in the title field of a page no longer confuses the slug field. Thanks to [Gauav Kumar](https://github.com/gkumar9891).

### Changes

* Rich text styles are now split into Nodes and Marks, with independent toolbar controls for a better user experience when applying text styles.
There is no change in how the `styles` option is configured.
* Rich text style labels are fully localized.
* `i18n` module now uses the regular `req.redirect` instead of a direct `res.redirect` to ensure redirection, enabling more possibilities for `@apostrophecms/redirect` module
* Refactors `AposModal` component with composition api to get rid of duplicated code in `AposFocusMixin` and `AposFocus`.
* `APOS_MONGODB_LOG_LEVEL` has been removed. According to [mongodb documentation](https://github.com/mongodb/node-mongodb-native/blob/main/etc/notes/CHANGES_5.0.0.md#mongoclientoptionslogger-and-mongoclientoptionsloglevel-removed) "Both the logger and the logLevel options had no effect and have been removed."
* Update `connect-mongo` to `5.x`. Add `@apostrophecms/emulate-mongo-3-driver` dependency to keep supporting `mongodb@3.x` queries while using `mongodb@6.x`.

### Fixes

* Updates the docs `beforeInsert` handler to avoid ending with different modes being set between `_id`, `aposLocale` and `aposMode`.
* Adds a migration to fix potential corrupted data having different modes set between `_id`, `aposLocale` and `aposMode`.
* Fix a crash in `notification` when `req.body` was not present. Thanks to Michelin for contributing this fix.
* Addresses a console error observed when opening and closing the `@apostrophecms-pro/palette` module across various projects.
* Fixes the color picker field in `@apostrophecms-pro/palette` module.
* Ensures that the `data-apos-test` attribute in the admin bar's tray item buttons is set by passing the `action` prop to `AposButton`.
* Prevents stripping of query parameters from the URL when the page is either switched to edit mode or reloaded while in edit mode.
* Add the missing `metaType` property to newly inserted widgets.

### Security

* New passwords are now hashed with `scrypt`, the best password hash available in the Node.js core `crypto` module, following guidance from [OWASP](https://cheatsheetseries.owasp.org/cheatsheets/Password_Storage_Cheat_Sheet.html).
This reduces login time while improving overall security.
* Old passwords are automatically re-hashed with `scrypt` on the next successful login attempt, which
adds some delay to that next attempt, but speeds them up forever after compared to the old implementation.
* Custom `scrypt` parameters for password hashing can be passed to the `@apostrophecms/user` module via the `scrypt` option. See the [Node.js documentation for `scrypt`]. Note that the `maxmem` parameter is computed automatically based on the other parameters.

## 4.1.1 (2024-03-21)

### Fixes

* Hotfix for a bug that broke the rich text editor when the rich text widget has
a `styles` property. The bug was introduced in 4.0.0 as an indirect side effect of deeper
watching behavior by Vue 3.

## 4.1.0 (2024-03-20)

### Fixes

* Don't crash if a document of a type no longer corresponding to any module is present
together with the advanced permission module.
* AposLoginForm.js now pulls its schema from the user module rather than hardcoding it. Includes the
addition of `enterUsername` and `enterPassword` i18n fields for front end customization and localization.
* Simulated Express requests returned by `apos.task.getReq` now include a `req.headers` property, for
greater accuracy and to prevent unexpected bugs in other code.
* Fix the missing attachment icon. The responsibility for checking whether an attachment
actually exists before calling `attachment.url` still lies with the developer.

### Adds

* Add new `getChanges` method to the schema module to get an array of document changed field names instead of just a boolean like does the `isEqual` method.
* Add highlight class in UI when comparing documents.

## 4.0.0 (2024-03-12)

### Adds
* Add Marks tool to the Rich Text widget for handling toggling marks.
* Add translation keys used by the multisite assembly module.
* Add side by side comparison support in AposSchema component.
* Add `beforeLocalize` and `afterLocalize` events.
* Add custom manager indicators support via `apos.schema.addManagerIndicator({ component, props, if })`. The component registered this way will be automatically rendered in the manager modal.
* Add the possibility to make widget modals wider, which can be useful for widgets that contain areas taking significant space. See [documentation](https://v3.docs.apostrophecms.org/reference/modules/widget-type.html#options).
* Temporarily add `translation` module to support document translations via the `@apostrophecms-pro/automatic-translation` module.
**The `translation` core module may be removed or refactored to reduce overhead in the core,** so its presence should
not be relied upon.

### Changes

* Migrate to Vue 3. This entails changes to some admin UI code, as detailed in our public announcement.
There are no other backwards incompatible changes in apostrophe version 4.0.0.
Certain other modules containing custom admin UI have also been updated in a new major version to be compatible,
as noted in our announcement and on the migration page of our website.

### Fixes

* Adds `textStyle` to Tiptap types so that spans are rendered on RT initialization
* `field.help` and `field.htmlHelp` are now correctly translated when displayed in a tooltip.
* Bump the `he` package to most recent version.
* Notification REST APIs should not directly return the result of MongoDB operations.

## 3.63.2 (2024-03-01)

### Security

* Always validate that method names passed to the `external-condition` API actually appear in `if` or `requiredIf`
clauses for the field in question. This fix addresses a serious security risk in which arbitrary methods of
Apostrophe modules could be called over the network, without arguments, and the results returned to the caller.
While the lack of arguments mitigates the data exfiltration risk, it is possible to cause data loss by
invoking the right method. Therefore this is an urgent upgrade for all Apostrophe 3.x users. Our thanks to the Michelin
penetration test red team for disclosing this vulnerability. All are welcome to disclose security vulnerabilities
in ApostropheCMS code via [security@apostrophecms.com](mailto:security@apostrophecms.com).
* Disable the `alwaysIframe` query parameter of the oembed proxy. This feature was never used in Apostrophe core, and could be misused to carry out arbitrary GET requests in the context of an iframe, although it could not be used to exfiltrate any information other than the success or failure of the request, and the request was still performed by the user's browser only. Thanks to the Michelin team.
* Remove vestigial A2 code relating to polymorphic relationship fields. The code in question had no relevance to the way such a feature would be implemented in A3, and could be used to cause a denial of service by crashing and restarting the process. Thanks to the Michelin team.

## 3.63.1 (2024-02-22)

### Security

* Bump dependency on `sanitize-html` to `^2.12.1` at a minimum, to ensure that `npm update apostrophe` is sufficient to guarantee a security update is installed. This security update prevents specially crafted HTML documents from revealing the existence or non-existence of files on the server. The vulnerability did not expose any other information about those files. Thanks to the [Snyk Security team](https://snyk.io/) for the disclosure and to [Dylan Armstrong](https://dylan.is/) for the fix.

## 3.63.0 (2024-02-21)

### Adds

* Adds a `launder` method to the `slug` schema field query builder to allow for use in API queries.
* Adds support for browsing specific pages in a relationship field when `withType` is set to a page type, like `@apostrophecms/home-page`, `default-page`, `article-page`...
* Add support for `canCreate`, `canPreview` & `canShareDraft` in context operations conditions.
* Add support for `canCreate`, `canEdit`, `canArchive` & `canPublish` in utility operations definitions.
* Add `uponSubmit` requirement in the `@apostrophecms/login` module. `uponSubmit` requirements are checked each time the user submit the login form. See the documentation for more information.
* Add field metadata feature, where every module can add metadata to fields via public API offered by `apos.doc.setMeta()`, `apos.doc.getMeta()`, `apos.doc.getMetaPath()` and `apos.doc.removeMeta()`. The metadata is stored in the database and can be used to store additional information about a field.
* Add new `apos.schema.addFieldMetadataComponent(namespace, component)` method to allow adding custom components. They have access to the server-side added field metadata and can decide to show indicators on the admin UI fields. Currently supported fields are "string", "slug", "array", "object" and "area".

### Fixes

* When deleting a draft document, we remove related reverse IDs of documents having a relation to the deleted one.
* Fix publishing or moving published page after a draft page on the same tree level to work as expected.
* Check create permissions on create keyboard shortcut.
* Copy requires create and edit permission.
* Display a more informative error message when publishing a page because the parent page is not published and the current user has no permission to publish the parent page (while having permission to publish the current one).
* The `content-changed` event for the submit draft action now uses a complete document.
* Fix the context bar overlap on palette for non-admin users that have the permission to modify it.
* Show widget icons in the editor area context menu.

### Changes

* Share Drafts modal styles made larger and it's toggle input has a larger hitbox.

## 3.62.0 (2024-01-25)

### Adds

* Adds support for `type` query parameter for page autocomplete. This allows to filter the results by page type. Example: `/api/v1/@apostrophecms/page?autocomplete=something&type=my-page-type`.
* Add testing for the `float` schema field query builder.
* Add testing for the `integer` schema field query builder.
* Add support for link HTML attributes in the rich text widget via configurable fields `linkFields`, extendable on a project level (same as it's done for `fields`). Add an `htmlAttribute` property to the standard fields that map directly to an HTML attribute, except `href` (see special case below), and set it accordingly, even if it is the same as the field name. Setting `htmlAttribute: 'href'` is not allowed and will throw a schema validation exception (on application boot).
* Adds support in `can` and `criteria` methods for `create` and `delete`.
* Changes support for image upload from `canEdit` to `canCreate`.
* The media manager is compatible with per-doc permissions granted via the `@apostrophecms-pro/advanced-permission` module.
* In inline arrays, the trash icon has been replaced by a close icon.

### Fixes

* Fix the `launder` and `finalize` methods of the `float` schema field query builder.
* Fix the `launder` and `finalize` methods of the `integer` schema field query builder.
* A user who has permission to `publish` a particular page should always be allowed to insert it into the
published version of the site even if they could not otherwise insert a child of the published
parent.
* Display the "Browse" button in a relationship inside an inline array.

## 3.61.1 (2023-01-08)

### Fixes

* Pinned Vue dependency to 2.7.15. Released on December 24th, Vue 2.7.16 broke the rich text toolbar in Apostrophe.

## 3.61.0 (2023-12-21)

### Adds

* Add a `validate` method to the `url` field type to allow the use of the `pattern` property.
* Add `autocomplete` attribute to schema fields that implement it (cf. [HTML attribute: autocomplete](https://developer.mozilla.org/en-US/docs/Web/HTML/Attributes/autocomplete)).
* Add the `delete` method to the `@apostrophecms/cache` module so we don't have to rely on direct MongoDB manipulation to remove a cache item.
* Adds tag property to fields in order to show a tag next to the field title (used in advanced permission for the admin field). Adds new sensitive label color.
* Pass on the module name and the full, namespaced template name to external front ends, e.g. Astro.
Also make this information available to other related methods for future and project-level use.
* Fixes the AposCheckbox component to be used more easily standalone, accepts a single model value instead of an array.

### Fixes

* Fix `date` schema field query builder to work with arrays.
* Fix `if` on pages. When you open the `AposDocEditor` modal on pages, you now see an up to date view of the visible fields.
* Pass on complete annotation information for nested areas when adding or editing a nested widget using an external front, like Astro.
* We can now close the image modal in rich-text widgets when we click outside of the modal.
The click on the cancel button now works too.
* Fixes the `clearLoginAttempts` method to work with the new `@apostrophecms/cache` module `delete` method.

## 3.60.1 (2023-12-06)

### Fixes

* corrected an issue where the use of the doc template library can result in errors at startup when
replicating certain content to new locales. This was not a bug in the doc template library.
Apostrophe was not invoking `findForEditing` where it should have.

## 3.60.0 (2023-11-29)

### Adds

* Add the possibility to add custom classes to notifications.
Setting the `apos-notification--hidden` class will hide the notification, which can be useful when we only care about the event carried by it.
* Give the possibility to add horizontal rules from the insert menu of the rich text editor with the following widget option: `insert: [ 'horizontalRule' ]`.
Improve also the UX to focus back the editor after inserting a horizontal rule or a table.

### Fixes

* The `render-widget` route now provides an `options` property on the widget, so that
schema-level options of the widget are available to the external front end when
rendering a newly added or edited widget in the editor. Note that when rendering a full page,
this information is already available on the parent area: `area.options.widgets[widget.type]`
* Pages inserted directly in the published mode are now given a
correct `lastPublishedAt` property, correcting several bugs relating
to the page tree.
* A migration has been added to introduce `lastPublishedAt` wherever
it is missing for existing pages.
* Fixed a bug that prevented page ranks from renumbering properly during "insert after" operations.
* Added a one-time migration to make existing page ranks unique among peers.
* Fixes conditional fields not being properly updated when switching items in array editor.
* The `beforeSend` event for pages and the loading of deferred widgets are now
handled in `renderPage` with the proper timing so that areas can be annotated
successfully for "external front" use.
* The external front now receives 100% of the serialization-friendly data that Nunjucks receives,
including the `home` property etc. Note that the responsibility to avoid passing any nonserializable
or excessively large data in `req.data` falls on the developer when choosing to use the
`apos-external-front` feature.
* Wraps the group label in the expanded preview menu component in `$t()` to allow translation

## 3.59.1 (2023-11-14)

### Fixes

* Fix `if` and `requiredIf` fields inside arrays. With regard to `if`, this is a hotfix for a regression introduced in 3.59.0.

## 3.59.0 (2023-11-03)

### Changes

* Webpack warnings about package size during the admin UI build process have been turned off by default. Warnings are still enabled for the public build, where a large bundle can be problematic for SEO.

### Fixes

* Apostrophe warns you if you have more than one piece page for the same piece type and you have not overridden `chooseParentPage`
to help Apostrophe decide which page is suitable as the `_url` of each piece. Beginning with this release, Apostrophe can recognize
when you have chosen to do this via `extendMethods`, so that you can call `_super()` to fall back to the default implementation without
receiving this warning. The default implementation still just returns the first page found, but always following the
`_super()` pattern here opens the door to npm modules that `improve` `@apostrophecms/piece-page` to do something more
sophisticated by default.
* `newInstance` always returns a reasonable non-null empty value for area and
object fields in case the document is inserted without being passed through
the editor, e.g. in a parked page like the home page. This simplifies
the new external front feature.

### Adds

* An adapter for Astro is under development with support from Michelin.
Starting with this release, adapters for external fronts, i.e. "back for front"
frameworks such as Astro, may now be implemented more easily. Apostrophe recognizes the
`x-requested-with: AposExternalFront` header and the `apos-external-front-key` header.
If both are present and `apos-external-front-key` matches the `APOS_EXTERNAL_FRONT_KEY`
environment variable, then Apostrophe returns JSON in place of a normal page response.
This mechanism is also available for the `render-widget` route.
* Like `type`, `metaType` is always included in projections. This helps
ensure that `apos.util.getManagerOf()` can be used on any object returned
by the Apostrophe APIs.

## 3.58.1 (2023-10-18)

### Security

* Update `uploadfs` to guarantee users get a fix for a [potential security vulnerability in `sharp`](https://security.snyk.io/vuln/SNYK-JS-SHARP-5922108).
This was theoretically exploitable only by users with permission to upload media to Apostrophe
* Remove the webpack bundle analyzer feature, which had been nonfunctional for some time, to address a harmless npm audit warning
* Note: there is one remaining `npm audit` warning regarding `postcss`. This is not a true vulnerability because only developers
with access to the entire codebase can modify styles passed to `postcss` by Apostrophe, but we are working with upstream
developers to determine the best steps to clear the warning

### Fixes

* Automatically add `type` to the projection only if there are no exclusions in the projection. Needed to prevent `Cannot do
exclusion on field in inclusion projection` error.

## 3.58.0 (2023-10-12)

### Fixes

* Ensure Apostrophe can make appropriate checks by always including `type` in the projection even if it is not explicitly listed.
* Never try to annotate a widget with permissions the way we annotate a document, even if the widget is simulating a document.
* The `areas` query builder now works properly when an array of area names has been specified.

### Adds

* Widget schema can now follow the parent schema via the similar to introduced in the `array` field type syntax (`<` prefix). In order a parent followed field to be available to the widget schema, the area field should follow it. For example, if area follows the root schema `title` field via `following: ['title']`, any field from a widget schema inside that area can do `following: ['<title']`.
* The values of fields followed by an `area` field are now available in custom widget preview Vue components (registered with widget option `options.widget = 'MyComponentPreview'`). Those components will also receive additional `areaField` prop (the parent area field definition object).
* Allows to insert attachments with a given ID, as well as with `docIds` and `archivedDocIds` to preserve related docs.
* Adds an `update` method to the attachment module, that updates the mongoDB doc and the associated file.
* Adds an option to the `http` `remote` method to allow receiving the original response from `node-fetch` that is a stream.

## 3.57.0 2023-09-27

### Changes
* Removes a 25px gap used to prevent in-context widget UI from overlapping with the admin bar
* Simplifies the way in-context widget state is rendered via modifier classes
### Adds

* Widgets detect whether or not their in-context editing UI will collide with the admin bar and adjust it appropriately.
* Italian translation i18n file created for the Apostrophe Admin-UI. Thanks to [Antonello Zanini](https://github.com/Tonel) for this contribution.
* Fixed date in piece type being displayed as current date in column when set as undefined and without default value. Thanks to [TheSaddestBread](https://github.com/AllanKoder) for this contribution.

### Fixes

* Bumped dependency on `oembetter` to ensure Vimeo starts working again
for everyone with this release. This is necessary because Vimeo stopped
offering oembed discovery meta tags on their video pages.

### Fixes

* The `118n` module now ignores non-JSON files within the i18n folder of any module and does not crash the build process.

## 3.56.0 (2023-09-13)

### Adds

* Add ability for custom tiptap extensions to access the options passed to rich text widgets at the area level.
* Add support for [npm workspaces](https://docs.npmjs.com/cli/v10/configuring-npm/package-json#workspaces) dependencies. A workspace dependency can now be used as an Apostrophe module even if it is not a direct dependency of the Apostrophe project. Only direct workspaces dependencies of the Apostrophe project are supported, meaning this will only work with workspaces set in the Apostrophe project. Workspaces set in npm modules are not supported, please use [`bundle`](https://v3.docs.apostrophecms.org/reference/module-api/module-overview.html#bundle) instead. For instance, I have an Apostrophe project called `website`. `website` is set with two [npm workspaces](https://docs.npmjs.com/cli/v10/using-npm/workspaces), `workspace-a` & `workspace-b`. `workspace-a` `package.json` contains a module named `blog` as a dependency. `website` can reference `blog` as enabled in the Apostrophe `modules` configuration.
* The actual invocation of `renderPageForModule` by the `sendPage` method of all modules has been
factored out to `renderPage`, which is no longer deprecated. This provides a convenient override point
for those who wish to substitute something else for Nunjucks or just wrap the HTML in a larger data
structure. For consistent results, one might also choose to override the `renderWidget` and `render`
methods of the `@apostrophecms/area` module, which are used to render content while editing.
Thanks to Michelin for their support of this work.
* Add `@apostrophecms/rich-text-widget:lint-fix-figure` task to wrap text nodes in paragraph tags when next to figure tags. Figure tags are not valid children of paragraph tags.
* Add `@apostrophecms/rich-text-widget:remove-empty-paragraph` task to remove empty paragraphs from all existing rich-texts.

## 3.55.1 (2023-09-11)

### Fixes

* The structured logging for API routes now responds properly if an API route throws a `string` as an exception, rather than
a politely `Error`-derived object with a `stack` property. Previously this resulted in an error message about the logging
system itself, which was not useful for debugging the original exception.

## 3.55.0 (2023-08-30)

### Adds

* Add `publicApiCheckAsync` wrapper method (and use it internally) to allow for overrides to do async permission checks of REST APIs. This feature doesn't introduce any breaking changes because the default implementation still invokes `publicApiCheck` in case developers have overridden it.

### Fixes

* Refresh schema field with same name in `AposDocEditor` when the schema changes.
* Infer parent ID mode from the request when retrieving the parent (target) page to avoid `notfound`.
* Log the actual REST API error message and not the one meant for the user.
* Hide dash on autopublished pages title.

## 3.54.0 (2023-08-16)

### Adds

* Add `@apostrophecms/log` module to allow structured logging. All modules have `logDebug`, `logInfo`, `logWarn` and `logError` methods now. See the [documentation](https://v3.docs.apostrophecms.org/guide/logging.html) for more details.
* Add `@apostrophecms/settings` translations.
* Add the ability to have custom modals for batch operations.
* Add the possibility to display utility operations inside a 3-dots menu on the page manager, the same way it is done for the docs manager.
* Custom context operations now accept a `moduleIf` property, which tests options at the module level
the same way that `if` tests properties of the document to determine if the operation should be
offered for a particular document. Note that not all options are passed to the front end unless
`getBrowserData` is extended to suit the need.
* Move Pages Manager modal business logic to a mixin.
* Add `column.extraWidth` option (number) for `AposTreeHeader.vue` to allow control over the tree cell width.
* Move `AposDocContextMenu.vue` business logic to a mixin.
* Move Pages Manager modal business logic to a mixin. Add `column.extraWidth` option (number) for `AposTreeHeader.vue` to allow control over the tree cell width.

### Changes

* Rename misleading `projection` parameter into `options` in `self.find` method signature for
`@apostrophecms/any-doc-type`, `@apostrophecms/any-page-type` & `@apostrophecms/piece-type`.
**This was never really a projection in A3,** so it is not a backwards compatibility issue.
* Hide save button during in-context editing if the document is autopublished.
* Beginning with this release, the correct `moduleName` for typical
actions on the context document is automatically passed to the
modal associated with a custom context operation, unless `moduleName`
is explicitly specified. The `moduleName` parameter to `addContextOperation`
is no longer required and should not be passed at all in most cases
(just pass the object argument). If you do wish to specify a `moduleName`
to override that prop given to the modal, then it is recommended to pass
it as a `moduleName` property of the object, not as a separate argument.
For backwards compatibility the two-argument syntax is still permitted.

### Fixes

* Resolved data integrity issue with certain page tree operations by inferring the best peer to position the page relative to rather
than attempting to remember the most recent move operation.
* Fixes a downstream bug in the `getFieldsByCategory` method in the `AposEditorMixin.js` by checking for a property before accessing it.
* In Nunjucks templates, `data.url` now includes any sitewide and locale URL prefixes. This fixes local prefixing for pagination of piece-type index pages.
* Changes were detected in various fields such as integers, which caused the "Update" button to be active even when there was no actual modification in the doc.
* Fix a bug that prevented adding multiple operations in the same batch operation group.
* The `getTarget` method of the page module should use `findForEditing` to make sure it is able to see
pages that would be filtered out of a public view by project level or npm module overrides.

## 3.53.0 (2023-08-03)

### Adds

* Accessibility improved for navigation inside modals and various UI elements.
Pages/Docs Manager and Doc Editor modal now have better keyboard accessibility.
They keep the focus on elements inside modals and give it back to their parent modal when closed.
This implementation is evolving and will likely switch to use the `dialog` HTML element soon.
* Adds support for a new `if` property in `addContextOperation` in order to show or not a context operation based on the current document properties.
* Add `update-doc-fields` event to call `AposDocEditor.updateDocFields` method
* Add schema field `hidden` property to always hide a field
* Hide empty schema tabs in `AposDocEditor` when all fields are hidden due to `if` conditions
* The front end UI now respects the `_aposEditorModal` and `_aposAutopublish`
properties of a document if present, and otherwise falls back to module
configuration. This is a powerful addition to custom editor components
for piece and page types, allowing "virtual piece types" on the back end that
deal with many content types to give better hints to the UI.
* Respect the `_aposAutopublish` property of a document if present, otherwise
fall back to module configuration.
* For convenience in custom editor components, pass the new prop `type`, the original type of the document being copied or edited.
* For better results in custom editor components, pass the prop `copyOfId`, which implies
the custom editor should fetch the original itself by its means of choice.
For backwards compatibility `copyOf` is still passed, but it may be an
incomplete projection and should not be used in new code.
* Custom context operations now receive a `docId` prop, which should
be used in preference to `doc` because `doc` may be an incomplete
projection.
* Those creating custom context operations for documents can now
specify both a `props` object for additional properties to be passed to
their modal and a `docProps` object to map properties from the document
to props of their choosing.
* Adds support to add context labels in admin bar.
* Adds support for admin UI language configuration in the `@apostrophecms/i18n` module. The new options allow control over the default admin UI language and configures the list of languages, that any individual logged in user can choose from. See the [documentation](https://v3.docs.apostrophecms.org/reference/modules/i18n.html) for more details.
* Adds `adminLocale` User field to allow users to set their preferred admin UI language, but only when the `@apostrophecms/i18n` is configured accordingly (see above).
* Adds `@apostrophecms/settings` module and a "Personal Settings" feature. See the [documentation](https://v3.docs.apostrophecms.org/reference/modules/settings.html) for more details.
* Adds `$and` operator on `addContextOperation` `if` property in order to check multiple fields before showing or hiding a context operation.

### Fixes

* `AposDocEditor` `onSave` method signature. We now always expect an object when a parameter is passed to the function to check
the value of `navigate` flag.
* Fixes a problem in the rich text editor where the slash would not be deleted after item selectin from the insert menu.
* Modules that have a `public` or `i18n` subdirectory no longer generate a
warning if they export no code.
* Clean up focus parent event handlers when components are destroyed. Prevents a slow degradation of performance while editing.
Thanks to [Joshua N. Miller](https://github.com/jmiller-rise8).
* Fixes a visual discrepancy in the rich text editor where empty paragraphs would appear smaller in preview mode compared to edit mode.

### Changes

* To make life easier for module developers, modules that are `npm link`ed to
the project no longer have to be listed in `package.json` as
dependencies. To prevent surprises this is still a requirement for modules
that are not symlinked.

## 3.52.0 (2023-07-06)

### Changes

* Foreign widget UI no longer uses inverted theme styles.

### Adds

* Allows users to double-click a nested widget's breadcrumb entry and open its editor.
* Adds support for a new `conditions` property in `addContextOperation` and validation of `addContextOperation` configuration.

### Fixes

* The API now allows the user to create a page without defining the page target ID. By default it takes the Home page.
* Users are no longer blocked from saving documents when a field is hidden
by an `if` condition fails to satisfy a condition such as `min` or `max`
or is otherwise invalid. Instead the invalid value is discarded for safety.
Note that `required` has always been ignored when an `if` condition is not
satisfied.
* Errors thrown in `@apostrophecms/login:afterSessionLogin` event handlers are now properly passed back to Passport as such, avoiding a process restart.

## 3.51.1 (2023-06-23)

## Fixes

* Fix a regression introduced in 3.51.0 - conditional fields work again in the array editor dialog box.

## 3.51.0 (2023-06-21)

### Adds

* Items can now be added to the user's personal menu in the
admin bar, alongside the "Log Out" option. To do so, specify
the `user: true` option when calling `self.apos.adminBar.add`.
This should be reserved for items that manage personal settings.
* When duplicating another document, the `_id` properties of
array items, widgets and areas are still regenerated to ensure
uniqueness across documents. However, an `_originalId` property
is now available for reference while the document remains in memory.
This facilitates change detection within array items in
`beforeSave` handlers and the like.
* Adds the possibility to add custom admin bars via the `addBar()` method from the `admin-bar` module.
* Adds support for conditional fields within `array` and `object` field schema. See the [documentation](https://v3.docs.apostrophecms.org/guide/conditional-fields/) for more information.

### Fixes

* Uses `findForEditing` method in the page put route.
* The "Duplicate" option in the page or piece manager now correctly duplicates the
entire document. This was a regression introduced in 3.48.0. The "Duplicate" option
in the editor dialog box always worked correctly.

### Changes

* Browser URL now changes to reflect the slug of the document according to the mode that is being viewed.

## 3.50.0 (2023-06-09)

### Adds

* As a further fix for issues that could ensue before the improvements
to locale renaming support that were released in 3.49.0, an
`@apostrophecms/page:reattach` task has been added. This command line task
takes the `_id` or `slug` of a page and reattaches it to the page tree as
the last child of the home page, even if page tree data for that page
is corrupted. You may wish to use the `--new-slug` and `--locale` options. This task should not
be needed in normal circumstances.

## 3.49.0 (2023-06-08)

### Changes

* Updates area UX to not display Add Content controls when a widget is focused.
* Updates area UX to unfocus widget on esc key.
* Updates widget UI to use dashed outlines instead of borders to indicate bounds.
* Updates UI for Insert Menu.
* Updates Insert Menu UX to allow mid-node insertion.
* Rich Text Widget's Insert components are now expected to emit `done` and `cancel` for proper RT cleanup. `close` still supported for BC, acts as `done`.
* Migrated the business logic of the login-related Vue components to external mixins, so that the templates and styles can be overridden by
copying the component `.vue` file to project level without copying all of the business logic. If you have already copied the components to style them,
we encourage you to consider replacing your `script` tag with the new version, which just imports the mixin, so that fixes we make there will be
available in your project.

### Adds

* Adds keyboard accessibility to Insert menu.
* Adds regex pattern feature for string fields.
* Adds `pnpm` support. Introduces new optional Apostrophe root configuration `pnpm` to force opt-in/out when auto detection fails. See the [documentation](https://v3.docs.apostrophecms.org/guide/using-pnpm.html) for more details.
* Adds a warning if database queries involving relationships
are made before the last `apostrophe:modulesRegistered` handler has fired.
If you need to call Apostrophe's `find()` methods at startup,
it is best to wait for the `@apostrophecms/doc:beforeReplicate` event.
* Allow `@` when a piece is a template and `/@` for page templates (doc-template-library module).
* Adds a `prefix` option to the http frontend util module.
If explicitly set to `false`, prevents the prefix from being automatically added to the URL,
when making calls with already-prefixed URLs for instance.
* Adds the `redirectToFirstLocale` option to the `i18n` module to prevent users from reaching a version of their site that would not match any locale when requesting the site without a locale prefix in the URL.
* If just one instance of a piece type should always exist (per locale if localized), the
`singletonAuto` option may now be set to `true` or to an object with a `slug` option in
order to guarantee it. This implicitly sets `singleton: true` as well. This is now used
internally by `@apostrophecms/global` as well as the optional `@apostrophecms-pro/palette` module.

### Fixes

* Fix 404 error when viewing/editing a doc which draft has a different version of the slug than the published one.
* Fixed a bug where multiple home pages can potentially be inserted into the database if the
default locale is renamed. Introduced the `async apos.doc.bestAposDocId(criteria)` method to
help identify the right `aposDocId` when inserting a document that might exist in
other locales.
* Fixed a bug where singletons like the global doc might not be inserted at all if they
exist under the former name of the default locale and there are no other locales.

## 3.48.0 (2023-05-26)

### Adds

* For performance, add `apos.modules['piece-type']getManagerApiProjection` method to reduce the amount of data returned in the manager
    modal. The projection will contain the fields returned in the method in addition to the existing manager modal
    columns.
* Add `apos.schema.getRelationshipQueryBuilderChoicesProjection` method to set the projection used in
    `apos.schema.relationshipQueryBuilderChoices`.
* Rich-text inline images now copies the `alt` attribute from the original image from the Media Library.

### Changes

* Remove `stripPlaceholderBrs` and `restorePlaceholderBrs` from `AposRichTextWidgetEditor.vue` component.
* Change tiptap `Gapcursor` display to use a vertical blinking cursor instead of an horizontal cursor, which allow users to add text before and after inline images and tables.
* You can set `max-width` on `.apos-rich-text-toolbar__inner` to define the width of the rich-text toolbar. It will now
    flow on multiple lines if needed.
* The `utilityRail` prop of `AposSchema` now defaults to `false`, removing
the need to explicitly pass it in almost all contexts.
* Mark `apos.modules['doc-type']` methods `getAutocompleteTitle`, `getAutocompleteProjection` and `autocomplete` as
    deprecated. Our admin UI does not use them, it uses the `autocomplete('...')` query builder.
    More info at https://v3.docs.apostrophecms.org/reference/query-builders.html#autocomplete'.
* Print a warning with a clear explanation if a module's `index.js` file contains
no `module.exports` object (often due to a typo), or it is empty.

### Fixes

* Now errors and exits when a piece-type or widget-type module has a field object with the property `type`. Thanks to [NuktukDev](https://github.com/nuktukdev) for this contribution.
* Add a default page type value to prevent the dropdown from containing an empty value.

## 3.47.0 (2023-05-05)

### Changes

* Since Node 14 and MongoDB 4.2 have reached their own end-of-support dates,
we are **no longer supporting them for A3.** Note that our dependency on
`jsdom` 22 is incompatible with Node 14. Node 16 and Node 18 are both
still supported. However, because Node 16 reaches its
end-of-life date quite soon (September), testing and upgrading directly
to Node 18 is strongly recommended.
* Updated `sluggo` to version 1.0.0.
* Updated `jsdom` to version `22.0.0` to address an installation warning about the `word-wrap` module.

### Fixes

* Fix `extendQueries` to use super pattern for every function in builders and methods (and override properties that are not functions).

## 3.46.0 (2023-05-03)

### Fixes

* Adding or editing a piece no longer immediately refreshes the main content area if a widget editor is open. This prevents interruption of the widget editing process
when working with the `@apostrophecms/ai-helper` module, and also helps in other situations.
* Check that `e.doc` exists when handling `content-changed` event.
* Require updated `uploadfs` version with no dependency warnings.

### Adds

* Allow sub-schema fields (array and object) to follow parent schema fields using the newly introduced `following: '<parentField'` syntax, where the starting `<` indicates the parent level. For example `<parentField` follows a field in the parent level, `<<grandParentField` follows a field in the grandparent level, etc. The change is fully backward compatible with the current syntax for following fields from the same schema level.

### Changes

* Debounce search to prevent calling search on every key stroke in the manager modal.
* Various size and spacing adjustments in the expanded Add Content modal UI

## 3.45.1 (2023-04-28)

### Fixes

* Added missing styles to ensure consistent presentation of the rich text insert menu.
* Fixed a bug in which clicking on an image in the media manager would close the "insert
image" dialog box.
* Update `html-to-text` package to the latest major version.

## 3.45.0 (2023-04-27)

### Adds

* Rich text widgets now support the `insert` option, an array
which currently may contain the strings `image` and `table` in order to add a
convenient "insert menu" that pops up when the slash key is pressed.
This provides a better user experience for rich text features that shouldn't
require that the user select existing text before using them.
* Auto expand inline array width if needed using `width: max-content` in the admin UI.
* The "browse" button is now available when selecting pages and pieces
to link to in the rich text editor.
* The "browse" button is also available when selecting inline images
in the rich text editor.
* Images are now previewed in the relationship field's compact list view.
* The new `apos-refreshing` Apostrophe bus event can be used to prevent
Apostrophe from refreshing the main content zone of the page when images
and pieces are edited, by clearing the `refresh` property of the object
passed to the event.
* To facilitate custom click handlers, an `apos.modal.onTopOf(el1, el2)` function is now
available to check whether an element is considered to be "on top of" another element in
the modal stack.

### Changes

* The `v-click-outside-element` Vue directive now understands that modals "on top of"
an element should be considered to be "inside" the element, e.g. clicks on them
shouldn't close the link dialog etc.

### Fixes

* Fix various issues on conditional fields that were occurring when adding new widgets with default values or selecting a falsy value in a field that has a conditional field relying on it.
Populate new or existing doc instances with default values and add an empty `null` choice to select fields that do not have a default value (required or not) and to the ones configured with dynamic choices.
* Rich text widgets save more reliably when many actions are taken quickly just before save.
* Fix an issue in the `oembed` field where the value was kept in memory after cancelling the widget editor, which resulted in saving the value if the widget was nested and the parent widget was saved.
Also improve the `oembed` field UX by setting the input as `readonly` rather than `disabled` when fetching the video metadata, in order to avoid losing its focus when typing.

## 3.44.0 (2023-04-13)

### Adds

* `checkboxes` fields now support a new `style: 'combobox'` option for a better multiple-select experience when there
are many choices.
* If the new `guestApiAccess` option is set to `true` for a piece type or for `@apostrophecms/page`,
Apostrophe will allow all logged-in users to access the GET-method REST APIs of that
module, not just users with editing privileges, even if `publicApiProjection` is not set.
This is useful when the goal is to allow REST API access to "guest" users who have
project-specific reasons to fetch access content via REST APIs.
* `test-lib/utils.js` has new `createUser` and `loginAs` methods for the convenience of
those writing mocha tests of Apostrophe modules.
* `batchOperations` permissions: if a `permission` property is added to any entry in the `batchOperations` cascade of a piece-type module, this permission will be checked for every user. See `batchOperations` configuration in `modules/@apostrophecms/piece-type/index.js`. The check function `checkBatchOperationsPermissions` can be extended. Please note that this permission is checked only to determine whether to offer the operation.

### Fixes
* Fix child page slug when title is deleted

## 3.43.0 (2023-03-29)

### Adds

* Add the possibility to override the default "Add Item" button label by setting the `itemLabel` option of an `array` field.
* Adds `touch` task for every piece type. This task invokes `update` on each piece, which will execute all of the same event handlers that normally execute when a piece of that type is updated. Example usage: `node app article:touch`.

### Fixes

* Hide the suggestion help from the relationship input list when the user starts typing a search term.
* Hide the suggestion hint from the relationship input list when the user starts typing a search term except when there are no matches to display.
* Disable context menu for related items when their `relationship` field has no sub-[`fields`](https://v3.docs.apostrophecms.org/guide/relationships.html#providing-context-with-fields) configured.
* Logic for checking whether we are running a unit test of an external module under mocha now uses `includes` for a simpler, safer test that should be more cross-platform.

## 3.42.0 (2023-03-16)

### Adds

* You can now set `style: table` on inline arrays. It will display the array as a regular HTML table instead of an accordion.
See the [array field documentation](https://v3.docs.apostrophecms.org/reference/field-types/array.html#settings) for more information.
* You can now set `draggable: false` on inline arrays. It will disable the drag and drop feature. Useful when the order is not significant.
See the [array field documentation](https://v3.docs.apostrophecms.org/reference/field-types/array.html#settings) for more information.
* You can now set the label and icon to display on inline arrays when they are empty.
See the [array field documentation](https://v3.docs.apostrophecms.org/reference/field-types/array.html#whenEmpty) for more information.
* We have added a new and improved suggestion UI to relationship fields.
* The `utilityOperations` feature of piece types now supports additional properties:
`relationship: true` (show the operation only when editing a relationship), `relationship: false` (never show
the operation when editing a relationship), `button: true`, `icon` and `iconOnly: true`.
When `button: true` is specified, the operation appears as a standalone button rather than
being tucked away in the "more" menu.
* In addition, `utilityOperations` can now specify `eventOptions` with an `event` subproperty
instead of `modalOptions`. This is useful with the new `edit` event (see below).
* Those extending our admin UI on the front end can now open a modal to create or edit a page or piece by calling
`await apos.doc.edit({ type: 'article' })` (the type here is an example). To edit an existing document add an
`_id` property. To copy an existing document (like our "duplicate" feature) add a `copyOf`
property. When creating new pages, `type` can be sent to `@apostrophecms/page` for convenience
(note that the `type` property does not override the default or current page type in the editor).
* The `edit` Apostrophe event is now available and takes an object with the same properties
as above. This is useful when configuring `utilityOperations`.
* The `content-changed` Apostrophe event can now be emitted with a `select: true` property. If a
document manager for the relevant content type is open, it will attempt to add the document to the
current selection. Currently this works best with newly inserted documents.
* Localized strings in the admin UI can now use `$t(key)` to localize a string inside
an interpolated variable. This was accomplished by setting `skipOnVariables` to false
for i18next, solely on the front end for admin UI purposes.
* The syntax of the method defined for dynamic `choices` now accepts a module prefix to get the method from, and the `()` suffix.
This has been done for consistency with the external conditions syntax shipped in the previous release. See the documentation for more information.
* Added the `viewPermission` property of schema fields, and renamed `permission` to `editPermission` (with backwards
compatibility) for clarity. You can now decide if a schema field requires permissions to be visible or editable.
See the documentation for more information.
* Display the right environment label on login page. By default, based on `NODE_ENV`, overriden by `environmentLabel` option in `@apostrophecms/login` module. The environment variable `APOS_ENV_LABEL` will override this. Note that `NODE_ENV` should generally only be set to `development` (the default) or `production` as many Node.js modules opt into optimizations suitable for all deployed environments when it is set to `production`. This is why we offer the separate `APOS_ENV_LABEL` variable.

### Fixes

* Do not log unnecessary "required" errors for hidden fields.
* Fixed a bug that prevented "Text Align" from working properly in the rich text editor in certain cases.
* Fix typo in `@apostrophecms/doc-type` and `@apostrophecms/submitted-drafts` where we were using `canCreate` instead of `showCreate` to display the `Create New` button or showing the `Copy` button in `Manager` modals.
* Send external condition results in an object so that numbers are supported as returned values.

## 3.41.1 (2023-03-07)

No changes. Publishing to make sure 3.x is tagged `latest` in npm, rather than 2.x.

## 3.41.0 (2023-03-06)

### Adds

* Handle external conditions to display fields according to the result of a module method, or multiple methods from different modules.
This can be useful for displaying fields according to the result of an external API or any business logic run on the server. See the documentation for more information.

### Fixes

* Replace `deep-get-set` dependency with `lodash`'s `get` and `set` functions to fix the [Prototype Pollution in deep-get-set](https://github.com/advisories/GHSA-mjjj-6p43-vhhv) vulnerability. There was no actual vulnerability in Apostrophe due to the way the module was actually used, and this was done to address vulnerability scan reports.
* The "soft redirects" for former URLs of documents now work better with localization. Thanks to [Waldemar Pankratz](https://github.com/waldemar-p).
* Destroy `AreaEditor` Vue apps when the page content is refreshed in edit mode. This avoids a leak of Vue apps components being recreated while instances of old ones are still alive.

### Security

* Upgrades passport to the latest version in order to ensure session regeneration when logging in or out. This adds additional security to logins by mitigating any risks due to XSS attacks. Apostrophe is already robust against XSS attacks. For passport methods that are internally used by Apostrophe everything is still working. For projects that are accessing the passport instance directly through `self.apos.login.passport`, some verifications may be necessary to avoid any compatibility issue. The internally used methods are `authenticate`, `use`, `serializeUser`, `deserializeUser`, `initialize`, `session`.

## 3.40.1 (2023-02-18)

* No code change. Patch level bump for package update.

## 3.40.0 (2023-02-17)

### Adds

* For devops purposes, the `APOS_BASE_URL` environment variable is now respected as an override of the `baseUrl` option.

### Fixes

* Do not display shortcut conflicts at startup if there are none.
* Range field correctly handles the `def` attribute set to `0` now. The `def` property will be used when the field has no value provided; a value going over the max or below the min threshold still returns `null`.
* `select` fields now work properly when the `value` of a choice is a boolean rather than a string or a number.

## 3.39.2 (2023-02-03)

### Fixes
* Hotfix for a backwards compatibility break in webpack that triggered a tiptap bug. The admin UI build will now succeed as expected.

## 3.39.1 (2023-02-02)

### Fixes

* Rescaling cropped images with the `@apostrophecms/attachment:rescale` task now works correctly. Thanks to [Waldemar Pankratz](https://github.com/waldemar-p) for this contribution.

## 3.39.0 (2023-02-01)

### Adds

* Basic support for editing tables by adding `table` to the rich text toolbar. Enabling `table` allows you to create tables, including `td` and `th` tags, with the ability to merge and split cells. For now the table editing UI is basic, all of the functionality is there but we plan to add more conveniences for easy table editing soon. See the "Table" dropdown for actions that are permitted based on the current selection.
* `superscript` and `subscript` may now be added to the rich text widget's `toolbar` option.
* Early beta-quality support for adding inline images to rich text, by adding `image` to the rich text toolbar. This feature works reliably, however the UI is not mature yet. In particular you must search for images by typing part of the title. We will support a proper "browse" experience here soon. For good results you should also configure the `imageStyles` option. You will also want to style the `figure` tags produced. See the documentation for more information.
* Support for `div` tags in the rich text toolbar, if you choose to include them in `styles`. This is often necessary for A2 content migration and can potentially be useful in new work when combined with a `class` if there is no suitable semantic block tag.
* The new `@apostrophecms/attachment:download-all --to=folder` command line task is useful to download all of your attachments from an uploadfs backend other than local storage, especially if you do not have a more powerful "sync" utility for that particular storage backend.
* A new `loadingType` option can now be set for `image-widget` when configuring an `area` field. This sets the `loading` attribute of the `img` tag, which can be used to enable lazy loading in most browsers. Thanks to [Waldemar Pankratz](https://github.com/waldemar-p) for this contribution.
* Two new module-level options have been added to the `image-widget` module: `loadingType` and `size`. These act as fallbacks for the same options at the area level. Thanks to [Waldemar Pankratz](https://github.com/waldemar-p) for this contribution.

### Fixes

* Adding missing require (`bluebird`) and fallback (`file.crops || []`) to `@apostrophecms/attachment:rescale`-task

## 3.38.1 (2023-01-23)

### Fixes

* Version 3.38.0 introduced a regression that temporarily broke support for user-edited content in locales with names like `de-de` (note the lowercase country name). This was inadvertently introduced in an effort to improve support for locale fallback when generating static translations of the admin interface. Version 3.38.1 brings back the content that temporarily appeared to be missing for these locales (it was never removed from the database), and also achieves the original goal. **However, if you created content for such locales using `3.38.0` (released five days ago) and wish to keep that content,** rather than reverting to the content from before `3.38.0`, see below.

### Adds

* The new `i18n:rename-locale` task can be used to move all content from one locale name to another, using the `--old` and `--new` options. By default, any duplicate keys for content existing in both locales will stop the process. However you can specify which content to keep in the event of a duplicate key error using the `--keep=localename` option. Note that the value of `--new` should match the a locale name that is currently configured for the `@apostrophecms/i18n` module.

Example:

```
# If you always had de-de configured as a locale, but created
# a lot of content with Apostrophe 3.38.0 which incorrectly stored
# it under de-DE, you can copy that content. In this case we opt
# to keep de-de content in the event of any conflicts
node app @apostrophecms/i18n:rename-locale --old=de-DE --new=de-de --keep=de-de
```

## 3.38.0 (2023-01-18)

### Adds

* Emit a `beforeSave` event from the `@apostrophecms:notification` module, with `req` and the `notification` as arguments, in order to give the possibility to override the notification.
* Emit a `beforeInsert` event from the `@apostrophecms:attachment` module, with `req` and the `doc` as arguments, in order to give the possibility to override the attachment.
* Emit a `beforeSaveSafe` event from the `@apostrophecms:user` module, with `req`, `safeUser` and `user` as arguments, in order to give the possibility to override properties of the `safeUser` object which contains password hashes and other information too sensitive to be stored in the aposDocs collection.
* Automatically convert failed uppercase URLs to their lowercase version - can be disabled with `redirectFailedUpperCaseUrls: false` in `@apostrophecms/page/index.js` options. This only comes into play if a 404 is about to happen.
* Automatically convert country codes in locales like `xx-yy` to `xx-YY` before passing them to `i18next`, which is strict about uppercase country codes.
* Keyboard shortcuts conflicts are detected and logged on to the terminal.

### Fixes

* Invalid locales passed to the i18n locale switching middleware are politely mapped to 400 errors.
* Any other exceptions thrown in the i18n locale switching middleware can no longer crash the process.
* Documents kept as the `previous` version for undo purposes were not properly marked as such, breaking the public language switcher in some cases. This was fixed and a migration was added for existing data.
* Uploading an image in an apostrophe area with `minSize` requirements will not trigger an unexpected error anymore. If the image is too small, a notification will be displayed with the minimum size requirements. The `Edit Image` modal will now display the minimum size requirements, if any, above the `Browse Images` field.
* Some browsers saw the empty `POST` response for new notifications as invalid XML. It will now return an empty JSON object with the `Content-Type` set to `application/json`.

## 3.37.0 (2023-01-06)

### Adds

* Dynamic choice functions in schemas now also receive a data object with their original doc id for further inspection by your function.
* Use `mergeWithCustomize` when merging extended source Webpack configuration. Introduce overideable asset module methods `srcCustomizeArray` and `srcCustomizeObject`, with reasonable default behavior, for fine tuning Webpack config arrays and objects merging. More info - [the Webpack mergeWithCustomize docs](https://github.com/survivejs/webpack-merge#mergewithcustomize-customizearray-customizeobject-configuration--configuration)
* The image widget now accepts a `placeholderImage` option that works like `previewImage` (just specify a file extension, like `placeholderImage: 'jpg'`, and provide the file `public/placeholder.jpg` in the module). The `placeholderUrl` option is still available for backwards compatibility.

### Fixes

* `docId` is now properly passed through array and object fields and into their child schemas.
* Remove module `@apostrophecms/polymorphic-type` name alias `@apostrophecms/polymorphic`. It was causing warnings
    e.g. `A permission.can() call was made with a type that has no manager: @apostrophecms/polymorphic-type`.
* The module `webpack.extensions` configuration is not applied to the core Admin UI build anymore. This is the correct and intended behavior as explained in the [relevant documentation](https://v3.docs.apostrophecms.org/guide/webpack.html#extending-webpack-configuration).
* The `previewImage` option now works properly for widget modules loaded from npm and those that subclass them. Specifically, the preview image may be provided in the `public/` subdirectory of the original module, the project-level configuration of it, or a subclass.

## 3.36.0 (2022-12-22)

### Adds

* `shortcut` option for piece modules, allowing easy re-mapping of the manager command shortcut per module.

### Fixes

* Ensure there are no conflicting command shortcuts for the core modules.

## 3.35.0 (2022-12-21)

### Adds

* Introduced support for linking directly to other Apostrophe documents in a rich text widget. The user can choose to link to a URL, or to a page. Linking to various piece types can also be enabled with the `linkWithType` option. This is equivalent to the old `apostrophe-rich-text-permalinks` module but is included in the core in A3. See the [documentation](https://v3.docs.apostrophecms.org/guide/core-widgets.html#rich-text-widget) for details.
* Introduced support for the `anchor` toolbar control in the rich text editor. This allows named anchors to be inserted. These are rendered as `span` tags with the given `id` and can then be linked to via `#id`, providing basic support for internal links. HTML 4-style named anchors in legacy content (`name` on `a` tags) are automatically migrated upon first edit.
* German translation i18n file created for the Apostrophe Admin-UI. Thanks to [Noah Gysin](https://github.com/NoahGysin) for this contribution.
* Introduced support for keyboard shortcuts in admin UI. Hitting `?` will display the list of available shortcuts. Developpers can define their own shortcuts by using the new `@apostrophecms/command-menu` module and the `commands` property. Please check the [keyboard shortcut documentation](https://v3.docs.apostrophecms.org/guide/command-menu.html) for more details.

### Fixes

* The `bulletList` and `orderedList` TipTap toolbar items now work as expected.
* When using the autocomplete/typeahead feature of relationship fields, typing a space at the start no longer results in an error.
* Replace [`credential`](https://www.npmjs.com/package/credential) package with [`credentials`](https://www.npmjs.com/package/credentials) to fix the [`mout` Prototype Pollution vulnerability](https://cve.mitre.org/cgi-bin/cvename.cgi?name=CVE-2020-7792). There was no actual vulnerability in Apostrophe or credential due to the way the module was actually used, and this was done to address vulnerability scan reports.
* Added a basic implementation of the missing "Paste from Clipboard" option to Expanded Widget Previews.


## 3.34.0 (2022-12-12)

### Fixes

* Nested areas work properly in widgets that have the `initialModal: false` property.
* Apostrophe's search index now properly incorporates most string field types as in A2.

### Adds

* Relationships load more quickly.
* Parked page checks at startup are faster.
* Tasks to localize and unlocalize piece type content (see `node app help [yourModuleName]:localize` and `node app help [yourModuleName]:unlocalize`).
## 3.33.0 (2022-11-28)

### Adds

* You can now set `inline: true` on schema fields of type `array`. This displays a simple editing interface in the context of the main dialog box for the document in question, avoiding the need to open an additional dialog box. Usually best for cases with just one field or just a few. If your array field has a large number of subfields the default behavior (`inline: false`) is more suitable for your needs. See the [array field](https://v3.docs.apostrophecms.org/reference/field-types/array.html) documentation for more information.
* Batch feature for publishing pieces.
* Add extensibility for `rich-text-widget` `defaultOptions`. Every key will now be used in the `AposRichTextWidgetEditor`.

### Fixes

* Prior to this release, widget templates that contained areas pulled in from related documents would break the ability to add another widget beneath.
* Validation of object fields now works properly on the browser side, in addition to server-side validation, resolving UX issues.
* Provisions were added to prevent any possibility of a discrepancy in relationship loading results under high load. It is not clear whether this A2 bug was actually possible in A3.

## 3.32.0 (2022-11-09)

### Adds

* Adds Reset Password feature to the login page. Note that the feature must be enabled and email delivery must be properly configured. See the [documentation](https://v3.docs.apostrophecms.org/reference/modules/login.html) for more details.
* Allow project-level developer to override bundling decisions by configuring the `@apostrophecms/asset` module. Check the [module documentation](https://v3.docs.apostrophecms.org/reference/modules/asset.html#options) for more information.

### Fixes

* Query builders for regular select fields have always accepted null to mean "do not filter on this property." Now this also works for dynamic select fields.
* The i18n UI state management now doesn't allow actions while it's busy.
* Fixed various localization bugs in the text of the "Update" dropdown menu.
* The `singleton: true` option for piece types now automatically implies `showCreate: false`.
* Remove browser console warnings by handling Tiptap Editor's breaking changes and duplicated plugins.
* The editor modal now allocates more space to area fields when possible, resolving common concerns about editing large widgets inside the modal.

## 3.31.0 (2022-10-27)

### Adds

* Adds `placeholder: true` and `initialModal: false` features to improve the user experience of adding widgets to the page. Checkout the [Widget Placeholders documentation](https://v3.docs.apostrophecms.org/guide/areas-and-widgets.html#adding-placeholder-content-to-widgets) for more detail.

### Fixes

* When another user is editing the document, the other user's name is now displayed correctly.

## 3.30.0 (2022-10-12)

### Adds

* New `APOS_LOG_ALL_ROUTES` environment variable. If set, Apostrophe logs information about all middleware functions and routes that are executed on behalf of a particular URL.
* Adds the `addFileGroups` option to the `attachment` module. Additionally it exposes a new method, `addFileGroup(group)`. These allow easier addition of new file groups or extension of the existing groups.

### Fixes

* Vue 3 may now be used in a separate webpack build at project level without causing problems for the admin UI Vue 2 build.
* Fixes `cache` module `clear-cache` CLI task message
* Fixes help message for `express` module `list-routes` CLI task

## 3.29.1 (2022-10-03)

### Fixes

* Hotfix to restore Node 14 support. Of course Node 16 is also supported.


## 3.29.0 (2022-10-03)

### Adds

* Areas now support an `expanded: true` option to display previews for widgets. The Expanded Widget Preview Menu also supports grouping and display columns for each group.
* Add "showQuery" in piece-page-type in order to override the query for the "show" page as "indexQuery" does it for the index page

### Fixes

* Resolved a bug in which users making a password error in the presence of pre-login checks such as a CAPTCHA were unable to try again until they refreshed the page.

## 3.28.1 (2022-09-15)

### Fixes

* `AposInputBoolean` can now be `required` and have the value `false`.
* Schema fields containing boolean filters can now list both `yes` and `no` choices according to available values in the database.
* Fix attachment `getHeight()` and `getWidth()` template helpers by changing the assignment of the `attachment._crop` property.
* Change assignment of `attachment._focalPoint` for consistency.

## 3.28.0 (2022-08-31)

### Fixes

* Fix UI bug when creating a document via a relationship.

### Adds

* Support for uploading `webp` files for display as images. This is supported by all current browsers now that Microsoft has removed IE11. For best results, you should run `npm update` on your project to make sure you are receiving the latest release of `uploadfs` which uses `sharp` for image processing. Thanks to [Isaac Preston](https://github.com/ixc7) for this addition.
* Clicking outside a modal now closes it, the same way the `Escape` key does when pressed.
* `checkboxes` fields now support `min` and `max` properties. Thanks to [Gabe Flores](https://github.com/gabeflores-appstem).

## 3.27.0 (2022-08-18)

### Adds

* Add `/grid` `POST` route in permission module, in addition to the existing `GET` one.
* New utility script to help find excessively heavy npm dependencies of apostrophe core.

### Changes

* Extract permission grid into `AposPermissionGrid` vue component.
* Moved `stylelint` from `dependencies` to `devDependencies`. The benefit may be small because many projects will depend on `stylelint` at project level, but every little bit helps install speed, and it may make a bigger difference if different major versions are in use.

## 3.26.1 (2022-08-06)

### Fixes

Hotfix: always waits for the DOM to be ready before initializing the Apostrophe Admin UI. `setTimeout` alone might not guarantee that every time. This issue has apparently become more frequent in the latest versions of Chrome.
* Modifies the `login` module to return an empty object in the API session cookie response body to avoid potential invalid JSON error if `response.json()` is retrieved.

## 3.26.0 (2022-08-03)

### Adds

* Tasks can now be registered with the `afterModuleReady` flag, which is more useful than `afterModuleInit` because it waits for the module to be more fully initialized, including all "improvements" loaded via npm. The original `afterModuleInit` flag is still supported in case someone was counting on its behavior.
* Add `/grid` `POST` route in permission module, in addition to the existing `GET` one, to improve extensibility.
* `@apostrophecms/express:list-routes` command line task added, to facilitate debugging.

### Changes

* Since Microsoft has ended support for IE11 and support for ES5 builds is responsible for a significant chunk of Apostrophe's installation time, the `es5: true` option no longer produces an IE11 build. For backwards compatibility, developers will receive a warning, but their build will proceed without IE11 support. IE11 ES5 builds can be brought back by installing the optional [@apostrophecms/asset-es5](https://github.com/apostrophecms/asset-es5) module.

### Fixes

* `testModule: true` works in unit tests of external Apostrophe modules again even with modern versions of `mocha`, thanks to [Amin Shazrin](https://github.com/ammein).
* `getObjectManager` is now implemented for `Object` field types, fixing a bug that prevented the use of areas found in `object` schema fields within templates. Thanks to [James R T](https://github.com/jamestiotio).

## 3.25.0 (2022-07-20)

### Adds

* `radio` and `checkboxes` input field types now support a server side `choices` function for supplying their `choices` array dynamically, just like `select` fields do. Future custom field types can opt into this functionality with the field type flag `dynamicChoices: true`.

### Fixes

* `AposSelect` now emits values on `change` event as they were originally given. Their values "just work" so you do not have to think about JSON anymore when you receive it.
* Unpinned tiptap as the tiptap team has made releases that resolve the packaging errors that caused us to pin it in 3.22.1.
* Pinned `vue-loader` to the `15.9.x` minor release series for now. The `15.10.0` release breaks support for using `npm link` to develop the `apostrophe` module itself.
* Minimum version of `sanitize-html` bumped to ensure a potential denial-of-service vector is closed.

## 3.24.0 (2022-07-06)

### Adds

* Handle `private: true` locale option in i18n module, preventing logged out users from accessing the content of a private locale.

### Fixes

* Fix missing title translation in the "Array Editor" component.
* Add `follow: true` flag to `glob` functions (with `**` pattern) to allow registering symlink files and folders for nested modules
* Fix disabled context menu for relationship fields editing ([#3820](https://github.com/apostrophecms/apostrophe/issues/3820))
* In getReq method form the task module, extract the right `role` property from the options object.
* Fix `def:` option in `array` fields, in order to be able to see the default items in the array editor modal

## 3.23.0 (2022-06-22)

### Adds

* Shared Drafts: gives the possibility to share a link which can be used to preview the draft version of page, or a piece `show` page.
* Add `Localize` option to `@apostrophecms/image`. In Edit mode the context bar menu includes a "Localize" option to start cloning this image into other locales.

### Fixes

* Update `sass` to [`1.52.3`+](https://github.com/sass/dart-sass/pull/1713) to prevent the error `RangeError: Invalid value: Not in inclusive range 0..145: -1`. You can now fix that by upgrading with `npm update`. If it does not immediately clear up the issue in development, try `node app @apostrophecms/asset:clear-cache`.
* Fix a potential issue when URLs have a query string, in the `'@apostrophecms/page:notFound'` handler of the `soft-redirect` module.

## 3.22.1 (2022-06-17)

* Hotfix: temporarily pin versions of tiptap modules to work around packaging error that breaks import of the most recent releases. We will unpin as soon as this is fixed upstream. Fixes a bug where `npm update` would fail for A3 projects.

## 3.22.0 (2022-06-08)

### Adds

* Possibility to pass options to webpack extensions from any module.

### Fixes

* Fix a Webpack cache issue leading to modules symlinked in `node_modules` not being rebuilt.
* Fixes login maximum attempts error message that wasn't showing the plural when lockoutMinutes is more than 1.
* Fixes the text color of the current array item's slat label in the array editor modal.
* Fixes the maximum width of an array item's slat label so as to not obscure the Remove button in narrow viewports.
* If an array field's titleField option is set to a select field, use the selected option's label as the slat label rather its value.
* Disable the slat controls of the attachment component while uploading.
* Fixes bug when re-attaching the same file won't trigger an upload.
* AposSlat now fully respects the disabled state.

## 3.21.1 (2022-06-04)

### Fixes

* Work around backwards compatibility break in `sass` module by pinning to `sass` `1.50.x` while we investigate. If you saw the error `RangeError: Invalid value: Not in inclusive range 0..145: -1` you can now fix that by upgrading with `npm update`. If it does not immediately clear up the issue in development, try `node app @apostrophecms/asset:clear-cache`.

## 3.21.0 (2022-05-25)

### Adds

* Trigger only the relevant build when in a watch mode (development). The build paths should not contain comma (`,`).
* Adds an `unpublish` method, available for any doc-type.
An _Unpublish_ option has also been added to the context menu of the modal when editing a piece or a page.
* Allows developers to group fields in relationships the same way it's done for normal schemas.

### Fixes

* Vue files not being parsed when running eslint through command line, fixes all lint errors in vue files.
* Fix a bug where some Apostrophe modules symlinked in `node_modules` are not being watched.
* Recover after webpack build error in watch mode (development only).
* Fixes an edge case when failing (throw) task invoked via `task.invoke` will result in `apos.isTask()` to always return true due to `apos.argv` not reverted properly.

## 3.20.1 (2022-05-17)

### Fixes

* Minor corrections to French translation.

## 3.20.0

### Adds

* Adds French translation of the admin UI (use the `fr` locale).

## 3.19.0

### Adds

* New schema field type `dateAndTime` added. This schema field type saves in ISO8601 format, as UTC (Universal Coordinated Time), but is edited in a user-friendly way in the user's current time zone and locale.
* Webpack disk cache for better build performance in development and, if appropriately configured, production as well.
* In development, Webpack rebuilds the front end without the need to restart the Node.js process, yielding an additional speedup. To get this speedup for existing projects, see the `nodemonConfig` section of the latest `package.json` in [a3-boilerplate](https://github.com/apostrophecms/a3-boilerplate) for the new "ignore" rules you'll need to prevent nodemon from stopping the process and restarting.
* Added the new command line task `apostrophecms/asset:clear-cache` for clearing the webpack disk cache. This should be necessary only in rare cases where the configuration has changed in ways Apostrophe can't automatically detect.
* A separate `publishedLabel` field can be set for any schema field of a page or piece. If present it is displayed instead of `label` if the document has already been published.

### 3.18.1

### Fixes

* The admin UI now rebuilds properly in a development environment when new npm modules are installed in a multisite project (`apos.rootDir` differs from `apos.npmRootDir`).

## 3.18.0 (2022-05-03)

### Adds

* Images may now be cropped to suit a particular placement after selecting them. SVG files may not be cropped as it is not possible in the general case.
* Editors may also select a "focal point" for the image after selecting it. This ensures that this particular point remains visible even if CSS would otherwise crop it, which is a common issue in responsive design. See the `@apostrophecms/image` widget for a sample implementation of the necessary styles.
* Adds the `aspectRatio` option for image widgets. When set to `[ w, h ]` (a ratio of width to height), images are automatically cropped to this aspect ratio when chosen for that particular widget. If the user does not crop manually, then cropping happens automatically.
* Adds the `minSize` option for image widgets. This ensures that the images chosen are at least the given size `[ width, height ]`, and also ensures the user cannot choose something smaller than that when cropping.
* Implements OpenTelemetry instrumentation.
* Developers may now specify an alternate Vue component to be used for editing the subfields of relationships, either at the field level or as a default for all relationships with a particular piece type.
* The widget type base module now always passes on the `components` option as browser data, so that individual widget type modules that support contextual editing can be implemented more conveniently.
* In-context widget editor components now receive a `focused` prop which is helpful in deciding when to display additional UI.
* Adds new configuration option - `beforeExit` async handler.
* Handlers listening for the `apostrophe:run` event are now able to send an exit code to the Apostrophe bootstrap routine.
* Support for Node.js 17 and 18. MongoDB connections to `localhost` will now successfully find a typical dev MongoDB server bound only to `127.0.0.1`, Apostrophe can generate valid ipv6 URLs pointing back to itself, and `webpack` and `vue-loader` have been updated to address incompatibilities.
* Adds support for custom context menus provided by any module (see `apos.doc.addContextOperation()`).
* The `AposSchema` component now supports an optional `generation` prop which may be used to force a refresh when the value of the object changes externally. This is a compromise to avoid the performance hit of checking numerous subfields for possible changes every time the `value` prop changes in response to an `input` event.
* Adds new event `@apostrophecms/doc:afterAllModesDeleted` fired after all modes of a given document are purged.

### Fixes

* Documentation of obsolete options has been removed.
* Dead code relating to activating in-context widget editors have been removed. They are always active and have been for some time. In the future they might be swapped in on scroll, but there will never be a need to swap them in "on click."
* The `self.email` method of modules now correctly accepts a default `from` address configured for a specific module via the `from` subproperty of the `email` option to that module. Thanks to `chmdebeer` for pointing out the issue and the fix.
* Fixes `_urls` not added on attachment fields when pieces API index is requested (#3643)
* Fixes float field UI bug that transforms the value to integer when there is no field error and the first number after the decimal is `0`.
* The `nestedModuleSubdirs` feature no longer throws an error and interrupts startup if a project contains both `@apostrophecms/asset` and `asset`, which should be considered separate module names.

## 3.17.0 (2022-03-31)

### Adds

* Full support for the [`object` field type](https://v3.docs.apostrophecms.org/reference/field-types/object.html), which works just like `array` but stores just one sub-object as a property, rather than an array of objects.
* To help find documents that reference related ones via `relationship` fields, implement backlinks of related documents by adding a `relatedReverseIds` field to them and keeping it up to date. There is no UI based on this feature yet but it will permit various useful features in the near future.
* Adds possibility for modules to [extend the webpack configuration](https://v3.docs.apostrophecms.org/guide/webpack.html).
* Adds possibility for modules to [add extra frontend bundles for scss and js](https://v3.docs.apostrophecms.org/guide/webpack.html). This is useful when the `ui/src` build would otherwise be very large due to code used on rarely accessed pages.
* Loads the right bundles on the right pages depending on the page template and the loaded widgets. Logged-in users have all the bundles on every page, because they might introduce widgets at any time.
* Fixes deprecation warnings displayed after running `npm install`, for dependencies that are directly included by this package.
* Implement custom ETags emission when `etags` cache option is enabled. [See the documentation for more information](https://v3.docs.apostrophecms.org/guide/caching.html).
It allows caching of pages and pieces, using a cache invalidation mechanism that takes into account related (and reverse related) document updates, thanks to backlinks mentioned above.
Note that for now, only single pages and pieces benefit from the ETags caching system (pages' and pieces' `getOne` REST API route, and regular served pages).
The cache of an index page corresponding to the type of a piece that was just saved will automatically be invalidated. However, please consider that it won't be effective when a related piece is saved, therefore the cache will automatically be invalidated _after_ the cache lifetime set in `maxAge` cache option.

### Fixes

* Apostrophe's webpack build now works properly when developing code that imports module-specific npm dependencies from `ui/src` or `ui/apos` when using `npm link` to develop the module in question.
* The `es5: true` option to `@apostrophecms/asset` works again.

## 3.16.1 (2022-03-21)

### Fixes

* Fixes a bug in the new `Cache-Control` support introduced by 3.16.0 in which we get the logged-out homepage right after logging in. This issue only came into play if the new caching options were enabled.

## 3.16.0 (2022-03-18)

### Adds

* Offers a simple way to set a Cache-Control max-age for Apostrophe page and GET REST API responses for pieces and pages. [See the documentation for more information](https://v3.docs.apostrophecms.org/guide/caching.html).
* API keys and bearer tokens "win" over session cookies when both are present. Since API keys and bearer tokens are explicitly added to the request at hand, it never makes sense to ignore them in favor of a cookie, which is implicit. This also simplifies automated testing.
* `data-apos-test=""` selectors for certain elements frequently selected in QA tests, such as `data-apos-test="adminBar"`.
* Offer a simple way to set a Cache-Control max-age for Apostrophe page and GET REST API responses for pieces and pages.
* To speed up functional tests, an `insecurePasswords` option has been added to the login module. This option is deliberately named to discourage use for any purpose other than functional tests in which repeated password hashing would unduly limit performance. Normally password hashing is intentionally difficult to slow down brute force attacks, especially if a database is compromised.

### Fixes

* `POST`ing a new child page with `_targetId: '_home'` now works properly in combination with `_position: 'lastChild'`.

## 3.15.0 (2022-03-02)

### Adds

* Adds throttle system based on username (even when not existing), on initial login route. Also added for each late login requirement, e.g. for 2FA attempts.

## 3.14.2 (2022-02-27)

* Hotfix: fixed a bug introduced by 3.14.1 in which non-parked pages could throw an error during the migration to fix replication issues.

## 3.14.1 (2022-02-25)

* Hotfix: fixed a bug in which replication across locales did not work properly for parked pages configured via the `_children` feature. A one-time migration is included to reconnect improperly replicated versions of the same parked pages. This runs automatically, no manual action is required. Thanks to [justyna1](https://github.com/justyna13) for identifying the issue.

## 3.14.0 (2022-02-22)

### Adds

* To reduce complications for those implementing caching strategies, the CSRF protection cookie now contains a simple constant string, and is not recorded in `req.session`. This is acceptable because the real purpose of the CSRF check is simply to verify that the browser has sent the cookie at all, which it will not allow a cross-origin script to do.
* As a result of the above, a session cookie is not generated and sent at all unless `req.session` is actually used or a user logs in. Again, this reduces complications for those implementing caching strategies.
* When logging out, the session cookie is now cleared in the browser. Formerly the session was destroyed on the server side only, which was sufficient for security purposes but could create caching issues.
* Uses `express-cache-on-demand` lib to make similar and concurrent requests on pieces and pages faster.
* Frontend build errors now stop app startup in development, and SCSS and JS/Vue build warnings are visible on the terminal console for the first time.

### Fixes

* Fixed a bug when editing a page more than once if the page has a relationship to itself, whether directly or indirectly. Widget ids were unnecessarily regenerated in this situation, causing in-context edits after the first to fail to save.
* Pages no longer emit double `beforeUpdate` and `beforeSave` events.
* When the home page extends `@apostrophecms/piece-page-type`, the "show page" URLs for individual pieces should not contain two slashes before the piece slug. Thanks to [Martí Bravo](https://github.com/martibravo) for the fix.
* Fixes transitions between login page and `afterPasswordVerified` login steps.
* Frontend build errors now stop the `@apostrophecms/asset:build` task properly in production.
* `start` replaced with `flex-start` to address SCSS warnings.
* Dead code removal, as a result of following up on JS/Vue build warnings.

## 3.13.0 - 2022-02-04

### Adds

* Additional requirements and related UI may be imposed on native ApostropheCMS logins using the new `requirements` feature, which can be extended in modules that `improve` the `@apostrophecms/login` module. These requirements are not imposed for single sign-on logins via `@apostrophecms/passport-bridge`. See the documentation for more information.
* Adds latest Slovak translation strings to SK.json in `i18n/` folder. Thanks to [Michael Huna](https://github.com/Miselrkba) for the contribution.
* Verifies `afterPasswordVerified` requirements one by one when emitting done event, allows to manage errors ans success before to go to the next requirement. Stores and validate each requirement in the token. Checks the new `askForConfirmation` requirement option to go to the next step when emitting done event or waiting for the confirm event (in order to manage success messages). Removes support for `afterSubmit` for now.

### Fixes

* Decodes the testReq `param` property in `serveNotFound`. This fixes a problem where page titles using diacritics triggered false 404 errors.
* Registers the default namespace in the Vue instance of i18n, fixing a lack of support for un-namespaced l10n keys in the UI.

## 3.12.0 - 2022-01-21

### Adds

* It is now best practice to deliver namespaced i18n strings as JSON files in module-level subdirectories of `i18n/` named to match the namespace, e.g. `i18n/ourTeam` if the namespace is `ourTeam`. This allows base class modules to deliver phrases to any namespace without conflicting with those introduced at project level. The `i18n` option is now deprecated in favor of the new `i18n` module format section, which is only needed if `browser: true` must be specified for a namespace.
* Brought back the `nestedModuleSubdirs` feature from A2, which allows modules to be nested in subdirectories if `nestedModuleSubdirs: true` is set in `app.js`. As in A2, module configuration (including activation) can also be grouped in a `modules.js` file in such subdirectories.

### Fixes

* Fixes minor inline documentation comments.
* UI strings that are not registered localization keys will now display properly when they contain a colon (`:`). These were previously interpreted as i18next namespace/key pairs and the "namespace" portion was left out.
* Fixes a bug where changing the page type immediately after clicking "New Page" would produce a console error. In general, areas and checkboxes now correctly handle their value being changed to `null` by the parent schema after initial startup of the `AposInputArea` or `AposInputCheckboxes` component.
* It is now best practice to deliver namespaced i18n strings as JSON files in module-level subdirectories of `i18n/` named to match the namespace, e.g. `i18n/ourTeam` if the namespace is `ourTeam`. This allows base class modules to deliver phrases to any namespace without conflicting with those introduced at project level. The `i18n` option is now deprecated in favor of the new `i18n` module format section, which is only needed if `browser: true` must be specified for a namespace.
* Removes the `@apostrophecms/util` module template helper `indexBy`, which was using a lodash method not included in lodash v4.
* Removes an unimplemented `csrfExceptions` module section cascade. Use the `csrfExceptions` *option* of any module to set an array of URLs excluded from CSRF protection. More information is forthcoming in the documentation.
* Fix `[Object Object]` in the console when warning `A permission.can() call was made with a type that has no manager` is printed.

### Changes

* Temporarily removes `npm audit` from our automated tests because of a sub-dependency of vue-loader that doesn't actually cause a security vulnerability for apostrophe.

## 3.11.0 - 2022-01-06

### Adds

* Apostrophe now extends Passport's `req.login` to emit an `afterSessionLogin` event from the `@apostrophecms:login` module, with `req` as an argument. Note that this does not occur at all for login API calls that return a bearer token rather than establishing an Express session.

### Fixes

* Apostrophe's extension of `req.login` now accounts for the `req.logIn` alias and the skippable `options` parameter, which is relied upon in some `passport` strategies.
* Apostrophe now warns if a nonexistent widget type is configured for an area field, with special attention to when `-widget` has been erroneously included in the name. For backwards compatibility this is a startup warning rather than a fatal error, as sites generally did operate successfully otherwise with this type of bug present.

### Changes

* Unpins `vue-click-outside-element` the packaging of which has been fixed upstream.
* Adds deprecation note to `__testDefaults` option. It is not in use, but removing would be a minor BC break we don't need to make.
* Allows test modules to use a custom port as an option on the `@apostrophecms/express` module.
* Removes the code base pull request template to instead inherit the organization-level template.
* Adds `npm audit` back to the test scripts.

## 3.10.0 - 2021-12-22

### Fixes

* `slug` type fields can now have an empty string or `null` as their `def` value without the string `'none'` populating automatically.
* The `underline` feature works properly in tiptap toolbar configuration.
* Required checkbox fields now properly prevent editor submission when empty.
* Pins `vue-click-outside-element` to a version that does not attempt to use `eval` in its distribution build, which is incompatible with a strict Content Security Policy.

### Adds

* Adds a `last` option to fields. Setting `last: true` on a field puts that field at the end of the field's widget order. If more than one field has that option active the true last item will depend on general field registration order. If the field is ordered with the `fields.order` array or field group ordering, those specified orders will take precedence.

### Changes

* Adds deprecation notes to the widget class methods `getWidgetWrapperClasses` and `getWidgetClasses` from A2.
* Adds a deprecation note to the `reorganize` query builder for the next major version.
* Uses the runtime build of Vue. This has major performance and bundle size benefits, however it does require changes to Apostrophe admin UI apps that use a `template` property (components should require no changes, just apps require an update). These apps must now use a `render` function instead. Since custom admin UI apps are not yet a documented feature we do not regard this as a bc break.
* Compatible with the `@apostrophecms/security-headers` module, which supports a strict `Content-Security-Policy`.
* Adds a deprecation note to the `addLateCriteria` query builder.
* Updates the `toCount` doc type query method to use Math.ceil rather than Math.floor plus an additional step.

## 3.9.0 - 2021-12-08

### Adds

* Developers can now override any Vue component of the ApostropheCMS admin UI by providing a component of the same name in the `ui/apos/components` folder of their own module. This is not always the best approach, see the documentation for details.
* When running a job, we now trigger the notification before to run the job, this way the progress notification ID is available from the job and the notification can be dismissed if needed.
* Adds `maxUi`, `maxLabel`, `minUi`, and `minLabel` localization strings for array input and other UI.

### Fixes

* Fully removes references to the A2 `self.partial` module method. It appeared only once outside of comments, but was not actually used by the UI. The `self.render` method should be used for simple template rendering.
* Fixes string interpolation for the confirmation modal when publishing a page that has an unpublished parent page.
* No more "cannot set headers after they are sent to the client" and "req.res.redirect not defined" messages when handling URLs with extra trailing slashes.
* The `apos.util.runPlayers` method is not called until all of the widgets in a particular tree of areas and sub-areas have been added to the DOM. This means a parent area widget player will see the expected markup for any sub-widgets when the "Edit" button is clicked.
* Properly activates the `apostropheI18nDebugPlugin` i18next debugging plugin when using the `APOS_SHOW_I18N` environment variable. The full set of l10n emoji indicators previously available for the UI is now available for template and server-side strings.
* Actually registers piece types for site search unless the `searchable` option is `false`.
* Fixes the methods required for the search `index` task.

### Changes

* Adds localization keys for the password field component's min and max error messages.

## 3.8.1 - 2021-11-23

### Fixes

* The search field of the pieces manager modal works properly. Thanks to [Miro Yovchev](https://github.com/myovchev) for pointing out the issue and providing a solution.
* Fixes a bug in `AposRichTextWidgetEditor.vue` when a rich text widget was specifically configured with an empty array as the `styles` option. In that case a new empty rich text widget will initiate with an empty paragraph tag.
* The`fieldsPresent` method that is used with the `presentFieldsOnly` option in doc-type was broken, looking for properties in strings and wasn't returning anything.

## 3.8.0 - 2021-11-15

### Adds

* Checkboxes for pieces are back, a main checkbox allows to select all page items. When all pieces on a page are checked, a banner where the user can select all pieces appears. A launder for mongo projections has been added.
* Registered `batchOperations` on a piece-type will now become buttons in the manager batch operations "more menu" (styled as a kebab icon). Batch operations should include a label, `messages` object, and `modalOptions` for the confirmation modal.
* `batchOperations` can be grouped into a single button with a menu using the `group` cascade subproperty.
* `batchOperations` can be conditional with an `if` conditional object. This allows developers to pass a single value or an array of values.
* Piece types can have `utilityOperations` configured as a top-level cascade property. These operations are made available in the piece manager as new buttons.
* Notifications may now include an `event` property, which the AposNotification component will emit on mount. The `event` property should be set to an object with `name` (the event name) and optionally `data` (data included with the event emission).
* Adds support for using the attachments query builder in REST API calls via the query string.
* Adds contextual menu for pieces, any module extending the piece-type one can add actions in this contextual menu.
* When clicking on a batch operation, it opens a confirmation modal using modal options from the batch operation, it also works for operations in grouped ones. operations name property has been renamed in action to work with AposContextMenu component.
* Beginning with this release, a module-specific static asset in your project such as `modules/mymodulename/public/images/bg.png` can always be referenced in your `.scss` and `.css` files as `/modules/mymodulename/images/bg.png`, even if assets are actually being deployed to S3, CDNs, etc. Note that `public` and `ui/public` module subdirectories have separate functions. See the documentation for more information.
* Adds AposFile.vue component to abstract file dropzone UI, uses it in AposInputAttachment, and uses it in the confirmation modal for pieces import.
* Optionally add `dimensionAttrs` option to image widget, which sets width & height attributes to optimize for Cumulative Layout Shift. Thank you to [Qiao Lin](https://github.com/qclin) for the contribution.

### Fixes

* The `apos.util.attachmentUrl` method now works correctly. To facilitate that, `apos.uploadsUrl` is now populated browser-side at all times as the frontend logic originally expected. For backwards compatibility `apos.attachment.uploadsUrl` is still populated when logged in.
* Widget players are now prevented from being played twice by the implementing vue component.

### Changes
* Removes Apostrophe 2 documentation and UI configuration from the `@apostrophecms/job` module. These options were not yet in use for A3.
* Renames methods and removes unsupported routes in the `@apostrophecms/job` module that were not yet in use. This was not done lightly, but specifically because of the minimal likelihood that they were in use in project code given the lack of UI support.
  * The deprecated `cancel` route was removed and will likely be replaced at a later date.
  * `run` was renamed `runBatch` as its purpose is specifically to run processes on a "batch selected" array of pieces or pages.
  * `runNonBatch` was renamed to `run` as it is the more generic job-running method. It is likely that `runBatch` will eventually be refactored to use this method.
  * The `good` and `bad` methods are renamed `success` and `failure`, respectively. The expected methods used in the `run` method were similarly renamed. They still increment job document properties called `good` and `bad`.
* Comments out the unused `batchSimpleRoute` methods in the page and piece-type modules to avoid usage before they are fully implemented.
* Optionally add `dimensionAttrs` option to image widget, which sets width & height attributes to optimize for Cumulative Layout Shift.
* Temporarily removes `npm audit` from our automated tests because of a sub-dependency of uploadfs that doesn't actually cause a security vulnerability for apostrophe.

## 3.7.0 - 2021-10-28

### Adds

* Schema select field choices can now be populated by a server side function, like an API call. Set the `choices` property to a method name of the calling module. That function should take a single argument of `req`, and return an array of objects with `label` and `value` properties. The function can be async and will be awaited.
* Apostrophe now has built-in support for the Node.js cluster module. If the `APOS_CLUSTER_PROCESSES` environment variable is set to a number, that number of child processes are forked, sharing the same listening port. If the variable is set to `0`, one process is forked for each CPU core, with a minimum of `2` to provide availability during restarts. If the variable is set to a negative number, that number is added to the number of CPU cores, e.g. `-1` is a good way to reserve one core for MongoDB if it is running on the same server. This is for production use only (`NODE_ENV=production`). If a child process fails it is restarted automatically.

### Fixes

* Prevents double-escaping interpolated localization strings in the UI.
* Rich text editor style labels are now run through a localization method to get the translated strings from their l10n keys.
* Fixes README Node version requirement (Node 12+).
* The text alignment buttons now work immediately in a new rich text widget. Previously they worked only after manually setting a style or refreshing the page. Thanks to Michelin for their support of this fix.
* Users can now activate the built-in date and time editing popups of modern browsers when using the `date` and `time` schema field types.
* Developers can now `require` their project `app.js` file in the Node.js REPL for debugging and inspection. Thanks to [Matthew Francis Brunetti](https://github.com/zenflow).
* If a static text phrase is unavailable in both the current locale and the default locale, Apostrophe will always fall back to the `en` locale as a last resort, which ensures the admin UI works if it has not been translated.
* Developers can now `require` their project `app.js` in the Node.js REPL for debugging and inspection
* Ensure array field items have valid _id prop before storing. Thanks to Thanks to [Matthew Francis Brunetti](https://github.com/zenflow).

### Changes

* In 3.x, `relationship` fields have an optional `builders` property, which replaces `filters` from 2.x, and within that an optional `project` property, which replaces `projection` from 2.x (to match MongoDB's `cursor.project`). Prior to this release leaving the old syntax in place could lead to severe performance problems due to a lack of projections. Starting with this release the 2.x syntax results in an error at startup to help the developer correct their code.
* The `className` option from the widget options in a rich text area field is now also applied to the rich text editor itself, for a consistently WYSIWYG appearance when editing and when viewing. Thanks to [Max Mulatz](https://github.com/klappradla) for this contribution.
* Adds deprecation notes to doc module `afterLoad` events, which are deprecated.
* Removes unused `afterLogin` method in the login module.

## 3.6.0 - 2021-10-13

### Adds

* The `context-editing` apostrophe admin UI bus event can now take a boolean parameter, explicitly indicating whether the user is actively typing or performing a similar active manipulation of controls right now. If a boolean parameter is not passed, the existing 1100-millisecond debounced timeout is used.
* Adds 'no-search' modifier to relationship fields as a UI simplification option.
* Fields can now have their own `modifiers` array. This is combined with the schema modifiers, allowing for finer grained control of field rendering.
* Adds a Slovak localization file. Activate the `sk` locale to use this. Many thanks to [Michael Huna](https://github.com/Miselrkba) for the contribution.
* Adds a Spanish localization file. Activate the `es` locale to use this. Many thanks to [Eugenio Gonzalez](https://github.com/egonzalezg9) for the contribution.
* Adds a Brazilian Portuguese localization file. Activate the `pt-BR` locale to use this. Many thanks to [Pietro Rutzen](https://github.com/pietro-rutzen) for the contribution.

### Fixes

* Fixed missing translation for "New Piece" option on the "more" menu of the piece manager, seen when using it as a chooser.
* Piece types with relationships to multiple other piece types may now be configured in any order, relative to the other piece types. This sometimes appeared to be a bug in reverse relationships.
* Code at the project level now overrides code found in modules that use `improve` for the same module name. For example, options set by the `@apostrophecms/seo-global` improvement that ships with `@apostrophecms/seo` can now be overridden at project level by `/modules/@apostrophecms/global/index.js` in the way one would expect.
* Array input component edit button label is now propertly localized.
* A memory leak on each request has been fixed, and performance improved, by avoiding the use of new Nunjucks environments for each request. Thanks to Miro Yovchev for pointing out the leak.
* Fragments now have access to `__t()`, `getOptions` and other features passed to regular templates.
* Fixes field group cascade merging, using the original group label if none is given in the new field group configuration.
* If a field is conditional (using an `if` option), is required, but the condition has not been met, it no longer throws a validation error.
* Passing `busy: true` to `apos.http.post` and related methods no longer produces an error if invoked when logged out, however note that there will likely never be a UI for this when logged out, so indicate busy state in your own way.
* Bugs in document modification detection have been fixed. These bugs caused edge cases where modifications were not detected and the "Update" button did not appear, and could cause false positives as well.

### Changes

* No longer logs a warning about no users if `testModule` is true on the app.

## 3.5.0 - 2021-09-23

* Pinned dependency on `vue-material-design-icons` to fix `apos-build.js` build error in production.
* The file size of uploaded media is visible again when selected in the editor, and media information such as upload date, dimensions and file size is now properly localized.
* Fixes moog error messages to reflect the recommended pattern of customization functions only taking `self` as an argument.
* Rich Text widgets now instantiate with a valid element from the `styles` option rather than always starting with an unclassed `<p>` tag.
* Since version 3.2.0, apostrophe modules to be loaded via npm must appear as explicit npm dependencies of the project. This is a necessary security and stability improvement, but it was slightly too strict. Starting with this release, if the project has no `package.json` in its root directory, the `package.json` in the closest ancestor directory is consulted.
* Fixes a bug where having no project modules directory would throw an error. This is primarily a concern for module unit tests where there are no additional modules involved.
* `css-loader` now ignores `url()` in css files inside `assets` so that paths are left intact, i.e. `url(/images/file.svg)` will now find a static file at `/public/images/file.svg` (static assets in `/public` are served by `express.static`). Thanks to Matic Tersek.
* Restored support for clicking on a "foreign" area, i.e. an area displayed on the page whose content comes from a piece, in order to edit it in an appropriate way.
* Apostrophe module aliases and the data attached to them are now visible immediately to `ui/src/index.js` JavaScript code, i.e. you can write `apos.alias` where `alias` matches the `alias` option configured for that module. Previously one had to write `apos.modules['module-name']` or wait until next tick. However, note that most modules do not push any data to the browser when a user is not logged in. You can do so in a custom module by calling `self.enableBrowserData('public')` from `init` and implementing or extending the `getBrowserData(req)` method (note that page, piece and widget types already have one, so it is important to extend in those cases).
* `options.testModule` works properly when implementing unit tests for an npm module that is namespaced.

### Changes

* Cascade grouping (e.g., grouping fields) will now concatenate a group's field name array with the field name array of an existing group of the same name. Put simply, if a new piece module adds their custom fields to a `basics` group, that field will be added to the default `basics` group fields. Previously the new group would have replaced the old, leaving inherited fields in the "Ungrouped" section.
* AposButton's `block` modifier now less login-specific

### Adds

* Rich Text widget's styles support a `def` property for specifying the default style the editor should instantiate with.
* A more helpful error message if a field of type `area` is missing its `options` property.

## 3.4.1 - 2021-09-13

No changes. Publishing to correctly mark the latest 3.x release as "latest" in npm.

## 3.4.0 - 2021-09-13

### Security

* Changing a user's password or marking their account as disabled now immediately terminates any active sessions or bearer tokens for that user. Thanks to Daniel Elkabes for pointing out the issue. To ensure all sessions have the necessary data for this, all users logged in via sessions at the time of this upgrade will need to log in again.
* Users with permission to upload SVG files were previously able to do so even if they contained XSS attacks. In Apostrophe 3.x, the general public so far never has access to upload SVG files, so the risk is minor but could be used to phish access from an admin user by encouraging them to upload a specially crafted SVG file. While Apostrophe typically displays SVG files using the `img` tag, which ignores XSS vectors, an XSS attack might still be possible if the image were opened directly via the Apostrophe media library's convenience link for doing so. All SVG uploads are now sanitized via DOMPurify to remove XSS attack vectors. In addition, all existing SVG attachments not already validated are passed through DOMPurify during a one-time migration.

### Fixes

* The `apos.attachment.each` method, intended for migrations, now respects its `criteria` argument. This was necessary to the above security fix.
* Removes a lodash wrapper around `@apostrophecms/express` `bodyParser.json` options that prevented adding custom options to the body parser.
* Uses `req.clone` consistently when creating a new `req` object with a different mode or locale for localization purposes, etc.
* Fixes bug in the "select all" relationship chooser UI where it selected unpublished items.
* Fixes bug in "next" and "previous" query builders.
* Cutting and pasting widgets now works between locales that do not share a hostname, provided that you switch locales after cutting (it does not work between tabs that are already open on separate hostnames).
* The `req.session` object now exists in task `req` objects, for better compatibility. It has no actual persistence.
* Unlocalized piece types, such as users, may now be selected as part of a relationship when browsing.
* Unpublished localized piece types may not be selected via the autocomplete feature of the relationship input field, which formerly ignored this requirement, although the browse button enforced it.
* The server-side JavaScript and REST APIs to delete pieces now work properly for pieces that are not subject to either localization or draft/published workflow at all the (`localize: false` option). UI for this is under discussion, this is just a bug fix for the back end feature which already existed.
* Starting in version 3.3.1, a newly added image widget did not display its image until the page was refreshed. This has been fixed.
* A bug that prevented Undo operations from working properly and resulted in duplicate widget _id properties has been fixed.
* A bug that caused problems for Undo operations in nested widgets, i.e. layout or multicolumn widgets, has been fixed.
* Duplicate widget _id properties within the same document are now prevented on the server side at save time.
* Existing duplicate widget _id properties are corrected by a one-time migration.

### Adds

* Adds a linter to warn in dev mode when a module name include a period.
* Lints module names for `apostrophe-` prefixes even if they don't have a module directory (e.g., only in `app.js`).
* Starts all `warnDev` messages with a line break and warning symbol (⚠️) to stand out in the console.
* `apos.util.onReady` aliases `apos.util.onReadyAndRefresh` for brevity. The `apos.util.onReadyAndRefresh` method name will be deprecated in the next major version.
* Adds a developer setting that applies a margin between parent and child areas, allowing developers to change the default spacing in nested areas.

### Changes

* Removes the temporary `trace` method from the `@apostrophecms/db` module.
* Beginning with this release, the `apostrophe:modulesReady` event has been renamed `apostrophe:modulesRegistered`, and the `apostrophe:afterInit` event has been renamed `apostrophe:ready`. This better reflects their actual roles. The old event names are accepted for backwards compatibility. See the documentation for more information.
* Only autofocuses rich text editors when they are empty.
* Nested areas now have a vertical margin applied when editing, allowing easier access to the parent area's controls.

## 3.3.1 - 2021-09-01

### Fixes

* In some situations it was possible for a relationship with just one selected document to list that document several times in the returned result, resulting in very large responses.
* Permissions roles UI localized correctly.
* Do not crash on startup if users have a relationship to another type. This was caused by the code that checks whether any users exist to present a warning to developers. That code was running too early for relationships to work due to event timing issues.

## 3.3.0 - 2021-08-30

### Fixes

* Addresses the page jump when using the in-context undo/redo feature. The page will immediately return users to their origin scroll position after the content refreshes.
* Resolves slug-related bug when switching between images in the archived view of the media manager. The slug field was not taking into account the double slug prefix case.
* Fixes migration task crash when parking new page. Thanks to [Miro Yovchev](https://www.corllete.com/) for this fix.
* Fixes incorrect month name in `AposCellDate`, which can be optionally used in manage views of pieces. Thanks to [Miro Yovchev](https://www.corllete.com/) for this fix.

### Adds

* This version achieves localization (l10n) through a rich set of internationalization (i18n) features. For more information, [see the documentation](https://v3.docs.apostrophecms.org/).
* There is support for both static string localization and dynamic content localization.
* The home page, other parked pages, and the global document are automatically replicated to all configured locales at startup. Parked properties are refreshed if needed. Other pages and pieces are replicated if and when an editor chooses to do so.
* An API route has been added for voluntary replication, i.e. when deciding a document should exist in a second locale, or desiring to overwrite the current draft contents in locale `B` with the draft contents of locale `A`.
* Locales can specify `prefix` and `hostname` options, which are automatically recognized by middleware that removes the prefix dynamically where appropriate and sets `req.locale`. In 3.x this works more like the global site `prefix` option. This is a departure from 2.x which stored the prefix directly in the slug, creating maintenance issues.
* Locales are stateless: they are never recorded in the session. This eliminates many avenues for bugs and bad SEO. However, this also means the developer must fully distinguish them from the beginning via either `prefix` or `hostname`. A helpful error message is displayed if this is not the case.
* Switching locales preserves the user's editing session even if on separate hostnames. To enable this, if any locales have hostnames, all configured locales must have hostnames and/or baseUrl must be set for those that don't.
* An API route has been added to discover the locales in which a document exists. This provides basic information only for performance (it does not report `title` or `_url`).
* Editors can "localize" documents, copying draft content from one locale to another to create a corresponding document in a different locale. For convenience related documents, such as images and other pieces directly referenced by the document's structure, can be localized at the same time. Developers can opt out of this mechanism for a piece type entirely, check the box by default for that type, or leave it as an "opt-in" choice.
* The `@apostrophecms/i18n` module now uses `i18next` to implement static localization. All phrases in the Vue-based admin UI are passed through `i18next` via `this.$t`, and `i18next` is also available via `req.t()` in routes and `__t()` in templates. Apostrophe's own admin UI phrases are in the `apostrophe` namespace for a clean separation. An array of locale codes, such as `en` or `fr` or `en-au`, can be specified using the `locales` option to the `@apostrophecms/i18n` module. The first locale is the default, unless the `defaultLocale` option is set. If no locales are set, the locale defaults to `en`. The `i18next-http-middleware` locale guesser is installed and will select an available locale if possible, otherwise it will fall back to the default.
* In the admin UI, `v-tooltip` has been extended as `v-apos-tooltip`, which passes phrases through `i18next`.
* Developers can link to alternate locales by iterating over `data.localizations` in any page template. Each element always has `locale`, `label` and `homePageUrl` properties. Each element also has an `available` property (if true, the current context document is available in that locale), `title` and a small number of other document properties are populated, and `_url` redirects to the context document in that locale. The current locale is marked with `current: true`.
* To facilitate adding interpolated values to phrases that are passed as a single value through many layers of code, the `this.$t` helper provided in Vue also accepts an object argument with a `key` property. Additional properties may be used for interpolation.
* `i18next` localization JSON files can be added to the `i18n` subdirectory of *any* module, as long as its `i18n` option is set. The `i18n` object may specify `ns` to give an `i18next` namespace, otherwise phrases are in the default namespace, used when no namespace is specified with a `:` in an `i18next` call. The default namespace is yours for use at project level. Multiple modules may contribute to the same namespace.
* If `APOS_DEBUG_I18N=1` is set in the environment, the `i18next` debug flag is activated. For server-side translations, i.e. `req.t()` and `__t()`, debugging output will appear on the server console. For browser-side translations in the Vue admin UI, debugging output will appear in the browser console.
* If `APOS_SHOW_I18N=1` is set in the environment, all phrases passed through `i18next` are visually marked, to make it easier to find those that didn't go through `i18next`. This does not mean translations actually exist in the JSON files. For that, review the output of `APOS_DEBUG_I18N=1`.
* There is a locale switcher for editors.
* There is a backend route to accept a new locale on switch.
* A `req.clone(properties)` method is now available. This creates a clone of the `req` object, optionally passing in an object of properties to be set. The use of `req.clone` ensures the new object supports `req.get` and other methods of a true `req` object. This technique is mainly used to obtain a new request object with the same privileges but a different mode or locale, i.e. `mode: 'published'`.
* Fallback wrappers are provided for the `req.__()`, `res.__()` and `__()` localization helpers, which were never official or documented in 3.x but may be in use in projects ported from 2.x. These wrappers do not localize but do output the input they are given along with a developer warning. You should migrate them to use `req.t()` (in server-side javascript) or `__t()` (Nunjucks templates).

### Changes

* Bolsters the CSS that backs Apostrophe UI's typography to help prevent unintended style leaks at project-level code.
* Removes the 2.x series changelog entries. They can be found in the 2.0 branch in Github.

## 3.2.0 - 2021-08-13

### Fixes

* `req.hostname` now works as expected when `trustProxy: true` is passed to the `@apostrophecms/express` module.
* Apostrophe loads modules from npm if they exist there and are configured in the `modules` section of `app.js`. This was always intended only as a way to load direct, intentional dependencies of your project. However, since npm "flattens" the dependency tree, dependencies of dependencies that happen to have the same name as a project-level Apostrophe module could be loaded by default, crashing the site or causing unexpected behavior. So beginning with this release, Apostrophe scans `package.json` to verify an npm module is actually a dependency of the project itself before attempting to load it as an Apostrophe module.
* Fixes the reference to sanitize-html defaults in the rich text widget.
* Fixes the `toolbarToAllowedStyles` method in the rich text widget, which was not returning any configuration.
* Fixes the broken text alignment in rich text widgets.
* Adds a missing npm dependency on `chokidar`, which Apostrophe and Nunjucks use for template refreshes. In most environments this worked anyway due to an indirect dependency via the `sass` module, but for stability Apostrophe should depend directly on any npm module it uses.
* Fixes the display of inline range inputs, notably broken when using Palette
* Fixes occasional unique key errors from migrations when attempting to start up again with a site that experienced a startup failure before inserting its first document.
* Requires that locale names begin with a letter character to ensure order when looping over the object entries.
* Unit tests pass in MongoDB 5.x.

### Adds
* Adds Cut and Paste to area controls. You can now Cut a widget to a virtual clipboard and paste it in suitable areas. If an area
can include the widget on the clipboard, a special Clipboard widget will appear in area's Add UI. This works across pages as well.

### Changes
* Apostrophe's Global's UI (the @apostrophecms/global singleton has moved from the admin bar's content controls to the admin utility tray under a cog icon.
* The context bar's document Edit button, which was a cog icon, has been rolled into the doc's context menu.

## 3.1.3 - 2021-07-16

### Fixes

* Hotfix for an incompatibility between `vue-loader` and `webpack` 5.45.0 which causes a crash at startup in development, or asset build time in production. We have temporarily pinned our dependency to `webpack` 5.44.x. We are [contributing to the discussion around the best long-term fix for vue-loader](https://github.com/vuejs/vue-loader/issues/1854).

## 3.1.2 - 2021-07-14

### Changes

* Removes an unused method, `mapMongoIdToJqtreeId`, that was used in A2 but is no longer relevant.
* Removes deprecated and non-functional steps from the `edit` method in the `AposDocsManager.vue` component.
* Legacy migrations to update 3.0 alpha and 3.0 beta sites to 3.0 stable are still in place, with no functional changes, but have been relocated to separate source files for ease of maintenance. Note that this is not a migration path for 2.x databases. Tools for that are forthcoming.

## 3.1.1 - 2021-07-08

### Fixes

* Two distinct modules may each have their own `ui/src/index.scss` file, similar to the fix already applied to allow multiple `ui/src/index.js` files.

## 3.1.0 - 2021-06-30

### Fixes

* Corrects a bug that caused Apostrophe to rebuild the admin UI on every nodemon restart, which led to excessive wait times to test new code. Now this happens only when `package-lock.json` has been modified (i.e. you installed a new module that might contain new Apostrophe admin UI code). If you are actively developing Apostrophe admin UI code, you can opt into rebuilding all the time with the `APOS_DEV=1` environment variable. In any case, `ui/src` is always rebuilt in a dev environment.
* Updates `cheerio`, `deep-get-set`, and `oembetter` versions to resolve vulnerability warnings.
* Modules with a `ui/src` folder, but no other content, are no longer considered "empty" and do not generate a warning.
* Pushing a secondary context document now always results in entry to draft mode, as intended.
* Pushing a secondary context document works reliably, correcting a race condition that could cause the primary document to remain in context in some cases if the user was not already in edit mode.

### Changes

* Deprecates `self.renderPage` method for removal in next major version.
* Since `ui/src/index.js` files must export a function to avoid a browser error in production which breaks the website experience, we now detect this at startup and throw a more helpful error to prevent a last-minute discovery in production.

## 3.0.1 - 2021-06-17

### Fixes

* Fixes an error observed in the browser console when using more than one `ui/src/index.js` file in the same project. Using more than one is a good practice as it allows you to group frontend code with an appropriate module, or ship frontend code in an npm module that extends Apostrophe.
* Migrates all of our own frontend players and utilities from `ui/public` to `ui/src`, which provides a robust functional test of the above.
* Executes `ui/src` imports without waiting for next tick, which is appropriate as we have positioned it as an alternative to `ui/public` which is run without delay.

## 3.0.0 - 2021-06-16

### Breaks

* Previously our `a3-boilerplate` project came with a webpack build that pushed code to the `ui/public` folder of an `asset` module. Now the webpack build is not needed because Apostrophe takes care of compiling `ui/src` for us. This is good! However, **if you are transitioning your project to this new strategy, you will need to remove the `modules/asset/ui/public` folder from your project manually** to ensure that webpack-generated code originally intended for webpack-dev-server does not fail with a `publicPath` error in the console.
* The `CORE_DEV=1` environment setting has been changed to `APOS_DEV=1` because it is appropriate for anyone who is actively developing custom Apostrophe admin UI using `ui/apos` folders in their own modules.
* Apostrophe now uses Dart Sass, aka the `sass` npm module. The `node-sass` npm module has been deprecated by its authors for some time now. Most existing projects will be unaffected, but those writing their own Apostrophe UI components will need to change any `/deep/` selectors to `::v-deep` and consider making other Dart Sass updates as well. For more information see the [Dart Sass documentation](https://sass-lang.com/dart-sass). Those embracing the new `ui/src` feature should also bear in mind that Dart Sass is being used.

### Changes

* Relationship ids are now stored as aposDocIds (without the locale and mode part). The appropriate locale and mode are known from the request. This allows easy comparison and copying of these properties across locales and fixes a bug with reverse relationships when publishing documents. A migration has been added to take care of this conversion on first startup.
- The `attachment` field type now correctly limits file uploads by file type when using the `fileGroup` field option.
- Uploading SVG files is permitted in the Media Library by default.

### Adds

- Apostrophe now enables you to ship frontend JavaScript and Sass (using the SCSS syntax) without your own webpack configuration.
- Any module may contain modern JavaScript in a `ui/src/index.js` file, which may use `import` to bring in other files in the standard way. Note that **`ui/src/index.js must export a function`**. These functions are called for you in the order modules are initialized.
- Any module may contain a Sass (SCSS) stylesheet in a `ui/src/index.scss` file, which may also import other Sass (SCSS) files.
- Any project that requires IE11 support for `ui/src` JavaScript code can enable it by setting the `es5: true` option to the `@apostrophecms/asset` module. Apostrophe produces separate builds for IE11 and modern browsers, so there is no loss of performance in modern browsers. Code is automatically compiled for IE11 using `babel` and missing language features are polyfilled using `core-js` so you can use promises, `async/await` and other standard modern JavaScript features.
- `ui/public` is still available for raw JavaScript and CSS files that should be pushed *as-is* to the browser. The best use of this feature is to deliver the output of your own custom webpack build, if you have one.
- Adds browser-side `editMode` flag that tracks the state of the current view (edit or preview), located at `window.apos.adminBar.editMode`.
- Support for automatic inline style attribute sanitization for Rich Text widgets.
- Adds text align controls for Rich Text widgets. The following tools are now supported as part of a rich text widget's `toolbar` property:
-- `alignLeft`
-- `alignRight`
-- `alignCenter`
-- `alignJustify`
- `@apostrophecms/express` module now supports the `trustProxy: true` option, allowing your reverse proxy server (such as nginx) to pass on the original hostname, protocol and client IP address.

### Fixes

* Unit tests passing again. Temporarily disabled npm audit checks as a source of critical failures owing to upstream issues with third-party packages which are not actually a concern in our use case.
* Fixed issues with the query builder code for relationships. These issues were introduced in beta 3 but did not break typical applications, except for displaying distinct choices for existing values of a relationship field.
* Checkbox field types can now be used as conditional fields.
* Tracks references to attachments correctly, and introduces a migration to address any attachments previously tracked as part of documents that merely have a relationship to the proper document, i.e. pages containing widgets that reference an image piece.
* Tracks the "previously published" version of a document as a legitimate reference to any attachments, so that they are not discarded and can be brought back as expected if "Undo Publish" is clicked.
* Reverse relationships work properly for published documents.
* Relationship subfields are now loaded properly when `reverseOf` is used.
* "Discard Draft" is available when appropriate in "Manage Pages" and "Manage Pieces."
* "Discard Draft" disables the "Submit Updates" button when working as a contributor.
* Relationship subfields can now be edited when selecting in the full "manage view" browser, as well as in the compact relationship field view which worked previously.
* Relationship subfields now respect the `def` property.
* Relationship subfields are restored if you deselect a document and then reselect it within a single editing experience, i.e. accidentally deselect and immediately reselect, for instance.
* A console warning when editing subfields for a new relationship was fixed.
* Field type `color`'s `format` option moved out of the UI options and into the general options object. Supported formats are "rgb", "prgb", "hex6", "hex3", "hex8", "name", "hsl", "hsv". Pass the `format` string like:
```js
myColorField: {
  type: 'color',
  label: 'My Color',
  options: {
    format: 'hsl'
  }
}
```
* Restored Vue dependency to using semantic versioning now that Vue 2.6.14 has been released with a fix for the bug that required us to pin 2.6.12.
* Nunjucks template loader is fully compatible with Linux in a development environment.
* Improved template performance by reusing template loaders.
* `min` and `max` work properly for both string-like and number-like fields.
* Negative numbers, leading minus and plus signs, and trailing periods are accepted in the right ways by appropriate field types.
* If a user is inadvertently inserted with no password, set a random password on the backend for safety. In tests it appears that login with a blank password was already forbidden, but this provides an additional level of certainty.
* `data.page` and `data.contextOptions` are now available in `widget.html` templates in most cases. Specifically, they are available when loading the page, (2) when a widget has just been inserted on the page, and (3) when a widget has just been edited and saved back to the page. However, bear in mind that these parameters are never available when a widget is being edited "out of context" via "Page Settings", via the "Edit Piece" dialog box, via a dialog box for a parent widget, etc. Your templates should be written to tolerate the absence of these parameters.
* Double slashes in the slug cannot be used to trick Apostrophe into serving as an open redirect (fix ported to 3.x from 2.92.0).
* The global doc respects the `def` property of schema fields when first inserted at site creation time.
* Fixed fragment keyword arguments being available when not a part of the fragment signature.

## 3.0.0-beta.3.1 - 2021-06-07

### Breaks
- This backwards compatibility break actually occurred in 3.0.0-beta.3 and was not documented at that time, but it is important to know that the following Rich Text tool names have been updated to match Tiptap2's convention:
-- `bullet_list` -> `bulletList`
-- `ordered_list` -> `orderedList`
-- `code_block` -> `codeBlock`
-- `horizontal_rule` -> `horizontalRule`

### Fixes

- Rich Text default tool names updated, no longer broken. Bug introduced in 3.0.0-beta.3.
- Fixed Rich Text's tool cascade to properly account for core defaults, project level defaults, and area-specific options.

## 3.0.0-beta.3 - 2021-06-03

### Security Fixes

The `nlbr` and `nlp` Nunjucks filters marked their output as safe to preserve the tags that they added, without first escaping their input, creating a CSRF risk. These filters have been updated to escape their input unless it has already been marked safe. No code changes are required to templates whose input to the filter is intended as plaintext, however if you were intentionally leveraging this bug to output unescaped HTML markup you will need to make sure your input is free of CSRF risks and then use the `| safe` filter before the `| nlbr` or `| nlp` filter.

### Adds

- Added the `ignoreUnusedFolderWarning` option for modules that intentionally might not be activated or inherited from in a particular startup.
- Better explanation of how to replace macros with fragments, in particular how to call the fragments with `{% render fragmentName(args) %}`.

### Fixes

- Temporarily pinned to Vue 2.6.12 to fix an issue where the "New" button in the piece manager modals disappeared. We think this is a bug in the newly released Vue 2.6.13 but we are continuing to research it.
- Updated dependencies on `sanitize-html` and `nodemailer` to new major versions, causing no bc breaks at the ApostropheCMS level. This resolved two critical vulnerabilities according to `npm audit`.
- Removed many unused dependencies.
- The data retained for "Undo Publish" no longer causes slug conflicts in certain situations.
- Custom piece types using `localized: false` or `autopublish: true,` as well as singleton types, now display the correct options on the "Save" dropdown.
- The "Save and View," "Publish and View" and/or "Save Draft and Preview" options now appear only if an appropriate piece page actually exists for the piece type.
- Duplicating a widget now properly assigns new IDs to all copied sub-widgets, sub-areas and array items as well.

- Added the `ignoreUnusedFolderWarning` option for modules that intentionally might not be activated or inherited from in a particular startup.
- If you refresh the page while previewing or editing, you will be returned to that same state.

### Notices

- Numerous `npm audit` vulnerability warnings relating to `postcss` 7.x were examined, however it was determined that these are based on the idea of a malicious SASS coder attempting to cause a denial of service. Apostrophe developers would in any case be able to contribute JavaScript as well and so are already expected to be trusted parties. This issue must be resolved upstream in packages including both `stylelint` and `vue-loader` which have considerable work to do before supporting `postcss` 8.x, and in any case public access to write SASS is not part of the attack surface of Apostrophe.

### Changes

- When logging out on a page that only exists in draft form, or a page with access controls, you are redirected to the home page rather than seeing a 404 message.

- Rich text editor upgraded to [tiptap 2.x beta](https://www.tiptap.dev) :tada:. On the surface not a lot has changed with the upgrade, but tiptap 2 has big improvements in terms of speed, composability, and extension support. [See the technical differences of tiptap 1 and 2 here](https://www.tiptap.dev/overview/upgrade-guide#reasons-to-upgrade-to-tiptap-2x)

## 3.0.0-beta.2 - 2021-05-21

### **Breaks**

- The `updateModified: false` option, formerly supported only by `apos.doc.update`, has been renamed to `setModified: false` and is now supported by `apos.doc.insert` as well. If explicitly set to false, the insert and update methods will leave the `modified` property alone, rather than trying to detect or infer whether a change has been made to the draft relative to the published version.
- The `permission` module no longer takes an `interestingTypes` option. Instead, doc type managers may set their `showPermissions` option to `true` to always be broken out separately in the permissions explorer, or explicitly set it to `false` to never be mentioned at all, even on a list of typical piece types that have the same permissions. This allows module creators to ship the right options with their modules rather than requiring the developer to hand-configure `interestingTypes`.
- When editing users, the permissions explorer no longer lists "submitted draft" as a piece type.
- Removed `apos.adminBar.group` method, which is unlikely to be needed in 3.x. One can group admin bar items into dropdowns via the `groups` option.
- Raw HTML is no longer permitted in an `apos.notify` message parameter. Instead, `options.buttons` is available. If present, it must be an array of objects with `type` and `label` properties. If `type` is `'event'` then that button object must have `name` and `data` properties, and when clicked the button will trigger an apos bus event of the given `name` with the provided `data` object. Currently `'event'` is the only supported value for `type`.

### Adds

- The name `@apostrophecms/any-page-type` is now accepted for relationships that should match any page. With this change, the doc type manager module name and the type name are now identical for all types in 3.x. However, for backwards compatibility `@apostrophecms/page` is still accepted. `apos.doc.getManager` will accept either name.
- Sets the project root-level `views` directory as the default fallback views directory. This is no longer a necessary configuration in projects unless they want to change it on the `@apostrophecms/template` option `viewsFolderFallback`.
- The new `afterAposScripts` nunjucks block allows for pushing markup after Apostrophe's asset bundle script tag, at the end of the body. This is a useful way to add a script tag for Webpack's hot reload capabilities in development while still ensuring that Apostrophe's utility methods are available first, like they are in production.
- An `uploadfs` option may be passed to the `@apostrophecms/asset` module, in order to pass options configuring a separate instance of `uploadfs` specifically for the static assets. The `@apostrophecms/uploadfs` module now exports a method to instantiate an uploadfs instance. The default behavior, in which user-uploaded attachments and static assets share a single instance of uploadfs, is unchanged. Note that asset builds never use uploadfs unless `APOS_UPLOADFS_ASSETS=1` is set in the environment.
- `AposButtonSplit` is a new UI component that combines a button with a context menu. Users can act on a primary action or change the button's function via menu button to the right of the button itself.
- Developers can now pass options to the `color` schema field by passing a `pickerOptions` object through your field. This allows for modifying/removing the default color palette, changing the resulting color format, and disabling various UI. For full set of options [see this example](https://github.com/xiaokaike/vue-color/blob/master/src/components/Sketch.vue)
- `AposModal` now emits a `ready` event when it is fully painted and can be interacted with by users or code.
- The video widget is now compatible with vimeo private videos when the domain is on the allowlist in vimeo.

### Changes

- You can now override the parked page definition for the home page without copying the entirety of `minimumPark` from the source code. Specifically, you will not lose the root archive page if you park the home page without explicitly parking the archive page as well. This makes it easier to choose your own type for the home page, in lieu of `@apostrophecms/home-page`.

### Fixes

- Piece types like users that have a slug prefix no longer trigger a false positive as being "modified" when you first click the "New" button.
- The `name` option to widget modules, which never worked in 3.x, has been officially removed. The name of the widget type is always the name of the module, with the `-widget` suffix removed.
- The home page and other parked pages should not immediately show as "pending changes."
- In-context editing works properly when the current browser URL has a hash (portion beginning with `#`), enabling the use of the hash for project-specific work. Thanks to [https://stepanjakl.com/](Štěpán Jákl) for reporting the issue.
- When present, the `apos.http.addQueryToUrl` method preserves the hash of the URL intact.
- The home page and other parked pages should not immediately show as "pending changes."
- The browser-side `apos.http.parseQuery` function now handles objects and arrays properly again.
- The in-context menu for documents has been refactored as a smart component that carries out actions on its own, eliminating a great deal of redundant code, props and events.
- Added additional retries when binding to the port in a dev environment.
- The "Submit" button in the admin bar updates properly to "Submitted" if the submission happens in the page settings modal.
- Skipping positional arguments in fragments now works as expected.
- The rich text editor now supports specifying a `styles` array with no `p` tags properly. A newly added rich text widget initially contains an element with the first style, rather than always a paragraph. If no styles are configured, a `p` tag is assumed. Thanks to Stepan Jakl for reporting the issue.

### Changes
- Editor modal's Save button (publish / save draft / submit) now updated to use the `AposSplitButton` component. Editors can choose from several follow-up actions that occur after save, including creating another piece of content of the same type, being taken to the in-context version of the document, or being returned to the manager. Editor's selection is saved in localstorage, creating a remembered preference per content type.

## 3.0.0-beta.1.1 - 2021-05-07

### Fixes

- A hotfix for an issue spotted in beta 1 in our demo: all previously published pages of sites migrated from early alpha releases had a "Draft" label until published again.

## 3.0.0-beta.1 - 2021-05-06

### **Breaks**

- Removes the `firstName` and `lastName` fields in user pieces.
- The query parameters `apos-refresh`, `apos-edit`, `apos-mode` and `apos-locale` are now `aposRefresh`, `aposEdit`, `aposMode`and `aposLocale`. Going forward all query parameters will be camelCase for consistency with query builders.

### Changes

- Archiving a page or piece deletes any outstanding draft in favor of archiving the last published version. Previously the behavior was effectively the opposite.
- "Publish Changes" button label has been changes to "Update".
- Draft mode is no longer the default view for published documents.
- The page and piece manager views now display the title, etc. of the published version of a document, unless that document only exists in draft form. However a label is also provided indicating if a newer draft is in progress.
- Notifications have been updated with a new visual display and animation style.

### **Adds**

- Four permissions roles are supported and enforced: guest, contributor, editor and admin. See the documentation for details. Pre-existing alpha users are automatically migrated to the admin role.
- Documents in managers now have context sensitive action menus that allow actions like edit, discard draft, archive, restore, etc.
- A fragment call may now have a body using `rendercall`, just like a macro call can have a body using `call`. In addition, fragments can now have named arguments, just like macros. Many thanks to Miro Yovchev for contributing this implementation.
- Major performance improvement to the `nestedModuleSubdirs` option.
- Updates URL fields and oEmbed URL requests to use the `httpsFix` option in launder's `url()` method.
- Documents receive a state label based on their document state (draft, pending, pending updates)
- Contributors can submit drafts for review ("Submit" versus "Submit Updates").
- Editors and admins can manage submitted drafts.
- Editors and admins can easily see the number of proposed changes awaiting their attention.
- Support for virtual piece types, such as submitted drafts, which in actuality manage more than one type of doc.
- Confirm modals now support a schema which can be assessed after confirmation.
- When archiving and restoring pages, editors can chose whether the action affects only this document or this document + children
- Routes support the `before` syntax, allowing routes that are added to Express prior to the routes or middleware of another module. The syntax `before: 'middleware:moduleName'` must be used to add the route prior to the middleware of `moduleName`. If `middleware:` is not used, the route is added before the routes of `moduleName`. Note that normally all middleware is added before all routes.
- A `url` property can now optionally be specified when adding middleware. By default all middleware is global.
- The pieces REST GET API now supports returning only a count of all matching pieces, using the `?count=1` query parameter.
- Admin bar menu items can now specify a custom Vue component to be used in place of `AposButton`.
- Sets `username` fields to follow the user `title` field to remove an extra step in user creation.
- Adds default data to the `outerLayoutBase.html` `<title>` tag: `data.piece.title or data.page.title`.
- Moves the core UI build task into the start up process. The UI build runs automatically when `NODE_ENV` is *not* 'production' and when:
    1. The build folder does not yet exist.
    2. The package.json file is newer than the existing UI build.
    3. You explicitly tell it to by setting the environment variable `CORE_DEV=1`
- The new `._ids(_idOrArrayOfIds)` query builder replaces `explicitOrder` and accepts an array of document `_id`s or a single one. `_id` can be used as a multivalued query parameter. Documents are returned in the order you specify, and just like with single-document REST GET requests, the locale of the `_id`s is overridden by the `aposMode` query parameter if present.
- The `.withPublished(true)` query builder adds a `_publishedDoc` property to each returned draft document that has a published equivalent. `withPublished=1` can be used as a query parameter. Note this is not the way to fetch only published documents. For that, use `.locale('en:published')` or similar.
- The server-side implementation of `apos.http.post` now supports passing a `FormData` object created with the `[form-data](https://www.npmjs.com/package/form-data)` npm module. This keeps the API parallel with the browser-side implementation and allows for unit testing the attachments feature, as well as uploading files to internal and external APIs from the server.
- `manuallyPublished` computed property moved to the `AposPublishMixin` for the use cases where that mixin is otherwise warranted.
- `columns` specified for a piece type's manage view can have a name that uses "dot notation" to access a subproperty. Also, for types that are localized, the column name can begin with `draft:` or `published:` to specifically display a property of the draft or published version of the document rather than the best available. When a prefix is not used, the property comes from the published version of the document if available, otherwise from the draft.
- For page queries, the `children` query builder is now supported in query strings, including the `depth` subproperty. For instance you could fetch `/api/v1/@apostrophecms/page/id-of-page?children=1` or `/api/v1/@apostrophecms/page/id-of-page?children[depth]=3`.
- Setting `APOS_LOG_ALL_QUERIES=1` now logs the projection, skip, limit and sort in addition to the criteria, which were previously logged.

### **Fixes**

- Fragments can now call other fragments, both those declared in the same file and those imported, just like macros calling other macros. Thanks to Miro Yovchev for reporting the issue.
- There was a bug that allowed parked properties, such as the slug of the home page, to be edited. Note that if you don't want a property of a parked page to be locked down forever you can use the `_defaults` feature of parked pages.
- A required field error no longer appears immediately when you first start creating a user.
- Vue warning in the pieces manager due to use of value rather than name of column as a Vue key. Thanks to Miro Yovchev for spotting the issue.
- "Save Draft" is not an appropriate operation to offer when editing users.
- Pager links no longer break due to `aposRefresh=1` when in edit mode. Also removed superfluous `append` query parameter from these.
- You may now intentionally clear the username and slug fields in preparation to type a new value. They do not instantly repopulate based on the title field when you clear them.
- Language of buttons, labels, filters, and other UI updated and normalized throughout.
- A contributor who enters the page tree dialog box, opens the editor, and selects "delete draft" from within the editor of an individual page now sees the page tree reflect that change right away.
- The page manager listens for content change events in general and its refresh mechanism is robust in possible situations where both an explicit refresh call and a content change event occur.
- Automatically retries once if unable to bind to the port in a dev environment. This helps with occasional `EADDRINUSE` errors during nodemon restarts.
- Update the current page's context bar properly when appropriate after actions such as "Discard Draft."
- The main archive page cannot be restored, etc. via the context menu in the page tree.
- The context menu and "Preview Draft" are both disabled while errors are present in the editor dialog box.
- "Duplicate" should lead to a "Publish" button, not an "Update" button, "Submit" rather than "Submit Update," etc.
- When you "Duplicate" the home page you should be able to set a slug for the new page (parked properties of parked pages should be editable when making a duplicate).
- When duplicating the home page, the suggested slug should not be `/` as only one page can have that slug at a time.
- Attention is properly called to a slug conflict if it exists immediately when the document is opened (such as making a copy where the suggested slug has already been used for another copy).
- "Preview Draft" never appears for types that do not use drafts.
- The toggle state of admin bar utility items should only be mapped to an `is-active` class if, like palette, they opt in with `toggle: true`
- Fixed unique key errors in the migrate task by moving the parking of parked pages to a new `@apostrophecms/migrate:after` event handler, which runs only after migrations, whether that is at startup (in dev) or at the end of the migration task (in production).
- UI does not offer "Archive" for the home page, or other archived pages.
- Notification checks and other polling requests now occur only when the tab is in the foreground, resolving a number of problems that masqueraded as other bugs when the browser hit its connection limit for multiple tabs on the same site.
- Parked pages are now parked immediately after database migrations are checked and/or run. In dev this still happens at each startup. In production this happens when the database is brand new and when the migration task is manually run.

## 3.0.0-alpha.7 - 2021-04-07

### Breaks

* The `trash` property has been renamed `archived`, and throughout the UI we refer to "archiving" and the "archive" rather than "move to trash" and the "trash can." A database migration is included to address this for existing databases. However, **if you set the minimumPark option, or used a boilerplate in which it is set,** you will need to **change the settings for the `parkedId: 'trash'` page to match those [currently found in the `minimumPark` option setting in the `@apostrophecms/page` source code](https://github.com/apostrophecms/apostrophe/blob/481252f9bd8f42b62648a0695105e6e9250810d3/modules/%40apostrophecms/page/index.js#L25-L32).

### Adds

* General UX and UI improvements to the experience of moving documents to and from the archive, formerly known as the trash.
* Links to each piece are available in the manage view when appropriate.
* Search is implemented in the media library.
* You can now pass core widgets a `className` option when configuring them as part of an area.
* `previewDraft` for pieces, adds a Preview Draft button on creation for quick in-context editing. Defaults to true.

### Changes

* Do not immediately redirect to new pages and pieces.
* Restored pieces now restore as unpublished drafts.
* Refactored the admin bar component for maintainability.
* Notification style updates

### Fixes

* Advisory lock no longer triggers an update to the modification timestamp of a document.
* Attempts to connect Apostrophe 3.x to an Apostrophe 2.x database are blocked to prevent content loss.
* "Save as Draft" is now available as soon as a new document is created.
* Areas nested in array schema fields can now be edited in context.
* When using `apos.image.first`, the alt attribute of the image piece is available on the returned attachment object as `._alt`. In addition, `_credit` and `_creditUrl` are available.
* Fixes relating to the editing of widgets in nested areas, both on the page and in the modal.
* Removed published / draft switch for unpublished drafts.
* "Publish Changes" appears only at appropriate times.
* Notifications moved from the bottom right of the viewport to the bottom center, fixing some cases of UI overlap.

## 3.0.0-alpha.6.1 - 2021-03-26

### Fixes

* Conditional fields (`if`) and the "following values" mechanism now work properly in array item fields.
* When editing "Page Settings" or a piece, the "publish" button should not be clickable if there are errors.

## 3.0.0-alpha.6 - 2021-03-24

### Adds
* You can "copy" a page or a piece via the ⠇ menu.
* When moving the current page or piece to the trash, you are taken to the home page.
* `permissions: false` is supported for piece and page insert operations.
* Adds note to remove deprecated `allowedInChooser` option on piece type filters.
* UX improvement: "Move to Trash" and "Restore" buttons added for pieces, replacing the boolean field. You can open a piece that is in the trash in a read-only way in order to review it and click "Restore."
* Advisory lock support has been completed for all content types, including on-page, in-context editing. This prevents accidental conflicts between editors.
* Image widgets now accept a `size` context option from the template, which can be used to avoid sending a full-width image for a very small placement.
* Additional improvements.

### Fixes
* Fixes error from missing `select` method in `AposPiecesManager` component.
* No more migration messages at startup for brand-new sites.
* `max` is now properly implemented for relationships when using the manager dialog box as a chooser.
* "Trash" filter now displays its state properly in the piece manager dialog box.
* Dragging an image to the media library works reliably.
* Infinite loop warning when editing page titles has been fixed.
* Users can locate the tab that still contains errors when blocked from saving a piece due to schema field errors.
* Calling `insert` works properly in the `init` function of a module.
* Additional fixes.

### Breaks

* Apostrophe's instance of `uploadfs` has moved from `apos.attachment.uploadfs` to `apos.uploadfs`. The `uploadfs` configuration option has similarly moved from the `@apostrophecms/attachment` module to the `@apostrophecms/uploadfs` module. `imageSizes` is still an option to `@apostrophecms/attachment`.

## 3.0.0-alpha.5 - 2021-02-11

* Conditional fields are now supported via the new `if` syntax. The old 2.x `showFields` feature has been replaced with `if: { ... }`.
* Adds the option to pass context options to an area for its widgets following the `with` keyword. Context options for widgets not in that area (or that don't exist) are ignored. Syntax: `{% area data.page, 'areaName' with { '@apostrophecms/image: { size: 'full' } } %}`.
* Advisory locking has been implemented for in-context editing, including nested contexts like the palette module. Advisory locking has also been implemented for the media manager, completing the advisory locking story.
* Detects many common configuration errors at startup.
* Extends `getBrowserData` in `@apostrophecms/doc-type` rather than overwriting the method.
* If a select element has no default, but is required, it should default to the first option. The select elements appeared as if this were the case, but on save you would be told to make a choice, forcing you to change and change back. This has been fixed.
* Removes 2.x piece module option code, including for `contextual`, `manageViews`, `publishMenu`, and `contextMenu`.
* Removes admin bar module options related to 2.x slide-out UI: `openOnLoad`, `openOnHomepageLoad`, `closeDelay`.
* Fixed a bug that allowed users to appear to be in edit mode while looking at published content in certain edge cases.
* The PATCH API for pages can now infer the correct _id in cases where the locale is specified in the query string as an override, just like other methods.
* Check permissions for the delete and publish operations.
* Many bug fixes.

### Breaks
* Changes the `piecesModuleName` option to `pieceModuleName` (no "s") in the `@apostrophecms/piece-page-type` module. This feature is used only when you have two or more piece page types for the same piece type.

## 3.0.0-alpha.4.2 - 2021-01-27

* The `label` option is no longer required for widget type modules. This was already true for piece type and page type modules.
* Ability to namespace asset builds. Do not push asset builds to uploadfs unless specified.

### Breaking changes

* Removes the `browser` module option, which was only used by the rich text widget in core. All browser data should now be added by extending or overriding `getBrowserData` in a module. Also updates `getComponentName` to reference `options.components` instead of `options.browser.components`.

## 3.0.0-alpha.4.1

* Hotfix: the asset module now looks for a `./release-id` file (relative to the project), not a `./data/release-id` file, because `data` is not a deployed folder and the intent of `release-id` is to share a common release identifier between the asset build step and the deployed instances.

## 3.0.0-alpha.4

* **"Fragments" have been added to the Apostrophe template API, as an alternative to Nunjucks' macros, to fully support areas and async components.** [See the A3 alpha documentation](https://a3.docs.apos.dev/guide/widgets-and-templates/fragments.html) for instructions on how to use this feature.
* **CSS files in the `ui/public` subdirectory of any module are now bundled and pushed to the browser.** This allows you to efficiently deliver your CSS assets, just as you can deliver JS assets in `ui/public`. Note that these assets must be browser-ready JS and CSS, so it is customary to use your own webpack build to generate them. See [the a3-boilerplate project](https://github.com/apostrophecms/a3-boilerplate) for an example, especially `webpack.config.js`.
* **More support for rendering HTML in REST API requests.** See the `render-areas` query parameter in [piece and page REST API documentation](https://a3.docs.apos.dev/reference/api/pieces.html#get-api-v1-piece-name).
* **Context bar takeover capability,** for situations where a secondary document should temporarily own the undo/redo/publish UI.
* **Unpublished pages in the tree** are easier to identify
* **Range fields** have been added.
* **Support for npm bundles is back.** It works just like in 2.x, but the property is `bundle`, not `moogBundle`. Thanks to Miro Yovchev.

### Breaking changes

* **A3 now uses webpack 5.** For now, **due to a known issue with vue-loader, your own project must also be updated to use webpack 5.** The a3-boilerplate project has been updated accordingly, so you may refer to [the a3-boilerplate project](https://github.com/apostrophecms/a3-boilerplate) for an example of the changes to be made, notably in `webpack.config.js` and `package.json`. We are in communication with upstream developers to resolve the issue so that projects and apostrophe core can use different major versions of webpack.

## 3.0.0-alpha.3

Third alpha release of 3.x. Introduced draft mode and the "Publish Changes" button.

## 3.0.0-alpha.2

Second alpha release of 3.x. Introduced a distinct "edit" mode.

## 3.0.0-alpha.1

First alpha release of 3.x.<|MERGE_RESOLUTION|>--- conflicted
+++ resolved
@@ -13,11 +13,8 @@
 * Display `Select all` message on all pages in the manager modal.
 * Refresh `checked` in manager modal after archive action.
 * Updates rich text link tool's keyboard key detection strategy.
-<<<<<<< HEAD
 * Buttons that appear on slats (preview, edit crop/relationship, remove) are visually focusable and keyboard accessible.
-=======
 * Added tooltip for update button.
->>>>>>> 68cad074
 
 ### Fixes
 
