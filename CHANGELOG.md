--- conflicted
+++ resolved
@@ -10,11 +10,8 @@
 * Adds new event `apostrophe:beforeExit` and improves the way Apostrophe terminates its process.
 * Adds new configuration option - `beforeExit` async handler.
 * Handlers listening for `apostrophe:run` event are now able to send exit signal to the Apostrophe bootstrap routine.
-<<<<<<< HEAD
 * Adds new event `@apostrophecms/doc:afterAllModesDeleted` fired after all modes of a given document are purged.
-=======
 * Support for Node.js 17 and 18. MongoDB connections to `localhost` will now successfully find a typical dev MongoDB server bound only to `127.0.0.1`, Apostrophe can generate valid ipv6 URLs pointing back to itself, and `webpack` and `vue-loader` have been updated to address incompatibilities.
->>>>>>> ff25c50d
 
 ### Fixes
 
