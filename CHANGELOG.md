# Changelog

## Unreleased

### Adds

<<<<<<< HEAD
* Allow project-level developer to override bundling decisions by configuring the `@apostrophecms/asset` module. Check the [module documentation](https://v3.docs.apostrophecms.org/reference/modules/asset.html#options) for more information.

Fixes

* Query builders for regular select fields have always accepted null to mean "do not filter on this property." Now this also works for dynamic select fields.
* The i18n UI state management now doesn't allow actions while it's busy
=======
* Adds Reset Password feature to the login page. Note that the feature must be enabled and email delivery must be properly configured. See the [documentation](https://v3.docs.apostrophecms.org/) for more details.


### Fixes

* Query builders for regular select fields have always accepted null to mean "do not filter on this property." Now this also works for dynamic select fields.
* The i18n UI state management now doesn't allow actions while it's busy.
* Fixed various localization bugs in the text of the "Update" dropdown menu.
* The `singleton: true` option for piece types now automatically implies `showCreate: false`.
* Remove browser console warnings by handling Tiptap Editor's breaking changes and duplicated plugins.
>>>>>>> d6be856d

## 3.31.0 (2022-10-27)

### Adds

* Adds `placeholder: true` and `initialModal: false` features to improve the user experience of adding widgets to the page. Checkout the [Widget Placeholders documentation](https://v3.docs.apostrophecms.org/guide/areas-and-widgets.html#adding-placeholder-content-to-widgets) for more detail.

### Fixes

* When another user is editing the document, the other user's name is now displayed correctly.

## 3.30.0 (2022-10-12)

### Adds

* New `APOS_LOG_ALL_ROUTES` environment variable. If set, Apostrophe logs information about all middleware functions and routes that are executed on behalf of a particular URL.
* Adds the `addFileGroups` option to the `attachment` module. Additionally it exposes a new method, `addFileGroup(group)`. These allow easier addition of new file groups or extension of the existing groups.

### Fixes

* Vue 3 may now be used in a separate webpack build at project level without causing problems for the admin UI Vue 2 build.
* Fixes `cache` module `clear-cache` CLI task message
* Fixes help message for `express` module `list-routes` CLI task

## 3.29.1 (2022-10-03)

### Fixes

* Hotfix to restore Node 14 support. Of course Node 16 is also supported.


## 3.29.0 (2022-10-03)

### Adds

* Areas now support an `expanded: true` option to display previews for widgets. The Expanded Widget Preview Menu also supports grouping and display columns for each group.
* Add "showQuery" in piece-page-type in order to override the query for the "show" page as "indexQuery" does it for the index page

### Fixes

* Resolved a bug in which users making a password error in the presence of pre-login checks such as a CAPTCHA were unable to try again until they refreshed the page.

## 3.28.1 (2022-09-15)

### Fixes

* `AposInputBoolean` can now be `required` and have the value `false`.
* Schema fields containing boolean filters can now list both `yes` and `no` choices according to available values in the database.
* Fix attachment `getHeight()` and `getWidth()` template helpers by changing the assignment of the `attachment._crop` property.
* Change assignment of `attachment._focalPoint` for consistency.

## 3.28.0 (2022-08-31)

### Fixes

* Fix UI bug when creating a document via a relationship.

### Adds

* Support for uploading `webp` files for display as images. This is supported by all current browsers now that Microsoft has removed IE11. For best results, you should run `npm update` on your project to make sure you are receiving the latest release of `uploadfs` which uses `sharp` for image processing. Thanks to [Isaac Preston](https://github.com/ixc7) for this addition.
* Clicking outside a modal now closes it, the same way the `Escape` key does when pressed.
* `checkboxes` fields now support `min` and `max` properties. Thanks to [Gabe Flores](https://github.com/gabeflores-appstem).

## 3.27.0 (2022-08-18)

### Adds

* Add `/grid` `POST` route in permission module, in addition to the existing `GET` one.
* New utility script to help find excessively heavy npm dependencies of apostrophe core.

### Changes

* Extract permission grid into `AposPermissionGrid` vue component.
* Moved `stylelint` from `dependencies` to `devDependencies`. The benefit may be small because many projects will depend on `stylelint` at project level, but every little bit helps install speed, and it may make a bigger difference if different major versions are in use.

## 3.26.1 (2022-08-06)

### Fixes

Hotfix: always waits for the DOM to be ready before initializing the Apostrophe Admin UI. `setTimeout` alone might not guarantee that every time. This issue has apparently become more frequent in the latest versions of Chrome.
* Modifies the `login` module to return an empty object in the API session cookie response body to avoid potential invalid JSON error if `response.json()` is retrieved.

## 3.26.0 (2022-08-03)

### Adds

* Tasks can now be registered with the `afterModuleReady` flag, which is more useful than `afterModuleInit` because it waits for the module to be more fully initialized, including all "improvements" loaded via npm. The original `afterModuleInit` flag is still supported in case someone was counting on its behavior.
* Add `/grid` `POST` route in permission module, in addition to the existing `GET` one, to improve extensibility.
* `@apostrophecms/express:list-routes` command line task added, to facilitate debugging.

### Changes

* Since Microsoft has ended support for IE11 and support for ES5 builds is responsible for a significant chunk of Apostrophe's installation time, the `es5: true` option no longer produces an IE11 build. For backwards compatibility, developers will receive a warning, but their build will proceed without IE11 support. IE11 ES5 builds can be brought back by installing the optional [@apostrophecms/asset-es5](https://github.com/apostrophecms/asset-es5) module.

### Fixes

* `testModule: true` works in unit tests of external Apostrophe modules again even with modern versions of `mocha`, thanks to [Amin Shazrin](https://github.com/ammein).
* `getObjectManager` is now implemented for `Object` field types, fixing a bug that prevented the use of areas found in `object` schema fields within templates. Thanks to [James R T](https://github.com/jamestiotio).

## 3.25.0 (2022-07-20)

### Adds

* `radio` and `checkboxes` input field types now support a server side `choices` function for supplying their `choices` array dynamically, just like `select` fields do. Future custom field types can opt into this functionality with the field type flag `dynamicChoices: true`.

### Fixes

* `AposSelect` now emits values on `change` event as they were originally given. Their values "just work" so you do not have to think about JSON anymore when you receive it.
* Unpinned tiptap as the tiptap team has made releases that resolve the packaging errors that caused us to pin it in 3.22.1.
* Pinned `vue-loader` to the `15.9.x` minor release series for now. The `15.10.0` release breaks support for using `npm link` to develop the `apostrophe` module itself.
* Minimum version of `sanitize-html` bumped to ensure a potential denial-of-service vector is closed.

## 3.24.0 (2022-07-06)

### Adds

* Handle `private: true` locale option in i18n module, preventing logged out users from accessing the content of a private locale.

### Fixes

* Fix missing title translation in the "Array Editor" component.
* Add `follow: true` flag to `glob` functions (with `**` pattern) to allow registering symlink files and folders for nested modules
* Fix disabled context menu for relationship fields editing ([#3820](https://github.com/apostrophecms/apostrophe/issues/3820))
* In getReq method form the task module, extract the right `role` property from the options object.
* Fix `def:` option in `array` fields, in order to be able to see the default items in the array editor modal

## 3.23.0 (2022-06-22)

### Adds

* Shared Drafts: gives the possibility to share a link which can be used to preview the draft version of page, or a piece `show` page.
* Add `Localize` option to `@apostrophecms/image`. In Edit mode the context bar menu includes a "Localize" option to start cloning this image into other locales.

### Fixes

* Update `sass` to [`1.52.3`+](https://github.com/sass/dart-sass/pull/1713) to prevent the error `RangeError: Invalid value: Not in inclusive range 0..145: -1`. You can now fix that by upgrading with `npm update`. If it does not immediately clear up the issue in development, try `node app @apostrophecms/asset:clear-cache`.
* Fix a potential issue when URLs have a query string, in the `'@apostrophecms/page:notFound'` handler of the `soft-redirect` module.

## 3.22.1 (2022-06-17)

* Hotfix: temporarily pin versions of tiptap modules to work around packaging error that breaks import of the most recent releases. We will unpin as soon as this is fixed upstream. Fixes a bug where `npm update` would fail for A3 projects.

## 3.22.0 (2022-06-08)

### Adds

* Possibility to pass options to webpack extensions from any module.

### Fixes

* Fix a Webpack cache issue leading to modules symlinked in `node_modules` not being rebuilt.
* Fixes login maximum attempts error message that wasn't showing the plural when lockoutMinutes is more than 1.
* Fixes the text color of the current array item's slat label in the array editor modal.
* Fixes the maximum width of an array item's slat label so as to not obscure the Remove button in narrow viewports.
* If an array field's titleField option is set to a select field, use the selected option's label as the slat label rather its value.
* Disable the slat controls of the attachment component while uploading.
* Fixes bug when re-attaching the same file won't trigger an upload.
* AposSlat now fully respects the disabled state.

## 3.21.1 (2022-06-04)

### Fixes

* Work around backwards compatibility break in `sass` module by pinning to `sass` `1.50.x` while we investigate. If you saw the error `RangeError: Invalid value: Not in inclusive range 0..145: -1` you can now fix that by upgrading with `npm update`. If it does not immediately clear up the issue in development, try `node app @apostrophecms/asset:clear-cache`.

## 3.21.0 (2022-05-25)

### Adds

* Trigger only the relevant build when in a watch mode (development). The build paths should not contain comma (`,`).
* Adds an `unpublish` method, available for any doc-type.
An _Unpublish_ option has also been added to the context menu of the modal when editing a piece or a page.
* Allows developers to group fields in relationships the same way it's done for normal schemas.

### Fixes

* Vue files not being parsed when running eslint through command line, fixes all lint errors in vue files.
* Fix a bug where some Apostrophe modules symlinked in `node_modules` are not being watched.
* Recover after webpack build error in watch mode (development only).
* Fixes an edge case when failing (throw) task invoked via `task.invoke` will result in `apos.isTask()` to always return true due to `apos.argv` not reverted properly.

## 3.20.1 (2022-05-17)

### Fixes

* Minor corrections to French translation.

## 3.20.0

### Adds

* Adds French translation of the admin UI (use the `fr` locale).

## 3.19.0

### Adds

* New schema field type `dateAndTime` added. This schema field type saves in ISO8601 format, as UTC (Universal Coordinated Time), but is edited in a user-friendly way in the user's current time zone and locale.
* Webpack disk cache for better build performance in development and, if appropriately configured, production as well.
* In development, Webpack rebuilds the front end without the need to restart the Node.js process, yielding an additional speedup. To get this speedup for existing projects, see the `nodemonConfig` section of the latest `package.json` in [a3-boilerplate](https://github.com/apostrophecms/a3-boilerplate) for the new "ignore" rules you'll need to prevent nodemon from stopping the process and restarting.
* Added the new command line task `apostrophecms/asset:clear-cache` for clearing the webpack disk cache. This should be necessary only in rare cases where the configuration has changed in ways Apostrophe can't automatically detect.
* A separate `publishedLabel` field can be set for any schema field of a page or piece. If present it is displayed instead of `label` if the document has already been published.

### 3.18.1

### Fixes

* The admin UI now rebuilds properly in a development environment when new npm modules are installed in a multisite project (`apos.rootDir` differs from `apos.npmRootDir`).

## 3.18.0 (2022-05-03)

### Adds

* Images may now be cropped to suit a particular placement after selecting them. SVG files may not be cropped as it is not possible in the general case.
* Editors may also select a "focal point" for the image after selecting it. This ensures that this particular point remains visible even if CSS would otherwise crop it, which is a common issue in responsive design. See the `@apostrophecms/image` widget for a sample implementation of the necessary styles.
* Adds the `aspectRatio` option for image widgets. When set to `[ w, h ]` (a ratio of width to height), images are automatically cropped to this aspect ratio when chosen for that particular widget. If the user does not crop manually, then cropping happens automatically.
* Adds the `minSize` option for image widgets. This ensures that the images chosen are at least the given size `[ width, height ]`, and also ensures the user cannot choose something smaller than that when cropping.
* Implements OpenTelemetry instrumentation.
* Developers may now specify an alternate Vue component to be used for editing the subfields of relationships, either at the field level or as a default for all relationships with a particular piece type.
* The widget type base module now always passes on the `components` option as browser data, so that individual widget type modules that support contextual editing can be implemented more conveniently.
* In-context widget editor components now receive a `focused` prop which is helpful in deciding when to display additional UI.
* Adds new configuration option - `beforeExit` async handler.
* Handlers listening for the `apostrophe:run` event are now able to send an exit code to the Apostrophe bootstrap routine.
* Support for Node.js 17 and 18. MongoDB connections to `localhost` will now successfully find a typical dev MongoDB server bound only to `127.0.0.1`, Apostrophe can generate valid ipv6 URLs pointing back to itself, and `webpack` and `vue-loader` have been updated to address incompatibilities.
* Adds support for custom context menus provided by any module (see `apos.doc.addContextOperation()`).
* The `AposSchema` component now supports an optional `generation` prop which may be used to force a refresh when the value of the object changes externally. This is a compromise to avoid the performance hit of checking numerous subfields for possible changes every time the `value` prop changes in response to an `input` event.
* Adds new event `@apostrophecms/doc:afterAllModesDeleted` fired after all modes of a given document are purged.

### Fixes

* Documentation of obsolete options has been removed.
* Dead code relating to activating in-context widget editors have been removed. They are always active and have been for some time. In the future they might be swapped in on scroll, but there will never be a need to swap them in "on click."
* The `self.email` method of modules now correctly accepts a default `from` address configured for a specific module via the `from` subproperty of the `email` option to that module. Thanks to `chmdebeer` for pointing out the issue and the fix.
* Fixes `_urls` not added on attachment fields when pieces API index is requested (#3643)
* Fixes float field UI bug that transforms the value to integer when there is no field error and the first number after the decimal is `0`.
* The `nestedModuleSubdirs` feature no longer throws an error and interrupts startup if a project contains both `@apostrophecms/asset` and `asset`, which should be considered separate module names.

## 3.17.0 (2022-03-31)

### Adds

* Full support for the [`object` field type](https://v3.docs.apostrophecms.org/reference/field-types/object.html), which works just like `array` but stores just one sub-object as a property, rather than an array of objects.
* To help find documents that reference related ones via `relationship` fields, implement backlinks of related documents by adding a `relatedReverseIds` field to them and keeping it up to date. There is no UI based on this feature yet but it will permit various useful features in the near future.
* Adds possibility for modules to [extend the webpack configuration](https://v3.docs.apostrophecms.org/guide/webpack.html).
* Adds possibility for modules to [add extra frontend bundles for scss and js](https://v3.docs.apostrophecms.org/guide/webpack.html). This is useful when the `ui/src` build would otherwise be very large due to code used on rarely accessed pages.
* Loads the right bundles on the right pages depending on the page template and the loaded widgets. Logged-in users have all the bundles on every page, because they might introduce widgets at any time.
* Fixes deprecation warnings displayed after running `npm install`, for dependencies that are directly included by this package.
* Implement custom ETags emission when `etags` cache option is enabled. [See the documentation for more information](https://v3.docs.apostrophecms.org/guide/caching.html).
It allows caching of pages and pieces, using a cache invalidation mechanism that takes into account related (and reverse related) document updates, thanks to backlinks mentioned above.
Note that for now, only single pages and pieces benefit from the ETags caching system (pages' and pieces' `getOne` REST API route, and regular served pages).
The cache of an index page corresponding to the type of a piece that was just saved will automatically be invalidated. However, please consider that it won't be effective when a related piece is saved, therefore the cache will automatically be invalidated _after_ the cache lifetime set in `maxAge` cache option.

### Fixes

* Apostrophe's webpack build now works properly when developing code that imports module-specific npm dependencies from `ui/src` or `ui/apos` when using `npm link` to develop the module in question.
* The `es5: true` option to `@apostrophecms/asset` works again.

## 3.16.1 (2022-03-21)

### Fixes

* Fixes a bug in the new `Cache-Control` support introduced by 3.16.0 in which we get the logged-out homepage right after logging in. This issue only came into play if the new caching options were enabled.

## 3.16.0 (2022-03-18)

### Adds

* Offers a simple way to set a Cache-Control max-age for Apostrophe page and GET REST API responses for pieces and pages. [See the documentation for more information](https://v3.docs.apostrophecms.org/guide/caching.html).
* API keys and bearer tokens "win" over session cookies when both are present. Since API keys and bearer tokens are explicitly added to the request at hand, it never makes sense to ignore them in favor of a cookie, which is implicit. This also simplifies automated testing.
* `data-apos-test=""` selectors for certain elements frequently selected in QA tests, such as `data-apos-test="adminBar"`.
* Offer a simple way to set a Cache-Control max-age for Apostrophe page and GET REST API responses for pieces and pages.
* To speed up functional tests, an `insecurePasswords` option has been added to the login module. This option is deliberately named to discourage use for any purpose other than functional tests in which repeated password hashing would unduly limit performance. Normally password hashing is intentionally difficult to slow down brute force attacks, especially if a database is compromised.

### Fixes

* `POST`ing a new child page with `_targetId: '_home'` now works properly in combination with `_position: 'lastChild'`.

## 3.15.0 (2022-03-02)

### Adds

* Adds throttle system based on username (even when not existing), on initial login route. Also added for each late login requirement, e.g. for 2FA attempts.

## 3.14.2 (2022-02-27)

* Hotfix: fixed a bug introduced by 3.14.1 in which non-parked pages could throw an error during the migration to fix replication issues.

## 3.14.1 (2022-02-25)

* Hotfix: fixed a bug in which replication across locales did not work properly for parked pages configured via the `_children` feature. A one-time migration is included to reconnect improperly replicated versions of the same parked pages. This runs automatically, no manual action is required. Thanks to [justyna1](https://github.com/justyna13) for identifying the issue.

## 3.14.0 (2022-02-22)

### Adds

* To reduce complications for those implementing caching strategies, the CSRF protection cookie now contains a simple constant string, and is not recorded in `req.session`. This is acceptable because the real purpose of the CSRF check is simply to verify that the browser has sent the cookie at all, which it will not allow a cross-origin script to do.
* As a result of the above, a session cookie is not generated and sent at all unless `req.session` is actually used or a user logs in. Again, this reduces complications for those implementing caching strategies.
* When logging out, the session cookie is now cleared in the browser. Formerly the session was destroyed on the server side only, which was sufficient for security purposes but could create caching issues.
* Uses `express-cache-on-demand` lib to make similar and concurrent requests on pieces and pages faster.
* Frontend build errors now stop app startup in development, and SCSS and JS/Vue build warnings are visible on the terminal console for the first time.

### Fixes

* Fixed a bug when editing a page more than once if the page has a relationship to itself, whether directly or indirectly. Widget ids were unnecessarily regenerated in this situation, causing in-context edits after the first to fail to save.
* Pages no longer emit double `beforeUpdate` and `beforeSave` events.
* When the home page extends `@apostrophecms/piece-page-type`, the "show page" URLs for individual pieces should not contain two slashes before the piece slug. Thanks to [Martí Bravo](https://github.com/martibravo) for the fix.
* Fixes transitions between login page and `afterPasswordVerified` login steps.
* Frontend build errors now stop the `@apostrophecms/asset:build` task properly in production.
* `start` replaced with `flex-start` to address SCSS warnings.
* Dead code removal, as a result of following up on JS/Vue build warnings.

## 3.13.0 - 2022-02-04

### Adds

* Additional requirements and related UI may be imposed on native ApostropheCMS logins using the new `requirements` feature, which can be extended in modules that `improve` the `@apostrophecms/login` module. These requirements are not imposed for single sign-on logins via `@apostrophecms/passport-bridge`. See the documentation for more information.
* Adds latest Slovak translation strings to SK.json in `i18n/` folder. Thanks to [Michael Huna](https://github.com/Miselrkba) for the contribution.
* Verifies `afterPasswordVerified` requirements one by one when emitting done event, allows to manage errors ans success before to go to the next requirement. Stores and validate each requirement in the token. Checks the new `askForConfirmation` requirement option to go to the next step when emitting done event or waiting for the confirm event (in order to manage success messages). Removes support for `afterSubmit` for now.

### Fixes

* Decodes the testReq `param` property in `serveNotFound`. This fixes a problem where page titles using diacritics triggered false 404 errors.
* Registers the default namespace in the Vue instance of i18n, fixing a lack of support for un-namespaced l10n keys in the UI.

## 3.12.0 - 2022-01-21

### Adds

* It is now best practice to deliver namespaced i18n strings as JSON files in module-level subdirectories of `i18n/` named to match the namespace, e.g. `i18n/ourTeam` if the namespace is `ourTeam`. This allows base class modules to deliver phrases to any namespace without conflicting with those introduced at project level. The `i18n` option is now deprecated in favor of the new `i18n` module format section, which is only needed if `browser: true` must be specified for a namespace.
* Brought back the `nestedModuleSubdirs` feature from A2, which allows modules to be nested in subdirectories if `nestedModuleSubdirs: true` is set in `app.js`. As in A2, module configuration (including activation) can also be grouped in a `modules.js` file in such subdirectories.

### Fixes

* Fixes minor inline documentation comments.
* UI strings that are not registered localization keys will now display properly when they contain a colon (`:`). These were previously interpreted as i18next namespace/key pairs and the "namespace" portion was left out.
* Fixes a bug where changing the page type immediately after clicking "New Page" would produce a console error. In general, areas and checkboxes now correctly handle their value being changed to `null` by the parent schema after initial startup of the `AposInputArea` or `AposInputCheckboxes` component.
* It is now best practice to deliver namespaced i18n strings as JSON files in module-level subdirectories of `i18n/` named to match the namespace, e.g. `i18n/ourTeam` if the namespace is `ourTeam`. This allows base class modules to deliver phrases to any namespace without conflicting with those introduced at project level. The `i18n` option is now deprecated in favor of the new `i18n` module format section, which is only needed if `browser: true` must be specified for a namespace.
* Removes the `@apostrophecms/util` module template helper `indexBy`, which was using a lodash method not included in lodash v4.
* Removes an unimplemented `csrfExceptions` module section cascade. Use the `csrfExceptions` *option* of any module to set an array of URLs excluded from CSRF protection. More information is forthcoming in the documentation.
* Fix `[Object Object]` in the console when warning `A permission.can() call was made with a type that has no manager` is printed.

### Changes

* Temporarily removes `npm audit` from our automated tests because of a sub-dependency of vue-loader that doesn't actually cause a security vulnerability for apostrophe.

## 3.11.0 - 2022-01-06

### Adds

* Apostrophe now extends Passport's `req.login` to emit an `afterSessionLogin` event from the `@apostrophecms:login` module, with `req` as an argument. Note that this does not occur at all for login API calls that return a bearer token rather than establishing an Express session.

### Fixes

* Apostrophe's extension of `req.login` now accounts for the `req.logIn` alias and the skippable `options` parameter, which is relied upon in some `passport` strategies.
* Apostrophe now warns if a nonexistent widget type is configured for an area field, with special attention to when `-widget` has been erroneously included in the name. For backwards compatibility this is a startup warning rather than a fatal error, as sites generally did operate successfully otherwise with this type of bug present.

### Changes

* Unpins `vue-click-outside-element` the packaging of which has been fixed upstream.
* Adds deprecation note to `__testDefaults` option. It is not in use, but removing would be a minor BC break we don't need to make.
* Allows test modules to use a custom port as an option on the `@apostrophecms/express` module.
* Removes the code base pull request template to instead inherit the organization-level template.
* Adds `npm audit` back to the test scripts.

## 3.10.0 - 2021-12-22

### Fixes

* `slug` type fields can now have an empty string or `null` as their `def` value without the string `'none'` populating automatically.
* The `underline` feature works properly in tiptap toolbar configuration.
* Required checkbox fields now properly prevent editor submission when empty.
* Pins `vue-click-outside-element` to a version that does not attempt to use `eval` in its distribution build, which is incompatible with a strict Content Security Policy.

### Adds

* Adds a `last` option to fields. Setting `last: true` on a field puts that field at the end of the field's widget order. If more than one field has that option active the true last item will depend on general field registration order. If the field is ordered with the `fields.order` array or field group ordering, those specified orders will take precedence.

### Changes

* Adds deprecation notes to the widget class methods `getWidgetWrapperClasses` and `getWidgetClasses` from A2.
* Adds a deprecation note to the `reorganize` query builder for the next major version.
* Uses the runtime build of Vue. This has major performance and bundle size benefits, however it does require changes to Apostrophe admin UI apps that use a `template` property (components should require no changes, just apps require an update). These apps must now use a `render` function instead. Since custom admin UI apps are not yet a documented feature we do not regard this as a bc break.
* Compatible with the `@apostrophecms/security-headers` module, which supports a strict `Content-Security-Policy`.
* Adds a deprecation note to the `addLateCriteria` query builder.
* Updates the `toCount` doc type query method to use Math.ceil rather than Math.floor plus an additional step.

## 3.9.0 - 2021-12-08

### Adds

* Developers can now override any Vue component of the ApostropheCMS admin UI by providing a component of the same name in the `ui/apos/components` folder of their own module. This is not always the best approach, see the documentation for details.
* When running a job, we now trigger the notification before to run the job, this way the progress notification ID is available from the job and the notification can be dismissed if needed.
* Adds `maxUi`, `maxLabel`, `minUi`, and `minLabel` localization strings for array input and other UI.

### Fixes

* Fully removes references to the A2 `self.partial` module method. It appeared only once outside of comments, but was not actually used by the UI. The `self.render` method should be used for simple template rendering.
* Fixes string interpolation for the confirmation modal when publishing a page that has an unpublished parent page.
* No more "cannot set headers after they are sent to the client" and "req.res.redirect not defined" messages when handling URLs with extra trailing slashes.
* The `apos.util.runPlayers` method is not called until all of the widgets in a particular tree of areas and sub-areas have been added to the DOM. This means a parent area widget player will see the expected markup for any sub-widgets when the "Edit" button is clicked.
* Properly activates the `apostropheI18nDebugPlugin` i18next debugging plugin when using the `APOS_SHOW_I18N` environment variable. The full set of l10n emoji indicators previously available for the UI is now available for template and server-side strings.
* Actually registers piece types for site search unless the `searchable` option is `false`.
* Fixes the methods required for the search `index` task.

### Changes

* Adds localization keys for the password field component's min and max error messages.

## 3.8.1 - 2021-11-23

### Fixes

* The search field of the pieces manager modal works properly. Thanks to [Miro Yovchev](https://github.com/myovchev) for pointing out the issue and providing a solution.
* Fixes a bug in `AposRichTextWidgetEditor.vue` when a rich text widget was specifically configured with an empty array as the `styles` option. In that case a new empty rich text widget will initiate with an empty paragraph tag.
* The`fieldsPresent` method that is used with the `presentFieldsOnly` option in doc-type was broken, looking for properties in strings and wasn't returning anything.

## 3.8.0 - 2021-11-15

### Adds

* Checkboxes for pieces are back, a main checkbox allows to select all page items. When all pieces on a page are checked, a banner where the user can select all pieces appears. A launder for mongo projections has been added.
* Registered `batchOperations` on a piece-type will now become buttons in the manager batch operations "more menu" (styled as a kebab icon). Batch operations should include a label, `messages` object, and `modalOptions` for the confirmation modal.
* `batchOperations` can be grouped into a single button with a menu using the `group` cascade subproperty.
* `batchOperations` can be conditional with an `if` conditional object. This allows developers to pass a single value or an array of values.
* Piece types can have `utilityOperations` configured as a top-level cascade property. These operations are made available in the piece manager as new buttons.
* Notifications may now include an `event` property, which the AposNotification component will emit on mount. The `event` property should be set to an object with `name` (the event name) and optionally `data` (data included with the event emission).
* Adds support for using the attachments query builder in REST API calls via the query string.
* Adds contextual menu for pieces, any module extending the piece-type one can add actions in this contextual menu.
* When clicking on a batch operation, it opens a confirmation modal using modal options from the batch operation, it also works for operations in grouped ones. operations name property has been renamed in action to work with AposContextMenu component.
* Beginning with this release, a module-specific static asset in your project such as `modules/mymodulename/public/images/bg.png` can always be referenced in your `.scss` and `.css` files as `/modules/mymodulename/images/bg.png`, even if assets are actually being deployed to S3, CDNs, etc. Note that `public` and `ui/public` module subdirectories have separate functions. See the documentation for more information.
* Adds AposFile.vue component to abstract file dropzone UI, uses it in AposInputAttachment, and uses it in the confirmation modal for pieces import.
* Optionally add `dimensionAttrs` option to image widget, which sets width & height attributes to optimize for Cumulative Layout Shift. Thank you to [Qiao Lin](https://github.com/qclin) for the contribution.

### Fixes

* The `apos.util.attachmentUrl` method now works correctly. To facilitate that, `apos.uploadsUrl` is now populated browser-side at all times as the frontend logic originally expected. For backwards compatibility `apos.attachment.uploadsUrl` is still populated when logged in.
* Widget players are now prevented from being played twice by the implementing vue component.

### Changes
* Removes Apostrophe 2 documentation and UI configuration from the `@apostrophecms/job` module. These options were not yet in use for A3.
* Renames methods and removes unsupported routes in the `@apostrophecms/job` module that were not yet in use. This was not done lightly, but specifically because of the minimal likelihood that they were in use in project code given the lack of UI support.
  * The deprecated `cancel` route was removed and will likely be replaced at a later date.
  * `run` was renamed `runBatch` as its purpose is specifically to run processes on a "batch selected" array of pieces or pages.
  * `runNonBatch` was renamed to `run` as it is the more generic job-running method. It is likely that `runBatch` will eventually be refactored to use this method.
  * The `good` and `bad` methods are renamed `success` and `failure`, respectively. The expected methods used in the `run` method were similarly renamed. They still increment job document properties called `good` and `bad`.
* Comments out the unused `batchSimpleRoute` methods in the page and piece-type modules to avoid usage before they are fully implemented.
* Optionally add `dimensionAttrs` option to image widget, which sets width & height attributes to optimize for Cumulative Layout Shift.
* Temporarily removes `npm audit` from our automated tests because of a sub-dependency of uploadfs that doesn't actually cause a security vulnerability for apostrophe.

## 3.7.0 - 2021-10-28

### Adds

* Schema select field choices can now be populated by a server side function, like an API call. Set the `choices` property to a method name of the calling module. That function should take a single argument of `req`, and return an array of objects with `label` and `value` properties. The function can be async and will be awaited.
* Apostrophe now has built-in support for the Node.js cluster module. If the `APOS_CLUSTER_PROCESSES` environment variable is set to a number, that number of child processes are forked, sharing the same listening port. If the variable is set to `0`, one process is forked for each CPU core, with a minimum of `2` to provide availability during restarts. If the variable is set to a negative number, that number is added to the number of CPU cores, e.g. `-1` is a good way to reserve one core for MongoDB if it is running on the same server. This is for production use only (`NODE_ENV=production`). If a child process fails it is restarted automatically.

### Fixes

* Prevents double-escaping interpolated localization strings in the UI.
* Rich text editor style labels are now run through a localization method to get the translated strings from their l10n keys.
* Fixes README Node version requirement (Node 12+).
* The text alignment buttons now work immediately in a new rich text widget. Previously they worked only after manually setting a style or refreshing the page. Thanks to Michelin for their support of this fix.
* Users can now activate the built-in date and time editing popups of modern browsers when using the `date` and `time` schema field types.
* Developers can now `require` their project `app.js` file in the Node.js REPL for debugging and inspection. Thanks to [Matthew Francis Brunetti](https://github.com/zenflow).
* If a static text phrase is unavailable in both the current locale and the default locale, Apostrophe will always fall back to the `en` locale as a last resort, which ensures the admin UI works if it has not been translated.
* Developers can now `require` their project `app.js` in the Node.js REPL for debugging and inspection
* Ensure array field items have valid _id prop before storing. Thanks to Thanks to [Matthew Francis Brunetti](https://github.com/zenflow).

### Changes

* In 3.x, `relationship` fields have an optional `builders` property, which replaces `filters` from 2.x, and within that an optional `project` property, which replaces `projection` from 2.x (to match MongoDB's `cursor.project`). Prior to this release leaving the old syntax in place could lead to severe performance problems due to a lack of projections. Starting with this release the 2.x syntax results in an error at startup to help the developer correct their code.
* The `className` option from the widget options in a rich text area field is now also applied to the rich text editor itself, for a consistently WYSIWYG appearance when editing and when viewing. Thanks to [Max Mulatz](https://github.com/klappradla) for this contribution.
* Adds deprecation notes to doc module `afterLoad` events, which are deprecated.
* Removes unused `afterLogin` method in the login module.

## 3.6.0 - 2021-10-13

### Adds

* The `context-editing` apostrophe admin UI bus event can now take a boolean parameter, explicitly indicating whether the user is actively typing or performing a similar active manipulation of controls right now. If a boolean parameter is not passed, the existing 1100-millisecond debounced timeout is used.
* Adds 'no-search' modifier to relationship fields as a UI simplification option.
* Fields can now have their own `modifiers` array. This is combined with the schema modifiers, allowing for finer grained control of field rendering.
* Adds a Slovak localization file. Activate the `sk` locale to use this. Many thanks to [Michael Huna](https://github.com/Miselrkba) for the contribution.
* Adds a Spanish localization file. Activate the `es` locale to use this. Many thanks to [Eugenio Gonzalez](https://github.com/egonzalezg9) for the contribution.
* Adds a Brazilian Portuguese localization file. Activate the `pt-BR` locale to use this. Many thanks to [Pietro Rutzen](https://github.com/pietro-rutzen) for the contribution.

### Fixes

* Fixed missing translation for "New Piece" option on the "more" menu of the piece manager, seen when using it as a chooser.
* Piece types with relationships to multiple other piece types may now be configured in any order, relative to the other piece types. This sometimes appeared to be a bug in reverse relationships.
* Code at the project level now overrides code found in modules that use `improve` for the same module name. For example, options set by the `@apostrophecms/seo-global` improvement that ships with `@apostrophecms/seo` can now be overridden at project level by `/modules/@apostrophecms/global/index.js` in the way one would expect.
* Array input component edit button label is now propertly localized.
* A memory leak on each request has been fixed, and performance improved, by avoiding the use of new Nunjucks environments for each request. Thanks to Miro Yovchev for pointing out the leak.
* Fragments now have access to `__t()`, `getOptions` and other features passed to regular templates.
* Fixes field group cascade merging, using the original group label if none is given in the new field group configuration.
* If a field is conditional (using an `if` option), is required, but the condition has not been met, it no longer throws a validation error.
* Passing `busy: true` to `apos.http.post` and related methods no longer produces an error if invoked when logged out, however note that there will likely never be a UI for this when logged out, so indicate busy state in your own way.
* Bugs in document modification detection have been fixed. These bugs caused edge cases where modifications were not detected and the "Update" button did not appear, and could cause false positives as well.

### Changes

* No longer logs a warning about no users if `testModule` is true on the app.

## 3.5.0 - 2021-09-23

* Pinned dependency on `vue-material-design-icons` to fix `apos-build.js` build error in production.
* The file size of uploaded media is visible again when selected in the editor, and media information such as upload date, dimensions and file size is now properly localized.
* Fixes moog error messages to reflect the recommended pattern of customization functions only taking `self` as an argument.
* Rich Text widgets now instantiate with a valid element from the `styles` option rather than always starting with an unclassed `<p>` tag.
* Since version 3.2.0, apostrophe modules to be loaded via npm must appear as explicit npm dependencies of the project. This is a necessary security and stability improvement, but it was slightly too strict. Starting with this release, if the project has no `package.json` in its root directory, the `package.json` in the closest ancestor directory is consulted.
* Fixes a bug where having no project modules directory would throw an error. This is primarily a concern for module unit tests where there are no additional modules involved.
* `css-loader` now ignores `url()` in css files inside `assets` so that paths are left intact, i.e. `url(/images/file.svg)` will now find a static file at `/public/images/file.svg` (static assets in `/public` are served by `express.static`). Thanks to Matic Tersek.
* Restored support for clicking on a "foreign" area, i.e. an area displayed on the page whose content comes from a piece, in order to edit it in an appropriate way.
* Apostrophe module aliases and the data attached to them are now visible immediately to `ui/src/index.js` JavaScript code, i.e. you can write `apos.alias` where `alias` matches the `alias` option configured for that module. Previously one had to write `apos.modules['module-name']` or wait until next tick. However, note that most modules do not push any data to the browser when a user is not logged in. You can do so in a custom module by calling `self.enableBrowserData('public')` from `init` and implementing or extending the `getBrowserData(req)` method (note that page, piece and widget types already have one, so it is important to extend in those cases).
* `options.testModule` works properly when implementing unit tests for an npm module that is namespaced.

### Changes

* Cascade grouping (e.g., grouping fields) will now concatenate a group's field name array with the field name array of an existing group of the same name. Put simply, if a new piece module adds their custom fields to a `basics` group, that field will be added to the default `basics` group fields. Previously the new group would have replaced the old, leaving inherited fields in the "Ungrouped" section.
* AposButton's `block` modifier now less login-specific

### Adds

* Rich Text widget's styles support a `def` property for specifying the default style the editor should instantiate with.
* A more helpful error message if a field of type `area` is missing its `options` property.

## 3.4.1 - 2021-09-13

No changes. Publishing to correctly mark the latest 3.x release as "latest" in npm.

## 3.4.0 - 2021-09-13

### Security

* Changing a user's password or marking their account as disabled now immediately terminates any active sessions or bearer tokens for that user. Thanks to Daniel Elkabes for pointing out the issue. To ensure all sessions have the necessary data for this, all users logged in via sessions at the time of this upgrade will need to log in again.
* Users with permission to upload SVG files were previously able to do so even if they contained XSS attacks. In Apostrophe 3.x, the general public so far never has access to upload SVG files, so the risk is minor but could be used to phish access from an admin user by encouraging them to upload a specially crafted SVG file. While Apostrophe typically displays SVG files using the `img` tag, which ignores XSS vectors, an XSS attack might still be possible if the image were opened directly via the Apostrophe media library's convenience link for doing so. All SVG uploads are now sanitized via DOMPurify to remove XSS attack vectors. In addition, all existing SVG attachments not already validated are passed through DOMPurify during a one-time migration.

### Fixes

* The `apos.attachment.each` method, intended for migrations, now respects its `criteria` argument. This was necessary to the above security fix.
* Removes a lodash wrapper around `@apostrophecms/express` `bodyParser.json` options that prevented adding custom options to the body parser.
* Uses `req.clone` consistently when creating a new `req` object with a different mode or locale for localization purposes, etc.
* Fixes bug in the "select all" relationship chooser UI where it selected unpublished items.
* Fixes bug in "next" and "previous" query builders.
* Cutting and pasting widgets now works between locales that do not share a hostname, provided that you switch locales after cutting (it does not work between tabs that are already open on separate hostnames).
* The `req.session` object now exists in task `req` objects, for better compatibility. It has no actual persistence.
* Unlocalized piece types, such as users, may now be selected as part of a relationship when browsing.
* Unpublished localized piece types may not be selected via the autocomplete feature of the relationship input field, which formerly ignored this requirement, although the browse button enforced it.
* The server-side JavaScript and REST APIs to delete pieces now work properly for pieces that are not subject to either localization or draft/published workflow at all the (`localize: false` option). UI for this is under discussion, this is just a bug fix for the back end feature which already existed.
* Starting in version 3.3.1, a newly added image widget did not display its image until the page was refreshed. This has been fixed.
* A bug that prevented Undo operations from working properly and resulted in duplicate widget _id properties has been fixed.
* A bug that caused problems for Undo operations in nested widgets, i.e. layout or multicolumn widgets, has been fixed.
* Duplicate widget _id properties within the same document are now prevented on the server side at save time.
* Existing duplicate widget _id properties are corrected by a one-time migration.

### Adds

* Adds a linter to warn in dev mode when a module name include a period.
* Lints module names for `apostrophe-` prefixes even if they don't have a module directory (e.g., only in `app.js`).
* Starts all `warnDev` messages with a line break and warning symbol (⚠️) to stand out in the console.
* `apos.util.onReady` aliases `apos.util.onReadyAndRefresh` for brevity. The `apos.util.onReadyAndRefresh` method name will be deprecated in the next major version.
* Adds a developer setting that applies a margin between parent and child areas, allowing developers to change the default spacing in nested areas.

### Changes

* Removes the temporary `trace` method from the `@apostrophecms/db` module.
* Beginning with this release, the `apostrophe:modulesReady` event has been renamed `apostrophe:modulesRegistered`, and the `apostrophe:afterInit` event has been renamed `apostrophe:ready`. This better reflects their actual roles. The old event names are accepted for backwards compatibility. See the documentation for more information.
* Only autofocuses rich text editors when they are empty.
* Nested areas now have a vertical margin applied when editing, allowing easier access to the parent area's controls.

## 3.3.1 - 2021-09-01

### Fixes

* In some situations it was possible for a relationship with just one selected document to list that document several times in the returned result, resulting in very large responses.
* Permissions roles UI localized correctly.
* Do not crash on startup if users have a relationship to another type. This was caused by the code that checks whether any users exist to present a warning to developers. That code was running too early for relationships to work due to event timing issues.

## 3.3.0 - 2021-08-30

### Fixes

* Addresses the page jump when using the in-context undo/redo feature. The page will immediately return users to their origin scroll position after the content refreshes.
* Resolves slug-related bug when switching between images in the archived view of the media manager. The slug field was not taking into account the double slug prefix case.
* Fixes migration task crash when parking new page. Thanks to [Miro Yovchev](https://www.corllete.com/) for this fix.
* Fixes incorrect month name in `AposCellDate`, which can be optionally used in manage views of pieces. Thanks to [Miro Yovchev](https://www.corllete.com/) for this fix.

### Adds

* This version achieves localization (l10n) through a rich set of internationalization (i18n) features. For more information, [see the documentation](https://v3.docs.apostrophecms.org/).
* There is support for both static string localization and dynamic content localization.
* The home page, other parked pages, and the global document are automatically replicated to all configured locales at startup. Parked properties are refreshed if needed. Other pages and pieces are replicated if and when an editor chooses to do so.
* An API route has been added for voluntary replication, i.e. when deciding a document should exist in a second locale, or desiring to overwrite the current draft contents in locale `B` with the draft contents of locale `A`.
* Locales can specify `prefix` and `hostname` options, which are automatically recognized by middleware that removes the prefix dynamically where appropriate and sets `req.locale`. In 3.x this works more like the global site `prefix` option. This is a departure from 2.x which stored the prefix directly in the slug, creating maintenance issues.
* Locales are stateless: they are never recorded in the session. This eliminates many avenues for bugs and bad SEO. However, this also means the developer must fully distinguish them from the beginning via either `prefix` or `hostname`. A helpful error message is displayed if this is not the case.
* Switching locales preserves the user's editing session even if on separate hostnames. To enable this, if any locales have hostnames, all configured locales must have hostnames and/or baseUrl must be set for those that don't.
* An API route has been added to discover the locales in which a document exists. This provides basic information only for performance (it does not report `title` or `_url`).
* Editors can "localize" documents, copying draft content from one locale to another to create a corresponding document in a different locale. For convenience related documents, such as images and other pieces directly referenced by the document's structure, can be localized at the same time. Developers can opt out of this mechanism for a piece type entirely, check the box by default for that type, or leave it as an "opt-in" choice.
* The `@apostrophecms/i18n` module now uses `i18next` to implement static localization. All phrases in the Vue-based admin UI are passed through `i18next` via `this.$t`, and `i18next` is also available via `req.t()` in routes and `__t()` in templates. Apostrophe's own admin UI phrases are in the `apostrophe` namespace for a clean separation. An array of locale codes, such as `en` or `fr` or `en-au`, can be specified using the `locales` option to the `@apostrophecms/i18n` module. The first locale is the default, unless the `defaultLocale` option is set. If no locales are set, the locale defaults to `en`. The `i18next-http-middleware` locale guesser is installed and will select an available locale if possible, otherwise it will fall back to the default.
* In the admin UI, `v-tooltip` has been extended as `v-apos-tooltip`, which passes phrases through `i18next`.
* Developers can link to alternate locales by iterating over `data.localizations` in any page template. Each element always has `locale`, `label` and `homePageUrl` properties. Each element also has an `available` property (if true, the current context document is available in that locale), `title` and a small number of other document properties are populated, and `_url` redirects to the context document in that locale. The current locale is marked with `current: true`.
* To facilitate adding interpolated values to phrases that are passed as a single value through many layers of code, the `this.$t` helper provided in Vue also accepts an object argument with a `key` property. Additional properties may be used for interpolation.
* `i18next` localization JSON files can be added to the `i18n` subdirectory of *any* module, as long as its `i18n` option is set. The `i18n` object may specify `ns` to give an `i18next` namespace, otherwise phrases are in the default namespace, used when no namespace is specified with a `:` in an `i18next` call. The default namespace is yours for use at project level. Multiple modules may contribute to the same namespace.
* If `APOS_DEBUG_I18N=1` is set in the environment, the `i18next` debug flag is activated. For server-side translations, i.e. `req.t()` and `__t()`, debugging output will appear on the server console. For browser-side translations in the Vue admin UI, debugging output will appear in the browser console.
* If `APOS_SHOW_I18N=1` is set in the environment, all phrases passed through `i18next` are visually marked, to make it easier to find those that didn't go through `i18next`. This does not mean translations actually exist in the JSON files. For that, review the output of `APOS_DEBUG_I18N=1`.
* There is a locale switcher for editors.
* There is a backend route to accept a new locale on switch.
* A `req.clone(properties)` method is now available. This creates a clone of the `req` object, optionally passing in an object of properties to be set. The use of `req.clone` ensures the new object supports `req.get` and other methods of a true `req` object. This technique is mainly used to obtain a new request object with the same privileges but a different mode or locale, i.e. `mode: 'published'`.
* Fallback wrappers are provided for the `req.__()`, `res.__()` and `__()` localization helpers, which were never official or documented in 3.x but may be in use in projects ported from 2.x. These wrappers do not localize but do output the input they are given along with a developer warning. You should migrate them to use `req.t()` (in server-side javascript) or `__t()` (Nunjucks templates).

### Changes

* Bolsters the CSS that backs Apostrophe UI's typography to help prevent unintended style leaks at project-level code.
* Removes the 2.x series changelog entries. They can be found in the 2.0 branch in Github.

## 3.2.0 - 2021-08-13

### Fixes

* `req.hostname` now works as expected when `trustProxy: true` is passed to the `@apostrophecms/express` module.
* Apostrophe loads modules from npm if they exist there and are configured in the `modules` section of `app.js`. This was always intended only as a way to load direct, intentional dependencies of your project. However, since npm "flattens" the dependency tree, dependencies of dependencies that happen to have the same name as a project-level Apostrophe module could be loaded by default, crashing the site or causing unexpected behavior. So beginning with this release, Apostrophe scans `package.json` to verify an npm module is actually a dependency of the project itself before attempting to load it as an Apostrophe module.
* Fixes the reference to sanitize-html defaults in the rich text widget.
* Fixes the `toolbarToAllowedStyles` method in the rich text widget, which was not returning any configuration.
* Fixes the broken text alignment in rich text widgets.
* Adds a missing npm dependency on `chokidar`, which Apostrophe and Nunjucks use for template refreshes. In most environments this worked anyway due to an indirect dependency via the `sass` module, but for stability Apostrophe should depend directly on any npm module it uses.
* Fixes the display of inline range inputs, notably broken when using Palette
* Fixes occasional unique key errors from migrations when attempting to start up again with a site that experienced a startup failure before inserting its first document.
* Requires that locale names begin with a letter character to ensure order when looping over the object entries.
* Unit tests pass in MongoDB 5.x.

### Adds
* Adds Cut and Paste to area controls. You can now Cut a widget to a virtual clipboard and paste it in suitable areas. If an area
can include the widget on the clipboard, a special Clipboard widget will appear in area's Add UI. This works across pages as well.

### Changes
* Apostrophe's Global's UI (the @apostrophecms/global singleton has moved from the admin bar's content controls to the admin utility tray under a cog icon.
* The context bar's document Edit button, which was a cog icon, has been rolled into the doc's context menu.

## 3.1.3 - 2021-07-16

### Fixes

* Hotfix for an incompatibility between `vue-loader` and `webpack` 5.45.0 which causes a crash at startup in development, or asset build time in production. We have temporarily pinned our dependency to `webpack` 5.44.x. We are [contributing to the discussion around the best long-term fix for vue-loader](https://github.com/vuejs/vue-loader/issues/1854).

## 3.1.2 - 2021-07-14

### Changes

* Removes an unused method, `mapMongoIdToJqtreeId`, that was used in A2 but is no longer relevant.
* Removes deprecated and non-functional steps from the `edit` method in the `AposDocsManager.vue` component.
* Legacy migrations to update 3.0 alpha and 3.0 beta sites to 3.0 stable are still in place, with no functional changes, but have been relocated to separate source files for ease of maintenance. Note that this is not a migration path for 2.x databases. Tools for that are forthcoming.

## 3.1.1 - 2021-07-08

### Fixes

* Two distinct modules may each have their own `ui/src/index.scss` file, similar to the fix already applied to allow multiple `ui/src/index.js` files.

## 3.1.0 - 2021-06-30

### Fixes

* Corrects a bug that caused Apostrophe to rebuild the admin UI on every nodemon restart, which led to excessive wait times to test new code. Now this happens only when `package-lock.json` has been modified (i.e. you installed a new module that might contain new Apostrophe admin UI code). If you are actively developing Apostrophe admin UI code, you can opt into rebuilding all the time with the `APOS_DEV=1` environment variable. In any case, `ui/src` is always rebuilt in a dev environment.
* Updates `cheerio`, `deep-get-set`, and `oembetter` versions to resolve vulnerability warnings.
* Modules with a `ui/src` folder, but no other content, are no longer considered "empty" and do not generate a warning.
* Pushing a secondary context document now always results in entry to draft mode, as intended.
* Pushing a secondary context document works reliably, correcting a race condition that could cause the primary document to remain in context in some cases if the user was not already in edit mode.

### Changes

* Deprecates `self.renderPage` method for removal in next major version.
* Since `ui/src/index.js` files must export a function to avoid a browser error in production which breaks the website experience, we now detect this at startup and throw a more helpful error to prevent a last-minute discovery in production.

## 3.0.1 - 2021-06-17

### Fixes

* Fixes an error observed in the browser console when using more than one `ui/src/index.js` file in the same project. Using more than one is a good practice as it allows you to group frontend code with an appropriate module, or ship frontend code in an npm module that extends Apostrophe.
* Migrates all of our own frontend players and utilities from `ui/public` to `ui/src`, which provides a robust functional test of the above.
* Executes `ui/src` imports without waiting for next tick, which is appropriate as we have positioned it as an alternative to `ui/public` which is run without delay.

## 3.0.0 - 2021-06-16

### Breaks

* Previously our `a3-boilerplate` project came with a webpack build that pushed code to the `ui/public` folder of an `asset` module. Now the webpack build is not needed because Apostrophe takes care of compiling `ui/src` for us. This is good! However, **if you are transitioning your project to this new strategy, you will need to remove the `modules/asset/ui/public` folder from your project manually** to ensure that webpack-generated code originally intended for webpack-dev-server does not fail with a `publicPath` error in the console.
* The `CORE_DEV=1` environment setting has been changed to `APOS_DEV=1` because it is appropriate for anyone who is actively developing custom Apostrophe admin UI using `ui/apos` folders in their own modules.
* Apostrophe now uses Dart Sass, aka the `sass` npm module. The `node-sass` npm module has been deprecated by its authors for some time now. Most existing projects will be unaffected, but those writing their own Apostrophe UI components will need to change any `/deep/` selectors to `::v-deep` and consider making other Dart Sass updates as well. For more information see the [Dart Sass documentation](https://sass-lang.com/dart-sass). Those embracing the new `ui/src` feature should also bear in mind that Dart Sass is being used.

### Changes

* Relationship ids are now stored as aposDocIds (without the locale and mode part). The appropriate locale and mode are known from the request. This allows easy comparison and copying of these properties across locales and fixes a bug with reverse relationships when publishing documents. A migration has been added to take care of this conversion on first startup.
- The `attachment` field type now correctly limits file uploads by file type when using the `fileGroup` field option.
- Uploading SVG files is permitted in the Media Library by default.

### Adds

- Apostrophe now enables you to ship frontend JavaScript and Sass (using the SCSS syntax) without your own webpack configuration.
- Any module may contain modern JavaScript in a `ui/src/index.js` file, which may use `import` to bring in other files in the standard way. Note that **`ui/src/index.js must export a function`**. These functions are called for you in the order modules are initialized.
- Any module may contain a Sass (SCSS) stylesheet in a `ui/src/index.scss` file, which may also import other Sass (SCSS) files.
- Any project that requires IE11 support for `ui/src` JavaScript code can enable it by setting the `es5: true` option to the `@apostrophecms/asset` module. Apostrophe produces separate builds for IE11 and modern browsers, so there is no loss of performance in modern browsers. Code is automatically compiled for IE11 using `babel` and missing language features are polyfilled using `core-js` so you can use promises, `async/await` and other standard modern JavaScript features.
- `ui/public` is still available for raw JavaScript and CSS files that should be pushed *as-is* to the browser. The best use of this feature is to deliver the output of your own custom webpack build, if you have one.
- Adds browser-side `editMode` flag that tracks the state of the current view (edit or preview), located at `window.apos.adminBar.editMode`.
- Support for automatic inline style attribute sanitization for Rich Text widgets.
- Adds text align controls for Rich Text widgets. The following tools are now supported as part of a rich text widget's `toolbar` property:
-- `alignLeft`
-- `alignRight`
-- `alignCenter`
-- `alignJustify`
- `@apostrophecms/express` module now supports the `trustProxy: true` option, allowing your reverse proxy server (such as nginx) to pass on the original hostname, protocol and client IP address.

### Fixes

* Unit tests passing again. Temporarily disabled npm audit checks as a source of critical failures owing to upstream issues with third-party packages which are not actually a concern in our use case.
* Fixed issues with the query builder code for relationships. These issues were introduced in beta 3 but did not break typical applications, except for displaying distinct choices for existing values of a relationship field.
* Checkbox field types can now be used as conditional fields.
* Tracks references to attachments correctly, and introduces a migration to address any attachments previously tracked as part of documents that merely have a relationship to the proper document, i.e. pages containing widgets that reference an image piece.
* Tracks the "previously published" version of a document as a legitimate reference to any attachments, so that they are not discarded and can be brought back as expected if "Undo Publish" is clicked.
* Reverse relationships work properly for published documents.
* Relationship subfields are now loaded properly when `reverseOf` is used.
* "Discard Draft" is available when appropriate in "Manage Pages" and "Manage Pieces."
* "Discard Draft" disables the "Submit Updates" button when working as a contributor.
* Relationship subfields can now be edited when selecting in the full "manage view" browser, as well as in the compact relationship field view which worked previously.
* Relationship subfields now respect the `def` property.
* Relationship subfields are restored if you deselect a document and then reselect it within a single editing experience, i.e. accidentally deselect and immediately reselect, for instance.
* A console warning when editing subfields for a new relationship was fixed.
* Field type `color`'s `format` option moved out of the UI options and into the general options object. Supported formats are "rgb", "prgb", "hex6", "hex3", "hex8", "name", "hsl", "hsv". Pass the `format` string like:
```js
myColorField: {
  type: 'color',
  label: 'My Color',
  options: {
    format: 'hsl'
  }
}
```
* Restored Vue dependency to using semantic versioning now that Vue 2.6.14 has been released with a fix for the bug that required us to pin 2.6.12.
* Nunjucks template loader is fully compatible with Linux in a development environment.
* Improved template performance by reusing template loaders.
* `min` and `max` work properly for both string-like and number-like fields.
* Negative numbers, leading minus and plus signs, and trailing periods are accepted in the right ways by appropriate field types.
* If a user is inadvertently inserted with no password, set a random password on the backend for safety. In tests it appears that login with a blank password was already forbidden, but this provides an additional level of certainty.
* `data.page` and `data.contextOptions` are now available in `widget.html` templates in most cases. Specifically, they are available when loading the page, (2) when a widget has just been inserted on the page, and (3) when a widget has just been edited and saved back to the page. However, bear in mind that these parameters are never available when a widget is being edited "out of context" via "Page Settings", via the "Edit Piece" dialog box, via a dialog box for a parent widget, etc. Your templates should be written to tolerate the absence of these parameters.
* Double slashes in the slug cannot be used to trick Apostrophe into serving as an open redirect (fix ported to 3.x from 2.92.0).
* The global doc respects the `def` property of schema fields when first inserted at site creation time.
* Fixed fragment keyword arguments being available when not a part of the fragment signature.

## 3.0.0-beta.3.1 - 2021-06-07

### Breaks
- This backwards compatibility break actually occurred in 3.0.0-beta.3 and was not documented at that time, but it is important to know that the following Rich Text tool names have been updated to match Tiptap2's convention:
-- `bullet_list` -> `bulletList`
-- `ordered_list` -> `orderedList`
-- `code_block` -> `codeBlock`
-- `horizontal_rule` -> `horizontalRule`

### Fixes

- Rich Text default tool names updated, no longer broken. Bug introduced in 3.0.0-beta.3.
- Fixed Rich Text's tool cascade to properly account for core defaults, project level defaults, and area-specific options.

## 3.0.0-beta.3 - 2021-06-03

### Security Fixes

The `nlbr` and `nlp` Nunjucks filters marked their output as safe to preserve the tags that they added, without first escaping their input, creating a CSRF risk. These filters have been updated to escape their input unless it has already been marked safe. No code changes are required to templates whose input to the filter is intended as plaintext, however if you were intentionally leveraging this bug to output unescaped HTML markup you will need to make sure your input is free of CSRF risks and then use the `| safe` filter before the `| nlbr` or `| nlp` filter.

### Adds

- Added the `ignoreUnusedFolderWarning` option for modules that intentionally might not be activated or inherited from in a particular startup.
- Better explanation of how to replace macros with fragments, in particular how to call the fragments with `{% render fragmentName(args) %}`.

### Fixes

- Temporarily pinned to Vue 2.6.12 to fix an issue where the "New" button in the piece manager modals disappeared. We think this is a bug in the newly released Vue 2.6.13 but we are continuing to research it.
- Updated dependencies on `sanitize-html` and `nodemailer` to new major versions, causing no bc breaks at the ApostropheCMS level. This resolved two critical vulnerabilities according to `npm audit`.
- Removed many unused dependencies.
- The data retained for "Undo Publish" no longer causes slug conflicts in certain situations.
- Custom piece types using `localized: false` or `autopublish: true,` as well as singleton types, now display the correct options on the "Save" dropdown.
- The "Save and View," "Publish and View" and/or "Save Draft and Preview" options now appear only if an appropriate piece page actually exists for the piece type.
- Duplicating a widget now properly assigns new IDs to all copied sub-widgets, sub-areas and array items as well.

- Added the `ignoreUnusedFolderWarning` option for modules that intentionally might not be activated or inherited from in a particular startup.
- If you refresh the page while previewing or editing, you will be returned to that same state.

### Notices

- Numerous `npm audit` vulnerability warnings relating to `postcss` 7.x were examined, however it was determined that these are based on the idea of a malicious SASS coder attempting to cause a denial of service. Apostrophe developers would in any case be able to contribute JavaScript as well and so are already expected to be trusted parties. This issue must be resolved upstream in packages including both `stylelint` and `vue-loader` which have considerable work to do before supporting `postcss` 8.x, and in any case public access to write SASS is not part of the attack surface of Apostrophe.

### Changes

- When logging out on a page that only exists in draft form, or a page with access controls, you are redirected to the home page rather than seeing a 404 message.

- Rich text editor upgraded to [tiptap 2.x beta](https://www.tiptap.dev) :tada:. On the surface not a lot has changed with the upgrade, but tiptap 2 has big improvements in terms of speed, composability, and extension support. [See the technical differences of tiptap 1 and 2 here](https://www.tiptap.dev/overview/upgrade-guide#reasons-to-upgrade-to-tiptap-2x)

## 3.0.0-beta.2 - 2021-05-21

### **Breaks**

- The `updateModified: false` option, formerly supported only by `apos.doc.update`, has been renamed to `setModified: false` and is now supported by `apos.doc.insert` as well. If explicitly set to false, the insert and update methods will leave the `modified` property alone, rather than trying to detect or infer whether a change has been made to the draft relative to the published version.
- The `permission` module no longer takes an `interestingTypes` option. Instead, doc type managers may set their `showPermissions` option to `true` to always be broken out separately in the permissions explorer, or explicitly set it to `false` to never be mentioned at all, even on a list of typical piece types that have the same permissions. This allows module creators to ship the right options with their modules rather than requiring the developer to hand-configure `interestingTypes`.
- When editing users, the permissions explorer no longer lists "submitted draft" as a piece type.
- Removed `apos.adminBar.group` method, which is unlikely to be needed in 3.x. One can group admin bar items into dropdowns via the `groups` option.
- Raw HTML is no longer permitted in an `apos.notify` message parameter. Instead, `options.buttons` is available. If present, it must be an array of objects with `type` and `label` properties. If `type` is `'event'` then that button object must have `name` and `data` properties, and when clicked the button will trigger an apos bus event of the given `name` with the provided `data` object. Currently `'event'` is the only supported value for `type`.

### Adds

- The name `@apostrophecms/any-page-type` is now accepted for relationships that should match any page. With this change, the doc type manager module name and the type name are now identical for all types in 3.x. However, for backwards compatibility `@apostrophecms/page` is still accepted. `apos.doc.getManager` will accept either name.
- Sets the project root-level `views` directory as the default fallback views directory. This is no longer a necessary configuration in projects unless they want to change it on the `@apostrophecms/template` option `viewsFolderFallback`.
- The new `afterAposScripts` nunjucks block allows for pushing markup after Apostrophe's asset bundle script tag, at the end of the body. This is a useful way to add a script tag for Webpack's hot reload capabilities in development while still ensuring that Apostrophe's utility methods are available first, like they are in production.
- An `uploadfs` option may be passed to the `@apostrophecms/asset` module, in order to pass options configuring a separate instance of `uploadfs` specifically for the static assets. The `@apostrophecms/uploadfs` module now exports a method to instantiate an uploadfs instance. The default behavior, in which user-uploaded attachments and static assets share a single instance of uploadfs, is unchanged. Note that asset builds never use uploadfs unless `APOS_UPLOADFS_ASSETS=1` is set in the environment.
- `AposButtonSplit` is a new UI component that combines a button with a context menu. Users can act on a primary action or change the button's function via menu button to the right of the button itself.
- Developers can now pass options to the `color` schema field by passing a `pickerOptions` object through your field. This allows for modifying/removing the default color palette, changing the resulting color format, and disabling various UI. For full set of options [see this example](https://github.com/xiaokaike/vue-color/blob/master/src/components/Sketch.vue)
- `AposModal` now emits a `ready` event when it is fully painted and can be interacted with by users or code.
- The video widget is now compatible with vimeo private videos when the domain is on the allowlist in vimeo.

### Changes

- You can now override the parked page definition for the home page without copying the entirety of `minimumPark` from the source code. Specifically, you will not lose the root archive page if you park the home page without explicitly parking the archive page as well. This makes it easier to choose your own type for the home page, in lieu of `@apostrophecms/home-page`.

### Fixes

- Piece types like users that have a slug prefix no longer trigger a false positive as being "modified" when you first click the "New" button.
- The `name` option to widget modules, which never worked in 3.x, has been officially removed. The name of the widget type is always the name of the module, with the `-widget` suffix removed.
- The home page and other parked pages should not immediately show as "pending changes."
- In-context editing works properly when the current browser URL has a hash (portion beginning with `#`), enabling the use of the hash for project-specific work. Thanks to [https://stepanjakl.com/](Štěpán Jákl) for reporting the issue.
- When present, the `apos.http.addQueryToUrl` method preserves the hash of the URL intact.
- The home page and other parked pages should not immediately show as "pending changes."
- The browser-side `apos.http.parseQuery` function now handles objects and arrays properly again.
- The in-context menu for documents has been refactored as a smart component that carries out actions on its own, eliminating a great deal of redundant code, props and events.
- Added additional retries when binding to the port in a dev environment.
- The "Submit" button in the admin bar updates properly to "Submitted" if the submission happens in the page settings modal.
- Skipping positional arguments in fragments now works as expected.
- The rich text editor now supports specifying a `styles` array with no `p` tags properly. A newly added rich text widget initially contains an element with the first style, rather than always a paragraph. If no styles are configured, a `p` tag is assumed. Thanks to Stepan Jakl for reporting the issue.

### Changes
- Editor modal's Save button (publish / save draft / submit) now updated to use the `AposSplitButton` component. Editors can choose from several follow-up actions that occur after save, including creating another piece of content of the same type, being taken to the in-context version of the document, or being returned to the manager. Editor's selection is saved in localstorage, creating a remembered preference per content type.

## 3.0.0-beta.1.1 - 2021-05-07

### Fixes

- A hotfix for an issue spotted in beta 1 in our demo: all previously published pages of sites migrated from early alpha releases had a "Draft" label until published again.

## 3.0.0-beta.1 - 2021-05-06

### **Breaks**

- Removes the `firstName` and `lastName` fields in user pieces.
- The query parameters `apos-refresh`, `apos-edit`, `apos-mode` and `apos-locale` are now `aposRefresh`, `aposEdit`, `aposMode`and `aposLocale`. Going forward all query parameters will be camelCase for consistency with query builders.

### Changes

- Archiving a page or piece deletes any outstanding draft in favor of archiving the last published version. Previously the behavior was effectively the opposite.
- "Publish Changes" button label has been changes to "Update".
- Draft mode is no longer the default view for published documents.
- The page and piece manager views now display the title, etc. of the published version of a document, unless that document only exists in draft form. However a label is also provided indicating if a newer draft is in progress.
- Notifications have been updated with a new visual display and animation style.

### **Adds**

- Four permissions roles are supported and enforced: guest, contributor, editor and admin. See the documentation for details. Pre-existing alpha users are automatically migrated to the admin role.
- Documents in managers now have context sensitive action menus that allow actions like edit, discard draft, archive, restore, etc.
- A fragment call may now have a body using `rendercall`, just like a macro call can have a body using `call`. In addition, fragments can now have named arguments, just like macros. Many thanks to Miro Yovchev for contributing this implementation.
- Major performance improvement to the `nestedModuleSubdirs` option.
- Updates URL fields and oEmbed URL requests to use the `httpsFix` option in launder's `url()` method.
- Documents receive a state label based on their document state (draft, pending, pending updates)
- Contributors can submit drafts for review ("Submit" versus "Submit Updates").
- Editors and admins can manage submitted drafts.
- Editors and admins can easily see the number of proposed changes awaiting their attention.
- Support for virtual piece types, such as submitted drafts, which in actuality manage more than one type of doc.
- Confirm modals now support a schema which can be assessed after confirmation.
- When archiving and restoring pages, editors can chose whether the action affects only this document or this document + children
- Routes support the `before` syntax, allowing routes that are added to Express prior to the routes or middleware of another module. The syntax `before: 'middleware:moduleName'` must be used to add the route prior to the middleware of `moduleName`. If `middleware:` is not used, the route is added before the routes of `moduleName`. Note that normally all middleware is added before all routes.
- A `url` property can now optionally be specified when adding middleware. By default all middleware is global.
- The pieces REST GET API now supports returning only a count of all matching pieces, using the `?count=1` query parameter.
- Admin bar menu items can now specify a custom Vue component to be used in place of `AposButton`.
- Sets `username` fields to follow the user `title` field to remove an extra step in user creation.
- Adds default data to the `outerLayoutBase.html` `<title>` tag: `data.piece.title or data.page.title`.
- Moves the core UI build task into the start up process. The UI build runs automatically when `NODE_ENV` is *not* 'production' and when:
    1. The build folder does not yet exist.
    2. The package.json file is newer than the existing UI build.
    3. You explicitly tell it to by setting the environment variable `CORE_DEV=1`
- The new `._ids(_idOrArrayOfIds)` query builder replaces `explicitOrder` and accepts an array of document `_id`s or a single one. `_id` can be used as a multivalued query parameter. Documents are returned in the order you specify, and just like with single-document REST GET requests, the locale of the `_id`s is overridden by the `aposMode` query parameter if present.
- The `.withPublished(true)` query builder adds a `_publishedDoc` property to each returned draft document that has a published equivalent. `withPublished=1` can be used as a query parameter. Note this is not the way to fetch only published documents. For that, use `.locale('en:published')` or similar.
- The server-side implementation of `apos.http.post` now supports passing a `FormData` object created with the `[form-data](https://www.npmjs.com/package/form-data)` npm module. This keeps the API parallel with the browser-side implementation and allows for unit testing the attachments feature, as well as uploading files to internal and external APIs from the server.
- `manuallyPublished` computed property moved to the `AposPublishMixin` for the use cases where that mixin is otherwise warranted.
- `columns` specified for a piece type's manage view can have a name that uses "dot notation" to access a subproperty. Also, for types that are localized, the column name can begin with `draft:` or `published:` to specifically display a property of the draft or published version of the document rather than the best available. When a prefix is not used, the property comes from the published version of the document if available, otherwise from the draft.
- For page queries, the `children` query builder is now supported in query strings, including the `depth` subproperty. For instance you could fetch `/api/v1/@apostrophecms/page/id-of-page?children=1` or `/api/v1/@apostrophecms/page/id-of-page?children[depth]=3`.
- Setting `APOS_LOG_ALL_QUERIES=1` now logs the projection, skip, limit and sort in addition to the criteria, which were previously logged.

### **Fixes**

- Fragments can now call other fragments, both those declared in the same file and those imported, just like macros calling other macros. Thanks to Miro Yovchev for reporting the issue.
- There was a bug that allowed parked properties, such as the slug of the home page, to be edited. Note that if you don't want a property of a parked page to be locked down forever you can use the `_defaults` feature of parked pages.
- A required field error no longer appears immediately when you first start creating a user.
- Vue warning in the pieces manager due to use of value rather than name of column as a Vue key. Thanks to Miro Yovchev for spotting the issue.
- "Save Draft" is not an appropriate operation to offer when editing users.
- Pager links no longer break due to `aposRefresh=1` when in edit mode. Also removed superfluous `append` query parameter from these.
- You may now intentionally clear the username and slug fields in preparation to type a new value. They do not instantly repopulate based on the title field when you clear them.
- Language of buttons, labels, filters, and other UI updated and normalized throughout.
- A contributor who enters the page tree dialog box, opens the editor, and selects "delete draft" from within the editor of an individual page now sees the page tree reflect that change right away.
- The page manager listens for content change events in general and its refresh mechanism is robust in possible situations where both an explicit refresh call and a content change event occur.
- Automatically retries once if unable to bind to the port in a dev environment. This helps with occasional `EADDRINUSE` errors during nodemon restarts.
- Update the current page's context bar properly when appropriate after actions such as "Discard Draft."
- The main archive page cannot be restored, etc. via the context menu in the page tree.
- The context menu and "Preview Draft" are both disabled while errors are present in the editor dialog box.
- "Duplicate" should lead to a "Publish" button, not an "Update" button, "Submit" rather than "Submit Update," etc.
- When you "Duplicate" the home page you should be able to set a slug for the new page (parked properties of parked pages should be editable when making a duplicate).
- When duplicating the home page, the suggested slug should not be `/` as only one page can have that slug at a time.
- Attention is properly called to a slug conflict if it exists immediately when the document is opened (such as making a copy where the suggested slug has already been used for another copy).
- "Preview Draft" never appears for types that do not use drafts.
- The toggle state of admin bar utility items should only be mapped to an `is-active` class if, like palette, they opt in with `toggle: true`
- Fixed unique key errors in the migrate task by moving the parking of parked pages to a new `@apostrophecms/migrate:after` event handler, which runs only after migrations, whether that is at startup (in dev) or at the end of the migration task (in production).
- UI does not offer "Archive" for the home page, or other archived pages.
- Notification checks and other polling requests now occur only when the tab is in the foreground, resolving a number of problems that masqueraded as other bugs when the browser hit its connection limit for multiple tabs on the same site.
- Parked pages are now parked immediately after database migrations are checked and/or run. In dev this still happens at each startup. In production this happens when the database is brand new and when the migration task is manually run.

## 3.0.0-alpha.7 - 2021-04-07

### Breaks

* The `trash` property has been renamed `archived`, and throughout the UI we refer to "archiving" and the "archive" rather than "move to trash" and the "trash can." A database migration is included to address this for existing databases. However, **if you set the minimumPark option, or used a boilerplate in which it is set,** you will need to **change the settings for the `parkedId: 'trash'` page to match those [currently found in the `minimumPark` option setting in the `@apostrophecms/page` source code](https://github.com/apostrophecms/apostrophe/blob/481252f9bd8f42b62648a0695105e6e9250810d3/modules/%40apostrophecms/page/index.js#L25-L32).

### Adds

* General UX and UI improvements to the experience of moving documents to and from the archive, formerly known as the trash.
* Links to each piece are available in the manage view when appropriate.
* Search is implemented in the media library.
* You can now pass core widgets a `className` option when configuring them as part of an area.
* `previewDraft` for pieces, adds a Preview Draft button on creation for quick in-context editing. Defaults to true.

### Changes

* Do not immediately redirect to new pages and pieces.
* Restored pieces now restore as unpublished drafts.
* Refactored the admin bar component for maintainability.
* Notification style updates

### Fixes

* Advisory lock no longer triggers an update to the modification timestamp of a document.
* Attempts to connect Apostrophe 3.x to an Apostrophe 2.x database are blocked to prevent content loss.
* "Save as Draft" is now available as soon as a new document is created.
* Areas nested in array schema fields can now be edited in context.
* When using `apos.image.first`, the alt attribute of the image piece is available on the returned attachment object as `._alt`. In addition, `_credit` and `_creditUrl` are available.
* Fixes relating to the editing of widgets in nested areas, both on the page and in the modal.
* Removed published / draft switch for unpublished drafts.
* "Publish Changes" appears only at appropriate times.
* Notifications moved from the bottom right of the viewport to the bottom center, fixing some cases of UI overlap.

## 3.0.0-alpha.6.1 - 2021-03-26

### Fixes

* Conditional fields (`if`) and the "following values" mechanism now work properly in array item fields.
* When editing "Page Settings" or a piece, the "publish" button should not be clickable if there are errors.

## 3.0.0-alpha.6 - 2021-03-24

### Adds
* You can "copy" a page or a piece via the ⠇ menu.
* When moving the current page or piece to the trash, you are taken to the home page.
* `permissions: false` is supported for piece and page insert operations.
* Adds note to remove deprecated `allowedInChooser` option on piece type filters.
* UX improvement: "Move to Trash" and "Restore" buttons added for pieces, replacing the boolean field. You can open a piece that is in the trash in a read-only way in order to review it and click "Restore."
* Advisory lock support has been completed for all content types, including on-page, in-context editing. This prevents accidental conflicts between editors.
* Image widgets now accept a `size` context option from the template, which can be used to avoid sending a full-width image for a very small placement.
* Additional improvements.

### Fixes
* Fixes error from missing `select` method in `AposPiecesManager` component.
* No more migration messages at startup for brand-new sites.
* `max` is now properly implemented for relationships when using the manager dialog box as a chooser.
* "Trash" filter now displays its state properly in the piece manager dialog box.
* Dragging an image to the media library works reliably.
* Infinite loop warning when editing page titles has been fixed.
* Users can locate the tab that still contains errors when blocked from saving a piece due to schema field errors.
* Calling `insert` works properly in the `init` function of a module.
* Additional fixes.

### Breaks

* Apostrophe's instance of `uploadfs` has moved from `apos.attachment.uploadfs` to `apos.uploadfs`. The `uploadfs` configuration option has similarly moved from the `@apostrophecms/attachment` module to the `@apostrophecms/uploadfs` module. `imageSizes` is still an option to `@apostrophecms/attachment`.

## 3.0.0-alpha.5 - 2021-02-11

* Conditional fields are now supported via the new `if` syntax. The old 2.x `showFields` feature has been replaced with `if: { ... }`.
* Adds the option to pass context options to an area for its widgets following the `with` keyword. Context options for widgets not in that area (or that don't exist) are ignored. Syntax: `{% area data.page, 'areaName' with { '@apostrophecms/image: { size: 'full' } } %}`.
* Advisory locking has been implemented for in-context editing, including nested contexts like the palette module. Advisory locking has also been implemented for the media manager, completing the advisory locking story.
* Detects many common configuration errors at startup.
* Extends `getBrowserData` in `@apostrophecms/doc-type` rather than overwriting the method.
* If a select element has no default, but is required, it should default to the first option. The select elements appeared as if this were the case, but on save you would be told to make a choice, forcing you to change and change back. This has been fixed.
* Removes 2.x piece module option code, including for `contextual`, `manageViews`, `publishMenu`, and `contextMenu`.
* Removes admin bar module options related to 2.x slide-out UI: `openOnLoad`, `openOnHomepageLoad`, `closeDelay`.
* Fixed a bug that allowed users to appear to be in edit mode while looking at published content in certain edge cases.
* The PATCH API for pages can now infer the correct _id in cases where the locale is specified in the query string as an override, just like other methods.
* Check permissions for the delete and publish operations.
* Many bug fixes.

### Breaks
* Changes the `piecesModuleName` option to `pieceModuleName` (no "s") in the `@apostrophecms/piece-page-type` module. This feature is used only when you have two or more piece page types for the same piece type.

## 3.0.0-alpha.4.2 - 2021-01-27

* The `label` option is no longer required for widget type modules. This was already true for piece type and page type modules.
* Ability to namespace asset builds. Do not push asset builds to uploadfs unless specified.

### Breaking changes

* Removes the `browser` module option, which was only used by the rich text widget in core. All browser data should now be added by extending or overriding `getBrowserData` in a module. Also updates `getComponentName` to reference `options.components` instead of `options.browser.components`.

## 3.0.0-alpha.4.1

* Hotfix: the asset module now looks for a `./release-id` file (relative to the project), not a `./data/release-id` file, because `data` is not a deployed folder and the intent of `release-id` is to share a common release identifier between the asset build step and the deployed instances.

## 3.0.0-alpha.4

* **"Fragments" have been added to the Apostrophe template API, as an alternative to Nunjucks' macros, to fully support areas and async components.** [See the A3 alpha documentation](https://a3.docs.apos.dev/guide/widgets-and-templates/fragments.html) for instructions on how to use this feature.
* **CSS files in the `ui/public` subdirectory of any module are now bundled and pushed to the browser.** This allows you to efficiently deliver your CSS assets, just as you can deliver JS assets in `ui/public`. Note that these assets must be browser-ready JS and CSS, so it is customary to use your own webpack build to generate them. See [the a3-boilerplate project](https://github.com/apostrophecms/a3-boilerplate) for an example, especially `webpack.config.js`.
* **More support for rendering HTML in REST API requests.** See the `render-areas` query parameter in [piece and page REST API documentation](https://a3.docs.apos.dev/reference/api/pieces.html#get-api-v1-piece-name).
* **Context bar takeover capability,** for situations where a secondary document should temporarily own the undo/redo/publish UI.
* **Unpublished pages in the tree** are easier to identify
* **Range fields** have been added.
* **Support for npm bundles is back.** It works just like in 2.x, but the property is `bundle`, not `moogBundle`. Thanks to Miro Yovchev.

### Breaking changes

* **A3 now uses webpack 5.** For now, **due to a known issue with vue-loader, your own project must also be updated to use webpack 5.** The a3-boilerplate project has been updated accordingly, so you may refer to [the a3-boilerplate project](https://github.com/apostrophecms/a3-boilerplate) for an example of the changes to be made, notably in `webpack.config.js` and `package.json`. We are in communication with upstream developers to resolve the issue so that projects and apostrophe core can use different major versions of webpack.

## 3.0.0-alpha.3

Third alpha release of 3.x. Introduced draft mode and the "Publish Changes" button.

## 3.0.0-alpha.2

Second alpha release of 3.x. Introduced a distinct "edit" mode.

## 3.0.0-alpha.1

First alpha release of 3.x.<|MERGE_RESOLUTION|>--- conflicted
+++ resolved
@@ -4,16 +4,8 @@
 
 ### Adds
 
-<<<<<<< HEAD
 * Allow project-level developer to override bundling decisions by configuring the `@apostrophecms/asset` module. Check the [module documentation](https://v3.docs.apostrophecms.org/reference/modules/asset.html#options) for more information.
-
-Fixes
-
-* Query builders for regular select fields have always accepted null to mean "do not filter on this property." Now this also works for dynamic select fields.
-* The i18n UI state management now doesn't allow actions while it's busy
-=======
 * Adds Reset Password feature to the login page. Note that the feature must be enabled and email delivery must be properly configured. See the [documentation](https://v3.docs.apostrophecms.org/) for more details.
-
 
 ### Fixes
 
@@ -22,7 +14,6 @@
 * Fixed various localization bugs in the text of the "Update" dropdown menu.
 * The `singleton: true` option for piece types now automatically implies `showCreate: false`.
 * Remove browser console warnings by handling Tiptap Editor's breaking changes and duplicated plugins.
->>>>>>> d6be856d
 
 ## 3.31.0 (2022-10-27)
 
