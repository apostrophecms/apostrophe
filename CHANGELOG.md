--- conflicted
+++ resolved
@@ -5,21 +5,19 @@
 ### Adds
 
 * Custom operations registered with `addCreateWidgetOperation` can now specify an `ifTypesIntersect` property containing an array of widget type names. If the area in question allows at least one, the operation is offered.
-<<<<<<< HEAD
 * The login-requirements tests were updated to include tests for the `uponSubmit` filter
+* Add `prependNodes` and `appendNodes` calls for `main`.
 
 ### Fixes
 
 * Fixes a bug in the login `uponSubmit` filter where a user could login without meeting the requirement.
-=======
-* Add `prependNodes` and `appendNodes` calls for `main`.
 
 ### Changes
 
 * Redirects to URLs containing accent marks and other non-ascii characters now behave as expected with Astro. Pre-encoding the URLs exactly the way `res.redirect` would before passing them to Astro prevents an error in Astro and allows the redirect to succeed.
 * Removes the non-functional `uniqueUsername` route from the `user` module
 * Updated dependencies to address deprecation warnings.
->>>>>>> 31b8409b
+
 
 ## 4.21.0 (2025-09-03)
 
