--- conflicted
+++ resolved
@@ -3,18 +3,12 @@
 ## UNRELEASED
 
 ### Adds
-<<<<<<< HEAD
-
+
+* Modules can now have a `before: "module-name"` property in their configuration to run (initialization) before another module.
 * Add a postcss plugin to handle `vh` and `vw` values on breakpoint preview mode.
 
 ### Fixes
-=======
->>>>>>> 2d942624
-
-* Modules can now have a `before: "module-name"` property in their configuration to run (initialization) before another module.
-
-### Fixes
-  
+
 * Modifies the `AposAreaMenu.vue` component to set the `disabled` attribute to `true` if the max number of widgets have been added in an area with `expanded: true`.
 * `pnpm: true` option in `app.js` is no longer breaking the application. 
 * Remove unused `vue-template-compiler` dependency.
