# Changelog

## UNRELEASED

### Breaks

* Removes the `firstName` and `lastName` fields in user pieces.

### Adds

* Four permissions roles are supported and enforced: guest, contributor, editor and admin. See the documentation for details. Pre-existing alpha users are automatically migrated to the admin role, as they already could do anything.
* The admin bar menu is fully responsive to user roles.
* The context bar entirely appears or disappears based on user roles.
* Documents in managers now have context sensitive action menus that allow actions like edit, discard draft, archive, restore, etc.
* A fragment call may now have a body using `rendercall`, just like a macro call can have a body using `call`. In addition, fragments can now have named arguments, just like macros. Many thanks to Miro Yovchev for contributing this implementation.
* Major performance improvement to the `nestedModuleSubdirs` option.
* Updates URL fields and oEmbed URL requests to use the `httpsFix` option in launder's `url()` method.
* New label component
* Doc states in managers now reflected w labels (Active Draft, Archived, Unpublished)
* Contributors can submit drafts for review ("Propose Changes" versus "Publish Changes").
* Editors and admins can manage submitted drafts.
* Editors and admins can easily see the number of proposed changes awaiting their attention.
* Support for virtual piece types, such as submitted drafts, which in actuality manage more than one type of doc.
* Confirm modals now support a schema which can be assessed after confirmation.
* When archiving and restoring pages, editors can chose whether the action affects only this document or this document + children
* Routes support the `before` syntax, allowing routes that are added to Express prior to the routes or middleware of another module. The syntax `before: 'middleware:moduleName'` must be used to add the route prior to the middleware of `moduleName`. If `middleware:` is not used, the route is added before the routes of `moduleName`. Note that normally all middleware is added before all routes.
* A `url` property can now optionally be specified when adding middleware. By default all middleware is global.
* The total number of submitted drafts is visible in the admin bar.
* The pieces REST GET API now supports returning only a count of all matching pieces, using the `?count=1` query parameter.
* Admin bar menu items can now specify a custom Vue component to be used in place of `AposButton`.
* Sets `username` fields to follow the user `title` field to remove an extra step in user creation.
* Adds default data to the `outerLayoutBase.html` `<title>` tag: `data.piece.title or data.page.title`.

### Fixes

* Fragments can now call other fragments, both those declared in the same file and those imported, just like macros calling other macros. Thanks to Miro Yovchev for reporting the issue.
* There was a bug that allowed parked properties, such as the slug of the home page, to be edited. Note that if you don't want a property of a parked page to be locked down forever you can use the `_defaults` feature of parked pages.
* A required field error no longer appears immediately when you first start creating a user.
* Vue warning in the pieces manager due to use of value rather than name of column as a Vue key. Thanks to Miro Yovchev for spotting the issue.
* "Save Draft" is not an appropriate operation to offer when editing users.
* Pager links no longer break due to `apos-refresh=1` when in edit mode. Also removed superfluous `append` query parameter from these.
* You may now intentionally clear the username and slug fields in preparation to type a new value. They do not instantly repopulate based on the title field when you clear them.
* Language of buttons, labels, filters, and other UI updated and normalized throughout.
<<<<<<< HEAD
* A contributor who enters the page tree dialog box, opens the editor, and selects "delete draft" from within the editor of an individual page now sees the page tree reflect that change right away.
* The page manager listens for content change events in general and its refresh mechanism is robust in possible situations where both an explicit refresh call and a content change event occur.
=======
* Automatically retries once if unable to bind to the port in a dev environment. This helps with occasional `EADDRINUSE` errors during nodemon restarts.
>>>>>>> 3de0e64c

## 3.0.0-alpha.7 - 2021-04-07

### Breaks

* The `trash` property has been renamed `archived`, and throughout the UI we refer to "archiving" and the "archive" rather than "move to trash" and the "trash can." A database migration is included to address this for existing databases. However, **if you set the minimumPark option, or used a boilerplate in which it is set,** you will need to **change the settings for the `parkedId: 'trash'` page to match those [currently found in the `minimumPark` option setting in the `@apostrophecms/page` source code](https://github.com/apostrophecms/apostrophe/blob/481252f9bd8f42b62648a0695105e6e9250810d3/modules/%40apostrophecms/page/index.js#L25-L32).

### Adds

* General UX and UI improvements to the experience of moving documents to and from the archive, formerly known as the trash.
* Links to each piece are available in the manage view when appropriate.
* Search is implemented in the media library.
* You can now pass core widgets a `className` option when configuring them as part of an area.
* `previewDraft` for pieces, adds a Preview Draft button on creation for quick in-context editing. Defaults to true.

### Changes

* Do not immediately redirect to new pages and pieces.
* Restored pieces now restore as unpublished drafts.
* Refactored the admin bar component for maintainability.
* Notification style updates

### Fixes

* Advisory lock no longer triggers an update to the modification timestamp of a document.
* Attempts to connect Apostrophe 3.x to an Apostrophe 2.x database are blocked to prevent content loss.
* "Save as Draft" is now available as soon as a new document is created.
* Areas nested in array schema fields can now be edited in context.
* When using `apos.image.first`, the alt attribute of the image piece is available on the returned attachment object as `._alt`. In addition, `_credit` and `_creditUrl` are available.
* Fixes relating to the editing of widgets in nested areas, both on the page and in the modal.
* Removed published / draft switch for unpublished drafts.
* "Publish Changes" appears only at appropriate times.
* Notifications moved from the bottom right of the viewport to the bottom center, fixing some cases of UI overlap.

## 3.0.0-alpha.6.1 - 2021-03-26

### Fixes

* Conditional fields (`if`) and the "following values" mechanism now work properly in array item fields.
* When editing "Page Settings" or a piece, the "publish" button should not be clickable if there are errors.

## 3.0.0-alpha.6 - 2021-03-24

### Adds
* You can "copy" a page or a piece via the ⠇ menu.
* When moving the current page or piece to the trash, you are taken to the home page.
* `permissions: false` is supported for piece and page insert operations.
* Adds note to remove deprecated `allowedInChooser` option on piece type filters.
* UX improvement: "Move to Trash" and "Restore" buttons added for pieces, replacing the boolean field. You can open a piece that is in the trash in a read-only way in order to review it and click "Restore."
* Advisory lock support has been completed for all content types, including on-page, in-context editing. This prevents accidental conflicts between editors.
* Image widgets now accept a `size` context option from the template, which can be used to avoid sending a full-width image for a very small placement.
* Additional improvements.

### Fixes
* Fixes error from missing `select` method in `AposPiecesManager` component.
* No more migration messages at startup for brand-new sites.
* `max` is now properly implemented for relationships when using the manager dialog box as a chooser.
* "Trash" filter now displays its state properly in the piece manager dialog box.
* Dragging an image to the media library works reliably.
* Infinite loop warning when editing page titles has been fixed.
* Users can locate the tab that still contains errors when blocked from saving a piece due to schema field errors.
* Calling `insert` works properly in the `init` function of a module.
* Additional fixes.

### Breaks

* Apostrophe's instance of `uploadfs` has moved from `apos.attachment.uploadfs` to `apos.uploadfs`. The `uploadfs` configuration option has similarly moved from the `@apostrophecms/attachment` module to the `@apostrophecms/uploadfs` module. `imageSizes` is still an option to `@apostrophecms/attachment`.

## 3.0.0-alpha.5 - 2021-02-11

* Conditional fields are now supported via the new `if` syntax. The old 2.x `showFields` feature has been replaced with `if: { ... }`.
* Adds the option to pass context options to an area for its widgets following the `with` keyword. Context options for widgets not in that area (or that don't exist) are ignored. Syntax: `{% area data.page, 'areaName' with { '@apostrophecms/image: { size: 'full' } } %}`.
* Advisory locking has been implemented for in-context editing, including nested contexts like the palette module. Advisory locking has also been implemented for the media manager, completing the advisory locking story.
* Detects many common configuration errors at startup.
* Extends `getBrowserData` in `@apostrophecms/doc-type` rather than overwriting the method.
* If a select element has no default, but is required, it should default to the first option. The select elements appeared as if this were the case, but on save you would be told to make a choice, forcing you to change and change back. This has been fixed.
* Removes 2.x piece module option code, including for `contextual`, `manageViews`, `publishMenu`, and `contextMenu`.
* Removes admin bar module options related to 2.x slide-out UI: `openOnLoad`, `openOnHomepageLoad`, `closeDelay`.
* Fixed a bug that allowed users to appear to be in edit mode while looking at published content in certain edge cases.
* The PATCH API for pages can now infer the correct _id in cases where the locale is specified in the query string as an override, just like other methods.
* Check permissions for the delete and publish operations.
* Many bug fixes.

### Breaks
* Changes the `piecesModuleName` option to `pieceModuleName` (no "s") in the `@apostrophecms/piece-page-type` module. This feature is used only when you have two or more piece page types for the same piece type.

## 3.0.0-alpha.4.2 - 2021-01-27

* The `label` option is no longer required for widget type modules. This was already true for piece type and page type modules.
* Ability to namespace asset builds. Do not push asset builds to uploadfs unless specified.

### Breaking changes

* Removes the `browser` module option, which was only used by the rich text widget in core. All browser data should now be added by extending or overriding `getBrowserData` in a module. Also updates `getComponentName` to reference `options.components` instead of `options.browser.components`.

## 3.0.0-alpha.4.1

* Hotfix: the asset module now looks for a `./release-id` file (relative to the project), not a `./data/release-id` file, because `data` is not a deployed folder and the intent of `release-id` is to share a common release identifier between the asset build step and the deployed instances.

## 3.0.0-alpha.4

* **"Fragments" have been added to the Apostrophe template API, as an alternative to Nunjucks' macros, to fully support areas and async components.** [See the A3 alpha documentation](https://a3.docs.apos.dev/guide/widgets-and-templates/fragments.html) for instructions on how to use this feature.
* **CSS files in the `ui/public` subdirectory of any module are now bundled and pushed to the browser.** This allows you to efficiently deliver your CSS assets, just as you can deliver JS assets in `ui/public`. Note that these assets must be browser-ready JS and CSS, so it is customary to use your own webpack build to generate them. See [the a3-boilerplate project](https://github.com/apostrophecms/a3-boilerplate) for an example, especially `webpack.config.js`.
* **More support for rendering HTML in REST API requests.** See the `render-areas` query parameter in [piece and page REST API documentation](https://a3.docs.apos.dev/reference/api/pieces.html#get-api-v1-piece-name).
* **Context bar takeover capability,** for situations where a secondary document should temporarily own the undo/redo/publish UI.
* **Unpublished pages in the tree** are easier to identify
* **Range fields** have been added.
* **Support for npm bundles is back.** It works just like in 2.x, but the property is `bundle`, not `moogBundle`. Thanks to Miro Yovchev.

### Breaking changes

* **A3 now uses webpack 5.** For now, **due to a known issue with vue-loader, your own project must also be updated to use webpack 5.** The a3-boilerplate project has been updated accordingly, so you may refer to [the a3-boilerplate project](https://github.com/apostrophecms/a3-boilerplate) for an example of the changes to be made, notably in `webpack.config.js` and `package.json`. We are in communication with upstream developers to resolve the issue so that projects and apostrophe core can use different major versions of webpack.

## 3.0.0-alpha.3

Third alpha release of 3.x. Introduced draft mode and the "Publish Changes" button.

## 3.0.0-alpha.2

Second alpha release of 3.x. Introduced a distinct "edit" mode.

## 3.0.0-alpha.1

First alpha release of 3.x.

## 2.67.0

Unit tests passing.

Regression tests passing.

* Pages can now be locked down with the `allowedHomepageTypes` and `allowedSubpageTypes` options, like this:

```javascript
// Only one type allowed for the home page
allowedHomepageTypes: [ 'home' ],

allowedSubpageTypes: {
  // Two subpage types allowed for the home page
  'home': [ 'default', 'apostrophe-blog-page' ],
  // No subpages for the blog page ("show pages" don't count)
  'apostrophe-blog-page': [],
  // default page type can only have another default page as a subpage
  'default': [ 'default' ]
}
```

These options make it easy to prevent users from creating unintended scenarios, like nesting pages too deeply for your navigation design.

* Pages now support batch operations, just like pieces do. The initial set includes trash, rescue, publish, unpublish, tag and untag. You can only rescue pages in this way if you are using the `trashInSchema` option of the docs module, which is always the case with `apostrophe-workflow`. With the conventional trash can, it is unclear what should happen because you have not indicated where you want each page to be restored. New batch operations for pages can be added in the same way that they are added for pieces.

* Important performance fix needed for those using the `apostrophe-pieces-orderings-bundle` module to create custom sort orders for pieces. Without this fix it is also possible to get a loader error and stop fetching content prematurely.

* The "revert" button for versions is now labeled "Revert to" to emphasize that it reverts to what you had at the end of that operation, not its beginning. Thanks to Fredrik Ekelund.

## 2.66.0

* Updated to CKEditor version 4.10.0. The CKEditor build now includes the CKEditor "widgets" feature (not to be confused with Apostrophe widgets). These are essential for modules like the forthcoming `apostrophe-rich-text-merge-tags`.
* `apos.areas.richText` and `apos.areas.plaintext` no longer produce duplicate text. To achieve this, the `apos.docs.walk` method no longer walks through the `_originalWidgets` property. This property is only used to preserve the previous versions of widgets that the user lacks permission to edit due to schema field permissions. Exploration of this property by `apos.docs.walk` led to the observed bug.
* The browser-side implementation of `apos.utils.escapeHtml` now works properly.

## 2.65.0

Unit tests passing.

Regression tests passing.

* **Important fix for MongoDB replica sets:** previously we used the `autoReconnect` option of the MongoDB driver by default. From now on, we use it only if the MongoDB URI does not refer to a replica set. The use of `autoReconnect` is [inappropriate with a replica set](https://github.com/apostrophecms/apostrophe/issues/1508) because it will keep trying to connect to the node that went down. Leaving this option out results in automatic use of nodes that are up. Also see the [apostrophe-db-mongo-3-driver](https://npmjs.org/package/apostrophe-db-mongo-3-driver) module for a way to use the newer `mongodb+srv` URIs. Thanks to Matt Broadstone of MongoDB for his advice.

* An `apostrophe-file` now has a default URL. The default `_url` property of an `apostrophe-file` piece is simply the URL of the file itself. This allows `apostrophe-file` to be included in your configuration for [apostrophe-permalinks](https://npmjs.org/package/apostrophe-permalinks); picking a PDF in this way generates a direct link to the PDF, which is what the user expects. Note that if the developer elects to set up an `apostrophe-files-pages` module that extends `apostrophe-pieces-pages`, that will still take precedence, so there is no bc break.

* Clicking directly from one rich text widget into another did not work properly; the toolbar did not appear in this situation. This bug has been fixed. The bug only occurred when clicking in a second rich text widget without any intervening clicks outside of all rich text widgets.

* Also see expanded notes on version `2.64.1`, below, which contained several features missed in the original changelog.

## 2.64.1

Unit tests passing.

Regression tests passing.

* Improved Apostrophe's ability to redisplay the appropriate widget, array element, and field and call the user's attention to it when a schema field error is not detected until server-side validation takes place. This addresses problems that come up when fields become `required` at a later time, and/or data was originally created with an earlier release of Apostrophe that did not enforce `required` in all situations. Browser-side validation is still preferred for ease of use but server-side validation no longer creates situations the user cannot easily resolve.

* Introduced the `apos.global.whileBusy` method. This method accepts a function to be run *while no one is permitted to access the site.* The provided function may return a promise, and that promise resolves before the site becomes accessible again. In the presence of `apostrophe-workflow` it is possible to mark only one locale as busy.

* By default, the `apos.locks.lock` method waits until the lock is available before proceeding. However there is now a `wait` option which can be set to `false` to avoid waiting at all, or to any number of milliseconds. If the method fails because of `wait`, the error is the string `locked`.

* The `apos.locks.lock` method also now accepts a `waitForSelf` option. By default, if the same process invokes `apos.locks.lock` for the same lock in two requests simultaneously, one of the two will receive an error. With `waitForSelf`, the second invocation will wait for the first to resolve and then obtain the lock.

## 2.64.0

Unit tests passing.

Regression tests passing.

* Apostrophe's "search suggestions" feature for `notFound.html` templates is now fully baked. It only takes two steps:

1. Include an element like this in your `notFound.html` template:

```
<div data-apos-notfound-search-results></div>
```

2. Set the `suggestions` option to `true` for the `apostrophe-search` module.

With `suggestions: true`, this feature no longer requires that you have a `/search` page, it uses a dedicated route. See the documentation of the `apostrophe-search` module for more information.

* The `showFields` option is now available for checkboxes. The syntax is as follows:

```
{
  "name": "awesomeBoolean",
  "label": "Awesome Boolean",
  "type": "boolean",
  "choices": [
    {
      "value": true,
      "showFields": ["otherField1"]
    },
    {
      "value": false,
      "showFields": ["otherField2"]
    }
  ]
}
```

Thanks to falkodev.

* A useful error message appears if you try to use a `mongodb+srv` URL. These are meant for newer versions of the MongoDB driver. You **can** use them, but you must install the [apostrophe-db-mongo-3-driver](https://npmjs.com/package/apostrophe-db-mongo-3-driver) module first. The error message now explains this, addressing a common question on stackoverflow.
* Basic styles added for the most common rich text markup tags when within the bounds of an Apostrophe modal. Thanks to Lars Houmark.
* Fixed UI overlap issue when joining with `apostrophe-page`.
* `apos.images.all`, `apos.images.first`, etc. now include `_description`, `_credit` and `_creditUrl` when they can be inferred from an `apostrophe-image` containing the attachment.
* `apos.images.srcset` helper improved. It is now smart enough to limit the image sizes it offers based on what it knows about the size of the original. Thanks to Fredrik Ekelund.
* Fixes to CSS asset URL generation to pass validation.
* Performance: eliminated use of `$or` MongoDB queries with regard to pages in the trash. MongoDB tests demonstrate that `$ne: true` is faster than `$or` for our purposes.

## 2.63.0

Unit tests passing.

Regression tests passing.

* “Promise events” have arrived. This is a major feature. Promise events will completely
replace `callAll` in Apostrophe 3.x. For 2.x, all existing invocations of `callAll` in the
core Apostrophe module now also emit a promise event. For instance, when the `docBeforeInsert`
callAll method is invoked, Apostrophe also emits the `beforeInsert` promise event on the
apostrophe-docs` module.

Other modules may listen for this event by writing code like this:

```javascript
`self.on('apostrophe-docs:beforeInsert', 'chooseASpecialist', function(req, doc, options) {
  // Modify `doc` here. You may return a promise, and it will resolve before
  // any more handlers run. Then the doc is inserted
});
```

The above code adds a new `chooseASpecialist` method to your module. This way, the method can be overridden by assigning a new function to `self.chooseASpecialist` in a module that
extends it, or its behavior can be extended in the usual way following the `super` pattern.

But, since it does not have the same name as
the event (attempting to register a method of the same name will throw an error), it is unlikely
that parent class modules and subclass modules will have unintentional conflicts.

See the [original github issue](https://github.com/apostrophecms/apostrophe/issues/1415) for a more
complete description of the feature and the reasoning behind it.

**Your existing callAll methods will still work.** But, we recommend you start migrating to be
ready to move to 3.x in the future... and because returning promises is just a heck of
a lot nicer. You will have fewer problems.

* Optional SVG support for `apostrophe-attachments`. To enable it, set the `svgImages` option to
`true` when configuring the `apostrophe-attachments` module. SVG files can be uploaded just like
other image types. Manual cropping is not available. However, since most SVG files play very well
with backgrounds, the SVG file is displayed in its entirety without distortion at the largest size
that fits within the aspect ratio of the widget in question, if any (`background-size: contain`
is used). If you have overridden `widget.html` for `apostrophe-images-widgets`, you will want
to refer to the latest version of `widgetBase.html` for the technique we used here to ensure
SVG files do not break the slideshow’s overall height.
* New `apos.templates.prepend` and `apos.templates.append` methods. Call
`apos.templates.prepend('head', function(req) { ... })` to register a function to be called just after
the head tag is opened each time a page is rendered. The output of your function is inserted into
the markup. The standard named locations are `head`, `body`, `contextMenu` and `main`. This is
convenient when writing modules that add new features to Apostrophe. For project level work also see the
named Nunjucks blocks already provided in `outerLayoutBase.html`.
* `apos.singleton` now accepts an `areaOptions` option, which can receive any option that can be
passed to `apos.area`. Thanks to Manoj Krishnan.
* Apostrophe’s “projector” jQuery plugin now respects the `outerHeight` of the tallest slideshow item,
not just the inner height.
* `apos.area` now accepts an `addLabel` option for each widget type in the area. Thanks to
Fredrik Ekelund.
* UI improvements to versioning. Thanks to Lars Houmark.
* Button to revert to the current version has been replaced with a label indicating it is current,
since reverting to the current version has no effect.
* “Page settings” can now be accessed for any page in the trash via “reorganize.” When
working with `apostrophe-workflow`, this is
often required to commit the fact that a page is in the trash.
* The `uploadfs` module now has a `prefix` option. If present, the prefix is prepended to all uploadfs paths before they reach the storage layer, and is also prepended to URLs. In practice, this means that a single S3 bucket can be used to host multiple sites without all of the uploaded media jumbling together in `/attachments`. The `apostrophe-multisite` module now leverages this.

## 2.62.0

Unit tests passing.

Regression tests passing.

* Introduced a `findWithProjection()` method that is added to all MongoDB collection objects. All Apostrophe core modules are migrating towards using this method rather than `find()` when working **directly with MongoDB collections**. If you are using the standard MongoDB 2.x driver that is included with Apostrophe, this just calls regular `find()`. When using the forthcoming `apostrophe-db-mongo-3-driver` module to replace that with a newer driver that supports the full features of MongoDB 3.6, 4.0 and beyond, this method will provide backwards compatibility by accepting a projection as the second argument like `find()` did until the 3.x driver was released. Developers wishing to be compatible with both drivers will want to start using this method. Again, this **only concerns you if you are querying MongoDB directly and passing a projection to find() as the second argument**. And if you don't care about using the 3.x driver, you **do not have to change anything**.
* Various UX improvements and bug fixes to the page versions dialog box. Thanks to Lars Houmark.
* The widget wrapper is updated on the fly with new classes if they change due to edits. Thanks to Fredrik Ekelund.
* When configuring a `date` field, you may pass a `pikadayOptions` property. This object is passed on to the `pikaday` library. Thanks to Lars Houmark.
* The `counts: true` option for `piecesFilters` now works properly with joins.

## 2.61.0

Unit tests passing.

Regression tests passing.

* New "secrets" feature in `apostrophe-users` makes it easy to hash other "secrets" similar in spirit to passwords.
* This feature is now used for password reset tokens, making them more secure.
* Additional joins can now be added to the schema of a widget that extends `apostrophe-pieces-widgets`.
* Brute force password attacks against an Apostrophe server are now more difficult. Thanks to Lars Houmark.
* Tolerant sanitization of array items while they are still in the editor. This avoids confusion caused by `required` fields in the array editor.
* Error messages now behave sensibly when multiple label elements appear in a field. Thanks to Lars Houmark.
* Fix background color on notification on uploads when file extension is not accepted. Thanks to Lars Houmark.
* If you can't move a widget out of an area, you can no longer move widgets into that area either (movable: false is fully enforced). Thanks to Fredrik Ekelund.
* New browser-side events are emitted during the attachment upload process, and the built-in facility that delays the saving of a form until attachment uploads are complete has been fixed. Thanks to Lars Houmark.
* Fixes to the active state display of array items. Thanks to Lars Houmark.
* [Contributor Guide](https://github.com/apostrophecms/apostrophe/blob/master/CONTRIBUTING.md) expanded with lots of new information about practical ways to contribute to Apostrophe.
* [Contributor Covenant Code of Conduct](https://github.com/apostrophecms/apostrophe/blob/master/CODE_OF_CONDUCT.md) added to the project. The Apostrophe community is a welcoming place, and now is a great time to lock that in for the future.

## 2.60.4

Unit tests passing.

Regression tests passing.

* Shallowly clone the required definition in defineRelatedType to prevent yet more crosstalk between instances of apos when `apostrophe-multisite` is used. No other changes.

## 2.60.3

Unit tests passing.

Regression tests passing.

* Improved support for nested areas and widgets. Apostrophe now pushes the correct doc id and dot path all the way to the page in various situations where this could previously have led to errors at save time.
* The new `apos.locks.withLock(lockName, fn)` method can be used to execute a function while the process has the named lock. This ensures that other processes cannot run that function simultaneously. You may optionally pass a callback, otherwise a promise is returned. Similarly `fn` may take a callback, or no arguments at all, in which case it is expected to return a promise.
* Cleanup: don't call `server.close` unless we've succeeded in listening for connections.

## 2.60.2

Unit tests passing.

Regression tests passing.

* Version 2.60.1 broke validation of schema fields which were
`required`, but blank because they were hidden by `showFields`.
This is of course permitted, `required` applies only if the field
is active according to `showFields` or not addressed by any
`showFields` possibilities at all. Comprehensive unit testing was
added for this issue to prevent a recurrence.
* Version 2.60.1 also introduced a more subtle issue: if constraints
like `required` or `min`, or general improvements to validation such
as NaN detection for integers and floats, were added to a widget schema later
after content already existed then it became impossible to open a widget
editor and correct the issues. Validation tolerance was added for this
situation.
* When a user edits an area "in context" on the page, the server now
reports errors using a path that can be used to identify the widget
responsible and open its editing dialog box. A more relevant notification
is also displayed. This remains a secondary mechanism. Server-side
validation is mostly about preventing intentional abuse. Browser-side
validation is still the best way to provide feedback during data entry.

## 2.60.1

Unit tests passing.

Regression tests passing.

* Fields of type `checkboxes` now play nicely with the `live/draft` toggle of `apostrophe-workflow`.
* Improved validation of integers and floats. Thanks to Lars Houmark.
* The "Global" dialog box now follows the same pattern as that for other piece types, which means that the workflow dropdown menu is available if workflow is present.
* Options may be passed to the `express.static` middleware that serves the `public` folder, via the `static` option of the `apostrophe-express` module. Thanks to Leonhard Melzer.
* `apostrophe` now depends on `bluebird` properly and there are no lingering references to the wrong version fo `lodash`. Formerly we got away with this because some of our dependencies did depend on these, and npm flattens dependencies. Thanks to Leonhard Melzer.
* The new `eslint-config-punkave` ruleset is in place, and includes a check for "unofficial dependencies" in `require` calls that could go away suddenly.
* `fieldClasses` and `fieldAttributes` may be set on form fields themselves, similar to the existing `classes` and `attributes` properties that are applied to the `fieldset`. Thanks to Lars Houmark.
* The "Pages" admin UI now includes a "New Page" button, in addition to the usual "reorganize" functionality. Thanks to Lars Houmark.
* Fixed a crash when an `apostrophe-pieces-widget` is configured to always show all pieces via `by: 'all'`. Thanks to Aurélien Wolz.
* General UI styling improvements and fixes.

## 2.60.0

Unit tests passing.

Regression tests passing.

* New feature: you can now display counts for each tag, joined item, etc. when using the `piecesFilters` option of `apostrophe-pieces-pages`. Just add `counts: true` to the configuration for that filter. The count is then available in a `.count` property for each value in the array. See [creating filter UI with apostrophe-pieces-pages](https://apostrophecms.org/docs/tutorials/intermediate/cursors.html#creating-filter-u-i-with-code-apostrophe-pieces-pages-code) for more information.
* New feature: command line tasks such as `apostrophe-blog:generate` may now be run programmatically, for example: `apos.tasks.invoke('apostrophe-blog:generate', { total: 50 })`. A promise is returned if a callback is not passed. Note that not all tasks are written to behave politely and invoke their callback normally, however most do. This feature is most useful when writing tasks that logically should incorporate other tasks.
* Many UX and UI improvements that make the experience more pleasant in subtle and not-so-subtle ways. Thanks to Carsten, Marco Arnone and the prolific Lars Houmark for their contributions. This was an excellent week for Apostrophe PRs.
* The full set of controls for joined items are again available in the chooser, as well as in the browse modal.
* The automatic opening of the admin bar menu on page load can now be configured with the `openOnLoad`, `openOnHomepageLoad`, and `closeDelay` options.
* `autocomplete="off"` for date fields prevents chrome autocomplete suggestions from wrecking calendar UI.
* Always remove .apos-global-busy on unlock, even if the transition event never fires. Yes, that is sadly a thing. Prevents the UI from becoming unusable in rare situations (less rare inside functional tests).
* Use `one` to reduce the overhead of .apos-global-busy's transition event handler. We could do more here to reduce overhead, i.e. unhooking it entirely.
* Much-improved validation of `min`, `max` and `required` for strings, integers and floats on both the server and the browser side. Thanks to Lars Houmark.

## 2.59.1

Unit tests passing.

Regression tests passing.

* Widget schemas now support the `def` property for fields. This always worked for pieces and pages.
* Accommodations for functional testing in nightwatch. The currently active Apostrophe modal, and all of its proxies such as its controls that are in a separate div for presentation reasons, now has the attribute `data-apos-modal-current` which is set to the class name of the modal. This powers the new [apostrophe-nightwatch-tools](https://npmjs.org/package/apostrophe-nightwatch-tools) module, which provides reusable commands and steps that can be used to create test projects similar to our [apostrophe-enterprise-testbed](https://github.com/apostrophecms/apostrophe-enterprise-testbed). Testing with the enterprise testbed project is a standard part of our release process.
* Previously if workflow was in use slugs could not be reused by new pages when the original page was in the trash. This has been addressed; the slug is now deduplicated in the same way that email addresses and usernames of users are when in the trash.
* The infinite scroll feature of `apostrophe-pieces-pages` now works as documented with the styles provided. The code is also more efficient and scroll events are throttled for performance. Thanks to Lars Houmark.
* Various UX fixes, thanks to Lars Houmark and various members of the Apostrophe team.

## 2.59.0

Unit tests passing.

Regression tests passing.

* Fixed nested widget editing for existing widgets whose modal dialog boxes have been accessed (#1428).
* A clear warning message with instructions has been added for those who are seeing "unblessed" messages due to widget schemas and in-template `apos.area` calls that do not match (#1429). The easiest way to avoid this is to just mark the area `contextual: true` in your widget schema so it is edited *only* on the page. But if you really want to do both, the widget options must match.
* The mechanism that automatically makes slugs, paths and other keys unique now gives up eventually and reports the original duplicate key error. This makes it easier to debug your code if you are violating your own custom indexes that feature unique keys. It is possible to make the deduplicator aware of your own own properties that need to be made more unique on inserts if you wish, by implementing a `docFixUniqueError` method. *Please note:* this change is not a regression. Code that formerly never completed its task in this situation will simply report an error promptly rather than retrying inserts forever while degrading your database performance.
* A new profiling API has been added: the `apos.utils.profile` method. This method can be called to report how long code takes to run for later analysis. It does nothing in the default implementation; modules like our forthcoming profiler override it to give feedback on the speed of your code.

## 2.58.0

Unit tests passing.

Regression tests passing.

* Polymorphic joins have arrived! You may now create joins like this:

```javascript
{
  name: '_items',
  type: 'joinByArray',
  withType: [ 'apostrophe-blog', 'product', 'apostrophe-page' ]
}
```

When you join with more than one type, Apostrophe presents a chooser that allows you to pick between tabs for each type. Note that `apostrophe-page` can be included, so you can pick a mix of pages and pieces for the same join.

This feature is useful for creating navigation that may point to a variety of document types, without the need for an array of items with several different joins and a `select` element to choose between them.

Polymorphic joins work for both `joinByOne` and `joinByArray`. Currently they are **not** available for `joinByOneReverse`, `joinByArrayReverse`, or pieces filters. Their primary use case is creating navigation widgets.

* `apos.images.srcset` helper function added. You can use this function to generate a `srcset` attribute for responsive display of an image. Just pass an attachment to the helper:

`<img srcset="{{ apos.images.srcset(apos.images.first(data.piece.thumbnail)) }}" />`

A `src` attribute for backwards compatibility is always advisable too.

Thanks to Fredrik Ekelund for this contribution.

* Fast forms for big schemas are back! The issue with tags has been resolved.

* A single MongoDB connection may be reused by several `apos` objects for separate sites, a feature which is exploited by the [apostrophe-multisite](https://github.com/apostrophecms/apostrophe-multisite) module. Note that this only reuses the connection, it does not share a single MongoDB database. It *does* allow you to keep potentially hundreds of sites on a single MongoDB server or replica set, as the overhead of multiple logical "databases" is small in MongoDB's modern WiredTiger storage engine. To reuse a connection, pass it to the `apostrophe-db` module as the `db` option.

* Fixed a MongoDB 3.6 incompatibility in the "Apply to Subpages" feature for permissions. Also made this feature available again when *removing* someone's permissions. We plan further UX work here to make this feature easier to understand and use.

* UX fix to the "manage tags" dialog box: don't attempt to add an empty tag. Thanks to Anthony Tarlao.

* Warn developers if they use bad area names.

* For those deploying asset bundles to S3: the command line task that builds an asset bundle no longer requires access to your production database, although it still needs to start up normally with access to a database in the pre-production environment where you are building the bundle.

* Refactoring of the trash field deduplication features, in preparation to extend them to pages as well in an upcoming release.

## 2.57.2

Unit tests passing.

Relevant regression tests passing.

* New `extraHtml` block in `outerLayoutBase.html` allows your `outerLayout.html` to add attributes to the outer `html` element without the need to completely override the layout. It is a best practice to avoid completely overriding the layout because this maximizes your compatibility with future updates to our admin markup, etc.

## 2.57.1

Unit tests passing.

* Hotfix for bug in 2.57.0 that broke saving tags. We have reverted the "fast forms" change until the cause is understood.

## 2.57.0

Unit tests passing.

Functional tests passing.

* Displaying and saving schema-driven forms is much, much faster.
This becomes very noticeable with 100 or more fields. With about
250 fields, this formerly took about 4.5 seconds to load or to
save such a form on a fast Mac. It now takes about 250 milliseconds.
* Users may re-order the items they have selected via drag and drop
when using "Browse" to select pieces, images, etc.
* Prior to this release, asset generation ids were surprisingly short and
made up only of digits due to an accidental holdover from an old version.
Conflicts were rare, but possible. Asset generation ids are now proper cuids,
no conflicts should occur.
* IDs may be added to notifications as a simple way to give other
code access to them.
* The `apos.global.addGlobalToData` method may now be called
with just `req` (returns a promise), with `req, callback` (invokes
the callback), or as middleware (which Apostrophe does by default).
This method is handy in command line tasks and other places
where middleware does not run and `req.data.global` is not populated
by default.

## 2.56.0

Unit tests passing.

Functional tests passing.

* **Security:** numerous issues formerly flagged by the new `npm audit` command have been addressed. We are now using a [maintained branch of lodash 3.x](https://github.com/sailshq/lodash) to keep bc while addressing security (many thanks to the Sails team). We are also using LESS 3.x, which has caused no issues in our testing and corrects security concerns with LESS 2.x. Numerous `npm audit` security reports regarding `imagemin` modules were addressed by removing `imagemin` from `uploadfs` itself, however you may opt into it via the new [`postprocessors` option of `uploadfs`](https://github.com/punkave/uploadfs). As of this writing, one `npm audit` complaint remains: the `azure-storage` module needs to update a dependency to address a possible vulnerability. You may mitigate this issue by not using the `azure` backend of `uploadfs` with Apostrophe until it is resolved upstream.
* Many UI enhancements when choosing, browsing and managing items which reduce user confusion. For instance: moving items up and down in a selection no longer refreshes the entire list and forces the user to scroll down again. Trashed pages are easier to distinguish in "reorganize." "More" dropdown for pieces is again fully visible when clicked. Placeholder helpers make the search field for joins easier to understand. Chevrons added to various select elements which were difficult to identify as dropdowns before.
* Deeply nested areas now save properly. Formerly in certain situations the same widget might be duplicated.
* `apos.tasks.getReq` now supplies an empty `req.data` object for easier use with code expecting an Express request, Apostrophe-style.
* Bedeviled by case-sensitive sorting? The `sortify: true` property for `string` schema fields is now documented and automatically creates a database migration to ensure it is available for your existing data as well. When used, this flag ensures that any `sort('fieldname')` call for that field in Apostrophe is case-insensitive, ignores punctuation and otherwise behaves as end users expect.

## 2.55.2

Unit tests passing.

Relevant functional tests passing.

* Reverted change to date formatting. `moment` will produce warnings again, but dates will not be a day old in some time zones, which is more important. We are working on a better fix for this problem.

## 2.55.1

Unit tests passing.

Relevant functional tests passing.

* `apos.migrations.eachArea` no longer crashes the stack when iterating over a large number of documents without areas.

## 2.55.0

Unit tests passing.

Regression tests passing.

* Security fix: uploaded images "in the trash" were still accessible at the same URL in most sizes. This has been corrected. As documented, the only size that now remains accessible is the `one-sixth` size, and this choice can be changed or eliminated entirely. **This bug did not affect other file attachments, such as PDFs.**

As always, be sure to run the `apostrophe-migrations:migrate` task. This will make sure the permissions of your files are correct. Harmless warnings may appear for those that were already correct.

* The `apostrophe-attachments:migrate-to-disabled-file-key` and `apostrophe-attachments:migrate-from-disabled-file-key` have been added for the convenience of those using the `disabledFileKey` option to `uploadfs` to rename disabled files in a cryptographically sound way rather than changing their permissions. These are relevant only with the `local` storage option of `uploadfs`, since since the option is neither available nor necessary for S3, and is mandatory for Azure from the beginning.

* Although technically part of UploadFS 1.9.0, we'd like to note that the `azure` storage backend is now available and can be part of your `uploadfs` configuration for the `apostrophe-attachments` module.

* Server-side modules can now extend the buttons available in the "manage" modal of pieces without overriding templates, similar to the way they are extensible in the "edit" modal.

* UX fixes.

* Cropping an image through Apostrophe now works when attachments are stored in S3, Azure, etc.

* Date parsing does not generate `momentjs` warnings.

* Overrideable block in the outerLayout for the context menu.

* The `apostrophe-soft-redirects` module now accepts a `statusCode` option, which you may change to `301` to use hard redirects. Thanks to Leo Melzer.

## 2.54.3

Unit tests passing.

Regression tests passing.

* Contextual editing of pieces found in a `widget.html` template saves properly, as does contextual editing of a nested area added to the page for the first time.

* Previously executed migrations are remembered in a collection that persists, not just in a cache, avoiding extra work which could be extensive in a large database. Migrations are still required to be idempotent (they should detect whether they have any work to do, and do no harm if they are not needed again for a particular document).

* `apos.migrations.eachWidget` now delivers an accurate `dotPath`, which is crucial for the use of `apos.docs.db.update` with `$set`. No standard migrations in Apostrophe were using the feature until now.

## 2.54.2

Unit tests passing.

Regression tests passing.

* A bug in the recently introduced `apostrophe-soft-redirects` module caused crashes in cases where the context page or piece had no `_url` property... which is an unusual situation (how did you get there exactly? Overrides are clearly involved), but it can happen in customized projects. Fixed.

## 2.54.1

Unit tests passing.

Regression tests passing.

* A bug in Chrome 66 causes problems when selecting images in Apostrophe's media library. This bug did not appear before Chrome 66 and does not appear in other browsers. We resolved it by migrating to the use of the CSS grid feature in compatible browsers.

## 2.54.0

Unit tests passing.

Regression tests passing.

* Several performance improvements. In situations where Apostrophe formerly made expensive "matching nothing" queries, Apostrophe now either skips the entire query or uses an efficient query for a nonexistent `_id`, depending on whether the method in question has the right to cancel the entire operation.
* Resources released more completely by `apos.destroy`, which can now satisfy the expectations of `mocha` 5.x (no timeouts left active, etc). This was done by adding a `destroy` method to `uploadfs`.
* `range` schema fields behave better when there is no existing value.
* Save operation of a modal now triggers the global busy state to prevent race conditions and other unwanted behavior.
* Global busy state can now be pushed and popped, and modals utilize this, so that a modal can be used to gather information during the `saveContent` method of another modal.

## 2.53.0

Unit tests passing.

Regression tests passing.

* Do not send X-XSRF-TOKEN headers in an OPTIONS request. This change was mistakenly left out of the 2.52.0 release.
* The named anchor `main` can now be overridden via the `mainAnchor` nunjucks block.
* The `npmRootDir` option can be used to cause Apostrophe's module loading mechanism to seek npm modules in a location other than that specified by `rootDir` (or the project root). The new `localesDir` option of `apostrophe-i18n` does the same for localization. This makes it possible to use `rootDir` to specify an alternate location for everything else, i.e. the parent of `public`, `data`, `modules`, etc. A necessary accommodation for the evolving `apostrophe-multisite` module.
* Raw HTML widgets now offer help text out of the box.
* The `express.static` middleware now runs before the `apostrophe-global` middleware and other "standard" Apostrophe middleware.
* Your own module-level `expressMiddleware` object can specify `{ when: 'beforeRequired', middleware: function(req, res, next) { ... })` to run before the required middleware as well. Note that this means no sessions, no users and no body parser. Most of the time you'll want those things.
* CSS adjustment to tabs in modals so they don't scroll in Firefox.
* Dropzones for empty areas are easier to drop onto.

## 2.52.0

Unit tests passing.

Regression tests passing.

* No more 404's when slugs change for pages and pieces. Apostrophe now automatically implements "soft redirects" to the new URL of a page or piece. This is a major SEO improvement, with good support for any page or piece with a `._url` property. Note that this feature "learns" URLs over time as the pages and pieces are actually accessed, so if you decide to test it, remember that you must access the old URL at least once before you change it for the test. This feature can be disabled, if you really want to, by setting the `enable` option of the `apostrophe-soft-redirects` module to `false`.
* Indexed queries on the `parkedId` and `advisoryLock._id` properties. The lack of indexes for these properties could lead to full collection scans, so this is a significant performance boost on large databases.
* Apostrophe's anti-CSRF forgery X-XSRF-TOKEN header is no longer sent as part of an OPTIONS request, or as part of a cross-domain request. In the first case, cookies cannot be set by the server anyway, and in the second, we are communicating with a server that cannot see our session to verify it. In both cases, sending the headers was causing configuration headaches for developers. Thanks to Priyansh Gupta.
* A UI bug fix: the recently added "clone" button for widgets is no longer displayed for singletons, or for areas whose `limit` has been reached. Also, the `cloneable: false` option can be used to disable this feature for a particular area.
* UI bug fix: no more conflicts between the "Add Content" menu and the up/down/remove/etc. buttons for widgets.
* Clearer warnings and error messages.

## 2.51.1

Unit tests passing.

Regression tests passing.

* Do not crash when updating a doc if widgets exist but `_originalWidget` does not. This can happen in workflow scenarios where Apostrophe's `find` is bypassed.
* Accommodations for the forthcoming `apostrophe-optimizer` module.

## 2.51.0

Unit tests passing.

Regression tests passing.

* Widget fields may now have a `permission` property. If present, the user must have the named permission (such as `admin`), or they will not see that particular field in the editing dialog box. This is useful when a widget should be authorable by most users but has a sensitive field that should be restricted to a smaller group of users. Note that this feature already existed for schema fields of pieces and pages.
* Apostrophe again allows a named pipe to be specified via the `PORT` environment variable, for compatibility with Windows. Thanks to Jørgen M. Skogås for this fix.
* Apostrophe's default settings for the `bodyParser` option are now generous enough, in the case of JSON request bodies, to cover all reasonable editing scenarios in Apostrophe. This change also benefits the `apostrophe-headless` module.
* When Apostrophe must generate a `path` for a new page, it will look at the provided `slug` before it looks at the provided `title`. This is useful when titles in an import are of poor quality but slugs are unique. Prevents unnecessary numbered suffixes after both slugs and paths.
* The dropdown menu to add a widget no longer has a conflict with the hover menu offering widget controls such as "up," "down," etc. The hover menu does not appear while the dropdown menu is open.

## 2.50.0

Unit tests passing.

Regression tests passing.

* Clone button for widgets in areas, to save time when editing.
* New features for displaying the titles of array items when editing fields of type `array`. `titleField` may now use dot notation. In addition, if that isn't enough, you may use `listItemTemplate` to point to an alternative to the standard `arrayListItem.html` template, which you may use as a reference. In addition, both `titleField` dot notation and the custom `listItemTemplate` have full access to joins. Be sure to use cross-module include syntax if you don't want to put the template in `modules/apostrophe-schemas/views`. For instance, you may write `listItemTemplate: 'my-module-name:listItemTemplate.html'`.
* Bug fix: modals are the right height when jQuery 3 is in use.
* CSS class added to the `h4` that displays the title in an `apostrophe-images` widget, for your CSS styling convenience. Thanks to Gareth Cooper.

## 2.49.0

Unit tests passing.

Regression tests passing.

* New password reset feature. You will need to configure `apostrophe-email` and opt into this feature. See the new [Apostrophe password reset HOWTO](https://apostrophecms.org/docs/tutorials/howtos/password-reset.html).
* Significant performance boost to the "reorganize" modal in situations where numerous pages are in the trash when using the `apostrophe-workflow` module.
* If widget ids are not provided when inserting new documents they are automatically generated. This makes [apostrophe-headless](https://npmjs.org/package/apostrophe-headless) easier to use.

## 2.48.0

Unit tests passing.

Regression tests passing.

* New `color` and `range` schema field types. `color` provides a color picker field allowing values compatible with CSS, etc. `range` provides an `<input type="range">` element and respects `min` and `max` options.
* New `apos.utils.log`, `apos.utils.info`, `apos.utils.debug`, `apos.utils.warn` and `apos.utils.error` methods. These are now used consistently throughout Apostrophe core, both in the server and in the browser. On the server, these methods wrap the corresponding methods of a `logger` object and you can inject your own via the `logger` option of the `apostrophe-utils` module. By default a logger object that wraps the `console` object is created. For convenience, if your logger has no `log` method, `apos.utils.log` will call `logger.info`. This allows many popular loggers like `winston` to be used without modification "out of the box."
* `modulesSubdir` option to specify subdir where local modules come from, overriding `modules`. Useful when more than one `apos` object exists in a project.
* Major speedup to parked pages. Also eliminates spurious warnings about inefficient joins at startup.
* Refactored autocollapse behavior of admin bar into its own method for easier overrides.
* CSS fixes for improved usability.

## 2.47.0

Unit tests passing.

Regression tests passing.

* Developers now have the option to use jQuery 3. To enable jQuery 3, set the `jQuery` option of the `apostrophe-assets` module to the number `3`. We have packaged specific versions of jQuery 3 and jQuery UI which are known to be compatible with and tested with Apostrophe's UI, and we plan to use these in our own projects going forward. We will be making this change in the apostrophe boilerplate project. Of course Apostrophe's UI remains compatible with the older version of jQuery that loads by default. There is no bc break.

* When you join with pages, by using the virtual doc type `apostrophe-page`, the user is now invited to choose a page via a version of the reorganize dialog box, which has been made more user-friendly for this purpose. Autocomplete is still supported too.

* The reorganize dialog box is more pleasant to use. This dialog will continue to evolve to offer more of the functionality found in the "manage" dialog boxes for piece types.

* The page parking mechanism has been overhauled and improved. From now on, it is our recommendation that you set a unique `parkedId` for each parked page you configure for `apostrophe-pages`. This ensures that even if you change the slug in the configuration of the parked page, Apostrophe will still be able to understand that the page already exists and a new one should not be inserted. This is especially critical if using `apostrophe-workflow`, since you might decide to add or change locale prefixes at some point.

* The database connection keepalive mechanism now uses a query against an empty collection, rather than a server status call that the database user might not have permission to make.

* The `apos.utils.cssName` helper now preserves double dashes, as they are a common feature in modern CSS frameworks.

* There is now an `apostrophe-areas:widgetBase.html` file which can be extended block by block in a project-level `modules/apostrophe-areas/views/widget.html` file. New overrideable methods have also been added to simplify adding custom classes programmatically to the wrapper and the widget itself without overriding any templates.

* It is now possible to configure select elements (we do not recommend more than one) to be displayed inline with the other widget controls, i.e. up, down, delete, etc. The back end of this is left to the developer, however you can check out the still-evolving [apostrophe-personas](https://github.com/apostrophecms/apostrophe-personas) module for an example. This feature is primarily meant for modules like `apostrophe-personas` that impact all widgets in a general way.

## 2.46.1

Unit tests passing.

Regression tests passing.

* Attachment fields now save properly when directly part of the schema of a widget. A bug was introduced in version 2.42.0 when the `length` property was added to attachments. A fix made long ago to `apos.utils.clonePermanent` on the server side was also needed on the browser side.

## 2.46.0

Unit tests passing.

Regression tests passing.

* The "Copy" button of pieces now copies areas that do not explicitly appear in the schema, and works correctly when an `apostrophe-pieces` module is set `contextual: true`. Overrideable methods are provided for those who need to copy more than schema fields and top-level areas. We do not copy every property by default because this could have unforeseen consequences; we copy only what is in the schema, plus top-level areas because these have always been supported without an explicit schema in templates.

* It is now possible to secure widget properties so that they are not visible to end users if you do not choose to output them in the markup. To do that, set the `playerData` option of your widget module to `false`, or to an array of properties that **should** be visible in the `data` JSON attribute so that they are passed to the `play()` method. Normally widget properties are public information, intended for display, but this technique is useful if you have a `username` and `password` for use in fetching an external feed in a server-side `load` method, for instance. **Note that to allow widget editing to function, everything is still passed in `data` if the user has editing privileges for the widget.** So if you seek to verify this feature, be sure to check as a logged-out user, or a user without editing permissions for that content.

* It is now easy to override the `fieldset` markup for Apostrophe schemas. Just copy `modules/apostrophe-schemas/views/fieldset.html` to your project-level version of that path and edit it. However, please note that you must continue to have an outer wrapper element with the given attributes.

* Apostrophe's codebase now passes `eslint`. In the process many cases of callback errors being ignored were fixed, as well as global variable leaks.

* Apostrophe's `apos.locks.lock` and `apos.locks.unlock` methods now support promises.

## 2.45.0

Unit tests passing.

Regression tests passing.

* The `apostrophe-caches` module has better, clearer documentation and it now supports promises.
* All modules can now conveniently send email using [Nodemailer](https://nodemailer.com/about/). The new `email` method of all modules renders a template in that module's `views` folder, exactly as you would hope it would, and also automatically generates a plaintext version for the occasional user who does not view HTML email. The automatically generated versions include links properly.
* Extending `apostrophe-images-widgets` and other pieces widgets is easier. If your widget name doesn't correspond to the kind of piece you are displaying, a helpful error appears explaining that you need to set `piecesModuleName`. Adding fields to these widgets now behaves reasonably. Also, if you add fields to `apostrophe-images` or `apostrophe-files` at project level, this now behaves as expected too.
* A locking mechanism has been added during the movement of pages in the page tree. This prevents rare race conditions that could previously have resulted in duplicate page ranks, although the design of the page tree is such that more serious consequences were always avoided.
* Text justification options for ckeditor are now standard in our build of ckeditor. Of course you still need to configure `sanitize-html` properly when using them.
* Any widgets module may now specify a `wrapperTemplate` option. That template is rendered instead of the standard `apostrophe-areas:widget.html` template, and can use `extends` and override blocks found in that template. This is useful if you need to set attributes of the outer wrapper element of the widget.
* The migration added in 2.43.0 to address file permissions for existing attachments in the trash has been greatly accelerated, helpful on large sites.
* Better error messages for `min` and `max` options of some schema field types; provisions for expanded error messages in general.
* For those using the `testModule` option to test their own npm modules in the context of Apostrophe, a default shortname is automatically provided.
* Fixed missing space in admin bar markup, thanks to arlecchino.

## 2.44.0

Unit tests passing.

Regression tests passing.

* Apostrophe's AJAX filter features for `apostrophe-pieces-pages` now support "Load More" buttons and infinite scroll.

To add a "Load More" button:

1. Wrap a new element inside your data-apos-ajax-context element around the content that makes up the current "page" of results. This should not wrap around filter links or the "Load More" button itself.
2. Give that new element the `data-apos-ajax-append` attribute.
3. Add `append=1` to the query string of your Load More button. Example:

```
{% if data.currentPage < data.totalPages %}
  <a href="{{ data.url }} | build({ page: data.currentPage + 1, append: 1 })">Load More...</a>
{% endif %}
```

To progressively enhance this for infinite scroll, add a `data-apos-ajax-infinite-scroll` attribute to the button.

Note that we do this via progressive enhancement of a "Load More" button so that Google can still reach and index all of the pages (SEO).

* Attachment schema fields now respect the new `fileGroup` and `fileGroups` properties. If `fileGroup` is set to `images`, then only image types (GIF, JPEG, PNG) are accepted; if it is set to `office` only typical business file types are accepted. Note that we have always rejected files that didn't appear on the list for either type. You can also specify `fileGroups` as an array.
* `fileGroup: 'image'` is now configured by default for `apostrophe-images`, as was always intended but incorrectly implemented in the past.
* Attachment schema fields now respect the new `extension` and `extensions` properties. The former is handy if you only want to allow one extension, the latter if you want to allow more than one. The extensions must be those specified for `fileGroups` in the default configuration of `apostrophe-attachments` or your override of it (all lower case; JPEG is `jpg`; no period).
* The `addDocReferences` migration has been parallelized, as this one-time migration can be time-consuming on a large site.
* Broken `less` calculation fixed, thanks to Antoine COMBES.

## 2.43.0

Unit tests passing.

Regression tests passing.

* When a "file" or "image" is moved to the trash, the attachment in question now becomes inaccessible. This is particularly important to stop access to obsolete PDFs, which Google loves to access. If the file or image is removed from the trash, the attachment becomes available again. In the case of images, the 1/6th size remains available by default to provide preview when viewing the trash. If the same attachment is referenced by more than one doc, which can happen due to "Copy" operations or `apostrophe-workflow`, it remains available until all such docs are in the trash.

* Parked properties are no longer editable in page settings. Since every site restart always wiped them out anyway, this is a bug fix, not a truly new behavior. With this change, you can finally set `type: 'home'` when `park`ing the home page, and remove `home` from your page types dropdown.

* The `apostrophe-jobs` module now offers a `runNonBatch` method, which is useful for long-running operations that don't involve iterating over many instances of the same type of object.

* Improvements to background image positioning for images widgets.

* A block has been added to override the `lang` attribute easily. Thanks to Ayho.

* The `imgAlt` block can now be used to conveniently override the `alt` attribute of images when overriding `widget.html` for `apostrophe-images-widgets`. Thanks to Raphaël DiRago.

* The `required` option now works properly for fields of type `array` (there must be at least one item in the array).

* Improved error messages for unblessed widget schemas. These are usually related to a widget that is no longer in the page template but appears in the database.

* A UI bug that caused tabs to become invisible when returning from nested dialog boxes has been fixed.

* Filters for "select" fields now default to "no opinion," rather than the default choice. This is the normal behavior for other field types.

* Even more promise support! `apos.attachments.insert`, `pieces.trash` and `pieces.rescue` all return promises if no callback is given.

* A YouTube embed unit test was removed to ensure consistent results in Travis CI, which is once again in routine use.

## 2.42.1

Unit tests passing.

* Use of a capitalized filename that should have been lowercase in a `require` briefly broke Apostrophe's initialization on Linux. We are correcting this by reinstating CI in a Linux environment.

## 2.42.0

Unit tests passing.

Regression tests passing.

* Promises have landed in Apostrophe. Calling `toArray`, `toObject`, `toDistinct` or `toMongo` on an Apostrophe cursor *without a callback* will return a promise. That promise will resolve to the expected result.

In addition, `docs.insert`, `docs.update`, `pieces.insert`, `pieces.update`, and `pages.insert` will all return a promise if invoked without a callback.

These are the most frequently invoked functions in Apostrophe that formerly required callbacks.

**As always with promises, be sure to catch errors with `.catch()`** at some level.

Note that **the `await` keyword can now be used with these methods**, as long as you're running Node.js 8.x or newer or using Babel to provide that language feature.

* Apostrophe's custom `Split` CKEditor toolbar control now works correctly in 2.x. You can give your users the `Split` control to allow them to break up a large rich text widget in order to insert other types of widget "in the middle." Note that the control name is now capitalized to match the way other CKEditor toolbar buttons are named.

* You may now specify `_url: 1` or `_nameOfJoin: 1` in a projection when using Apostrophe's `find()` methods. Native MongoDB projections naturally can't see these "computed properties" because they don't live in the database — they are computed "on the fly" after documents are fetched. However, Apostrophe now automatically adds the right underlying fields to the projection.

Only `_url` and the names of `joinByOne` or `joinByArray` fields are supported. It does not make sense to use a projection on `people` to locate IDs that are actually attached to `products` via `joinByOneReverse` or `joinByArrayReverse`.

*This feature does not conflict with legitimate uses of MongoDB projections because Apostrophe discards all properties beginning with `_` when writing to the database, except for `_id`.*

* The `length` property of an Apostrophe `attachment` object is now correctly populated with the original file size. Thanks to David Keita. Note that images are also made available in many scaled sizes. Also the original may be replaced with a correctly rotated version, in which case `length` will not match. So the most useful scenario for this property is likely to be in working with office formats, especially PDF which can sometimes be very large.

* Fixed bug in the `isEmpty` methods for areas and singletons. Thanks to David Keita.

## 2.41.0

Unit tests passing.

Regression tests passing.

* The new `apostrophe-jobs` module, part of the core of Apostrophe, provides a progress meter mechanism and the ability to stop long-running user-initiated operations, such as batch operations on pieces. See the [jobs module documentation](http://apostrophecms.org/docs/modules/apostrophe-jobs/index.html). You can also refer to the pieces module for examples if you wish to use this for your own long-running user-initiated operations.
* Batch operations now have more robust support for "select everything." A number of bugs related to multiple selection of pieces have been fixed in a refactoring that made this code much more maintainable and predictable.
* The option of pushing an asset of type `template`, which never worked in 2.x and was never used by Apostrophe, has been removed for clarity. Our preference is for rendering assets on the server side dynamically when needed, rather than pushing many templates into the DOM on every page load.
* An `.editorconfig` file has been added. Thanks to Fredrik Ekelund.
* Parking a page only pushes permanent properties. `_defaults` and `_children` should never have been in the database; they are of course still interpreted to decide what should happen, but the properties *themselves* did not belong in the database. (You may need to write a migration if they are already there and this is causing issues for you.)
* Scrolling UI behavior of pieces improved; various other UI touch-ups. Thanks to Fredrik Ekelund.
* `newBrowserCalls` helper for `push` module can be used when you want JavaScript calls queued up with `req.browserCall` to be executed in an AJAX update of just part of a page.
* Fixed bugs affecting access to the published/unpublished batch operations and similar.

## 2.40.0

Unit tests passing.

Regression tests passing.

* Support for "select everything" when managing pieces. Once you check the box to select everything on the current page, you are given a secondary option to select everything that matches your current criteria. This works both when choosing pieces for widgets and when working with batch operations like "trash" or "rescue."
* Fixed various bugs affecting combinations of "select all on page", the chooser and working with images.
* Improvements to batch operations on pieces. The `requiredField` property is checked correctly, and the new `onlyIf` property allows for passing a function that accepts the doc type name and decides whether the button should appear. Multiword action names are properly camelcased. New "success" and "dataSource" options to `batchSimple` allow for carrying out additional operations afterward as well as gathering input independently at the start. And batch operations are composed late so that other modules can add them.
* The `self.api` and `self.html` methods of `apostrophe-context` and `apostrophe-modal` now support a syntax for making cross-module API calls, just like templates.
* Addressed moog versioning issue with latest npm that caused errors about "synth.instanceOf" not being found depending on the state of your npm cache.

## 2.39.2

Unit tests passing.

Startup-related regression tests passing.

* The `APOS_MONGODB_LOG_LEVEL` environment variable can now be set to `debug`, `info` or anything else supported by the MongoDB driver's `Logger.setLevel` method. This is helpful for debugging database issues at the lowest level.

## 2.39.1

Unit tests passing.

Regression tests passing.

* Factored out a `getBaseUrl` method for `apostrophe-pages`, allowing
overrides of this that pay attention to `req`.
* Report `pageBeforeSend` errors and failures to load the global doc properly, don't silently tolerate them.
* Documentation corrections. Thanks to Frederik Ekelund.


## 2.39.0

Unit tests passing.

Regression tests passing.

* Easier access to options. Introduced the `getOption` method to all modules. Calling `self.getOption(req, 'sizes.large')` from your module's server-side JavaScript code, or just `module.getOption('sizes.large')` from Nunjucks, will return the value of `self.options.sizes.large` for that module. You may also pass an array of keys, i.e. `module.getOption([ 'sizes', 'large' ])`. This method is tolerant, it returns undefined if any part of the path does not exist. See also the new [apostrophe-override-options](https://npmjs.org/package/apostrophe-override-options) which extends this feature to support customizing the returned value for any option based on the current page type, page settings, piece settings and locale. * Helpful warning when maximum area/widget loader recursion level is reached. Always use projections when adding joins to your schema to avoid a performance hit due to runaway recursion.
* New `disabledTypes` option to `apostrophe-pages`, primarily for use with `apostrophe-override-options`.
* Fixed UI bug relating to area menus at the bottom of the page.
* Fixed bug that caused a crash when invalid usernames attempted to log in. Thanks to Arthur.

## 2.38.0

Unit tests passing.

Regression tests passing.

* Various schema field validators for required fields no longer crash on the browser side if a property is nonexistent, as opposed to being the expected empty string.
* Buttons for editing pieces widgets now use less confusing language.
* Accommodations for the `apostrophe-headless` module (arriving later today), including factoring out certain login-related and piece-related functionality to separate methods in order to make it easier to introduce RESTful APIs for the same features.
* Unit tests no longer drop the entire test database between suites; instead they drop the collections. Also the unit test timeout can be set via an environment variable. This accommodates testing against various cloud databases with security that precludes dropping entire databases.
* Lots of new content in the README to get folks who haven't been to the documentation site yet a little more excited.

## 2.37.2

Unit tests passing.

Conflict resolution and template extension-related regression tests passing.

* The conflict resolution feature, which helps users avoid conflicts in which neither is successfully able to save content reliably by explaining that two users are editing the same doc and offering the option of taking control, can now be disabled by setting the `conflictResolution` option of the `apostrophe-docs` module explicitly to `false`. **We do not recommend** the use of this option in normal practice, however it has valid applications in automated testing.

* Recently a bug was introduced in which extensions other than `.html` or `.njk` did not work in `include` statements, etc. in Nunjucks templates unless the file in question existed in the project-level version of the module including it. The full cascade of template folder paths is now supported for these explicit extensions, including searching `viewsFolderFallback`.

## 2.37.1

Unit tests passing.

Piece- and schema-related regression tests passing.

* Filters are now available for schema fields of type `integer`. You can configure these for the manage view, or for pieces-pages, exactly as you would for other field types. Previously this feature existed but did not function properly, so this is a patchlevel release rather than a minor version bump.
* Previously, when viewing pieces in the trash, the batch operation button initially read "Trash Items" rather than "Rescue Items." It did not match the selected operation in the select element, and did not perform the needed operation of rescuing items unless you switched operations and switched back again. This has been fixed.

## 2.37.0

Unit tests passing.

Regression tests passing.

* New feature: you may now use the `.njk` file extension in addition to `.html` for your Nunjucks templates. In order to maximize the usefulness of this feature in the context of existing Apostrophe code, `.njk` is still checked for even if `.html` was specified when calling the `render` method. `.njk` is a convention adopted by the Nunjucks community and is supported by some syntax highlighters.
* Bug fix: drag-and-drop reordering and movement of widgets is once again functional. (The arrows worked all along.)
* Bug fix: drag-and-drop targets for widgets residing in areas nested in other widgets now appear and function properly.


## 2.36.3

Unit tests passing.

Regression tests passing.

* If an oembed provider responds with an HTTP error and a response that is not parseable as XML or JSON, Apostrophe no longer crashes (this fix is actually in the oembetter npm module). This fixes crashes on non-embeddable YouTube videos.
* If the oembed provider issues a 401 or 404 error, a relevant error message is given. Otherwise the generic error icon is still given.

## 2.36.2

Unit tests passing.

Regression tests passing.

* Dragging and dropping will now automatically scroll the "reorganize" dialog box.
* Attempts to drag a page above or below the "Home" page in "reorganize" no longer cause a restart. Also, the interface rejects them gracefully.
* Attempts to drag a page below the trashcan are rejected gracefully.
* When `trashInSchema` is active, the "traditional" trash can sorts below "in-context" trash, and the traditional trash can receives the special label "Legacy Trash" to reduce confusion.
* When on page two (or higher) in the "manage" view of pieces, performing a text search now correctly resets to page one.
* Throw an error at startup if a forbidden schema field name is used in `addFields` configuration. For instance, `type` is forbidden for widget schemas, while `docPermissions` is forbidden for doc type schemas, and `_id` is forbidden for both. Note that field names like `title` that are already in the schema are *not* forbidden because re-adding a schema field replaces it, which is often done to change the label, etc. So we'll be adding more documentation about these to help developers avoid surprises if their intention was an entirely new field.

## 2.36.1

Unit tests passing.

Regression tests passing.

* Spurious conflict resolution warnings for pieces fixed.
* Notifications are spaced properly, and in the upper right corner as intended, on all screens.
* Reorganize feature: upgraded to jqtree 1.4.2. Regression testing found no bc breaks.
* A debugging convenience: the `log(true)` cursor filter logs MongoDB criteria objects resulting from the cursor in question to the console.

## 2.36.0

Unit tests passing.

Regression tests passing.

* You may now set the `skipInitialModal` option for any widget module to `true` in order to avoid displaying the editing dialog box when the widget is first added. This makes sense if the widget has a useful default behavior, or consists of a contextually editable rich text sub-widget with a "style" select element you might or might not need to set every time.
* Fields in Apostrophe's schema-driven forms now receive globally unique `id` attributes, and the `for` attributes of `label` elements now reference them properly.

## 2.35.1

Unit tests passing.

Regression tests passing.

* Intermittent "not blessed" errors when editing joins in widget schemas have been corrected by blessing all widget schemas at page serve time, just as we already bless all doc type schemas at page serve time. Blessing them when the individual routes fire is problematic because of probable race conditions with sessions.

## 2.35.0

Unit tests passing.

Regression tests passing.

* `apos.areas.isEmpty(data.page, 'body')` will now tell you if that area is considered empty (it contains no widgets, or the widgets consider themselves empty).

* The new `controls` option may be passed to any widget, via `apos.singleton` or via the configuration for that specific widget type in an `apos.area` call. In this example, the widget cannot be removed, cannot be moved, and has its controls positioned at the upper right instead of the upper left:

```
{{
  apos.singleton(data.page, 'footer', 'apostrophe-rich-text', {
    controls: {
      removable: false,
      movable: false,
      position: 'top-right'
      }
    }
  })
}}
```

The `position` suboption may be set to `top-left`, `top-right`, `bottom-left` or `bottom-right`.

The `removable` and `movable` suboptions are primarily intended for singletons.

* By popular demand, the `insert` and `update` methods of pieces now pass the piece to their callback as the second argument.

* Better CSS reset for Apostrophe's admin UI.

* `callOne` added for convenience when you want to invoke a method normally invoked by `callAll` in the same way, but for only one module. Thanks to Arthur.

* If an attachment does not exist, `apos.attachments.url` no longer results in a template error page. Instead a fallback icon is displayed and an error message is logged. Developers should still always check whether attachments and joined objects still exist in their templates. Thanks to Raphaël DiRago.

* Notifications within modals move to lower right corner of modal for readability.

* Cleaned up font paths.

* Accommodations for the latest release of the separately published apostrophe-workflow module.

## 2.34.3

Unit tests passing.

Regression tests passing.

A bug was fixed that prevented nested area editing. The bug appeared in version 2.34.0.

Note that editing an area on the page has never been possible when it is part of the schema of an array field. That is not a new issue. It is being tracked and discussed. Today's fix was for a regression that impacted all nested areas.

## 2.34.2

All tests passing.

Fixed a bug that generated an error message regarding conflict resolution when attempting to edit an area inside a piece editor dialog box.

## 2.34.1

All tests passing.

Fixed an issue impacting unit test harness only. It didn't come up initially because it had to do with automatically creating `test/node_modules`, which existed our dev environment.

No code changes outside of tests.

## 2.34.0

All tests passing.

* Conflict resolution has been added to Apostrophe. When two users attempt to edit the same document, whether "in context" on the page or via a dialog box, Apostrophe now makes the latecomer aware of the issue and gives them the option to take control of the document after warning that the first party could lose work.

Since the first user may have simply abandoned their work, Apostrophe also indicates how long it has been since the first user last made a change.

If the same user attempts to edit a document in two tabs or windows, something very similar happens, although the message is different.

* In a related change, Apostrophe does not begin attempting to save an area on the page until the user interacts with it for the first time. This fixes many commonly reported frustrating situations in which one user is editing and the other is logged in but merely looking at the page, creating a ping-pong exchange of save requests.

* Apostrophe's unit tests have been restructured so that a single test file can be run conveniently, via `mocha test/docs.js`, for instance, and there is no longer a need for us to update `test/test.js` every time a test is added. Also, the unit tests use the same `apos.tasks.getReq` and `apos.tasks.getAnonReq` methods that are used by real-life command line tasks, which provide a more faithful simulation of an Express request object and one we anticipate extending as needed.

## 2.33.1

All tests passing.

* Fixed potential crash in version pruning mechanism.

## 2.33.0

All tests passing.

* The login page can be disabled via the new `localLogin` option of the `apostrophe-login` module. Set it explicitly to `false` to disable the login URL completely.
* Refactoring: the `apostrophe-login` module now has an `afterLogin` method which takes care of invoking the `loginAfterLogin` callAll method on all modules that have one, and then redirecting appropriately. This code was factored out to make it easier to use in the new [apostrophe-passport](https://npmjs.org/package/apostrophe-passport) module, which allows the use of almost any [Passport](http://passportjs.org)-based strategy, such as Facebook login, Google login, Github login, etc.
* `apos.users.ensureGroup` now delivers the group to its callback as the second argument.

Thanks to Michelin for their support of this work.

## 2.32.0

All tests passing.

* Fixed an S3 asset bundle generation bug that caused `.less` files to be imported with the wrong file extension if the `public` folder did not yet exist at the time `--create-bundle` was used. Thanks to Michelin for their support of this work.

* Also added an `apostrophe-caches:clear` task to aid in testing various functionality. You must specify the cache name since caches may or may not even be known to Apostrophe at task startup time based on whether and when code calls `.get` for each cache name.

## 2.31.0

All tests passing.

* The new `testModule: true` option causes Apostrophe to supply much of the boilerplate for a published npm apostrophe module that wants to test itself as part of an apostrophe instance, i.e. apostrophe-workflow, apostrophe-caches-redis, etc. See those modules for examples of usage. This is a feature for those writing their own npm modules that wish to unit test by initializing Apostrophe and loading the module in question.

* Fixed caching bugs, notably the oembed cache, which is now operating properly. Oembed responses, such as YouTube iframe markup, are now cached for an hour as originally intended which improves frontend loading time.

* Page type changes only refreshed the schema fields on the first change — now they do it properly after every change.

* Page type changes use the "busy" mechanism while refreshing the schema fields to prevent user interface race conditions and avoid user confusion.

* `trash` is never offered as a schema field of the `global` doc (mainly a concern with `apostrophe-workflow`).

## 2.30.0

All tests passing.

It is now easier to set up Redis or another alternative session store:

```
'apostrophe-express': {
  session: {
    secret: 'your-secret-here',
    store: {
      name: 'connect-redis',
      options: {
        // redis-specific options here
      }
    }
  }
}
```

For bc, you can still pass a live instance of a store as the `store` option, but this way is easier; all you have to do is `npm install --save` your connect-compatible session store of choice and configure it.

Thanks to Michelin for their support of this work.

## 2.29.2

All tests passing.

* Overrideable widgetControlGroups method takes (req, widget, options) allowing for better control when customizing these buttons.
* The `createControls` option of the `apostrophe-pages` module is now respected properly.

## 2.29.1

All tests passing.

* Fixed a short-lived issue with the reorganize feature.

## 2.29.0

All tests passing.

This is a significant update containing various accommodations required by the shortly forthcoming Apostrophe 2.x version of the `apostrophe-workflow` module, as well as other recent enhancements in our queue.

* Editing an area "in context" on the page when it is part of a widget or piece will always work, even if `contextual: true` was not set. That property is optional and prevents the area from also appearing in the dialog box for editing the content type.

* Multiple select filters are now available for the "manage" view of any piece type. Just like configuring single-select filters, except that you'll add `multiple: true` to the relevant object in your `addFilters` configuration for the module. Thanks to Michelin for their support of this work.

* When editing a previous selection of pieces for a join or widget, you can also easily edit them without locating them again in the manage view.

* "Next" and "previous" links can now be easily added to your `show.html` pages for pieces. Just set the `next` and `previous` options for your `apostrophe-pieces-pages` subclass to `true`, or to an object with a `projection` property for best performance. This will populate `data.previous` and `data.next` in your `show.html` template. *For blogs they may seem backwards; they refer to relative position on the index page, and blogs are reverse-chronological. Just switch the terms on the front end in your template in cases where they appear confusing.*

* There is now a "pages" option on the admin bar, for cases where "reorganize" is not visible because "Page Settings" is not accessible to the user for the current page.

* If the `trashInSchema` option is set to `true` when configuring `apostrophe-docs`, pages that are in the trash retain their position in the page tree rather than moving to a separate "trash" subtree. In the "reorganize" interface, they are grouped into trash cans displayed beneath each parent page, rather than a single global trash can. This is necessary for the new workflow module and also helpful in any situation where trying to find pages in the trash is more troublesome than explaining this alternative approach.

When `trashInSchema` is `true`, users can also change the trash status of a piece or page via "Page Settings" or the "Edit" dialog box of the piece, and it is possible to access "Page Settings" for any page via "Reorganize."

* The buttons displayed for each widget in an Apostrophe area can be adjusted via the `addWidgetControlGroups` option of the `apostrophe-areas` module, which can be used to introduce additional buttons.

* Empty `beforeMove` and `afterMove` methods have been added to the `apostrophe-pages` module for the convenience of modules using `improve` to enhance it.

* The `apostrophe-doc-type-manager` module now has `getEditPermissionName` and `getAdminPermissionName` methods. These can be overridden by subclasses. For instance, all page subtypes return `edit-apostrophe-page` for the former because page types can be changed.

* `apos.destroy(function() { ... })` may be called to shut down a running Apostrophe instance. This does **not** delete any data. It simply releases the database connection, HTTP server port, etc. This mechanism is extensible by implementing an `apostropheDestroy` method in your own module.

* `before` option for `expressMiddleware`. As before any module can provide middleware via an `expressMiddleware` property which may be a function or array of functions. In addition, if that property is an object, it may also have a `before` subproperty specifying a module whose middleware should run after it. In this case the actual middleware function or functions must be in a `middleware` subproperty.

* `apos.instancesOf(name)` returns an array of modules that extend `name` or a subclass of it. `apos.instanceOf(object, name)` returns true if the given `object` is a moog instance of `name` or a subclass of it.

* `apos.permissions.criteria` can now supply MongoDB criteria restricted to the types the user can edit when a general permission name like `edit` or `edit-doc` is asked for. *This was never a security bug because permissions for actual editing were checked when individual edits occurred. The change makes it easier to display lists of editable content of mixed types.*

* Extending the indexes of Apostrophe's `aposDocs` collection is easier to achieve in modules that use `improve` to extend `apostrophe-docs`.

* Removed tests for obsolete, unsupported Node.js 0.10.x. Node.js 4.x is now the minimum version. *We do not intend to break ES5 compliance in 2.x, however testing old versions of Node that are not maintained with security patches in any freely available repository is not practical.*

* `insert` method for `apos.attachments`, mirroring the other modules better. Thanks to Arthur Agombart.

## 2.28.0

All tests passing.

* Notifications are available, replacing the use of `alert`. This feature is primarily for Apostrophe's own administrative features; you can use it when extending the editing UI. Call `apos.notify('message')` to display a simple message. You can specify several `type` options such as `error` and `info`, and you can also use `%s` wildcards. Everything is localized on the server side. [See the documentation for more information](http://apostrophecms.org/docs/modules/apostrophe-notifications/browser-apostrophe-notifications.html#trigger). Thanks to Michelin for their support of this work.
* The `apostrophe-images` widget now provides a focal point editor. See the new [responsive images HOWTO](http://apostrophecms.org/docs/tutorials/howtos/responsive-images.html). Thanks to Michelin for their support of this work.
* UX: clicking "edit" on an image you have already selected no longer deselects the image. Thanks to Michelin for their support of this work.
* Bug fix: corrected issue that sometimes prevented joins with pages from editing properly.
* Bug fix: added sort index on `level` and `rank`, preventing MongoDB errors on very large page trees.
* UX: a complete URL is suggested at startup when testing locally. Thanks to Alex Gleason.

## 2.27.1

All tests passing.

* Fixed recently introduced bug preventing page type switching.

## 2.27.0

All tests passing.

* Lazy schema field configuration, in general and especially for joins. No more need to specify `idField`, `idsField`, `relationshipsField` or even `label` for your schema fields. `withType` can be inferred too in many cases, depending on the name of the join field. You can still specify all of the details by hand.

Also, for reverse joins, there is a new `reverseOf` option, allowing you to just specify the name of the join you are reversing. This is much easier to understand than specifying the `idField` of the other join. However that is still permitted.

Lazy configuration is in place for doc types (like pages and pieces) and widget types. It can be extended to other uses of schemas by calling the new validation methods.

* ckeditor 4.6.2. Resolves #896: you can now create links properly in Microsoft Edge. Our policy is now to check in periodically with new ckeditor releases and just make sure they are compatible with our editor skin before releasing them.

* `apos.areas.fromRichText` can be used to create an area with a single rich text widget from a trusted string of HTML. Not intended for mixed media, just rich text. Related: both `fromRichText` and `fromPlaintext` now correctly give their widgets an `_id` property.

## 2.26.1

All tests passing.

* Fixed short-lived bug introduced in 2.26.0 re: detecting missing widget types.

## 2.26.0

All tests passing.

* Do not crash on missing widget types, print good warning messages.

* Complete implementation of the [explicitOrder](http://apostrophecms.org/docs/modules/apostrophe-docs/server-apostrophe-cursor.html#explicit-order) cursor filter, replacing a nonfunctional implementation.

* If the mongodb connection is lost, the default behavior is now to retry it forever, so when MongoDB does get restarted Apostrophe will find it. In addition, a `connect` object may be passed to the `apostrophe-db` module to be passed on to the MongoDB connect call.

* Spaces added between DOM attributes for better HTML5 compliance.

* `required` subfields are now enforced when editing fields of type `array`.

Thanks to Michelin for their support of much of the work in this release.

## 2.25.0

All tests passing.

* There is now a `readOnly` option for the standard schema field types. Thanks to Michelin for contributing this feature.

* Apostrophe now displays useful warnings and, in some cases, errors at startup when schemas are improperly configured. This is particularly useful if you have found it frustrating to configure joins correctly. We are continuing to deepen the coverage here.

* In the manage view, the "published" and "trash" filters now always offer both "yes" and "no," regardless of whether anything is available in those categories. This is necessary because these are the respective defaults, and these are also unusual cases in which it is actually interesting to know nothing is available.

## 2.24.0

All tests passing.

There is now an `object` schema field type. It works much like the `array` schema field type, however there is just one object, represented as an object property of the doc in the database. Thanks to Michelin's development team for contributing this feature.

## 2.23.2

All tests passing.

The options object of `enhanceDate` is now passed on to `pikaday`. Considered a bug fix since the options object was erroneously ignored.

* 2.23.1

All tests passing.

cleanCss needs to know that the output CSS files are going to live in apos-minified in order to correctly parse `@import` statements that pull in plain .css files. Also, the mechanism for prefixing URLs in CSS code was not applied at the correct stage of the bundling process (the minify stage), which broke the ability to reference fonts, images, etc. via URLs beginning with /modules when using an S3 asset bundle.

## 2.23.0

All tests passing.

* The "manage" view of `apostrophe-pieces` now supports robust filters, in the same way they were already supported on the front end for `apostrophe-pieces-pages`. Use the `addFilters` option to configure them. There is bc with existing filters that relied on the old assumption that manage filters have a boolean API. However now you can specify any field with a cursor filter, which includes most schema fields, notably including joins.

Note that since all of the options are presented in a dropdown, not all fields are good candidates for this feature.

The "manage" view filters now refresh to reflect only the options that still make sense based on the other filters you have selected, reducing user frustration.

See [reusable content with pieces](http://apostrophecms.org/docs/tutorials/getting-started/reusable-content-with-pieces.html) for more information and examples.

Thanks to Michelin for their support of this work.

* `apos.utils.isFalse` allows you to check for values that are strictly `=== false` in templates.

* `apos.utils.startCase` converts property names to English, roughly speaking. It is used as a fallback if a filter does not have a `label` property. This is primarily for bc, you should add a `label` property to your fields.

* Production now matches the dev environment with regard to relative URLs in LESS files, such as those used to specify background images or font files. Previously the behavior was different in dev and production, which is a bug.

* You can now pass a `less` option to `apostrophe-assets`, which is merged with the options given to `less.render` both in dev and production. You can use this, for instance, to enable `strictMath`.

* `apostrophe.oembed`'s `fetch` method now propagates its `options` object to `oembetter` correctly. Thanks to Fotis Paraskevopoulos.

## 2.22.0

All tests passing.

* Apostrophe now supports publishing CSS and JS assets via S3 rather than serving them directly.

Apostrophe already had an option to build asset "bundles" and deploy them at startup, as described in our [cloud HOWTO](http://apostrophecms.org/docs/tutorials/howtos/deploying-apostrophe-in-the-cloud.html). However this serves the assets from the cloud webserver, such as a Heroku dyno or EC2 instance. It is now possible to serve the assets from Amazon S3.

See the [updated cloud HOWTO](http://apostrophecms.org/docs/tutorials/howtos/deploying-apostrophe-in-the-cloud.html) for details.

Thanks to Michelin for their support of this work.

* Enforce string field `min` and `max` properties on server side.

* When validation of a form with tabs fails, such as a pieces edit modal, activate the correct tab and scroll to the first error in that tab.

* thanks to Ludovic Bret for fixing a bug in the admin bar markup.

## 2.21.0

All tests passing.

* For a small performance boost, `defer` option can be set to `true` when configuring any widget module.
This defers calls to the `load` method until just before the page is rendered, allowing a single query
to fetch them all in simple cases. This is best applied
to the `apostrophe-images-widgets` module and similar widgets. It should not be applied if you wish
to access the results of the join in asynchronous code, because they are not available until the last
possible moment.

Thanks to Michelin for their support of this work.

* You can also set `deferImageLoading` to `true` for the `apostrophe-globals` module if you want the
same technique to be applied when loading the `global` doc's widgets. This does not always yield a
performance improvement.

* Bug fix: if two crops of the same image were present in separate widgets on a page, only one of the crops would be seen in template code. This issue has been resolved.

## 2.20.3

All tests passing.

* The search filter is once again available when choosing images. This involved a deeper fix to modals: filters for sliding modals were not being properly captured and hoisted into the shared part of the outer div. This is now being done exactly as it is done for the controls (buttons) and the instructions.

To avoid incompatibility with existing uses of `self.$filters`, such as in the manage modal, they are captured to `self.$modalFilters`. A small change to the manage modal was needed to take advantage of this.

* Moved a warning message from `console.log` to `console.error`. `stdout` should never be used for warnings and errors. Moving toward clean output so that command line tasks can be safely used in pipelines.

## 2.20.2

All tests passing.

Improved UI for editing widgets. The edit button is no longer separate from the area-related controls such as up, down, etc. This reduces clutter and reduces difficulty in accessing widgets while editing.

## 2.20.1

All tests passing.

When autocompleting doc titles to add them to a join, Apostrophe again utilizes search result quality to display the best results first.

## 2.20.0

All tests passing.

This is a significant update with two useful new features and various minor improvements.

* Support for batch uploads. The `apostrophe-images` and `apostrophe-files` modules now implement batch uploads by default.

When you click "New File" or "New Image," you now go directly to the file browser, and if you select multiple files they are uploaded without a modal dialog appearing for each one; the title and slug are populated from the filename, and that's that.

You can also drag one or more files directly to the chooser/manager modal.

If you are choosing files or images for a widget, they are automatically selected after a batch upload.

This feature can be disabled by setting the `insertViaUpload` option to `false` for `apostrophe-images` or `apostrophe-files`. If you are adding `required` fields to `apostrophe-images` or `apostrophe-files`, then batch uploading is not the best option for you because it would bypass that.

**If you wish, you can enable the feature for your own `apostrophe-pieces` modules that have an `attachment` field in their schema by setting the `insertViaUpload` option to `true`.** However please note that this does not currently do anything for pieces that refer to an image or file indirectly via widget.

* Global preference editing, and a standard UI to roll back to earlier versions of global content. There is now a "Global Content" admin bar button. By default, this launches the version rollback dialog box for shared global content.

However, if you use `addFields` to add schema fields to the `apostrophe-global` module, this button instead launches an editing modal where you can edit those fields, and also offers a "Versions" button accessible from there.

Global preferences set in this way are accessible in all situations where `data.global` is available. This is very useful for creating project-wide preference settings.

All the usual features of schemas can be used, including `groupFields`. Of course, if you choose to use joins or widgets in global content, you should keep the performance impact in mind.

* Various UX fixes to the manager and chooser modals.

* If there is a `minSize` setting in play, that information is displayed to the user when choosing images.

* The `checkboxes` schema field type now supports the `browseFilters` feature.

* When batch file uploads fail, a more useful set of error messages are displayed.

## 2.19.1

All tests passing.

* When saving any doc with a schema, if an attachment field does not match a valid attachment that has actually been uploaded, that field is correctly nulled out. In addition, if the attachment's file extension is not in a valid fileGroup as configured via the attachments module, the field is nulled out. Finally, the `crop: true` option for attachments is saved successfully. This option allows for attachments to have a crop that is inherent to them, useful when there is no widget standing between the doc and the attachment.

All of these changes correct bugs in intended behavior. Certain checks were present in the code but not completely functional. If you need to update your configuration to add file extensions, [apostrophe-attachments](http://apostrophecms.org/docs/modules/apostrophe-attachments/).

## 2.19.0

All tests passing.

* As always, Apostrophe always populates `req.data.home`; when `req.data.page._ancestors[0]` exists that is used, otherwise Apostrophe carries out a separate query. However as a performance enhancement, you may now disable this additional query by passing the `home: false` option to the `apostrophe-pages` module. Note that `req.data.home` is not guaranteed to exist if you do this.

As for children of the home page, for performance you may now pass `home: { children: false }` option to the `apostrophe-pages` module. This option only comes into play when using `builders: { ancestors: false }`.

Thanks to Michelin for their support of this work.

## 2.18.2

All tests passing.

* Performance enhancement: when fetching `req.data.home` directly in the absence of `req.data.page._ancestors[0]`, such as on the home page itself or a non-page route like `/login`, we must apply the same default filters before applying the filter options, namely `.areas(false).joins(false)`, otherwise duplicate queries are made.

* Fixed bug in as-yet-unused `schemas.export` method caught by babel's linter.

Thanks to Michelin for their support of this work.

## 2.18.0

All tests passing.

* New batch editing features for pieces! You can now use the checkboxes to select many items and then carry out the following operations in one step: trash, rescue from trash, publish, unpublish, tag and untag.

In addition there is a clearly documented procedure for creating new batch editing features with a minimum of new code.

* Several bugs in the array editor were fixed. Up, down and remove buttons work properly again, an aesthetic glitch was resolved and redundant ordinal numbers do not creep in when managing the order of an array without the `titleField` option.

* Logging out completely destroys the session. While the standard behavior of `req.logout` in the Passport module is only to break the relationship between the `user` object and the session, users expect a clean break.

## 2.17.2

All tests passing.

* Members of a group that has the admin permission for a specific piece type can now move pieces of that type to and from the trash. (This was always intended, so this is a bug fix.)
* For better out-of-the-box SEO, an `alt` attribute with the title of the image is now part of the `img` markup of `apostrophe-images` widgets.

## 2.17.1

All tests passing.

* Fixed XSS (cross-site scripting) vulnerability in `req.browserCall` and `apos.push.browserCall`.

* Removed confusing strikethrough of "Apply to Subpages" subform when the permission is being removed rather than added.

* Improved UX of area widget controls.

* Improved modal array tab UI and CSS.

* The `oembedReady` Apostrophe event is now emitted correctly after `apostrophe-oembed` renders an oembed-based player, such as a YouTube video player for the `apostrophe-video` widget. This event can be listened for via `apos.on('apostrophe-oembed', fn)` and receives a jQuery object referring to the relevant element.

## 2.17.0

All tests passing.

* `array` schema fields now accept a `limit` option. They also support the `def` property to set defaults for individual fields. The array editor code has been refactored for better reliability and performance and documentation for the methods has been written.

* Relative `@import` statements now work when you push plain `.css` files as Apostrophe assets. There is no change in behavior for LESS files. Thanks to Fredrik Ekelund.

* Controls such as the "Finished" button of the reorganize modal were floating off the screen. This has been fixed.

## 2.16.1

All tests passing.

* If you have tried using `piecesFilters` with a `tags` field type, you may have noticed that when the query string parameter is present but empty, you get no results. This is suboptimal because that's a common result if you use an HTML form to drive the query. An empty string for a `tags` filter now correctly does nothing.

* In `apostrophe-rich-text-widgets`, initialize CKEditor on `instanceReady`, rather than via a dodgy timeout. Thanks to Frederik Ekelund for finding a better way!

## 2.16.0

All tests passing.

* Reintroduced the reorganize feature for editors who have permissions for some pages but not others. You are able to see the pages you can edit and also their ancestors, in order to navigate the tree. However you are able to drag pages only to parents you can edit.

* Introduced the new `deleteFromTrash` option to the `apostrophe-pages` module. If this option is enabled, a new icon appears in "reorganize" when looking at pages in the trash. This icon allows you to permanently delete a page and its descendants from the site.

The use of this option can lead to unhappy customers if they do not clearly understand it is a permanent action. For that reason, it is disabled by default. However it can be quite useful when transitioning from the initial site build to long-term support. We recommend enabling it during that period and disabling it again after cleanup.

* "Reorganize" no longer displays nonfunctional "view" and "trash" icons for the trash and pages inside it.

* The tests for the `apostrophe-locks` module are now deterministic and should always pass.

## 2.15.2

All tests passing.

Fixed a bug which could cause a crash if the `sort` filter was explicitly set to `search` and no search was actually present. Conditions existed in which this could happen with the autocomplete route.

## 2.15.1

Due to a miscommunication the version number 2.15.0 had been previously used. The description below was originally intended for 2.15.0 and has been published as 2.15.1 purely to address the version numbering conflict.

All tests passing.

* `apos.permissions.addPublic` accepts multiple arguments and array arguments,
adding all of the permission names given including any listed in the arrays.
* Permissions checks for pieces admin routes longer check for req.user, checking for the appropriate `edit-` permission is sufficient and makes addPublic more useful.
* Updated the `i18n` module to address a problem where labels that happened to be numbers rather than strings would crash the template if passed to `__()`.
* Documentation improvements.

## 2.14.3

All tests passing.

The mechanism that preserves text fields when performing AJAX refreshes was preserving
other types of `input` elements. Checkboxes, radio buttons and `type="submit"` are now
properly excluded from this mechanism.

## 2.14.2

Fixed [#385](https://github.com/punkave/apostrophe/issues/385): if a page is moved to the trash, its slug must always change, even if it has been edited so that it no longer has its parent's slug as a prefix. In addition, if the resulting slug of a descendant of the page moving to the trash conflicts with an existing page in the trash, steps are taken to ensure uniqueness.

## 2.14.1

All tests passing.

* The `apos.utils.clonePermanent` method no longer turns objects into long arrays of nulls if they happen to have a `length` property. `lodash` uses the `length` property as an indicator that the object should be treated as an array, but this would be an unrealistic restriction on Apostrophe schema field names. Instead, `clonePermanent` now uses `Array.isArray` to distinguish true arrays. This fixes a nasty bug when importing content from A1.5 and subsequently editing it.

* When a user is logged in there is an `apos.user` object on the browser side. Due to a bug this was an empty object. It now contains `title`, `_id` and `username` properties as intended.

## 2.14.0

All tests passing.

* A version rollback dialog box for the `global` doc is now opened if an element with the `data-apos-versions-global` attribute is clicked. There is currently no such element in the standard UI but you may introduce one in your own layout if you have mission-critical content in the `global` doc that is awkward to recreate after an accidental deletion, such as a custom sitewide nav.
* An error message is correctly displayed when login fails.
* Many UI messages are now passed through the `__()` internationalization helper correctly. Thanks to `timaebi`.

## 2.13.2

All tests passing.

The `data-apos-ajax-context` feature had a bug which prevented ordinary anchor links from performing AJAX refreshes correctly.

## 2.13.1

All tests passing.

The `apostrophe-attachments` module now calls `apos.ui.busy` correctly on the fieldset so that the busy and completed indicators are correctly shown and hidden. Previously the string `0` was passed, which is not falsy.

## 2.12.0

All tests passing.

* Developers are no longer required to set `instantiate: false` in `app.js` when configuring an npm module that uses the `improve` property to implicitly subclass and enhance a different module. In addition, bugs were fixed in the underlying `moog-require` module to ensure that assets can be loaded from the `public` and `views` folders of modules that use `improve`.
* `string` has replaced `csv` as the property name of the schema field converters that handle plaintext. Backwards compatibility has been implemented so that existing `csv` converters will work transparently and calls to `convert` with `csv` as the `from` argument still work as well. In all new custom field types you should say `string` rather than `csv`. There is no change in the functionality or implementation other than the name.

## 2.11.0

All tests passing.

You can now add middleware to your Apostrophe site via any module in your project. Just add an `self.expressMiddleware` method to your module, which takes the usual `req, res, next` arguments. Or, if it's more convenient, set `self.expressMiddleware` to an array of such functions. "Module middleware" is added immediately after the minimum required Apostrophe middleware (bodyParser, `req.data`, etc), and before any routes.

## 2.10.3

All tests passing.

Fixed bug in `autoPreserveText` feature of our `data-apos-ajax-context` mechanism; also, restricted it to text inputs and textareas that actually have the focus so that you can replace their values normally at other times

## 2.10.2

All tests passing.

A very minor fix, but 2.10.1 had a very noisy console.log statement left in.

## 2.10.1

All tests passing.

* The built-in cursor filters for `float` and `integer` no longer incorrectly default to filtering for docs with the value `0` if the value being filtered for is undefined or null. They default to not filtering at all, which is correct.

## 2.10.0

All tests passing.

* Apostrophe now automatically recompiles modified Nunjucks templates. This means you can hit refresh in your browser after hitting save in your editor when working on `.html` files. Also note that this has always worked for `.less` files.
* Fixed a longstanding bug in `joinByArrayReverse`, which now works properly.

## 2.9.2

All tests passing.

* Starting with MongoDB 3.3.x (?), it is an error to pass `safe: true` when calling `createIndex`, and it has never done anything in any version. In our defense, cargo-cult practice was probably adopted back in the days when MongoDB would invoke your write callback without actually confirming anything unless you passed `safe: true`, but apparently this was never a thing for indexes. Removed all the `safe: true` arguments from `createIndex` calls.
* Added a `beforeAjax` Apostrophe event to facilitate progress display and animations when using the new `data-apos-ajax-content` feature.

## 2.9.1

All tests passing.

* Fixed an omission that prevented the use of the back button to undo the very first click when using the new `data-apos-ajax-context`. Later clicks worked just fine, but for the first one to work we need a call to `replaceState` to make it possible to restore the original query.

## 2.9.0

All tests passing.

* Two major new features in this release: built-in filters for most schema fields, and built-in AJAX support for `apostrophe-pieces-pages`. These combine to eliminate the need for custom code in a wide array of situations where you wish to allow users to browse and filter blog posts, events, etc. In most cases there is no longer any need to write your own `cursor.js` or your own AJAX implementation. The provided AJAX implementation handles browser history operations, bookmarking and sharing properly and is SEO-friendly.

[See the official summary of the pull request for details and examples of usage.](https://github.com/punkave/apostrophe/pull/766)

* We also fixed a bug in the `refinalize` feature of cursors. state.criteria is now cloned before finalize and restored after it. Otherwise many criteria are added twice after refinalize which causes a fatal error with a few, like text search in mongodb.

In addition, we merged a contribution from Fotis Paraskevopoulos that allows a `bodyParser` option with `json` and `urlencoded` properties to be passed to the `apostrophe-express` module. Those properties are passed on to configure those two body parser middleware functions.

## 2.8.0

All tests passing.

* `APOS_MONGODB_URI` environment variable is used to connect to MongoDB if present. Helpful for cloud hosting. See the new [deploying Apostrophe in the cloud HOWTO](http://apostrophecms.org/docs/tutorials/howtos/deploying-apostrophe-in-the-cloud.html).
* `APOS_S3_BUCKET`, `APOS_S3_ENDPOINT` (optional), `APOS_S3_SECRET`, `APOS_S3_KEY`, and `APOS_S3_REGION` environment variables can be used to configure Apostrophe to use S3 for uploaded media storage. This behavior kicks in if `APOS_S3_BUCKET` is set. See the new [deploying Apostrophe in the cloud HOWTO](http://apostrophecms.org/docs/tutorials/howtos/deploying-apostrophe-in-the-cloud.html).
* New advisory locking API accessible via `apos.locks.lock` and `apos.locks.unlock`. `apostrophe-migrations:migrate` is now wrapped in a lock. More locks are coming, although Apostrophe was carefully designed for benign worst case outcomes during race conditions.
* Better asset deployment for Heroku and other cloud services. `node app apostrophe:generation --create-bundle=NAME` now creates a new folder, `NAME`, containing assets that would otherwise have been written to `public`. Launching a server with the `APOS_BUNDLE` environment variable set to `NAME` will then copy that bundle's contents into `public` before listening for connections. See the new [deploying Apostrophe in the cloud HOWTO](http://apostrophecms.org/docs/tutorials/howtos/deploying-apostrophe-in-the-cloud.html).
* `apostrophe-pieces-pages` index pages are about 2x faster; discovered we were inefficiently deep-cloning `req` when cloning a cursor.
* Helpful error message if you forget to set the `name` property of one of your `types` when configuring `apostrophe-pages`.

## 2.7.0

* We do a better job of defaulting to a sort by search match quality if full-text search is present in a query. Under the hood this is powered by the new `defaultSort` filter, which just stores a default value for the `sort` filter to be used only if `search` (and anything else with an implicit preferred sort order) is not present. No more lame search results for blog posts. You can explicitly set the `sort()` filter in a cursor override if you really want to, but trust us, when `search` is present sorting by anything but search quality produces poor results.
* Fixed bugs in the sanitizer for page slugs. It is now impossible to save a slug with trailing or consecutive slashes (except the home page slug which is allowed to consist of a single "trailing" slash). Added unit tests.
* Apostrophe's dropdown menus, etc. will more robustly maintain their font size in the presence of project-level CSS. There is an explicit default font size for `.apos-ui`.

## 2.6.2

All tests passing.

* The auto-suggestion of titles upon uploading files also suggests slugs.
* The auto-suggestion of titles and slugs applies to both "files" and "images."
* Reduce the clutter in the versions collection by checking for meaningful change on the server side, where final sanitization of HTML, etc. has taken place to iron out distinctions without a difference.
* Use the permission name `edit-attachment` consistently, so that calling `addPublic('edit-attachment')` has the intended effect.
* Manage view of pieces does not crash if `updatedAt` is missing from a piece.

## 2.6.1

All tests passing.

* Choosers and schema arrays play nicely with the new fixed-position tabs.
* Better CSS solution to positioning the attachment upload buttons which doesn't interfere with other styles.
* Images in the chooser choices column "stay in their lane."
* Better error message when an attempt to edit an area with a hyphenated name is used.
* Array edit button fixed.
* The `type()` cursor filter now has a finalizer and merges its criteria there at the very end, so that you can override a previous call to it at any time prior to invoking `toArray` or similar.
* Area controls no longer interfere with visibility of widget type selection menu.

## 2.6.0

All tests passing.

* `relationship` fields defined for `joinByArray` can now have an `inline: true` flag. If they are inline, they are presented right in the chooser, rather than appearing in a separate modal dialog reachable by clicking an icon. This feature should be used sparingly, but that's true of relationship fields in general.
* Permissions editing for pages now takes advantage of the new inline relationship fields to make the "apply to subpages" functionality easier to discover.
* When uploading files or images, the title field is automatically suggested based on the filename.
* Improvements in form field UX and design.
* When choosing pieces (including images), if you elect to create a new piece it is automatically added to the selection.
* When choosing pieces, if the `limit` is reached and it is greater than 1, a helpful message appears, and the UI changes to make clear that you cannot add items until you remove one. If the limit is exactly 1, a new selection automatically replaces the current selection, and singular language is used to clarify what is happening.
* Syntax errors in "related types" such as cursors now produce an improved error message with filename and line number.
* Showstopper errors during startup are reported in a less redundant way.

## 2.5.2

All tests passing.

* New `blockLevelControls: true` option to areas ensures controls for "blocks," i.e. "layout" widgets whose primary purpose is to contain other widgets, can be easily distinguished from controls for "regular" areas nested inside them. Think of a "two-column" or "three-column" widget with three areas in its template. The controls for these areas are displayed in a distinct color and various visual affordances are made to ensure they are accessible when things would otherwise be tightly spaces.
* General improvements to the usability of area-related controls.
* The search index now correctly includes the text of string and select schema fields found in widgets, pieces, pages, etc., as it always did before in 0.5. You may use `searchable: false` to disable this on a per-field basis.
* Search indexing has been refactored for clarity (no changes to working APIs).
* Checkboxes for the `checkboxes` schema field type are now styled.
* "View file" links in the file library are now styled as buttons.

## 2.5.1

All tests passing.

* The `minSize` option to `apostrophe-images` widgets now works properly when cropping.
* The cropper no longer starts out cropping to the entire image, as this made it unclear what was happening. However if you click the crop button and then just save you still get reasonable behavior.
* Bigger crop handles.
* Textarea focus state receives the same "glow" as a regular text input field.
* Small documentation updates.

## 2.5.0

All tests passing.

* Implemented `apos.areas.fromPlaintext`, which accepts a string of plaintext (not markup) and returns an area with a single `apostrophe-rich-text` widget in it, containing that text. Useful in implementing importers.
* The so-called `csv` import mode of `apos.schemas.convert` works properly for areas, using the above. Although it is called csv this mode is really suitable for any situation in which you have plaintext representations of each property in an object and would like those sanitized and converted to populate a doc.
* Bug fix: emit the `enhance` Apostrophe event only once on page load. This event is emitted only when there is new content that has been added to the page, e.g. once at page load, and also when a new widget is added or updated, etc. The first argument to your event handler will be a jQuery element which will contain only new elements.
* Legacy support for `data/port` and `data/address` files has been restored. (Note that `PORT` and `ADDRESS` environment variables supersede these. In modern Stagecoach deployments `data/port` is often a space-separated list of ports, and the `deployment/start` script parses these out and launches multiple processes with different PORT variables.)

## 2.4.0

All tests passing.

Workarounds for two limitations in MongoDB that impact the use of Apostrophe cursors:

* The `addLateCriteria` cursor filter has been introduced. This filter should be used only when
you need to invoke `$near` or another MongoDB operator that cannot be used within `$and`. The object
you pass to `addLateCriteria` is merged with the criteria object that is built normally by the cursor.
**Use of this filter is strongly discouraged unless you must use operators that do
not support `$and`.**
* Custom filters that invoke `$near` or other MongoDB operators that are incompatible
with `$text` queries may call `self.set('regexSearch', true)` to force the cursor to use
a regular expression search rather than full MongoDB full-text search, if and when the
`search()` filter is called on the same cursor. This was implemented to allow combination
of full-text and geographical searches, subject of course to the limitation that regular expression
search is not indexed. It also doesn't sort by quality, but `$near` provides its own sort
by distance.

Since these are new features a minor version level bump is appropriate. However neither of these is a feature that a typical site developer will need to call directly.

## 2.3.2

All tests passing.

* The quality of the autocomplete search results shown when selecting pages or pieces via a join was low. This has been corrected by calling the `.sort('search')` filter to sort by search result quality rather than the default sort order for the doc type manager in question.
* All of the autocomplete suggestions fit on the screen on reasonably sized displays. With the recent addition of the "flip" feature to push the suggestions up rather than down if the bottom of the screen would otherwise be reached, this is critical to show the first and best suggestion. Further discussion for future UX improvement in [issue 704](https://github.com/punkave/apostrophe/issues/704).

## 2.3.1

All tests passing.

* Fixed a bug in the new "copy page" feature that affects pages that have `null` properties.
* Improved the experience of using the widget controls to manage the widgets in an area.
* The `login` module now has an alias, `apos.login`, like other core modules.
* Updated the jquery projector plugin to the latest version.

## 2.3.0

All tests passing.

* Fixed a bug affecting the use of `arrangeFields` in modules that extend another module's use of `arrangeFields`. Added unit test based directly on a real-world project.
* `baseUrl` project-wide option added, yielding the same benefit as in 0.5: you get absolute URLs for all pages everywhere. (If you don't want absolute URLs, just don't set it.) This is very beneficial when generating `og:meta` tags for Facebook, or generating emails.
* A direct link to the original file has been added to the file manager's editor modal.

## 2.2.2

All tests passing.

* Addition of slugs to projection for autocomplete is now done in a way that still allows overrides at the doc level to add other properties.
* Addition of slugs to projection for autocomplete works for joins with a specific page type, too.
* Fixed a chicken-and-egg problem in the global module that kicked in if the "global" doc contains widgets powered by modules not yet initialized at the time the global module checks for the existence of the doc.

## 2.2.1

All tests passing.

Fixed an oversight: the new `pageBeforeCopy` global method now takes `req` as its first parameter. Since `2.2.0` was first published 5 minutes ago and this method has not yet been documented this is not regarded as a bc break.

## 2.2.0

All tests passing.

* Fixed bug that broke removal of permissions for pages.
* "Copy Page" feature added to the page menu.
* Automatically reposition the autocomplete dropdown for joins if it would collide with the bottom of the window.
* Include page slugs in the autocomplete dropdown for joins with pages.
* `chooserChoiceBase.html` restored; some projects were depending on extending it, which is a useful technique.

## 2.1.5

All tests passing.

* Admin bar: previously grouped fields can be re-grouped successfully, so concatenating admin bar configuration works just as well as concatenating `addFields` arrays
* Files widget displays upload button in the same user-friendly position as the images widget
* Font size for tabs and help labels is explicit to avoid side effects from project-level CSS

## 2.1.4

All tests passing.

* Previously chosen items that now reside in the trash no longer break the chooser for editing joins
* All joins editable; certain edge cases weren't getting blessed
* A field appears properly when two diferent choices list it for `showFields`
* As in 0.5, a required field hidden by `showFields` is not required (but will be if you elect the choice that shows it)

## 2.1.3

All tests passing.

* A typo in the unit tests caused unit tests to fail. This has been fixed.
* The recent addition of the HTML5 doctype caused the login page to be invisible in the sandbox project (not the boilerplate project). This has been fixed.
* The recent addition of the HTML5 doctype caused the admin bar to appear with a slight visual defect. This has been fixed.

## 2.1.2

Fix for [#668](https://github.com/punkave/apostrophe/issues/668), crash occurring when admin bar group leader starts out too close to the end of the admin bar items array.

## 2.1.1

Full Windows compatibility restored. The "recursively copy asset folders if on Windows" behavior from 0.5 was reimplemented. This is necessary to allow Apostrophe to run as a non-administrator on Windows. Running as administrator is the moral equivalent of running as root on Linux, which we would never recommend.

Since Apostrophe did not function previously on Windows and there is no behavior change on Mac/Linux this is effectively a bug fix rather than a new feature, thus 2.1.1.

## 2.1.0

* Introduced the new `apos.areas.richText` and `apos.areas.plaintext` methods, which are also available in templates by the same names.

* Added and documented the `addImageSizes` option of the `apostrophe-attachments` module.

## 2.0.4

* The `apostrophe-login` module now invokes `loginAfterLogin(req, callback)` on all modules that have such a method, via `apos.callAll`. Modules that do not need a callback can supply this method with only one argument. Afterwards, `apostrophe-login` redirects to `req.redirect`, as is supported elsewhere in Apostrophe. So you can assign to `req.redirect` in your callback to change the user's destination after a successful login. If `req.redirect` is not set, the user is redirected to the home page.

## 2.0.3

The `ancestors` and `children` filters defaulted to `areas(false)`, but `joins(false)` was omitted, contrary to documentation which has always indicated the information returned is limited for performance. This was fixed. You can still override freely with the `filters` option to `apostrophe-pages`.

The HTML5 doctype was added to `outerLayoutBase`. HTML5 was always assumed, and the absence of the doctype broke jQuery's support for distinguishing `$(window).height()` from `$(document).height()`, causing runaway infinite scroll loading.

Warning message instructions for configuring the session secret were fixed (the actual location has not changed).

## 2.0.2

Previously the `contextual` flag of a pieces module was not considered before deciding to redirect to the "show page" for the piece, which might not exist. This has been fixed. It should only happen when the module has `contextual: true`, creating a reasonable expectation that such a page must exist.

## 2.0.1

Packaging and documentation issues only.

## 2.0.0

Inaugural npm release of Apostrophe 2.x, which was used prior to that in many projects via git dependencies.<|MERGE_RESOLUTION|>--- conflicted
+++ resolved
@@ -41,12 +41,9 @@
 * Pager links no longer break due to `apos-refresh=1` when in edit mode. Also removed superfluous `append` query parameter from these.
 * You may now intentionally clear the username and slug fields in preparation to type a new value. They do not instantly repopulate based on the title field when you clear them.
 * Language of buttons, labels, filters, and other UI updated and normalized throughout.
-<<<<<<< HEAD
 * A contributor who enters the page tree dialog box, opens the editor, and selects "delete draft" from within the editor of an individual page now sees the page tree reflect that change right away.
 * The page manager listens for content change events in general and its refresh mechanism is robust in possible situations where both an explicit refresh call and a content change event occur.
-=======
 * Automatically retries once if unable to bind to the port in a dev environment. This helps with occasional `EADDRINUSE` errors during nodemon restarts.
->>>>>>> 3de0e64c
 
 ## 3.0.0-alpha.7 - 2021-04-07
 
