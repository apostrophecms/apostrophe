# Changelog

<<<<<<< HEAD
## Unreleased

### Adds

* Add the ability to have custom modals for batch operations.
=======
## UNRELEASED

### Adds

* Add `@apostrophecms/settings` translations.
>>>>>>> c5adf647

## 3.53.0 (2023-08-03)

### Adds

* Accessibility improved for navigation inside modals and various UI elements.
Pages/Docs Manager and Doc Editor modal now have better keyboard accessibility.
They keep the focus on elements inside modals and give it back to their parent modal when closed.
This implementation is evolving and will likely switch to use the `dialog` HTML element soon.
* Adds support for a new `if` property in `addContextOperation` in order to show or not a context operation based on the current document properties.
* Add `update-doc-fields` event to call `AposDocEditor.updateDocFields` method
* Add schema field `hidden` property to always hide a field
* Hide empty schema tabs in `AposDocEditor` when all fields are hidden due to `if` conditions
* The front end UI now respects the `_aposEditorModal` and `_aposAutopublish`
properties of a document if present, and otherwise falls back to module
configuration. This is a powerful addition to custom editor components
for piece and page types, allowing "virtual piece types" on the back end that
deal with many content types to give better hints to the UI.
* Respect the `_aposAutopublish` property of a document if present, otherwise
fall back to module configuration.
* For convenience in custom editor components, pass the new prop `type`, the original type of the document being copied or edited.
* For better results in custom editor components, pass the prop `copyOfId`, which implies
the custom editor should fetch the original itself by its means of choice.
For backwards compatibility `copyOf` is still passed, but it may be an
incomplete projection and should not be used in new code.
* Custom context operations now receive a `docId` prop, which should
be used in preference to `doc` because `doc` may be an incomplete
projection.
* Those creating custom context operations for documents can now
specify both a `props` object for additional properties to be passed to
their modal and a `docProps` object to map properties from the document
to props of their choosing.
* Adds support to add context labels in admin bar.
* Adds support for admin UI language configuration in the `@apostrophecms/i18n` module. The new options allow control over the default admin UI language and configures the list of languages, that any individual logged in user can choose from. See the [documentation](https://v3.docs.apostrophecms.org/reference/modules/i18n.html) for more details.
* Adds `adminLocale` User field to allow users to set their preferred admin UI language, but only when the `@apostrophecms/i18n` is configured accordingly (see above).
* Adds `@apostrophecms/settings` module and a "Personal Settings" feature. See the [documentation](https://v3.docs.apostrophecms.org/reference/modules/settings.html) for more details.
* Adds `$and` operator on `addContextOperation` `if` property in order to check multiple fields before showing or hiding a context operation.

### Fixes

* `AposDocEditor` `onSave` method signature. We now always expect an object when a parameter is passed to the function to check
the value of `navigate` flag.
* Fixes a problem in the rich text editor where the slash would not be deleted after item selectin from the insert menu.
* Modules that have a `public` or `i18n` subdirectory no longer generate a
warning if they export no code.
* Clean up focus parent event handlers when components are destroyed. Prevents a slow degradation of performance while editing.
Thanks to [Joshua N. Miller](https://github.com/jmiller-rise8).
* Fixes a visual discrepancy in the rich text editor where empty paragraphs would appear smaller in preview mode compared to edit mode.

### Changes

* To make life easier for module developers, modules that are `npm link`ed to
the project no longer have to be listed in `package.json` as
dependencies. To prevent surprises this is still a requirement for modules
that are not symlinked.

## 3.52.0 (2023-07-06)

### Changes

* Foreign widget UI no longer uses inverted theme styles.

### Adds

* Allows users to double-click a nested widget's breadcrumb entry and open its editor.
* Adds support for a new `conditions` property in `addContextOperation` and validation of `addContextOperation` configuration.

### Fixes

* The API now allows the user to create a page without defining the page target ID. By default it takes the Home page.
* Users are no longer blocked from saving documents when a field is hidden
by an `if` condition fails to satisfy a condition such as `min` or `max`
or is otherwise invalid. Instead the invalid value is discarded for safety.
Note that `required` has always been ignored when an `if` condition is not
satisfied.
* Errors thrown in `@apostrophecms/login:afterSessionLogin` event handlers are now properly passed back to Passport as such, avoiding a process restart.

## 3.51.1 (2023-06-23)

## Fixes

* Fix a regression introduced in 3.51.0 - conditional fields work again in the array editor dialog box.

## 3.51.0 (2023-06-21)

### Adds

* Items can now be added to the user's personal menu in the
admin bar, alongside the "Log Out" option. To do so, specify
the `user: true` option when calling `self.apos.adminBar.add`.
This should be reserved for items that manage personal settings.
* When duplicating another document, the `_id` properties of
array items, widgets and areas are still regenerated to ensure
uniqueness across documents. However, an `_originalId` property
is now available for reference while the document remains in memory.
This facilitates change detection within array items in
`beforeSave` handlers and the like.
* Adds the possibility to add custom admin bars via the `addBar()` method from the `admin-bar` module.
* Adds support for conditional fields within `array` and `object` field schema. See the [documentation](https://v3.docs.apostrophecms.org/guide/conditional-fields/) for more information.

### Fixes

* Uses `findForEditing` method in the page put route.
* The "Duplicate" option in the page or piece manager now correctly duplicates the
entire document. This was a regression introduced in 3.48.0. The "Duplicate" option
in the editor dialog box always worked correctly.

### Changes

* Browser URL now changes to reflect the slug of the document according to the mode that is being viewed.

## 3.50.0 (2023-06-09)

### Adds

* As a further fix for issues that could ensue before the improvements
to locale renaming support that were released in 3.49.0, an
`@apostrophecms/page:reattach` task has been added. This command line task
takes the `_id` or `slug` of a page and reattaches it to the page tree as
the last child of the home page, even if page tree data for that page
is corrupted. You may wish to use the `--new-slug` and `--locale` options. This task should not
be needed in normal circumstances.

## 3.49.0 (2023-06-08)

### Changes

* Updates area UX to not display Add Content controls when a widget is focused.
* Updates area UX to unfocus widget on esc key.
* Updates widget UI to use dashed outlines instead of borders to indicate bounds.
* Updates UI for Insert Menu.
* Updates Insert Menu UX to allow mid-node insertion.
* Rich Text Widget's Insert components are now expected to emit `done` and `cancel` for proper RT cleanup. `close` still supported for BC, acts as `done`.
* Migrated the business logic of the login-related Vue components to external mixins, so that the templates and styles can be overridden by
copying the component `.vue` file to project level without copying all of the business logic. If you have already copied the components to style them,
we encourage you to consider replacing your `script` tag with the new version, which just imports the mixin, so that fixes we make there will be
available in your project.

### Adds

* Adds keyboard accessibility to Insert menu.
* Adds regex pattern feature for string fields.
* Adds `pnpm` support. Introduces new optional Apostrophe root configuration `pnpm` to force opt-in/out when auto detection fails. See the [documentation](https://v3.docs.apostrophecms.org/guide/using-pnpm.html) for more details.
* Adds a warning if database queries involving relationships
are made before the last `apostrophe:modulesRegistered` handler has fired.
If you need to call Apostrophe's `find()` methods at startup,
it is best to wait for the `@apostrophecms/doc:beforeReplicate` event.
* Allow `@` when a piece is a template and `/@` for page templates (doc-template-library module).
* Adds a `prefix` option to the http frontend util module.
If explicitly set to `false`, prevents the prefix from being automatically added to the URL,
when making calls with already-prefixed URLs for instance.
* Adds the `redirectToFirstLocale` option to the `i18n` module to prevent users from reaching a version of their site that would not match any locale when requesting the site without a locale prefix in the URL.
* If just one instance of a piece type should always exist (per locale if localized), the
`singletonAuto` option may now be set to `true` or to an object with a `slug` option in
order to guarantee it. This implicitly sets `singleton: true` as well. This is now used
internally by `@apostrophecms/global` as well as the optional `@apostrophecms-pro/palette` module.

### Fixes

* Fix 404 error when viewing/editing a doc which draft has a different version of the slug than the published one.
* Fixed a bug where multiple home pages can potentially be inserted into the database if the
default locale is renamed. Introduced the `async apos.doc.bestAposDocId(criteria)` method to
help identify the right `aposDocId` when inserting a document that might exist in
other locales.
* Fixed a bug where singletons like the global doc might not be inserted at all if they
exist under the former name of the default locale and there are no other locales.

## 3.48.0 (2023-05-26)

### Adds

* For performance, add `apos.modules['piece-type']getManagerApiProjection` method to reduce the amount of data returned in the manager
    modal. The projection will contain the fields returned in the method in addition to the existing manager modal
    columns.
* Add `apos.schema.getRelationshipQueryBuilderChoicesProjection` method to set the projection used in
    `apos.schema.relationshipQueryBuilderChoices`.
* Rich-text inline images now copies the `alt` attribute from the original image from the Media Library.

### Changes

* Remove `stripPlaceholderBrs` and `restorePlaceholderBrs` from `AposRichTextWidgetEditor.vue` component.
* Change tiptap `Gapcursor` display to use a vertical blinking cursor instead of an horizontal cursor, which allow users to add text before and after inline images and tables.
* You can set `max-width` on `.apos-rich-text-toolbar__inner` to define the width of the rich-text toolbar. It will now
    flow on multiple lines if needed.
* The `utilityRail` prop of `AposSchema` now defaults to `false`, removing
the need to explicitly pass it in almost all contexts.
* Mark `apos.modules['doc-type']` methods `getAutocompleteTitle`, `getAutocompleteProjection` and `autocomplete` as
    deprecated. Our admin UI does not use them, it uses the `autocomplete('...')` query builder.
    More info at https://v3.docs.apostrophecms.org/reference/query-builders.html#autocomplete'.
* Print a warning with a clear explanation if a module's `index.js` file contains
no `module.exports` object (often due to a typo), or it is empty.

### Fixes

* Now errors and exits when a piece-type or widget-type module has a field object with the property `type`. Thanks to [NuktukDev](https://github.com/nuktukdev) for this contribution.
* Add a default page type value to prevent the dropdown from containing an empty value.

## 3.47.0 (2023-05-05)

### Changes

* Since Node 14 and MongoDB 4.2 have reached their own end-of-support dates,
we are **no longer supporting them for A3.** Note that our dependency on
`jsdom` 22 is incompatible with Node 14. Node 16 and Node 18 are both
still supported. However, because Node 16 reaches its
end-of-life date quite soon (September), testing and upgrading directly
to Node 18 is strongly recommended.
* Updated `sluggo` to version 1.0.0.
* Updated `jsdom` to version `22.0.0` to address an installation warning about the `word-wrap` module.

### Fixes

* Fix `extendQueries` to use super pattern for every function in builders and methods (and override properties that are not functions).

## 3.46.0 (2023-05-03)

### Fixes

* Adding or editing a piece no longer immediately refreshes the main content area if a widget editor is open. This prevents interruption of the widget editing process
when working with the `@apostrophecms/ai-helper` module, and also helps in other situations.
* Check that `e.doc` exists when handling `content-changed` event.
* Require updated `uploadfs` version with no dependency warnings.

### Adds

* Allow sub-schema fields (array and object) to follow parent schema fields using the newly introduced `following: '<parentField'` syntax, where the starting `<` indicates the parent level. For example `<parentField` follows a field in the parent level, `<<grandParentField` follows a field in the grandparent level, etc. The change is fully backward compatible with the current syntax for following fields from the same schema level.

### Changes

* Debounce search to prevent calling search on every key stroke in the manager modal.
* Various size and spacing adjustments in the expanded Add Content modal UI

## 3.45.1 (2023-04-28)

### Fixes

* Added missing styles to ensure consistent presentation of the rich text insert menu.
* Fixed a bug in which clicking on an image in the media manager would close the "insert
image" dialog box.
* Update `html-to-text` package to the latest major version.

## 3.45.0 (2023-04-27)

### Adds

* Rich text widgets now support the `insert` option, an array
which currently may contain the strings `image` and `table` in order to add a
convenient "insert menu" that pops up when the slash key is pressed.
This provides a better user experience for rich text features that shouldn't
require that the user select existing text before using them.
* Auto expand inline array width if needed using `width: max-content` in the admin UI.
* The "browse" button is now available when selecting pages and pieces
to link to in the rich text editor.
* The "browse" button is also available when selecting inline images
in the rich text editor.
* Images are now previewed in the relationship field's compact list view.
* The new `apos-refreshing` Apostrophe bus event can be used to prevent
Apostrophe from refreshing the main content zone of the page when images
and pieces are edited, by clearing the `refresh` property of the object
passed to the event.
* To facilitate custom click handlers, an `apos.modal.onTopOf(el1, el2)` function is now
available to check whether an element is considered to be "on top of" another element in
the modal stack.

### Changes

* The `v-click-outside-element` Vue directive now understands that modals "on top of"
an element should be considered to be "inside" the element, e.g. clicks on them
shouldn't close the link dialog etc.

### Fixes

* Fix various issues on conditional fields that were occurring when adding new widgets with default values or selecting a falsy value in a field that has a conditional field relying on it.
Populate new or existing doc instances with default values and add an empty `null` choice to select fields that do not have a default value (required or not) and to the ones configured with dynamic choices.
* Rich text widgets save more reliably when many actions are taken quickly just before save.
* Fix an issue in the `oembed` field where the value was kept in memory after cancelling the widget editor, which resulted in saving the value if the widget was nested and the parent widget was saved.
Also improve the `oembed` field UX by setting the input as `readonly` rather than `disabled` when fetching the video metadata, in order to avoid losing its focus when typing.

## 3.44.0 (2023-04-13)

### Adds

* `checkboxes` fields now support a new `style: 'combobox'` option for a better multiple-select experience when there
are many choices.
* If the new `guestApiAccess` option is set to `true` for a piece type or for `@apostrophecms/page`,
Apostrophe will allow all logged-in users to access the GET-method REST APIs of that
module, not just users with editing privileges, even if `publicApiProjection` is not set.
This is useful when the goal is to allow REST API access to "guest" users who have
project-specific reasons to fetch access content via REST APIs.
* `test-lib/utils.js` has new `createUser` and `loginAs` methods for the convenience of
those writing mocha tests of Apostrophe modules.
* `batchOperations` permissions: if a `permission` property is added to any entry in the `batchOperations` cascade of a piece-type module, this permission will be checked for every user. See `batchOperations` configuration in `modules/@apostrophecms/piece-type/index.js`. The check function `checkBatchOperationsPermissions` can be extended. Please note that this permission is checked only to determine whether to offer the operation.

### Fixes
* Fix child page slug when title is deleted

## 3.43.0 (2023-03-29)

### Adds

* Add the possibility to override the default "Add Item" button label by setting the `itemLabel` option of an `array` field.
* Adds `touch` task for every piece type. This task invokes `update` on each piece, which will execute all of the same event handlers that normally execute when a piece of that type is updated. Example usage: `node app article:touch`.

### Fixes

* Hide the suggestion help from the relationship input list when the user starts typing a search term.
* Hide the suggestion hint from the relationship input list when the user starts typing a search term except when there are no matches to display.
* Disable context menu for related items when their `relationship` field has no sub-[`fields`](https://v3.docs.apostrophecms.org/guide/relationships.html#providing-context-with-fields) configured.

## 3.42.0 (2023-03-16)

### Adds

* You can now set `style: table` on inline arrays. It will display the array as a regular HTML table instead of an accordion.
See the [array field documentation](https://v3.docs.apostrophecms.org/reference/field-types/array.html#settings) for more information.
* You can now set `draggable: false` on inline arrays. It will disable the drag and drop feature. Useful when the order is not significant.
See the [array field documentation](https://v3.docs.apostrophecms.org/reference/field-types/array.html#settings) for more information.
* You can now set the label and icon to display on inline arrays when they are empty.
See the [array field documentation](https://v3.docs.apostrophecms.org/reference/field-types/array.html#whenEmpty) for more information.
* We have added a new and improved suggestion UI to relationship fields.
* The `utilityOperations` feature of piece types now supports additional properties:
`relationship: true` (show the operation only when editing a relationship), `relationship: false` (never show
the operation when editing a relationship), `button: true`, `icon` and `iconOnly: true`.
When `button: true` is specified, the operation appears as a standalone button rather than
being tucked away in the "more" menu.
* In addition, `utilityOperations` can now specify `eventOptions` with an `event` subproperty
instead of `modalOptions`. This is useful with the new `edit` event (see below).
* Those extending our admin UI on the front end can now open a modal to create or edit a page or piece by calling
`await apos.doc.edit({ type: 'article' })` (the type here is an example). To edit an existing document add an
`_id` property. To copy an existing document (like our "duplicate" feature) add a `copyOf`
property. When creating new pages, `type` can be sent to `@apostrophecms/page` for convenience
(note that the `type` property does not override the default or current page type in the editor).
* The `edit` Apostrophe event is now available and takes an object with the same properties
as above. This is useful when configuring `utilityOperations`.
* The `content-changed` Apostrophe event can now be emitted with a `select: true` property. If a
document manager for the relevant content type is open, it will attempt to add the document to the
current selection. Currently this works best with newly inserted documents.
* Localized strings in the admin UI can now use `$t(key)` to localize a string inside
an interpolated variable. This was accomplished by setting `skipOnVariables` to false
for i18next, solely on the front end for admin UI purposes.
* The syntax of the method defined for dynamic `choices` now accepts a module prefix to get the method from, and the `()` suffix.
This has been done for consistency with the external conditions syntax shipped in the previous release. See the documentation for more information.
* Added the `viewPermission` property of schema fields, and renamed `permission` to `editPermission` (with backwards
compatibility) for clarity. You can now decide if a schema field requires permissions to be visible or editable.
See the documentation for more information.
* Display the right environment label on login page. By default, based on `NODE_ENV`, overriden by `environmentLabel` option in `@apostrophecms/login` module. The environment variable `APOS_ENV_LABEL` will override this. Note that `NODE_ENV` should generally only be set to `development` (the default) or `production` as many Node.js modules opt into optimizations suitable for all deployed environments when it is set to `production`. This is why we offer the separate `APOS_ENV_LABEL` variable.

### Fixes

* Do not log unnecessary "required" errors for hidden fields.
* Fixed a bug that prevented "Text Align" from working properly in the rich text editor in certain cases.
* Fix typo in `@apostrophecms/doc-type` and `@apostrophecms/submitted-drafts` where we were using `canCreate` instead of `showCreate` to display the `Create New` button or showing the `Copy` button in `Manager` modals.
* Send external condition results in an object so that numbers are supported as returned values.

## 3.41.1 (2023-03-07)

No changes. Publishing to make sure 3.x is tagged `latest` in npm, rather than 2.x.

## 3.41.0 (2023-03-06)

### Adds

* Handle external conditions to display fields according to the result of a module method, or multiple methods from different modules.
This can be useful for displaying fields according to the result of an external API or any business logic run on the server. See the documentation for more information.

### Fixes

* Replace `deep-get-set` dependency with `lodash`'s `get` and `set` functions to fix the [Prototype Pollution in deep-get-set](https://github.com/advisories/GHSA-mjjj-6p43-vhhv) vulnerability. There was no actual vulnerability in Apostrophe due to the way the module was actually used, and this was done to address vulnerability scan reports.
* The "soft redirects" for former URLs of documents now work better with localization. Thanks to [Waldemar Pankratz](https://github.com/waldemar-p).
* Destroy `AreaEditor` Vue apps when the page content is refreshed in edit mode. This avoids a leak of Vue apps components being recreated while instances of old ones are still alive.

### Security

* Upgrades passport to the latest version in order to ensure session regeneration when logging in or out. This adds additional security to logins by mitigating any risks due to XSS attacks. Apostrophe is already robust against XSS attacks. For passport methods that are internally used by Apostrophe everything is still working. For projects that are accessing the passport instance directly through `self.apos.login.passport`, some verifications may be necessary to avoid any compatibility issue. The internally used methods are `authenticate`, `use`, `serializeUser`, `deserializeUser`, `initialize`, `session`.

## 3.40.1 (2023-02-18)

* No code change. Patch level bump for package update.

## 3.40.0 (2023-02-17)

### Adds

* For devops purposes, the `APOS_BASE_URL` environment variable is now respected as an override of the `baseUrl` option.

### Fixes

* Do not display shortcut conflicts at startup if there are none.
* Range field correctly handles the `def` attribute set to `0` now. The `def` property will be used when the field has no value provided; a value going over the max or below the min threshold still returns `null`.
* `select` fields now work properly when the `value` of a choice is a boolean rather than a string or a number.

## 3.39.2 (2023-02-03)

### Fixes
* Hotfix for a backwards compatibility break in webpack that triggered a tiptap bug. The admin UI build will now succeed as expected.

## 3.39.1 (2023-02-02)

### Fixes

* Rescaling cropped images with the `@apostrophecms/attachment:rescale` task now works correctly. Thanks to [Waldemar Pankratz](https://github.com/waldemar-p) for this contribution.

## 3.39.0 (2023-02-01)

### Adds

* Basic support for editing tables by adding `table` to the rich text toolbar. Enabling `table` allows you to create tables, including `td` and `th` tags, with the ability to merge and split cells. For now the table editing UI is basic, all of the functionality is there but we plan to add more conveniences for easy table editing soon. See the "Table" dropdown for actions that are permitted based on the current selection.
* `superscript` and `subscript` may now be added to the rich text widget's `toolbar` option.
* Early beta-quality support for adding inline images to rich text, by adding `image` to the rich text toolbar. This feature works reliably, however the UI is not mature yet. In particular you must search for images by typing part of the title. We will support a proper "browse" experience here soon. For good results you should also configure the `imageStyles` option. You will also want to style the `figure` tags produced. See the documentation for more information.
* Support for `div` tags in the rich text toolbar, if you choose to include them in `styles`. This is often necessary for A2 content migration and can potentially be useful in new work when combined with a `class` if there is no suitable semantic block tag.
* The new `@apostrophecms/attachment:download-all --to=folder` command line task is useful to download all of your attachments from an uploadfs backend other than local storage, especially if you do not have a more powerful "sync" utility for that particular storage backend.
* A new `loadingType` option can now be set for `image-widget` when configuring an `area` field. This sets the `loading` attribute of the `img` tag, which can be used to enable lazy loading in most browsers. Thanks to [Waldemar Pankratz](https://github.com/waldemar-p) for this contribution.
* Two new module-level options have been added to the `image-widget` module: `loadingType` and `size`. These act as fallbacks for the same options at the area level. Thanks to [Waldemar Pankratz](https://github.com/waldemar-p) for this contribution.

### Fixes

* Adding missing require (`bluebird`) and fallback (`file.crops || []`) to `@apostrophecms/attachment:rescale`-task

## 3.38.1 (2023-01-23)

### Fixes

* Version 3.38.0 introduced a regression that temporarily broke support for user-edited content in locales with names like `de-de` (note the lowercase country name). This was inadvertently introduced in an effort to improve support for locale fallback when generating static translations of the admin interface. Version 3.38.1 brings back the content that temporarily appeared to be missing for these locales (it was never removed from the database), and also achieves the original goal. **However, if you created content for such locales using `3.38.0` (released five days ago) and wish to keep that content,** rather than reverting to the content from before `3.38.0`, see below.

### Adds

* The new `i18n:rename-locale` task can be used to move all content from one locale name to another, using the `--old` and `--new` options. By default, any duplicate keys for content existing in both locales will stop the process. However you can specify which content to keep in the event of a duplicate key error using the `--keep=localename` option. Note that the value of `--new` should match the a locale name that is currently configured for the `@apostrophecms/i18n` module.

Example:

```
# If you always had de-de configured as a locale, but created
# a lot of content with Apostrophe 3.38.0 which incorrectly stored
# it under de-DE, you can copy that content. In this case we opt
# to keep de-de content in the event of any conflicts
node app @apostrophecms/i18n:rename-locale --old=de-DE --new=de-de --keep=de-de
```

## 3.38.0 (2023-01-18)

### Adds

* Emit a `beforeSave` event from the `@apostrophecms:notification` module, with `req` and the `notification` as arguments, in order to give the possibility to override the notification.
* Emit a `beforeInsert` event from the `@apostrophecms:attachment` module, with `req` and the `doc` as arguments, in order to give the possibility to override the attachment.
* Emit a `beforeSaveSafe` event from the `@apostrophecms:user` module, with `req`, `safeUser` and `user` as arguments, in order to give the possibility to override properties of the `safeUser` object which contains password hashes and other information too sensitive to be stored in the aposDocs collection.
* Automatically convert failed uppercase URLs to their lowercase version - can be disabled with `redirectFailedUpperCaseUrls: false` in `@apostrophecms/page/index.js` options. This only comes into play if a 404 is about to happen.
* Automatically convert country codes in locales like `xx-yy` to `xx-YY` before passing them to `i18next`, which is strict about uppercase country codes.
* Keyboard shortcuts conflicts are detected and logged on to the terminal.

### Fixes

* Invalid locales passed to the i18n locale switching middleware are politely mapped to 400 errors.
* Any other exceptions thrown in the i18n locale switching middleware can no longer crash the process.
* Documents kept as the `previous` version for undo purposes were not properly marked as such, breaking the public language switcher in some cases. This was fixed and a migration was added for existing data.
* Uploading an image in an apostrophe area with `minSize` requirements will not trigger an unexpected error anymore. If the image is too small, a notification will be displayed with the minimum size requirements. The `Edit Image` modal will now display the minimum size requirements, if any, above the `Browse Images` field.
* Some browsers saw the empty `POST` response for new notifications as invalid XML. It will now return an empty JSON object with the `Content-Type` set to `application/json`.

## 3.37.0 (2023-01-06)

### Adds

* Dynamic choice functions in schemas now also receive a data object with their original doc id for further inspection by your function.
* Use `mergeWithCustomize` when merging extended source Webpack configuration. Introduce overideable asset module methods `srcCustomizeArray` and `srcCustomizeObject`, with reasonable default behavior, for fine tuning Webpack config arrays and objects merging. More info - [the Webpack mergeWithCustomize docs](https://github.com/survivejs/webpack-merge#mergewithcustomize-customizearray-customizeobject-configuration--configuration)
* The image widget now accepts a `placeholderImage` option that works like `previewImage` (just specify a file extension, like `placeholderImage: 'jpg'`, and provide the file `public/placeholder.jpg` in the module). The `placeholderUrl` option is still available for backwards compatibility.

### Fixes

* `docId` is now properly passed through array and object fields and into their child schemas.
* Remove module `@apostrophecms/polymorphic-type` name alias `@apostrophecms/polymorphic`. It was causing warnings
    e.g. `A permission.can() call was made with a type that has no manager: @apostrophecms/polymorphic-type`.
* The module `webpack.extensions` configuration is not applied to the core Admin UI build anymore. This is the correct and intended behavior as explained in the [relevant documentation](https://v3.docs.apostrophecms.org/guide/webpack.html#extending-webpack-configuration).
* The `previewImage` option now works properly for widget modules loaded from npm and those that subclass them. Specifically, the preview image may be provided in the `public/` subdirectory of the original module, the project-level configuration of it, or a subclass.

## 3.36.0 (2022-12-22)

### Adds

* `shortcut` option for piece modules, allowing easy re-mapping of the manager command shortcut per module.

### Fixes

* Ensure there are no conflicting command shortcuts for the core modules.

## 3.35.0 (2022-12-21)

### Adds

* Introduced support for linking directly to other Apostrophe documents in a rich text widget. The user can choose to link to a URL, or to a page. Linking to various piece types can also be enabled with the `linkWithType` option. This is equivalent to the old `apostrophe-rich-text-permalinks` module but is included in the core in A3. See the [documentation](https://v3.docs.apostrophecms.org/guide/core-widgets.html#rich-text-widget) for details.
* Introduced support for the `anchor` toolbar control in the rich text editor. This allows named anchors to be inserted. These are rendered as `span` tags with the given `id` and can then be linked to via `#id`, providing basic support for internal links. HTML 4-style named anchors in legacy content (`name` on `a` tags) are automatically migrated upon first edit.
* German translation i18n file created for the Apostrophe Admin-UI. Thanks to [Noah Gysin](https://github.com/NoahGysin) for this contribution.
* Introduced support for keyboard shortcuts in admin UI. Hitting `?` will display the list of available shortcuts. Developpers can define their own shortcuts by using the new `@apostrophecms/command-menu` module and the `commands` property. Please check the [keyboard shortcut documentation](https://v3.docs.apostrophecms.org/guide/command-menu.html) for more details.

### Fixes

* The `bulletList` and `orderedList` TipTap toolbar items now work as expected.
* When using the autocomplete/typeahead feature of relationship fields, typing a space at the start no longer results in an error.
* Replace [`credential`](https://www.npmjs.com/package/credential) package with [`credentials`](https://www.npmjs.com/package/credentials) to fix the [`mout` Prototype Pollution vulnerability](https://cve.mitre.org/cgi-bin/cvename.cgi?name=CVE-2020-7792). There was no actual vulnerability in Apostrophe or credential due to the way the module was actually used, and this was done to address vulnerability scan reports.
* Added a basic implementation of the missing "Paste from Clipboard" option to Expanded Widget Previews.


## 3.34.0 (2022-12-12)

### Fixes

* Nested areas work properly in widgets that have the `initialModal: false` property.
* Apostrophe's search index now properly incorporates most string field types as in A2.

### Adds

* Relationships load more quickly.
* Parked page checks at startup are faster.
* Tasks to localize and unlocalize piece type content (see `node app help [yourModuleName]:localize` and `node app help [yourModuleName]:unlocalize`).
## 3.33.0 (2022-11-28)

### Adds

* You can now set `inline: true` on schema fields of type `array`. This displays a simple editing interface in the context of the main dialog box for the document in question, avoiding the need to open an additional dialog box. Usually best for cases with just one field or just a few. If your array field has a large number of subfields the default behavior (`inline: false`) is more suitable for your needs. See the [array field](https://v3.docs.apostrophecms.org/reference/field-types/array.html) documentation for more information.
* Batch feature for publishing pieces.
* Add extensibility for `rich-text-widget` `defaultOptions`. Every key will now be used in the `AposRichTextWidgetEditor`.

### Fixes

* Prior to this release, widget templates that contained areas pulled in from related documents would break the ability to add another widget beneath.
* Validation of object fields now works properly on the browser side, in addition to server-side validation, resolving UX issues.
* Provisions were added to prevent any possibility of a discrepancy in relationship loading results under high load. It is not clear whether this A2 bug was actually possible in A3.

## 3.32.0 (2022-11-09)

### Adds

* Adds Reset Password feature to the login page. Note that the feature must be enabled and email delivery must be properly configured. See the [documentation](https://v3.docs.apostrophecms.org/reference/modules/login.html) for more details.
* Allow project-level developer to override bundling decisions by configuring the `@apostrophecms/asset` module. Check the [module documentation](https://v3.docs.apostrophecms.org/reference/modules/asset.html#options) for more information.

### Fixes

* Query builders for regular select fields have always accepted null to mean "do not filter on this property." Now this also works for dynamic select fields.
* The i18n UI state management now doesn't allow actions while it's busy.
* Fixed various localization bugs in the text of the "Update" dropdown menu.
* The `singleton: true` option for piece types now automatically implies `showCreate: false`.
* Remove browser console warnings by handling Tiptap Editor's breaking changes and duplicated plugins.
* The editor modal now allocates more space to area fields when possible, resolving common concerns about editing large widgets inside the modal.

## 3.31.0 (2022-10-27)

### Adds

* Adds `placeholder: true` and `initialModal: false` features to improve the user experience of adding widgets to the page. Checkout the [Widget Placeholders documentation](https://v3.docs.apostrophecms.org/guide/areas-and-widgets.html#adding-placeholder-content-to-widgets) for more detail.

### Fixes

* When another user is editing the document, the other user's name is now displayed correctly.

## 3.30.0 (2022-10-12)

### Adds

* New `APOS_LOG_ALL_ROUTES` environment variable. If set, Apostrophe logs information about all middleware functions and routes that are executed on behalf of a particular URL.
* Adds the `addFileGroups` option to the `attachment` module. Additionally it exposes a new method, `addFileGroup(group)`. These allow easier addition of new file groups or extension of the existing groups.

### Fixes

* Vue 3 may now be used in a separate webpack build at project level without causing problems for the admin UI Vue 2 build.
* Fixes `cache` module `clear-cache` CLI task message
* Fixes help message for `express` module `list-routes` CLI task

## 3.29.1 (2022-10-03)

### Fixes

* Hotfix to restore Node 14 support. Of course Node 16 is also supported.


## 3.29.0 (2022-10-03)

### Adds

* Areas now support an `expanded: true` option to display previews for widgets. The Expanded Widget Preview Menu also supports grouping and display columns for each group.
* Add "showQuery" in piece-page-type in order to override the query for the "show" page as "indexQuery" does it for the index page

### Fixes

* Resolved a bug in which users making a password error in the presence of pre-login checks such as a CAPTCHA were unable to try again until they refreshed the page.

## 3.28.1 (2022-09-15)

### Fixes

* `AposInputBoolean` can now be `required` and have the value `false`.
* Schema fields containing boolean filters can now list both `yes` and `no` choices according to available values in the database.
* Fix attachment `getHeight()` and `getWidth()` template helpers by changing the assignment of the `attachment._crop` property.
* Change assignment of `attachment._focalPoint` for consistency.

## 3.28.0 (2022-08-31)

### Fixes

* Fix UI bug when creating a document via a relationship.

### Adds

* Support for uploading `webp` files for display as images. This is supported by all current browsers now that Microsoft has removed IE11. For best results, you should run `npm update` on your project to make sure you are receiving the latest release of `uploadfs` which uses `sharp` for image processing. Thanks to [Isaac Preston](https://github.com/ixc7) for this addition.
* Clicking outside a modal now closes it, the same way the `Escape` key does when pressed.
* `checkboxes` fields now support `min` and `max` properties. Thanks to [Gabe Flores](https://github.com/gabeflores-appstem).

## 3.27.0 (2022-08-18)

### Adds

* Add `/grid` `POST` route in permission module, in addition to the existing `GET` one.
* New utility script to help find excessively heavy npm dependencies of apostrophe core.

### Changes

* Extract permission grid into `AposPermissionGrid` vue component.
* Moved `stylelint` from `dependencies` to `devDependencies`. The benefit may be small because many projects will depend on `stylelint` at project level, but every little bit helps install speed, and it may make a bigger difference if different major versions are in use.

## 3.26.1 (2022-08-06)

### Fixes

Hotfix: always waits for the DOM to be ready before initializing the Apostrophe Admin UI. `setTimeout` alone might not guarantee that every time. This issue has apparently become more frequent in the latest versions of Chrome.
* Modifies the `login` module to return an empty object in the API session cookie response body to avoid potential invalid JSON error if `response.json()` is retrieved.

## 3.26.0 (2022-08-03)

### Adds

* Tasks can now be registered with the `afterModuleReady` flag, which is more useful than `afterModuleInit` because it waits for the module to be more fully initialized, including all "improvements" loaded via npm. The original `afterModuleInit` flag is still supported in case someone was counting on its behavior.
* Add `/grid` `POST` route in permission module, in addition to the existing `GET` one, to improve extensibility.
* `@apostrophecms/express:list-routes` command line task added, to facilitate debugging.

### Changes

* Since Microsoft has ended support for IE11 and support for ES5 builds is responsible for a significant chunk of Apostrophe's installation time, the `es5: true` option no longer produces an IE11 build. For backwards compatibility, developers will receive a warning, but their build will proceed without IE11 support. IE11 ES5 builds can be brought back by installing the optional [@apostrophecms/asset-es5](https://github.com/apostrophecms/asset-es5) module.

### Fixes

* `testModule: true` works in unit tests of external Apostrophe modules again even with modern versions of `mocha`, thanks to [Amin Shazrin](https://github.com/ammein).
* `getObjectManager` is now implemented for `Object` field types, fixing a bug that prevented the use of areas found in `object` schema fields within templates. Thanks to [James R T](https://github.com/jamestiotio).

## 3.25.0 (2022-07-20)

### Adds

* `radio` and `checkboxes` input field types now support a server side `choices` function for supplying their `choices` array dynamically, just like `select` fields do. Future custom field types can opt into this functionality with the field type flag `dynamicChoices: true`.

### Fixes

* `AposSelect` now emits values on `change` event as they were originally given. Their values "just work" so you do not have to think about JSON anymore when you receive it.
* Unpinned tiptap as the tiptap team has made releases that resolve the packaging errors that caused us to pin it in 3.22.1.
* Pinned `vue-loader` to the `15.9.x` minor release series for now. The `15.10.0` release breaks support for using `npm link` to develop the `apostrophe` module itself.
* Minimum version of `sanitize-html` bumped to ensure a potential denial-of-service vector is closed.

## 3.24.0 (2022-07-06)

### Adds

* Handle `private: true` locale option in i18n module, preventing logged out users from accessing the content of a private locale.

### Fixes

* Fix missing title translation in the "Array Editor" component.
* Add `follow: true` flag to `glob` functions (with `**` pattern) to allow registering symlink files and folders for nested modules
* Fix disabled context menu for relationship fields editing ([#3820](https://github.com/apostrophecms/apostrophe/issues/3820))
* In getReq method form the task module, extract the right `role` property from the options object.
* Fix `def:` option in `array` fields, in order to be able to see the default items in the array editor modal

## 3.23.0 (2022-06-22)

### Adds

* Shared Drafts: gives the possibility to share a link which can be used to preview the draft version of page, or a piece `show` page.
* Add `Localize` option to `@apostrophecms/image`. In Edit mode the context bar menu includes a "Localize" option to start cloning this image into other locales.

### Fixes

* Update `sass` to [`1.52.3`+](https://github.com/sass/dart-sass/pull/1713) to prevent the error `RangeError: Invalid value: Not in inclusive range 0..145: -1`. You can now fix that by upgrading with `npm update`. If it does not immediately clear up the issue in development, try `node app @apostrophecms/asset:clear-cache`.
* Fix a potential issue when URLs have a query string, in the `'@apostrophecms/page:notFound'` handler of the `soft-redirect` module.

## 3.22.1 (2022-06-17)

* Hotfix: temporarily pin versions of tiptap modules to work around packaging error that breaks import of the most recent releases. We will unpin as soon as this is fixed upstream. Fixes a bug where `npm update` would fail for A3 projects.

## 3.22.0 (2022-06-08)

### Adds

* Possibility to pass options to webpack extensions from any module.

### Fixes

* Fix a Webpack cache issue leading to modules symlinked in `node_modules` not being rebuilt.
* Fixes login maximum attempts error message that wasn't showing the plural when lockoutMinutes is more than 1.
* Fixes the text color of the current array item's slat label in the array editor modal.
* Fixes the maximum width of an array item's slat label so as to not obscure the Remove button in narrow viewports.
* If an array field's titleField option is set to a select field, use the selected option's label as the slat label rather its value.
* Disable the slat controls of the attachment component while uploading.
* Fixes bug when re-attaching the same file won't trigger an upload.
* AposSlat now fully respects the disabled state.

## 3.21.1 (2022-06-04)

### Fixes

* Work around backwards compatibility break in `sass` module by pinning to `sass` `1.50.x` while we investigate. If you saw the error `RangeError: Invalid value: Not in inclusive range 0..145: -1` you can now fix that by upgrading with `npm update`. If it does not immediately clear up the issue in development, try `node app @apostrophecms/asset:clear-cache`.

## 3.21.0 (2022-05-25)

### Adds

* Trigger only the relevant build when in a watch mode (development). The build paths should not contain comma (`,`).
* Adds an `unpublish` method, available for any doc-type.
An _Unpublish_ option has also been added to the context menu of the modal when editing a piece or a page.
* Allows developers to group fields in relationships the same way it's done for normal schemas.

### Fixes

* Vue files not being parsed when running eslint through command line, fixes all lint errors in vue files.
* Fix a bug where some Apostrophe modules symlinked in `node_modules` are not being watched.
* Recover after webpack build error in watch mode (development only).
* Fixes an edge case when failing (throw) task invoked via `task.invoke` will result in `apos.isTask()` to always return true due to `apos.argv` not reverted properly.

## 3.20.1 (2022-05-17)

### Fixes

* Minor corrections to French translation.

## 3.20.0

### Adds

* Adds French translation of the admin UI (use the `fr` locale).

## 3.19.0

### Adds

* New schema field type `dateAndTime` added. This schema field type saves in ISO8601 format, as UTC (Universal Coordinated Time), but is edited in a user-friendly way in the user's current time zone and locale.
* Webpack disk cache for better build performance in development and, if appropriately configured, production as well.
* In development, Webpack rebuilds the front end without the need to restart the Node.js process, yielding an additional speedup. To get this speedup for existing projects, see the `nodemonConfig` section of the latest `package.json` in [a3-boilerplate](https://github.com/apostrophecms/a3-boilerplate) for the new "ignore" rules you'll need to prevent nodemon from stopping the process and restarting.
* Added the new command line task `apostrophecms/asset:clear-cache` for clearing the webpack disk cache. This should be necessary only in rare cases where the configuration has changed in ways Apostrophe can't automatically detect.
* A separate `publishedLabel` field can be set for any schema field of a page or piece. If present it is displayed instead of `label` if the document has already been published.

### 3.18.1

### Fixes

* The admin UI now rebuilds properly in a development environment when new npm modules are installed in a multisite project (`apos.rootDir` differs from `apos.npmRootDir`).

## 3.18.0 (2022-05-03)

### Adds

* Images may now be cropped to suit a particular placement after selecting them. SVG files may not be cropped as it is not possible in the general case.
* Editors may also select a "focal point" for the image after selecting it. This ensures that this particular point remains visible even if CSS would otherwise crop it, which is a common issue in responsive design. See the `@apostrophecms/image` widget for a sample implementation of the necessary styles.
* Adds the `aspectRatio` option for image widgets. When set to `[ w, h ]` (a ratio of width to height), images are automatically cropped to this aspect ratio when chosen for that particular widget. If the user does not crop manually, then cropping happens automatically.
* Adds the `minSize` option for image widgets. This ensures that the images chosen are at least the given size `[ width, height ]`, and also ensures the user cannot choose something smaller than that when cropping.
* Implements OpenTelemetry instrumentation.
* Developers may now specify an alternate Vue component to be used for editing the subfields of relationships, either at the field level or as a default for all relationships with a particular piece type.
* The widget type base module now always passes on the `components` option as browser data, so that individual widget type modules that support contextual editing can be implemented more conveniently.
* In-context widget editor components now receive a `focused` prop which is helpful in deciding when to display additional UI.
* Adds new configuration option - `beforeExit` async handler.
* Handlers listening for the `apostrophe:run` event are now able to send an exit code to the Apostrophe bootstrap routine.
* Support for Node.js 17 and 18. MongoDB connections to `localhost` will now successfully find a typical dev MongoDB server bound only to `127.0.0.1`, Apostrophe can generate valid ipv6 URLs pointing back to itself, and `webpack` and `vue-loader` have been updated to address incompatibilities.
* Adds support for custom context menus provided by any module (see `apos.doc.addContextOperation()`).
* The `AposSchema` component now supports an optional `generation` prop which may be used to force a refresh when the value of the object changes externally. This is a compromise to avoid the performance hit of checking numerous subfields for possible changes every time the `value` prop changes in response to an `input` event.
* Adds new event `@apostrophecms/doc:afterAllModesDeleted` fired after all modes of a given document are purged.

### Fixes

* Documentation of obsolete options has been removed.
* Dead code relating to activating in-context widget editors have been removed. They are always active and have been for some time. In the future they might be swapped in on scroll, but there will never be a need to swap them in "on click."
* The `self.email` method of modules now correctly accepts a default `from` address configured for a specific module via the `from` subproperty of the `email` option to that module. Thanks to `chmdebeer` for pointing out the issue and the fix.
* Fixes `_urls` not added on attachment fields when pieces API index is requested (#3643)
* Fixes float field UI bug that transforms the value to integer when there is no field error and the first number after the decimal is `0`.
* The `nestedModuleSubdirs` feature no longer throws an error and interrupts startup if a project contains both `@apostrophecms/asset` and `asset`, which should be considered separate module names.

## 3.17.0 (2022-03-31)

### Adds

* Full support for the [`object` field type](https://v3.docs.apostrophecms.org/reference/field-types/object.html), which works just like `array` but stores just one sub-object as a property, rather than an array of objects.
* To help find documents that reference related ones via `relationship` fields, implement backlinks of related documents by adding a `relatedReverseIds` field to them and keeping it up to date. There is no UI based on this feature yet but it will permit various useful features in the near future.
* Adds possibility for modules to [extend the webpack configuration](https://v3.docs.apostrophecms.org/guide/webpack.html).
* Adds possibility for modules to [add extra frontend bundles for scss and js](https://v3.docs.apostrophecms.org/guide/webpack.html). This is useful when the `ui/src` build would otherwise be very large due to code used on rarely accessed pages.
* Loads the right bundles on the right pages depending on the page template and the loaded widgets. Logged-in users have all the bundles on every page, because they might introduce widgets at any time.
* Fixes deprecation warnings displayed after running `npm install`, for dependencies that are directly included by this package.
* Implement custom ETags emission when `etags` cache option is enabled. [See the documentation for more information](https://v3.docs.apostrophecms.org/guide/caching.html).
It allows caching of pages and pieces, using a cache invalidation mechanism that takes into account related (and reverse related) document updates, thanks to backlinks mentioned above.
Note that for now, only single pages and pieces benefit from the ETags caching system (pages' and pieces' `getOne` REST API route, and regular served pages).
The cache of an index page corresponding to the type of a piece that was just saved will automatically be invalidated. However, please consider that it won't be effective when a related piece is saved, therefore the cache will automatically be invalidated _after_ the cache lifetime set in `maxAge` cache option.

### Fixes

* Apostrophe's webpack build now works properly when developing code that imports module-specific npm dependencies from `ui/src` or `ui/apos` when using `npm link` to develop the module in question.
* The `es5: true` option to `@apostrophecms/asset` works again.

## 3.16.1 (2022-03-21)

### Fixes

* Fixes a bug in the new `Cache-Control` support introduced by 3.16.0 in which we get the logged-out homepage right after logging in. This issue only came into play if the new caching options were enabled.

## 3.16.0 (2022-03-18)

### Adds

* Offers a simple way to set a Cache-Control max-age for Apostrophe page and GET REST API responses for pieces and pages. [See the documentation for more information](https://v3.docs.apostrophecms.org/guide/caching.html).
* API keys and bearer tokens "win" over session cookies when both are present. Since API keys and bearer tokens are explicitly added to the request at hand, it never makes sense to ignore them in favor of a cookie, which is implicit. This also simplifies automated testing.
* `data-apos-test=""` selectors for certain elements frequently selected in QA tests, such as `data-apos-test="adminBar"`.
* Offer a simple way to set a Cache-Control max-age for Apostrophe page and GET REST API responses for pieces and pages.
* To speed up functional tests, an `insecurePasswords` option has been added to the login module. This option is deliberately named to discourage use for any purpose other than functional tests in which repeated password hashing would unduly limit performance. Normally password hashing is intentionally difficult to slow down brute force attacks, especially if a database is compromised.

### Fixes

* `POST`ing a new child page with `_targetId: '_home'` now works properly in combination with `_position: 'lastChild'`.

## 3.15.0 (2022-03-02)

### Adds

* Adds throttle system based on username (even when not existing), on initial login route. Also added for each late login requirement, e.g. for 2FA attempts.

## 3.14.2 (2022-02-27)

* Hotfix: fixed a bug introduced by 3.14.1 in which non-parked pages could throw an error during the migration to fix replication issues.

## 3.14.1 (2022-02-25)

* Hotfix: fixed a bug in which replication across locales did not work properly for parked pages configured via the `_children` feature. A one-time migration is included to reconnect improperly replicated versions of the same parked pages. This runs automatically, no manual action is required. Thanks to [justyna1](https://github.com/justyna13) for identifying the issue.

## 3.14.0 (2022-02-22)

### Adds

* To reduce complications for those implementing caching strategies, the CSRF protection cookie now contains a simple constant string, and is not recorded in `req.session`. This is acceptable because the real purpose of the CSRF check is simply to verify that the browser has sent the cookie at all, which it will not allow a cross-origin script to do.
* As a result of the above, a session cookie is not generated and sent at all unless `req.session` is actually used or a user logs in. Again, this reduces complications for those implementing caching strategies.
* When logging out, the session cookie is now cleared in the browser. Formerly the session was destroyed on the server side only, which was sufficient for security purposes but could create caching issues.
* Uses `express-cache-on-demand` lib to make similar and concurrent requests on pieces and pages faster.
* Frontend build errors now stop app startup in development, and SCSS and JS/Vue build warnings are visible on the terminal console for the first time.

### Fixes

* Fixed a bug when editing a page more than once if the page has a relationship to itself, whether directly or indirectly. Widget ids were unnecessarily regenerated in this situation, causing in-context edits after the first to fail to save.
* Pages no longer emit double `beforeUpdate` and `beforeSave` events.
* When the home page extends `@apostrophecms/piece-page-type`, the "show page" URLs for individual pieces should not contain two slashes before the piece slug. Thanks to [Martí Bravo](https://github.com/martibravo) for the fix.
* Fixes transitions between login page and `afterPasswordVerified` login steps.
* Frontend build errors now stop the `@apostrophecms/asset:build` task properly in production.
* `start` replaced with `flex-start` to address SCSS warnings.
* Dead code removal, as a result of following up on JS/Vue build warnings.

## 3.13.0 - 2022-02-04

### Adds

* Additional requirements and related UI may be imposed on native ApostropheCMS logins using the new `requirements` feature, which can be extended in modules that `improve` the `@apostrophecms/login` module. These requirements are not imposed for single sign-on logins via `@apostrophecms/passport-bridge`. See the documentation for more information.
* Adds latest Slovak translation strings to SK.json in `i18n/` folder. Thanks to [Michael Huna](https://github.com/Miselrkba) for the contribution.
* Verifies `afterPasswordVerified` requirements one by one when emitting done event, allows to manage errors ans success before to go to the next requirement. Stores and validate each requirement in the token. Checks the new `askForConfirmation` requirement option to go to the next step when emitting done event or waiting for the confirm event (in order to manage success messages). Removes support for `afterSubmit` for now.

### Fixes

* Decodes the testReq `param` property in `serveNotFound`. This fixes a problem where page titles using diacritics triggered false 404 errors.
* Registers the default namespace in the Vue instance of i18n, fixing a lack of support for un-namespaced l10n keys in the UI.

## 3.12.0 - 2022-01-21

### Adds

* It is now best practice to deliver namespaced i18n strings as JSON files in module-level subdirectories of `i18n/` named to match the namespace, e.g. `i18n/ourTeam` if the namespace is `ourTeam`. This allows base class modules to deliver phrases to any namespace without conflicting with those introduced at project level. The `i18n` option is now deprecated in favor of the new `i18n` module format section, which is only needed if `browser: true` must be specified for a namespace.
* Brought back the `nestedModuleSubdirs` feature from A2, which allows modules to be nested in subdirectories if `nestedModuleSubdirs: true` is set in `app.js`. As in A2, module configuration (including activation) can also be grouped in a `modules.js` file in such subdirectories.

### Fixes

* Fixes minor inline documentation comments.
* UI strings that are not registered localization keys will now display properly when they contain a colon (`:`). These were previously interpreted as i18next namespace/key pairs and the "namespace" portion was left out.
* Fixes a bug where changing the page type immediately after clicking "New Page" would produce a console error. In general, areas and checkboxes now correctly handle their value being changed to `null` by the parent schema after initial startup of the `AposInputArea` or `AposInputCheckboxes` component.
* It is now best practice to deliver namespaced i18n strings as JSON files in module-level subdirectories of `i18n/` named to match the namespace, e.g. `i18n/ourTeam` if the namespace is `ourTeam`. This allows base class modules to deliver phrases to any namespace without conflicting with those introduced at project level. The `i18n` option is now deprecated in favor of the new `i18n` module format section, which is only needed if `browser: true` must be specified for a namespace.
* Removes the `@apostrophecms/util` module template helper `indexBy`, which was using a lodash method not included in lodash v4.
* Removes an unimplemented `csrfExceptions` module section cascade. Use the `csrfExceptions` *option* of any module to set an array of URLs excluded from CSRF protection. More information is forthcoming in the documentation.
* Fix `[Object Object]` in the console when warning `A permission.can() call was made with a type that has no manager` is printed.

### Changes

* Temporarily removes `npm audit` from our automated tests because of a sub-dependency of vue-loader that doesn't actually cause a security vulnerability for apostrophe.

## 3.11.0 - 2022-01-06

### Adds

* Apostrophe now extends Passport's `req.login` to emit an `afterSessionLogin` event from the `@apostrophecms:login` module, with `req` as an argument. Note that this does not occur at all for login API calls that return a bearer token rather than establishing an Express session.

### Fixes

* Apostrophe's extension of `req.login` now accounts for the `req.logIn` alias and the skippable `options` parameter, which is relied upon in some `passport` strategies.
* Apostrophe now warns if a nonexistent widget type is configured for an area field, with special attention to when `-widget` has been erroneously included in the name. For backwards compatibility this is a startup warning rather than a fatal error, as sites generally did operate successfully otherwise with this type of bug present.

### Changes

* Unpins `vue-click-outside-element` the packaging of which has been fixed upstream.
* Adds deprecation note to `__testDefaults` option. It is not in use, but removing would be a minor BC break we don't need to make.
* Allows test modules to use a custom port as an option on the `@apostrophecms/express` module.
* Removes the code base pull request template to instead inherit the organization-level template.
* Adds `npm audit` back to the test scripts.

## 3.10.0 - 2021-12-22

### Fixes

* `slug` type fields can now have an empty string or `null` as their `def` value without the string `'none'` populating automatically.
* The `underline` feature works properly in tiptap toolbar configuration.
* Required checkbox fields now properly prevent editor submission when empty.
* Pins `vue-click-outside-element` to a version that does not attempt to use `eval` in its distribution build, which is incompatible with a strict Content Security Policy.

### Adds

* Adds a `last` option to fields. Setting `last: true` on a field puts that field at the end of the field's widget order. If more than one field has that option active the true last item will depend on general field registration order. If the field is ordered with the `fields.order` array or field group ordering, those specified orders will take precedence.

### Changes

* Adds deprecation notes to the widget class methods `getWidgetWrapperClasses` and `getWidgetClasses` from A2.
* Adds a deprecation note to the `reorganize` query builder for the next major version.
* Uses the runtime build of Vue. This has major performance and bundle size benefits, however it does require changes to Apostrophe admin UI apps that use a `template` property (components should require no changes, just apps require an update). These apps must now use a `render` function instead. Since custom admin UI apps are not yet a documented feature we do not regard this as a bc break.
* Compatible with the `@apostrophecms/security-headers` module, which supports a strict `Content-Security-Policy`.
* Adds a deprecation note to the `addLateCriteria` query builder.
* Updates the `toCount` doc type query method to use Math.ceil rather than Math.floor plus an additional step.

## 3.9.0 - 2021-12-08

### Adds

* Developers can now override any Vue component of the ApostropheCMS admin UI by providing a component of the same name in the `ui/apos/components` folder of their own module. This is not always the best approach, see the documentation for details.
* When running a job, we now trigger the notification before to run the job, this way the progress notification ID is available from the job and the notification can be dismissed if needed.
* Adds `maxUi`, `maxLabel`, `minUi`, and `minLabel` localization strings for array input and other UI.

### Fixes

* Fully removes references to the A2 `self.partial` module method. It appeared only once outside of comments, but was not actually used by the UI. The `self.render` method should be used for simple template rendering.
* Fixes string interpolation for the confirmation modal when publishing a page that has an unpublished parent page.
* No more "cannot set headers after they are sent to the client" and "req.res.redirect not defined" messages when handling URLs with extra trailing slashes.
* The `apos.util.runPlayers` method is not called until all of the widgets in a particular tree of areas and sub-areas have been added to the DOM. This means a parent area widget player will see the expected markup for any sub-widgets when the "Edit" button is clicked.
* Properly activates the `apostropheI18nDebugPlugin` i18next debugging plugin when using the `APOS_SHOW_I18N` environment variable. The full set of l10n emoji indicators previously available for the UI is now available for template and server-side strings.
* Actually registers piece types for site search unless the `searchable` option is `false`.
* Fixes the methods required for the search `index` task.

### Changes

* Adds localization keys for the password field component's min and max error messages.

## 3.8.1 - 2021-11-23

### Fixes

* The search field of the pieces manager modal works properly. Thanks to [Miro Yovchev](https://github.com/myovchev) for pointing out the issue and providing a solution.
* Fixes a bug in `AposRichTextWidgetEditor.vue` when a rich text widget was specifically configured with an empty array as the `styles` option. In that case a new empty rich text widget will initiate with an empty paragraph tag.
* The`fieldsPresent` method that is used with the `presentFieldsOnly` option in doc-type was broken, looking for properties in strings and wasn't returning anything.

## 3.8.0 - 2021-11-15

### Adds

* Checkboxes for pieces are back, a main checkbox allows to select all page items. When all pieces on a page are checked, a banner where the user can select all pieces appears. A launder for mongo projections has been added.
* Registered `batchOperations` on a piece-type will now become buttons in the manager batch operations "more menu" (styled as a kebab icon). Batch operations should include a label, `messages` object, and `modalOptions` for the confirmation modal.
* `batchOperations` can be grouped into a single button with a menu using the `group` cascade subproperty.
* `batchOperations` can be conditional with an `if` conditional object. This allows developers to pass a single value or an array of values.
* Piece types can have `utilityOperations` configured as a top-level cascade property. These operations are made available in the piece manager as new buttons.
* Notifications may now include an `event` property, which the AposNotification component will emit on mount. The `event` property should be set to an object with `name` (the event name) and optionally `data` (data included with the event emission).
* Adds support for using the attachments query builder in REST API calls via the query string.
* Adds contextual menu for pieces, any module extending the piece-type one can add actions in this contextual menu.
* When clicking on a batch operation, it opens a confirmation modal using modal options from the batch operation, it also works for operations in grouped ones. operations name property has been renamed in action to work with AposContextMenu component.
* Beginning with this release, a module-specific static asset in your project such as `modules/mymodulename/public/images/bg.png` can always be referenced in your `.scss` and `.css` files as `/modules/mymodulename/images/bg.png`, even if assets are actually being deployed to S3, CDNs, etc. Note that `public` and `ui/public` module subdirectories have separate functions. See the documentation for more information.
* Adds AposFile.vue component to abstract file dropzone UI, uses it in AposInputAttachment, and uses it in the confirmation modal for pieces import.
* Optionally add `dimensionAttrs` option to image widget, which sets width & height attributes to optimize for Cumulative Layout Shift. Thank you to [Qiao Lin](https://github.com/qclin) for the contribution.

### Fixes

* The `apos.util.attachmentUrl` method now works correctly. To facilitate that, `apos.uploadsUrl` is now populated browser-side at all times as the frontend logic originally expected. For backwards compatibility `apos.attachment.uploadsUrl` is still populated when logged in.
* Widget players are now prevented from being played twice by the implementing vue component.

### Changes
* Removes Apostrophe 2 documentation and UI configuration from the `@apostrophecms/job` module. These options were not yet in use for A3.
* Renames methods and removes unsupported routes in the `@apostrophecms/job` module that were not yet in use. This was not done lightly, but specifically because of the minimal likelihood that they were in use in project code given the lack of UI support.
  * The deprecated `cancel` route was removed and will likely be replaced at a later date.
  * `run` was renamed `runBatch` as its purpose is specifically to run processes on a "batch selected" array of pieces or pages.
  * `runNonBatch` was renamed to `run` as it is the more generic job-running method. It is likely that `runBatch` will eventually be refactored to use this method.
  * The `good` and `bad` methods are renamed `success` and `failure`, respectively. The expected methods used in the `run` method were similarly renamed. They still increment job document properties called `good` and `bad`.
* Comments out the unused `batchSimpleRoute` methods in the page and piece-type modules to avoid usage before they are fully implemented.
* Optionally add `dimensionAttrs` option to image widget, which sets width & height attributes to optimize for Cumulative Layout Shift.
* Temporarily removes `npm audit` from our automated tests because of a sub-dependency of uploadfs that doesn't actually cause a security vulnerability for apostrophe.

## 3.7.0 - 2021-10-28

### Adds

* Schema select field choices can now be populated by a server side function, like an API call. Set the `choices` property to a method name of the calling module. That function should take a single argument of `req`, and return an array of objects with `label` and `value` properties. The function can be async and will be awaited.
* Apostrophe now has built-in support for the Node.js cluster module. If the `APOS_CLUSTER_PROCESSES` environment variable is set to a number, that number of child processes are forked, sharing the same listening port. If the variable is set to `0`, one process is forked for each CPU core, with a minimum of `2` to provide availability during restarts. If the variable is set to a negative number, that number is added to the number of CPU cores, e.g. `-1` is a good way to reserve one core for MongoDB if it is running on the same server. This is for production use only (`NODE_ENV=production`). If a child process fails it is restarted automatically.

### Fixes

* Prevents double-escaping interpolated localization strings in the UI.
* Rich text editor style labels are now run through a localization method to get the translated strings from their l10n keys.
* Fixes README Node version requirement (Node 12+).
* The text alignment buttons now work immediately in a new rich text widget. Previously they worked only after manually setting a style or refreshing the page. Thanks to Michelin for their support of this fix.
* Users can now activate the built-in date and time editing popups of modern browsers when using the `date` and `time` schema field types.
* Developers can now `require` their project `app.js` file in the Node.js REPL for debugging and inspection. Thanks to [Matthew Francis Brunetti](https://github.com/zenflow).
* If a static text phrase is unavailable in both the current locale and the default locale, Apostrophe will always fall back to the `en` locale as a last resort, which ensures the admin UI works if it has not been translated.
* Developers can now `require` their project `app.js` in the Node.js REPL for debugging and inspection
* Ensure array field items have valid _id prop before storing. Thanks to Thanks to [Matthew Francis Brunetti](https://github.com/zenflow).

### Changes

* In 3.x, `relationship` fields have an optional `builders` property, which replaces `filters` from 2.x, and within that an optional `project` property, which replaces `projection` from 2.x (to match MongoDB's `cursor.project`). Prior to this release leaving the old syntax in place could lead to severe performance problems due to a lack of projections. Starting with this release the 2.x syntax results in an error at startup to help the developer correct their code.
* The `className` option from the widget options in a rich text area field is now also applied to the rich text editor itself, for a consistently WYSIWYG appearance when editing and when viewing. Thanks to [Max Mulatz](https://github.com/klappradla) for this contribution.
* Adds deprecation notes to doc module `afterLoad` events, which are deprecated.
* Removes unused `afterLogin` method in the login module.

## 3.6.0 - 2021-10-13

### Adds

* The `context-editing` apostrophe admin UI bus event can now take a boolean parameter, explicitly indicating whether the user is actively typing or performing a similar active manipulation of controls right now. If a boolean parameter is not passed, the existing 1100-millisecond debounced timeout is used.
* Adds 'no-search' modifier to relationship fields as a UI simplification option.
* Fields can now have their own `modifiers` array. This is combined with the schema modifiers, allowing for finer grained control of field rendering.
* Adds a Slovak localization file. Activate the `sk` locale to use this. Many thanks to [Michael Huna](https://github.com/Miselrkba) for the contribution.
* Adds a Spanish localization file. Activate the `es` locale to use this. Many thanks to [Eugenio Gonzalez](https://github.com/egonzalezg9) for the contribution.
* Adds a Brazilian Portuguese localization file. Activate the `pt-BR` locale to use this. Many thanks to [Pietro Rutzen](https://github.com/pietro-rutzen) for the contribution.

### Fixes

* Fixed missing translation for "New Piece" option on the "more" menu of the piece manager, seen when using it as a chooser.
* Piece types with relationships to multiple other piece types may now be configured in any order, relative to the other piece types. This sometimes appeared to be a bug in reverse relationships.
* Code at the project level now overrides code found in modules that use `improve` for the same module name. For example, options set by the `@apostrophecms/seo-global` improvement that ships with `@apostrophecms/seo` can now be overridden at project level by `/modules/@apostrophecms/global/index.js` in the way one would expect.
* Array input component edit button label is now propertly localized.
* A memory leak on each request has been fixed, and performance improved, by avoiding the use of new Nunjucks environments for each request. Thanks to Miro Yovchev for pointing out the leak.
* Fragments now have access to `__t()`, `getOptions` and other features passed to regular templates.
* Fixes field group cascade merging, using the original group label if none is given in the new field group configuration.
* If a field is conditional (using an `if` option), is required, but the condition has not been met, it no longer throws a validation error.
* Passing `busy: true` to `apos.http.post` and related methods no longer produces an error if invoked when logged out, however note that there will likely never be a UI for this when logged out, so indicate busy state in your own way.
* Bugs in document modification detection have been fixed. These bugs caused edge cases where modifications were not detected and the "Update" button did not appear, and could cause false positives as well.

### Changes

* No longer logs a warning about no users if `testModule` is true on the app.

## 3.5.0 - 2021-09-23

* Pinned dependency on `vue-material-design-icons` to fix `apos-build.js` build error in production.
* The file size of uploaded media is visible again when selected in the editor, and media information such as upload date, dimensions and file size is now properly localized.
* Fixes moog error messages to reflect the recommended pattern of customization functions only taking `self` as an argument.
* Rich Text widgets now instantiate with a valid element from the `styles` option rather than always starting with an unclassed `<p>` tag.
* Since version 3.2.0, apostrophe modules to be loaded via npm must appear as explicit npm dependencies of the project. This is a necessary security and stability improvement, but it was slightly too strict. Starting with this release, if the project has no `package.json` in its root directory, the `package.json` in the closest ancestor directory is consulted.
* Fixes a bug where having no project modules directory would throw an error. This is primarily a concern for module unit tests where there are no additional modules involved.
* `css-loader` now ignores `url()` in css files inside `assets` so that paths are left intact, i.e. `url(/images/file.svg)` will now find a static file at `/public/images/file.svg` (static assets in `/public` are served by `express.static`). Thanks to Matic Tersek.
* Restored support for clicking on a "foreign" area, i.e. an area displayed on the page whose content comes from a piece, in order to edit it in an appropriate way.
* Apostrophe module aliases and the data attached to them are now visible immediately to `ui/src/index.js` JavaScript code, i.e. you can write `apos.alias` where `alias` matches the `alias` option configured for that module. Previously one had to write `apos.modules['module-name']` or wait until next tick. However, note that most modules do not push any data to the browser when a user is not logged in. You can do so in a custom module by calling `self.enableBrowserData('public')` from `init` and implementing or extending the `getBrowserData(req)` method (note that page, piece and widget types already have one, so it is important to extend in those cases).
* `options.testModule` works properly when implementing unit tests for an npm module that is namespaced.

### Changes

* Cascade grouping (e.g., grouping fields) will now concatenate a group's field name array with the field name array of an existing group of the same name. Put simply, if a new piece module adds their custom fields to a `basics` group, that field will be added to the default `basics` group fields. Previously the new group would have replaced the old, leaving inherited fields in the "Ungrouped" section.
* AposButton's `block` modifier now less login-specific

### Adds

* Rich Text widget's styles support a `def` property for specifying the default style the editor should instantiate with.
* A more helpful error message if a field of type `area` is missing its `options` property.

## 3.4.1 - 2021-09-13

No changes. Publishing to correctly mark the latest 3.x release as "latest" in npm.

## 3.4.0 - 2021-09-13

### Security

* Changing a user's password or marking their account as disabled now immediately terminates any active sessions or bearer tokens for that user. Thanks to Daniel Elkabes for pointing out the issue. To ensure all sessions have the necessary data for this, all users logged in via sessions at the time of this upgrade will need to log in again.
* Users with permission to upload SVG files were previously able to do so even if they contained XSS attacks. In Apostrophe 3.x, the general public so far never has access to upload SVG files, so the risk is minor but could be used to phish access from an admin user by encouraging them to upload a specially crafted SVG file. While Apostrophe typically displays SVG files using the `img` tag, which ignores XSS vectors, an XSS attack might still be possible if the image were opened directly via the Apostrophe media library's convenience link for doing so. All SVG uploads are now sanitized via DOMPurify to remove XSS attack vectors. In addition, all existing SVG attachments not already validated are passed through DOMPurify during a one-time migration.

### Fixes

* The `apos.attachment.each` method, intended for migrations, now respects its `criteria` argument. This was necessary to the above security fix.
* Removes a lodash wrapper around `@apostrophecms/express` `bodyParser.json` options that prevented adding custom options to the body parser.
* Uses `req.clone` consistently when creating a new `req` object with a different mode or locale for localization purposes, etc.
* Fixes bug in the "select all" relationship chooser UI where it selected unpublished items.
* Fixes bug in "next" and "previous" query builders.
* Cutting and pasting widgets now works between locales that do not share a hostname, provided that you switch locales after cutting (it does not work between tabs that are already open on separate hostnames).
* The `req.session` object now exists in task `req` objects, for better compatibility. It has no actual persistence.
* Unlocalized piece types, such as users, may now be selected as part of a relationship when browsing.
* Unpublished localized piece types may not be selected via the autocomplete feature of the relationship input field, which formerly ignored this requirement, although the browse button enforced it.
* The server-side JavaScript and REST APIs to delete pieces now work properly for pieces that are not subject to either localization or draft/published workflow at all the (`localize: false` option). UI for this is under discussion, this is just a bug fix for the back end feature which already existed.
* Starting in version 3.3.1, a newly added image widget did not display its image until the page was refreshed. This has been fixed.
* A bug that prevented Undo operations from working properly and resulted in duplicate widget _id properties has been fixed.
* A bug that caused problems for Undo operations in nested widgets, i.e. layout or multicolumn widgets, has been fixed.
* Duplicate widget _id properties within the same document are now prevented on the server side at save time.
* Existing duplicate widget _id properties are corrected by a one-time migration.

### Adds

* Adds a linter to warn in dev mode when a module name include a period.
* Lints module names for `apostrophe-` prefixes even if they don't have a module directory (e.g., only in `app.js`).
* Starts all `warnDev` messages with a line break and warning symbol (⚠️) to stand out in the console.
* `apos.util.onReady` aliases `apos.util.onReadyAndRefresh` for brevity. The `apos.util.onReadyAndRefresh` method name will be deprecated in the next major version.
* Adds a developer setting that applies a margin between parent and child areas, allowing developers to change the default spacing in nested areas.

### Changes

* Removes the temporary `trace` method from the `@apostrophecms/db` module.
* Beginning with this release, the `apostrophe:modulesReady` event has been renamed `apostrophe:modulesRegistered`, and the `apostrophe:afterInit` event has been renamed `apostrophe:ready`. This better reflects their actual roles. The old event names are accepted for backwards compatibility. See the documentation for more information.
* Only autofocuses rich text editors when they are empty.
* Nested areas now have a vertical margin applied when editing, allowing easier access to the parent area's controls.

## 3.3.1 - 2021-09-01

### Fixes

* In some situations it was possible for a relationship with just one selected document to list that document several times in the returned result, resulting in very large responses.
* Permissions roles UI localized correctly.
* Do not crash on startup if users have a relationship to another type. This was caused by the code that checks whether any users exist to present a warning to developers. That code was running too early for relationships to work due to event timing issues.

## 3.3.0 - 2021-08-30

### Fixes

* Addresses the page jump when using the in-context undo/redo feature. The page will immediately return users to their origin scroll position after the content refreshes.
* Resolves slug-related bug when switching between images in the archived view of the media manager. The slug field was not taking into account the double slug prefix case.
* Fixes migration task crash when parking new page. Thanks to [Miro Yovchev](https://www.corllete.com/) for this fix.
* Fixes incorrect month name in `AposCellDate`, which can be optionally used in manage views of pieces. Thanks to [Miro Yovchev](https://www.corllete.com/) for this fix.

### Adds

* This version achieves localization (l10n) through a rich set of internationalization (i18n) features. For more information, [see the documentation](https://v3.docs.apostrophecms.org/).
* There is support for both static string localization and dynamic content localization.
* The home page, other parked pages, and the global document are automatically replicated to all configured locales at startup. Parked properties are refreshed if needed. Other pages and pieces are replicated if and when an editor chooses to do so.
* An API route has been added for voluntary replication, i.e. when deciding a document should exist in a second locale, or desiring to overwrite the current draft contents in locale `B` with the draft contents of locale `A`.
* Locales can specify `prefix` and `hostname` options, which are automatically recognized by middleware that removes the prefix dynamically where appropriate and sets `req.locale`. In 3.x this works more like the global site `prefix` option. This is a departure from 2.x which stored the prefix directly in the slug, creating maintenance issues.
* Locales are stateless: they are never recorded in the session. This eliminates many avenues for bugs and bad SEO. However, this also means the developer must fully distinguish them from the beginning via either `prefix` or `hostname`. A helpful error message is displayed if this is not the case.
* Switching locales preserves the user's editing session even if on separate hostnames. To enable this, if any locales have hostnames, all configured locales must have hostnames and/or baseUrl must be set for those that don't.
* An API route has been added to discover the locales in which a document exists. This provides basic information only for performance (it does not report `title` or `_url`).
* Editors can "localize" documents, copying draft content from one locale to another to create a corresponding document in a different locale. For convenience related documents, such as images and other pieces directly referenced by the document's structure, can be localized at the same time. Developers can opt out of this mechanism for a piece type entirely, check the box by default for that type, or leave it as an "opt-in" choice.
* The `@apostrophecms/i18n` module now uses `i18next` to implement static localization. All phrases in the Vue-based admin UI are passed through `i18next` via `this.$t`, and `i18next` is also available via `req.t()` in routes and `__t()` in templates. Apostrophe's own admin UI phrases are in the `apostrophe` namespace for a clean separation. An array of locale codes, such as `en` or `fr` or `en-au`, can be specified using the `locales` option to the `@apostrophecms/i18n` module. The first locale is the default, unless the `defaultLocale` option is set. If no locales are set, the locale defaults to `en`. The `i18next-http-middleware` locale guesser is installed and will select an available locale if possible, otherwise it will fall back to the default.
* In the admin UI, `v-tooltip` has been extended as `v-apos-tooltip`, which passes phrases through `i18next`.
* Developers can link to alternate locales by iterating over `data.localizations` in any page template. Each element always has `locale`, `label` and `homePageUrl` properties. Each element also has an `available` property (if true, the current context document is available in that locale), `title` and a small number of other document properties are populated, and `_url` redirects to the context document in that locale. The current locale is marked with `current: true`.
* To facilitate adding interpolated values to phrases that are passed as a single value through many layers of code, the `this.$t` helper provided in Vue also accepts an object argument with a `key` property. Additional properties may be used for interpolation.
* `i18next` localization JSON files can be added to the `i18n` subdirectory of *any* module, as long as its `i18n` option is set. The `i18n` object may specify `ns` to give an `i18next` namespace, otherwise phrases are in the default namespace, used when no namespace is specified with a `:` in an `i18next` call. The default namespace is yours for use at project level. Multiple modules may contribute to the same namespace.
* If `APOS_DEBUG_I18N=1` is set in the environment, the `i18next` debug flag is activated. For server-side translations, i.e. `req.t()` and `__t()`, debugging output will appear on the server console. For browser-side translations in the Vue admin UI, debugging output will appear in the browser console.
* If `APOS_SHOW_I18N=1` is set in the environment, all phrases passed through `i18next` are visually marked, to make it easier to find those that didn't go through `i18next`. This does not mean translations actually exist in the JSON files. For that, review the output of `APOS_DEBUG_I18N=1`.
* There is a locale switcher for editors.
* There is a backend route to accept a new locale on switch.
* A `req.clone(properties)` method is now available. This creates a clone of the `req` object, optionally passing in an object of properties to be set. The use of `req.clone` ensures the new object supports `req.get` and other methods of a true `req` object. This technique is mainly used to obtain a new request object with the same privileges but a different mode or locale, i.e. `mode: 'published'`.
* Fallback wrappers are provided for the `req.__()`, `res.__()` and `__()` localization helpers, which were never official or documented in 3.x but may be in use in projects ported from 2.x. These wrappers do not localize but do output the input they are given along with a developer warning. You should migrate them to use `req.t()` (in server-side javascript) or `__t()` (Nunjucks templates).

### Changes

* Bolsters the CSS that backs Apostrophe UI's typography to help prevent unintended style leaks at project-level code.
* Removes the 2.x series changelog entries. They can be found in the 2.0 branch in Github.

## 3.2.0 - 2021-08-13

### Fixes

* `req.hostname` now works as expected when `trustProxy: true` is passed to the `@apostrophecms/express` module.
* Apostrophe loads modules from npm if they exist there and are configured in the `modules` section of `app.js`. This was always intended only as a way to load direct, intentional dependencies of your project. However, since npm "flattens" the dependency tree, dependencies of dependencies that happen to have the same name as a project-level Apostrophe module could be loaded by default, crashing the site or causing unexpected behavior. So beginning with this release, Apostrophe scans `package.json` to verify an npm module is actually a dependency of the project itself before attempting to load it as an Apostrophe module.
* Fixes the reference to sanitize-html defaults in the rich text widget.
* Fixes the `toolbarToAllowedStyles` method in the rich text widget, which was not returning any configuration.
* Fixes the broken text alignment in rich text widgets.
* Adds a missing npm dependency on `chokidar`, which Apostrophe and Nunjucks use for template refreshes. In most environments this worked anyway due to an indirect dependency via the `sass` module, but for stability Apostrophe should depend directly on any npm module it uses.
* Fixes the display of inline range inputs, notably broken when using Palette
* Fixes occasional unique key errors from migrations when attempting to start up again with a site that experienced a startup failure before inserting its first document.
* Requires that locale names begin with a letter character to ensure order when looping over the object entries.
* Unit tests pass in MongoDB 5.x.

### Adds
* Adds Cut and Paste to area controls. You can now Cut a widget to a virtual clipboard and paste it in suitable areas. If an area
can include the widget on the clipboard, a special Clipboard widget will appear in area's Add UI. This works across pages as well.

### Changes
* Apostrophe's Global's UI (the @apostrophecms/global singleton has moved from the admin bar's content controls to the admin utility tray under a cog icon.
* The context bar's document Edit button, which was a cog icon, has been rolled into the doc's context menu.

## 3.1.3 - 2021-07-16

### Fixes

* Hotfix for an incompatibility between `vue-loader` and `webpack` 5.45.0 which causes a crash at startup in development, or asset build time in production. We have temporarily pinned our dependency to `webpack` 5.44.x. We are [contributing to the discussion around the best long-term fix for vue-loader](https://github.com/vuejs/vue-loader/issues/1854).

## 3.1.2 - 2021-07-14

### Changes

* Removes an unused method, `mapMongoIdToJqtreeId`, that was used in A2 but is no longer relevant.
* Removes deprecated and non-functional steps from the `edit` method in the `AposDocsManager.vue` component.
* Legacy migrations to update 3.0 alpha and 3.0 beta sites to 3.0 stable are still in place, with no functional changes, but have been relocated to separate source files for ease of maintenance. Note that this is not a migration path for 2.x databases. Tools for that are forthcoming.

## 3.1.1 - 2021-07-08

### Fixes

* Two distinct modules may each have their own `ui/src/index.scss` file, similar to the fix already applied to allow multiple `ui/src/index.js` files.

## 3.1.0 - 2021-06-30

### Fixes

* Corrects a bug that caused Apostrophe to rebuild the admin UI on every nodemon restart, which led to excessive wait times to test new code. Now this happens only when `package-lock.json` has been modified (i.e. you installed a new module that might contain new Apostrophe admin UI code). If you are actively developing Apostrophe admin UI code, you can opt into rebuilding all the time with the `APOS_DEV=1` environment variable. In any case, `ui/src` is always rebuilt in a dev environment.
* Updates `cheerio`, `deep-get-set`, and `oembetter` versions to resolve vulnerability warnings.
* Modules with a `ui/src` folder, but no other content, are no longer considered "empty" and do not generate a warning.
* Pushing a secondary context document now always results in entry to draft mode, as intended.
* Pushing a secondary context document works reliably, correcting a race condition that could cause the primary document to remain in context in some cases if the user was not already in edit mode.

### Changes

* Deprecates `self.renderPage` method for removal in next major version.
* Since `ui/src/index.js` files must export a function to avoid a browser error in production which breaks the website experience, we now detect this at startup and throw a more helpful error to prevent a last-minute discovery in production.

## 3.0.1 - 2021-06-17

### Fixes

* Fixes an error observed in the browser console when using more than one `ui/src/index.js` file in the same project. Using more than one is a good practice as it allows you to group frontend code with an appropriate module, or ship frontend code in an npm module that extends Apostrophe.
* Migrates all of our own frontend players and utilities from `ui/public` to `ui/src`, which provides a robust functional test of the above.
* Executes `ui/src` imports without waiting for next tick, which is appropriate as we have positioned it as an alternative to `ui/public` which is run without delay.

## 3.0.0 - 2021-06-16

### Breaks

* Previously our `a3-boilerplate` project came with a webpack build that pushed code to the `ui/public` folder of an `asset` module. Now the webpack build is not needed because Apostrophe takes care of compiling `ui/src` for us. This is good! However, **if you are transitioning your project to this new strategy, you will need to remove the `modules/asset/ui/public` folder from your project manually** to ensure that webpack-generated code originally intended for webpack-dev-server does not fail with a `publicPath` error in the console.
* The `CORE_DEV=1` environment setting has been changed to `APOS_DEV=1` because it is appropriate for anyone who is actively developing custom Apostrophe admin UI using `ui/apos` folders in their own modules.
* Apostrophe now uses Dart Sass, aka the `sass` npm module. The `node-sass` npm module has been deprecated by its authors for some time now. Most existing projects will be unaffected, but those writing their own Apostrophe UI components will need to change any `/deep/` selectors to `::v-deep` and consider making other Dart Sass updates as well. For more information see the [Dart Sass documentation](https://sass-lang.com/dart-sass). Those embracing the new `ui/src` feature should also bear in mind that Dart Sass is being used.

### Changes

* Relationship ids are now stored as aposDocIds (without the locale and mode part). The appropriate locale and mode are known from the request. This allows easy comparison and copying of these properties across locales and fixes a bug with reverse relationships when publishing documents. A migration has been added to take care of this conversion on first startup.
- The `attachment` field type now correctly limits file uploads by file type when using the `fileGroup` field option.
- Uploading SVG files is permitted in the Media Library by default.

### Adds

- Apostrophe now enables you to ship frontend JavaScript and Sass (using the SCSS syntax) without your own webpack configuration.
- Any module may contain modern JavaScript in a `ui/src/index.js` file, which may use `import` to bring in other files in the standard way. Note that **`ui/src/index.js must export a function`**. These functions are called for you in the order modules are initialized.
- Any module may contain a Sass (SCSS) stylesheet in a `ui/src/index.scss` file, which may also import other Sass (SCSS) files.
- Any project that requires IE11 support for `ui/src` JavaScript code can enable it by setting the `es5: true` option to the `@apostrophecms/asset` module. Apostrophe produces separate builds for IE11 and modern browsers, so there is no loss of performance in modern browsers. Code is automatically compiled for IE11 using `babel` and missing language features are polyfilled using `core-js` so you can use promises, `async/await` and other standard modern JavaScript features.
- `ui/public` is still available for raw JavaScript and CSS files that should be pushed *as-is* to the browser. The best use of this feature is to deliver the output of your own custom webpack build, if you have one.
- Adds browser-side `editMode` flag that tracks the state of the current view (edit or preview), located at `window.apos.adminBar.editMode`.
- Support for automatic inline style attribute sanitization for Rich Text widgets.
- Adds text align controls for Rich Text widgets. The following tools are now supported as part of a rich text widget's `toolbar` property:
-- `alignLeft`
-- `alignRight`
-- `alignCenter`
-- `alignJustify`
- `@apostrophecms/express` module now supports the `trustProxy: true` option, allowing your reverse proxy server (such as nginx) to pass on the original hostname, protocol and client IP address.

### Fixes

* Unit tests passing again. Temporarily disabled npm audit checks as a source of critical failures owing to upstream issues with third-party packages which are not actually a concern in our use case.
* Fixed issues with the query builder code for relationships. These issues were introduced in beta 3 but did not break typical applications, except for displaying distinct choices for existing values of a relationship field.
* Checkbox field types can now be used as conditional fields.
* Tracks references to attachments correctly, and introduces a migration to address any attachments previously tracked as part of documents that merely have a relationship to the proper document, i.e. pages containing widgets that reference an image piece.
* Tracks the "previously published" version of a document as a legitimate reference to any attachments, so that they are not discarded and can be brought back as expected if "Undo Publish" is clicked.
* Reverse relationships work properly for published documents.
* Relationship subfields are now loaded properly when `reverseOf` is used.
* "Discard Draft" is available when appropriate in "Manage Pages" and "Manage Pieces."
* "Discard Draft" disables the "Submit Updates" button when working as a contributor.
* Relationship subfields can now be edited when selecting in the full "manage view" browser, as well as in the compact relationship field view which worked previously.
* Relationship subfields now respect the `def` property.
* Relationship subfields are restored if you deselect a document and then reselect it within a single editing experience, i.e. accidentally deselect and immediately reselect, for instance.
* A console warning when editing subfields for a new relationship was fixed.
* Field type `color`'s `format` option moved out of the UI options and into the general options object. Supported formats are "rgb", "prgb", "hex6", "hex3", "hex8", "name", "hsl", "hsv". Pass the `format` string like:
```js
myColorField: {
  type: 'color',
  label: 'My Color',
  options: {
    format: 'hsl'
  }
}
```
* Restored Vue dependency to using semantic versioning now that Vue 2.6.14 has been released with a fix for the bug that required us to pin 2.6.12.
* Nunjucks template loader is fully compatible with Linux in a development environment.
* Improved template performance by reusing template loaders.
* `min` and `max` work properly for both string-like and number-like fields.
* Negative numbers, leading minus and plus signs, and trailing periods are accepted in the right ways by appropriate field types.
* If a user is inadvertently inserted with no password, set a random password on the backend for safety. In tests it appears that login with a blank password was already forbidden, but this provides an additional level of certainty.
* `data.page` and `data.contextOptions` are now available in `widget.html` templates in most cases. Specifically, they are available when loading the page, (2) when a widget has just been inserted on the page, and (3) when a widget has just been edited and saved back to the page. However, bear in mind that these parameters are never available when a widget is being edited "out of context" via "Page Settings", via the "Edit Piece" dialog box, via a dialog box for a parent widget, etc. Your templates should be written to tolerate the absence of these parameters.
* Double slashes in the slug cannot be used to trick Apostrophe into serving as an open redirect (fix ported to 3.x from 2.92.0).
* The global doc respects the `def` property of schema fields when first inserted at site creation time.
* Fixed fragment keyword arguments being available when not a part of the fragment signature.

## 3.0.0-beta.3.1 - 2021-06-07

### Breaks
- This backwards compatibility break actually occurred in 3.0.0-beta.3 and was not documented at that time, but it is important to know that the following Rich Text tool names have been updated to match Tiptap2's convention:
-- `bullet_list` -> `bulletList`
-- `ordered_list` -> `orderedList`
-- `code_block` -> `codeBlock`
-- `horizontal_rule` -> `horizontalRule`

### Fixes

- Rich Text default tool names updated, no longer broken. Bug introduced in 3.0.0-beta.3.
- Fixed Rich Text's tool cascade to properly account for core defaults, project level defaults, and area-specific options.

## 3.0.0-beta.3 - 2021-06-03

### Security Fixes

The `nlbr` and `nlp` Nunjucks filters marked their output as safe to preserve the tags that they added, without first escaping their input, creating a CSRF risk. These filters have been updated to escape their input unless it has already been marked safe. No code changes are required to templates whose input to the filter is intended as plaintext, however if you were intentionally leveraging this bug to output unescaped HTML markup you will need to make sure your input is free of CSRF risks and then use the `| safe` filter before the `| nlbr` or `| nlp` filter.

### Adds

- Added the `ignoreUnusedFolderWarning` option for modules that intentionally might not be activated or inherited from in a particular startup.
- Better explanation of how to replace macros with fragments, in particular how to call the fragments with `{% render fragmentName(args) %}`.

### Fixes

- Temporarily pinned to Vue 2.6.12 to fix an issue where the "New" button in the piece manager modals disappeared. We think this is a bug in the newly released Vue 2.6.13 but we are continuing to research it.
- Updated dependencies on `sanitize-html` and `nodemailer` to new major versions, causing no bc breaks at the ApostropheCMS level. This resolved two critical vulnerabilities according to `npm audit`.
- Removed many unused dependencies.
- The data retained for "Undo Publish" no longer causes slug conflicts in certain situations.
- Custom piece types using `localized: false` or `autopublish: true,` as well as singleton types, now display the correct options on the "Save" dropdown.
- The "Save and View," "Publish and View" and/or "Save Draft and Preview" options now appear only if an appropriate piece page actually exists for the piece type.
- Duplicating a widget now properly assigns new IDs to all copied sub-widgets, sub-areas and array items as well.

- Added the `ignoreUnusedFolderWarning` option for modules that intentionally might not be activated or inherited from in a particular startup.
- If you refresh the page while previewing or editing, you will be returned to that same state.

### Notices

- Numerous `npm audit` vulnerability warnings relating to `postcss` 7.x were examined, however it was determined that these are based on the idea of a malicious SASS coder attempting to cause a denial of service. Apostrophe developers would in any case be able to contribute JavaScript as well and so are already expected to be trusted parties. This issue must be resolved upstream in packages including both `stylelint` and `vue-loader` which have considerable work to do before supporting `postcss` 8.x, and in any case public access to write SASS is not part of the attack surface of Apostrophe.

### Changes

- When logging out on a page that only exists in draft form, or a page with access controls, you are redirected to the home page rather than seeing a 404 message.

- Rich text editor upgraded to [tiptap 2.x beta](https://www.tiptap.dev) :tada:. On the surface not a lot has changed with the upgrade, but tiptap 2 has big improvements in terms of speed, composability, and extension support. [See the technical differences of tiptap 1 and 2 here](https://www.tiptap.dev/overview/upgrade-guide#reasons-to-upgrade-to-tiptap-2x)

## 3.0.0-beta.2 - 2021-05-21

### **Breaks**

- The `updateModified: false` option, formerly supported only by `apos.doc.update`, has been renamed to `setModified: false` and is now supported by `apos.doc.insert` as well. If explicitly set to false, the insert and update methods will leave the `modified` property alone, rather than trying to detect or infer whether a change has been made to the draft relative to the published version.
- The `permission` module no longer takes an `interestingTypes` option. Instead, doc type managers may set their `showPermissions` option to `true` to always be broken out separately in the permissions explorer, or explicitly set it to `false` to never be mentioned at all, even on a list of typical piece types that have the same permissions. This allows module creators to ship the right options with their modules rather than requiring the developer to hand-configure `interestingTypes`.
- When editing users, the permissions explorer no longer lists "submitted draft" as a piece type.
- Removed `apos.adminBar.group` method, which is unlikely to be needed in 3.x. One can group admin bar items into dropdowns via the `groups` option.
- Raw HTML is no longer permitted in an `apos.notify` message parameter. Instead, `options.buttons` is available. If present, it must be an array of objects with `type` and `label` properties. If `type` is `'event'` then that button object must have `name` and `data` properties, and when clicked the button will trigger an apos bus event of the given `name` with the provided `data` object. Currently `'event'` is the only supported value for `type`.

### Adds

- The name `@apostrophecms/any-page-type` is now accepted for relationships that should match any page. With this change, the doc type manager module name and the type name are now identical for all types in 3.x. However, for backwards compatibility `@apostrophecms/page` is still accepted. `apos.doc.getManager` will accept either name.
- Sets the project root-level `views` directory as the default fallback views directory. This is no longer a necessary configuration in projects unless they want to change it on the `@apostrophecms/template` option `viewsFolderFallback`.
- The new `afterAposScripts` nunjucks block allows for pushing markup after Apostrophe's asset bundle script tag, at the end of the body. This is a useful way to add a script tag for Webpack's hot reload capabilities in development while still ensuring that Apostrophe's utility methods are available first, like they are in production.
- An `uploadfs` option may be passed to the `@apostrophecms/asset` module, in order to pass options configuring a separate instance of `uploadfs` specifically for the static assets. The `@apostrophecms/uploadfs` module now exports a method to instantiate an uploadfs instance. The default behavior, in which user-uploaded attachments and static assets share a single instance of uploadfs, is unchanged. Note that asset builds never use uploadfs unless `APOS_UPLOADFS_ASSETS=1` is set in the environment.
- `AposButtonSplit` is a new UI component that combines a button with a context menu. Users can act on a primary action or change the button's function via menu button to the right of the button itself.
- Developers can now pass options to the `color` schema field by passing a `pickerOptions` object through your field. This allows for modifying/removing the default color palette, changing the resulting color format, and disabling various UI. For full set of options [see this example](https://github.com/xiaokaike/vue-color/blob/master/src/components/Sketch.vue)
- `AposModal` now emits a `ready` event when it is fully painted and can be interacted with by users or code.
- The video widget is now compatible with vimeo private videos when the domain is on the allowlist in vimeo.

### Changes

- You can now override the parked page definition for the home page without copying the entirety of `minimumPark` from the source code. Specifically, you will not lose the root archive page if you park the home page without explicitly parking the archive page as well. This makes it easier to choose your own type for the home page, in lieu of `@apostrophecms/home-page`.

### Fixes

- Piece types like users that have a slug prefix no longer trigger a false positive as being "modified" when you first click the "New" button.
- The `name` option to widget modules, which never worked in 3.x, has been officially removed. The name of the widget type is always the name of the module, with the `-widget` suffix removed.
- The home page and other parked pages should not immediately show as "pending changes."
- In-context editing works properly when the current browser URL has a hash (portion beginning with `#`), enabling the use of the hash for project-specific work. Thanks to [https://stepanjakl.com/](Štěpán Jákl) for reporting the issue.
- When present, the `apos.http.addQueryToUrl` method preserves the hash of the URL intact.
- The home page and other parked pages should not immediately show as "pending changes."
- The browser-side `apos.http.parseQuery` function now handles objects and arrays properly again.
- The in-context menu for documents has been refactored as a smart component that carries out actions on its own, eliminating a great deal of redundant code, props and events.
- Added additional retries when binding to the port in a dev environment.
- The "Submit" button in the admin bar updates properly to "Submitted" if the submission happens in the page settings modal.
- Skipping positional arguments in fragments now works as expected.
- The rich text editor now supports specifying a `styles` array with no `p` tags properly. A newly added rich text widget initially contains an element with the first style, rather than always a paragraph. If no styles are configured, a `p` tag is assumed. Thanks to Stepan Jakl for reporting the issue.

### Changes
- Editor modal's Save button (publish / save draft / submit) now updated to use the `AposSplitButton` component. Editors can choose from several follow-up actions that occur after save, including creating another piece of content of the same type, being taken to the in-context version of the document, or being returned to the manager. Editor's selection is saved in localstorage, creating a remembered preference per content type.

## 3.0.0-beta.1.1 - 2021-05-07

### Fixes

- A hotfix for an issue spotted in beta 1 in our demo: all previously published pages of sites migrated from early alpha releases had a "Draft" label until published again.

## 3.0.0-beta.1 - 2021-05-06

### **Breaks**

- Removes the `firstName` and `lastName` fields in user pieces.
- The query parameters `apos-refresh`, `apos-edit`, `apos-mode` and `apos-locale` are now `aposRefresh`, `aposEdit`, `aposMode`and `aposLocale`. Going forward all query parameters will be camelCase for consistency with query builders.

### Changes

- Archiving a page or piece deletes any outstanding draft in favor of archiving the last published version. Previously the behavior was effectively the opposite.
- "Publish Changes" button label has been changes to "Update".
- Draft mode is no longer the default view for published documents.
- The page and piece manager views now display the title, etc. of the published version of a document, unless that document only exists in draft form. However a label is also provided indicating if a newer draft is in progress.
- Notifications have been updated with a new visual display and animation style.

### **Adds**

- Four permissions roles are supported and enforced: guest, contributor, editor and admin. See the documentation for details. Pre-existing alpha users are automatically migrated to the admin role.
- Documents in managers now have context sensitive action menus that allow actions like edit, discard draft, archive, restore, etc.
- A fragment call may now have a body using `rendercall`, just like a macro call can have a body using `call`. In addition, fragments can now have named arguments, just like macros. Many thanks to Miro Yovchev for contributing this implementation.
- Major performance improvement to the `nestedModuleSubdirs` option.
- Updates URL fields and oEmbed URL requests to use the `httpsFix` option in launder's `url()` method.
- Documents receive a state label based on their document state (draft, pending, pending updates)
- Contributors can submit drafts for review ("Submit" versus "Submit Updates").
- Editors and admins can manage submitted drafts.
- Editors and admins can easily see the number of proposed changes awaiting their attention.
- Support for virtual piece types, such as submitted drafts, which in actuality manage more than one type of doc.
- Confirm modals now support a schema which can be assessed after confirmation.
- When archiving and restoring pages, editors can chose whether the action affects only this document or this document + children
- Routes support the `before` syntax, allowing routes that are added to Express prior to the routes or middleware of another module. The syntax `before: 'middleware:moduleName'` must be used to add the route prior to the middleware of `moduleName`. If `middleware:` is not used, the route is added before the routes of `moduleName`. Note that normally all middleware is added before all routes.
- A `url` property can now optionally be specified when adding middleware. By default all middleware is global.
- The pieces REST GET API now supports returning only a count of all matching pieces, using the `?count=1` query parameter.
- Admin bar menu items can now specify a custom Vue component to be used in place of `AposButton`.
- Sets `username` fields to follow the user `title` field to remove an extra step in user creation.
- Adds default data to the `outerLayoutBase.html` `<title>` tag: `data.piece.title or data.page.title`.
- Moves the core UI build task into the start up process. The UI build runs automatically when `NODE_ENV` is *not* 'production' and when:
    1. The build folder does not yet exist.
    2. The package.json file is newer than the existing UI build.
    3. You explicitly tell it to by setting the environment variable `CORE_DEV=1`
- The new `._ids(_idOrArrayOfIds)` query builder replaces `explicitOrder` and accepts an array of document `_id`s or a single one. `_id` can be used as a multivalued query parameter. Documents are returned in the order you specify, and just like with single-document REST GET requests, the locale of the `_id`s is overridden by the `aposMode` query parameter if present.
- The `.withPublished(true)` query builder adds a `_publishedDoc` property to each returned draft document that has a published equivalent. `withPublished=1` can be used as a query parameter. Note this is not the way to fetch only published documents. For that, use `.locale('en:published')` or similar.
- The server-side implementation of `apos.http.post` now supports passing a `FormData` object created with the `[form-data](https://www.npmjs.com/package/form-data)` npm module. This keeps the API parallel with the browser-side implementation and allows for unit testing the attachments feature, as well as uploading files to internal and external APIs from the server.
- `manuallyPublished` computed property moved to the `AposPublishMixin` for the use cases where that mixin is otherwise warranted.
- `columns` specified for a piece type's manage view can have a name that uses "dot notation" to access a subproperty. Also, for types that are localized, the column name can begin with `draft:` or `published:` to specifically display a property of the draft or published version of the document rather than the best available. When a prefix is not used, the property comes from the published version of the document if available, otherwise from the draft.
- For page queries, the `children` query builder is now supported in query strings, including the `depth` subproperty. For instance you could fetch `/api/v1/@apostrophecms/page/id-of-page?children=1` or `/api/v1/@apostrophecms/page/id-of-page?children[depth]=3`.
- Setting `APOS_LOG_ALL_QUERIES=1` now logs the projection, skip, limit and sort in addition to the criteria, which were previously logged.

### **Fixes**

- Fragments can now call other fragments, both those declared in the same file and those imported, just like macros calling other macros. Thanks to Miro Yovchev for reporting the issue.
- There was a bug that allowed parked properties, such as the slug of the home page, to be edited. Note that if you don't want a property of a parked page to be locked down forever you can use the `_defaults` feature of parked pages.
- A required field error no longer appears immediately when you first start creating a user.
- Vue warning in the pieces manager due to use of value rather than name of column as a Vue key. Thanks to Miro Yovchev for spotting the issue.
- "Save Draft" is not an appropriate operation to offer when editing users.
- Pager links no longer break due to `aposRefresh=1` when in edit mode. Also removed superfluous `append` query parameter from these.
- You may now intentionally clear the username and slug fields in preparation to type a new value. They do not instantly repopulate based on the title field when you clear them.
- Language of buttons, labels, filters, and other UI updated and normalized throughout.
- A contributor who enters the page tree dialog box, opens the editor, and selects "delete draft" from within the editor of an individual page now sees the page tree reflect that change right away.
- The page manager listens for content change events in general and its refresh mechanism is robust in possible situations where both an explicit refresh call and a content change event occur.
- Automatically retries once if unable to bind to the port in a dev environment. This helps with occasional `EADDRINUSE` errors during nodemon restarts.
- Update the current page's context bar properly when appropriate after actions such as "Discard Draft."
- The main archive page cannot be restored, etc. via the context menu in the page tree.
- The context menu and "Preview Draft" are both disabled while errors are present in the editor dialog box.
- "Duplicate" should lead to a "Publish" button, not an "Update" button, "Submit" rather than "Submit Update," etc.
- When you "Duplicate" the home page you should be able to set a slug for the new page (parked properties of parked pages should be editable when making a duplicate).
- When duplicating the home page, the suggested slug should not be `/` as only one page can have that slug at a time.
- Attention is properly called to a slug conflict if it exists immediately when the document is opened (such as making a copy where the suggested slug has already been used for another copy).
- "Preview Draft" never appears for types that do not use drafts.
- The toggle state of admin bar utility items should only be mapped to an `is-active` class if, like palette, they opt in with `toggle: true`
- Fixed unique key errors in the migrate task by moving the parking of parked pages to a new `@apostrophecms/migrate:after` event handler, which runs only after migrations, whether that is at startup (in dev) or at the end of the migration task (in production).
- UI does not offer "Archive" for the home page, or other archived pages.
- Notification checks and other polling requests now occur only when the tab is in the foreground, resolving a number of problems that masqueraded as other bugs when the browser hit its connection limit for multiple tabs on the same site.
- Parked pages are now parked immediately after database migrations are checked and/or run. In dev this still happens at each startup. In production this happens when the database is brand new and when the migration task is manually run.

## 3.0.0-alpha.7 - 2021-04-07

### Breaks

* The `trash` property has been renamed `archived`, and throughout the UI we refer to "archiving" and the "archive" rather than "move to trash" and the "trash can." A database migration is included to address this for existing databases. However, **if you set the minimumPark option, or used a boilerplate in which it is set,** you will need to **change the settings for the `parkedId: 'trash'` page to match those [currently found in the `minimumPark` option setting in the `@apostrophecms/page` source code](https://github.com/apostrophecms/apostrophe/blob/481252f9bd8f42b62648a0695105e6e9250810d3/modules/%40apostrophecms/page/index.js#L25-L32).

### Adds

* General UX and UI improvements to the experience of moving documents to and from the archive, formerly known as the trash.
* Links to each piece are available in the manage view when appropriate.
* Search is implemented in the media library.
* You can now pass core widgets a `className` option when configuring them as part of an area.
* `previewDraft` for pieces, adds a Preview Draft button on creation for quick in-context editing. Defaults to true.

### Changes

* Do not immediately redirect to new pages and pieces.
* Restored pieces now restore as unpublished drafts.
* Refactored the admin bar component for maintainability.
* Notification style updates

### Fixes

* Advisory lock no longer triggers an update to the modification timestamp of a document.
* Attempts to connect Apostrophe 3.x to an Apostrophe 2.x database are blocked to prevent content loss.
* "Save as Draft" is now available as soon as a new document is created.
* Areas nested in array schema fields can now be edited in context.
* When using `apos.image.first`, the alt attribute of the image piece is available on the returned attachment object as `._alt`. In addition, `_credit` and `_creditUrl` are available.
* Fixes relating to the editing of widgets in nested areas, both on the page and in the modal.
* Removed published / draft switch for unpublished drafts.
* "Publish Changes" appears only at appropriate times.
* Notifications moved from the bottom right of the viewport to the bottom center, fixing some cases of UI overlap.

## 3.0.0-alpha.6.1 - 2021-03-26

### Fixes

* Conditional fields (`if`) and the "following values" mechanism now work properly in array item fields.
* When editing "Page Settings" or a piece, the "publish" button should not be clickable if there are errors.

## 3.0.0-alpha.6 - 2021-03-24

### Adds
* You can "copy" a page or a piece via the ⠇ menu.
* When moving the current page or piece to the trash, you are taken to the home page.
* `permissions: false` is supported for piece and page insert operations.
* Adds note to remove deprecated `allowedInChooser` option on piece type filters.
* UX improvement: "Move to Trash" and "Restore" buttons added for pieces, replacing the boolean field. You can open a piece that is in the trash in a read-only way in order to review it and click "Restore."
* Advisory lock support has been completed for all content types, including on-page, in-context editing. This prevents accidental conflicts between editors.
* Image widgets now accept a `size` context option from the template, which can be used to avoid sending a full-width image for a very small placement.
* Additional improvements.

### Fixes
* Fixes error from missing `select` method in `AposPiecesManager` component.
* No more migration messages at startup for brand-new sites.
* `max` is now properly implemented for relationships when using the manager dialog box as a chooser.
* "Trash" filter now displays its state properly in the piece manager dialog box.
* Dragging an image to the media library works reliably.
* Infinite loop warning when editing page titles has been fixed.
* Users can locate the tab that still contains errors when blocked from saving a piece due to schema field errors.
* Calling `insert` works properly in the `init` function of a module.
* Additional fixes.

### Breaks

* Apostrophe's instance of `uploadfs` has moved from `apos.attachment.uploadfs` to `apos.uploadfs`. The `uploadfs` configuration option has similarly moved from the `@apostrophecms/attachment` module to the `@apostrophecms/uploadfs` module. `imageSizes` is still an option to `@apostrophecms/attachment`.

## 3.0.0-alpha.5 - 2021-02-11

* Conditional fields are now supported via the new `if` syntax. The old 2.x `showFields` feature has been replaced with `if: { ... }`.
* Adds the option to pass context options to an area for its widgets following the `with` keyword. Context options for widgets not in that area (or that don't exist) are ignored. Syntax: `{% area data.page, 'areaName' with { '@apostrophecms/image: { size: 'full' } } %}`.
* Advisory locking has been implemented for in-context editing, including nested contexts like the palette module. Advisory locking has also been implemented for the media manager, completing the advisory locking story.
* Detects many common configuration errors at startup.
* Extends `getBrowserData` in `@apostrophecms/doc-type` rather than overwriting the method.
* If a select element has no default, but is required, it should default to the first option. The select elements appeared as if this were the case, but on save you would be told to make a choice, forcing you to change and change back. This has been fixed.
* Removes 2.x piece module option code, including for `contextual`, `manageViews`, `publishMenu`, and `contextMenu`.
* Removes admin bar module options related to 2.x slide-out UI: `openOnLoad`, `openOnHomepageLoad`, `closeDelay`.
* Fixed a bug that allowed users to appear to be in edit mode while looking at published content in certain edge cases.
* The PATCH API for pages can now infer the correct _id in cases where the locale is specified in the query string as an override, just like other methods.
* Check permissions for the delete and publish operations.
* Many bug fixes.

### Breaks
* Changes the `piecesModuleName` option to `pieceModuleName` (no "s") in the `@apostrophecms/piece-page-type` module. This feature is used only when you have two or more piece page types for the same piece type.

## 3.0.0-alpha.4.2 - 2021-01-27

* The `label` option is no longer required for widget type modules. This was already true for piece type and page type modules.
* Ability to namespace asset builds. Do not push asset builds to uploadfs unless specified.

### Breaking changes

* Removes the `browser` module option, which was only used by the rich text widget in core. All browser data should now be added by extending or overriding `getBrowserData` in a module. Also updates `getComponentName` to reference `options.components` instead of `options.browser.components`.

## 3.0.0-alpha.4.1

* Hotfix: the asset module now looks for a `./release-id` file (relative to the project), not a `./data/release-id` file, because `data` is not a deployed folder and the intent of `release-id` is to share a common release identifier between the asset build step and the deployed instances.

## 3.0.0-alpha.4

* **"Fragments" have been added to the Apostrophe template API, as an alternative to Nunjucks' macros, to fully support areas and async components.** [See the A3 alpha documentation](https://a3.docs.apos.dev/guide/widgets-and-templates/fragments.html) for instructions on how to use this feature.
* **CSS files in the `ui/public` subdirectory of any module are now bundled and pushed to the browser.** This allows you to efficiently deliver your CSS assets, just as you can deliver JS assets in `ui/public`. Note that these assets must be browser-ready JS and CSS, so it is customary to use your own webpack build to generate them. See [the a3-boilerplate project](https://github.com/apostrophecms/a3-boilerplate) for an example, especially `webpack.config.js`.
* **More support for rendering HTML in REST API requests.** See the `render-areas` query parameter in [piece and page REST API documentation](https://a3.docs.apos.dev/reference/api/pieces.html#get-api-v1-piece-name).
* **Context bar takeover capability,** for situations where a secondary document should temporarily own the undo/redo/publish UI.
* **Unpublished pages in the tree** are easier to identify
* **Range fields** have been added.
* **Support for npm bundles is back.** It works just like in 2.x, but the property is `bundle`, not `moogBundle`. Thanks to Miro Yovchev.

### Breaking changes

* **A3 now uses webpack 5.** For now, **due to a known issue with vue-loader, your own project must also be updated to use webpack 5.** The a3-boilerplate project has been updated accordingly, so you may refer to [the a3-boilerplate project](https://github.com/apostrophecms/a3-boilerplate) for an example of the changes to be made, notably in `webpack.config.js` and `package.json`. We are in communication with upstream developers to resolve the issue so that projects and apostrophe core can use different major versions of webpack.

## 3.0.0-alpha.3

Third alpha release of 3.x. Introduced draft mode and the "Publish Changes" button.

## 3.0.0-alpha.2

Second alpha release of 3.x. Introduced a distinct "edit" mode.

## 3.0.0-alpha.1

First alpha release of 3.x.<|MERGE_RESOLUTION|>--- conflicted
+++ resolved
@@ -1,18 +1,11 @@
 # Changelog
 
-<<<<<<< HEAD
-## Unreleased
-
-### Adds
-
+## UNRELEASED
+
+### Adds
+
+* Add `@apostrophecms/settings` translations.
 * Add the ability to have custom modals for batch operations.
-=======
-## UNRELEASED
-
-### Adds
-
-* Add `@apostrophecms/settings` translations.
->>>>>>> c5adf647
 
 ## 3.53.0 (2023-08-03)
 
