--- conflicted
+++ resolved
@@ -4,10 +4,8 @@
 
 ### Fixes
 
-<<<<<<< HEAD
 * Don't crash if a document of a type no longer corresponding to any module is present
 together with the advanced permission module.
-=======
 * AposLoginForm.js now pulls its schema from the user module rather than hardcoding it. Includes the 
 addition of `enterUsername` and `enterPassword` i18n fields for front end customization and localization.
 * Simulated Express requests returned by `apos.task.getReq` now include a `req.headers` property, for
@@ -19,7 +17,6 @@
 
 * Add new `getChanges` method to the schema module to get an array of document changed field names instead of just a boolean like does the `isEqual` method. 
 * Add highlight class in UI when comparing documents.
->>>>>>> 8245489d
 
 ## 4.0.0 (2024-03-12)
 
