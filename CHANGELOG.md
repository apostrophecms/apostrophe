--- conflicted
+++ resolved
@@ -2,11 +2,10 @@
 
 ## UNRELEASED
 
-<<<<<<< HEAD
 ### Adds
 
 * To display a live preview on the page as changes are made to widgets, set the `preview: true` option on any widget module. To turn it on for all widgets, you can set it on the `@apostrophecms/widget-type` module, the base class of all widget modules. This works especially well when `range` fields are used to achieve visual effects.
-=======
+
 ### Changes
 
 * Improve the Page Manager experience when dragging and dropping pages - the updates happen in background and the UI is not blocked anymore.
@@ -16,7 +15,6 @@
 ### Fixes
 
 * Fixes an edge case where reordering a page in the Page Manager might affect another locale.
->>>>>>> b90abcf8
 
 ## 4.14.0 (2025-03-19)
 
