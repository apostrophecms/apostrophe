# Changelog

## 3.0.0-alpha.5 - Unreleased

* Adds the option to pass context options to an area for its widgets following the `with` keyword. Context options for widgets not in that area (or that don't exist) are ignored. Syntax: `{% area data.page, 'areaName' with { '@apostrophecms/image: { size: 'full' } } %}`.
* Extends `getBrowserData` in `@apostrophecms/doc-type` rather than overwriting the method.
<<<<<<< HEAD
* Removes the `createControls`, `editControls`, and `name` options.
=======
* Removes 2.x piece module option code, including for `contextual`, `manageViews`, `publishMenu`, and `contextMenu`.
* Removes admin bar module options related to 2.x slide-out UI: `openOnLoad`, `openOnHomepageLoad`, `closeDelay`.
>>>>>>> 048b15e3

## 3.0.0-alpha.4.2 - 2021-01-27

* The `label` option is no longer required for widget type modules. This was already true for piece type and page type modules.
* Ability to namespace asset builds. Do not push asset builds to uploadfs unless specified.

### Breaking changes

* Removes the `browser` module option, which was only used by the rich text widget in core. All browser data should now be added by extending or overriding `getBrowserData` in a module. Also updates `getComponentName` to reference `options.components` instead of `options.browser.components`.

## 3.0.0-alpha.4.1

* Hotfix: the asset module now looks for a `./release-id` file (relative to the project), not a `./data/release-id` file, because `data` is not a deployed folder and the intent of `release-id` is to share a common release identifier between the asset build step and the deployed instances.

## 3.0.0-alpha.4

* **"Fragments" have been added to the Apostrophe template API, as an alternative to Nunjucks' macros, to fully support areas and async components.** [See the A3 alpha documentation](https://a3.docs.apos.dev/guide/widgets-and-templates/fragments.html) for instructions on how to use this feature.
* **CSS files in the `ui/public` subdirectory of any module are now bundled and pushed to the browser.** This allows you to efficiently deliver your CSS assets, just as you can deliver JS assets in `ui/public`. Note that these assets must be browser-ready JS and CSS, so it is customary to use your own webpack build to generate them. See [the a3-boilerplate project](https://github.com/apostrophecms/a3-boilerplate) for an example, especially `webpack.config.js`.
* **More support for rendering HTML in REST API requests.** See the `render-areas` query parameter in [piece and page REST API documentation](https://a3.docs.apos.dev/reference/api/pieces.html#get-api-v1-piece-name).
* **Context bar takeover capability,** for situations where a secondary document should temporarily own the undo/redo/publish UI.
* **Unpublished pages in the tree** are easier to identify
* **Range fields** have been added.
* **Support for npm bundles is back.** It works just like in 2.x, but the property is `bundle`, not `moogBundle`. Thanks to Miro Yovchev.

### Breaking changes

* **A3 now uses webpack 5.** For now, **due to a known issue with vue-loader, your own project must also be updated to use webpack 5.** The a3-boilerplate project has been updated accordingly, so you may refer to [the a3-boilerplate project](https://github.com/apostrophecms/a3-boilerplate) for an example of the changes to be made, notably in `webpack.config.js` and `package.json`. We are in communication with upstream developers to resolve the issue so that projects and apostrophe core can use different major versions of webpack.

## 3.0.0-alpha.3

Third alpha release of 3.x. Introduced draft mode and the "Publish Changes" button.

## 3.0.0-alpha.2

Second alpha release of 3.x. Introduced a distinct "edit" mode.

## 3.0.0-alpha.1

First alpha release of 3.x.

## 2.67.0

Unit tests passing.

Regression tests passing.

* Pages can now be locked down with the `allowedHomepageTypes` and `allowedSubpageTypes` options, like this:

```javascript
// Only one type allowed for the home page
allowedHomepageTypes: [ 'home' ],

allowedSubpageTypes: {
  // Two subpage types allowed for the home page
  'home': [ 'default', 'apostrophe-blog-page' ],
  // No subpages for the blog page ("show pages" don't count)
  'apostrophe-blog-page': [],
  // default page type can only have another default page as a subpage
  'default': [ 'default' ]
}
```

These options make it easy to prevent users from creating unintended scenarios, like nesting pages too deeply for your navigation design.

* Pages now support batch operations, just like pieces do. The initial set includes trash, rescue, publish, unpublish, tag and untag. You can only rescue pages in this way if you are using the `trashInSchema` option of the docs module, which is always the case with `apostrophe-workflow`. With the conventional trash can, it is unclear what should happen because you have not indicated where you want each page to be restored. New batch operations for pages can be added in the same way that they are added for pieces.

* Important performance fix needed for those using the `apostrophe-pieces-orderings-bundle` module to create custom sort orders for pieces. Without this fix it is also possible to get a loader error and stop fetching content prematurely.

* The "revert" button for versions is now labeled "Revert to" to emphasize that it reverts to what you had at the end of that operation, not its beginning. Thanks to Fredrik Ekelund.

## 2.66.0

* Updated to CKEditor version 4.10.0. The CKEditor build now includes the CKEditor "widgets" feature (not to be confused with Apostrophe widgets). These are essential for modules like the forthcoming `apostrophe-rich-text-merge-tags`.
* `apos.areas.richText` and `apos.areas.plaintext` no longer produce duplicate text. To achieve this, the `apos.docs.walk` method no longer walks through the `_originalWidgets` property. This property is only used to preserve the previous versions of widgets that the user lacks permission to edit due to schema field permissions. Exploration of this property by `apos.docs.walk` led to the observed bug.
* The browser-side implementation of `apos.utils.escapeHtml` now works properly.

## 2.65.0

Unit tests passing.

Regression tests passing.

* **Important fix for MongoDB replica sets:** previously we used the `autoReconnect` option of the MongoDB driver by default. From now on, we use it only if the MongoDB URI does not refer to a replica set. The use of `autoReconnect` is [inappropriate with a replica set](https://github.com/apostrophecms/apostrophe/issues/1508) because it will keep trying to connect to the node that went down. Leaving this option out results in automatic use of nodes that are up. Also see the [apostrophe-db-mongo-3-driver](https://npmjs.org/package/apostrophe-db-mongo-3-driver) module for a way to use the newer `mongodb+srv` URIs. Thanks to Matt Broadstone of MongoDB for his advice.

* An `apostrophe-file` now has a default URL. The default `_url` property of an `apostrophe-file` piece is simply the URL of the file itself. This allows `apostrophe-file` to be included in your configuration for [apostrophe-permalinks](https://npmjs.org/package/apostrophe-permalinks); picking a PDF in this way generates a direct link to the PDF, which is what the user expects. Note that if the developer elects to set up an `apostrophe-files-pages` module that extends `apostrophe-pieces-pages`, that will still take precedence, so there is no bc break.

* Clicking directly from one rich text widget into another did not work properly; the toolbar did not appear in this situation. This bug has been fixed. The bug only occurred when clicking in a second rich text widget without any intervening clicks outside of all rich text widgets.

* Also see expanded notes on version `2.64.1`, below, which contained several features missed in the original changelog.

## 2.64.1

Unit tests passing.

Regression tests passing.

* Improved Apostrophe's ability to redisplay the appropriate widget, array element, and field and call the user's attention to it when a schema field error is not detected until server-side validation takes place. This addresses problems that come up when fields become `required` at a later time, and/or data was originally created with an earlier release of Apostrophe that did not enforce `required` in all situations. Browser-side validation is still preferred for ease of use but server-side validation no longer creates situations the user cannot easily resolve.

* Introduced the `apos.global.whileBusy` method. This method accepts a function to be run *while no one is permitted to access the site.* The provided function may return a promise, and that promise resolves before the site becomes accessible again. In the presence of `apostrophe-workflow` it is possible to mark only one locale as busy.

* By default, the `apos.locks.lock` method waits until the lock is available before proceeding. However there is now a `wait` option which can be set to `false` to avoid waiting at all, or to any number of milliseconds. If the method fails because of `wait`, the error is the string `locked`.

* The `apos.locks.lock` method also now accepts a `waitForSelf` option. By default, if the same process invokes `apos.locks.lock` for the same lock in two requests simultaneously, one of the two will receive an error. With `waitForSelf`, the second invocation will wait for the first to resolve and then obtain the lock.

## 2.64.0

Unit tests passing.

Regression tests passing.

* Apostrophe's "search suggestions" feature for `notFound.html` templates is now fully baked. It only takes two steps:

1. Include an element like this in your `notFound.html` template:

```
<div data-apos-notfound-search-results></div>
```

2. Set the `suggestions` option to `true` for the `apostrophe-search` module.

With `suggestions: true`, this feature no longer requires that you have a `/search` page, it uses a dedicated route. See the documentation of the `apostrophe-search` module for more information.

* The `showFields` option is now available for checkboxes. The syntax is as follows:

```
{
  "name": "awesomeBoolean",
  "label": "Awesome Boolean",
  "type": "boolean",
  "choices": [
    {
      "value": true,
      "showFields": ["otherField1"]
    },
    {
      "value": false,
      "showFields": ["otherField2"]
    }
  ]
}
```

Thanks to falkodev.

* A useful error message appears if you try to use a `mongodb+srv` URL. These are meant for newer versions of the MongoDB driver. You **can** use them, but you must install the [apostrophe-db-mongo-3-driver](https://npmjs.com/package/apostrophe-db-mongo-3-driver) module first. The error message now explains this, addressing a common question on stackoverflow.
* Basic styles added for the most common rich text markup tags when within the bounds of an Apostrophe modal. Thanks to Lars Houmark.
* Fixed UI overlap issue when joining with `apostrophe-page`.
* `apos.images.all`, `apos.images.first`, etc. now include `_description`, `_credit` and `_creditUrl` when they can be inferred from an `apostrophe-image` containing the attachment.
* `apos.images.srcset` helper improved. It is now smart enough to limit the image sizes it offers based on what it knows about the size of the original. Thanks to Fredrik Ekelund.
* Fixes to CSS asset URL generation to pass validation.
* Performance: eliminated use of `$or` MongoDB queries with regard to pages in the trash. MongoDB tests demonstrate that `$ne: true` is faster than `$or` for our purposes.

## 2.63.0

Unit tests passing.

Regression tests passing.

* “Promise events” have arrived. This is a major feature. Promise events will completely
replace `callAll` in Apostrophe 3.x. For 2.x, all existing invocations of `callAll` in the
core Apostrophe module now also emit a promise event. For instance, when the `docBeforeInsert`
callAll method is invoked, Apostrophe also emits the `beforeInsert` promise event on the
apostrophe-docs` module.

Other modules may listen for this event by writing code like this:

```javascript
`self.on('apostrophe-docs:beforeInsert', 'chooseASpecialist', function(req, doc, options) {
  // Modify `doc` here. You may return a promise, and it will resolve before
  // any more handlers run. Then the doc is inserted
});
```

The above code adds a new `chooseASpecialist` method to your module. This way, the method can be overridden by assigning a new function to `self.chooseASpecialist` in a module that
extends it, or its behavior can be extended in the usual way following the `super` pattern.

But, since it does not have the same name as
the event (attempting to register a method of the same name will throw an error), it is unlikely
that parent class modules and subclass modules will have unintentional conflicts.

See the [original github issue](https://github.com/apostrophecms/apostrophe/issues/1415) for a more
complete description of the feature and the reasoning behind it.

**Your existing callAll methods will still work.** But, we recommend you start migrating to be
ready to move to 3.x in the future... and because returning promises is just a heck of
a lot nicer. You will have fewer problems.

* Optional SVG support for `apostrophe-attachments`. To enable it, set the `svgImages` option to
`true` when configuring the `apostrophe-attachments` module. SVG files can be uploaded just like
other image types. Manual cropping is not available. However, since most SVG files play very well
with backgrounds, the SVG file is displayed in its entirety without distortion at the largest size
that fits within the aspect ratio of the widget in question, if any (`background-size: contain`
is used). If you have overridden `widget.html` for `apostrophe-images-widgets`, you will want
to refer to the latest version of `widgetBase.html` for the technique we used here to ensure
SVG files do not break the slideshow’s overall height.
* New `apos.templates.prepend` and `apos.templates.append` methods. Call
`apos.templates.prepend('head', function(req) { ... })` to register a function to be called just after
the head tag is opened each time a page is rendered. The output of your function is inserted into
the markup. The standard named locations are `head`, `body`, `contextMenu` and `main`. This is
convenient when writing modules that add new features to Apostrophe. For project level work also see the
named Nunjucks blocks already provided in `outerLayoutBase.html`.
* `apos.singleton` now accepts an `areaOptions` option, which can receive any option that can be
passed to `apos.area`. Thanks to Manoj Krishnan.
* Apostrophe’s “projector” jQuery plugin now respects the `outerHeight` of the tallest slideshow item,
not just the inner height.
* `apos.area` now accepts an `addLabel` option for each widget type in the area. Thanks to
Fredrik Ekelund.
* UI improvements to versioning. Thanks to Lars Houmark.
* Button to revert to the current version has been replaced with a label indicating it is current,
since reverting to the current version has no effect.
* “Page settings” can now be accessed for any page in the trash via “reorganize.” When
working with `apostrophe-workflow`, this is
often required to commit the fact that a page is in the trash.
* The `uploadfs` module now has a `prefix` option. If present, the prefix is prepended to all uploadfs paths before they reach the storage layer, and is also prepended to URLs. In practice, this means that a single S3 bucket can be used to host multiple sites without all of the uploaded media jumbling together in `/attachments`. The `apostrophe-multisite` module now leverages this.

## 2.62.0

Unit tests passing.

Regression tests passing.

* Introduced a `findWithProjection()` method that is added to all MongoDB collection objects. All Apostrophe core modules are migrating towards using this method rather than `find()` when working **directly with MongoDB collections**. If you are using the standard MongoDB 2.x driver that is included with Apostrophe, this just calls regular `find()`. When using the forthcoming `apostrophe-db-mongo-3-driver` module to replace that with a newer driver that supports the full features of MongoDB 3.6, 4.0 and beyond, this method will provide backwards compatibility by accepting a projection as the second argument like `find()` did until the 3.x driver was released. Developers wishing to be compatible with both drivers will want to start using this method. Again, this **only concerns you if you are querying MongoDB directly and passing a projection to find() as the second argument**. And if you don't care about using the 3.x driver, you **do not have to change anything**.
* Various UX improvements and bug fixes to the page versions dialog box. Thanks to Lars Houmark.
* The widget wrapper is updated on the fly with new classes if they change due to edits. Thanks to Fredrik Ekelund.
* When configuring a `date` field, you may pass a `pikadayOptions` property. This object is passed on to the `pikaday` library. Thanks to Lars Houmark.
* The `counts: true` option for `piecesFilters` now works properly with joins.

## 2.61.0

Unit tests passing.

Regression tests passing.

* New "secrets" feature in `apostrophe-users` makes it easy to hash other "secrets" similar in spirit to passwords.
* This feature is now used for password reset tokens, making them more secure.
* Additional joins can now be added to the schema of a widget that extends `apostrophe-pieces-widgets`.
* Brute force password attacks against an Apostrophe server are now more difficult. Thanks to Lars Houmark.
* Tolerant sanitization of array items while they are still in the editor. This avoids confusion caused by `required` fields in the array editor.
* Error messages now behave sensibly when multiple label elements appear in a field. Thanks to Lars Houmark.
* Fix background color on notification on uploads when file extension is not accepted. Thanks to Lars Houmark.
* If you can't move a widget out of an area, you can no longer move widgets into that area either (movable: false is fully enforced). Thanks to Fredrik Ekelund.
* New browser-side events are emitted during the attachment upload process, and the built-in facility that delays the saving of a form until attachment uploads are complete has been fixed. Thanks to Lars Houmark.
* Fixes to the active state display of array items. Thanks to Lars Houmark.
* [Contributor Guide](https://github.com/apostrophecms/apostrophe/blob/master/CONTRIBUTING.md) expanded with lots of new information about practical ways to contribute to Apostrophe.
* [Contributor Covenant Code of Conduct](https://github.com/apostrophecms/apostrophe/blob/master/CODE_OF_CONDUCT.md) added to the project. The Apostrophe community is a welcoming place, and now is a great time to lock that in for the future.

## 2.60.4

Unit tests passing.

Regression tests passing.

* Shallowly clone the required definition in defineRelatedType to prevent yet more crosstalk between instances of apos when `apostrophe-multisite` is used. No other changes.

## 2.60.3

Unit tests passing.

Regression tests passing.

* Improved support for nested areas and widgets. Apostrophe now pushes the correct doc id and dot path all the way to the page in various situations where this could previously have led to errors at save time.
* The new `apos.locks.withLock(lockName, fn)` method can be used to execute a function while the process has the named lock. This ensures that other processes cannot run that function simultaneously. You may optionally pass a callback, otherwise a promise is returned. Similarly `fn` may take a callback, or no arguments at all, in which case it is expected to return a promise.
* Cleanup: don't call `server.close` unless we've succeeded in listening for connections.

## 2.60.2

Unit tests passing.

Regression tests passing.

* Version 2.60.1 broke validation of schema fields which were
`required`, but blank because they were hidden by `showFields`.
This is of course permitted, `required` applies only if the field
is active according to `showFields` or not addressed by any
`showFields` possibilities at all. Comprehensive unit testing was
added for this issue to prevent a recurrence.
* Version 2.60.1 also introduced a more subtle issue: if constraints
like `required` or `min`, or general improvements to validation such
as NaN detection for integers and floats, were added to a widget schema later
after content already existed then it became impossible to open a widget
editor and correct the issues. Validation tolerance was added for this
situation.
* When a user edits an area "in context" on the page, the server now
reports errors using a path that can be used to identify the widget
responsible and open its editing dialog box. A more relevant notification
is also displayed. This remains a secondary mechanism. Server-side
validation is mostly about preventing intentional abuse. Browser-side
validation is still the best way to provide feedback during data entry.

## 2.60.1

Unit tests passing.

Regression tests passing.

* Fields of type `checkboxes` now play nicely with the `live/draft` toggle of `apostrophe-workflow`.
* Improved validation of integers and floats. Thanks to Lars Houmark.
* The "Global" dialog box now follows the same pattern as that for other piece types, which means that the workflow dropdown menu is available if workflow is present.
* Options may be passed to the `express.static` middleware that serves the `public` folder, via the `static` option of the `apostrophe-express` module. Thanks to Leonhard Melzer.
* `apostrophe` now depends on `bluebird` properly and there are no lingering references to the wrong version fo `lodash`. Formerly we got away with this because some of our dependencies did depend on these, and npm flattens dependencies. Thanks to Leonhard Melzer.
* The new `eslint-config-punkave` ruleset is in place, and includes a check for "unofficial dependencies" in `require` calls that could go away suddenly.
* `fieldClasses` and `fieldAttributes` may be set on form fields themselves, similar to the existing `classes` and `attributes` properties that are applied to the `fieldset`. Thanks to Lars Houmark.
* The "Pages" admin UI now includes a "New Page" button, in addition to the usual "reorganize" functionality. Thanks to Lars Houmark.
* Fixed a crash when an `apostrophe-pieces-widget` is configured to always show all pieces via `by: 'all'`. Thanks to Aurélien Wolz.
* General UI styling improvements and fixes.

## 2.60.0

Unit tests passing.

Regression tests passing.

* New feature: you can now display counts for each tag, joined item, etc. when using the `piecesFilters` option of `apostrophe-pieces-pages`. Just add `counts: true` to the configuration for that filter. The count is then available in a `.count` property for each value in the array. See [creating filter UI with apostrophe-pieces-pages](https://apostrophecms.org/docs/tutorials/intermediate/cursors.html#creating-filter-u-i-with-code-apostrophe-pieces-pages-code) for more information.
* New feature: command line tasks such as `apostrophe-blog:generate` may now be run programmatically, for example: `apos.tasks.invoke('apostrophe-blog:generate', { total: 50 })`. A promise is returned if a callback is not passed. Note that not all tasks are written to behave politely and invoke their callback normally, however most do. This feature is most useful when writing tasks that logically should incorporate other tasks.
* Many UX and UI improvements that make the experience more pleasant in subtle and not-so-subtle ways. Thanks to Carsten, Marco Arnone and the prolific Lars Houmark for their contributions. This was an excellent week for Apostrophe PRs.
* The full set of controls for joined items are again available in the chooser, as well as in the browse modal.
* The automatic opening of the admin bar menu on page load can now be configured with the `openOnLoad`, `openOnHomepageLoad`, and `closeDelay` options.
* `autocomplete="off"` for date fields prevents chrome autocomplete suggestions from wrecking calendar UI.
* Always remove .apos-global-busy on unlock, even if the transition event never fires. Yes, that is sadly a thing. Prevents the UI from becoming unusable in rare situations (less rare inside functional tests).
* Use `one` to reduce the overhead of .apos-global-busy's transition event handler. We could do more here to reduce overhead, i.e. unhooking it entirely.
* Much-improved validation of `min`, `max` and `required` for strings, integers and floats on both the server and the browser side. Thanks to Lars Houmark.

## 2.59.1

Unit tests passing.

Regression tests passing.

* Widget schemas now support the `def` property for fields. This always worked for pieces and pages.
* Accommodations for functional testing in nightwatch. The currently active Apostrophe modal, and all of its proxies such as its controls that are in a separate div for presentation reasons, now has the attribute `data-apos-modal-current` which is set to the class name of the modal. This powers the new [apostrophe-nightwatch-tools](https://npmjs.org/package/apostrophe-nightwatch-tools) module, which provides reusable commands and steps that can be used to create test projects similar to our [apostrophe-enterprise-testbed](https://github.com/apostrophecms/apostrophe-enterprise-testbed). Testing with the enterprise testbed project is a standard part of our release process.
* Previously if workflow was in use slugs could not be reused by new pages when the original page was in the trash. This has been addressed; the slug is now deduplicated in the same way that email addresses and usernames of users are when in the trash.
* The infinite scroll feature of `apostrophe-pieces-pages` now works as documented with the styles provided. The code is also more efficient and scroll events are throttled for performance. Thanks to Lars Houmark.
* Various UX fixes, thanks to Lars Houmark and various members of the Apostrophe team.

## 2.59.0

Unit tests passing.

Regression tests passing.

* Fixed nested widget editing for existing widgets whose modal dialog boxes have been accessed (#1428).
* A clear warning message with instructions has been added for those who are seeing "unblessed" messages due to widget schemas and in-template `apos.area` calls that do not match (#1429). The easiest way to avoid this is to just mark the area `contextual: true` in your widget schema so it is edited *only* on the page. But if you really want to do both, the widget options must match.
* The mechanism that automatically makes slugs, paths and other keys unique now gives up eventually and reports the original duplicate key error. This makes it easier to debug your code if you are violating your own custom indexes that feature unique keys. It is possible to make the deduplicator aware of your own own properties that need to be made more unique on inserts if you wish, by implementing a `docFixUniqueError` method. *Please note:* this change is not a regression. Code that formerly never completed its task in this situation will simply report an error promptly rather than retrying inserts forever while degrading your database performance.
* A new profiling API has been added: the `apos.utils.profile` method. This method can be called to report how long code takes to run for later analysis. It does nothing in the default implementation; modules like our forthcoming profiler override it to give feedback on the speed of your code.

## 2.58.0

Unit tests passing.

Regression tests passing.

* Polymorphic joins have arrived! You may now create joins like this:

```javascript
{
  name: '_items',
  type: 'joinByArray',
  withType: [ 'apostrophe-blog', 'product', 'apostrophe-page' ]
}
```

When you join with more than one type, Apostrophe presents a chooser that allows you to pick between tabs for each type. Note that `apostrophe-page` can be included, so you can pick a mix of pages and pieces for the same join.

This feature is useful for creating navigation that may point to a variety of document types, without the need for an array of items with several different joins and a `select` element to choose between them.

Polymorphic joins work for both `joinByOne` and `joinByArray`. Currently they are **not** available for `joinByOneReverse`, `joinByArrayReverse`, or pieces filters. Their primary use case is creating navigation widgets.

* `apos.images.srcset` helper function added. You can use this function to generate a `srcset` attribute for responsive display of an image. Just pass an attachment to the helper:

`<img srcset="{{ apos.images.srcset(apos.images.first(data.piece.thumbnail)) }}" />`

A `src` attribute for backwards compatibility is always advisable too.

Thanks to Fredrik Ekelund for this contribution.

* Fast forms for big schemas are back! The issue with tags has been resolved.

* A single MongoDB connection may be reused by several `apos` objects for separate sites, a feature which is exploited by the [apostrophe-multisite](https://github.com/apostrophecms/apostrophe-multisite) module. Note that this only reuses the connection, it does not share a single MongoDB database. It *does* allow you to keep potentially hundreds of sites on a single MongoDB server or replica set, as the overhead of multiple logical "databases" is small in MongoDB's modern WiredTiger storage engine. To reuse a connection, pass it to the `apostrophe-db` module as the `db` option.

* Fixed a MongoDB 3.6 incompatibility in the "Apply to Subpages" feature for permissions. Also made this feature available again when *removing* someone's permissions. We plan further UX work here to make this feature easier to understand and use.

* UX fix to the "manage tags" dialog box: don't attempt to add an empty tag. Thanks to Anthony Tarlao.

* Warn developers if they use bad area names.

* For those deploying asset bundles to S3: the command line task that builds an asset bundle no longer requires access to your production database, although it still needs to start up normally with access to a database in the pre-production environment where you are building the bundle.

* Refactoring of the trash field deduplication features, in preparation to extend them to pages as well in an upcoming release.

## 2.57.2

Unit tests passing.

Relevant regression tests passing.

* New `extraHtml` block in `outerLayoutBase.html` allows your `outerLayout.html` to add attributes to the outer `html` element without the need to completely override the layout. It is a best practice to avoid completely overriding the layout because this maximizes your compatibility with future updates to our admin markup, etc.

## 2.57.1

Unit tests passing.

* Hotfix for bug in 2.57.0 that broke saving tags. We have reverted the "fast forms" change until the cause is understood.

## 2.57.0

Unit tests passing.

Functional tests passing.

* Displaying and saving schema-driven forms is much, much faster.
This becomes very noticeable with 100 or more fields. With about
250 fields, this formerly took about 4.5 seconds to load or to
save such a form on a fast Mac. It now takes about 250 milliseconds.
* Users may re-order the items they have selected via drag and drop
when using "Browse" to select pieces, images, etc.
* Prior to this release, asset generation ids were surprisingly short and
made up only of digits due to an accidental holdover from an old version.
Conflicts were rare, but possible. Asset generation ids are now proper cuids,
no conflicts should occur.
* IDs may be added to notifications as a simple way to give other
code access to them.
* The `apos.global.addGlobalToData` method may now be called
with just `req` (returns a promise), with `req, callback` (invokes
the callback), or as middleware (which Apostrophe does by default).
This method is handy in command line tasks and other places
where middleware does not run and `req.data.global` is not populated
by default.

## 2.56.0

Unit tests passing.

Functional tests passing.

* **Security:** numerous issues formerly flagged by the new `npm audit` command have been addressed. We are now using a [maintained branch of lodash 3.x](https://github.com/sailshq/lodash) to keep bc while addressing security (many thanks to the Sails team). We are also using LESS 3.x, which has caused no issues in our testing and corrects security concerns with LESS 2.x. Numerous `npm audit` security reports regarding `imagemin` modules were addressed by removing `imagemin` from `uploadfs` itself, however you may opt into it via the new [`postprocessors` option of `uploadfs`](https://github.com/punkave/uploadfs). As of this writing, one `npm audit` complaint remains: the `azure-storage` module needs to update a dependency to address a possible vulnerability. You may mitigate this issue by not using the `azure` backend of `uploadfs` with Apostrophe until it is resolved upstream.
* Many UI enhancements when choosing, browsing and managing items which reduce user confusion. For instance: moving items up and down in a selection no longer refreshes the entire list and forces the user to scroll down again. Trashed pages are easier to distinguish in "reorganize." "More" dropdown for pieces is again fully visible when clicked. Placeholder helpers make the search field for joins easier to understand. Chevrons added to various select elements which were difficult to identify as dropdowns before.
* Deeply nested areas now save properly. Formerly in certain situations the same widget might be duplicated.
* `apos.tasks.getReq` now supplies an empty `req.data` object for easier use with code expecting an Express request, Apostrophe-style.
* Bedeviled by case-sensitive sorting? The `sortify: true` property for `string` schema fields is now documented and automatically creates a database migration to ensure it is available for your existing data as well. When used, this flag ensures that any `sort('fieldname')` call for that field in Apostrophe is case-insensitive, ignores punctuation and otherwise behaves as end users expect.

## 2.55.2

Unit tests passing.

Relevant functional tests passing.

* Reverted change to date formatting. `moment` will produce warnings again, but dates will not be a day old in some time zones, which is more important. We are working on a better fix for this problem.

## 2.55.1

Unit tests passing.

Relevant functional tests passing.

* `apos.migrations.eachArea` no longer crashes the stack when iterating over a large number of documents without areas.

## 2.55.0

Unit tests passing.

Regression tests passing.

* Security fix: uploaded images "in the trash" were still accessible at the same URL in most sizes. This has been corrected. As documented, the only size that now remains accessible is the `one-sixth` size, and this choice can be changed or eliminated entirely. **This bug did not affect other file attachments, such as PDFs.**

As always, be sure to run the `apostrophe-migrations:migrate` task. This will make sure the permissions of your files are correct. Harmless warnings may appear for those that were already correct.

* The `apostrophe-attachments:migrate-to-disabled-file-key` and `apostrophe-attachments:migrate-from-disabled-file-key` have been added for the convenience of those using the `disabledFileKey` option to `uploadfs` to rename disabled files in a cryptographically sound way rather than changing their permissions. These are relevant only with the `local` storage option of `uploadfs`, since since the option is neither available nor necessary for S3, and is mandatory for Azure from the beginning.

* Although technically part of UploadFS 1.9.0, we'd like to note that the `azure` storage backend is now available and can be part of your `uploadfs` configuration for the `apostrophe-attachments` module.

* Server-side modules can now extend the buttons available in the "manage" modal of pieces without overriding templates, similar to the way they are extensible in the "edit" modal.

* UX fixes.

* Cropping an image through Apostrophe now works when attachments are stored in S3, Azure, etc.

* Date parsing does not generate `momentjs` warnings.

* Overrideable block in the outerLayout for the context menu.

* The `apostrophe-soft-redirects` module now accepts a `statusCode` option, which you may change to `301` to use hard redirects. Thanks to Leo Melzer.

## 2.54.3

Unit tests passing.

Regression tests passing.

* Contextual editing of pieces found in a `widget.html` template saves properly, as does contextual editing of a nested area added to the page for the first time.

* Previously executed migrations are remembered in a collection that persists, not just in a cache, avoiding extra work which could be extensive in a large database. Migrations are still required to be idempotent (they should detect whether they have any work to do, and do no harm if they are not needed again for a particular document).

* `apos.migrations.eachWidget` now delivers an accurate `dotPath`, which is crucial for the use of `apos.docs.db.update` with `$set`. No standard migrations in Apostrophe were using the feature until now.

## 2.54.2

Unit tests passing.

Regression tests passing.

* A bug in the recently introduced `apostrophe-soft-redirects` module caused crashes in cases where the context page or piece had no `_url` property... which is an unusual situation (how did you get there exactly? Overrides are clearly involved), but it can happen in customized projects. Fixed.

## 2.54.1

Unit tests passing.

Regression tests passing.

* A bug in Chrome 66 causes problems when selecting images in Apostrophe's media library. This bug did not appear before Chrome 66 and does not appear in other browsers. We resolved it by migrating to the use of the CSS grid feature in compatible browsers.

## 2.54.0

Unit tests passing.

Regression tests passing.

* Several performance improvements. In situations where Apostrophe formerly made expensive "matching nothing" queries, Apostrophe now either skips the entire query or uses an efficient query for a nonexistent `_id`, depending on whether the method in question has the right to cancel the entire operation.
* Resources released more completely by `apos.destroy`, which can now satisfy the expectations of `mocha` 5.x (no timeouts left active, etc). This was done by adding a `destroy` method to `uploadfs`.
* `range` schema fields behave better when there is no existing value.
* Save operation of a modal now triggers the global busy state to prevent race conditions and other unwanted behavior.
* Global busy state can now be pushed and popped, and modals utilize this, so that a modal can be used to gather information during the `saveContent` method of another modal.

## 2.53.0

Unit tests passing.

Regression tests passing.

* Do not send X-XSRF-TOKEN headers in an OPTIONS request. This change was mistakenly left out of the 2.52.0 release.
* The named anchor `main` can now be overridden via the `mainAnchor` nunjucks block.
* The `npmRootDir` option can be used to cause Apostrophe's module loading mechanism to seek npm modules in a location other than that specified by `rootDir` (or the project root). The new `localesDir` option of `apostrophe-i18n` does the same for localization. This makes it possible to use `rootDir` to specify an alternate location for everything else, i.e. the parent of `public`, `data`, `modules`, etc. A necessary accommodation for the evolving `apostrophe-multisite` module.
* Raw HTML widgets now offer help text out of the box.
* The `express.static` middleware now runs before the `apostrophe-global` middleware and other "standard" Apostrophe middleware.
* Your own module-level `expressMiddleware` object can specify `{ when: 'beforeRequired', middleware: function(req, res, next) { ... })` to run before the required middleware as well. Note that this means no sessions, no users and no body parser. Most of the time you'll want those things.
* CSS adjustment to tabs in modals so they don't scroll in Firefox.
* Dropzones for empty areas are easier to drop onto.

## 2.52.0

Unit tests passing.

Regression tests passing.

* No more 404's when slugs change for pages and pieces. Apostrophe now automatically implements "soft redirects" to the new URL of a page or piece. This is a major SEO improvement, with good support for any page or piece with a `._url` property. Note that this feature "learns" URLs over time as the pages and pieces are actually accessed, so if you decide to test it, remember that you must access the old URL at least once before you change it for the test. This feature can be disabled, if you really want to, by setting the `enable` option of the `apostrophe-soft-redirects` module to `false`.
* Indexed queries on the `parkedId` and `advisoryLock._id` properties. The lack of indexes for these properties could lead to full collection scans, so this is a significant performance boost on large databases.
* Apostrophe's anti-CSRF forgery X-XSRF-TOKEN header is no longer sent as part of an OPTIONS request, or as part of a cross-domain request. In the first case, cookies cannot be set by the server anyway, and in the second, we are communicating with a server that cannot see our session to verify it. In both cases, sending the headers was causing configuration headaches for developers. Thanks to Priyansh Gupta.
* A UI bug fix: the recently added "clone" button for widgets is no longer displayed for singletons, or for areas whose `limit` has been reached. Also, the `cloneable: false` option can be used to disable this feature for a particular area.
* UI bug fix: no more conflicts between the "Add Content" menu and the up/down/remove/etc. buttons for widgets.
* Clearer warnings and error messages.

## 2.51.1

Unit tests passing.

Regression tests passing.

* Do not crash when updating a doc if widgets exist but `_originalWidget` does not. This can happen in workflow scenarios where Apostrophe's `find` is bypassed.
* Accommodations for the forthcoming `apostrophe-optimizer` module.

## 2.51.0

Unit tests passing.

Regression tests passing.

* Widget fields may now have a `permission` property. If present, the user must have the named permission (such as `admin`), or they will not see that particular field in the editing dialog box. This is useful when a widget should be authorable by most users but has a sensitive field that should be restricted to a smaller group of users. Note that this feature already existed for schema fields of pieces and pages.
* Apostrophe again allows a named pipe to be specified via the `PORT` environment variable, for compatibility with Windows. Thanks to Jørgen M. Skogås for this fix.
* Apostrophe's default settings for the `bodyParser` option are now generous enough, in the case of JSON request bodies, to cover all reasonable editing scenarios in Apostrophe. This change also benefits the `apostrophe-headless` module.
* When Apostrophe must generate a `path` for a new page, it will look at the provided `slug` before it looks at the provided `title`. This is useful when titles in an import are of poor quality but slugs are unique. Prevents unnecessary numbered suffixes after both slugs and paths.
* The dropdown menu to add a widget no longer has a conflict with the hover menu offering widget controls such as "up," "down," etc. The hover menu does not appear while the dropdown menu is open.

## 2.50.0

Unit tests passing.

Regression tests passing.

* Clone button for widgets in areas, to save time when editing.
* New features for displaying the titles of array items when editing fields of type `array`. `titleField` may now use dot notation. In addition, if that isn't enough, you may use `listItemTemplate` to point to an alternative to the standard `arrayListItem.html` template, which you may use as a reference. In addition, both `titleField` dot notation and the custom `listItemTemplate` have full access to joins. Be sure to use cross-module include syntax if you don't want to put the template in `modules/apostrophe-schemas/views`. For instance, you may write `listItemTemplate: 'my-module-name:listItemTemplate.html'`.
* Bug fix: modals are the right height when jQuery 3 is in use.
* CSS class added to the `h4` that displays the title in an `apostrophe-images` widget, for your CSS styling convenience. Thanks to Gareth Cooper.

## 2.49.0

Unit tests passing.

Regression tests passing.

* New password reset feature. You will need to configure `apostrophe-email` and opt into this feature. See the new [Apostrophe password reset HOWTO](https://apostrophecms.org/docs/tutorials/howtos/password-reset.html).
* Significant performance boost to the "reorganize" modal in situations where numerous pages are in the trash when using the `apostrophe-workflow` module.
* If widget ids are not provided when inserting new documents they are automatically generated. This makes [apostrophe-headless](https://npmjs.org/package/apostrophe-headless) easier to use.

## 2.48.0

Unit tests passing.

Regression tests passing.

* New `color` and `range` schema field types. `color` provides a color picker field allowing values compatible with CSS, etc. `range` provides an `<input type="range">` element and respects `min` and `max` options.
* New `apos.utils.log`, `apos.utils.info`, `apos.utils.debug`, `apos.utils.warn` and `apos.utils.error` methods. These are now used consistently throughout Apostrophe core, both in the server and in the browser. On the server, these methods wrap the corresponding methods of a `logger` object and you can inject your own via the `logger` option of the `apostrophe-utils` module. By default a logger object that wraps the `console` object is created. For convenience, if your logger has no `log` method, `apos.utils.log` will call `logger.info`. This allows many popular loggers like `winston` to be used without modification "out of the box."
* `modulesSubdir` option to specify subdir where local modules come from, overriding `modules`. Useful when more than one `apos` object exists in a project.
* Major speedup to parked pages. Also eliminates spurious warnings about inefficient joins at startup.
* Refactored autocollapse behavior of admin bar into its own method for easier overrides.
* CSS fixes for improved usability.

## 2.47.0

Unit tests passing.

Regression tests passing.

* Developers now have the option to use jQuery 3. To enable jQuery 3, set the `jQuery` option of the `apostrophe-assets` module to the number `3`. We have packaged specific versions of jQuery 3 and jQuery UI which are known to be compatible with and tested with Apostrophe's UI, and we plan to use these in our own projects going forward. We will be making this change in the apostrophe boilerplate project. Of course Apostrophe's UI remains compatible with the older version of jQuery that loads by default. There is no bc break.

* When you join with pages, by using the virtual doc type `apostrophe-page`, the user is now invited to choose a page via a version of the reorganize dialog box, which has been made more user-friendly for this purpose. Autocomplete is still supported too.

* The reorganize dialog box is more pleasant to use. This dialog will continue to evolve to offer more of the functionality found in the "manage" dialog boxes for piece types.

* The page parking mechanism has been overhauled and improved. From now on, it is our recommendation that you set a unique `parkedId` for each parked page you configure for `apostrophe-pages`. This ensures that even if you change the slug in the configuration of the parked page, Apostrophe will still be able to understand that the page already exists and a new one should not be inserted. This is especially critical if using `apostrophe-workflow`, since you might decide to add or change locale prefixes at some point.

* The database connection keepalive mechanism now uses a query against an empty collection, rather than a server status call that the database user might not have permission to make.

* The `apos.utils.cssName` helper now preserves double dashes, as they are a common feature in modern CSS frameworks.

* There is now an `apostrophe-areas:widgetBase.html` file which can be extended block by block in a project-level `modules/apostrophe-areas/views/widget.html` file. New overrideable methods have also been added to simplify adding custom classes programmatically to the wrapper and the widget itself without overriding any templates.

* It is now possible to configure select elements (we do not recommend more than one) to be displayed inline with the other widget controls, i.e. up, down, delete, etc. The back end of this is left to the developer, however you can check out the still-evolving [apostrophe-personas](https://github.com/apostrophecms/apostrophe-personas) module for an example. This feature is primarily meant for modules like `apostrophe-personas` that impact all widgets in a general way.

## 2.46.1

Unit tests passing.

Regression tests passing.

* Attachment fields now save properly when directly part of the schema of a widget. A bug was introduced in version 2.42.0 when the `length` property was added to attachments. A fix made long ago to `apos.utils.clonePermanent` on the server side was also needed on the browser side.

## 2.46.0

Unit tests passing.

Regression tests passing.

* The "Copy" button of pieces now copies areas that do not explicitly appear in the schema, and works correctly when an `apostrophe-pieces` module is set `contextual: true`. Overrideable methods are provided for those who need to copy more than schema fields and top-level areas. We do not copy every property by default because this could have unforeseen consequences; we copy only what is in the schema, plus top-level areas because these have always been supported without an explicit schema in templates.

* It is now possible to secure widget properties so that they are not visible to end users if you do not choose to output them in the markup. To do that, set the `playerData` option of your widget module to `false`, or to an array of properties that **should** be visible in the `data` JSON attribute so that they are passed to the `play()` method. Normally widget properties are public information, intended for display, but this technique is useful if you have a `username` and `password` for use in fetching an external feed in a server-side `load` method, for instance. **Note that to allow widget editing to function, everything is still passed in `data` if the user has editing privileges for the widget.** So if you seek to verify this feature, be sure to check as a logged-out user, or a user without editing permissions for that content.

* It is now easy to override the `fieldset` markup for Apostrophe schemas. Just copy `modules/apostrophe-schemas/views/fieldset.html` to your project-level version of that path and edit it. However, please note that you must continue to have an outer wrapper element with the given attributes.

* Apostrophe's codebase now passes `eslint`. In the process many cases of callback errors being ignored were fixed, as well as global variable leaks.

* Apostrophe's `apos.locks.lock` and `apos.locks.unlock` methods now support promises.

## 2.45.0

Unit tests passing.

Regression tests passing.

* The `apostrophe-caches` module has better, clearer documentation and it now supports promises.
* All modules can now conveniently send email using [Nodemailer](https://nodemailer.com/about/). The new `email` method of all modules renders a template in that module's `views` folder, exactly as you would hope it would, and also automatically generates a plaintext version for the occasional user who does not view HTML email. The automatically generated versions include links properly.
* Extending `apostrophe-images-widgets` and other pieces widgets is easier. If your widget name doesn't correspond to the kind of piece you are displaying, a helpful error appears explaining that you need to set `piecesModuleName`. Adding fields to these widgets now behaves reasonably. Also, if you add fields to `apostrophe-images` or `apostrophe-files` at project level, this now behaves as expected too.
* A locking mechanism has been added during the movement of pages in the page tree. This prevents rare race conditions that could previously have resulted in duplicate page ranks, although the design of the page tree is such that more serious consequences were always avoided.
* Text justification options for ckeditor are now standard in our build of ckeditor. Of course you still need to configure `sanitize-html` properly when using them.
* Any widgets module may now specify a `wrapperTemplate` option. That template is rendered instead of the standard `apostrophe-areas:widget.html` template, and can use `extends` and override blocks found in that template. This is useful if you need to set attributes of the outer wrapper element of the widget.
* The migration added in 2.43.0 to address file permissions for existing attachments in the trash has been greatly accelerated, helpful on large sites.
* Better error messages for `min` and `max` options of some schema field types; provisions for expanded error messages in general.
* For those using the `testModule` option to test their own npm modules in the context of Apostrophe, a default shortname is automatically provided.
* Fixed missing space in admin bar markup, thanks to arlecchino.

## 2.44.0

Unit tests passing.

Regression tests passing.

* Apostrophe's AJAX filter features for `apostrophe-pieces-pages` now support "Load More" buttons and infinite scroll.

To add a "Load More" button:

1. Wrap a new element inside your data-apos-ajax-context element around the content that makes up the current "page" of results. This should not wrap around filter links or the "Load More" button itself.
2. Give that new element the `data-apos-ajax-append` attribute.
3. Add `append=1` to the query string of your Load More button. Example:

```
{% if data.currentPage < data.totalPages %}
  <a href="{{ data.url }} | build({ page: data.currentPage + 1, append: 1 })">Load More...</a>
{% endif %}
```

To progressively enhance this for infinite scroll, add a `data-apos-ajax-infinite-scroll` attribute to the button.

Note that we do this via progressive enhancement of a "Load More" button so that Google can still reach and index all of the pages (SEO).

* Attachment schema fields now respect the new `fileGroup` and `fileGroups` properties. If `fileGroup` is set to `images`, then only image types (GIF, JPEG, PNG) are accepted; if it is set to `office` only typical business file types are accepted. Note that we have always rejected files that didn't appear on the list for either type. You can also specify `fileGroups` as an array.
* `fileGroup: 'image'` is now configured by default for `apostrophe-images`, as was always intended but incorrectly implemented in the past.
* Attachment schema fields now respect the new `extension` and `extensions` properties. The former is handy if you only want to allow one extension, the latter if you want to allow more than one. The extensions must be those specified for `fileGroups` in the default configuration of `apostrophe-attachments` or your override of it (all lower case; JPEG is `jpg`; no period).
* The `addDocReferences` migration has been parallelized, as this one-time migration can be time-consuming on a large site.
* Broken `less` calculation fixed, thanks to Antoine COMBES.

## 2.43.0

Unit tests passing.

Regression tests passing.

* When a "file" or "image" is moved to the trash, the attachment in question now becomes inaccessible. This is particularly important to stop access to obsolete PDFs, which Google loves to access. If the file or image is removed from the trash, the attachment becomes available again. In the case of images, the 1/6th size remains available by default to provide preview when viewing the trash. If the same attachment is referenced by more than one doc, which can happen due to "Copy" operations or `apostrophe-workflow`, it remains available until all such docs are in the trash.

* Parked properties are no longer editable in page settings. Since every site restart always wiped them out anyway, this is a bug fix, not a truly new behavior. With this change, you can finally set `type: 'home'` when `park`ing the home page, and remove `home` from your page types dropdown.

* The `apostrophe-jobs` module now offers a `runNonBatch` method, which is useful for long-running operations that don't involve iterating over many instances of the same type of object.

* Improvements to background image positioning for images widgets.

* A block has been added to override the `lang` attribute easily. Thanks to Ayho.

* The `imgAlt` block can now be used to conveniently override the `alt` attribute of images when overriding `widget.html` for `apostrophe-images-widgets`. Thanks to Raphaël DiRago.

* The `required` option now works properly for fields of type `array` (there must be at least one item in the array).

* Improved error messages for unblessed widget schemas. These are usually related to a widget that is no longer in the page template but appears in the database.

* A UI bug that caused tabs to become invisible when returning from nested dialog boxes has been fixed.

* Filters for "select" fields now default to "no opinion," rather than the default choice. This is the normal behavior for other field types.

* Even more promise support! `apos.attachments.insert`, `pieces.trash` and `pieces.rescue` all return promises if no callback is given.

* A YouTube embed unit test was removed to ensure consistent results in Travis CI, which is once again in routine use.

## 2.42.1

Unit tests passing.

* Use of a capitalized filename that should have been lowercase in a `require` briefly broke Apostrophe's initialization on Linux. We are correcting this by reinstating CI in a Linux environment.

## 2.42.0

Unit tests passing.

Regression tests passing.

* Promises have landed in Apostrophe. Calling `toArray`, `toObject`, `toDistinct` or `toMongo` on an Apostrophe cursor *without a callback* will return a promise. That promise will resolve to the expected result.

In addition, `docs.insert`, `docs.update`, `pieces.insert`, `pieces.update`, and `pages.insert` will all return a promise if invoked without a callback.

These are the most frequently invoked functions in Apostrophe that formerly required callbacks.

**As always with promises, be sure to catch errors with `.catch()`** at some level.

Note that **the `await` keyword can now be used with these methods**, as long as you're running Node.js 8.x or newer or using Babel to provide that language feature.

* Apostrophe's custom `Split` CKEditor toolbar control now works correctly in 2.x. You can give your users the `Split` control to allow them to break up a large rich text widget in order to insert other types of widget "in the middle." Note that the control name is now capitalized to match the way other CKEditor toolbar buttons are named.

* You may now specify `_url: 1` or `_nameOfJoin: 1` in a projection when using Apostrophe's `find()` methods. Native MongoDB projections naturally can't see these "computed properties" because they don't live in the database — they are computed "on the fly" after documents are fetched. However, Apostrophe now automatically adds the right underlying fields to the projection.

Only `_url` and the names of `joinByOne` or `joinByArray` fields are supported. It does not make sense to use a projection on `people` to locate IDs that are actually attached to `products` via `joinByOneReverse` or `joinByArrayReverse`.

*This feature does not conflict with legitimate uses of MongoDB projections because Apostrophe discards all properties beginning with `_` when writing to the database, except for `_id`.*

* The `length` property of an Apostrophe `attachment` object is now correctly populated with the original file size. Thanks to David Keita. Note that images are also made available in many scaled sizes. Also the original may be replaced with a correctly rotated version, in which case `length` will not match. So the most useful scenario for this property is likely to be in working with office formats, especially PDF which can sometimes be very large.

* Fixed bug in the `isEmpty` methods for areas and singletons. Thanks to David Keita.

## 2.41.0

Unit tests passing.

Regression tests passing.

* The new `apostrophe-jobs` module, part of the core of Apostrophe, provides a progress meter mechanism and the ability to stop long-running user-initiated operations, such as batch operations on pieces. See the [jobs module documentation](http://apostrophecms.org/docs/modules/apostrophe-jobs/index.html). You can also refer to the pieces module for examples if you wish to use this for your own long-running user-initiated operations.
* Batch operations now have more robust support for "select everything." A number of bugs related to multiple selection of pieces have been fixed in a refactoring that made this code much more maintainable and predictable.
* The option of pushing an asset of type `template`, which never worked in 2.x and was never used by Apostrophe, has been removed for clarity. Our preference is for rendering assets on the server side dynamically when needed, rather than pushing many templates into the DOM on every page load.
* An `.editorconfig` file has been added. Thanks to Fredrik Ekelund.
* Parking a page only pushes permanent properties. `_defaults` and `_children` should never have been in the database; they are of course still interpreted to decide what should happen, but the properties *themselves* did not belong in the database. (You may need to write a migration if they are already there and this is causing issues for you.)
* Scrolling UI behavior of pieces improved; various other UI touch-ups. Thanks to Fredrik Ekelund.
* `newBrowserCalls` helper for `push` module can be used when you want JavaScript calls queued up with `req.browserCall` to be executed in an AJAX update of just part of a page.
* Fixed bugs affecting access to the published/unpublished batch operations and similar.

## 2.40.0

Unit tests passing.

Regression tests passing.

* Support for "select everything" when managing pieces. Once you check the box to select everything on the current page, you are given a secondary option to select everything that matches your current criteria. This works both when choosing pieces for widgets and when working with batch operations like "trash" or "rescue."
* Fixed various bugs affecting combinations of "select all on page", the chooser and working with images.
* Improvements to batch operations on pieces. The `requiredField` property is checked correctly, and the new `onlyIf` property allows for passing a function that accepts the doc type name and decides whether the button should appear. Multiword action names are properly camelcased. New "success" and "dataSource" options to `batchSimple` allow for carrying out additional operations afterward as well as gathering input independently at the start. And batch operations are composed late so that other modules can add them.
* The `self.api` and `self.html` methods of `apostrophe-context` and `apostrophe-modal` now support a syntax for making cross-module API calls, just like templates.
* Addressed moog versioning issue with latest npm that caused errors about "synth.instanceOf" not being found depending on the state of your npm cache.

## 2.39.2

Unit tests passing.

Startup-related regression tests passing.

* The `APOS_MONGODB_LOG_LEVEL` environment variable can now be set to `debug`, `info` or anything else supported by the MongoDB driver's `Logger.setLevel` method. This is helpful for debugging database issues at the lowest level.

## 2.39.1

Unit tests passing.

Regression tests passing.

* Factored out a `getBaseUrl` method for `apostrophe-pages`, allowing
overrides of this that pay attention to `req`.
* Report `pageBeforeSend` errors and failures to load the global doc properly, don't silently tolerate them.
* Documentation corrections. Thanks to Frederik Ekelund.


## 2.39.0

Unit tests passing.

Regression tests passing.

* Easier access to options. Introduced the `getOption` method to all modules. Calling `self.getOption(req, 'sizes.large')` from your module's server-side JavaScript code, or just `module.getOption('sizes.large')` from Nunjucks, will return the value of `self.options.sizes.large` for that module. You may also pass an array of keys, i.e. `module.getOption([ 'sizes', 'large' ])`. This method is tolerant, it returns undefined if any part of the path does not exist. See also the new [apostrophe-override-options](https://npmjs.org/package/apostrophe-override-options) which extends this feature to support customizing the returned value for any option based on the current page type, page settings, piece settings and locale. * Helpful warning when maximum area/widget loader recursion level is reached. Always use projections when adding joins to your schema to avoid a performance hit due to runaway recursion.
* New `disabledTypes` option to `apostrophe-pages`, primarily for use with `apostrophe-override-options`.
* Fixed UI bug relating to area menus at the bottom of the page.
* Fixed bug that caused a crash when invalid usernames attempted to log in. Thanks to Arthur.

## 2.38.0

Unit tests passing.

Regression tests passing.

* Various schema field validators for required fields no longer crash on the browser side if a property is nonexistent, as opposed to being the expected empty string.
* Buttons for editing pieces widgets now use less confusing language.
* Accommodations for the `apostrophe-headless` module (arriving later today), including factoring out certain login-related and piece-related functionality to separate methods in order to make it easier to introduce RESTful APIs for the same features.
* Unit tests no longer drop the entire test database between suites; instead they drop the collections. Also the unit test timeout can be set via an environment variable. This accommodates testing against various cloud databases with security that precludes dropping entire databases.
* Lots of new content in the README to get folks who haven't been to the documentation site yet a little more excited.

## 2.37.2

Unit tests passing.

Conflict resolution and template extension-related regression tests passing.

* The conflict resolution feature, which helps users avoid conflicts in which neither is successfully able to save content reliably by explaining that two users are editing the same doc and offering the option of taking control, can now be disabled by setting the `conflictResolution` option of the `apostrophe-docs` module explicitly to `false`. **We do not recommend** the use of this option in normal practice, however it has valid applications in automated testing.

* Recently a bug was introduced in which extensions other than `.html` or `.njk` did not work in `include` statements, etc. in Nunjucks templates unless the file in question existed in the project-level version of the module including it. The full cascade of template folder paths is now supported for these explicit extensions, including searching `viewsFolderFallback`.

## 2.37.1

Unit tests passing.

Piece- and schema-related regression tests passing.

* Filters are now available for schema fields of type `integer`. You can configure these for the manage view, or for pieces-pages, exactly as you would for other field types. Previously this feature existed but did not function properly, so this is a patchlevel release rather than a minor version bump.
* Previously, when viewing pieces in the trash, the batch operation button initially read "Trash Items" rather than "Rescue Items." It did not match the selected operation in the select element, and did not perform the needed operation of rescuing items unless you switched operations and switched back again. This has been fixed.

## 2.37.0

Unit tests passing.

Regression tests passing.

* New feature: you may now use the `.njk` file extension in addition to `.html` for your Nunjucks templates. In order to maximize the usefulness of this feature in the context of existing Apostrophe code, `.njk` is still checked for even if `.html` was specified when calling the `render` method. `.njk` is a convention adopted by the Nunjucks community and is supported by some syntax highlighters.
* Bug fix: drag-and-drop reordering and movement of widgets is once again functional. (The arrows worked all along.)
* Bug fix: drag-and-drop targets for widgets residing in areas nested in other widgets now appear and function properly.


## 2.36.3

Unit tests passing.

Regression tests passing.

* If an oembed provider responds with an HTTP error and a response that is not parseable as XML or JSON, Apostrophe no longer crashes (this fix is actually in the oembetter npm module). This fixes crashes on non-embeddable YouTube videos.
* If the oembed provider issues a 401 or 404 error, a relevant error message is given. Otherwise the generic error icon is still given.

## 2.36.2

Unit tests passing.

Regression tests passing.

* Dragging and dropping will now automatically scroll the "reorganize" dialog box.
* Attempts to drag a page above or below the "Home" page in "reorganize" no longer cause a restart. Also, the interface rejects them gracefully.
* Attempts to drag a page below the trashcan are rejected gracefully.
* When `trashInSchema` is active, the "traditional" trash can sorts below "in-context" trash, and the traditional trash can receives the special label "Legacy Trash" to reduce confusion.
* When on page two (or higher) in the "manage" view of pieces, performing a text search now correctly resets to page one.
* Throw an error at startup if a forbidden schema field name is used in `addFields` configuration. For instance, `type` is forbidden for widget schemas, while `docPermissions` is forbidden for doc type schemas, and `_id` is forbidden for both. Note that field names like `title` that are already in the schema are *not* forbidden because re-adding a schema field replaces it, which is often done to change the label, etc. So we'll be adding more documentation about these to help developers avoid surprises if their intention was an entirely new field.

## 2.36.1

Unit tests passing.

Regression tests passing.

* Spurious conflict resolution warnings for pieces fixed.
* Notifications are spaced properly, and in the upper right corner as intended, on all screens.
* Reorganize feature: upgraded to jqtree 1.4.2. Regression testing found no bc breaks.
* A debugging convenience: the `log(true)` cursor filter logs MongoDB criteria objects resulting from the cursor in question to the console.

## 2.36.0

Unit tests passing.

Regression tests passing.

* You may now set the `skipInitialModal` option for any widget module to `true` in order to avoid displaying the editing dialog box when the widget is first added. This makes sense if the widget has a useful default behavior, or consists of a contextually editable rich text sub-widget with a "style" select element you might or might not need to set every time.
* Fields in Apostrophe's schema-driven forms now receive globally unique `id` attributes, and the `for` attributes of `label` elements now reference them properly.

## 2.35.1

Unit tests passing.

Regression tests passing.

* Intermittent "not blessed" errors when editing joins in widget schemas have been corrected by blessing all widget schemas at page serve time, just as we already bless all doc type schemas at page serve time. Blessing them when the individual routes fire is problematic because of probable race conditions with sessions.

## 2.35.0

Unit tests passing.

Regression tests passing.

* `apos.areas.isEmpty(data.page, 'body')` will now tell you if that area is considered empty (it contains no widgets, or the widgets consider themselves empty).

* The new `controls` option may be passed to any widget, via `apos.singleton` or via the configuration for that specific widget type in an `apos.area` call. In this example, the widget cannot be removed, cannot be moved, and has its controls positioned at the upper right instead of the upper left:

```
{{
  apos.singleton(data.page, 'footer', 'apostrophe-rich-text', {
    controls: {
      removable: false,
      movable: false,
      position: 'top-right'
      }
    }
  })
}}
```

The `position` suboption may be set to `top-left`, `top-right`, `bottom-left` or `bottom-right`.

The `removable` and `movable` suboptions are primarily intended for singletons.

* By popular demand, the `insert` and `update` methods of pieces now pass the piece to their callback as the second argument.

* Better CSS reset for Apostrophe's admin UI.

* `callOne` added for convenience when you want to invoke a method normally invoked by `callAll` in the same way, but for only one module. Thanks to Arthur.

* If an attachment does not exist, `apos.attachments.url` no longer results in a template error page. Instead a fallback icon is displayed and an error message is logged. Developers should still always check whether attachments and joined objects still exist in their templates. Thanks to Raphaël DiRago.

* Notifications within modals move to lower right corner of modal for readability.

* Cleaned up font paths.

* Accommodations for the latest release of the separately published apostrophe-workflow module.

## 2.34.3

Unit tests passing.

Regression tests passing.

A bug was fixed that prevented nested area editing. The bug appeared in version 2.34.0.

Note that editing an area on the page has never been possible when it is part of the schema of an array field. That is not a new issue. It is being tracked and discussed. Today's fix was for a regression that impacted all nested areas.

## 2.34.2

All tests passing.

Fixed a bug that generated an error message regarding conflict resolution when attempting to edit an area inside a piece editor dialog box.

## 2.34.1

All tests passing.

Fixed an issue impacting unit test harness only. It didn't come up initially because it had to do with automatically creating `test/node_modules`, which existed our dev environment.

No code changes outside of tests.

## 2.34.0

All tests passing.

* Conflict resolution has been added to Apostrophe. When two users attempt to edit the same document, whether "in context" on the page or via a dialog box, Apostrophe now makes the latecomer aware of the issue and gives them the option to take control of the document after warning that the first party could lose work.

Since the first user may have simply abandoned their work, Apostrophe also indicates how long it has been since the first user last made a change.

If the same user attempts to edit a document in two tabs or windows, something very similar happens, although the message is different.

* In a related change, Apostrophe does not begin attempting to save an area on the page until the user interacts with it for the first time. This fixes many commonly reported frustrating situations in which one user is editing and the other is logged in but merely looking at the page, creating a ping-pong exchange of save requests.

* Apostrophe's unit tests have been restructured so that a single test file can be run conveniently, via `mocha test/docs.js`, for instance, and there is no longer a need for us to update `test/test.js` every time a test is added. Also, the unit tests use the same `apos.tasks.getReq` and `apos.tasks.getAnonReq` methods that are used by real-life command line tasks, which provide a more faithful simulation of an Express request object and one we anticipate extending as needed.

## 2.33.1

All tests passing.

* Fixed potential crash in version pruning mechanism.

## 2.33.0

All tests passing.

* The login page can be disabled via the new `localLogin` option of the `apostrophe-login` module. Set it explicitly to `false` to disable the login URL completely.
* Refactoring: the `apostrophe-login` module now has an `afterLogin` method which takes care of invoking the `loginAfterLogin` callAll method on all modules that have one, and then redirecting appropriately. This code was factored out to make it easier to use in the new [apostrophe-passport](https://npmjs.org/package/apostrophe-passport) module, which allows the use of almost any [Passport](http://passportjs.org)-based strategy, such as Facebook login, Google login, Github login, etc.
* `apos.users.ensureGroup` now delivers the group to its callback as the second argument.

Thanks to Michelin for their support of this work.

## 2.32.0

All tests passing.

* Fixed an S3 asset bundle generation bug that caused `.less` files to be imported with the wrong file extension if the `public` folder did not yet exist at the time `--create-bundle` was used. Thanks to Michelin for their support of this work.

* Also added an `apostrophe-caches:clear` task to aid in testing various functionality. You must specify the cache name since caches may or may not even be known to Apostrophe at task startup time based on whether and when code calls `.get` for each cache name.

## 2.31.0

All tests passing.

* The new `testModule: true` option causes Apostrophe to supply much of the boilerplate for a published npm apostrophe module that wants to test itself as part of an apostrophe instance, i.e. apostrophe-workflow, apostrophe-caches-redis, etc. See those modules for examples of usage. This is a feature for those writing their own npm modules that wish to unit test by initializing Apostrophe and loading the module in question.

* Fixed caching bugs, notably the oembed cache, which is now operating properly. Oembed responses, such as YouTube iframe markup, are now cached for an hour as originally intended which improves frontend loading time.

* Page type changes only refreshed the schema fields on the first change — now they do it properly after every change.

* Page type changes use the "busy" mechanism while refreshing the schema fields to prevent user interface race conditions and avoid user confusion.

* `trash` is never offered as a schema field of the `global` doc (mainly a concern with `apostrophe-workflow`).

## 2.30.0

All tests passing.

It is now easier to set up Redis or another alternative session store:

```
'apostrophe-express': {
  session: {
    secret: 'your-secret-here',
    store: {
      name: 'connect-redis',
      options: {
        // redis-specific options here
      }
    }
  }
}
```

For bc, you can still pass a live instance of a store as the `store` option, but this way is easier; all you have to do is `npm install --save` your connect-compatible session store of choice and configure it.

Thanks to Michelin for their support of this work.

## 2.29.2

All tests passing.

* Overrideable widgetControlGroups method takes (req, widget, options) allowing for better control when customizing these buttons.
* The `createControls` option of the `apostrophe-pages` module is now respected properly.

## 2.29.1

All tests passing.

* Fixed a short-lived issue with the reorganize feature.

## 2.29.0

All tests passing.

This is a significant update containing various accommodations required by the shortly forthcoming Apostrophe 2.x version of the `apostrophe-workflow` module, as well as other recent enhancements in our queue.

* Editing an area "in context" on the page when it is part of a widget or piece will always work, even if `contextual: true` was not set. That property is optional and prevents the area from also appearing in the dialog box for editing the content type.

* Multiple select filters are now available for the "manage" view of any piece type. Just like configuring single-select filters, except that you'll add `multiple: true` to the relevant object in your `addFilters` configuration for the module. Thanks to Michelin for their support of this work.

* When editing a previous selection of pieces for a join or widget, you can also easily edit them without locating them again in the manage view.

* "Next" and "previous" links can now be easily added to your `show.html` pages for pieces. Just set the `next` and `previous` options for your `apostrophe-pieces-pages` subclass to `true`, or to an object with a `projection` property for best performance. This will populate `data.previous` and `data.next` in your `show.html` template. *For blogs they may seem backwards; they refer to relative position on the index page, and blogs are reverse-chronological. Just switch the terms on the front end in your template in cases where they appear confusing.*

* There is now a "pages" option on the admin bar, for cases where "reorganize" is not visible because "Page Settings" is not accessible to the user for the current page.

* If the `trashInSchema` option is set to `true` when configuring `apostrophe-docs`, pages that are in the trash retain their position in the page tree rather than moving to a separate "trash" subtree. In the "reorganize" interface, they are grouped into trash cans displayed beneath each parent page, rather than a single global trash can. This is necessary for the new workflow module and also helpful in any situation where trying to find pages in the trash is more troublesome than explaining this alternative approach.

When `trashInSchema` is `true`, users can also change the trash status of a piece or page via "Page Settings" or the "Edit" dialog box of the piece, and it is possible to access "Page Settings" for any page via "Reorganize."

* The buttons displayed for each widget in an Apostrophe area can be adjusted via the `addWidgetControlGroups` option of the `apostrophe-areas` module, which can be used to introduce additional buttons.

* Empty `beforeMove` and `afterMove` methods have been added to the `apostrophe-pages` module for the convenience of modules using `improve` to enhance it.

* The `apostrophe-doc-type-manager` module now has `getEditPermissionName` and `getAdminPermissionName` methods. These can be overridden by subclasses. For instance, all page subtypes return `edit-apostrophe-page` for the former because page types can be changed.

* `apos.destroy(function() { ... })` may be called to shut down a running Apostrophe instance. This does **not** delete any data. It simply releases the database connection, HTTP server port, etc. This mechanism is extensible by implementing an `apostropheDestroy` method in your own module.

* `before` option for `expressMiddleware`. As before any module can provide middleware via an `expressMiddleware` property which may be a function or array of functions. In addition, if that property is an object, it may also have a `before` subproperty specifying a module whose middleware should run after it. In this case the actual middleware function or functions must be in a `middleware` subproperty.

* `apos.instancesOf(name)` returns an array of modules that extend `name` or a subclass of it. `apos.instanceOf(object, name)` returns true if the given `object` is a moog instance of `name` or a subclass of it.

* `apos.permissions.criteria` can now supply MongoDB criteria restricted to the types the user can edit when a general permission name like `edit` or `edit-doc` is asked for. *This was never a security bug because permissions for actual editing were checked when individual edits occurred. The change makes it easier to display lists of editable content of mixed types.*

* Extending the indexes of Apostrophe's `aposDocs` collection is easier to achieve in modules that use `improve` to extend `apostrophe-docs`.

* Removed tests for obsolete, unsupported Node.js 0.10.x. Node.js 4.x is now the minimum version. *We do not intend to break ES5 compliance in 2.x, however testing old versions of Node that are not maintained with security patches in any freely available repository is not practical.*

* `insert` method for `apos.attachments`, mirroring the other modules better. Thanks to Arthur Agombart.

## 2.28.0

All tests passing.

* Notifications are available, replacing the use of `alert`. This feature is primarily for Apostrophe's own administrative features; you can use it when extending the editing UI. Call `apos.notify('message')` to display a simple message. You can specify several `type` options such as `error` and `info`, and you can also use `%s` wildcards. Everything is localized on the server side. [See the documentation for more information](http://apostrophecms.org/docs/modules/apostrophe-notifications/browser-apostrophe-notifications.html#trigger). Thanks to Michelin for their support of this work.
* The `apostrophe-images` widget now provides a focal point editor. See the new [responsive images HOWTO](http://apostrophecms.org/docs/tutorials/howtos/responsive-images.html). Thanks to Michelin for their support of this work.
* UX: clicking "edit" on an image you have already selected no longer deselects the image. Thanks to Michelin for their support of this work.
* Bug fix: corrected issue that sometimes prevented joins with pages from editing properly.
* Bug fix: added sort index on `level` and `rank`, preventing MongoDB errors on very large page trees.
* UX: a complete URL is suggested at startup when testing locally. Thanks to Alex Gleason.

## 2.27.1

All tests passing.

* Fixed recently introduced bug preventing page type switching.

## 2.27.0

All tests passing.

* Lazy schema field configuration, in general and especially for joins. No more need to specify `idField`, `idsField`, `relationshipsField` or even `label` for your schema fields. `withType` can be inferred too in many cases, depending on the name of the join field. You can still specify all of the details by hand.

Also, for reverse joins, there is a new `reverseOf` option, allowing you to just specify the name of the join you are reversing. This is much easier to understand than specifying the `idField` of the other join. However that is still permitted.

Lazy configuration is in place for doc types (like pages and pieces) and widget types. It can be extended to other uses of schemas by calling the new validation methods.

* ckeditor 4.6.2. Resolves #896: you can now create links properly in Microsoft Edge. Our policy is now to check in periodically with new ckeditor releases and just make sure they are compatible with our editor skin before releasing them.

* `apos.areas.fromRichText` can be used to create an area with a single rich text widget from a trusted string of HTML. Not intended for mixed media, just rich text. Related: both `fromRichText` and `fromPlaintext` now correctly give their widgets an `_id` property.

## 2.26.1

All tests passing.

* Fixed short-lived bug introduced in 2.26.0 re: detecting missing widget types.

## 2.26.0

All tests passing.

* Do not crash on missing widget types, print good warning messages.

* Complete implementation of the [explicitOrder](http://apostrophecms.org/docs/modules/apostrophe-docs/server-apostrophe-cursor.html#explicit-order) cursor filter, replacing a nonfunctional implementation.

* If the mongodb connection is lost, the default behavior is now to retry it forever, so when MongoDB does get restarted Apostrophe will find it. In addition, a `connect` object may be passed to the `apostrophe-db` module to be passed on to the MongoDB connect call.

* Spaces added between DOM attributes for better HTML5 compliance.

* `required` subfields are now enforced when editing fields of type `array`.

Thanks to Michelin for their support of much of the work in this release.

## 2.25.0

All tests passing.

* There is now a `readOnly` option for the standard schema field types. Thanks to Michelin for contributing this feature.

* Apostrophe now displays useful warnings and, in some cases, errors at startup when schemas are improperly configured. This is particularly useful if you have found it frustrating to configure joins correctly. We are continuing to deepen the coverage here.

* In the manage view, the "published" and "trash" filters now always offer both "yes" and "no," regardless of whether anything is available in those categories. This is necessary because these are the respective defaults, and these are also unusual cases in which it is actually interesting to know nothing is available.

## 2.24.0

All tests passing.

There is now an `object` schema field type. It works much like the `array` schema field type, however there is just one object, represented as an object property of the doc in the database. Thanks to Michelin's development team for contributing this feature.

## 2.23.2

All tests passing.

The options object of `enhanceDate` is now passed on to `pikaday`. Considered a bug fix since the options object was erroneously ignored.

* 2.23.1

All tests passing.

cleanCss needs to know that the output CSS files are going to live in apos-minified in order to correctly parse `@import` statements that pull in plain .css files. Also, the mechanism for prefixing URLs in CSS code was not applied at the correct stage of the bundling process (the minify stage), which broke the ability to reference fonts, images, etc. via URLs beginning with /modules when using an S3 asset bundle.

## 2.23.0

All tests passing.

* The "manage" view of `apostrophe-pieces` now supports robust filters, in the same way they were already supported on the front end for `apostrophe-pieces-pages`. Use the `addFilters` option to configure them. There is bc with existing filters that relied on the old assumption that manage filters have a boolean API. However now you can specify any field with a cursor filter, which includes most schema fields, notably including joins.

Note that since all of the options are presented in a dropdown, not all fields are good candidates for this feature.

The "manage" view filters now refresh to reflect only the options that still make sense based on the other filters you have selected, reducing user frustration.

See [reusable content with pieces](http://apostrophecms.org/docs/tutorials/getting-started/reusable-content-with-pieces.html) for more information and examples.

Thanks to Michelin for their support of this work.

* `apos.utils.isFalse` allows you to check for values that are strictly `=== false` in templates.

* `apos.utils.startCase` converts property names to English, roughly speaking. It is used as a fallback if a filter does not have a `label` property. This is primarily for bc, you should add a `label` property to your fields.

* Production now matches the dev environment with regard to relative URLs in LESS files, such as those used to specify background images or font files. Previously the behavior was different in dev and production, which is a bug.

* You can now pass a `less` option to `apostrophe-assets`, which is merged with the options given to `less.render` both in dev and production. You can use this, for instance, to enable `strictMath`.

* `apostrophe.oembed`'s `fetch` method now propagates its `options` object to `oembetter` correctly. Thanks to Fotis Paraskevopoulos.

## 2.22.0

All tests passing.

* Apostrophe now supports publishing CSS and JS assets via S3 rather than serving them directly.

Apostrophe already had an option to build asset "bundles" and deploy them at startup, as described in our [cloud HOWTO](http://apostrophecms.org/docs/tutorials/howtos/deploying-apostrophe-in-the-cloud.html). However this serves the assets from the cloud webserver, such as a Heroku dyno or EC2 instance. It is now possible to serve the assets from Amazon S3.

See the [updated cloud HOWTO](http://apostrophecms.org/docs/tutorials/howtos/deploying-apostrophe-in-the-cloud.html) for details.

Thanks to Michelin for their support of this work.

* Enforce string field `min` and `max` properties on server side.

* When validation of a form with tabs fails, such as a pieces edit modal, activate the correct tab and scroll to the first error in that tab.

* thanks to Ludovic Bret for fixing a bug in the admin bar markup.

## 2.21.0

All tests passing.

* For a small performance boost, `defer` option can be set to `true` when configuring any widget module.
This defers calls to the `load` method until just before the page is rendered, allowing a single query
to fetch them all in simple cases. This is best applied
to the `apostrophe-images-widgets` module and similar widgets. It should not be applied if you wish
to access the results of the join in asynchronous code, because they are not available until the last
possible moment.

Thanks to Michelin for their support of this work.

* You can also set `deferImageLoading` to `true` for the `apostrophe-globals` module if you want the
same technique to be applied when loading the `global` doc's widgets. This does not always yield a
performance improvement.

* Bug fix: if two crops of the same image were present in separate widgets on a page, only one of the crops would be seen in template code. This issue has been resolved.

## 2.20.3

All tests passing.

* The search filter is once again available when choosing images. This involved a deeper fix to modals: filters for sliding modals were not being properly captured and hoisted into the shared part of the outer div. This is now being done exactly as it is done for the controls (buttons) and the instructions.

To avoid incompatibility with existing uses of `self.$filters`, such as in the manage modal, they are captured to `self.$modalFilters`. A small change to the manage modal was needed to take advantage of this.

* Moved a warning message from `console.log` to `console.error`. `stdout` should never be used for warnings and errors. Moving toward clean output so that command line tasks can be safely used in pipelines.

## 2.20.2

All tests passing.

Improved UI for editing widgets. The edit button is no longer separate from the area-related controls such as up, down, etc. This reduces clutter and reduces difficulty in accessing widgets while editing.

## 2.20.1

All tests passing.

When autocompleting doc titles to add them to a join, Apostrophe again utilizes search result quality to display the best results first.

## 2.20.0

All tests passing.

This is a significant update with two useful new features and various minor improvements.

* Support for batch uploads. The `apostrophe-images` and `apostrophe-files` modules now implement batch uploads by default.

When you click "New File" or "New Image," you now go directly to the file browser, and if you select multiple files they are uploaded without a modal dialog appearing for each one; the title and slug are populated from the filename, and that's that.

You can also drag one or more files directly to the chooser/manager modal.

If you are choosing files or images for a widget, they are automatically selected after a batch upload.

This feature can be disabled by setting the `insertViaUpload` option to `false` for `apostrophe-images` or `apostrophe-files`. If you are adding `required` fields to `apostrophe-images` or `apostrophe-files`, then batch uploading is not the best option for you because it would bypass that.

**If you wish, you can enable the feature for your own `apostrophe-pieces` modules that have an `attachment` field in their schema by setting the `insertViaUpload` option to `true`.** However please note that this does not currently do anything for pieces that refer to an image or file indirectly via widget.

* Global preference editing, and a standard UI to roll back to earlier versions of global content. There is now a "Global Content" admin bar button. By default, this launches the version rollback dialog box for shared global content.

However, if you use `addFields` to add schema fields to the `apostrophe-global` module, this button instead launches an editing modal where you can edit those fields, and also offers a "Versions" button accessible from there.

Global preferences set in this way are accessible in all situations where `data.global` is available. This is very useful for creating project-wide preference settings.

All the usual features of schemas can be used, including `groupFields`. Of course, if you choose to use joins or widgets in global content, you should keep the performance impact in mind.

* Various UX fixes to the manager and chooser modals.

* If there is a `minSize` setting in play, that information is displayed to the user when choosing images.

* The `checkboxes` schema field type now supports the `browseFilters` feature.

* When batch file uploads fail, a more useful set of error messages are displayed.

## 2.19.1

All tests passing.

* When saving any doc with a schema, if an attachment field does not match a valid attachment that has actually been uploaded, that field is correctly nulled out. In addition, if the attachment's file extension is not in a valid fileGroup as configured via the attachments module, the field is nulled out. Finally, the `crop: true` option for attachments is saved successfully. This option allows for attachments to have a crop that is inherent to them, useful when there is no widget standing between the doc and the attachment.

All of these changes correct bugs in intended behavior. Certain checks were present in the code but not completely functional. If you need to update your configuration to add file extensions, [apostrophe-attachments](http://apostrophecms.org/docs/modules/apostrophe-attachments/).

## 2.19.0

All tests passing.

* As always, Apostrophe always populates `req.data.home`; when `req.data.page._ancestors[0]` exists that is used, otherwise Apostrophe carries out a separate query. However as a performance enhancement, you may now disable this additional query by passing the `home: false` option to the `apostrophe-pages` module. Note that `req.data.home` is not guaranteed to exist if you do this.

As for children of the home page, for performance you may now pass `home: { children: false }` option to the `apostrophe-pages` module. This option only comes into play when using `builders: { ancestors: false }`.

Thanks to Michelin for their support of this work.

## 2.18.2

All tests passing.

* Performance enhancement: when fetching `req.data.home` directly in the absence of `req.data.page._ancestors[0]`, such as on the home page itself or a non-page route like `/login`, we must apply the same default filters before applying the filter options, namely `.areas(false).joins(false)`, otherwise duplicate queries are made.

* Fixed bug in as-yet-unused `schemas.export` method caught by babel's linter.

Thanks to Michelin for their support of this work.

## 2.18.0

All tests passing.

* New batch editing features for pieces! You can now use the checkboxes to select many items and then carry out the following operations in one step: trash, rescue from trash, publish, unpublish, tag and untag.

In addition there is a clearly documented procedure for creating new batch editing features with a minimum of new code.

* Several bugs in the array editor were fixed. Up, down and remove buttons work properly again, an aesthetic glitch was resolved and redundant ordinal numbers do not creep in when managing the order of an array without the `titleField` option.

* Logging out completely destroys the session. While the standard behavior of `req.logout` in the Passport module is only to break the relationship between the `user` object and the session, users expect a clean break.

## 2.17.2

All tests passing.

* Members of a group that has the admin permission for a specific piece type can now move pieces of that type to and from the trash. (This was always intended, so this is a bug fix.)
* For better out-of-the-box SEO, an `alt` attribute with the title of the image is now part of the `img` markup of `apostrophe-images` widgets.

## 2.17.1

All tests passing.

* Fixed XSS (cross-site scripting) vulnerability in `req.browserCall` and `apos.push.browserCall`.

* Removed confusing strikethrough of "Apply to Subpages" subform when the permission is being removed rather than added.

* Improved UX of area widget controls.

* Improved modal array tab UI and CSS.

* The `oembedReady` Apostrophe event is now emitted correctly after `apostrophe-oembed` renders an oembed-based player, such as a YouTube video player for the `apostrophe-video` widget. This event can be listened for via `apos.on('apostrophe-oembed', fn)` and receives a jQuery object referring to the relevant element.

## 2.17.0

All tests passing.

* `array` schema fields now accept a `limit` option. They also support the `def` property to set defaults for individual fields. The array editor code has been refactored for better reliability and performance and documentation for the methods has been written.

* Relative `@import` statements now work when you push plain `.css` files as Apostrophe assets. There is no change in behavior for LESS files. Thanks to Fredrik Ekelund.

* Controls such as the "Finished" button of the reorganize modal were floating off the screen. This has been fixed.

## 2.16.1

All tests passing.

* If you have tried using `piecesFilters` with a `tags` field type, you may have noticed that when the query string parameter is present but empty, you get no results. This is suboptimal because that's a common result if you use an HTML form to drive the query. An empty string for a `tags` filter now correctly does nothing.

* In `apostrophe-rich-text-widgets`, initialize CKEditor on `instanceReady`, rather than via a dodgy timeout. Thanks to Frederik Ekelund for finding a better way!

## 2.16.0

All tests passing.

* Reintroduced the reorganize feature for editors who have permissions for some pages but not others. You are able to see the pages you can edit and also their ancestors, in order to navigate the tree. However you are able to drag pages only to parents you can edit.

* Introduced the new `deleteFromTrash` option to the `apostrophe-pages` module. If this option is enabled, a new icon appears in "reorganize" when looking at pages in the trash. This icon allows you to permanently delete a page and its descendants from the site.

The use of this option can lead to unhappy customers if they do not clearly understand it is a permanent action. For that reason, it is disabled by default. However it can be quite useful when transitioning from the initial site build to long-term support. We recommend enabling it during that period and disabling it again after cleanup.

* "Reorganize" no longer displays nonfunctional "view" and "trash" icons for the trash and pages inside it.

* The tests for the `apostrophe-locks` module are now deterministic and should always pass.

## 2.15.2

All tests passing.

Fixed a bug which could cause a crash if the `sort` filter was explicitly set to `search` and no search was actually present. Conditions existed in which this could happen with the autocomplete route.

## 2.15.1

Due to a miscommunication the version number 2.15.0 had been previously used. The description below was originally intended for 2.15.0 and has been published as 2.15.1 purely to address the version numbering conflict.

All tests passing.

* `apos.permissions.addPublic` accepts multiple arguments and array arguments,
adding all of the permission names given including any listed in the arrays.
* Permissions checks for pieces admin routes longer check for req.user, checking for the appropriate `edit-` permission is sufficient and makes addPublic more useful.
* Updated the `i18n` module to address a problem where labels that happened to be numbers rather than strings would crash the template if passed to `__()`.
* Documentation improvements.

## 2.14.3

All tests passing.

The mechanism that preserves text fields when performing AJAX refreshes was preserving
other types of `input` elements. Checkboxes, radio buttons and `type="submit"` are now
properly excluded from this mechanism.

## 2.14.2

Fixed [#385](https://github.com/punkave/apostrophe/issues/385): if a page is moved to the trash, its slug must always change, even if it has been edited so that it no longer has its parent's slug as a prefix. In addition, if the resulting slug of a descendant of the page moving to the trash conflicts with an existing page in the trash, steps are taken to ensure uniqueness.

## 2.14.1

All tests passing.

* The `apos.utils.clonePermanent` method no longer turns objects into long arrays of nulls if they happen to have a `length` property. `lodash` uses the `length` property as an indicator that the object should be treated as an array, but this would be an unrealistic restriction on Apostrophe schema field names. Instead, `clonePermanent` now uses `Array.isArray` to distinguish true arrays. This fixes a nasty bug when importing content from A1.5 and subsequently editing it.

* When a user is logged in there is an `apos.user` object on the browser side. Due to a bug this was an empty object. It now contains `title`, `_id` and `username` properties as intended.

## 2.14.0

All tests passing.

* A version rollback dialog box for the `global` doc is now opened if an element with the `data-apos-versions-global` attribute is clicked. There is currently no such element in the standard UI but you may introduce one in your own layout if you have mission-critical content in the `global` doc that is awkward to recreate after an accidental deletion, such as a custom sitewide nav.
* An error message is correctly displayed when login fails.
* Many UI messages are now passed through the `__()` internationalization helper correctly. Thanks to `timaebi`.

## 2.13.2

All tests passing.

The `data-apos-ajax-context` feature had a bug which prevented ordinary anchor links from performing AJAX refreshes correctly.

## 2.13.1

All tests passing.

The `apostrophe-attachments` module now calls `apos.ui.busy` correctly on the fieldset so that the busy and completed indicators are correctly shown and hidden. Previously the string `0` was passed, which is not falsy.

## 2.12.0

All tests passing.

* Developers are no longer required to set `instantiate: false` in `app.js` when configuring an npm module that uses the `improve` property to implicitly subclass and enhance a different module. In addition, bugs were fixed in the underlying `moog-require` module to ensure that assets can be loaded from the `public` and `views` folders of modules that use `improve`.
* `string` has replaced `csv` as the property name of the schema field converters that handle plaintext. Backwards compatibility has been implemented so that existing `csv` converters will work transparently and calls to `convert` with `csv` as the `from` argument still work as well. In all new custom field types you should say `string` rather than `csv`. There is no change in the functionality or implementation other than the name.

## 2.11.0

All tests passing.

You can now add middleware to your Apostrophe site via any module in your project. Just add an `self.expressMiddleware` method to your module, which takes the usual `req, res, next` arguments. Or, if it's more convenient, set `self.expressMiddleware` to an array of such functions. "Module middleware" is added immediately after the minimum required Apostrophe middleware (bodyParser, `req.data`, etc), and before any routes.

## 2.10.3

All tests passing.

Fixed bug in `autoPreserveText` feature of our `data-apos-ajax-context` mechanism; also, restricted it to text inputs and textareas that actually have the focus so that you can replace their values normally at other times

## 2.10.2

All tests passing.

A very minor fix, but 2.10.1 had a very noisy console.log statement left in.

## 2.10.1

All tests passing.

* The built-in cursor filters for `float` and `integer` no longer incorrectly default to filtering for docs with the value `0` if the value being filtered for is undefined or null. They default to not filtering at all, which is correct.

## 2.10.0

All tests passing.

* Apostrophe now automatically recompiles modified Nunjucks templates. This means you can hit refresh in your browser after hitting save in your editor when working on `.html` files. Also note that this has always worked for `.less` files.
* Fixed a longstanding bug in `joinByArrayReverse`, which now works properly.

## 2.9.2

All tests passing.

* Starting with MongoDB 3.3.x (?), it is an error to pass `safe: true` when calling `createIndex`, and it has never done anything in any version. In our defense, cargo-cult practice was probably adopted back in the days when MongoDB would invoke your write callback without actually confirming anything unless you passed `safe: true`, but apparently this was never a thing for indexes. Removed all the `safe: true` arguments from `createIndex` calls.
* Added a `beforeAjax` Apostrophe event to facilitate progress display and animations when using the new `data-apos-ajax-content` feature.

## 2.9.1

All tests passing.

* Fixed an omission that prevented the use of the back button to undo the very first click when using the new `data-apos-ajax-context`. Later clicks worked just fine, but for the first one to work we need a call to `replaceState` to make it possible to restore the original query.

## 2.9.0

All tests passing.

* Two major new features in this release: built-in filters for most schema fields, and built-in AJAX support for `apostrophe-pieces-pages`. These combine to eliminate the need for custom code in a wide array of situations where you wish to allow users to browse and filter blog posts, events, etc. In most cases there is no longer any need to write your own `cursor.js` or your own AJAX implementation. The provided AJAX implementation handles browser history operations, bookmarking and sharing properly and is SEO-friendly.

[See the official summary of the pull request for details and examples of usage.](https://github.com/punkave/apostrophe/pull/766)

* We also fixed a bug in the `refinalize` feature of cursors. state.criteria is now cloned before finalize and restored after it. Otherwise many criteria are added twice after refinalize which causes a fatal error with a few, like text search in mongodb.

In addition, we merged a contribution from Fotis Paraskevopoulos that allows a `bodyParser` option with `json` and `urlencoded` properties to be passed to the `apostrophe-express` module. Those properties are passed on to configure those two body parser middleware functions.

## 2.8.0

All tests passing.

* `APOS_MONGODB_URI` environment variable is used to connect to MongoDB if present. Helpful for cloud hosting. See the new [deploying Apostrophe in the cloud HOWTO](http://apostrophecms.org/docs/tutorials/howtos/deploying-apostrophe-in-the-cloud.html).
* `APOS_S3_BUCKET`, `APOS_S3_ENDPOINT` (optional), `APOS_S3_SECRET`, `APOS_S3_KEY`, and `APOS_S3_REGION` environment variables can be used to configure Apostrophe to use S3 for uploaded media storage. This behavior kicks in if `APOS_S3_BUCKET` is set. See the new [deploying Apostrophe in the cloud HOWTO](http://apostrophecms.org/docs/tutorials/howtos/deploying-apostrophe-in-the-cloud.html).
* New advisory locking API accessible via `apos.locks.lock` and `apos.locks.unlock`. `apostrophe-migrations:migrate` is now wrapped in a lock. More locks are coming, although Apostrophe was carefully designed for benign worst case outcomes during race conditions.
* Better asset deployment for Heroku and other cloud services. `node app apostrophe:generation --create-bundle=NAME` now creates a new folder, `NAME`, containing assets that would otherwise have been written to `public`. Launching a server with the `APOS_BUNDLE` environment variable set to `NAME` will then copy that bundle's contents into `public` before listening for connections. See the new [deploying Apostrophe in the cloud HOWTO](http://apostrophecms.org/docs/tutorials/howtos/deploying-apostrophe-in-the-cloud.html).
* `apostrophe-pieces-pages` index pages are about 2x faster; discovered we were inefficiently deep-cloning `req` when cloning a cursor.
* Helpful error message if you forget to set the `name` property of one of your `types` when configuring `apostrophe-pages`.

## 2.7.0

* We do a better job of defaulting to a sort by search match quality if full-text search is present in a query. Under the hood this is powered by the new `defaultSort` filter, which just stores a default value for the `sort` filter to be used only if `search` (and anything else with an implicit preferred sort order) is not present. No more lame search results for blog posts. You can explicitly set the `sort()` filter in a cursor override if you really want to, but trust us, when `search` is present sorting by anything but search quality produces poor results.
* Fixed bugs in the sanitizer for page slugs. It is now impossible to save a slug with trailing or consecutive slashes (except the home page slug which is allowed to consist of a single "trailing" slash). Added unit tests.
* Apostrophe's dropdown menus, etc. will more robustly maintain their font size in the presence of project-level CSS. There is an explicit default font size for `.apos-ui`.

## 2.6.2

All tests passing.

* The auto-suggestion of titles upon uploading files also suggests slugs.
* The auto-suggestion of titles and slugs applies to both "files" and "images."
* Reduce the clutter in the versions collection by checking for meaningful change on the server side, where final sanitization of HTML, etc. has taken place to iron out distinctions without a difference.
* Use the permission name `edit-attachment` consistently, so that calling `addPublic('edit-attachment')` has the intended effect.
* Manage view of pieces does not crash if `updatedAt` is missing from a piece.

## 2.6.1

All tests passing.

* Choosers and schema arrays play nicely with the new fixed-position tabs.
* Better CSS solution to positioning the attachment upload buttons which doesn't interfere with other styles.
* Images in the chooser choices column "stay in their lane."
* Better error message when an attempt to edit an area with a hyphenated name is used.
* Array edit button fixed.
* The `type()` cursor filter now has a finalizer and merges its criteria there at the very end, so that you can override a previous call to it at any time prior to invoking `toArray` or similar.
* Area controls no longer interfere with visibility of widget type selection menu.

## 2.6.0

All tests passing.

* `relationship` fields defined for `joinByArray` can now have an `inline: true` flag. If they are inline, they are presented right in the chooser, rather than appearing in a separate modal dialog reachable by clicking an icon. This feature should be used sparingly, but that's true of relationship fields in general.
* Permissions editing for pages now takes advantage of the new inline relationship fields to make the "apply to subpages" functionality easier to discover.
* When uploading files or images, the title field is automatically suggested based on the filename.
* Improvements in form field UX and design.
* When choosing pieces (including images), if you elect to create a new piece it is automatically added to the selection.
* When choosing pieces, if the `limit` is reached and it is greater than 1, a helpful message appears, and the UI changes to make clear that you cannot add items until you remove one. If the limit is exactly 1, a new selection automatically replaces the current selection, and singular language is used to clarify what is happening.
* Syntax errors in "related types" such as cursors now produce an improved error message with filename and line number.
* Showstopper errors during startup are reported in a less redundant way.

## 2.5.2

All tests passing.

* New `blockLevelControls: true` option to areas ensures controls for "blocks," i.e. "layout" widgets whose primary purpose is to contain other widgets, can be easily distinguished from controls for "regular" areas nested inside them. Think of a "two-column" or "three-column" widget with three areas in its template. The controls for these areas are displayed in a distinct color and various visual affordances are made to ensure they are accessible when things would otherwise be tightly spaces.
* General improvements to the usability of area-related controls.
* The search index now correctly includes the text of string and select schema fields found in widgets, pieces, pages, etc., as it always did before in 0.5. You may use `searchable: false` to disable this on a per-field basis.
* Search indexing has been refactored for clarity (no changes to working APIs).
* Checkboxes for the `checkboxes` schema field type are now styled.
* "View file" links in the file library are now styled as buttons.

## 2.5.1

All tests passing.

* The `minSize` option to `apostrophe-images` widgets now works properly when cropping.
* The cropper no longer starts out cropping to the entire image, as this made it unclear what was happening. However if you click the crop button and then just save you still get reasonable behavior.
* Bigger crop handles.
* Textarea focus state receives the same "glow" as a regular text input field.
* Small documentation updates.

## 2.5.0

All tests passing.

* Implemented `apos.areas.fromPlaintext`, which accepts a string of plaintext (not markup) and returns an area with a single `apostrophe-rich-text` widget in it, containing that text. Useful in implementing importers.
* The so-called `csv` import mode of `apos.schemas.convert` works properly for areas, using the above. Although it is called csv this mode is really suitable for any situation in which you have plaintext representations of each property in an object and would like those sanitized and converted to populate a doc.
* Bug fix: emit the `enhance` Apostrophe event only once on page load. This event is emitted only when there is new content that has been added to the page, e.g. once at page load, and also when a new widget is added or updated, etc. The first argument to your event handler will be a jQuery element which will contain only new elements.
* Legacy support for `data/port` and `data/address` files has been restored. (Note that `PORT` and `ADDRESS` environment variables supersede these. In modern Stagecoach deployments `data/port` is often a space-separated list of ports, and the `deployment/start` script parses these out and launches multiple processes with different PORT variables.)

## 2.4.0

All tests passing.

Workarounds for two limitations in MongoDB that impact the use of Apostrophe cursors:

* The `addLateCriteria` cursor filter has been introduced. This filter should be used only when
you need to invoke `$near` or another MongoDB operator that cannot be used within `$and`. The object
you pass to `addLateCriteria` is merged with the criteria object that is built normally by the cursor.
**Use of this filter is strongly discouraged unless you must use operators that do
not support `$and`.**
* Custom filters that invoke `$near` or other MongoDB operators that are incompatible
with `$text` queries may call `self.set('regexSearch', true)` to force the cursor to use
a regular expression search rather than full MongoDB full-text search, if and when the
`search()` filter is called on the same cursor. This was implemented to allow combination
of full-text and geographical searches, subject of course to the limitation that regular expression
search is not indexed. It also doesn't sort by quality, but `$near` provides its own sort
by distance.

Since these are new features a minor version level bump is appropriate. However neither of these is a feature that a typical site developer will need to call directly.

## 2.3.2

All tests passing.

* The quality of the autocomplete search results shown when selecting pages or pieces via a join was low. This has been corrected by calling the `.sort('search')` filter to sort by search result quality rather than the default sort order for the doc type manager in question.
* All of the autocomplete suggestions fit on the screen on reasonably sized displays. With the recent addition of the "flip" feature to push the suggestions up rather than down if the bottom of the screen would otherwise be reached, this is critical to show the first and best suggestion. Further discussion for future UX improvement in [issue 704](https://github.com/punkave/apostrophe/issues/704).

## 2.3.1

All tests passing.

* Fixed a bug in the new "copy page" feature that affects pages that have `null` properties.
* Improved the experience of using the widget controls to manage the widgets in an area.
* The `login` module now has an alias, `apos.login`, like other core modules.
* Updated the jquery projector plugin to the latest version.

## 2.3.0

All tests passing.

* Fixed a bug affecting the use of `arrangeFields` in modules that extend another module's use of `arrangeFields`. Added unit test based directly on a real-world project.
* `baseUrl` project-wide option added, yielding the same benefit as in 0.5: you get absolute URLs for all pages everywhere. (If you don't want absolute URLs, just don't set it.) This is very beneficial when generating `og:meta` tags for Facebook, or generating emails.
* A direct link to the original file has been added to the file manager's editor modal.

## 2.2.2

All tests passing.

* Addition of slugs to projection for autocomplete is now done in a way that still allows overrides at the doc level to add other properties.
* Addition of slugs to projection for autocomplete works for joins with a specific page type, too.
* Fixed a chicken-and-egg problem in the global module that kicked in if the "global" doc contains widgets powered by modules not yet initialized at the time the global module checks for the existence of the doc.

## 2.2.1

All tests passing.

Fixed an oversight: the new `pageBeforeCopy` global method now takes `req` as its first parameter. Since `2.2.0` was first published 5 minutes ago and this method has not yet been documented this is not regarded as a bc break.

## 2.2.0

All tests passing.

* Fixed bug that broke removal of permissions for pages.
* "Copy Page" feature added to the page menu.
* Automatically reposition the autocomplete dropdown for joins if it would collide with the bottom of the window.
* Include page slugs in the autocomplete dropdown for joins with pages.
* `chooserChoiceBase.html` restored; some projects were depending on extending it, which is a useful technique.

## 2.1.5

All tests passing.

* Admin bar: previously grouped fields can be re-grouped successfully, so concatenating admin bar configuration works just as well as concatenating `addFields` arrays
* Files widget displays upload button in the same user-friendly position as the images widget
* Font size for tabs and help labels is explicit to avoid side effects from project-level CSS

## 2.1.4

All tests passing.

* Previously chosen items that now reside in the trash no longer break the chooser for editing joins
* All joins editable; certain edge cases weren't getting blessed
* A field appears properly when two diferent choices list it for `showFields`
* As in 0.5, a required field hidden by `showFields` is not required (but will be if you elect the choice that shows it)

## 2.1.3

All tests passing.

* A typo in the unit tests caused unit tests to fail. This has been fixed.
* The recent addition of the HTML5 doctype caused the login page to be invisible in the sandbox project (not the boilerplate project). This has been fixed.
* The recent addition of the HTML5 doctype caused the admin bar to appear with a slight visual defect. This has been fixed.

## 2.1.2

Fix for [#668](https://github.com/punkave/apostrophe/issues/668), crash occurring when admin bar group leader starts out too close to the end of the admin bar items array.

## 2.1.1

Full Windows compatibility restored. The "recursively copy asset folders if on Windows" behavior from 0.5 was reimplemented. This is necessary to allow Apostrophe to run as a non-administrator on Windows. Running as administrator is the moral equivalent of running as root on Linux, which we would never recommend.

Since Apostrophe did not function previously on Windows and there is no behavior change on Mac/Linux this is effectively a bug fix rather than a new feature, thus 2.1.1.

## 2.1.0

* Introduced the new `apos.areas.richText` and `apos.areas.plaintext` methods, which are also available in templates by the same names.

* Added and documented the `addImageSizes` option of the `apostrophe-attachments` module.

## 2.0.4

* The `apostrophe-login` module now invokes `loginAfterLogin(req, callback)` on all modules that have such a method, via `apos.callAll`. Modules that do not need a callback can supply this method with only one argument. Afterwards, `apostrophe-login` redirects to `req.redirect`, as is supported elsewhere in Apostrophe. So you can assign to `req.redirect` in your callback to change the user's destination after a successful login. If `req.redirect` is not set, the user is redirected to the home page.

## 2.0.3

The `ancestors` and `children` filters defaulted to `areas(false)`, but `joins(false)` was omitted, contrary to documentation which has always indicated the information returned is limited for performance. This was fixed. You can still override freely with the `filters` option to `apostrophe-pages`.

The HTML5 doctype was added to `outerLayoutBase`. HTML5 was always assumed, and the absence of the doctype broke jQuery's support for distinguishing `$(window).height()` from `$(document).height()`, causing runaway infinite scroll loading.

Warning message instructions for configuring the session secret were fixed (the actual location has not changed).

## 2.0.2

Previously the `contextual` flag of a pieces module was not considered before deciding to redirect to the "show page" for the piece, which might not exist. This has been fixed. It should only happen when the module has `contextual: true`, creating a reasonable expectation that such a page must exist.

## 2.0.1

Packaging and documentation issues only.

## 2.0.0

Inaugural npm release of Apostrophe 2.x, which was used prior to that in many projects via git dependencies.<|MERGE_RESOLUTION|>--- conflicted
+++ resolved
@@ -4,12 +4,9 @@
 
 * Adds the option to pass context options to an area for its widgets following the `with` keyword. Context options for widgets not in that area (or that don't exist) are ignored. Syntax: `{% area data.page, 'areaName' with { '@apostrophecms/image: { size: 'full' } } %}`.
 * Extends `getBrowserData` in `@apostrophecms/doc-type` rather than overwriting the method.
-<<<<<<< HEAD
-* Removes the `createControls`, `editControls`, and `name` options.
-=======
 * Removes 2.x piece module option code, including for `contextual`, `manageViews`, `publishMenu`, and `contextMenu`.
 * Removes admin bar module options related to 2.x slide-out UI: `openOnLoad`, `openOnHomepageLoad`, `closeDelay`.
->>>>>>> 048b15e3
+* Removes the `createControls`, `editControls`, and `name` options.
 
 ## 3.0.0-alpha.4.2 - 2021-01-27
 
