# Changelog

## UNRELEASED

### Adds

* Accessibility improved for navigation inside modals and various UI elements.
Pages/Docs Manager and Doc Editor modal now have better keyboard accessibility.
They keep the focus on elements inside modals and give it back to their parent modal when closed.
* Adds support for a new `if` property in `addContextOperation` in order to show or not a context operation based on the current document properties.
* Add `update-doc-fields` event to call `AposDocEditor.updateDocFields` method
* Add schema field `hidden` property to always hide a field
* Hide empty schema tabs in `AposDocEditor` when all fields are hidden due to `if` conditions
* The front end UI now respects the `_aposEditorModal` and `_aposAutopublish`
properties of a document if present, and otherwise falls back to module
configuration. This is a powerful addition to custom editor components
for piece and page types, allowing "virtual piece types" on the back end that
deal with many content types to give better hints to the UI.
* Respect the `_aposAutopublish` property of a document if present, otherwise
fall back to module configuration.
* For convenience in custom editor components, pass the new prop `type`, the original type of the document being copied or edited.
* For better results in custom editor components, pass the prop `copyOfId`, which implies
the custom editor should fetch the original itself by its means of choice.
For backwards compatibility `copyOf` is still passed, but it may be an
incomplete projection and should not be used in new code.
* Custom context operations now receive a `docId` prop, which should
be used in preference to `doc` because `doc` may be an incomplete
projection.
* Those creating custom context operations for documents can now
specify both a `props` object for additional properties to be passed to
their modal and a `docProps` object to map properties from the document
to props of their choosing.
* Adds support to add context labels in admin bar.
<<<<<<< HEAD
* Adds support for admin UI language configuration in the `@apostrophecms/i18n` module. The new options allow control over the default admin UI language and configures the list of languages, that any individual logged in user can choose from. See the [documentation](https://v3.docs.apostrophecms.org/reference/modules/i18n.html) for more details.
* Adds `adminLocale` User field to allow users to set their preferred admin UI language, but only when the `@apostrophecms/i18n` is configured accordingly (see above). 
* Adds `@apostrophecms/settings` module and a "Personal Settings" feature. See the [documentation](https://v3.docs.apostrophecms.org/reference/modules/settings.html) for more details.
=======
* Adds `$and` operator on `addContextOperation` `if` property in order to check multiple fields before showing or hiding a context operation.
>>>>>>> dcbd893a

### Fixes

* `AposDocEditor` `onSave` method signature. We now always expect an object when a parameter is passed to the function to check
the value of `navigate` flag.
* Fixes a problem in the rich text editor where the slash would not be deleted after item selectin from the insert menu.
* Modules that have a `public` or `i18n` subdirectory no longer generate a
warning if they export no code.
* Clean up focus parent event handlers when components are destroyed. Prevents a slow degradation of performance while editing.
Thanks to [Joshua N. Miller](https://github.com/jmiller-rise8).
* Fixes a visual discrepancy in the rich text editor where empty paragraphs would appear smaller in preview mode compared to edit mode.

### Changes

* To make life easier for module developers, modules that are `npm link`ed to
the project no longer have to be listed in `package.json` as
dependencies. To prevent surprises this is still a requirement for modules
that are not symlinked.

## 3.52.0 (2023-07-06)

### Changes

* Foreign widget UI no longer uses inverted theme styles.

### Adds

* Allows users to double-click a nested widget's breadcrumb entry and open its editor.
* Adds support for a new `conditions` property in `addContextOperation` and validation of `addContextOperation` configuration.

### Fixes

* The API now allows the user to create a page without defining the page target ID. By default it takes the Home page.
* Users are no longer blocked from saving documents when a field is hidden
by an `if` condition fails to satisfy a condition such as `min` or `max`
or is otherwise invalid. Instead the invalid value is discarded for safety.
Note that `required` has always been ignored when an `if` condition is not
satisfied.
* Errors thrown in `@apostrophecms/login:afterSessionLogin` event handlers are now properly passed back to Passport as such, avoiding a process restart.

## 3.51.1 (2023-06-23)

## Fixes

* Fix a regression introduced in 3.51.0 - conditional fields work again in the array editor dialog box.

## 3.51.0 (2023-06-21)

### Adds

* Items can now be added to the user's personal menu in the
admin bar, alongside the "Log Out" option. To do so, specify
the `user: true` option when calling `self.apos.adminBar.add`.
This should be reserved for items that manage personal settings.
* When duplicating another document, the `_id` properties of
array items, widgets and areas are still regenerated to ensure
uniqueness across documents. However, an `_originalId` property
is now available for reference while the document remains in memory.
This facilitates change detection within array items in
`beforeSave` handlers and the like.
* Adds the possibility to add custom admin bars via the `addBar()` method from the `admin-bar` module.
* Adds support for conditional fields within `array` and `object` field schema. See the [documentation](https://v3.docs.apostrophecms.org/guide/conditional-fields/) for more information.

### Fixes

* Uses `findForEditing` method in the page put route.
* The "Duplicate" option in the page or piece manager now correctly duplicates the
entire document. This was a regression introduced in 3.48.0. The "Duplicate" option
in the editor dialog box always worked correctly.

### Changes

* Browser URL now changes to reflect the slug of the document according to the mode that is being viewed.

## 3.50.0 (2023-06-09)

### Adds

* As a further fix for issues that could ensue before the improvements
to locale renaming support that were released in 3.49.0, an
`@apostrophecms/page:reattach` task has been added. This command line task
takes the `_id` or `slug` of a page and reattaches it to the page tree as
the last child of the home page, even if page tree data for that page
is corrupted. You may wish to use the `--new-slug` and `--locale` options. This task should not
be needed in normal circumstances.

## 3.49.0 (2023-06-08)

### Changes

* Updates area UX to not display Add Content controls when a widget is focused.
* Updates area UX to unfocus widget on esc key.
* Updates widget UI to use dashed outlines instead of borders to indicate bounds.
* Updates UI for Insert Menu.
* Updates Insert Menu UX to allow mid-node insertion.
* Rich Text Widget's Insert components are now expected to emit `done` and `cancel` for proper RT cleanup. `close` still supported for BC, acts as `done`.
* Migrated the business logic of the login-related Vue components to external mixins, so that the templates and styles can be overridden by
copying the component `.vue` file to project level without copying all of the business logic. If you have already copied the components to style them,
we encourage you to consider replacing your `script` tag with the new version, which just imports the mixin, so that fixes we make there will be
available in your project.

### Adds

* Adds keyboard accessibility to Insert menu.
* Adds regex pattern feature for string fields.
* Adds `pnpm` support. Introduces new optional Apostrophe root configuration `pnpm` to force opt-in/out when auto detection fails. See the [documentation](https://v3.docs.apostrophecms.org/guide/using-pnpm.html) for more details.
* Adds a warning if database queries involving relationships
are made before the last `apostrophe:modulesRegistered` handler has fired.
If you need to call Apostrophe's `find()` methods at startup,
it is best to wait for the `@apostrophecms/doc:beforeReplicate` event.
* Allow `@` when a piece is a template and `/@` for page templates (doc-template-library module).
* Adds a `prefix` option to the http frontend util module.
If explicitly set to `false`, prevents the prefix from being automatically added to the URL,
when making calls with already-prefixed URLs for instance.
* Adds the `redirectToFirstLocale` option to the `i18n` module to prevent users from reaching a version of their site that would not match any locale when requesting the site without a locale prefix in the URL.
* If just one instance of a piece type should always exist (per locale if localized), the
`singletonAuto` option may now be set to `true` or to an object with a `slug` option in
order to guarantee it. This implicitly sets `singleton: true` as well. This is now used
internally by `@apostrophecms/global` as well as the optional `@apostrophecms-pro/palette` module.

### Fixes

* Fix 404 error when viewing/editing a doc which draft has a different version of the slug than the published one.
* Fixed a bug where multiple home pages can potentially be inserted into the database if the
default locale is renamed. Introduced the `async apos.doc.bestAposDocId(criteria)` method to
help identify the right `aposDocId` when inserting a document that might exist in
other locales.
* Fixed a bug where singletons like the global doc might not be inserted at all if they
exist under the former name of the default locale and there are no other locales.

## 3.48.0 (2023-05-26)

### Adds

* For performance, add `apos.modules['piece-type']getManagerApiProjection` method to reduce the amount of data returned in the manager
    modal. The projection will contain the fields returned in the method in addition to the existing manager modal
    columns.
* Add `apos.schema.getRelationshipQueryBuilderChoicesProjection` method to set the projection used in
    `apos.schema.relationshipQueryBuilderChoices`.
* Rich-text inline images now copies the `alt` attribute from the original image from the Media Library.

### Changes

* Remove `stripPlaceholderBrs` and `restorePlaceholderBrs` from `AposRichTextWidgetEditor.vue` component.
* Change tiptap `Gapcursor` display to use a vertical blinking cursor instead of an horizontal cursor, which allow users to add text before and after inline images and tables.
* You can set `max-width` on `.apos-rich-text-toolbar__inner` to define the width of the rich-text toolbar. It will now
    flow on multiple lines if needed.
* The `utilityRail` prop of `AposSchema` now defaults to `false`, removing
the need to explicitly pass it in almost all contexts.
* Mark `apos.modules['doc-type']` methods `getAutocompleteTitle`, `getAutocompleteProjection` and `autocomplete` as
    deprecated. Our admin UI does not use them, it uses the `autocomplete('...')` query builder.
    More info at https://v3.docs.apostrophecms.org/reference/query-builders.html#autocomplete'.
* Print a warning with a clear explanation if a module's `index.js` file contains
no `module.exports` object (often due to a typo), or it is empty.

### Fixes

* Now errors and exits when a piece-type or widget-type module has a field object with the property `type`. Thanks to [NuktukDev](https://github.com/nuktukdev) for this contribution.
* Add a default page type value to prevent the dropdown from containing an empty value.

## 3.47.0 (2023-05-05)

### Changes

* Since Node 14 and MongoDB 4.2 have reached their own end-of-support dates,
we are **no longer supporting them for A3.** Note that our dependency on
`jsdom` 22 is incompatible with Node 14. Node 16 and Node 18 are both
still supported. However, because Node 16 reaches its
end-of-life date quite soon (September), testing and upgrading directly
to Node 18 is strongly recommended.
* Updated `sluggo` to version 1.0.0.
* Updated `jsdom` to version `22.0.0` to address an installation warning about the `word-wrap` module.

### Fixes

* Fix `extendQueries` to use super pattern for every function in builders and methods (and override properties that are not functions).

## 3.46.0 (2023-05-03)

### Fixes

* Adding or editing a piece no longer immediately refreshes the main content area if a widget editor is open. This prevents interruption of the widget editing process
when working with the `@apostrophecms/ai-helper` module, and also helps in other situations.
* Check that `e.doc` exists when handling `content-changed` event.
* Require updated `uploadfs` version with no dependency warnings.

### Adds

* Allow sub-schema fields (array and object) to follow parent schema fields using the newly introduced `following: '<parentField'` syntax, where the starting `<` indicates the parent level. For example `<parentField` follows a field in the parent level, `<<grandParentField` follows a field in the grandparent level, etc. The change is fully backward compatible with the current syntax for following fields from the same schema level.

### Changes

* Debounce search to prevent calling search on every key stroke in the manager modal.
* Various size and spacing adjustments in the expanded Add Content modal UI

## 3.45.1 (2023-04-28)

### Fixes

* Added missing styles to ensure consistent presentation of the rich text insert menu.
* Fixed a bug in which clicking on an image in the media manager would close the "insert
image" dialog box.
* Update `html-to-text` package to the latest major version.

## 3.45.0 (2023-04-27)

### Adds

* Rich text widgets now support the `insert` option, an array
which currently may contain the strings `image` and `table` in order to add a
convenient "insert menu" that pops up when the slash key is pressed.
This provides a better user experience for rich text features that shouldn't
require that the user select existing text before using them.
* Auto expand inline array width if needed using `width: max-content` in the admin UI.
* The "browse" button is now available when selecting pages and pieces
to link to in the rich text editor.
* The "browse" button is also available when selecting inline images
in the rich text editor.
* Images are now previewed in the relationship field's compact list view.
* The new `apos-refreshing` Apostrophe bus event can be used to prevent
Apostrophe from refreshing the main content zone of the page when images
and pieces are edited, by clearing the `refresh` property of the object
passed to the event.
* To facilitate custom click handlers, an `apos.modal.onTopOf(el1, el2)` function is now
available to check whether an element is considered to be "on top of" another element in
the modal stack.

### Changes

* The `v-click-outside-element` Vue directive now understands that modals "on top of"
an element should be considered to be "inside" the element, e.g. clicks on them
shouldn't close the link dialog etc.

### Fixes

* Fix various issues on conditional fields that were occurring when adding new widgets with default values or selecting a falsy value in a field that has a conditional field relying on it.
Populate new or existing doc instances with default values and add an empty `null` choice to select fields that do not have a default value (required or not) and to the ones configured with dynamic choices.
* Rich text widgets save more reliably when many actions are taken quickly just before save.
* Fix an issue in the `oembed` field where the value was kept in memory after cancelling the widget editor, which resulted in saving the value if the widget was nested and the parent widget was saved.
Also improve the `oembed` field UX by setting the input as `readonly` rather than `disabled` when fetching the video metadata, in order to avoid losing its focus when typing.

## 3.44.0 (2023-04-13)

### Adds

* `checkboxes` fields now support a new `style: 'combobox'` option for a better multiple-select experience when there
are many choices.
* If the new `guestApiAccess` option is set to `true` for a piece type or for `@apostrophecms/page`,
Apostrophe will allow all logged-in users to access the GET-method REST APIs of that
module, not just users with editing privileges, even if `publicApiProjection` is not set.
This is useful when the goal is to allow REST API access to "guest" users who have
project-specific reasons to fetch access content via REST APIs.
* `test-lib/utils.js` has new `createUser` and `loginAs` methods for the convenience of
those writing mocha tests of Apostrophe modules.
* `batchOperations` permissions: if a `permission` property is added to any entry in the `batchOperations` cascade of a piece-type module, this permission will be checked for every user. See `batchOperations` configuration in `modules/@apostrophecms/piece-type/index.js`. The check function `checkBatchOperationsPermissions` can be extended. Please note that this permission is checked only to determine whether to offer the operation.

### Fixes
* Fix child page slug when title is deleted

## 3.43.0 (2023-03-29)

### Adds

* Add the possibility to override the default "Add Item" button label by setting the `itemLabel` option of an `array` field.
* Adds `touch` task for every piece type. This task invokes `update` on each piece, which will execute all of the same event handlers that normally execute when a piece of that type is updated. Example usage: `node app article:touch`.

### Fixes

* Hide the suggestion help from the relationship input list when the user starts typing a search term.
* Hide the suggestion hint from the relationship input list when the user starts typing a search term except when there are no matches to display.
* Disable context menu for related items when their `relationship` field has no sub-[`fields`](https://v3.docs.apostrophecms.org/guide/relationships.html#providing-context-with-fields) configured.

## 3.42.0 (2023-03-16)

### Adds

* You can now set `style: table` on inline arrays. It will display the array as a regular HTML table instead of an accordion.
See the [array field documentation](https://v3.docs.apostrophecms.org/reference/field-types/array.html#settings) for more information.
* You can now set `draggable: false` on inline arrays. It will disable the drag and drop feature. Useful when the order is not significant.
See the [array field documentation](https://v3.docs.apostrophecms.org/reference/field-types/array.html#settings) for more information.
* You can now set the label and icon to display on inline arrays when they are empty.
See the [array field documentation](https://v3.docs.apostrophecms.org/reference/field-types/array.html#whenEmpty) for more information.
* We have added a new and improved suggestion UI to relationship fields.
* The `utilityOperations` feature of piece types now supports additional properties:
`relationship: true` (show the operation only when editing a relationship), `relationship: false` (never show
the operation when editing a relationship), `button: true`, `icon` and `iconOnly: true`.
When `button: true` is specified, the operation appears as a standalone button rather than
being tucked away in the "more" menu.
* In addition, `utilityOperations` can now specify `eventOptions` with an `event` subproperty
instead of `modalOptions`. This is useful with the new `edit` event (see below).
* Those extending our admin UI on the front end can now open a modal to create or edit a page or piece by calling
`await apos.doc.edit({ type: 'article' })` (the type here is an example). To edit an existing document add an
`_id` property. To copy an existing document (like our "duplicate" feature) add a `copyOf`
property. When creating new pages, `type` can be sent to `@apostrophecms/page` for convenience
(note that the `type` property does not override the default or current page type in the editor).
* The `edit` Apostrophe event is now available and takes an object with the same properties
as above. This is useful when configuring `utilityOperations`.
* The `content-changed` Apostrophe event can now be emitted with a `select: true` property. If a
document manager for the relevant content type is open, it will attempt to add the document to the
current selection. Currently this works best with newly inserted documents.
* Localized strings in the admin UI can now use `$t(key)` to localize a string inside
an interpolated variable. This was accomplished by setting `skipOnVariables` to false
for i18next, solely on the front end for admin UI purposes.
* The syntax of the method defined for dynamic `choices` now accepts a module prefix to get the method from, and the `()` suffix.
This has been done for consistency with the external conditions syntax shipped in the previous release. See the documentation for more information.
* Added the `viewPermission` property of schema fields, and renamed `permission` to `editPermission` (with backwards
compatibility) for clarity. You can now decide if a schema field requires permissions to be visible or editable.
See the documentation for more information.
* Display the right environment label on login page. By default, based on `NODE_ENV`, overriden by `environmentLabel` option in `@apostrophecms/login` module. The environment variable `APOS_ENV_LABEL` will override this. Note that `NODE_ENV` should generally only be set to `development` (the default) or `production` as many Node.js modules opt into optimizations suitable for all deployed environments when it is set to `production`. This is why we offer the separate `APOS_ENV_LABEL` variable.

### Fixes

* Do not log unnecessary "required" errors for hidden fields.
* Fixed a bug that prevented "Text Align" from working properly in the rich text editor in certain cases.
* Fix typo in `@apostrophecms/doc-type` and `@apostrophecms/submitted-drafts` where we were using `canCreate` instead of `showCreate` to display the `Create New` button or showing the `Copy` button in `Manager` modals.
* Send external condition results in an object so that numbers are supported as returned values.

## 3.41.1 (2023-03-07)

No changes. Publishing to make sure 3.x is tagged `latest` in npm, rather than 2.x.

## 3.41.0 (2023-03-06)

### Adds

* Handle external conditions to display fields according to the result of a module method, or multiple methods from different modules.
This can be useful for displaying fields according to the result of an external API or any business logic run on the server. See the documentation for more information.

### Fixes

* Replace `deep-get-set` dependency with `lodash`'s `get` and `set` functions to fix the [Prototype Pollution in deep-get-set](https://github.com/advisories/GHSA-mjjj-6p43-vhhv) vulnerability. There was no actual vulnerability in Apostrophe due to the way the module was actually used, and this was done to address vulnerability scan reports.
* The "soft redirects" for former URLs of documents now work better with localization. Thanks to [Waldemar Pankratz](https://github.com/waldemar-p).
* Destroy `AreaEditor` Vue apps when the page content is refreshed in edit mode. This avoids a leak of Vue apps components being recreated while instances of old ones are still alive.

### Security

* Upgrades passport to the latest version in order to ensure session regeneration when logging in or out. This adds additional security to logins by mitigating any risks due to XSS attacks. Apostrophe is already robust against XSS attacks. For passport methods that are internally used by Apostrophe everything is still working. For projects that are accessing the passport instance directly through `self.apos.login.passport`, some verifications may be necessary to avoid any compatibility issue. The internally used methods are `authenticate`, `use`, `serializeUser`, `deserializeUser`, `initialize`, `session`.

## 3.40.1 (2023-02-18)

* No code change. Patch level bump for package update.

## 3.40.0 (2023-02-17)

### Adds

* For devops purposes, the `APOS_BASE_URL` environment variable is now respected as an override of the `baseUrl` option.

### Fixes

* Do not display shortcut conflicts at startup if there are none.
* Range field correctly handles the `def` attribute set to `0` now. The `def` property will be used when the field has no value provided; a value going over the max or below the min threshold still returns `null`.
* `select` fields now work properly when the `value` of a choice is a boolean rather than a string or a number.

## 3.39.2 (2023-02-03)

### Fixes
* Hotfix for a backwards compatibility break in webpack that triggered a tiptap bug. The admin UI build will now succeed as expected.

## 3.39.1 (2023-02-02)

### Fixes

* Rescaling cropped images with the `@apostrophecms/attachment:rescale` task now works correctly. Thanks to [Waldemar Pankratz](https://github.com/waldemar-p) for this contribution.

## 3.39.0 (2023-02-01)

### Adds

* Basic support for editing tables by adding `table` to the rich text toolbar. Enabling `table` allows you to create tables, including `td` and `th` tags, with the ability to merge and split cells. For now the table editing UI is basic, all of the functionality is there but we plan to add more conveniences for easy table editing soon. See the "Table" dropdown for actions that are permitted based on the current selection.
* `superscript` and `subscript` may now be added to the rich text widget's `toolbar` option.
* Early beta-quality support for adding inline images to rich text, by adding `image` to the rich text toolbar. This feature works reliably, however the UI is not mature yet. In particular you must search for images by typing part of the title. We will support a proper "browse" experience here soon. For good results you should also configure the `imageStyles` option. You will also want to style the `figure` tags produced. See the documentation for more information.
* Support for `div` tags in the rich text toolbar, if you choose to include them in `styles`. This is often necessary for A2 content migration and can potentially be useful in new work when combined with a `class` if there is no suitable semantic block tag.
* The new `@apostrophecms/attachment:download-all --to=folder` command line task is useful to download all of your attachments from an uploadfs backend other than local storage, especially if you do not have a more powerful "sync" utility for that particular storage backend.
* A new `loadingType` option can now be set for `image-widget` when configuring an `area` field. This sets the `loading` attribute of the `img` tag, which can be used to enable lazy loading in most browsers. Thanks to [Waldemar Pankratz](https://github.com/waldemar-p) for this contribution.
* Two new module-level options have been added to the `image-widget` module: `loadingType` and `size`. These act as fallbacks for the same options at the area level. Thanks to [Waldemar Pankratz](https://github.com/waldemar-p) for this contribution.

### Fixes

* Adding missing require (`bluebird`) and fallback (`file.crops || []`) to `@apostrophecms/attachment:rescale`-task

## 3.38.1 (2023-01-23)

### Fixes

* Version 3.38.0 introduced a regression that temporarily broke support for user-edited content in locales with names like `de-de` (note the lowercase country name). This was inadvertently introduced in an effort to improve support for locale fallback when generating static translations of the admin interface. Version 3.38.1 brings back the content that temporarily appeared to be missing for these locales (it was never removed from the database), and also achieves the original goal. **However, if you created content for such locales using `3.38.0` (released five days ago) and wish to keep that content,** rather than reverting to the content from before `3.38.0`, see below.

### Adds

* The new `i18n:rename-locale` task can be used to move all content from one locale name to another, using the `--old` and `--new` options. By default, any duplicate keys for content existing in both locales will stop the process. However you can specify which content to keep in the event of a duplicate key error using the `--keep=localename` option. Note that the value of `--new` should match the a locale name that is currently configured for the `@apostrophecms/i18n` module.

Example:

```
# If you always had de-de configured as a locale, but created
# a lot of content with Apostrophe 3.38.0 which incorrectly stored
# it under de-DE, you can copy that content. In this case we opt
# to keep de-de content in the event of any conflicts
node app @apostrophecms/i18n:rename-locale --old=de-DE --new=de-de --keep=de-de
```

## 3.38.0 (2023-01-18)

### Adds

* Emit a `beforeSave` event from the `@apostrophecms:notification` module, with `req` and the `notification` as arguments, in order to give the possibility to override the notification.
* Emit a `beforeInsert` event from the `@apostrophecms:attachment` module, with `req` and the `doc` as arguments, in order to give the possibility to override the attachment.
* Emit a `beforeSaveSafe` event from the `@apostrophecms:user` module, with `req`, `safeUser` and `user` as arguments, in order to give the possibility to override properties of the `safeUser` object which contains password hashes and other information too sensitive to be stored in the aposDocs collection.
* Automatically convert failed uppercase URLs to their lowercase version - can be disabled with `redirectFailedUpperCaseUrls: false` in `@apostrophecms/page/index.js` options. This only comes into play if a 404 is about to happen.
* Automatically convert country codes in locales like `xx-yy` to `xx-YY` before passing them to `i18next`, which is strict about uppercase country codes.
* Keyboard shortcuts conflicts are detected and logged on to the terminal.

### Fixes

* Invalid locales passed to the i18n locale switching middleware are politely mapped to 400 errors.
* Any other exceptions thrown in the i18n locale switching middleware can no longer crash the process.
* Documents kept as the `previous` version for undo purposes were not properly marked as such, breaking the public language switcher in some cases. This was fixed and a migration was added for existing data.
* Uploading an image in an apostrophe area with `minSize` requirements will not trigger an unexpected error anymore. If the image is too small, a notification will be displayed with the minimum size requirements. The `Edit Image` modal will now display the minimum size requirements, if any, above the `Browse Images` field.
* Some browsers saw the empty `POST` response for new notifications as invalid XML. It will now return an empty JSON object with the `Content-Type` set to `application/json`.

## 3.37.0 (2023-01-06)

### Adds

* Dynamic choice functions in schemas now also receive a data object with their original doc id for further inspection by your function.
* Use `mergeWithCustomize` when merging extended source Webpack configuration. Introduce overideable asset module methods `srcCustomizeArray` and `srcCustomizeObject`, with reasonable default behavior, for fine tuning Webpack config arrays and objects merging. More info - [the Webpack mergeWithCustomize docs](https://github.com/survivejs/webpack-merge#mergewithcustomize-customizearray-customizeobject-configuration--configuration)
* The image widget now accepts a `placeholderImage` option that works like `previewImage` (just specify a file extension, like `placeholderImage: 'jpg'`, and provide the file `public/placeholder.jpg` in the module). The `placeholderUrl` option is still available for backwards compatibility.

### Fixes

* `docId` is now properly passed through array and object fields and into their child schemas.
* Remove module `@apostrophecms/polymorphic-type` name alias `@apostrophecms/polymorphic`. It was causing warnings
    e.g. `A permission.can() call was made with a type that has no manager: @apostrophecms/polymorphic-type`.
* The module `webpack.extensions` configuration is not applied to the core Admin UI build anymore. This is the correct and intended behavior as explained in the [relevant documentation](https://v3.docs.apostrophecms.org/guide/webpack.html#extending-webpack-configuration).
* The `previewImage` option now works properly for widget modules loaded from npm and those that subclass them. Specifically, the preview image may be provided in the `public/` subdirectory of the original module, the project-level configuration of it, or a subclass.

## 3.36.0 (2022-12-22)

### Adds

* `shortcut` option for piece modules, allowing easy re-mapping of the manager command shortcut per module.

### Fixes

* Ensure there are no conflicting command shortcuts for the core modules.

## 3.35.0 (2022-12-21)

### Adds

* Introduced support for linking directly to other Apostrophe documents in a rich text widget. The user can choose to link to a URL, or to a page. Linking to various piece types can also be enabled with the `linkWithType` option. This is equivalent to the old `apostrophe-rich-text-permalinks` module but is included in the core in A3. See the [documentation](https://v3.docs.apostrophecms.org/guide/core-widgets.html#rich-text-widget) for details.
* Introduced support for the `anchor` toolbar control in the rich text editor. This allows named anchors to be inserted. These are rendered as `span` tags with the given `id` and can then be linked to via `#id`, providing basic support for internal links. HTML 4-style named anchors in legacy content (`name` on `a` tags) are automatically migrated upon first edit.
* German translation i18n file created for the Apostrophe Admin-UI. Thanks to [Noah Gysin](https://github.com/NoahGysin) for this contribution.
* Introduced support for keyboard shortcuts in admin UI. Hitting `?` will display the list of available shortcuts. Developpers can define their own shortcuts by using the new `@apostrophecms/command-menu` module and the `commands` property. Please check the [keyboard shortcut documentation](https://v3.docs.apostrophecms.org/guide/command-menu.html) for more details.

### Fixes

* The `bulletList` and `orderedList` TipTap toolbar items now work as expected.
* When using the autocomplete/typeahead feature of relationship fields, typing a space at the start no longer results in an error.
* Replace [`credential`](https://www.npmjs.com/package/credential) package with [`credentials`](https://www.npmjs.com/package/credentials) to fix the [`mout` Prototype Pollution vulnerability](https://cve.mitre.org/cgi-bin/cvename.cgi?name=CVE-2020-7792). There was no actual vulnerability in Apostrophe or credential due to the way the module was actually used, and this was done to address vulnerability scan reports.
* Added a basic implementation of the missing "Paste from Clipboard" option to Expanded Widget Previews.


## 3.34.0 (2022-12-12)

### Fixes

* Nested areas work properly in widgets that have the `initialModal: false` property.
* Apostrophe's search index now properly incorporates most string field types as in A2.

### Adds

* Relationships load more quickly.
* Parked page checks at startup are faster.
* Tasks to localize and unlocalize piece type content (see `node app help [yourModuleName]:localize` and `node app help [yourModuleName]:unlocalize`).
## 3.33.0 (2022-11-28)

### Adds

* You can now set `inline: true` on schema fields of type `array`. This displays a simple editing interface in the context of the main dialog box for the document in question, avoiding the need to open an additional dialog box. Usually best for cases with just one field or just a few. If your array field has a large number of subfields the default behavior (`inline: false`) is more suitable for your needs. See the [array field](https://v3.docs.apostrophecms.org/reference/field-types/array.html) documentation for more information.
* Batch feature for publishing pieces.
* Add extensibility for `rich-text-widget` `defaultOptions`. Every key will now be used in the `AposRichTextWidgetEditor`.

### Fixes

* Prior to this release, widget templates that contained areas pulled in from related documents would break the ability to add another widget beneath.
* Validation of object fields now works properly on the browser side, in addition to server-side validation, resolving UX issues.
* Provisions were added to prevent any possibility of a discrepancy in relationship loading results under high load. It is not clear whether this A2 bug was actually possible in A3.

## 3.32.0 (2022-11-09)

### Adds

* Adds Reset Password feature to the login page. Note that the feature must be enabled and email delivery must be properly configured. See the [documentation](https://v3.docs.apostrophecms.org/reference/modules/login.html) for more details.
* Allow project-level developer to override bundling decisions by configuring the `@apostrophecms/asset` module. Check the [module documentation](https://v3.docs.apostrophecms.org/reference/modules/asset.html#options) for more information.

### Fixes

* Query builders for regular select fields have always accepted null to mean "do not filter on this property." Now this also works for dynamic select fields.
* The i18n UI state management now doesn't allow actions while it's busy.
* Fixed various localization bugs in the text of the "Update" dropdown menu.
* The `singleton: true` option for piece types now automatically implies `showCreate: false`.
* Remove browser console warnings by handling Tiptap Editor's breaking changes and duplicated plugins.
* The editor modal now allocates more space to area fields when possible, resolving common concerns about editing large widgets inside the modal.

## 3.31.0 (2022-10-27)

### Adds

* Adds `placeholder: true` and `initialModal: false` features to improve the user experience of adding widgets to the page. Checkout the [Widget Placeholders documentation](https://v3.docs.apostrophecms.org/guide/areas-and-widgets.html#adding-placeholder-content-to-widgets) for more detail.

### Fixes

* When another user is editing the document, the other user's name is now displayed correctly.

## 3.30.0 (2022-10-12)

### Adds

* New `APOS_LOG_ALL_ROUTES` environment variable. If set, Apostrophe logs information about all middleware functions and routes that are executed on behalf of a particular URL.
* Adds the `addFileGroups` option to the `attachment` module. Additionally it exposes a new method, `addFileGroup(group)`. These allow easier addition of new file groups or extension of the existing groups.

### Fixes

* Vue 3 may now be used in a separate webpack build at project level without causing problems for the admin UI Vue 2 build.
* Fixes `cache` module `clear-cache` CLI task message
* Fixes help message for `express` module `list-routes` CLI task

## 3.29.1 (2022-10-03)

### Fixes

* Hotfix to restore Node 14 support. Of course Node 16 is also supported.


## 3.29.0 (2022-10-03)

### Adds

* Areas now support an `expanded: true` option to display previews for widgets. The Expanded Widget Preview Menu also supports grouping and display columns for each group.
* Add "showQuery" in piece-page-type in order to override the query for the "show" page as "indexQuery" does it for the index page

### Fixes

* Resolved a bug in which users making a password error in the presence of pre-login checks such as a CAPTCHA were unable to try again until they refreshed the page.

## 3.28.1 (2022-09-15)

### Fixes

* `AposInputBoolean` can now be `required` and have the value `false`.
* Schema fields containing boolean filters can now list both `yes` and `no` choices according to available values in the database.
* Fix attachment `getHeight()` and `getWidth()` template helpers by changing the assignment of the `attachment._crop` property.
* Change assignment of `attachment._focalPoint` for consistency.

## 3.28.0 (2022-08-31)

### Fixes

* Fix UI bug when creating a document via a relationship.

### Adds

* Support for uploading `webp` files for display as images. This is supported by all current browsers now that Microsoft has removed IE11. For best results, you should run `npm update` on your project to make sure you are receiving the latest release of `uploadfs` which uses `sharp` for image processing. Thanks to [Isaac Preston](https://github.com/ixc7) for this addition.
* Clicking outside a modal now closes it, the same way the `Escape` key does when pressed.
* `checkboxes` fields now support `min` and `max` properties. Thanks to [Gabe Flores](https://github.com/gabeflores-appstem).

## 3.27.0 (2022-08-18)

### Adds

* Add `/grid` `POST` route in permission module, in addition to the existing `GET` one.
* New utility script to help find excessively heavy npm dependencies of apostrophe core.

### Changes

* Extract permission grid into `AposPermissionGrid` vue component.
* Moved `stylelint` from `dependencies` to `devDependencies`. The benefit may be small because many projects will depend on `stylelint` at project level, but every little bit helps install speed, and it may make a bigger difference if different major versions are in use.

## 3.26.1 (2022-08-06)

### Fixes

Hotfix: always waits for the DOM to be ready before initializing the Apostrophe Admin UI. `setTimeout` alone might not guarantee that every time. This issue has apparently become more frequent in the latest versions of Chrome.
* Modifies the `login` module to return an empty object in the API session cookie response body to avoid potential invalid JSON error if `response.json()` is retrieved.

## 3.26.0 (2022-08-03)

### Adds

* Tasks can now be registered with the `afterModuleReady` flag, which is more useful than `afterModuleInit` because it waits for the module to be more fully initialized, including all "improvements" loaded via npm. The original `afterModuleInit` flag is still supported in case someone was counting on its behavior.
* Add `/grid` `POST` route in permission module, in addition to the existing `GET` one, to improve extensibility.
* `@apostrophecms/express:list-routes` command line task added, to facilitate debugging.

### Changes

* Since Microsoft has ended support for IE11 and support for ES5 builds is responsible for a significant chunk of Apostrophe's installation time, the `es5: true` option no longer produces an IE11 build. For backwards compatibility, developers will receive a warning, but their build will proceed without IE11 support. IE11 ES5 builds can be brought back by installing the optional [@apostrophecms/asset-es5](https://github.com/apostrophecms/asset-es5) module.

### Fixes

* `testModule: true` works in unit tests of external Apostrophe modules again even with modern versions of `mocha`, thanks to [Amin Shazrin](https://github.com/ammein).
* `getObjectManager` is now implemented for `Object` field types, fixing a bug that prevented the use of areas found in `object` schema fields within templates. Thanks to [James R T](https://github.com/jamestiotio).

## 3.25.0 (2022-07-20)

### Adds

* `radio` and `checkboxes` input field types now support a server side `choices` function for supplying their `choices` array dynamically, just like `select` fields do. Future custom field types can opt into this functionality with the field type flag `dynamicChoices: true`.

### Fixes

* `AposSelect` now emits values on `change` event as they were originally given. Their values "just work" so you do not have to think about JSON anymore when you receive it.
* Unpinned tiptap as the tiptap team has made releases that resolve the packaging errors that caused us to pin it in 3.22.1.
* Pinned `vue-loader` to the `15.9.x` minor release series for now. The `15.10.0` release breaks support for using `npm link` to develop the `apostrophe` module itself.
* Minimum version of `sanitize-html` bumped to ensure a potential denial-of-service vector is closed.

## 3.24.0 (2022-07-06)

### Adds

* Handle `private: true` locale option in i18n module, preventing logged out users from accessing the content of a private locale.

### Fixes

* Fix missing title translation in the "Array Editor" component.
* Add `follow: true` flag to `glob` functions (with `**` pattern) to allow registering symlink files and folders for nested modules
* Fix disabled context menu for relationship fields editing ([#3820](https://github.com/apostrophecms/apostrophe/issues/3820))
* In getReq method form the task module, extract the right `role` property from the options object.
* Fix `def:` option in `array` fields, in order to be able to see the default items in the array editor modal

## 3.23.0 (2022-06-22)

### Adds

* Shared Drafts: gives the possibility to share a link which can be used to preview the draft version of page, or a piece `show` page.
* Add `Localize` option to `@apostrophecms/image`. In Edit mode the context bar menu includes a "Localize" option to start cloning this image into other locales.

### Fixes

* Update `sass` to [`1.52.3`+](https://github.com/sass/dart-sass/pull/1713) to prevent the error `RangeError: Invalid value: Not in inclusive range 0..145: -1`. You can now fix that by upgrading with `npm update`. If it does not immediately clear up the issue in development, try `node app @apostrophecms/asset:clear-cache`.
* Fix a potential issue when URLs have a query string, in the `'@apostrophecms/page:notFound'` handler of the `soft-redirect` module.

## 3.22.1 (2022-06-17)

* Hotfix: temporarily pin versions of tiptap modules to work around packaging error that breaks import of the most recent releases. We will unpin as soon as this is fixed upstream. Fixes a bug where `npm update` would fail for A3 projects.

## 3.22.0 (2022-06-08)

### Adds

* Possibility to pass options to webpack extensions from any module.

### Fixes

* Fix a Webpack cache issue leading to modules symlinked in `node_modules` not being rebuilt.
* Fixes login maximum attempts error message that wasn't showing the plural when lockoutMinutes is more than 1.
* Fixes the text color of the current array item's slat label in the array editor modal.
* Fixes the maximum width of an array item's slat label so as to not obscure the Remove button in narrow viewports.
* If an array field's titleField option is set to a select field, use the selected option's label as the slat label rather its value.
* Disable the slat controls of the attachment component while uploading.
* Fixes bug when re-attaching the same file won't trigger an upload.
* AposSlat now fully respects the disabled state.

## 3.21.1 (2022-06-04)

### Fixes

* Work around backwards compatibility break in `sass` module by pinning to `sass` `1.50.x` while we investigate. If you saw the error `RangeError: Invalid value: Not in inclusive range 0..145: -1` you can now fix that by upgrading with `npm update`. If it does not immediately clear up the issue in development, try `node app @apostrophecms/asset:clear-cache`.

## 3.21.0 (2022-05-25)

### Adds

* Trigger only the relevant build when in a watch mode (development). The build paths should not contain comma (`,`).
* Adds an `unpublish` method, available for any doc-type.
An _Unpublish_ option has also been added to the context menu of the modal when editing a piece or a page.
* Allows developers to group fields in relationships the same way it's done for normal schemas.

### Fixes

* Vue files not being parsed when running eslint through command line, fixes all lint errors in vue files.
* Fix a bug where some Apostrophe modules symlinked in `node_modules` are not being watched.
* Recover after webpack build error in watch mode (development only).
* Fixes an edge case when failing (throw) task invoked via `task.invoke` will result in `apos.isTask()` to always return true due to `apos.argv` not reverted properly.

## 3.20.1 (2022-05-17)

### Fixes

* Minor corrections to French translation.

## 3.20.0

### Adds

* Adds French translation of the admin UI (use the `fr` locale).

## 3.19.0

### Adds

* New schema field type `dateAndTime` added. This schema field type saves in ISO8601 format, as UTC (Universal Coordinated Time), but is edited in a user-friendly way in the user's current time zone and locale.
* Webpack disk cache for better build performance in development and, if appropriately configured, production as well.
* In development, Webpack rebuilds the front end without the need to restart the Node.js process, yielding an additional speedup. To get this speedup for existing projects, see the `nodemonConfig` section of the latest `package.json` in [a3-boilerplate](https://github.com/apostrophecms/a3-boilerplate) for the new "ignore" rules you'll need to prevent nodemon from stopping the process and restarting.
* Added the new command line task `apostrophecms/asset:clear-cache` for clearing the webpack disk cache. This should be necessary only in rare cases where the configuration has changed in ways Apostrophe can't automatically detect.
* A separate `publishedLabel` field can be set for any schema field of a page or piece. If present it is displayed instead of `label` if the document has already been published.

### 3.18.1

### Fixes

* The admin UI now rebuilds properly in a development environment when new npm modules are installed in a multisite project (`apos.rootDir` differs from `apos.npmRootDir`).

## 3.18.0 (2022-05-03)

### Adds

* Images may now be cropped to suit a particular placement after selecting them. SVG files may not be cropped as it is not possible in the general case.
* Editors may also select a "focal point" for the image after selecting it. This ensures that this particular point remains visible even if CSS would otherwise crop it, which is a common issue in responsive design. See the `@apostrophecms/image` widget for a sample implementation of the necessary styles.
* Adds the `aspectRatio` option for image widgets. When set to `[ w, h ]` (a ratio of width to height), images are automatically cropped to this aspect ratio when chosen for that particular widget. If the user does not crop manually, then cropping happens automatically.
* Adds the `minSize` option for image widgets. This ensures that the images chosen are at least the given size `[ width, height ]`, and also ensures the user cannot choose something smaller than that when cropping.
* Implements OpenTelemetry instrumentation.
* Developers may now specify an alternate Vue component to be used for editing the subfields of relationships, either at the field level or as a default for all relationships with a particular piece type.
* The widget type base module now always passes on the `components` option as browser data, so that individual widget type modules that support contextual editing can be implemented more conveniently.
* In-context widget editor components now receive a `focused` prop which is helpful in deciding when to display additional UI.
* Adds new configuration option - `beforeExit` async handler.
* Handlers listening for the `apostrophe:run` event are now able to send an exit code to the Apostrophe bootstrap routine.
* Support for Node.js 17 and 18. MongoDB connections to `localhost` will now successfully find a typical dev MongoDB server bound only to `127.0.0.1`, Apostrophe can generate valid ipv6 URLs pointing back to itself, and `webpack` and `vue-loader` have been updated to address incompatibilities.
* Adds support for custom context menus provided by any module (see `apos.doc.addContextOperation()`).
* The `AposSchema` component now supports an optional `generation` prop which may be used to force a refresh when the value of the object changes externally. This is a compromise to avoid the performance hit of checking numerous subfields for possible changes every time the `value` prop changes in response to an `input` event.
* Adds new event `@apostrophecms/doc:afterAllModesDeleted` fired after all modes of a given document are purged.

### Fixes

* Documentation of obsolete options has been removed.
* Dead code relating to activating in-context widget editors have been removed. They are always active and have been for some time. In the future they might be swapped in on scroll, but there will never be a need to swap them in "on click."
* The `self.email` method of modules now correctly accepts a default `from` address configured for a specific module via the `from` subproperty of the `email` option to that module. Thanks to `chmdebeer` for pointing out the issue and the fix.
* Fixes `_urls` not added on attachment fields when pieces API index is requested (#3643)
* Fixes float field UI bug that transforms the value to integer when there is no field error and the first number after the decimal is `0`.
* The `nestedModuleSubdirs` feature no longer throws an error and interrupts startup if a project contains both `@apostrophecms/asset` and `asset`, which should be considered separate module names.

## 3.17.0 (2022-03-31)

### Adds

* Full support for the [`object` field type](https://v3.docs.apostrophecms.org/reference/field-types/object.html), which works just like `array` but stores just one sub-object as a property, rather than an array of objects.
* To help find documents that reference related ones via `relationship` fields, implement backlinks of related documents by adding a `relatedReverseIds` field to them and keeping it up to date. There is no UI based on this feature yet but it will permit various useful features in the near future.
* Adds possibility for modules to [extend the webpack configuration](https://v3.docs.apostrophecms.org/guide/webpack.html).
* Adds possibility for modules to [add extra frontend bundles for scss and js](https://v3.docs.apostrophecms.org/guide/webpack.html). This is useful when the `ui/src` build would otherwise be very large due to code used on rarely accessed pages.
* Loads the right bundles on the right pages depending on the page template and the loaded widgets. Logged-in users have all the bundles on every page, because they might introduce widgets at any time.
* Fixes deprecation warnings displayed after running `npm install`, for dependencies that are directly included by this package.
* Implement custom ETags emission when `etags` cache option is enabled. [See the documentation for more information](https://v3.docs.apostrophecms.org/guide/caching.html).
It allows caching of pages and pieces, using a cache invalidation mechanism that takes into account related (and reverse related) document updates, thanks to backlinks mentioned above.
Note that for now, only single pages and pieces benefit from the ETags caching system (pages' and pieces' `getOne` REST API route, and regular served pages).
The cache of an index page corresponding to the type of a piece that was just saved will automatically be invalidated. However, please consider that it won't be effective when a related piece is saved, therefore the cache will automatically be invalidated _after_ the cache lifetime set in `maxAge` cache option.

### Fixes

* Apostrophe's webpack build now works properly when developing code that imports module-specific npm dependencies from `ui/src` or `ui/apos` when using `npm link` to develop the module in question.
* The `es5: true` option to `@apostrophecms/asset` works again.

## 3.16.1 (2022-03-21)

### Fixes

* Fixes a bug in the new `Cache-Control` support introduced by 3.16.0 in which we get the logged-out homepage right after logging in. This issue only came into play if the new caching options were enabled.

## 3.16.0 (2022-03-18)

### Adds

* Offers a simple way to set a Cache-Control max-age for Apostrophe page and GET REST API responses for pieces and pages. [See the documentation for more information](https://v3.docs.apostrophecms.org/guide/caching.html).
* API keys and bearer tokens "win" over session cookies when both are present. Since API keys and bearer tokens are explicitly added to the request at hand, it never makes sense to ignore them in favor of a cookie, which is implicit. This also simplifies automated testing.
* `data-apos-test=""` selectors for certain elements frequently selected in QA tests, such as `data-apos-test="adminBar"`.
* Offer a simple way to set a Cache-Control max-age for Apostrophe page and GET REST API responses for pieces and pages.
* To speed up functional tests, an `insecurePasswords` option has been added to the login module. This option is deliberately named to discourage use for any purpose other than functional tests in which repeated password hashing would unduly limit performance. Normally password hashing is intentionally difficult to slow down brute force attacks, especially if a database is compromised.

### Fixes

* `POST`ing a new child page with `_targetId: '_home'` now works properly in combination with `_position: 'lastChild'`.

## 3.15.0 (2022-03-02)

### Adds

* Adds throttle system based on username (even when not existing), on initial login route. Also added for each late login requirement, e.g. for 2FA attempts.

## 3.14.2 (2022-02-27)

* Hotfix: fixed a bug introduced by 3.14.1 in which non-parked pages could throw an error during the migration to fix replication issues.

## 3.14.1 (2022-02-25)

* Hotfix: fixed a bug in which replication across locales did not work properly for parked pages configured via the `_children` feature. A one-time migration is included to reconnect improperly replicated versions of the same parked pages. This runs automatically, no manual action is required. Thanks to [justyna1](https://github.com/justyna13) for identifying the issue.

## 3.14.0 (2022-02-22)

### Adds

* To reduce complications for those implementing caching strategies, the CSRF protection cookie now contains a simple constant string, and is not recorded in `req.session`. This is acceptable because the real purpose of the CSRF check is simply to verify that the browser has sent the cookie at all, which it will not allow a cross-origin script to do.
* As a result of the above, a session cookie is not generated and sent at all unless `req.session` is actually used or a user logs in. Again, this reduces complications for those implementing caching strategies.
* When logging out, the session cookie is now cleared in the browser. Formerly the session was destroyed on the server side only, which was sufficient for security purposes but could create caching issues.
* Uses `express-cache-on-demand` lib to make similar and concurrent requests on pieces and pages faster.
* Frontend build errors now stop app startup in development, and SCSS and JS/Vue build warnings are visible on the terminal console for the first time.

### Fixes

* Fixed a bug when editing a page more than once if the page has a relationship to itself, whether directly or indirectly. Widget ids were unnecessarily regenerated in this situation, causing in-context edits after the first to fail to save.
* Pages no longer emit double `beforeUpdate` and `beforeSave` events.
* When the home page extends `@apostrophecms/piece-page-type`, the "show page" URLs for individual pieces should not contain two slashes before the piece slug. Thanks to [Martí Bravo](https://github.com/martibravo) for the fix.
* Fixes transitions between login page and `afterPasswordVerified` login steps.
* Frontend build errors now stop the `@apostrophecms/asset:build` task properly in production.
* `start` replaced with `flex-start` to address SCSS warnings.
* Dead code removal, as a result of following up on JS/Vue build warnings.

## 3.13.0 - 2022-02-04

### Adds

* Additional requirements and related UI may be imposed on native ApostropheCMS logins using the new `requirements` feature, which can be extended in modules that `improve` the `@apostrophecms/login` module. These requirements are not imposed for single sign-on logins via `@apostrophecms/passport-bridge`. See the documentation for more information.
* Adds latest Slovak translation strings to SK.json in `i18n/` folder. Thanks to [Michael Huna](https://github.com/Miselrkba) for the contribution.
* Verifies `afterPasswordVerified` requirements one by one when emitting done event, allows to manage errors ans success before to go to the next requirement. Stores and validate each requirement in the token. Checks the new `askForConfirmation` requirement option to go to the next step when emitting done event or waiting for the confirm event (in order to manage success messages). Removes support for `afterSubmit` for now.

### Fixes

* Decodes the testReq `param` property in `serveNotFound`. This fixes a problem where page titles using diacritics triggered false 404 errors.
* Registers the default namespace in the Vue instance of i18n, fixing a lack of support for un-namespaced l10n keys in the UI.

## 3.12.0 - 2022-01-21

### Adds

* It is now best practice to deliver namespaced i18n strings as JSON files in module-level subdirectories of `i18n/` named to match the namespace, e.g. `i18n/ourTeam` if the namespace is `ourTeam`. This allows base class modules to deliver phrases to any namespace without conflicting with those introduced at project level. The `i18n` option is now deprecated in favor of the new `i18n` module format section, which is only needed if `browser: true` must be specified for a namespace.
* Brought back the `nestedModuleSubdirs` feature from A2, which allows modules to be nested in subdirectories if `nestedModuleSubdirs: true` is set in `app.js`. As in A2, module configuration (including activation) can also be grouped in a `modules.js` file in such subdirectories.

### Fixes

* Fixes minor inline documentation comments.
* UI strings that are not registered localization keys will now display properly when they contain a colon (`:`). These were previously interpreted as i18next namespace/key pairs and the "namespace" portion was left out.
* Fixes a bug where changing the page type immediately after clicking "New Page" would produce a console error. In general, areas and checkboxes now correctly handle their value being changed to `null` by the parent schema after initial startup of the `AposInputArea` or `AposInputCheckboxes` component.
* It is now best practice to deliver namespaced i18n strings as JSON files in module-level subdirectories of `i18n/` named to match the namespace, e.g. `i18n/ourTeam` if the namespace is `ourTeam`. This allows base class modules to deliver phrases to any namespace without conflicting with those introduced at project level. The `i18n` option is now deprecated in favor of the new `i18n` module format section, which is only needed if `browser: true` must be specified for a namespace.
* Removes the `@apostrophecms/util` module template helper `indexBy`, which was using a lodash method not included in lodash v4.
* Removes an unimplemented `csrfExceptions` module section cascade. Use the `csrfExceptions` *option* of any module to set an array of URLs excluded from CSRF protection. More information is forthcoming in the documentation.
* Fix `[Object Object]` in the console when warning `A permission.can() call was made with a type that has no manager` is printed.

### Changes

* Temporarily removes `npm audit` from our automated tests because of a sub-dependency of vue-loader that doesn't actually cause a security vulnerability for apostrophe.

## 3.11.0 - 2022-01-06

### Adds

* Apostrophe now extends Passport's `req.login` to emit an `afterSessionLogin` event from the `@apostrophecms:login` module, with `req` as an argument. Note that this does not occur at all for login API calls that return a bearer token rather than establishing an Express session.

### Fixes

* Apostrophe's extension of `req.login` now accounts for the `req.logIn` alias and the skippable `options` parameter, which is relied upon in some `passport` strategies.
* Apostrophe now warns if a nonexistent widget type is configured for an area field, with special attention to when `-widget` has been erroneously included in the name. For backwards compatibility this is a startup warning rather than a fatal error, as sites generally did operate successfully otherwise with this type of bug present.

### Changes

* Unpins `vue-click-outside-element` the packaging of which has been fixed upstream.
* Adds deprecation note to `__testDefaults` option. It is not in use, but removing would be a minor BC break we don't need to make.
* Allows test modules to use a custom port as an option on the `@apostrophecms/express` module.
* Removes the code base pull request template to instead inherit the organization-level template.
* Adds `npm audit` back to the test scripts.

## 3.10.0 - 2021-12-22

### Fixes

* `slug` type fields can now have an empty string or `null` as their `def` value without the string `'none'` populating automatically.
* The `underline` feature works properly in tiptap toolbar configuration.
* Required checkbox fields now properly prevent editor submission when empty.
* Pins `vue-click-outside-element` to a version that does not attempt to use `eval` in its distribution build, which is incompatible with a strict Content Security Policy.

### Adds

* Adds a `last` option to fields. Setting `last: true` on a field puts that field at the end of the field's widget order. If more than one field has that option active the true last item will depend on general field registration order. If the field is ordered with the `fields.order` array or field group ordering, those specified orders will take precedence.

### Changes

* Adds deprecation notes to the widget class methods `getWidgetWrapperClasses` and `getWidgetClasses` from A2.
* Adds a deprecation note to the `reorganize` query builder for the next major version.
* Uses the runtime build of Vue. This has major performance and bundle size benefits, however it does require changes to Apostrophe admin UI apps that use a `template` property (components should require no changes, just apps require an update). These apps must now use a `render` function instead. Since custom admin UI apps are not yet a documented feature we do not regard this as a bc break.
* Compatible with the `@apostrophecms/security-headers` module, which supports a strict `Content-Security-Policy`.
* Adds a deprecation note to the `addLateCriteria` query builder.
* Updates the `toCount` doc type query method to use Math.ceil rather than Math.floor plus an additional step.

## 3.9.0 - 2021-12-08

### Adds

* Developers can now override any Vue component of the ApostropheCMS admin UI by providing a component of the same name in the `ui/apos/components` folder of their own module. This is not always the best approach, see the documentation for details.
* When running a job, we now trigger the notification before to run the job, this way the progress notification ID is available from the job and the notification can be dismissed if needed.
* Adds `maxUi`, `maxLabel`, `minUi`, and `minLabel` localization strings for array input and other UI.

### Fixes

* Fully removes references to the A2 `self.partial` module method. It appeared only once outside of comments, but was not actually used by the UI. The `self.render` method should be used for simple template rendering.
* Fixes string interpolation for the confirmation modal when publishing a page that has an unpublished parent page.
* No more "cannot set headers after they are sent to the client" and "req.res.redirect not defined" messages when handling URLs with extra trailing slashes.
* The `apos.util.runPlayers` method is not called until all of the widgets in a particular tree of areas and sub-areas have been added to the DOM. This means a parent area widget player will see the expected markup for any sub-widgets when the "Edit" button is clicked.
* Properly activates the `apostropheI18nDebugPlugin` i18next debugging plugin when using the `APOS_SHOW_I18N` environment variable. The full set of l10n emoji indicators previously available for the UI is now available for template and server-side strings.
* Actually registers piece types for site search unless the `searchable` option is `false`.
* Fixes the methods required for the search `index` task.

### Changes

* Adds localization keys for the password field component's min and max error messages.

## 3.8.1 - 2021-11-23

### Fixes

* The search field of the pieces manager modal works properly. Thanks to [Miro Yovchev](https://github.com/myovchev) for pointing out the issue and providing a solution.
* Fixes a bug in `AposRichTextWidgetEditor.vue` when a rich text widget was specifically configured with an empty array as the `styles` option. In that case a new empty rich text widget will initiate with an empty paragraph tag.
* The`fieldsPresent` method that is used with the `presentFieldsOnly` option in doc-type was broken, looking for properties in strings and wasn't returning anything.

## 3.8.0 - 2021-11-15

### Adds

* Checkboxes for pieces are back, a main checkbox allows to select all page items. When all pieces on a page are checked, a banner where the user can select all pieces appears. A launder for mongo projections has been added.
* Registered `batchOperations` on a piece-type will now become buttons in the manager batch operations "more menu" (styled as a kebab icon). Batch operations should include a label, `messages` object, and `modalOptions` for the confirmation modal.
* `batchOperations` can be grouped into a single button with a menu using the `group` cascade subproperty.
* `batchOperations` can be conditional with an `if` conditional object. This allows developers to pass a single value or an array of values.
* Piece types can have `utilityOperations` configured as a top-level cascade property. These operations are made available in the piece manager as new buttons.
* Notifications may now include an `event` property, which the AposNotification component will emit on mount. The `event` property should be set to an object with `name` (the event name) and optionally `data` (data included with the event emission).
* Adds support for using the attachments query builder in REST API calls via the query string.
* Adds contextual menu for pieces, any module extending the piece-type one can add actions in this contextual menu.
* When clicking on a batch operation, it opens a confirmation modal using modal options from the batch operation, it also works for operations in grouped ones. operations name property has been renamed in action to work with AposContextMenu component.
* Beginning with this release, a module-specific static asset in your project such as `modules/mymodulename/public/images/bg.png` can always be referenced in your `.scss` and `.css` files as `/modules/mymodulename/images/bg.png`, even if assets are actually being deployed to S3, CDNs, etc. Note that `public` and `ui/public` module subdirectories have separate functions. See the documentation for more information.
* Adds AposFile.vue component to abstract file dropzone UI, uses it in AposInputAttachment, and uses it in the confirmation modal for pieces import.
* Optionally add `dimensionAttrs` option to image widget, which sets width & height attributes to optimize for Cumulative Layout Shift. Thank you to [Qiao Lin](https://github.com/qclin) for the contribution.

### Fixes

* The `apos.util.attachmentUrl` method now works correctly. To facilitate that, `apos.uploadsUrl` is now populated browser-side at all times as the frontend logic originally expected. For backwards compatibility `apos.attachment.uploadsUrl` is still populated when logged in.
* Widget players are now prevented from being played twice by the implementing vue component.

### Changes
* Removes Apostrophe 2 documentation and UI configuration from the `@apostrophecms/job` module. These options were not yet in use for A3.
* Renames methods and removes unsupported routes in the `@apostrophecms/job` module that were not yet in use. This was not done lightly, but specifically because of the minimal likelihood that they were in use in project code given the lack of UI support.
  * The deprecated `cancel` route was removed and will likely be replaced at a later date.
  * `run` was renamed `runBatch` as its purpose is specifically to run processes on a "batch selected" array of pieces or pages.
  * `runNonBatch` was renamed to `run` as it is the more generic job-running method. It is likely that `runBatch` will eventually be refactored to use this method.
  * The `good` and `bad` methods are renamed `success` and `failure`, respectively. The expected methods used in the `run` method were similarly renamed. They still increment job document properties called `good` and `bad`.
* Comments out the unused `batchSimpleRoute` methods in the page and piece-type modules to avoid usage before they are fully implemented.
* Optionally add `dimensionAttrs` option to image widget, which sets width & height attributes to optimize for Cumulative Layout Shift.
* Temporarily removes `npm audit` from our automated tests because of a sub-dependency of uploadfs that doesn't actually cause a security vulnerability for apostrophe.

## 3.7.0 - 2021-10-28

### Adds

* Schema select field choices can now be populated by a server side function, like an API call. Set the `choices` property to a method name of the calling module. That function should take a single argument of `req`, and return an array of objects with `label` and `value` properties. The function can be async and will be awaited.
* Apostrophe now has built-in support for the Node.js cluster module. If the `APOS_CLUSTER_PROCESSES` environment variable is set to a number, that number of child processes are forked, sharing the same listening port. If the variable is set to `0`, one process is forked for each CPU core, with a minimum of `2` to provide availability during restarts. If the variable is set to a negative number, that number is added to the number of CPU cores, e.g. `-1` is a good way to reserve one core for MongoDB if it is running on the same server. This is for production use only (`NODE_ENV=production`). If a child process fails it is restarted automatically.

### Fixes

* Prevents double-escaping interpolated localization strings in the UI.
* Rich text editor style labels are now run through a localization method to get the translated strings from their l10n keys.
* Fixes README Node version requirement (Node 12+).
* The text alignment buttons now work immediately in a new rich text widget. Previously they worked only after manually setting a style or refreshing the page. Thanks to Michelin for their support of this fix.
* Users can now activate the built-in date and time editing popups of modern browsers when using the `date` and `time` schema field types.
* Developers can now `require` their project `app.js` file in the Node.js REPL for debugging and inspection. Thanks to [Matthew Francis Brunetti](https://github.com/zenflow).
* If a static text phrase is unavailable in both the current locale and the default locale, Apostrophe will always fall back to the `en` locale as a last resort, which ensures the admin UI works if it has not been translated.
* Developers can now `require` their project `app.js` in the Node.js REPL for debugging and inspection
* Ensure array field items have valid _id prop before storing. Thanks to Thanks to [Matthew Francis Brunetti](https://github.com/zenflow).

### Changes

* In 3.x, `relationship` fields have an optional `builders` property, which replaces `filters` from 2.x, and within that an optional `project` property, which replaces `projection` from 2.x (to match MongoDB's `cursor.project`). Prior to this release leaving the old syntax in place could lead to severe performance problems due to a lack of projections. Starting with this release the 2.x syntax results in an error at startup to help the developer correct their code.
* The `className` option from the widget options in a rich text area field is now also applied to the rich text editor itself, for a consistently WYSIWYG appearance when editing and when viewing. Thanks to [Max Mulatz](https://github.com/klappradla) for this contribution.
* Adds deprecation notes to doc module `afterLoad` events, which are deprecated.
* Removes unused `afterLogin` method in the login module.

## 3.6.0 - 2021-10-13

### Adds

* The `context-editing` apostrophe admin UI bus event can now take a boolean parameter, explicitly indicating whether the user is actively typing or performing a similar active manipulation of controls right now. If a boolean parameter is not passed, the existing 1100-millisecond debounced timeout is used.
* Adds 'no-search' modifier to relationship fields as a UI simplification option.
* Fields can now have their own `modifiers` array. This is combined with the schema modifiers, allowing for finer grained control of field rendering.
* Adds a Slovak localization file. Activate the `sk` locale to use this. Many thanks to [Michael Huna](https://github.com/Miselrkba) for the contribution.
* Adds a Spanish localization file. Activate the `es` locale to use this. Many thanks to [Eugenio Gonzalez](https://github.com/egonzalezg9) for the contribution.
* Adds a Brazilian Portuguese localization file. Activate the `pt-BR` locale to use this. Many thanks to [Pietro Rutzen](https://github.com/pietro-rutzen) for the contribution.

### Fixes

* Fixed missing translation for "New Piece" option on the "more" menu of the piece manager, seen when using it as a chooser.
* Piece types with relationships to multiple other piece types may now be configured in any order, relative to the other piece types. This sometimes appeared to be a bug in reverse relationships.
* Code at the project level now overrides code found in modules that use `improve` for the same module name. For example, options set by the `@apostrophecms/seo-global` improvement that ships with `@apostrophecms/seo` can now be overridden at project level by `/modules/@apostrophecms/global/index.js` in the way one would expect.
* Array input component edit button label is now propertly localized.
* A memory leak on each request has been fixed, and performance improved, by avoiding the use of new Nunjucks environments for each request. Thanks to Miro Yovchev for pointing out the leak.
* Fragments now have access to `__t()`, `getOptions` and other features passed to regular templates.
* Fixes field group cascade merging, using the original group label if none is given in the new field group configuration.
* If a field is conditional (using an `if` option), is required, but the condition has not been met, it no longer throws a validation error.
* Passing `busy: true` to `apos.http.post` and related methods no longer produces an error if invoked when logged out, however note that there will likely never be a UI for this when logged out, so indicate busy state in your own way.
* Bugs in document modification detection have been fixed. These bugs caused edge cases where modifications were not detected and the "Update" button did not appear, and could cause false positives as well.

### Changes

* No longer logs a warning about no users if `testModule` is true on the app.

## 3.5.0 - 2021-09-23

* Pinned dependency on `vue-material-design-icons` to fix `apos-build.js` build error in production.
* The file size of uploaded media is visible again when selected in the editor, and media information such as upload date, dimensions and file size is now properly localized.
* Fixes moog error messages to reflect the recommended pattern of customization functions only taking `self` as an argument.
* Rich Text widgets now instantiate with a valid element from the `styles` option rather than always starting with an unclassed `<p>` tag.
* Since version 3.2.0, apostrophe modules to be loaded via npm must appear as explicit npm dependencies of the project. This is a necessary security and stability improvement, but it was slightly too strict. Starting with this release, if the project has no `package.json` in its root directory, the `package.json` in the closest ancestor directory is consulted.
* Fixes a bug where having no project modules directory would throw an error. This is primarily a concern for module unit tests where there are no additional modules involved.
* `css-loader` now ignores `url()` in css files inside `assets` so that paths are left intact, i.e. `url(/images/file.svg)` will now find a static file at `/public/images/file.svg` (static assets in `/public` are served by `express.static`). Thanks to Matic Tersek.
* Restored support for clicking on a "foreign" area, i.e. an area displayed on the page whose content comes from a piece, in order to edit it in an appropriate way.
* Apostrophe module aliases and the data attached to them are now visible immediately to `ui/src/index.js` JavaScript code, i.e. you can write `apos.alias` where `alias` matches the `alias` option configured for that module. Previously one had to write `apos.modules['module-name']` or wait until next tick. However, note that most modules do not push any data to the browser when a user is not logged in. You can do so in a custom module by calling `self.enableBrowserData('public')` from `init` and implementing or extending the `getBrowserData(req)` method (note that page, piece and widget types already have one, so it is important to extend in those cases).
* `options.testModule` works properly when implementing unit tests for an npm module that is namespaced.

### Changes

* Cascade grouping (e.g., grouping fields) will now concatenate a group's field name array with the field name array of an existing group of the same name. Put simply, if a new piece module adds their custom fields to a `basics` group, that field will be added to the default `basics` group fields. Previously the new group would have replaced the old, leaving inherited fields in the "Ungrouped" section.
* AposButton's `block` modifier now less login-specific

### Adds

* Rich Text widget's styles support a `def` property for specifying the default style the editor should instantiate with.
* A more helpful error message if a field of type `area` is missing its `options` property.

## 3.4.1 - 2021-09-13

No changes. Publishing to correctly mark the latest 3.x release as "latest" in npm.

## 3.4.0 - 2021-09-13

### Security

* Changing a user's password or marking their account as disabled now immediately terminates any active sessions or bearer tokens for that user. Thanks to Daniel Elkabes for pointing out the issue. To ensure all sessions have the necessary data for this, all users logged in via sessions at the time of this upgrade will need to log in again.
* Users with permission to upload SVG files were previously able to do so even if they contained XSS attacks. In Apostrophe 3.x, the general public so far never has access to upload SVG files, so the risk is minor but could be used to phish access from an admin user by encouraging them to upload a specially crafted SVG file. While Apostrophe typically displays SVG files using the `img` tag, which ignores XSS vectors, an XSS attack might still be possible if the image were opened directly via the Apostrophe media library's convenience link for doing so. All SVG uploads are now sanitized via DOMPurify to remove XSS attack vectors. In addition, all existing SVG attachments not already validated are passed through DOMPurify during a one-time migration.

### Fixes

* The `apos.attachment.each` method, intended for migrations, now respects its `criteria` argument. This was necessary to the above security fix.
* Removes a lodash wrapper around `@apostrophecms/express` `bodyParser.json` options that prevented adding custom options to the body parser.
* Uses `req.clone` consistently when creating a new `req` object with a different mode or locale for localization purposes, etc.
* Fixes bug in the "select all" relationship chooser UI where it selected unpublished items.
* Fixes bug in "next" and "previous" query builders.
* Cutting and pasting widgets now works between locales that do not share a hostname, provided that you switch locales after cutting (it does not work between tabs that are already open on separate hostnames).
* The `req.session` object now exists in task `req` objects, for better compatibility. It has no actual persistence.
* Unlocalized piece types, such as users, may now be selected as part of a relationship when browsing.
* Unpublished localized piece types may not be selected via the autocomplete feature of the relationship input field, which formerly ignored this requirement, although the browse button enforced it.
* The server-side JavaScript and REST APIs to delete pieces now work properly for pieces that are not subject to either localization or draft/published workflow at all the (`localize: false` option). UI for this is under discussion, this is just a bug fix for the back end feature which already existed.
* Starting in version 3.3.1, a newly added image widget did not display its image until the page was refreshed. This has been fixed.
* A bug that prevented Undo operations from working properly and resulted in duplicate widget _id properties has been fixed.
* A bug that caused problems for Undo operations in nested widgets, i.e. layout or multicolumn widgets, has been fixed.
* Duplicate widget _id properties within the same document are now prevented on the server side at save time.
* Existing duplicate widget _id properties are corrected by a one-time migration.

### Adds

* Adds a linter to warn in dev mode when a module name include a period.
* Lints module names for `apostrophe-` prefixes even if they don't have a module directory (e.g., only in `app.js`).
* Starts all `warnDev` messages with a line break and warning symbol (⚠️) to stand out in the console.
* `apos.util.onReady` aliases `apos.util.onReadyAndRefresh` for brevity. The `apos.util.onReadyAndRefresh` method name will be deprecated in the next major version.
* Adds a developer setting that applies a margin between parent and child areas, allowing developers to change the default spacing in nested areas.

### Changes

* Removes the temporary `trace` method from the `@apostrophecms/db` module.
* Beginning with this release, the `apostrophe:modulesReady` event has been renamed `apostrophe:modulesRegistered`, and the `apostrophe:afterInit` event has been renamed `apostrophe:ready`. This better reflects their actual roles. The old event names are accepted for backwards compatibility. See the documentation for more information.
* Only autofocuses rich text editors when they are empty.
* Nested areas now have a vertical margin applied when editing, allowing easier access to the parent area's controls.

## 3.3.1 - 2021-09-01

### Fixes

* In some situations it was possible for a relationship with just one selected document to list that document several times in the returned result, resulting in very large responses.
* Permissions roles UI localized correctly.
* Do not crash on startup if users have a relationship to another type. This was caused by the code that checks whether any users exist to present a warning to developers. That code was running too early for relationships to work due to event timing issues.

## 3.3.0 - 2021-08-30

### Fixes

* Addresses the page jump when using the in-context undo/redo feature. The page will immediately return users to their origin scroll position after the content refreshes.
* Resolves slug-related bug when switching between images in the archived view of the media manager. The slug field was not taking into account the double slug prefix case.
* Fixes migration task crash when parking new page. Thanks to [Miro Yovchev](https://www.corllete.com/) for this fix.
* Fixes incorrect month name in `AposCellDate`, which can be optionally used in manage views of pieces. Thanks to [Miro Yovchev](https://www.corllete.com/) for this fix.

### Adds

* This version achieves localization (l10n) through a rich set of internationalization (i18n) features. For more information, [see the documentation](https://v3.docs.apostrophecms.org/).
* There is support for both static string localization and dynamic content localization.
* The home page, other parked pages, and the global document are automatically replicated to all configured locales at startup. Parked properties are refreshed if needed. Other pages and pieces are replicated if and when an editor chooses to do so.
* An API route has been added for voluntary replication, i.e. when deciding a document should exist in a second locale, or desiring to overwrite the current draft contents in locale `B` with the draft contents of locale `A`.
* Locales can specify `prefix` and `hostname` options, which are automatically recognized by middleware that removes the prefix dynamically where appropriate and sets `req.locale`. In 3.x this works more like the global site `prefix` option. This is a departure from 2.x which stored the prefix directly in the slug, creating maintenance issues.
* Locales are stateless: they are never recorded in the session. This eliminates many avenues for bugs and bad SEO. However, this also means the developer must fully distinguish them from the beginning via either `prefix` or `hostname`. A helpful error message is displayed if this is not the case.
* Switching locales preserves the user's editing session even if on separate hostnames. To enable this, if any locales have hostnames, all configured locales must have hostnames and/or baseUrl must be set for those that don't.
* An API route has been added to discover the locales in which a document exists. This provides basic information only for performance (it does not report `title` or `_url`).
* Editors can "localize" documents, copying draft content from one locale to another to create a corresponding document in a different locale. For convenience related documents, such as images and other pieces directly referenced by the document's structure, can be localized at the same time. Developers can opt out of this mechanism for a piece type entirely, check the box by default for that type, or leave it as an "opt-in" choice.
* The `@apostrophecms/i18n` module now uses `i18next` to implement static localization. All phrases in the Vue-based admin UI are passed through `i18next` via `this.$t`, and `i18next` is also available via `req.t()` in routes and `__t()` in templates. Apostrophe's own admin UI phrases are in the `apostrophe` namespace for a clean separation. An array of locale codes, such as `en` or `fr` or `en-au`, can be specified using the `locales` option to the `@apostrophecms/i18n` module. The first locale is the default, unless the `defaultLocale` option is set. If no locales are set, the locale defaults to `en`. The `i18next-http-middleware` locale guesser is installed and will select an available locale if possible, otherwise it will fall back to the default.
* In the admin UI, `v-tooltip` has been extended as `v-apos-tooltip`, which passes phrases through `i18next`.
* Developers can link to alternate locales by iterating over `data.localizations` in any page template. Each element always has `locale`, `label` and `homePageUrl` properties. Each element also has an `available` property (if true, the current context document is available in that locale), `title` and a small number of other document properties are populated, and `_url` redirects to the context document in that locale. The current locale is marked with `current: true`.
* To facilitate adding interpolated values to phrases that are passed as a single value through many layers of code, the `this.$t` helper provided in Vue also accepts an object argument with a `key` property. Additional properties may be used for interpolation.
* `i18next` localization JSON files can be added to the `i18n` subdirectory of *any* module, as long as its `i18n` option is set. The `i18n` object may specify `ns` to give an `i18next` namespace, otherwise phrases are in the default namespace, used when no namespace is specified with a `:` in an `i18next` call. The default namespace is yours for use at project level. Multiple modules may contribute to the same namespace.
* If `APOS_DEBUG_I18N=1` is set in the environment, the `i18next` debug flag is activated. For server-side translations, i.e. `req.t()` and `__t()`, debugging output will appear on the server console. For browser-side translations in the Vue admin UI, debugging output will appear in the browser console.
* If `APOS_SHOW_I18N=1` is set in the environment, all phrases passed through `i18next` are visually marked, to make it easier to find those that didn't go through `i18next`. This does not mean translations actually exist in the JSON files. For that, review the output of `APOS_DEBUG_I18N=1`.
* There is a locale switcher for editors.
* There is a backend route to accept a new locale on switch.
* A `req.clone(properties)` method is now available. This creates a clone of the `req` object, optionally passing in an object of properties to be set. The use of `req.clone` ensures the new object supports `req.get` and other methods of a true `req` object. This technique is mainly used to obtain a new request object with the same privileges but a different mode or locale, i.e. `mode: 'published'`.
* Fallback wrappers are provided for the `req.__()`, `res.__()` and `__()` localization helpers, which were never official or documented in 3.x but may be in use in projects ported from 2.x. These wrappers do not localize but do output the input they are given along with a developer warning. You should migrate them to use `req.t()` (in server-side javascript) or `__t()` (Nunjucks templates).

### Changes

* Bolsters the CSS that backs Apostrophe UI's typography to help prevent unintended style leaks at project-level code.
* Removes the 2.x series changelog entries. They can be found in the 2.0 branch in Github.

## 3.2.0 - 2021-08-13

### Fixes

* `req.hostname` now works as expected when `trustProxy: true` is passed to the `@apostrophecms/express` module.
* Apostrophe loads modules from npm if they exist there and are configured in the `modules` section of `app.js`. This was always intended only as a way to load direct, intentional dependencies of your project. However, since npm "flattens" the dependency tree, dependencies of dependencies that happen to have the same name as a project-level Apostrophe module could be loaded by default, crashing the site or causing unexpected behavior. So beginning with this release, Apostrophe scans `package.json` to verify an npm module is actually a dependency of the project itself before attempting to load it as an Apostrophe module.
* Fixes the reference to sanitize-html defaults in the rich text widget.
* Fixes the `toolbarToAllowedStyles` method in the rich text widget, which was not returning any configuration.
* Fixes the broken text alignment in rich text widgets.
* Adds a missing npm dependency on `chokidar`, which Apostrophe and Nunjucks use for template refreshes. In most environments this worked anyway due to an indirect dependency via the `sass` module, but for stability Apostrophe should depend directly on any npm module it uses.
* Fixes the display of inline range inputs, notably broken when using Palette
* Fixes occasional unique key errors from migrations when attempting to start up again with a site that experienced a startup failure before inserting its first document.
* Requires that locale names begin with a letter character to ensure order when looping over the object entries.
* Unit tests pass in MongoDB 5.x.

### Adds
* Adds Cut and Paste to area controls. You can now Cut a widget to a virtual clipboard and paste it in suitable areas. If an area
can include the widget on the clipboard, a special Clipboard widget will appear in area's Add UI. This works across pages as well.

### Changes
* Apostrophe's Global's UI (the @apostrophecms/global singleton has moved from the admin bar's content controls to the admin utility tray under a cog icon.
* The context bar's document Edit button, which was a cog icon, has been rolled into the doc's context menu.

## 3.1.3 - 2021-07-16

### Fixes

* Hotfix for an incompatibility between `vue-loader` and `webpack` 5.45.0 which causes a crash at startup in development, or asset build time in production. We have temporarily pinned our dependency to `webpack` 5.44.x. We are [contributing to the discussion around the best long-term fix for vue-loader](https://github.com/vuejs/vue-loader/issues/1854).

## 3.1.2 - 2021-07-14

### Changes

* Removes an unused method, `mapMongoIdToJqtreeId`, that was used in A2 but is no longer relevant.
* Removes deprecated and non-functional steps from the `edit` method in the `AposDocsManager.vue` component.
* Legacy migrations to update 3.0 alpha and 3.0 beta sites to 3.0 stable are still in place, with no functional changes, but have been relocated to separate source files for ease of maintenance. Note that this is not a migration path for 2.x databases. Tools for that are forthcoming.

## 3.1.1 - 2021-07-08

### Fixes

* Two distinct modules may each have their own `ui/src/index.scss` file, similar to the fix already applied to allow multiple `ui/src/index.js` files.

## 3.1.0 - 2021-06-30

### Fixes

* Corrects a bug that caused Apostrophe to rebuild the admin UI on every nodemon restart, which led to excessive wait times to test new code. Now this happens only when `package-lock.json` has been modified (i.e. you installed a new module that might contain new Apostrophe admin UI code). If you are actively developing Apostrophe admin UI code, you can opt into rebuilding all the time with the `APOS_DEV=1` environment variable. In any case, `ui/src` is always rebuilt in a dev environment.
* Updates `cheerio`, `deep-get-set`, and `oembetter` versions to resolve vulnerability warnings.
* Modules with a `ui/src` folder, but no other content, are no longer considered "empty" and do not generate a warning.
* Pushing a secondary context document now always results in entry to draft mode, as intended.
* Pushing a secondary context document works reliably, correcting a race condition that could cause the primary document to remain in context in some cases if the user was not already in edit mode.

### Changes

* Deprecates `self.renderPage` method for removal in next major version.
* Since `ui/src/index.js` files must export a function to avoid a browser error in production which breaks the website experience, we now detect this at startup and throw a more helpful error to prevent a last-minute discovery in production.

## 3.0.1 - 2021-06-17

### Fixes

* Fixes an error observed in the browser console when using more than one `ui/src/index.js` file in the same project. Using more than one is a good practice as it allows you to group frontend code with an appropriate module, or ship frontend code in an npm module that extends Apostrophe.
* Migrates all of our own frontend players and utilities from `ui/public` to `ui/src`, which provides a robust functional test of the above.
* Executes `ui/src` imports without waiting for next tick, which is appropriate as we have positioned it as an alternative to `ui/public` which is run without delay.

## 3.0.0 - 2021-06-16

### Breaks

* Previously our `a3-boilerplate` project came with a webpack build that pushed code to the `ui/public` folder of an `asset` module. Now the webpack build is not needed because Apostrophe takes care of compiling `ui/src` for us. This is good! However, **if you are transitioning your project to this new strategy, you will need to remove the `modules/asset/ui/public` folder from your project manually** to ensure that webpack-generated code originally intended for webpack-dev-server does not fail with a `publicPath` error in the console.
* The `CORE_DEV=1` environment setting has been changed to `APOS_DEV=1` because it is appropriate for anyone who is actively developing custom Apostrophe admin UI using `ui/apos` folders in their own modules.
* Apostrophe now uses Dart Sass, aka the `sass` npm module. The `node-sass` npm module has been deprecated by its authors for some time now. Most existing projects will be unaffected, but those writing their own Apostrophe UI components will need to change any `/deep/` selectors to `::v-deep` and consider making other Dart Sass updates as well. For more information see the [Dart Sass documentation](https://sass-lang.com/dart-sass). Those embracing the new `ui/src` feature should also bear in mind that Dart Sass is being used.

### Changes

* Relationship ids are now stored as aposDocIds (without the locale and mode part). The appropriate locale and mode are known from the request. This allows easy comparison and copying of these properties across locales and fixes a bug with reverse relationships when publishing documents. A migration has been added to take care of this conversion on first startup.
- The `attachment` field type now correctly limits file uploads by file type when using the `fileGroup` field option.
- Uploading SVG files is permitted in the Media Library by default.

### Adds

- Apostrophe now enables you to ship frontend JavaScript and Sass (using the SCSS syntax) without your own webpack configuration.
- Any module may contain modern JavaScript in a `ui/src/index.js` file, which may use `import` to bring in other files in the standard way. Note that **`ui/src/index.js must export a function`**. These functions are called for you in the order modules are initialized.
- Any module may contain a Sass (SCSS) stylesheet in a `ui/src/index.scss` file, which may also import other Sass (SCSS) files.
- Any project that requires IE11 support for `ui/src` JavaScript code can enable it by setting the `es5: true` option to the `@apostrophecms/asset` module. Apostrophe produces separate builds for IE11 and modern browsers, so there is no loss of performance in modern browsers. Code is automatically compiled for IE11 using `babel` and missing language features are polyfilled using `core-js` so you can use promises, `async/await` and other standard modern JavaScript features.
- `ui/public` is still available for raw JavaScript and CSS files that should be pushed *as-is* to the browser. The best use of this feature is to deliver the output of your own custom webpack build, if you have one.
- Adds browser-side `editMode` flag that tracks the state of the current view (edit or preview), located at `window.apos.adminBar.editMode`.
- Support for automatic inline style attribute sanitization for Rich Text widgets.
- Adds text align controls for Rich Text widgets. The following tools are now supported as part of a rich text widget's `toolbar` property:
-- `alignLeft`
-- `alignRight`
-- `alignCenter`
-- `alignJustify`
- `@apostrophecms/express` module now supports the `trustProxy: true` option, allowing your reverse proxy server (such as nginx) to pass on the original hostname, protocol and client IP address.

### Fixes

* Unit tests passing again. Temporarily disabled npm audit checks as a source of critical failures owing to upstream issues with third-party packages which are not actually a concern in our use case.
* Fixed issues with the query builder code for relationships. These issues were introduced in beta 3 but did not break typical applications, except for displaying distinct choices for existing values of a relationship field.
* Checkbox field types can now be used as conditional fields.
* Tracks references to attachments correctly, and introduces a migration to address any attachments previously tracked as part of documents that merely have a relationship to the proper document, i.e. pages containing widgets that reference an image piece.
* Tracks the "previously published" version of a document as a legitimate reference to any attachments, so that they are not discarded and can be brought back as expected if "Undo Publish" is clicked.
* Reverse relationships work properly for published documents.
* Relationship subfields are now loaded properly when `reverseOf` is used.
* "Discard Draft" is available when appropriate in "Manage Pages" and "Manage Pieces."
* "Discard Draft" disables the "Submit Updates" button when working as a contributor.
* Relationship subfields can now be edited when selecting in the full "manage view" browser, as well as in the compact relationship field view which worked previously.
* Relationship subfields now respect the `def` property.
* Relationship subfields are restored if you deselect a document and then reselect it within a single editing experience, i.e. accidentally deselect and immediately reselect, for instance.
* A console warning when editing subfields for a new relationship was fixed.
* Field type `color`'s `format` option moved out of the UI options and into the general options object. Supported formats are "rgb", "prgb", "hex6", "hex3", "hex8", "name", "hsl", "hsv". Pass the `format` string like:
```js
myColorField: {
  type: 'color',
  label: 'My Color',
  options: {
    format: 'hsl'
  }
}
```
* Restored Vue dependency to using semantic versioning now that Vue 2.6.14 has been released with a fix for the bug that required us to pin 2.6.12.
* Nunjucks template loader is fully compatible with Linux in a development environment.
* Improved template performance by reusing template loaders.
* `min` and `max` work properly for both string-like and number-like fields.
* Negative numbers, leading minus and plus signs, and trailing periods are accepted in the right ways by appropriate field types.
* If a user is inadvertently inserted with no password, set a random password on the backend for safety. In tests it appears that login with a blank password was already forbidden, but this provides an additional level of certainty.
* `data.page` and `data.contextOptions` are now available in `widget.html` templates in most cases. Specifically, they are available when loading the page, (2) when a widget has just been inserted on the page, and (3) when a widget has just been edited and saved back to the page. However, bear in mind that these parameters are never available when a widget is being edited "out of context" via "Page Settings", via the "Edit Piece" dialog box, via a dialog box for a parent widget, etc. Your templates should be written to tolerate the absence of these parameters.
* Double slashes in the slug cannot be used to trick Apostrophe into serving as an open redirect (fix ported to 3.x from 2.92.0).
* The global doc respects the `def` property of schema fields when first inserted at site creation time.
* Fixed fragment keyword arguments being available when not a part of the fragment signature.

## 3.0.0-beta.3.1 - 2021-06-07

### Breaks
- This backwards compatibility break actually occurred in 3.0.0-beta.3 and was not documented at that time, but it is important to know that the following Rich Text tool names have been updated to match Tiptap2's convention:
-- `bullet_list` -> `bulletList`
-- `ordered_list` -> `orderedList`
-- `code_block` -> `codeBlock`
-- `horizontal_rule` -> `horizontalRule`

### Fixes

- Rich Text default tool names updated, no longer broken. Bug introduced in 3.0.0-beta.3.
- Fixed Rich Text's tool cascade to properly account for core defaults, project level defaults, and area-specific options.

## 3.0.0-beta.3 - 2021-06-03

### Security Fixes

The `nlbr` and `nlp` Nunjucks filters marked their output as safe to preserve the tags that they added, without first escaping their input, creating a CSRF risk. These filters have been updated to escape their input unless it has already been marked safe. No code changes are required to templates whose input to the filter is intended as plaintext, however if you were intentionally leveraging this bug to output unescaped HTML markup you will need to make sure your input is free of CSRF risks and then use the `| safe` filter before the `| nlbr` or `| nlp` filter.

### Adds

- Added the `ignoreUnusedFolderWarning` option for modules that intentionally might not be activated or inherited from in a particular startup.
- Better explanation of how to replace macros with fragments, in particular how to call the fragments with `{% render fragmentName(args) %}`.

### Fixes

- Temporarily pinned to Vue 2.6.12 to fix an issue where the "New" button in the piece manager modals disappeared. We think this is a bug in the newly released Vue 2.6.13 but we are continuing to research it.
- Updated dependencies on `sanitize-html` and `nodemailer` to new major versions, causing no bc breaks at the ApostropheCMS level. This resolved two critical vulnerabilities according to `npm audit`.
- Removed many unused dependencies.
- The data retained for "Undo Publish" no longer causes slug conflicts in certain situations.
- Custom piece types using `localized: false` or `autopublish: true,` as well as singleton types, now display the correct options on the "Save" dropdown.
- The "Save and View," "Publish and View" and/or "Save Draft and Preview" options now appear only if an appropriate piece page actually exists for the piece type.
- Duplicating a widget now properly assigns new IDs to all copied sub-widgets, sub-areas and array items as well.

- Added the `ignoreUnusedFolderWarning` option for modules that intentionally might not be activated or inherited from in a particular startup.
- If you refresh the page while previewing or editing, you will be returned to that same state.

### Notices

- Numerous `npm audit` vulnerability warnings relating to `postcss` 7.x were examined, however it was determined that these are based on the idea of a malicious SASS coder attempting to cause a denial of service. Apostrophe developers would in any case be able to contribute JavaScript as well and so are already expected to be trusted parties. This issue must be resolved upstream in packages including both `stylelint` and `vue-loader` which have considerable work to do before supporting `postcss` 8.x, and in any case public access to write SASS is not part of the attack surface of Apostrophe.

### Changes

- When logging out on a page that only exists in draft form, or a page with access controls, you are redirected to the home page rather than seeing a 404 message.

- Rich text editor upgraded to [tiptap 2.x beta](https://www.tiptap.dev) :tada:. On the surface not a lot has changed with the upgrade, but tiptap 2 has big improvements in terms of speed, composability, and extension support. [See the technical differences of tiptap 1 and 2 here](https://www.tiptap.dev/overview/upgrade-guide#reasons-to-upgrade-to-tiptap-2x)

## 3.0.0-beta.2 - 2021-05-21

### **Breaks**

- The `updateModified: false` option, formerly supported only by `apos.doc.update`, has been renamed to `setModified: false` and is now supported by `apos.doc.insert` as well. If explicitly set to false, the insert and update methods will leave the `modified` property alone, rather than trying to detect or infer whether a change has been made to the draft relative to the published version.
- The `permission` module no longer takes an `interestingTypes` option. Instead, doc type managers may set their `showPermissions` option to `true` to always be broken out separately in the permissions explorer, or explicitly set it to `false` to never be mentioned at all, even on a list of typical piece types that have the same permissions. This allows module creators to ship the right options with their modules rather than requiring the developer to hand-configure `interestingTypes`.
- When editing users, the permissions explorer no longer lists "submitted draft" as a piece type.
- Removed `apos.adminBar.group` method, which is unlikely to be needed in 3.x. One can group admin bar items into dropdowns via the `groups` option.
- Raw HTML is no longer permitted in an `apos.notify` message parameter. Instead, `options.buttons` is available. If present, it must be an array of objects with `type` and `label` properties. If `type` is `'event'` then that button object must have `name` and `data` properties, and when clicked the button will trigger an apos bus event of the given `name` with the provided `data` object. Currently `'event'` is the only supported value for `type`.

### Adds

- The name `@apostrophecms/any-page-type` is now accepted for relationships that should match any page. With this change, the doc type manager module name and the type name are now identical for all types in 3.x. However, for backwards compatibility `@apostrophecms/page` is still accepted. `apos.doc.getManager` will accept either name.
- Sets the project root-level `views` directory as the default fallback views directory. This is no longer a necessary configuration in projects unless they want to change it on the `@apostrophecms/template` option `viewsFolderFallback`.
- The new `afterAposScripts` nunjucks block allows for pushing markup after Apostrophe's asset bundle script tag, at the end of the body. This is a useful way to add a script tag for Webpack's hot reload capabilities in development while still ensuring that Apostrophe's utility methods are available first, like they are in production.
- An `uploadfs` option may be passed to the `@apostrophecms/asset` module, in order to pass options configuring a separate instance of `uploadfs` specifically for the static assets. The `@apostrophecms/uploadfs` module now exports a method to instantiate an uploadfs instance. The default behavior, in which user-uploaded attachments and static assets share a single instance of uploadfs, is unchanged. Note that asset builds never use uploadfs unless `APOS_UPLOADFS_ASSETS=1` is set in the environment.
- `AposButtonSplit` is a new UI component that combines a button with a context menu. Users can act on a primary action or change the button's function via menu button to the right of the button itself.
- Developers can now pass options to the `color` schema field by passing a `pickerOptions` object through your field. This allows for modifying/removing the default color palette, changing the resulting color format, and disabling various UI. For full set of options [see this example](https://github.com/xiaokaike/vue-color/blob/master/src/components/Sketch.vue)
- `AposModal` now emits a `ready` event when it is fully painted and can be interacted with by users or code.
- The video widget is now compatible with vimeo private videos when the domain is on the allowlist in vimeo.

### Changes

- You can now override the parked page definition for the home page without copying the entirety of `minimumPark` from the source code. Specifically, you will not lose the root archive page if you park the home page without explicitly parking the archive page as well. This makes it easier to choose your own type for the home page, in lieu of `@apostrophecms/home-page`.

### Fixes

- Piece types like users that have a slug prefix no longer trigger a false positive as being "modified" when you first click the "New" button.
- The `name` option to widget modules, which never worked in 3.x, has been officially removed. The name of the widget type is always the name of the module, with the `-widget` suffix removed.
- The home page and other parked pages should not immediately show as "pending changes."
- In-context editing works properly when the current browser URL has a hash (portion beginning with `#`), enabling the use of the hash for project-specific work. Thanks to [https://stepanjakl.com/](Štěpán Jákl) for reporting the issue.
- When present, the `apos.http.addQueryToUrl` method preserves the hash of the URL intact.
- The home page and other parked pages should not immediately show as "pending changes."
- The browser-side `apos.http.parseQuery` function now handles objects and arrays properly again.
- The in-context menu for documents has been refactored as a smart component that carries out actions on its own, eliminating a great deal of redundant code, props and events.
- Added additional retries when binding to the port in a dev environment.
- The "Submit" button in the admin bar updates properly to "Submitted" if the submission happens in the page settings modal.
- Skipping positional arguments in fragments now works as expected.
- The rich text editor now supports specifying a `styles` array with no `p` tags properly. A newly added rich text widget initially contains an element with the first style, rather than always a paragraph. If no styles are configured, a `p` tag is assumed. Thanks to Stepan Jakl for reporting the issue.

### Changes
- Editor modal's Save button (publish / save draft / submit) now updated to use the `AposSplitButton` component. Editors can choose from several follow-up actions that occur after save, including creating another piece of content of the same type, being taken to the in-context version of the document, or being returned to the manager. Editor's selection is saved in localstorage, creating a remembered preference per content type.

## 3.0.0-beta.1.1 - 2021-05-07

### Fixes

- A hotfix for an issue spotted in beta 1 in our demo: all previously published pages of sites migrated from early alpha releases had a "Draft" label until published again.

## 3.0.0-beta.1 - 2021-05-06

### **Breaks**

- Removes the `firstName` and `lastName` fields in user pieces.
- The query parameters `apos-refresh`, `apos-edit`, `apos-mode` and `apos-locale` are now `aposRefresh`, `aposEdit`, `aposMode`and `aposLocale`. Going forward all query parameters will be camelCase for consistency with query builders.

### Changes

- Archiving a page or piece deletes any outstanding draft in favor of archiving the last published version. Previously the behavior was effectively the opposite.
- "Publish Changes" button label has been changes to "Update".
- Draft mode is no longer the default view for published documents.
- The page and piece manager views now display the title, etc. of the published version of a document, unless that document only exists in draft form. However a label is also provided indicating if a newer draft is in progress.
- Notifications have been updated with a new visual display and animation style.

### **Adds**

- Four permissions roles are supported and enforced: guest, contributor, editor and admin. See the documentation for details. Pre-existing alpha users are automatically migrated to the admin role.
- Documents in managers now have context sensitive action menus that allow actions like edit, discard draft, archive, restore, etc.
- A fragment call may now have a body using `rendercall`, just like a macro call can have a body using `call`. In addition, fragments can now have named arguments, just like macros. Many thanks to Miro Yovchev for contributing this implementation.
- Major performance improvement to the `nestedModuleSubdirs` option.
- Updates URL fields and oEmbed URL requests to use the `httpsFix` option in launder's `url()` method.
- Documents receive a state label based on their document state (draft, pending, pending updates)
- Contributors can submit drafts for review ("Submit" versus "Submit Updates").
- Editors and admins can manage submitted drafts.
- Editors and admins can easily see the number of proposed changes awaiting their attention.
- Support for virtual piece types, such as submitted drafts, which in actuality manage more than one type of doc.
- Confirm modals now support a schema which can be assessed after confirmation.
- When archiving and restoring pages, editors can chose whether the action affects only this document or this document + children
- Routes support the `before` syntax, allowing routes that are added to Express prior to the routes or middleware of another module. The syntax `before: 'middleware:moduleName'` must be used to add the route prior to the middleware of `moduleName`. If `middleware:` is not used, the route is added before the routes of `moduleName`. Note that normally all middleware is added before all routes.
- A `url` property can now optionally be specified when adding middleware. By default all middleware is global.
- The pieces REST GET API now supports returning only a count of all matching pieces, using the `?count=1` query parameter.
- Admin bar menu items can now specify a custom Vue component to be used in place of `AposButton`.
- Sets `username` fields to follow the user `title` field to remove an extra step in user creation.
- Adds default data to the `outerLayoutBase.html` `<title>` tag: `data.piece.title or data.page.title`.
- Moves the core UI build task into the start up process. The UI build runs automatically when `NODE_ENV` is *not* 'production' and when:
    1. The build folder does not yet exist.
    2. The package.json file is newer than the existing UI build.
    3. You explicitly tell it to by setting the environment variable `CORE_DEV=1`
- The new `._ids(_idOrArrayOfIds)` query builder replaces `explicitOrder` and accepts an array of document `_id`s or a single one. `_id` can be used as a multivalued query parameter. Documents are returned in the order you specify, and just like with single-document REST GET requests, the locale of the `_id`s is overridden by the `aposMode` query parameter if present.
- The `.withPublished(true)` query builder adds a `_publishedDoc` property to each returned draft document that has a published equivalent. `withPublished=1` can be used as a query parameter. Note this is not the way to fetch only published documents. For that, use `.locale('en:published')` or similar.
- The server-side implementation of `apos.http.post` now supports passing a `FormData` object created with the `[form-data](https://www.npmjs.com/package/form-data)` npm module. This keeps the API parallel with the browser-side implementation and allows for unit testing the attachments feature, as well as uploading files to internal and external APIs from the server.
- `manuallyPublished` computed property moved to the `AposPublishMixin` for the use cases where that mixin is otherwise warranted.
- `columns` specified for a piece type's manage view can have a name that uses "dot notation" to access a subproperty. Also, for types that are localized, the column name can begin with `draft:` or `published:` to specifically display a property of the draft or published version of the document rather than the best available. When a prefix is not used, the property comes from the published version of the document if available, otherwise from the draft.
- For page queries, the `children` query builder is now supported in query strings, including the `depth` subproperty. For instance you could fetch `/api/v1/@apostrophecms/page/id-of-page?children=1` or `/api/v1/@apostrophecms/page/id-of-page?children[depth]=3`.
- Setting `APOS_LOG_ALL_QUERIES=1` now logs the projection, skip, limit and sort in addition to the criteria, which were previously logged.

### **Fixes**

- Fragments can now call other fragments, both those declared in the same file and those imported, just like macros calling other macros. Thanks to Miro Yovchev for reporting the issue.
- There was a bug that allowed parked properties, such as the slug of the home page, to be edited. Note that if you don't want a property of a parked page to be locked down forever you can use the `_defaults` feature of parked pages.
- A required field error no longer appears immediately when you first start creating a user.
- Vue warning in the pieces manager due to use of value rather than name of column as a Vue key. Thanks to Miro Yovchev for spotting the issue.
- "Save Draft" is not an appropriate operation to offer when editing users.
- Pager links no longer break due to `aposRefresh=1` when in edit mode. Also removed superfluous `append` query parameter from these.
- You may now intentionally clear the username and slug fields in preparation to type a new value. They do not instantly repopulate based on the title field when you clear them.
- Language of buttons, labels, filters, and other UI updated and normalized throughout.
- A contributor who enters the page tree dialog box, opens the editor, and selects "delete draft" from within the editor of an individual page now sees the page tree reflect that change right away.
- The page manager listens for content change events in general and its refresh mechanism is robust in possible situations where both an explicit refresh call and a content change event occur.
- Automatically retries once if unable to bind to the port in a dev environment. This helps with occasional `EADDRINUSE` errors during nodemon restarts.
- Update the current page's context bar properly when appropriate after actions such as "Discard Draft."
- The main archive page cannot be restored, etc. via the context menu in the page tree.
- The context menu and "Preview Draft" are both disabled while errors are present in the editor dialog box.
- "Duplicate" should lead to a "Publish" button, not an "Update" button, "Submit" rather than "Submit Update," etc.
- When you "Duplicate" the home page you should be able to set a slug for the new page (parked properties of parked pages should be editable when making a duplicate).
- When duplicating the home page, the suggested slug should not be `/` as only one page can have that slug at a time.
- Attention is properly called to a slug conflict if it exists immediately when the document is opened (such as making a copy where the suggested slug has already been used for another copy).
- "Preview Draft" never appears for types that do not use drafts.
- The toggle state of admin bar utility items should only be mapped to an `is-active` class if, like palette, they opt in with `toggle: true`
- Fixed unique key errors in the migrate task by moving the parking of parked pages to a new `@apostrophecms/migrate:after` event handler, which runs only after migrations, whether that is at startup (in dev) or at the end of the migration task (in production).
- UI does not offer "Archive" for the home page, or other archived pages.
- Notification checks and other polling requests now occur only when the tab is in the foreground, resolving a number of problems that masqueraded as other bugs when the browser hit its connection limit for multiple tabs on the same site.
- Parked pages are now parked immediately after database migrations are checked and/or run. In dev this still happens at each startup. In production this happens when the database is brand new and when the migration task is manually run.

## 3.0.0-alpha.7 - 2021-04-07

### Breaks

* The `trash` property has been renamed `archived`, and throughout the UI we refer to "archiving" and the "archive" rather than "move to trash" and the "trash can." A database migration is included to address this for existing databases. However, **if you set the minimumPark option, or used a boilerplate in which it is set,** you will need to **change the settings for the `parkedId: 'trash'` page to match those [currently found in the `minimumPark` option setting in the `@apostrophecms/page` source code](https://github.com/apostrophecms/apostrophe/blob/481252f9bd8f42b62648a0695105e6e9250810d3/modules/%40apostrophecms/page/index.js#L25-L32).

### Adds

* General UX and UI improvements to the experience of moving documents to and from the archive, formerly known as the trash.
* Links to each piece are available in the manage view when appropriate.
* Search is implemented in the media library.
* You can now pass core widgets a `className` option when configuring them as part of an area.
* `previewDraft` for pieces, adds a Preview Draft button on creation for quick in-context editing. Defaults to true.

### Changes

* Do not immediately redirect to new pages and pieces.
* Restored pieces now restore as unpublished drafts.
* Refactored the admin bar component for maintainability.
* Notification style updates

### Fixes

* Advisory lock no longer triggers an update to the modification timestamp of a document.
* Attempts to connect Apostrophe 3.x to an Apostrophe 2.x database are blocked to prevent content loss.
* "Save as Draft" is now available as soon as a new document is created.
* Areas nested in array schema fields can now be edited in context.
* When using `apos.image.first`, the alt attribute of the image piece is available on the returned attachment object as `._alt`. In addition, `_credit` and `_creditUrl` are available.
* Fixes relating to the editing of widgets in nested areas, both on the page and in the modal.
* Removed published / draft switch for unpublished drafts.
* "Publish Changes" appears only at appropriate times.
* Notifications moved from the bottom right of the viewport to the bottom center, fixing some cases of UI overlap.

## 3.0.0-alpha.6.1 - 2021-03-26

### Fixes

* Conditional fields (`if`) and the "following values" mechanism now work properly in array item fields.
* When editing "Page Settings" or a piece, the "publish" button should not be clickable if there are errors.

## 3.0.0-alpha.6 - 2021-03-24

### Adds
* You can "copy" a page or a piece via the ⠇ menu.
* When moving the current page or piece to the trash, you are taken to the home page.
* `permissions: false` is supported for piece and page insert operations.
* Adds note to remove deprecated `allowedInChooser` option on piece type filters.
* UX improvement: "Move to Trash" and "Restore" buttons added for pieces, replacing the boolean field. You can open a piece that is in the trash in a read-only way in order to review it and click "Restore."
* Advisory lock support has been completed for all content types, including on-page, in-context editing. This prevents accidental conflicts between editors.
* Image widgets now accept a `size` context option from the template, which can be used to avoid sending a full-width image for a very small placement.
* Additional improvements.

### Fixes
* Fixes error from missing `select` method in `AposPiecesManager` component.
* No more migration messages at startup for brand-new sites.
* `max` is now properly implemented for relationships when using the manager dialog box as a chooser.
* "Trash" filter now displays its state properly in the piece manager dialog box.
* Dragging an image to the media library works reliably.
* Infinite loop warning when editing page titles has been fixed.
* Users can locate the tab that still contains errors when blocked from saving a piece due to schema field errors.
* Calling `insert` works properly in the `init` function of a module.
* Additional fixes.

### Breaks

* Apostrophe's instance of `uploadfs` has moved from `apos.attachment.uploadfs` to `apos.uploadfs`. The `uploadfs` configuration option has similarly moved from the `@apostrophecms/attachment` module to the `@apostrophecms/uploadfs` module. `imageSizes` is still an option to `@apostrophecms/attachment`.

## 3.0.0-alpha.5 - 2021-02-11

* Conditional fields are now supported via the new `if` syntax. The old 2.x `showFields` feature has been replaced with `if: { ... }`.
* Adds the option to pass context options to an area for its widgets following the `with` keyword. Context options for widgets not in that area (or that don't exist) are ignored. Syntax: `{% area data.page, 'areaName' with { '@apostrophecms/image: { size: 'full' } } %}`.
* Advisory locking has been implemented for in-context editing, including nested contexts like the palette module. Advisory locking has also been implemented for the media manager, completing the advisory locking story.
* Detects many common configuration errors at startup.
* Extends `getBrowserData` in `@apostrophecms/doc-type` rather than overwriting the method.
* If a select element has no default, but is required, it should default to the first option. The select elements appeared as if this were the case, but on save you would be told to make a choice, forcing you to change and change back. This has been fixed.
* Removes 2.x piece module option code, including for `contextual`, `manageViews`, `publishMenu`, and `contextMenu`.
* Removes admin bar module options related to 2.x slide-out UI: `openOnLoad`, `openOnHomepageLoad`, `closeDelay`.
* Fixed a bug that allowed users to appear to be in edit mode while looking at published content in certain edge cases.
* The PATCH API for pages can now infer the correct _id in cases where the locale is specified in the query string as an override, just like other methods.
* Check permissions for the delete and publish operations.
* Many bug fixes.

### Breaks
* Changes the `piecesModuleName` option to `pieceModuleName` (no "s") in the `@apostrophecms/piece-page-type` module. This feature is used only when you have two or more piece page types for the same piece type.

## 3.0.0-alpha.4.2 - 2021-01-27

* The `label` option is no longer required for widget type modules. This was already true for piece type and page type modules.
* Ability to namespace asset builds. Do not push asset builds to uploadfs unless specified.

### Breaking changes

* Removes the `browser` module option, which was only used by the rich text widget in core. All browser data should now be added by extending or overriding `getBrowserData` in a module. Also updates `getComponentName` to reference `options.components` instead of `options.browser.components`.

## 3.0.0-alpha.4.1

* Hotfix: the asset module now looks for a `./release-id` file (relative to the project), not a `./data/release-id` file, because `data` is not a deployed folder and the intent of `release-id` is to share a common release identifier between the asset build step and the deployed instances.

## 3.0.0-alpha.4

* **"Fragments" have been added to the Apostrophe template API, as an alternative to Nunjucks' macros, to fully support areas and async components.** [See the A3 alpha documentation](https://a3.docs.apos.dev/guide/widgets-and-templates/fragments.html) for instructions on how to use this feature.
* **CSS files in the `ui/public` subdirectory of any module are now bundled and pushed to the browser.** This allows you to efficiently deliver your CSS assets, just as you can deliver JS assets in `ui/public`. Note that these assets must be browser-ready JS and CSS, so it is customary to use your own webpack build to generate them. See [the a3-boilerplate project](https://github.com/apostrophecms/a3-boilerplate) for an example, especially `webpack.config.js`.
* **More support for rendering HTML in REST API requests.** See the `render-areas` query parameter in [piece and page REST API documentation](https://a3.docs.apos.dev/reference/api/pieces.html#get-api-v1-piece-name).
* **Context bar takeover capability,** for situations where a secondary document should temporarily own the undo/redo/publish UI.
* **Unpublished pages in the tree** are easier to identify
* **Range fields** have been added.
* **Support for npm bundles is back.** It works just like in 2.x, but the property is `bundle`, not `moogBundle`. Thanks to Miro Yovchev.

### Breaking changes

* **A3 now uses webpack 5.** For now, **due to a known issue with vue-loader, your own project must also be updated to use webpack 5.** The a3-boilerplate project has been updated accordingly, so you may refer to [the a3-boilerplate project](https://github.com/apostrophecms/a3-boilerplate) for an example of the changes to be made, notably in `webpack.config.js` and `package.json`. We are in communication with upstream developers to resolve the issue so that projects and apostrophe core can use different major versions of webpack.

## 3.0.0-alpha.3

Third alpha release of 3.x. Introduced draft mode and the "Publish Changes" button.

## 3.0.0-alpha.2

Second alpha release of 3.x. Introduced a distinct "edit" mode.

## 3.0.0-alpha.1

First alpha release of 3.x.<|MERGE_RESOLUTION|>--- conflicted
+++ resolved
@@ -31,13 +31,10 @@
 their modal and a `docProps` object to map properties from the document
 to props of their choosing.
 * Adds support to add context labels in admin bar.
-<<<<<<< HEAD
 * Adds support for admin UI language configuration in the `@apostrophecms/i18n` module. The new options allow control over the default admin UI language and configures the list of languages, that any individual logged in user can choose from. See the [documentation](https://v3.docs.apostrophecms.org/reference/modules/i18n.html) for more details.
 * Adds `adminLocale` User field to allow users to set their preferred admin UI language, but only when the `@apostrophecms/i18n` is configured accordingly (see above). 
 * Adds `@apostrophecms/settings` module and a "Personal Settings" feature. See the [documentation](https://v3.docs.apostrophecms.org/reference/modules/settings.html) for more details.
-=======
 * Adds `$and` operator on `addContextOperation` `if` property in order to check multiple fields before showing or hiding a context operation.
->>>>>>> dcbd893a
 
 ### Fixes
 
