--- conflicted
+++ resolved
@@ -2,11 +2,10 @@
 
 ## UNRELEASED
 
-<<<<<<< HEAD
 ### Adds
 
 * Adds link configuration to the `@apostrophecms/image-widget` UI and a new option `linkWithType` to control what document types can be linked to. Opt-out of the widget inline styles (reset) by setting `inlineStyles: false` in the widget configuration or contextual options (area). 
-=======
+
 ### Changes
 
 * Set the `Cache-Control` header to `no-store` for error pages in order to prevent the risk of serving stale error pages to users.
@@ -14,7 +13,6 @@
 ### Fixes
 
 * The Download links in the media library now immediately download the file as expected, rather than navigating to the image in the current tab. `AposButton` now supports the `:download="true"` prop as expected.
->>>>>>> 54d9e618
 
 ## 4.17.1 (2025-05-16)
 
