--- conflicted
+++ resolved
@@ -2,12 +2,10 @@
 
 ## UNRELEASED
 
-<<<<<<< HEAD
 ### Adds
 
 * Possibility to pass options to webpack extensions from any module.
 
-=======
 ### Fixes
 
 * Fixes login maximum attempts error message that wasn't showing the plural when lockoutMinutes is more than 1.
@@ -21,7 +19,6 @@
 
 * Work around backwards compatibility break in `sass` module by pinning to `sass` `1.50.x` while we investigate. If you saw the error `RangeError: Invalid value: Not in inclusive range 0..145: -1` you can now fix that by upgrading with `npm update`. If it does not immediately clear up the issue in development, try `node app @apostrophecms/asset:clear-cache`.
  
->>>>>>> b0b30353
 ## 3.21.0 (2022-05-25)
 
 ### Adds
