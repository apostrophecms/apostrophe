# Changelog

## Unreleased

<<<<<<< HEAD
### Security Fixes
* Extract throttle logic from the POST login route to apply it to the POST login totp route.
=======
* Fix server crash due to oembed error when invalid url is passed.

## 2.220.2 (2021-06-30)
>>>>>>> 83d679b0

### Fixes

* Fixes Changelog typos
* Updates cheerio, oembetter, sanitize-html, and nodemailer for vulnerability warnings.

> **Please note:** Version `2.220.0` accidentally skipped from `2.119` to `2.220`. To make sure your `package.json` rules work as expected and fixes are installed automatically via `npm update`, we are continuing from this point in the numbering.

## 2.220.1 (2021-06-09)

### Fixes

* Simply a version bump.

## 2.220.0 (2021-06-02)

### Added

* Adds `autoCommitPageMoves` flag in workflow to commit only pages moves automatically, manages error notification.

## 2.119.1 (2021-05-27)

### Security Fixes

The `nlbr` and `nlp` Nunjucks filters marked their output as safe to preserve the tags that they added, without first escaping their input, creating a CSRF risk. These filters have been updated to escape their input unless it has already been marked safe. No code changes are required to templates whose input to the filter is intended as plaintext, however if you were intentionally leveraging this bug to output unescaped HTML markup you will need to make sure your input is free of CSRF risks and then use the `| safe` filter before the `| nlbr` or `| nlp` filter.

### Fixes

* Updates uses of "whitelist" to "allowlist" to follow project practices.

## 2.119.0 (2021-05-20)

### Fixes

* Send the `Referer` header with oembed requests. This allows vimeo private videos locked down by domain name to be embedded.

### Added
* When `enableAltField` option is set to `true`, we now copy the `alt` field from `apostrophe-images` schema to the `attachment` piece when using `apos.images.first` or `apos.attachments.first`.

## 2.118.0 (2021-05-05)

### Added
* It's now possible to set the status code when redirecting using `req.redirect` by setting `req.statusCode`. When it it is not set, `apostrophe-pages` will fallback to 302 (Found) as previously. Thanks to Jonathan Garijo for contributing this feature.

## 2.117.1 (2021-04-07)

### Fixes
* Deleted unnecessary assignment of choices in the `joinByArray` field type definition. Thanks to [Eduardo Correal](https://github.com/ecb34) for the contribution.
* Documents with locales and those without have always been considered to have different locales for purposes of the unique slug index, but the UI feature to detect slug conflicts and offer help regarded them as in the same namespace, preventing save operations in the UI.

## 2.117.0 (2021-03-24)
* The browser-pushed versions of jQuery and lodash have been updated to address security scanner reports. jQuery is now on its latest release, 3.6.0. lodash is now on version 3.10.4 as found in the [maintained branch of lodash 3.x](https://github.com/sailshq/lodash) provided by the [Sails](https://sailsjs.com) team. Note that in "lean mode," we do not push these libraries at all except when a user is logged in. If you do not want the overhead we encourage you to learn about lean mode.
* Fixes `options.arrangeFields` for `apostrophe-html-widgets`
* Address low-risk denial-of-service vulnerability. It was possible to cause a restart by attempting to get an advisory lock on a document for which a lock already existed, without logging in. This could occur only if an editor happened to be working with that document or had worked with it within the advisory lock timeout time.
* Adds suggestions list for pieces search bar, it uses autocomplete cursor and displays matching words from `highSearchWords`.

## 2.116.1 (2021-03-10)
* Fixes a user interface bug in the chooser modals where the footer pagination was hidden behind the left column.
* Fixes page slug updated twice when committing a page move.
* Eliminated potential race condition while inserting groups if Apostrophe is starting up for the very first time in two processes simultaneously.

## 2.116.0 (2021-02-25)
* Eliminated 75% of database operations required to track attachments referenced in a document when inserted or updated. This yields a significant performance boost in very large databases.
* `skipAttachments` option added for `insert` and `update` operations in those situations where this is not enough and you are absolutely certain there can never be an attachment in the schema or in a widget schema present in the document, not even via an area that is only defined in a template.

Thanks to Michelin for their support of this work.

## 2.115.1 (2021-02-24)
* Fixes an error when saving an edited Tag in the Tag Manager.

## 2.115.0 (2021-02-02)
* When `enableAltField` option is set to `true`, add an `alt` field to `apostrophe-images` schema. And use it in `apostrophe-images-widget`, in `<img>` alt attributes.

## 2.114.0 (2021-01-13)
* Fixes image manager double-scroll bar bug.
* When a `styles` config with a single object is passed to an `apostrophe-rich-text` widget, use that as the default style. Thanks to [Fredrik Ekelund](https://github.com/fredrikekelund) for the contribution.
* The media library now offers filters by orientation (landscape, portrait, square) and by file type (jpg, png, gif). Thanks to Michelin for their support of this work.
* Orientation properties for attachments have been cleaned up, and a migration provided. All attachments for images will have correct `square`, `landscape` and `portrait` boolean flags.

## 2.113.2 (2020-12-14)
* Hotfixes for Node 14 compatibility issues relating to watching template files for modification.
* Improvements to README.

## 2.113.1 (2020-11-04)
* Updates the logo in the README.

## 2.113.0 (2020-10-21)
* Remove published columns in apostrophe-users and apostrophe-groups, the modules where this field does not exist.
* Add `type` to forbiddenFields for apostrophe-pieces schemas. Thanks to [Jose96GIT](https://github.com/Jose96GIT) for the contribution. If you are using Apostrophe Workflow, you must be on `2.38.2` or later of that module because of this update.

## 2.112.1 (2020-10-07)
* When configuring columns in the pieces manager, the `listProjection` option was accidentally altered in a way that would impact other subclasses of pieces. This has been fixed.

## 2.112.0 (2020-10-02)

* Security: Apostrophe's oembed support has always consulted a list of safe sites, however the fallback support for embedding site previews via Open Graph did not consult such a list. There was no XSS risk, but this could be exploited to scan for open ports behind a firewall, and potentially to obtain title tags and page body text from webpages behind a firewall as well, if they had no login provisions. Note that this risk existed only if the public Apostrophe site was running on a server that could "see" these Intranet sites, which is rare (a public website is usually not hosted on an Intranet, port forwarding would typically be needed to make that possible). However to eliminate the risk our Open Graph fallback support now consults the same list of safe sites used for oembed. This Open Graph embed feature is not actually used by Apostrophe's video widgets, so this change will only impact developers who discovered the feature and chose to use it independently. If you are affected, add additional sites to the `safeList` option of `apostrophe-oembed`. For backwards compatibility the `whitelist` option is also accepted. Thanks to Rudi van Hierden for reporting the issue.

* Security: the `uploadfs` module has been updated. Since this is a sub-dependency you must `npm update` your Apostrophe project to get this update, which eliminates `npm audit` warnings regarding Google Cloud Storage. Note that after this update Google Cloud Storage can no longer be used with Apostrophe if your server is still running Node 8. Other storage backends still work with Node 8 as of this writing.

* Node 8 deprecation notice: for the time being, Apostrophe does still run on Node 8. However, since Node 8 has passed its end of life date, this support is unofficial and may be terminated soon. All projects should upgrade to a current Long Term Support version of Node.

* Clean up `fs.watch` calls from the nunjucks loader properly when destroying an `apos` object, so that the process can close and/or memory be recovered.

## 2.111.4 (2020-09-23)

* The `View File` button now accesses the original version of an image, not a scaled version. This was always the intention, but 2.x defaults to the `full` size and we initially missed it. Thanks to Quentin Mouraret for this contribution.
* LESS compilation errors during `apostrophe:generation` are now reported properly, resulting in a clean process exit. Previously they resulted in a hung process.

## 2.111.3 (2020-08-26)

* When Apostrophe is running behind a proxy server like nginx, you can now instruct it to trust the `X-Forwarded-*` headers by passing the `trustProxy: true` option to `apostrophe-express`. If Apostrophe is generating `http:` URLs when they should be `https:`, this is most likely what you need.

## 2.111.2 (2020-08-19)

* Fixed a conflict between `express.static` and apostrophe's automatic removal of trailing slashes from possible page URLs. Apostrophe's intent in using `express.static` is only to deliver static assets. So we have made that intent clear by disabling the `redirect` option of `express.static`, which attempts to add a trailing slash whenever a folder exists on disk by that name, resulting in an infinite redirect loop.

## 2.111.1 (2020-08-17)

* Fixed an incompatibility between apostrophe-workflow and MongoDB 4.4. Prior to version 4.4, MongoDB allowed a projection to contain both a parent property and one of its children, for instance `workflowLastCommitted` and `workflowLastCommitted.at`. Beginning with version 4.4 this causes an error, breaking the list view of pieces when workflow is present. For backwards compatibility, version 2.111.1 of Apostrophe now checks all projections coming from Apostrophe's cursors for this issue and removes the projection for the sub-property on the fly. This does not cause any compatibility issues of its own because projecting the parent always gives you the sub-property anyway.

## 2.111.0 (2020-08-12)

* By popular request, "Add Widget" dropdown menus are better organized now, with support for categories of widgets. You can configure this optional feature like so:

```
apos.area(data.page, 'areaNameHere', {
  widgets: { ... you must configure your widgets as usual ... }
  widgetGroups: {
    'Content': [ 'apostrophe-rich-text', 'apostrophe-images' ],
    'Layout': [ 'one-column', 'two-column' ]
  }
}
```

Every widget type you specify for `widgetGroups` must still be configured in `widgets`.

If `widgetGroups` is not present the "add widget" dropdown menu will appear as it always did.

* Removes the `aposBody` template macro, which was unused.

## 2.110.0 (2020-07-29)

* Security: added support for throttling login attempts. If you set the `throttle` option of `apostrophe-login` to `{ allowedAttempts: 3, perMinutes: 1, lockoutMinutes: 1 }`, a user will be locked out and unable to try again for 1 minute after three failed login attempts in 1 minute. Thanks to Michelin for making this work possible via [Apostrophe Enterprise Support](https://apostrophecms.org/support/enterprise-support).
* Schemas: you may now set a regular expression to be used to validate any `string` schema field by setting the `pattern` property of the schema field. **Please note
that `pattern` must be a string,** not a regular expression literal. Otherwise it
will only be validated on the server side, causing confusion for the user when it
is not reported on the browser side. You may also set `patternErrorMessage` to
provide a clear explanation to the user when their input does not match. When
setting `pattern` as a string always remember to escape the `\` character properly
(you will often need two `\` characters, for instance `\\w`). To avoid Denial of Service attacks, take care to avoid [evil regular expressions](https://en.wikipedia.org/wiki/ReDoS).
* Security: added an `apostrophe-login:before` promise event which is emitted with `(req)` before a login attempt is evaluated. If a handler throws a string as an error, that string is internationalized and displayed as a login error, otherwise login proceeds normally. This can be used to implement features like the new `apostrophe-login-recaptcha` module, which you can install separately.
* Security: to ease implementation of `apostrophe-login-recaptcha`, the login form now has `data-apos-login-form` and `data-apos-login-submit-button` attributes on the appropriate elements.
* Security: when requiring Google Authenticator or a similar app for login (TOTP), you may now limit the requirement to certain groups, by passing a setting like `totp: { groups: true }` to the `apostrophe-login` module rather than just `totp: true`. Admins may then select which groups actually require TOTP by selecting it when editing the group (look at the permissions tab). In addition, the existing `totp` option has been added to the module documentation.

## 2.109.0 (2020-07-15)

* Add [heic-to-jpeg-middleware](https://github.com/boutell/heic-to-jpeg-middleware) to support uploading `heic/heif` images (the standard format for recent iPhones/iPads). Many thanks to Gabriel L. Maljkovich for their contributions to the underlying middleware as well as the integration with Apostrophe.
* Add CSS to maintain spacing of admin UI.

## 2.108.1 (2020-07-01)

* Updates documentation of the `clonePermanent` utility method.
* The http response to dismissing a notification should not include any information about the mongodb connection. The response previously included relatively low-risk information, including the IP address of the MongoDB server but not enough to make an unauthorized connection when the MongoDB server and/or firewall are properly configured.

## 2.108.0 (2020-06-07)

* UX improvement: if a piece type has the `contextual: true` option set and workflow is present, do not default published to `false`. There is already a good opportunity to review before the public sees the piece afforded by workflow.

* If called with a scalar argument, `apos.utils.clonePermanent` now returns scalars (strings, booleans, numbers) as-is. This makes it easier to use the method when the argument might or might not be an object that requires cloning.

## 2.107.2 (2020-06-10)

* Fixed a regression that caused difficulty saving array fields with `color` subfields in their schema. This regression was introduced in 2.107.0.

## 2.107.1 (2020-06-03)

* The `distinctCounts` feature (also known as `counts: true` for `piecesFilters`) is now compatible with the `apostrophe-db-mongo-3-driver` module, when in use. Note that there is little benefit to that module now that `emulate-mongo-2-driver` is standard in Apostrophe and employs the MongoDB 3.x driver under the hood but provides a 2.x-compatible API. However those who strongly prefer the 3.x driver APIs for direct MongoDB queries may use `apostrophe-db-mongo-3-driver` with more confidence given this fix.

## 2.107.0 (2020-05-20)

* CKEditor has been updated to version 4.14, addressing a low-risk XSRF vulnerability. The vulnerability required that the source code editor feature be activated and that a user with editing privileges be convinced to import specially crafted markup, which is unlikely in practice.
* Users may now intentionally clear a `time` field, whether or not it has a `def` setting, in which case it is stored as `null` (unless `required: true` is present). The inability to do this was a regression introduced in version 2.102.0.
* Developers can now pass a `spectrumOptions` object to a `color` field and take full control of Spectrum, the plugin that powers Apostrophe's color picker. [Documentation for this configuration here.](https://docs.apostrophecms.org/reference/field-types/color.html#example)
* Activating the `objectNotation` option to `i18n` no longer causes problems for certain strings in Apostrophe's admin interface, which does not use it. You will see alternate Unicode characters for the `:` and `.` characters in these strings if you do choose to translate them. These are transformed back for end users.

## 2.106.3 (2020-05-06)

* Fixes a page tree interface bug that would cause pages to be lost when they
were trashed with their parent, then the parent was dragged out of the trash.
This only effected projects with `trashInSchema: true` set in the
`apostrophe-docs` module, however that includes anything using
`apostrophe-workflow`.

## 2.106.2 (2020-04-22)

* The icons of custom CKEditor plugins now appear properly. Previously they were hidden.
* Switched the continuous integration testing service to CircleCI from Travis.

## 2.106.1 (2020-04-20)

* Fixed a regression that broke the thumbnail display of images in "Manage Images." This regression was introduced in version 2.106.0, which was otherwise an important security update, so you should definitely update to 2.106.1 to get the benefit of that security fix if you haven't already.

## 2.106.0 (2020-04-17)

**Security:** the `list` route of the `apostrophe-pieces` module and the `info` route of the `apostrophe-pages` module formerly allowed site visitors to obtain the complete contents of publicly accessible pages and pieces. While there was no inappropriate access to documents that were unpublished, restricted to certain users, etc., properties not normally visible to end users were exposed. Since the global document can be fetched as part of requests made by the public, this means that any credentials in the schema of the global document are vulnerable to being viewed until your site is updated to at least Apostrophe 2.106.0. Note that if you are using Apostrophe Workflow you must also update that module to Apostrophe 2.34.0, otherwise the "Manage Workflow" view will not work.

The most important change made to resolve this issue is the use of a projection to populate the "Manage" view of pieces (the "list" route). While Apostrophe will automatically include any extra columns configured with `addColumns` in the projection, you may need to add additional properties to the projection if you have overridden the manage list view template entirely for some of your pieces to display additional information.

The easiest way to do that is to configure the `addToListProjection` option for your custom piece type, like so:

```javascript
// in lib/modules/my-module
module.exports = {
  extend: 'apostrophe-pieces',
  addToListProjection: {
    myExtraProperty: 1
  }
  // other configuration here as usual
}
```

You can also apply the `super` pattern to the new `getListProjection` method of `apostrophe-pieces`.

Many thanks to Kristian Mattila for bringing the issue to our attention, allowing us to patch the vulnerability
before any public disclosure was made. If you become aware of a security issue in Apostrophe, please contact
us via email at [security@apostrophecms.com](mailto:security@apostrophecms.com).

## 2.105.2 (2020-04-09)

* `apos.utils.emit` now works properly in IE11, addressing an issue that impacted `apostrophe-forms` submissions in IE11 in 2.105.0.
* IE11 now respects the `prefix` option properly in `apos.utils.get` and `apos.utils.post` (lean mode helpers for making API calls).

## 2.105.1 (2020-04-08)

* When using lean mode, video widgets did not support Internet Explorer 11. This issue has been fixed. Non-lean mode video widgets have always supported Internet Explorer 11.
* If the `jQuery: 3` option is not passed to `apostrophe-assets` a developer warning is now printed at startup. The use of jQuery 1.x is deprecated. All Apostrophe-published modules work fine with the `jQuery: 3` option. You may need to review the jQuery 3 changelogs for a few changes required for your own legacy code.
* Users may now intentionally clear a `date` field, whether or not it has a `def` setting, in which case it is stored as `null` (unless `required: true` is present). The inability to do this was a regression introduced in verion 2.102.0.
* The `objectNotation: true` option to `apostrophe-i18n`, which we pass on to the `i18n` module, is now compatible with the `namespaces: true` option. When both are active, the namespace separator defaults to `<@>` to avoid a conflict with the `:` character used to begin the default value when using object notation.
* Various documentation corrections and minor aesthetic improvements.

## 2.105.0 (2020-03-26)

* Security: Node 6.x has not been supported by its creators since April 2019, and Node 8.x reached its end of support date in December 2019. **As of this release of Apostrophe, we are officially acknowledging that it is not possible to maintain support for Node 6.x in Apostrophe and it is unlikely to work on that version,** since both the testing frameworks on which we rely and common sub-dependencies of essential open source modules used by Apostrophe now require Node 8 at a minimum. While we will make a good-faith effort to maintain Node 8.x usability as long as possible, we expect to similarly be forced to drop Node 8 compatibility soon. **Both Node 6 and Node 8 might not be safe to use for reasons entirely unrelated to Apostrophe**, so you should upgrade your servers as soon as practical. Few or no code changes should be needed in Apostrophe 2.x projects. **We strongly recommend moving to Node 12.x,** the most up to date LTS (Long-Term Support) release of Node. In the future, we recommend becoming familiar with the [Node.js release schedule](https://nodejs.org/en/about/releases/) so you can better plan for such upgrades.
* Security: all of the recently new `npm audit` warnings were fixed. These were considered `low` risk according to the `npm audit` tool. In the process we removed dependencies on the `tar` and `prompt` modules in favor of simpler solutions with fewer moving parts.
* Lean mode: the `apos.utils.get` and `apos.utils.post` methods no longer prepend the site's global `prefix` when the call targets a different origin (another site's API, for instance). This is a bug fix to match the behavior of `$.jsonCall()` which set the standard for this in Apostrophe.
* Lean mode: `apos.utils.emit(el, name, data)` has been introduced. This method emits a custom DOM event with the given `name` and adds the properties of the `data` object to the event. The event is emitted on `el`. When emitting events with global significance, our convention is to emit them on `document.body`. To listen for such events one uses the standard browser method `document.body.addEventListener('eventname', function(event) { ... })`.
* Lean mode: `apos.utils.get` now emits an `apos-before-get` event with `uri`, `data` and `request` properties just before the request is actually sent. You may use this hook to add headers to `request`.
* Cloud deployment: when starting up a site with `APOS_BUNDLE=1`, the asset bundle is by default extracted to the root of the project so that the assets can be found in the filesystem of each server if needed. New feature: for the benefit of environments in which the bundle files are already present and the root of the project is not writable, `APOS_EXTRACT_BUNDLE=0` may now be set to disable the extraction (note `0`, not `1`).
* Localization: Apostrophe's static i18n of its user interface can now be "namespaced," opening the door to giving your translators better guidance on whether to translate it or ignore it when working with the JSON files in the `locales/` folder of your site. You can turn this on by enabling the `namespaces: true` option for the `apostrophe-i18n` module. When you do, Apostrophe's i18n phrases will be prefaced with `apostrophe<:>` in the JSON files (not in the browser). You can create your own namespaced translations by calling `__ns('namespacename', 'phrase')` rather than `__('phrase')`, `__ns_n` rather than `__n`, etc. Note that if the namespaces option is not actually turned on, these new helpers are still available in templates; they just don't prefix a namespace. The forthcoming `apostrophe-static-i18n` module, which allows for editing static translations as pieces, will also have an option to ignore a namespace, which is helpful if you wish to avoid showing our user interface phrases to your translation team at all.

## 2.104.0 (2020-03-11)

* `apos.utils.get` and `apos.utils.post` now return a promise if invoked without a callback. This means you may use `await` with them. *It is up to you to provide a `Promise` polyfill if you use this feature without callbacks and intend to support IE11. For instance you could use the `core-js` library.* These methods are similar to `$.get` and `$.post` but do not require jQuery. `apos.utils.post` supports Apostrophe's CSRF protection natively so you do not have to add an exception if you use it. These methods are available in [lean frontend mode](https://docs.apostrophecms.org/apostrophe/core-concepts/front-end-assets/lean-frontend-assets).
* `apos.utils.get` no longer adds an unnecessary `?` to the URL it fetches if `data` has no properties. In addition, `apos.utils.get` leaves the URL unchanged if `data` is null.
* Recursion warnings now include a hint to add a projection to pieces-widgets as well as more obvious joins.
* Dependencies updated to reflect latest version of `emulate-mongo-2-driver`, which contains an important fix to `count`.

## 2.103.1 (2020-03-04)

* An incompatibility with apostrophe-headless was introduced in Apostrophe 2.102.0. This version addresses that incompatibility, however you must also upgrade apostrophe-headless to version 2.9.3. The issue had to do with a change that was made to allow users to intentionally clear default values in forms. We are updating our regression test procedures to ensure that if a new release of apostrophe would break the unit tests of apostrophe-headless, it will not be published until that issue is resolved.

## 2.103.0 (2020-03-02)

* Frustrations with conflict resolution have been much improved. First, Apostrophe no longer displays the "another user has taken control of the document" message multiple times in a row. Second, due to changes in what browsers allow to happen when you leave the page, beginning in version 2.102.0 Apostrophe displayed too many messages about a conflict with your **own** work in another tab. We no longer display these messages. However, if there really *is* work lost for the same document in another tab, Apostrophe will still tell you what happened in order to teach the habit of not editing the same page in two tabs simultaneously.
* You may now use `select` schema field with dynamic choices as a filter in "Manage Pieces."
* `required` is now enforced on the server side for `joinByOne`. However, note that it is always possible for the document you joined with to be moved to the trash at a later time. You must therefore always check that the join was really loaded before relying on it. Thanks to Ricardo José Rodríguez Álvarez.
* Hidden information at the bottom of certain modals has been restored to view.

## 2.102.5 (2020-02-26)

* Explicitly require emulate-mongo-2-driver 1.2.1 or better, to address a bug in 1.2.0.

## 2.102.4 (2020-02-25)

* Explicitly require emulate-mongo-2-driver 1.2.0 or better, which provides a deprecation-free wrapper for `count` and fixes bugs in the wrapper for `aggregate`.

## 2.102.3 (2020-02-24)

* Security fix for [Prototype Override Protection Bypass vulnerability in the qs module](https://snyk.io/vuln/npm:qs:20170213). It appears this risk only occurs when our `build` Nunjucks filter is used in conjunction with a URL based on what the browser sent, rather than starting with the `_url` property of the page and adding parameters to that with `build`, thus it is not an issue "out of the box" in all or most ApostropheCMS sites. However the vulnerability should be patched promptly because it could definitely exist in current or future project level code that uses `build`. To eliminate the risk, update to this version of Apostrophe and make sure you "npm update" to get the required updated version of `qs` via Apostrophe's dependencies.

* This version also corrects a bug that prevented the recently released disableInactiveAccounts feature from working.

## 2.102.2 (2020-02-11)

* Removed the restriction preventing the use of `mongodb+srv` connection
URIs with MongoDB. `emulate-mongo-2-driver` has no problem with these, since
it passes them on to the 3.x driver.
* Updated dependency to `emulate-mongo-2-driver` 1.1.0, which knocks out 100% of the common MongoDB deprecation warnings when using Apostrophe, with one exception: you should set the `useUnifiedTopology: true` option yourself. We do not do this for you because we cannot break legacy configurations using other topologies. However most of you can just turn this option on and enjoy more reliable connections and no more warnings.

Here is how to configure that in Apostrophe:

```javascript
// in app.js, where your modules key is...
modules: {
  'apostrophe-db': {
    connect: {
      useUnifiedTopology: true
    }
  }
}
```

## 2.102.1 (2020-02-10)

* Temporarily pinned to `less` version 3.10.x to work around an
[upstream bug](https://github.com/less/less.js/issues/3469) that broke
deployments.

## 2.102.0 (2020-01-30)

* Apostrophe now displays "Saving... Saved" indicators near the context
menu in the lower left indicator. In our UX tests, users often did not
realize Apostrophe automatically saved their work and were concerned
by the lack of an explicit save button. In addition, Apostrophe no longer
attempts to save your remaining changes via a synchronous HTTP request when you
close the page, because this is deprecated in all browsers and disabled
in many. Instead, Apostrophe uses the standard "you have unsaved changes,
are you sure you wish to leave this page?" dialog. Together with the
"saving... saved" indicator, this provides a mechanism for preventing
lost work that is robust in modern browsers.

This does impact Apostrophe's "advisory locking" mechanism that warns users
if another user is already editing. Since we cannot guarantee a synchronous
request to unlock the page will ever be received, we have instead
shortened the expiration time for document locks to 30 seconds. Since
these are refreshed every 5 seconds there should be no negative impacts
in typical use.

Thanks to Freshworks for making this improvement possible via [Apostrophe Enterprise Support](https://apostrophecms.org/support/enterprise-support).

* New `disableInactiveAccounts` option, which can be set like so:
```javascript
  'apostrophe-users': {
    disableInactiveAccounts: true
  }
```

By default, users from the "admin" group are whitelisted and the inactivity period is 90 days. This can be changed:

```javascript
{
  // in your project level lib/modules/apostrophe-users/index.js file
  disableInactiveAccounts: {
    neverDisabledGroups: [ 'test', 'otherGroup' ],
    // After 30 days without logging in, the account is marked disabled
    // on next login attempt, until an admin explicitly enables it again
    inactivityDuration: 30
  }
}
```

* A longstanding bug relating to schemas has been fixed. Previously, if you attempted to clear a string field that had a `def` property, that field would be repopulated with the `def` value. This was never intended; `def` is only for the initial population of a newly created object. If you were relying on this bug, update your code to use `apos.schemas.newInstance(schema)` from the start so that you begin with an object that has the right defaults for each field. Note that pieces, pages, etc. already do this.

* Added a `bodyAttributes` block to `outerLayoutBase.html`. You may override this block to add new attributes to `body` without overriding the entire `outerLayoutBase.html` template. It is a best practice to not override this template, use the provided blocks.

* Fields of type `attachment` with `required` not set to `true` now work properly.

* You may now set the `loginUrl` option of the `apostrophe-login` module to change the login URL from `/login` to something else. Thanks to Giuseppe Monteleone for this contribution.

* `help` property is now supported for array fields.

* Uploads with a capitalized file extension are now accepted where appropriate. Thanks to Fernando Figaroli for this contribution.

* When editing a join with pages, a nonfunctional edit pencil icon is no longer displayed. Actual inline editing of page settings from another page may be a 3.0 feature.

## 2.101.1 (2020-01-08)

* Dependency on `emulate-mongo-2-driver` is now explicitly set to require at least version 1.0.3 to bring in various fixes.
* Reported `landscape` and `portrait` properties of an image attachment object now correspond to the crop in use, if any.

## 2.101.0 (2019-12-14)

* Due to `npm audit` security vulnerability warnings and the end of upstream support, the 2.x version of the `mongodb` npm module (the driver we used to connect to MongoDB, not MongoDB itself) can no longer be responsibly used in Apostrophe. Therefore we have replaced it with the new [emulate-mongo-2-driver](https://www.npmjs.com/package/emulate-mongo-2-driver) module, which strives to match the interface of the MongoDB driver version 2.x while acting as a wrapper for the official, supported MongoDB driver version 3.x. This has been tested in many projects. Therefore no code changes should be required for your project to `npm update` to version 2.101.0. However if you encounter incompatibilities, most likely in driver features not used in Apostrophe, please [contribute additional wrappers and test coverage to emulate-mongo-2-driver](https://www.npmjs.com/package/emulate-mongo-2-driver). Another option is to use [apostrophe-db-mongo-3-driver](https://www.npmjs.com/package/apostrophe-db-mongo-3-driver), which allows you to use the 3.x driver API directly and also provides a `findWithProjection` collection method as a migration path for quickly patching legacy code.
* The `def` property of schema fields associated with specific page types is now displayed in the editor when creating new pages. Thanks to Michelin for making this work possible via [Apostrophe Enterprise Support](https://apostrophecms.org/support/enterprise-support).
* A schema field named `fields` can now be included in a projection without surprising behavior.
* EPS (`.eps`) files are now accepted as Apostrophe attachments and categorized in the `office` group, meaning they can be uploaded as "files."
* The `aspectRatio` option, when specified directly for attachment schema field properties, now implies permission to crop as forced center-cropping differed from what we do when applying aspect ratios to image widgets.
* Cross-browser fix for the back button when using our page-refresh-free AJAX features for browsing pieces. Thanks to sergiodop92 for this fix.

## 2.100.3 (2019-12-03)

* The `aspectRatio` option to the `attachments` schema field type is now fully implemented. We always had this for selecting images, e.g. in our `apostrophe-images-widgets` module, but it is now also available when directly using an `attachment` schema field as a property of your own doc. You can also set `crop: true` to allow manual cropping in that case. This is a useful technique when including the image in a reusable media library does not make sense.

## 2.100.2 (2019-12-02)

* Corrected a significant performance problem with the `apostrophe-users:add` command line task when thousands of users exist.

## 2.100.1 (2019-11-21)

* Must confirm when resetting password, since there are no do-overs if we do not have the email confirmation method available (with `resetLegacyPassword: true`) and since it's generally a pain not to have this.
* Fixed the "Reset TOTP authentication" feature of "Manage Users".

## 2.100.0 (2019-11-21)

* New feature: Google Authenticator two-factor authentication (TOTP) support for Apostrophe accounts. Set the `totp: true` option of the `apostrophe-login` module. When enabled, users (including admins) are required to set up and complete authentication with Google Authenticator or a compatible TOTP app on their mobile device. On the user's next login they set up Google Authenticator; after that they must supply a code from Google Authenticator at each login. If a user loses their device, an admin can reset their access by editing that user via "Manage Users" and selecting "Reset TOTP 2-Factor Authentication." If the admin loses their device, they can use the new `apostrophe-users:reset-totp` command line task. Thanks to Michelin for making this work possible via [Apostrophe Enterprise Support](https://apostrophecms.org/support/enterprise-support).
* New feature: `resetLegacyPassword: true` option for `apostrophe-login`. When the `passwordRules` and `passwordMinLength` options are present, enabling `resetLegacyPassword` permits the user to change their password right away at login time if it is correct, but does not meet your new standards for adequate passwords. This does not require receiving a confirmation email; if you are concerned by that, consider enabling `passwordReset` instead if you are willing to [configure email delivery](https://docs.apostrophecms.org/apostrophe/tutorials/howtos/email). Thanks to Michelin for making this work possible via [Apostrophe Enterprise Support](https://apostrophecms.org/support/enterprise-support).
* New feature: `resetKnownPassword: true` option for `apostrophe-login`. When enabled, a currently logged-in user is permitted to change their own password without receiving an email, as long as they know their current password. This adds an additional admin bar item, which you may want to group. Thanks to Michelin for making this work possible via [Apostrophe Enterprise Support](https://apostrophecms.org/support/enterprise-support).
* Performance: Apostrophe is now much faster when editing a piece with hundreds of areas in its schema. Thanks to Bharathkumar Chandrasekaran of Freshworks for his contributions to finding the solution.
* Bug fix: `passwordRules` and `passwordMinLength` no longer break support for new users created via `apostrophe-passport` who use single sign-on and do not have explicit passwords in Apostrophe.
* Developer warning: a module that implements a widget must have a name ending in `-widgets` or the editor will not work properly in the browser. We now display a warning.
* Developer warning: if the developer tries to configure `piecesFilters` for the pieces module, rather than the corresponding pieces-pages module, a warning is displayed.
* UI fix: modal dialog box height corrected. Thanks to Paul Grieselhuber for this contribution.
* UI fix: better Microsoft Edge support. Thanks to Denis Lysenko.

## 2.99.0 (2019-10-30)

* Optional password complexity rules. You may set `passwordMinLength` to a number of your choice. You may also set `passwordRules` to an array of rule names. Those available by default are `noSlashes`, `noSpaces`, `mixedCase`, `digits`, and `noTripleRepeats`. To block **existing** passwords that don't meet this standard, you should also set `passwordRulesAtLoginTime: true`. Additional password rules may be registered by calling `apos.login.addPasswordRule('name', { test: fn, message: 'error message' })`. The function will receive the password and must return `true` if it is acceptable. Thanks to Michelin for making this work possible via [Apostrophe Enterprise Support](https://apostrophecms.org/support/enterprise-support).
* `apos.utils.attachmentUrl` has been added to lean mode. It works exactly like `apos.attachments.url`, which is not available in lean mode, with one exception: to avoid adding more overhead to lean mode, the default size is the original. So you must take care to specify the `size` option for performance when working with images.
* When an in-page edit is made and an area is updated as a result, the `update` method of the appropriate module is now called, rather than `apos.docs.update`. This allows for `beforeSave`, etc. to fire in this situation. Thanks to Kalia Martin of swiss4ward for this contribution.
* Apostrophe now provides a `res.rawRedirect` method, which performs a redirect without adding the sitewide prefix. On sites without a prefix it is equivalent to `res.redirect`. This is useful when working with a URL that is already prefixed, such as the `_url` property of a page or piece.
* Using the `groups` option to `apostrophe-users` together with a very large database can lead to slow startup because the groups are found by title, and title is not an indexed field. You may now specify the `slug` for each group in the array, in which case they are found by `slug` instead, which is an optimized query. However most very large sites would be better off removing the `groups` option and allowing groups to be managed flexibly via the admin bar.
* `apos.tasks.getReq` now provides more simulated i18n support.
* The occasional but irritating "not blessed" bug when editing content on the page has been fixed via a new "reinforced blessing" mechanism.

## 2.98.1 (2019-10-21)

* When selecting pages for a join, you are now permitted to choose any page you have access to view. This was never intended to be locked down to pages you can edit. For instance, you should be able to link to any page you can see when editing a navigation widget. Thanks to Freshworks for making this fix possible via [Apostrophe Enterprise Support](https://apostrophecms.org/support/enterprise-support).
* Beginning with this version we are whitelisting `npm audit` advisories that are not relevant to Apostrophe. Specifically, advisory `1203` has no bearing on Apostrophe because end users cannot specify collection names to MongoDB via Apostrophe.

## 2.98.0 (2019-10-11)

* Bug fix: the `sendPage` method now emits the `apostrophe-pages:beforeSend` promise event no matter which module is calling `self.sendPage`. This was always the intention, as shown by the fact that the legacy `pageBeforeSend` method is called. The purpose of `sendPage` has always been to allow a custom route to render a page exactly as Apostrophe normally does, and that includes calling all `apostrophe-pages:beforeSend` handlers.
* Bug fix: the `title` field is now required in the `apostrophe-users` module. Thanks to Jose Garcia of swiss4ward.
* The `apostrophe-templates` module now has an internal `i18n` method intended to be overridden by those who want to monitor and/or alter static internationalization results. This will be used by the forthcoming `apostrophe-i18n-debugger` module. You don't need to call this method, you can use the standard [i18n](https://www.npmjs.com/package/i18n) helpers.

## 2.97.2 (2019-10-03)

* All [i18n](https://www.npmjs.com/package/i18n) helpers are now available in templates, not just the `__` helper. See the [i18n module documentation](https://www.npmjs.com/package/i18n) for more information. Test coverage was added to ensure this remains in place.
* UX improvements in "reorganize" (Manage Pages).
* contributing.md now points to the [apostrophecms Discord chat community](https://chat.apostrophecms.org) for live community help, rather than Gitter, which has been retired.

## 2.97.1 (2019-09-26)

* Hotfix for a potential Denial Of Service issue reported by NPM. A user with login privileges could eventually exhaust available memory by submitting thousands of batch job requests.

## 2.97.0 (2019-09-25)

* The simplified `APOS_BUNDLE=1` feature for asset deployment in the cloud now uses the actual `tar` utility when extracting assets locally, rather than the `tar` npm module, as a blocking bug was encountered and the actual utility is faster.
* Improved support for subclasses of `apostrophe-rich-text-widgets`. These now receive the same CSS UX considerations and store their content under the appropriate widget name. This opens the door to the new `tiptap` option offered by the latest release of [apostrophe-tiptap-rich-text-widgets](https://github.com/apostrophecms/apostrophe-tiptap-rich-text-widgets), which can be used to selectively enable or disable the use of tiptap as an alternative to CKEditor for some subclasses but not others.
* Low-level support for namespacing asset themes. By default this has no effect, however if getThemeName is overridden to return a theme name then asset masters, minified assets, bundles in the collection, etc. all get namespaced to play side by side with other themes used by other apos objects in the same project. Meant for use with apostrophe-multisite, this is not equivalent to a Wordpress or Drupal theme as such.
* The widget editor's `afterShow` method takes no callback; removed an invocation that did not make sense. Thanks to Amin Shazrin for this contribution.
* Improved sizing for video widgets. This is now based on the parent element. Also added empty alt tag to the placeholder image as a hint not to read it aloud.

Thanks to Michelin for making much of this work possible via [Apostrophe Enterprise Support](https://apostrophecms.org/support/enterprise-support).

## 2.96.2 (2019-09-17)

* Bug fix: missing required fields nested in `array` or `object` fields hidden fvia `showFields` no longer result in a server-side error. They adhere to the usual rule that if you can't see it, you're not expected to enter it.
* Bug fix: autocomplete now works again for tags and joins. This was caused by a difference of z-index introduced by an upgrade of jQuery UI in July.
* Better UX for drag and drop.
* The `findTestModule` method now works properly in Windows, opening the door to testing Apostrophe modules more easily on Windows. Thanks to Amin Shazrin for this contribution.
* The base name of the master stylesheet has been factored out to a `getStylesheetsMasterBase` method in `apostrophe-assets`, for easier overrides in multisite projects.
* Thanks to refactoring of the implementation, it is now possible to override the behavior of the `apostrophe-email` module to use different transports in different circumstances. Thanks to Aurélien Wolz for this contribution.

## 2.96.1 (2019-09-09)

* Setting PORT to `0`, or passing `0` as the `port` option to `apostrophe-express`, now works per the TCP documentation: you get a random port number. You can access that port number as `apos.modules['apostrophe-express'].port`. Thanks to J. Garijo for this contribution.
* The ability to add a new image while selecting one for a widget has been restored. Similar scenarios while editing other joins are also fixed.
* Double-clicking the "Edit" button of a widget no longer causes a race condition. Thanks to Mayank Bansal for pointing out the issue and how to reproduce it.
* Undisplayed tooltips no longer take up space in a way that causes interface frustration.

## 2.96.0 (2019-09-04)

* Reverse joins no longer result in an empty tab when they are the only unarranged field, since they have no editing UI in any case.
* The "context menu" (aka "Page Settings," "Published," etc.) has been cleaned up in several ways. It no longer appears unless the user at least has edit access to either `data.page` or `data.piece`. This deciding factor can be altered by overriding `apos.templates.showContextMenu`, which accepts `req` and must return `true` or `false`. In addition, the "Unpublished" dropdown works properly in all cases.
* Notifications now have an explicit "close" button to help those who did not realize they were clickable. Also, they display the proper cursor when hovered and use a suitable HTML tag for improved accessibility.

## 2.95.1 (2019-09-01)

* Drag and drop operations within an area, and various other operations, no longer result in a race condition where the same document is locked more than once and content can be lost. This is especially noticeable on slower connections but can happen anytime. This was a longstanding problem. Thanks to Eric Wong for his patient reporting and testing of this issue.
* eslint has been updated, addressing npm audit complaints.

## 2.95.0 (2019-08-21)

* Nested content in sub-areas is no longer lost when editing schema properties of the widget that contains the areas.
* The `slugPrefix` option for pieces modules now works correctly. This option prefixes the slugs of all pieces of that type with the given string. It is recommended, but not required, that the prefix end in `-`. The editor requires that the slug be prefixed with the `slugPrefix`, the editor suggests slugs that include the prefix, and a migration now runs to add the `slugPrefix` to pieces that lack the prefix. If this results in a slug conflict the offending piece is left alone and flagged for your manual attention. A slug without the prefix does not cause any harm, other than cluttering up the namespace of slugs.
* `apostrophe-images` and `apostrophe-files` now use the `slugPrefix` option to prefix their slugs. This will result in a **one-time** migration for each at startup, after which your image and file slugs will no longer be in frequent conflict with other pieces when you try to give them friendly slugs. Note that **image and file slugs are not used in actual media asset filenames**, so there is no bc break there. And although most sites don't have an `apostrophe-images-pages` or `apostrophe-files-pages` module, those that do will experience no 404 errors due to Apostrophe's robust redirect features.
* Apostrophe migrations are now more stable in MongoDB Atlas and other environments in which it is unwise to keep a single MongoDB cursor alive for long periods. To achieve greater stability, the `apos.migrations.eachDoc` method now fetches the `_id` properties of all relevant docs first, and they are then processed in small batches.
* The `APOS_TRACE_DB=1` environment variable, which is useful for tracking down MongoDB issues, now includes traces for `distinct` calls.
* A division-by-zero error in the migration progress display was fixed, correcting some strange-looking output.
* In `apostrophe-assets`, the logic to determine the dev environment asset generation id was factored out to the `determineDevGeneration` method to simplify overriding it in `apostrophe-multisite`.
* `apos.utils.post` and `apos.utils.get` now report HTTP errors (status >= 400) properly to their callbacks. The object provided as the error includes a `status` property with the HTTP status code. The body is still available in the second argument to the callback.

## 2.94.1 (2019-08-12)

* Bug fix for a regression that impacted the ability to edit an array field again after cancelling the first time. Thanks to Amin Shazrin for this contribution.

## 2.94.0 (2019-08-09)

* Bug fix for the new simplified static asset bundling: URLs beginning with `/` in CSS files are correctly rewritten to point to the bundle in the cloud when using the simple bundle feature (`APOS_BUNDLE=1`). This was already done for the old method.
* In the browser, the lean methods `apos.utils.post` and `apos.utils.get` now accept non-JSON responses from APIs. To maximize bc, if the response has the `application/json` content type, it is always parsed for you; if not, it is still parsed for you if it is valid JSON, but otherwise it is delivered to you as-is (as a string).
* When you edit the slug of a piece or page manually and a slug conflict with another piece or page is created, you can now optionally click a button in order to edit the conflicting piece or page, and change its slug to eliminate the conflict.

## 2.93.0 (2019-07-25)

* New, simplified static asset bundling feature for deploying to cloud hosts like Heroku. See the [ApostropheCMS Heroku HOWTO](https://docs.apostrophecms.org/apostrophe/tutorials/howtos/deploying-apostrophe-in-the-cloud-with-heroku) for details. There is more to successful Heroku deployment than just static assert bundling.

First, make sure the `APOS_BUNDLE=1` environment variable is set in your production environment, i.e. in your Heroku environment settings.

Next, set up a ["release tasks" script](https://devcenter.heroku.com/articles/release-phase):

```
# Remember, APOS_BUNDLE=1 must be set globally in your Heroku
# environment settings already - not just this script but also
# the regular dyno startup must see it

node app apostrophe:generation
node app apostrophe-migrations:migrate
```

And that's all you have to do! No more creating named bundles and committing them to git. That technique still works, but it is much more work for you.

This new method does require that the release tasks script have access to the production database, as MongoDB is used to store the bundle until the Heroku dynos have a chance to unpack it locally.

> Due to the temporary storage of the bundle in MongoDB, if your asset bundle is larger than 16MB this technique will not work... and your users will be miserable, waiting for a 16MB asset bundle to download on their phones! So please, just don't push that much code to the browser. If you must though, you can use the old technique.

Again, see the [ApostropheCMS Heroku HOWTO](https://docs.apostrophecms.org/apostrophe/tutorials/howtos/deploying-apostrophe-in-the-cloud-with-heroku) for details. There is more to successful Heroku deployment than just static assert bundling, most importantly you need to use S3 for media storage.

* In the lean library (`apos.utils.post`), use the csrf-fallback value for the csrf token if there is no csrf cookie name, same as the regular jquery library would. This achieves compatibility with the `disableAnonSessions: true` option of `apostrophe-express`.

* When copying the permissions of a parent page to subpages, you now have the option to append them rather than replacing all existing permissions. Thanks to Siddharth Joshi.

## 2.92.1 (2019-07-09)

Unit tests passing.

Regression tests passing.

* Fixes for several bugs relating to tooltips persisting on the page longer than they should.
* Fixes for three bugs relating to array fields: a `required` array field that is hidden by `showFields` is now correctly treated as not required (like other fields). Clicking "cancel" when editing an array now correctly reverts to the original contents of the array. And dynamic choice methods for `select` and `checkboxes` fields now work correctly when nested in an `array` or `object` field.
* Nested areas can now be edited properly when found inside a dialog box, such as the "Edit" dialog box of a piece type.
* Upgraded `diff` package to continue passing `npm audit`.
* Upgraded `jQuery` from version 3.3.1 to version 3.4.1, for those who have set `jQuery: 3` as an option to `apostrophe-assets`. This addresses a minor prototype pollution bug in jQuery. Please note that if you are not using `jQuery: 3`, you are still using jQuery 1.x. If you have jQuery code that will not work with 3.x, you should take the plunge and fix it, as there are no new fixes forthcoming for any issues with jQuery 1.x. You can also use the new `lean: true` option to eliminate jQuery altogether when no user is logged in (in Apostrophe 3.x this will be the behavior all the time).

## 2.92.0 (2019-06-26)

Unit tests passing.

Regression tests passing.

* Bug fix: an open redirect vulnerability has been fixed. It was possible to convince Apostrophe to redirect to a third-party website by appending an escaped URL with a trailing slash added at the end. Apostrophe's trailing-slash remover would then cause a redirect to the un-escaped version of the slug part of the URL. The fix removes all multiple-slash sequences from the slug part of the URL. Thanks to Bharath for reporting this issue.
* Bug fix: attempting to save a doc with a `required` `array` field without ever opening the array editor formerly caused strange behavior. You now get a standard indication that the field is required.
* Feature: the method that supplies the choices for a dynamic `select` element may be a simple synchronous function, if desired. Formerly returning a promise (or using an async function) was mandatory.
* Feature: `apos.utils.post` will now accept a `FormData` object as the `data` prameter. In this situation JSON encoding is not used. This may be used to easily submit file uploads with Apostrophe's CSRF protection and is supported at least back to IE11.

## 2.91.1 (2019-06-05)

Unit tests passing.

Regression tests passing.

* Bug fix: the `apos.utils.post` method introduced in version 2.90.0 now correctly submits the CSRF header.

## 2.91.0 (2019-06-05)

* Feature: it is much easier to write sites with **no jQuery, lodash, etc.** on the front end. The `apostrophe-lean-frontend` module has been deprecated and its functionality has been merged into the core. All of the functionality of the `apos.lean` object is now available on the `apos.utils` object at all times. And if you set the `lean: true` option for the `apostrophe-assets` module, **only lean JavaScript is pushed** when logged out (assets pushed with `when: 'lean'`, including the lean methods of `apos.utils`). This creates a migration path to a leaner frontend: developers can write NPM modules that rely only the lean `apos.utils` methods without worrying about whether they are present or not. Note that this is also the official frontend library for the forthcoming Apostrophe 3.x (Of course, as always, you can choose to push more code, use webpack, etc.)
* Bug fix: a regression introduced in 2.90.0 caused all uses of "Copy Page" to copy the home page. This is fixed.
* Bug fix: copying a page with custom fields now copies those fields properly.
* Bug fix: "Copy Page" now correctly copies parked page fields to the new, unparked page and then allows them to be edited for the new page.
* Bug fix: addressed browser errors that occurred when using an empty rich text toolbar. Unfortunately it is not possible to completely eliminate the ckeditor 4 toolbar when there are no tools present. This is due to a ckeditor bug.

Thanks to Michelin for making much of this work possible via [Apostrophe Enterprise Support](https://apostrophecms.org/support/enterprise-support).

## 2.90.0 (2019-05-23)

Unit tests passing.

Regression tests passing.

* New feature: `select` schema fields now support dynamic choices. To use this feature, set `choices` to the name of a method of your module. Apostrophe will invoke that method on the fly to get the choices. Your method receives `(req)` and must return an array of choices. **Your method can be an `async` function, or return a promise for the choices array.** This means you can contact external APIs to obtain the choices. The choices array is in the same format as ever (objects with `label` and `value` properties). Note that if you just want to choose Apostrophe objects of various types, there is a better way: use `joinByOne` or `joinByArray` fields. Fields with dynamic choices do not support the `showFields` option.
* New feature: `checkboxes` schema fields also support dynamic choices. The syntax is exactly the same as above. This allows multiple selection.
* New feature: any `select` or `checkboxes` field in the schema of a widget can be moved to a compact select element that appears "in context" on the page, among the widget's controls. To do that, just set `widgetControls: true` in the schema field definition. If you wish, you can also set `contextual: true` so that the field no longer appears in the schema's editing dialog box. By default the field appears in both places. For space reasons, the interface for `checkboxes` is also powered by a select element, but you can add multiple choices by selecting the dropdown more than once. Each time you make a change via one of these fields, the widget is refreshed to show the impact of the change. **You may use dynamic choices as described above.**
* New feature: the `viewsFolderFallback` option to `apostrophe-templates` may now be an array. Thanks to Amin Shazrin.
* New feature: help has been added to the video widget explaining that what is needed is a URL to a YouTube or other oEmbed-friendly video.
* New feature: you may now specify `htmlHelp` as a schema field option if you want to include simple markup, like links. The existing `help` option expects plaintext and escapes accordingly.
* New feature: the `req` objects returned by `apos.tasks.getReq` and `apos.tasks.getAnonReq` now include a `session` object for broader compatibility with methods that expect a proper `req`. It is a plain object and does not remember anything beyond the lifetime of the `req`.
* Bug fix: copying the "Home" page works properly.
* Bug fix: the Apostrophe migrations progress meter no longer crashes if the operation reports more steps than the expected total.
* Bug fix: watch all inlined stylesheets for changes, not just those implicitly inlined due to the use of the `css` extension when pushing them.
* Bug fix: improved clearing of tooltips. Addresses various situations where a tooltip could linger on the screen.
* Developer warnings: warning at startup if your module tries to use "extends" rather than "extend" to extend another module.
* Developer warnings: warning at startup if your module attempts to "extend" `apostrophe-assets` or one of a few other core modules that are normally singletons, and probably should not ever have a competing instance under another name. Advice is given to write project level code for the module without `extend`, or to use `improve` when enhancing it via an npm module.

## 2.89.1 (2019-05-13)

Unit tests passing.

Regression tests passing.

* `getSchemaOptions` method no longer throws inappropriate errors when the alternate form of `apos.area` or `apos.singleton` is used. Bug introduced in 2.89.0.
* The CSRF cookie is once again always reset on each request, to ensure no discrepancy between the session (and session cookie) lifespan and the CSRF cookie lifespan. This does not force sessions to exist unnecessarily, it just ensures CSRF errors do not mysteriously begin to appear in long-idle sessions, or when making cross-domain locale switches via the editing interface in apostrophe-workflow.
* Edits to raw .css files once again trigger less-middleware to recognize a change has occurred and avoid sending a stale cached file in development. When `.css` (rather than `.less`) assets are pushed inline, which is necessary to match the behavior we formerly received from clean-css and avoid crashes on CSS that the LESS parser cannot handle, we now monitor them for changes ourselves and "touch" the master LESS file to help the `less-middleware` module figure out that they have been changed.

Thanks to Michelin for making this work possible via [Apostrophe Enterprise Support](https://apostrophecms.org/support/enterprise-support). Your organization can also take advantage of the opportunity to fund development of the features you would like to see as well as receiving fast, personal support from Apostrophe's core development team.

## 2.89.0 (2019-05-01)

Unit tests passing.

Regression tests passing.

* Many significant improvements to make crashes and restarts less likely.
* The most frequently used methods now sanity-check their arguments and invoke their callback, or as appropriate, if they are not valid. This replaces many full-process crashes with polite 500 errors.
* New, safer and easier alternatives to `self.route`:
  * `self.apiRoute`, which accepts a `next` function that can be passed either an error, or `(null, value)`, where `value` is an object to be sent to the browser with a `status: 'ok'` property automatically added — the convention for APIs in Apostrophe 2.x. In addition, errors reported to `next` are converted to `status` properties and/or logged gracefully, including more complete information about where the error took place for easier debugging. Most core routes have been refactored to use it. This approach extends Express 4.0's concept of error handlers with the ability to handle success as well. You can still use `res` if you need to, for instance to issue a redirect.
  * `self.renderRoute`, which accepts a `next` function that can be passed either an error that will be mapped to an appropriate HTTP status code, or `(null, { template: 'templateName', data: { ... props for the template ... })`. The named template is rendered with `self.render`, and any exceptions thrown are caught properly and logged as errors without a process crash — unlike what frequently happened before in such routes.
  * `self.htmlRoute`, similar to renderRoute but it does not render the markup for you; instead you pass markup as the second argument to `next()`. Useful if you are rendering by some means other than `self.render`.
* For template errors, a great deal of redundant error logging has been removed.
* Introduced `apos.utils.warnDevOnce`, refactored some existing warnings to use it, and added a call for CSRF errors to help developers understand what these mean.
* New trace feature to help debug crashes in Apostrophe's startup process. Try: `APOS_TRACE_STARTUP=1 node app`

Thanks to Michelin for making this work possible via [Apostrophe Enterprise Support](https://apostrophecms.org/support/enterprise-support). Your organization can also take advantage of the opportunity to fund development of the features you would like to see as well as receiving fast, personal support from Apostrophe's core development team.

## 2.88.1 (2019-04-25)

Unit tests passing.

Regression tests passing.

* Fix: widgets are not lost when dragged to a different area.
* Fix: widgets are not duplicated when dragged to a different area.
* Fix: area save operations now use a lock to avoid lost information if several requests are made simultaneously for different areas, as can happen when dragging a widget between areas, which modifies both.
* Fix: widgets can be edited again after being dragged, without a page refresh.
* Fix: the "purple screen of death" error page now has a 500 status code, not 200.

## 2.88.0 (2019-04-23)

Unit tests passing.

Regression tests passing.

* An optional improvement to eliminate the use of session storage for most site visitors. By default, Apostrophe creates a session for every site visitor, even an anonymous visitor, to provide full CSRF protection. You may now optionally disable this for anonymous visitors:

```javascript
modules: {
  'apostrophe-express': {
    csrf: {
      disableAnonSession: true
    }
  }
}
```

When you do this, anonymous visitors receive only basic CSRF protection based on a known header value and the fact that the Same Origin Policy does not allow requests to be made by JavaScript unless the page is on the proper site.

For performance reasons the largest sites will likely find this to be a valuable option.

* `apos.global.findGlobal` now officially supports returning a promise. This was an unofficial side effect in earlier releases that ceased to work in recent releases.

* Updated the version of `moment` that ships on the front end to the latest minor release.

* Eliminated unnecessary arrangeFields warnings. `apostrophe-groups` is set up properly, the `trash` field no longer generates warnings when workflow is active, and reverse joins no longer generate warnings as they have no editing UI.

* `null` values were able to crash the schema converters for strings, integers and floats when those fields were `required`. This has been fixed.

## 2.87.0 (2019-04-10)

Unit tests passing.

Regression tests passing.

* Tooltips have been added to improve the editor experience. For instance, tooltips appear on hover for the "up," "down," "clone" and "trash" buttons when working with areas.
* Building on the performance work in version 2.86.0, all `ensureIndex` calls have been moved to the `migrate` startup phase and can thus be skipped with `APOS_NO_MIGRATE=1`. Note that as with the other recent changes, this means that if your site is *always* run with `APOS_NO_MIGRATE=1`, including at the time the database is created, it is imperative that you run `node app apostrophe-migrations:migrate` at least once. If your database starts out in a dev environment and is later moved to a production environment, or you use stagecoach or a similar deployment tool that guarantees migrations are run on all code deployments (and you should definitely do that), then this will not be an issue.
* Building on the support for namespaced npm modules as apostrophe modules added in 2.86.0, the `testModule: true` flag used to test apostrophe in the context of an npm module like `apostrophe-workflow` can now be used in a namespaced npm module. Thanks to Aurélien Wolz for this contribution.

Thanks to Michelin for making much of this work possible through [Apostrophe Enterprise Support](https://apostrophecms.org/support/enterprise-support).

## 2.86.0 (2019-04-03)

Unit tests passing.

Regression tests passing.

* Apostrophe now supports namespaced NPM modules as apostrophe modules. This allows NPM private modules to be used to deliver, for instance, an apostrophe piece type, page type or widget type. Here is an example of valid configuration:

```javascript
require('apostrophe', {
  modules: {
    // ordinary npm module
    'apostrophe-blog': {},
    // namespaced npm module
    '@somenamespace/somemodule': {}
  }
}
```

```javascript
// in lib/modules/@somenamespace/somemodule/index.js
module.exports = {
  nifty: true
};
```

* In addition, modules may be namespaced NPM-style inside a [bundle](https://docs.apostrophecms.org/apostrophe/other/more-modules#packaging-apostrophe-modules-together-creating-bundles). You will need to use a subdirectory structure, as seen above. As a best practice, you should only use this for module names you would have to publish to npm if the bundle feature did not exist. The "lead module" of the bundle should be in the same npm namespace.
* If you are using the `partial` feature of `addColumn` with your pieces, you can now accept `piece` as a second argument. For bc, the value of that particular column property is still the first argument.
* All of Apostrophe's "sanity-checking" database operations at startup, plus all Apostrophe migrations, now execute during a new `migrate` startup phase. This phase emits the `apostrophe:migrate` promise event. This phase occurs immediately after `afterInit` is invoked for modules, but before it is invoked for the global `afterInit` hook, if any. This change ensures there is a "sane" database before any interaction with the site takes place, and means that developers no longer have to remember to run `apostrophe-migrations:migrate` when upgrading during development.
* You can also suppress these database operations at startup completely by setting the `APOS_NO_MIGRATE` environment variable to `1`, or by passing the `migrate: false` top-level option to Apostrophe. In this case, these operations all occur only when the `apostrophe-migrations:migrate` command line task is run. This option saves a great deal of startup time for the enterprise customers with the largest databases. Thus the best practice in production is the same as ever: run `node app apostrophe-migrations:migrate` before launching the new version of the app. In addition, you may set `APOS_NO_MIGRATE=1` in your production environment to save valuable startup time, especially during process restarts, etc.
* Apostrophe now always instructs `less` to import CSS (not LESS) files `inline`. This is necessary because CleanCSS, which we no longer use, formerly automatically did it and without it import paths are incorrect. Thanks to Fredrik Ekelund for this fix.
* UX improvement: if you edit a page, then follow a link from that page, and then click the "back" button, you should see your changes intact without the need to click "Refresh" thanks to the use of cachebusting headers. Thanks to Fredrik Ekelund for recommending an approach to the problem.
* Bug fix: if your site startup or migration task invokes multiple time-consuming operations you'll now see a progress meter for each one, not just the first.
* To save space and make sure developers don't just tune out, the warning about fields not properly arranged into tabs now appears at startup just for the first such module, unless you pass `--all-unarranged-fields` to get more information.

Thanks to Michelin for making many of these features possible through [Apostrophe Enterprise Support](https://apostrophecms.org/support/enterprise-support).

## 2.85.0 (2019-03-27)

Unit tests passing.

Regression tests passing.

* If a JPEG file has EXIF data such as the description, credit, etc. this information is
now copied into new properties of the attachment field and made available automatically
on corresponding new schema properties of `apostrophe-images` pieces.
* `req.data.global` now becomes available even before its joins and area loaders are
executed, as `req.aposGlobalCore`. This allows modules such as `apostrophe-pieces-orderings-bundle` to avoid recursive scenarios and performance problems.
* Sortable columns in the manage view can now indicate whether the first click sorts forwards
or backwards, simply by specifying the sort direction in the usual MongoDB way with `1` or
`-1`.
* Sortable columns can now be toggled from "no sort" to "forward" to "backward" and back to "no sort" again, and the hover state indicates all of these "next" states.
* The `limitByAll` and `limitByTag` options of the `apostrophe-pieces-widgets` module now correctly remove these fields from the `showFields` of the select element that chooses how the widget will select content to display.
* To select many consecutive pieces or pages quickly in the "Manage Pieces" and "Reorganize Pages" views, hold down the shift button while clicking a second piece. All pieces between the two pieces selected so far will be chosen.
* Fixed a bug where removing an array item other than the last could cause a failure of the array field editor if the last array item were active. Thanks to anwarhussain93.

## 2.84.1 (2019-03-25)

* Documentation issue only. No code changes.

## 2.84.0 (2019-03-25)

Unit tests passing.

Regression tests passing.

* `npm audit` issue: `nunjucks`
  * Created maintenance-only fork of `nunjucks` 2.x as `@apostrophecms/nunjucks`
  * We will use Nunjucks 3.x in Apostrophe 3.x, this is a maintenance fork only
  * Addressed dependency on old version of `chokidar` in `nunjucks` 2.x

* `npm audit` issue: `clean-css`
  * Verified this module offers no significant improvement in minification over the `compress` flag of `less`
  * Removed this module from ApostropheCMS
  * Verified CSS still minifies

* You may now sort the "Manage Pieces" view by clicking on any column that has a `sort`
property. By default `title` and `updatedAt` are now sortable. When using `addColumns`
specify a `sort` property like:

```javascript
sort: {
  title: 1
}
```

For more information see [custom columns and sortable columns for the "manage pieces"
modal](https://apostrophecms.org/docs/tutorials/getting-started/reusable-content-with-pieces.html#custom-columns-and-sortable-columns-for-the-quot-manage-quot-modal).

* Fixed several situations formerly requiring a page refresh before editing. More
such fixes to come. Thanks to `hexitex` for the bug reports and insight into the
causes.

* A recent change broke the display of the minimum image size to the user. This
has been fixed.

* A new warning has been added for failure to use `arrangeFields` comprehensively for
all of your fields to make the "manage pieces" modal as clear as possible for the user.

* Fixes were made allowing contextual editing of more types of content nested in `object` fields on the page. Thanks to bharathkumarc.

Many thanks to Michelin for making much of this work possible via [Apostrophe Enterprise Support](https://apostrophecms.org/support/enterprise-support).

## 2.83.1 (2019-03-13)

Unit tests passing.

Regression tests passing.

* Bug fix: a crash in the lock refresh route was possible if an advisory lock was taken away by another tab or user. Thanks to `hexitex` for the report and the solution.

## 2.83.0 (2019-03-12)

Unit tests passing.

Regression tests passing.

* When using the `apostrophe-pieces-import` module, you may now set the `importAsRichText: true` option on an `area` or `singleton` field to import markup rather than treating it as plaintext. With this setting in place the behavior matches `apostrophe-pieces-export`. Also note that both `apostrophe-pieces-import` and `apostrophe-pieces-export` have been updated to be more compatible with one another.

## 2.82.0 (2019-03-08)

Unit tests passing.

Regression tests passing.

* If the `APOS_ALWAYS_COPY_ASSETS` environment variable is set, always copy assets rather than symlinking them. This is useful when running under Docker. Thanks to hexitex for this contribution. See also [building Docker images for Apostrophe projects](https://apostrophecms.org/docs/tutorials/howtos/docker.html).

## 2.81.2 (2019-03-06)

Unit tests passing.

Regression tests passing.

* Stability improvement: search index method of the `tags` type will not crash if the `tags` type is somehow truthy without being an array.

## 2.81.1 (2019-03-05)

Unit tests passing.

Regression tests passing.

* Default values are now respected by the global doc. Specifically, if your field has a `def` property when the global doc is first created, it will be set accordingly. In addition, if a field is added to the schema and your site is restarted, it will also be added with the correct default at this time. Tests coverage has been added for this scenario.

## 2.81.0 (2019-03-04)

Unit tests passing.

Regression tests passing.

* The conflict resolution mechanism for simultaneous edits has been improved. Previously, Apostrophe tracked how long it had been since the "last edit" by the previous person. But if the browser window closed without sending an "unlock" message, that "last edit" might be a very long time ago. This led to nuisance confirmation prompts and a tendency to ignore their message.

Beginning with this release, the browser instead actively refreshes the lock periodically. And if the browser does not do so for 5 minutes, the lock is automatically discarded.

This greatly reduces the chance that you will see a "someone else is editing that document" message when this is not actually the case.

However, do note that you will no longer see an indication of the "last edit" time. This is because this time was never really meaningful for the "Edit Piece" dialog box, and often misleading for on-page editing as well. Instead, you may assume that the other person is still at the very least on the page in question if you see this message at all.

* Although it was released separately as part of the `launder` module, and an `npm update` should fetch it for you automatically, it should be mentioned that `launder` version 1.1.1 has been released and prevents crashes if the `value` of some of your select element choices is null or undefined. Such choices do not work and cannot be selected reliably (only strings and numbers are supported, including the empty string), but since versions prior to 1.1.0 did not crash on such choices, we have patched 1.1.1 to also tolerate their presence.

Thanks to our [Apostrophe Enterprise Support](https://apostrophecms.org/support/enterprise-support) clients for making these enhancements possible.

* The case-insensitive sort for filter choices no longer crashes if a choice cannot be converted to a string. Thanks to Fawzi Fakhro.

## 2.80.0 (2019-02-28)

Unit tests passing.

Regression tests passing.

* A recently introduced change broke the filtering that prevented users from selecting too-small images when `minSize` is in effect. This has been corrected. Note that site visitors never actually saw too-small images because filtering did take effect later in the process.
* Numbers (in addition to strings) are now permissible choices for select elements. If the choice selected is a number, a number will be stored in the field. Most of this fix is in the `launder` module but there is a small fix in apostrophe core as well.
* If a doc is in the trash already, the edit dialog box should have a "Rescue" button rather than a "Trash" button on the "More" dropdown menu.
* `boolean` fields can now be made `mandatory`. If a boolean field is mandatory, the form will not validate unless the user selects "Yes." This is useful for simple "terms and conditions" forms. You must specify a message to be shown to the user if they do not select "Yes," like this:

```
{
  name: 'toc',
  label: 'Accept the Terms and Conditions',
  type: 'boolean',
  // Displayed if you try to save without picking Yes
  mandatory: 'You must accept the Terms and Conditions to continue.',
  // Always displayed
  help: 'I have read and accept the Terms and Conditions.'
}
```

Although the documentation formerly claimed that `required: true` would have this effect for boolean fields, it was pointed out that this functionality did not work, and as a result far too many sites already use `required: true` for booleans in a way that would break if we implemented the original documented behavior. Therefore we are changing the documentation to match this new implementation that maintains backwards compatibility.

## 2.79.0 (2019-02-22)

Unit tests passing.

Regression tests passing.

* Built-in migration progress meter is much improved. The new implementation:
  * Does not display anything if the task completes within 1 second;
  * Allows work to begin even before the total number of items is known;
  * Has a much more stable ETA;
  * Does not crop the total off the far end;
  * Displays steps/sec (very useful metric for development); and
  * Has highly stable formatting (not distracting to the eye).
* Eliminates unnecessary warnings about unconsumed promises in migrations.

## 2.78.0 (2019-02-15)

Unit tests passing.

Regression tests passing.

* You can now set permissions for many pieces at once via the new "set permissions for..."
batch operation in the "manage pieces" dialog box. Batch operations are accessible via a
dropdown at the bottom of the dialog box after you check the boxes to select various pieces.
Note that if you check the box to select all the pieces on this page, you will be asked
if you want to select *all* pieces. So it is possible to set the permissions of all of the
pieces at once.

Note that **permissions have no effect on file attachment URLs unless you use
the optional [apostrophe-secure-attachments](https://github.com/apostrophecms/apostrophe-secure-attachments) module.** Once you add that module, the new batch operation becomes a powerful
way to lock down all of your PDFs at once.

* The "Select Everything" checkbox for pieces, which becomes accessible after you "Select All"
pieces on the current page, now operates much faster on large databases and does not block
the main thread of browser execution for an extended time.

Thanks to our [enterprise clients](https://apostrophecms.org/support/enterprise-support),
including Michelin, for their support of our work on these items.

## 2.77.2 (2019-02-12)

Unit tests passing.

Regression tests passing (including new migrations test).

* Most migrations were failing when run in a non-interactive session.
This was due to a stray piece of code that tried to interact with the
progress meter when it was not available. This has been fixed. This
was the underlying major issue in version 2.77.0.
* The recent migration to set the `docIds` and `trashDocIds` properties of
attachments correctly, allowing them to become inaccessible at the
proper time, now runs and completes correctly, at the end of which
all attachment permissions are properly restored. This resolves the issue
that began with version 2.77.0.
* The migration was also updated to avoid any chance of needlessly
disabling permissions on a temporary basis during the migration run.
* **If you temporarily lost access to your media due to running migrations
with 2.77.0, which was available for a few hours today, you can restore access**
with the following command line task:

```
node app apostrophe-attachments:recompute-all-doc-references
```

**If you manually set your permissions globally as a workaround**, you should run
this task to reset them appropriately:

```
node app apostrophe-attachments:reset-uploadfs-permissions
```

Although there is no reason to expect a recurrence of this issue, these
command line tasks will continue to be available going forward, just in case.

### Regression test updates

Our regression tests are being updated to prevent a recurrence by
noninteractively invoking `apostrophe-migrations:migrate`
and checking for a clean exit code.

## 2.77.1 (2019-02-12)

Unit tests passing.

Regression tests passing.

* Unfortunately the new migration in 2.77.0 appears to have caused
all permissions to revert to 000 on uploaded media on at least one site.
In an abundance of caution we have pushed out 2.77.1 which does not
carry out that migration. We are working on 2.77.2 which will carry it out
properly. You may restore your permissions with
`chmod 644 public/uploads/attachments/*`, if you are using S3 you
can do this by restoring public access to each file, for Azure the
suffix added to the name to disable each file would need to be removed.
Fortunately this issue was caught quickly so there are probably no
instances of the latter two in the wild.

We apologize for this serious issue and will provide a complete postmortem
with 2.77.2.

## 2.77.0 (2019-02-12)

* **The home page now works correctly when it is a pieces-page** powered by
`apostrophe-pieces-pages`. Specifically, the URLs of pieces are generated
correctly in this situation. This allows the home page to be a blog page,
for example. Regression tests have been added to ensure this does
not break in the future.

* **Attachments (files) now become inaccessible properly** when the
last file or image piece that directly contains them moves to the trash.
Formerly, attachments were incorrectly marked as "part of" pages that
merely loaded them as part of a join or similar relationship. **A migration
has been added** to correctly reset the `docIds` and `trashDocIds` arrays
of all attachments on a one-time basis after which they will be tracked
properly going forward.

* **Migrations now have a progress display when iterating over all
documents.** This progress display automatically goes away if the
migrations task is not running with access to a TTY (for instance,
it is running in a deployment pipeline). You may note that not all
migrations use this feature; generally the most time-consuming will however.

* **You can now specify a projection for a reverse join without the need to explicitly include the `idsField`, or even know what it is.** This was one of several reasons why developers often gave up on projections for reverse joins, or went back to the old approach of specifying `idsField` rather than using `reverseOf`.

Here is an example from the [apostrophe-samples](https://github.com/apostrophecms/apostrophe-samples) project:

```javascript
// Forward join: in schema of products
{
  name: '_specialists',
  type: 'joinByArray',
  withType: 'specialist',
  label: 'Specialists',
  help: 'The right people to ask about this product.'
}
```

```javascript
// Reverse join: in schema of specialists
{
  name: '_products',
  type: 'joinByArrayReverse',
  withType: 'product',
  reverseOf: '_specialists',
  projection: {
    _url: 1,
    title: 1
  }
}
```

> Note that we can also project `_url: 1` to get all the fields necessary
to populate `_url` when the product is fetched, even though it is not
a real property in the database.

* Unnecessary schema validation errors are no longer thrown when using
`joinByOneReverse` with `reverseOf`.

* Schema fields named `format` are now allowed for pieces. There was a
conflict with the UI code and backend routes of the "Manage Pieces" dialog box.

* "Drag and drop" now works properly for widgets that have just been
added to the page. There is no need to refresh the page first.

## 2.76.1 (2019-02-06)

Unit tests passing.

Regression tests passing.

* Removed unneeded call to `self.apos.utils.readOnlySession` in `apos.notify`, preventing crashes when this is invoked from a command line task. This fixes `apostrophe-favicons`.
* Also updated `self.apos.utils.readOnlySession` so it will gracefully ignore calls made with no session in `req` (typically command line tasks).
* Eliminated uses of `async/await` in core unit tests. This module still supports Node 6.x, so we use promises directly, not via async/await, in core code; of course you can still `await` most of our APIs in your own projects, because `await` works with anything that returns a promise.
* Fixed a bug that prevented page permissions from propagating properly when "Apply to Subpages" is checked in "Page Settings." Thanks to Mayank Bansal. Unit tests were also added to prevent a regression in the future.
* A bug that prevented the home page type from being changed via the UI in certain situations has been fixed.

## 2.76.0 (2019-02-01)

Unit tests passing.

Regression tests passing.

* Email schema field type added. Thanks to Andrea Di Mario.
* Developer warnings for bad `showFields` configuration now apply to all field types that support `showFields`.
* Schemas are now validated for nested `array` and `object` schemas, giving developers more information to help them fix their code.
* The `poll-notifications` API now runs as middleware that is scheduled as early as `req.user` becomes available, avoiding the overhead of loading `req.data.global` in this frequently polled API.
* The `poll-notifications` API does not crash if the `apos` object has been destroyed. This is not an issue for typical sites. However, this fix removes scary error messages displayed by the very useful [apostrophe-monitor](https://github.com/apostrophecms/apostrophe-monitor) module, which is similar to `nodemon` but specialized to Apostrophe for much faster restarts.
* Although technically released in the `moog-require` module, not here, a recent fix in that module bears mentioning because it prevents both `apostrophe-monitor` and `apostrophe-multisite` from misbehaving when the options objects of modules are modified. Specifically, the modifications are now reliably distinct for each `apos` object.
*
* The logic that removes certain typically unwanted buttons from CKEditor is now conditional and does not remove them when they are explicitly requested in the toolbar. Thanks to Fredrik Ekelund.
* Placeholder markup when a pieces widget is empty. Although not often used directly, this template is often copied as a starting point.
* An open "add widget" area menu now appears above any hovered widget controls rather than being lost behind them.
* `showFields` support for fields of type `checkboxes` has been restored.
* The "recursion warning" that appears when the same doc is loaded more than 5 times in a single request can now be suppressed on a per-request basis by setting `req.suppressAreaLoaderRecursionWarnings` to `true`. However the runaway loading process is still prevented. This is mainly of use for workflow API routes that examine many documents but are OK with stopping in this situation without generating extra log messages.

Thanks to Michelin for sponsoring much of this work through [Apostrophe Enterprise Support](https://apostrophecms.org/support/enterprise-support).

## 2.75.1 (2019-01-24)

Unit tests passing.

Regression tests passing.

* If a user has the type-specific `admin-product` permission, they should always be able to view a `product`, no matter whether it is published or not. This logic was correct for editing but not for viewing. Fixed a bug that led to crashes with the workflow module in this scenario.

Thanks to Michelin for making this fix possible via [Apostrophe Enterprise Support](https://apostrophecms.org/support/enterprise-support).

## 2.75.0 (2019-01-15)

Unit tests passing.

Regression tests passing.

* An "Undo" button has been added for the "Remove Widget" feature. Although such changes can be undone via "Page Versions," that feature is advanced and somewhat hard to find, whereas this simple "Undo" button is immediately helpful to most users.
* Apostrophe now displays warnings for several common developer errors. Previously it was difficult to understand why a module didn't work if `extend` was missing for certain common cases, like a `-widgets` or `-pieces-pages` subclass module. We will expand these warnings over time; options are provided to disable them if they do not apply to your situation.
* The server side notification persistence feature introduced in version 2.74.0 led to an intermittent bug: the "long polling" used to deliver notifications quickly interacted badly with the "resave" behavior of Express sessions, resulting in frequent loss of other session changes, such as draft/live mode switching. This has been fixed. Since we cannot disable `resave` with the standard session store in Apostrophe 2.x, an `apos.utils.readOnlySession(req)` method was added, and the route that "long polls" for new notifications now uses it to disable any modification to the session for the duration of the request.
* `limitByAll`, `limitByTag` and `limitById` options for `apostrophe-pieces-widgets`. When set the user is not prompted to choose their own maximum.
* Fixed conditions in which editing the first or last name of a new `apostrophe-user` did not affect their `slug` in the expected way.
* Fixed bug: if trashInSchema is in effect, subpages should not have their trash status overridden to match the new parent when their ancestor is moved. This is important when using "Reorganize" with workflow. Additional improvements to better integrate "Reorganize" into the workflow module are separately forthcoming.
* Fixed a bug that prevented `view` permissions from being given out programmatically in certain edge cases.
* The `slug` cursor filter now has a `launder` method, for use when marking it safe for `req.query`. Thanks to Anthony Tarlao.

Thanks to our customers at Michelin and NPM for making much of the above work possible via [Apostrophe Enterprise Support](https://apostrophecms.org/support/enterprise-support).

## 2.74.0 (2018-12-13)

Unit tests passing.

Manual regression tests passing.

* Server-side code may now call `apos.notify(req, 'This is a message')` to send a message to the logged-in user associated with `req`. That message will pop up on the browser and will remain visible until they dismiss it. If the user is not logged in right now, they will see it when they do log in.

You may use `%s` to interpolate additional string arguments, and you may pass an `options` object with `dismiss: true` for a self-dismissing notification. You may also set the `type` option to `error`, `warn` or `success` for different visual treatments. For example:

```
apos.notify(req, 'Sorry, you did not win a shiny new %s!', req.piece.title, { type: 'error' });
```

The API is identical to that for `apos.notify` on the browser side, except that `req` must be passed as the first argument. Also the method returns a promise, which resolves when the notification has reached the database. You may also optionally pass a final callback for the same purpose. This is useful when sending a notification just before a task exits the process. The rest of the time you won't need to worry about it.

* In `2.73.0`, an optional second argument, `locale`, was added to the `date` Nunjucks filter. As it turns out this was done in a way that could have a knock-on effect on later uses of `date` that did not specify a locale. This has been fixed and unit tests have been added. Thanks to Fredrik Ekelund.

* The values of fields hidden via `showFields` are now saved to the database, as long as they contain no errors. This allows you to return to an old setting and discover all of its sub-settings intact.

* By default, Apostrophe deletes old asset bundles from uploadfs (S3, azure, etc.) five minutes after the launch of the site. The assumption is that the deployment of static assets has reached all peer servers and there is no need to keep old assets around. The `uploadfsBundleCleanup` option to `apostrophe-assets` may now be set explicitly to `false` to prevent this, as may be needed if asset bundles are shared between sub-deployments that are made at greatly varying times.

* When `apostrophe-workflow` is present, "Batch Commit" and other inappropriate options are no longer offered for groups, which are not subject to workflow.

Thanks to Michelin for making much of the above work possible via [Apostrophe Enterprise Support](https://apostrophecms.org/support/enterprise-support).

## 2.73.0 (2018-12-06)

Unit tests passing.

Regression tests passing.

* Added in-context editing support, support for the `contextual` flag, and `skipInitialModal` support for areas and singletons nested in fields of type `object`. Many thanks to Michelin for making this feature possible through their participation in [Apostrophe Enterprise Support](https://apostrophecms.org/support/enterprise-support).
* The `date` Nunjucks filter now accepts `locale` as a second argument. If `locale` is not present and `req.locale` is set, that locale is used, rather than the default system locale. Thanks to Tim Otlik.
* Removed nuisance warnings about tolerant sanitization.
* When using the `passwordReset: true` feature of `apostrophe-login`, you may also set the `passwordResetSubject` option to a custom subject line for the password reset email message.
* The mechanism that sends the password reset request confirmation email has been factored out to the `apos.login.sendPasswordResetEmail(req, user)` method, so you can trigger it for your own reasons. This method returns a promise; when that promise resolves the password reset email has been successfully handed off for delivery. Note that the promise will be rejected if the user object has no `email` property.

## 2.72.3 (2018-12-03)

Unit tests passing.

Regression tests passing.

* The "apply to subpages" feature for page permissions has been greatly simplified and made easier to understand. There is now just one shared "copy these permissions to subpages now?" dropdown, which applies to ALL current permissions for the current page: "who can view this page," "these users can view," "these groups can edit," etc.

As the help text now properly explains, if you pick "yes" and save page settings as usual, the permissions of all subpages are updated to match **on a one-time basis.** After that, you can edit them normally for the subpages. This is an action that takes place at "save" time, it is not a setting that is remembered.

This is good for laying down a baseline and then making fine-tuned adjustments per page, which is typical practice.

Previously this choice appeared in several places, including as a highly confusing and visually cluttered dropdown within the list of permissions per user and group. While theoretically this allowed for propagating fine-tuned adjustments to subpages one at a time, in practice users did not understand it, including many enterprise customers who invest significant time in Apostrophe. Therefore a simpler solution is of greater overall value.

* Regression fix: support for in-context, on-page editing of areas in array fields has been restored.

* Attempts to save a field of type `object` with a missing `required` field now behave sensibly, you no longer see a spinner forever on a grayed-out page. Note that the use of `required` for the object itself has no meaning because there is always an object; you should make its fields required, or not, as you see fit.

* "Move" and "Trash" operations on widgets now emit the Apostrophe events `widgetMoved` and `widgetTrashed`. The widget's container div is emitted as the argument to the event.

## 2.72.2 (2018-11-28)

Unit tests passing.

Regression tests passing.

* The `apostrophe-jobs` `runNonBatch` method no longer crashes if the job-runner function provided does not return an object (for instance, because it takes a callback so its return value does not matter).
* `apostrophe-attachments:list` task lists the URLs of all valid attachments, including all crops in all sizes.
* `array` fields may be used in the `relationship` of a join. Thanks to Anthony Tarlao.
* Added missing callback to asset bundle cleanup for cloud deployments, ensuring that the lock is eventually released and the old bundles are eventually removed.
* Fixed documentation for `apos.jobs` methods re: the `labels` option.

## 2.72.1 (2018-11-07)

Unit tests passing.

Regression tests passing.

* Moving a page beneath a parent that happens to be considered "not trash" should not automatically cause the child to be considered "not trash" when workflow is in effect, or when the `trashInSchema` flag has been opted into for `apostrophe-docs`. In these cases the trash flag is just another schema property. This bug led to pages inadvertently becoming live across all locales when moved in the page tree.
* The server-side video schema field converter no longer crashes the process if given a `null` property, and correctly flags the field as in error if it is `required` and not present.
* Any missing values for join relationships relating to permissions are now handled in a proper migration in apostrophe core, rather than a hack in apostrophe-workflow that adds significant startup time in certain situations.
* Migration completion is now logged.
* UX fix: UI/area controls no longer compete with "Add Content."

Thanks to our enterprise support customers for their support of this work.

## 2.72.0 (2018-10-30)

Unit tests passing.

Regression tests passing.

* Support for subdirectories of `lib/modules`. You must set the `nestedModuleSubdirs` option to `true` in `app.js`. You can then place your modules in nested subdirectories of `lib/modules`. **The names of the parent folders do not matter,** and **the name of the actual module folder must still match the name of the module.**

In addition, when using this feature you may optionally move part of your `modules` configuration into a `modules.js` file in each directory. Here is an example:

```javascript
module.exports = {
  'module-name': {},
  'other-module-name': {}
};
```

By following through with this approach you can make `app.js` much shorter. Configuration of Apostrophe modules installed via `npm` must still be done in `app.js`.

* The `apostrophe-html-widgets` module now properly concatenates fields to the standard HTML field when `addFields` is used with it.

* Fixed a crashing bug when an API was used in an atypical way. Thanks to Max Schlueter.

## 2.71.1 (2018-10-24)

Unit tests passing.

Regression tests passing.

Recent changes to the markup for buttons broke drag and drop for widgets. This has been fixed.

## 2.71.0 (2018-10-23)

Unit tests passing.

Regression tests passing.

* When two pieces or pages would have the same slug as the result of an insert or update, Apostrophe automatically appends a unique string. This makes sense for data integrity but as a user experience it leaves something to be desired.

Beginning with this release, if you are editing the title in the piece or page settings editor and apostrophe is making automatic slug suggestions, these suggestions will *now include the suffix* needed to avoid a conflict. This gives you a chance to see what will happen, and decide to change the title or the slug in a better way. However, you can disable this by setting the `deconflictSlugs` option of the `apostrophe-docs` module explicitly to `false`. If you do, then from now on you will *receive a straightforward error message if the suggested slug is in conflict with another slug on the site.*

* If you edit the slug directly and try to save it with a conflict, Apostrophe will always report a straightforward error in the editor, requiring you to fix it manually. This makes sense when you are editing the slug yourself, because it means you care about the exact value.

For backwards compatibility and to resolve race conditions, the server will still automatically modify the slug to be unique in the rare event that a conflict arises during the save operation itself.

* A simpler yet even better slug prevention feature, in many ways: all `apostrophe-pieces` modules now accept a `slugPrefix` option. For instance, if you set this option to `people-` for your `people` module and to `image-` for the `apostrophe-images` module, the slugs for your people and the photos of them you are uploading will never be in conflict.

We appreciate our enterprise customers and their support of this work.

## 2.70.1 (2018-10-18)

Unit tests passing.

Regression tests passing.

* Bug fix: when you attempt to edit a piece that someone else has open in the edit dialog box, you should receive a warning, and the option to take over or leave it alone. This worked, however the "advisory lock" was not released when *closing* the dialog box. So users saw superfluous warnings. The bug was related to calling `$.jsonCall` with the wrong order of arguments.
* Bug fix: a user without permissions to lock a particular document could cause a process restart by attempting to lock it. No inappropriate access was granted.
* When configuring the `csrf` option of `apostrophe-express`, you may now pass the `cookie` subproperty in order to pass configuration options to `res.cookie`, such as `secure: true`.
* The jQuery `onSafe` plugin now respects the return value of the event handler, allowing the use of `return false;` in such handlers. Thanks to Fredrik Ekelund.
* The Apostrophe `button` macro now renders a `button` rather than an anchor tag, except when the `url` option is present. Thanks to Fredrik Ekelund.

## 2.70.0 (2018-10-08)

Unit tests passing.

Regression tests passing.

Apostrophe now allows direct import of unparsed CSS files via import flags of LESS. The best use of this option is to push a CSS file created by a SASS compiler or other LESS alternative.

To push a CSS asset *without* compiling it as LESS, you may write:

```
self.pushAsset('stylesheet', {
  name: 'bundle',
  import: {
    inline: true
  }
});
```

Or, if you are pushing assets via the `stylesheets` option of the `apostrophe-assets` module, you may write:

```
'apostrophe-assets': {
  stylesheets: [
    {
      name: 'bundle',
      import: {
        inline: true
      }
    }
  ]
}
```

The extension of the file may be either `.css` or `.less`; either way it is imported with no LESS compilation. Apostrophe will still modify URLs to accommodate the global `prefix` option, if present.

## 2.69.1 (2018-10-04)

Unit tests passing.

Regression tests passing.

* In-context editing of areas nested in arrays now works correctly when the widget containing the array has just been added to the page for the first time.

## 2.69.0 (2018-10-03)

Unit tests passing.

Regression tests passing.

* Promisified all of the apis for migrations, including the option of iterators that return promises, and implemented migrations for old piece and page slugs that have not been deduplicated and thus can block new pages or pieces from taking a slug even though we have logic for this for new pages and pieces.
* In-context editing support for areas and singletons that are schema fields of arrays. Leaves other, noncontextual data alone. Creating and editing entire array items contextually is outside the scope of this change; use an area rather than an array for that. Directly nested arrays are not supported, but you may use an area in an array in a widget in an array, etc.
* `.jpeg` files were slipping through with that extension. All new uploads will be correctly converted to `.jpg` and go through the proper sizing process.
* The `enableShowFields` option was missing some of its logic for fields of type `checkboxes`. Thanks to Anthony Tarlao.
* A `_title` property is now included in attachments returned by `apos.images.all` and `apos.images.first`.
* When apostrophe cannot fix a unique key error, it is helpful to be able to see the last error, as well as the original one. This helps you figure it out if both a unique slug error and an unrelated unique key error are part of the puzzle. We still throw the original error, but we also attach the last error as a property of it, so you can see both.
* The `apos.areas.fromPlaintext` method now takes an `options` parameter. You may set the `el` property to an element name, in which case the markup is wrapped in that HTML element. `options` may be omitted.

## 2.68.1 (2018-09-27)

Unit tests passing.

Regression tests passing.

* When we introduced allowedSubpageTypes and allowedHomepageTypes in 2.67.0, we  broke support for different schemas in different page types. Those regressions are fixed here.
* The default page type choice offered for a new page is the first type permitted by its parent page.

## 2.68.0 (2018-09-26)

Unit tests passing.

Regression tests passing.

* The `lateCriteria` cursor filter now works properly, allowing special mongodb criteria that are not allowed inside `$and` to be merged into the criteria object at the last minute.
* A noisy warning produced on every page send by the latest version of Bluebird has been silenced.
* Performance: explicitly shut off `sort()` for certain cases where we know only one document will be returned. This allows MongoDB to select a more efficient index more often.
* `nlbr` Nunjucks filter no longer results in double-escaped markup. Thanks to Ulf Seltmann.
* The `apostrophe-global` module now supports the `separateWhileBusyMiddleware` option. Iby separate middleware that checks for the lock flag in apostrophe-global even if the regular middleware of this method has been disabled and/or overridden to cache in such a way as to make it unsuitable for this purpose. For normal use this option is not necessary.
* Fixes made to further reduce conflicts between sites with `apostrophe-multisite`. For instance, the `apostrophe-workflow` module no longer breaks the dashboard.
* The home page can now be copied. If you copy the home page, you get a new child of the home page with the same content. Thanks to Tim Otlik.

## 2.67.0 (2018-09-14)

Unit tests passing.

Regression tests passing.

* Pages can now be locked down with the `allowedHomepageTypes` and `allowedSubpageTypes` options, like this:

```javascript
// Only one type allowed for the home page
allowedHomepageTypes: [ 'home' ],

allowedSubpageTypes: {
  // Two subpage types allowed for the home page
  'home': [ 'default', 'apostrophe-blog-page' ],
  // No subpages for the blog page ("show pages" don't count)
  'apostrophe-blog-page': [],
  // default page type can only have another default page as a subpage
  'default': [ 'default' ]
}
```

These options make it easy to prevent users from creating unintended scenarios, like nesting pages too deeply for your navigation design.

* Pages now support batch operations, just like pieces do. The initial set includes trash, rescue, publish, unpublish, tag and untag. You can only rescue pages in this way if you are using the `trashInSchema` option of the docs module, which is always the case with `apostrophe-workflow`. With the conventional trash can, it is unclear what should happen because you have not indicated where you want each page to be restored. New batch operations for pages can be added in the same way that they are added for pieces.

* Important performance fix needed for those using the `apostrophe-pieces-orderings-bundle` module to create custom sort orders for pieces. Without this fix it is also possible to get a loader error and stop fetching content prematurely.

* The "revert" button for versions is now labeled "Revert to" to emphasize that it reverts to what you had at the end of that operation, not its beginning. Thanks to Fredrik Ekelund.

## 2.66.0 (2018-09-07)

* Updated to CKEditor version 4.10.0. The CKEditor build now includes the CKEditor "widgets" feature (not to be confused with Apostrophe widgets). These are essential for modules like the forthcoming `apostrophe-rich-text-merge-tags`.
* `apos.areas.richText` and `apos.areas.plaintext` no longer produce duplicate text. To achieve this, the `apos.docs.walk` method no longer walks through the `_originalWidgets` property. This property is only used to preserve the previous versions of widgets that the user lacks permission to edit due to schema field permissions. Exploration of this property by `apos.docs.walk` led to the observed bug.
* The browser-side implementation of `apos.utils.escapeHtml` now works properly.

## 2.65.0 (2018-09-04)

Unit tests passing.

Regression tests passing.

* **Important fix for MongoDB replica sets:** previously we used the `autoReconnect` option of the MongoDB driver by default. From now on, we use it only if the MongoDB URI does not refer to a replica set. The use of `autoReconnect` is [inappropriate with a replica set](https://github.com/apostrophecms/apostrophe/issues/1508) because it will keep trying to connect to the node that went down. Leaving this option out results in automatic use of nodes that are up. Also see the [apostrophe-db-mongo-3-driver](https://npmjs.org/package/apostrophe-db-mongo-3-driver) module for a way to use the newer `mongodb+srv` URIs. Thanks to Matt Broadstone of MongoDB for his advice.

* An `apostrophe-file` now has a default URL. The default `_url` property of an `apostrophe-file` piece is simply the URL of the file itself. This allows `apostrophe-file` to be included in your configuration for [apostrophe-permalinks](https://npmjs.org/package/apostrophe-permalinks); picking a PDF in this way generates a direct link to the PDF, which is what the user expects. Note that if the developer elects to set up an `apostrophe-files-pages` module that extends `apostrophe-pieces-pages`, that will still take precedence, so there is no bc break.

* Clicking directly from one rich text widget into another did not work properly; the toolbar did not appear in this situation. This bug has been fixed. The bug only occurred when clicking in a second rich text widget without any intervening clicks outside of all rich text widgets.

* Also see expanded notes on version `2.64.1`, below, which contained several features missed in the original changelog.

## 2.64.1 (2018-08-31)

Unit tests passing.

Regression tests passing.

* Improved Apostrophe's ability to redisplay the appropriate widget, array element, and field and call the user's attention to it when a schema field error is not detected until server-side validation takes place. This addresses problems that come up when fields become `required` at a later time, and/or data was originally created with an earlier release of Apostrophe that did not enforce `required` in all situations. Browser-side validation is still preferred for ease of use but server-side validation no longer creates situations the user cannot easily resolve.

* Introduced the `apos.global.whileBusy` method. This method accepts a function to be run *while no one is permitted to access the site.* The provided function may return a promise, and that promise resolves before the site becomes accessible again. In the presence of `apostrophe-workflow` it is possible to mark only one locale as busy.

* By default, the `apos.locks.lock` method waits until the lock is available before proceeding. However there is now a `wait` option which can be set to `false` to avoid waiting at all, or to any number of milliseconds. If the method fails because of `wait`, the error is the string `locked`.

* The `apos.locks.lock` method also now accepts a `waitForSelf` option. By default, if the same process invokes `apos.locks.lock` for the same lock in two requests simultaneously, one of the two will receive an error. With `waitForSelf`, the second invocation will wait for the first to resolve and then obtain the lock.

## 2.64.0 (2018-08-29)

Unit tests passing.

Regression tests passing.

* Apostrophe's "search suggestions" feature for `notFound.html` templates is now fully baked. It only takes two steps:

1. Include an element like this in your `notFound.html` template:

```
<div data-apos-notfound-search-results></div>
```

2. Set the `suggestions` option to `true` for the `apostrophe-search` module.

With `suggestions: true`, this feature no longer requires that you have a `/search` page, it uses a dedicated route. See the documentation of the `apostrophe-search` module for more information.

* The `showFields` option is now available for checkboxes. The syntax is as follows:

```
{
  "name": "awesomeBoolean",
  "label": "Awesome Boolean",
  "type": "boolean",
  "choices": [
    {
      "value": true,
      "showFields": ["otherField1"]
    },
    {
      "value": false,
      "showFields": ["otherField2"]
    }
  ]
}
```

Thanks to falkodev.

* A useful error message appears if you try to use a `mongodb+srv` URL. These are meant for newer versions of the MongoDB driver. You **can** use them, but you must install the [apostrophe-db-mongo-3-driver](https://npmjs.com/package/apostrophe-db-mongo-3-driver) module first. The error message now explains this, addressing a common question on stackoverflow.
* Basic styles added for the most common rich text markup tags when within the bounds of an Apostrophe modal. Thanks to Lars Houmark.
* Fixed UI overlap issue when joining with `apostrophe-page`.
* `apos.images.all`, `apos.images.first`, etc. now include `_description`, `_credit` and `_creditUrl` when they can be inferred from an `apostrophe-image` containing the attachment.
* `apos.images.srcset` helper improved. It is now smart enough to limit the image sizes it offers based on what it knows about the size of the original. Thanks to Fredrik Ekelund.
* Fixes to CSS asset URL generation to pass validation.
* Performance: eliminated use of `$or` MongoDB queries with regard to pages in the trash. MongoDB tests demonstrate that `$ne: true` is faster than `$or` for our purposes.

## 2.63.0 (2018-08-15)

Unit tests passing.

Regression tests passing.

* “Promise events” have arrived. This is a major feature. Promise events will completely
replace `callAll` in Apostrophe 3.x. For 2.x, all existing invocations of `callAll` in the
core Apostrophe module now also emit a promise event. For instance, when the `docBeforeInsert`
callAll method is invoked, Apostrophe also emits the `beforeInsert` promise event on the
apostrophe-docs` module.

Other modules may listen for this event by writing code like this:

```javascript
`self.on('apostrophe-docs:beforeInsert', 'chooseASpecialist', function(req, doc, options) {
  // Modify `doc` here. You may return a promise, and it will resolve before
  // any more handlers run. Then the doc is inserted
});
```

The above code adds a new `chooseASpecialist` method to your module. This way, the method can be overridden by assigning a new function to `self.chooseASpecialist` in a module that
extends it, or its behavior can be extended in the usual way following the `super` pattern.

But, since it does not have the same name as
the event (attempting to register a method of the same name will throw an error), it is unlikely
that parent class modules and subclass modules will have unintentional conflicts.

See the [original github issue](https://github.com/apostrophecms/apostrophe/issues/1415) for a more
complete description of the feature and the reasoning behind it.

**Your existing callAll methods will still work.** But, we recommend you start migrating to be
ready to move to 3.x in the future... and because returning promises is just a heck of
a lot nicer. You will have fewer problems.

* Optional SVG support for `apostrophe-attachments`. To enable it, set the `svgImages` option to
`true` when configuring the `apostrophe-attachments` module. SVG files can be uploaded just like
other image types. Manual cropping is not available. However, since most SVG files play very well
with backgrounds, the SVG file is displayed in its entirety without distortion at the largest size
that fits within the aspect ratio of the widget in question, if any (`background-size: contain`
is used). If you have overridden `widget.html` for `apostrophe-images-widgets`, you will want
to refer to the latest version of `widgetBase.html` for the technique we used here to ensure
SVG files do not break the slideshow’s overall height.
* New `apos.templates.prepend` and `apos.templates.append` methods. Call
`apos.templates.prepend('head', function(req) { ... })` to register a function to be called just after
the head tag is opened each time a page is rendered. The output of your function is inserted into
the markup. The standard named locations are `head`, `body`, `contextMenu` and `main`. This is
convenient when writing modules that add new features to Apostrophe. For project level work also see the
named Nunjucks blocks already provided in `outerLayoutBase.html`.
* `apos.singleton` now accepts an `areaOptions` option, which can receive any option that can be
passed to `apos.area`. Thanks to Manoj Krishnan.
* Apostrophe’s “projector” jQuery plugin now respects the `outerHeight` of the tallest slideshow item,
not just the inner height.
* `apos.area` now accepts an `addLabel` option for each widget type in the area. Thanks to
Fredrik Ekelund.
* UI improvements to versioning. Thanks to Lars Houmark.
* Button to revert to the current version has been replaced with a label indicating it is current,
since reverting to the current version has no effect.
* “Page settings” can now be accessed for any page in the trash via “reorganize.” When
working with `apostrophe-workflow`, this is
often required to commit the fact that a page is in the trash.
* The `uploadfs` module now has a `prefix` option. If present, the prefix is prepended to all uploadfs paths before they reach the storage layer, and is also prepended to URLs. In practice, this means that a single S3 bucket can be used to host multiple sites without all of the uploaded media jumbling together in `/attachments`. The `apostrophe-multisite` module now leverages this.

## 2.62.0 (2018-08-09)

Unit tests passing.

Regression tests passing.

* Introduced a `findWithProjection()` method that is added to all MongoDB collection objects. All Apostrophe core modules are migrating towards using this method rather than `find()` when working **directly with MongoDB collections**. If you are using the standard MongoDB 2.x driver that is included with Apostrophe, this just calls regular `find()`. When using the forthcoming `apostrophe-db-mongo-3-driver` module to replace that with a newer driver that supports the full features of MongoDB 3.6, 4.0 and beyond, this method will provide backwards compatibility by accepting a projection as the second argument like `find()` did until the 3.x driver was released. Developers wishing to be compatible with both drivers will want to start using this method. Again, this **only concerns you if you are querying MongoDB directly and passing a projection to find() as the second argument**. And if you don't care about using the 3.x driver, you **do not have to change anything**.
* Various UX improvements and bug fixes to the page versions dialog box. Thanks to Lars Houmark.
* The widget wrapper is updated on the fly with new classes if they change due to edits. Thanks to Fredrik Ekelund.
* When configuring a `date` field, you may pass a `pikadayOptions` property. This object is passed on to the `pikaday` library. Thanks to Lars Houmark.
* The `counts: true` option for `piecesFilters` now works properly with joins.

## 2.61.0 (2018-08-01)

Unit tests passing.

Regression tests passing.

* New "secrets" feature in `apostrophe-users` makes it easy to hash other "secrets" similar in spirit to passwords.
* This feature is now used for password reset tokens, making them more secure.
* Additional joins can now be added to the schema of a widget that extends `apostrophe-pieces-widgets`.
* Brute force password attacks against an Apostrophe server are now more difficult. Thanks to Lars Houmark.
* Tolerant sanitization of array items while they are still in the editor. This avoids confusion caused by `required` fields in the array editor.
* Error messages now behave sensibly when multiple label elements appear in a field. Thanks to Lars Houmark.
* Fix background color on notification on uploads when file extension is not accepted. Thanks to Lars Houmark.
* If you can't move a widget out of an area, you can no longer move widgets into that area either (movable: false is fully enforced). Thanks to Fredrik Ekelund.
* New browser-side events are emitted during the attachment upload process, and the built-in facility that delays the saving of a form until attachment uploads are complete has been fixed. Thanks to Lars Houmark.
* Fixes to the active state display of array items. Thanks to Lars Houmark.
* [Contributor Guide](https://github.com/apostrophecms/apostrophe/blob/master/CONTRIBUTING.md) expanded with lots of new information about practical ways to contribute to Apostrophe.
* [Contributor Covenant Code of Conduct](https://github.com/apostrophecms/apostrophe/blob/master/CODE_OF_CONDUCT.md) added to the project. The Apostrophe community is a welcoming place, and now is a great time to lock that in for the future.

## 2.60.4 (2018-07-13)

Unit tests passing.

Regression tests passing.

* Shallowly clone the required definition in defineRelatedType to prevent yet more crosstalk between instances of apos when `apostrophe-multisite` is used. No other changes.

## 2.60.3 (2018-07-13)

Unit tests passing.

Regression tests passing.

* Improved support for nested areas and widgets. Apostrophe now pushes the correct doc id and dot path all the way to the page in various situations where this could previously have led to errors at save time.
* The new `apos.locks.withLock(lockName, fn)` method can be used to execute a function while the process has the named lock. This ensures that other processes cannot run that function simultaneously. You may optionally pass a callback, otherwise a promise is returned. Similarly `fn` may take a callback, or no arguments at all, in which case it is expected to return a promise.
* Cleanup: don't call `server.close` unless we've succeeded in listening for connections.

## 2.60.2 (2018-07-12)

Unit tests passing.

Regression tests passing.

* Version 2.60.1 broke validation of schema fields which were
`required`, but blank because they were hidden by `showFields`.
This is of course permitted, `required` applies only if the field
is active according to `showFields` or not addressed by any
`showFields` possibilities at all. Comprehensive unit testing was
added for this issue to prevent a recurrence.
* Version 2.60.1 also introduced a more subtle issue: if constraints
like `required` or `min`, or general improvements to validation such
as NaN detection for integers and floats, were added to a widget schema later
after content already existed then it became impossible to open a widget
editor and correct the issues. Validation tolerance was added for this
situation.
* When a user edits an area "in context" on the page, the server now
reports errors using a path that can be used to identify the widget
responsible and open its editing dialog box. A more relevant notification
is also displayed. This remains a secondary mechanism. Server-side
validation is mostly about preventing intentional abuse. Browser-side
validation is still the best way to provide feedback during data entry.

## 2.60.1 (2018-07-11)

Unit tests passing.

Regression tests passing.

* Fields of type `checkboxes` now play nicely with the `live/draft` toggle of `apostrophe-workflow`.
* Improved validation of integers and floats. Thanks to Lars Houmark.
* The "Global" dialog box now follows the same pattern as that for other piece types, which means that the workflow dropdown menu is available if workflow is present.
* Options may be passed to the `express.static` middleware that serves the `public` folder, via the `static` option of the `apostrophe-express` module. Thanks to Leonhard Melzer.
* `apostrophe` now depends on `bluebird` properly and there are no lingering references to the wrong version fo `lodash`. Formerly we got away with this because some of our dependencies did depend on these, and npm flattens dependencies. Thanks to Leonhard Melzer.
* The new `eslint-config-punkave` ruleset is in place, and includes a check for "unofficial dependencies" in `require` calls that could go away suddenly.
* `fieldClasses` and `fieldAttributes` may be set on form fields themselves, similar to the existing `classes` and `attributes` properties that are applied to the `fieldset`. Thanks to Lars Houmark.
* The "Pages" admin UI now includes a "New Page" button, in addition to the usual "reorganize" functionality. Thanks to Lars Houmark.
* Fixed a crash when an `apostrophe-pieces-widget` is configured to always show all pieces via `by: 'all'`. Thanks to Aurélien Wolz.
* General UI styling improvements and fixes.

## 2.60.0 (2018-07-06)

Unit tests passing.

Regression tests passing.

* New feature: you can now display counts for each tag, joined item, etc. when using the `piecesFilters` option of `apostrophe-pieces-pages`. Just add `counts: true` to the configuration for that filter. The count is then available in a `.count` property for each value in the array. See [creating filter UI with apostrophe-pieces-pages](https://apostrophecms.org/docs/tutorials/intermediate/cursors.html#creating-filter-u-i-with-code-apostrophe-pieces-pages-code) for more information.
* New feature: command line tasks such as `apostrophe-blog:generate` may now be run programmatically, for example: `apos.tasks.invoke('apostrophe-blog:generate', { total: 50 })`. A promise is returned if a callback is not passed. Note that not all tasks are written to behave politely and invoke their callback normally, however most do. This feature is most useful when writing tasks that logically should incorporate other tasks.
* Many UX and UI improvements that make the experience more pleasant in subtle and not-so-subtle ways. Thanks to Carsten, Marco Arnone and the prolific Lars Houmark for their contributions. This was an excellent week for Apostrophe PRs.
* The full set of controls for joined items are again available in the chooser, as well as in the browse modal.
* The automatic opening of the admin bar menu on page load can now be configured with the `openOnLoad`, `openOnHomepageLoad`, and `closeDelay` options.
* `autocomplete="off"` for date fields prevents chrome autocomplete suggestions from wrecking calendar UI.
* Always remove .apos-global-busy on unlock, even if the transition event never fires. Yes, that is sadly a thing. Prevents the UI from becoming unusable in rare situations (less rare inside functional tests).
* Use `one` to reduce the overhead of .apos-global-busy's transition event handler. We could do more here to reduce overhead, i.e. unhooking it entirely.
* Much-improved validation of `min`, `max` and `required` for strings, integers and floats on both the server and the browser side. Thanks to Lars Houmark.

## 2.59.1 (2018-07-02)

Unit tests passing.

Regression tests passing.

* Widget schemas now support the `def` property for fields. This always worked for pieces and pages.
* Accommodations for functional testing in nightwatch. The currently active Apostrophe modal, and all of its proxies such as its controls that are in a separate div for presentation reasons, now has the attribute `data-apos-modal-current` which is set to the class name of the modal. This powers the new [apostrophe-nightwatch-tools](https://npmjs.org/package/apostrophe-nightwatch-tools) module, which provides reusable commands and steps that can be used to create test projects similar to our [apostrophe-enterprise-testbed](https://github.com/apostrophecms/apostrophe-enterprise-testbed). Testing with the enterprise testbed project is a standard part of our release process.
* Previously if workflow was in use slugs could not be reused by new pages when the original page was in the trash. This has been addressed; the slug is now deduplicated in the same way that email addresses and usernames of users are when in the trash.
* The infinite scroll feature of `apostrophe-pieces-pages` now works as documented with the styles provided. The code is also more efficient and scroll events are throttled for performance. Thanks to Lars Houmark.
* Various UX fixes, thanks to Lars Houmark and various members of the Apostrophe team.

## 2.59.0 (2018-06-15)

Unit tests passing.

Regression tests passing.

* Fixed nested widget editing for existing widgets whose modal dialog boxes have been accessed (#1428).
* A clear warning message with instructions has been added for those who are seeing "unblessed" messages due to widget schemas and in-template `apos.area` calls that do not match (#1429). The easiest way to avoid this is to just mark the area `contextual: true` in your widget schema so it is edited *only* on the page. But if you really want to do both, the widget options must match.
* The mechanism that automatically makes slugs, paths and other keys unique now gives up eventually and reports the original duplicate key error. This makes it easier to debug your code if you are violating your own custom indexes that feature unique keys. It is possible to make the deduplicator aware of your own own properties that need to be made more unique on inserts if you wish, by implementing a `docFixUniqueError` method. *Please note:* this change is not a regression. Code that formerly never completed its task in this situation will simply report an error promptly rather than retrying inserts forever while degrading your database performance.
* A new profiling API has been added: the `apos.utils.profile` method. This method can be called to report how long code takes to run for later analysis. It does nothing in the default implementation; modules like our forthcoming profiler override it to give feedback on the speed of your code.

## 2.58.0 (2018-06-13)

Unit tests passing.

Regression tests passing.

* Polymorphic joins have arrived! You may now create joins like this:

```javascript
{
  name: '_items',
  type: 'joinByArray',
  withType: [ 'apostrophe-blog', 'product', 'apostrophe-page' ]
}
```

When you join with more than one type, Apostrophe presents a chooser that allows you to pick between tabs for each type. Note that `apostrophe-page` can be included, so you can pick a mix of pages and pieces for the same join.

This feature is useful for creating navigation that may point to a variety of document types, without the need for an array of items with several different joins and a `select` element to choose between them.

Polymorphic joins work for both `joinByOne` and `joinByArray`. Currently they are **not** available for `joinByOneReverse`, `joinByArrayReverse`, or pieces filters. Their primary use case is creating navigation widgets.

* `apos.images.srcset` helper function added. You can use this function to generate a `srcset` attribute for responsive display of an image. Just pass an attachment to the helper:

`<img srcset="{{ apos.images.srcset(apos.images.first(data.piece.thumbnail)) }}" />`

A `src` attribute for backwards compatibility is always advisable too.

Thanks to Fredrik Ekelund for this contribution.

* Fast forms for big schemas are back! The issue with tags has been resolved.

* A single MongoDB connection may be reused by several `apos` objects for separate sites, a feature which is exploited by the [apostrophe-multisite](https://github.com/apostrophecms/apostrophe-multisite) module. Note that this only reuses the connection, it does not share a single MongoDB database. It *does* allow you to keep potentially hundreds of sites on a single MongoDB server or replica set, as the overhead of multiple logical "databases" is small in MongoDB's modern WiredTiger storage engine. To reuse a connection, pass it to the `apostrophe-db` module as the `db` option.

* Fixed a MongoDB 3.6 incompatibility in the "Apply to Subpages" feature for permissions. Also made this feature available again when *removing* someone's permissions. We plan further UX work here to make this feature easier to understand and use.

* UX fix to the "manage tags" dialog box: don't attempt to add an empty tag. Thanks to Anthony Tarlao.

* Warn developers if they use bad area names.

* For those deploying asset bundles to S3: the command line task that builds an asset bundle no longer requires access to your production database, although it still needs to start up normally with access to a database in the pre-production environment where you are building the bundle.

* Refactoring of the trash field deduplication features, in preparation to extend them to pages as well in an upcoming release.

## 2.57.2 (2018-06-07)

Unit tests passing.

Relevant regression tests passing.

* New `extraHtml` block in `outerLayoutBase.html` allows your `outerLayout.html` to add attributes to the outer `html` element without the need to completely override the layout. It is a best practice to avoid completely overriding the layout because this maximizes your compatibility with future updates to our admin markup, etc.

## 2.57.1 (2018-06-05)

Unit tests passing.

* Hotfix for bug in 2.57.0 that broke saving tags. We have reverted the "fast forms" change until the cause is understood.

## 2.57.0 (2018-05-31)

Unit tests passing.

Functional tests passing.

* Displaying and saving schema-driven forms is much, much faster.
This becomes very noticeable with 100 or more fields. With about
250 fields, this formerly took about 4.5 seconds to load or to
save such a form on a fast Mac. It now takes about 250 milliseconds.
* Users may re-order the items they have selected via drag and drop
when using "Browse" to select pieces, images, etc.
* Prior to this release, asset generation ids were surprisingly short and
made up only of digits due to an accidental holdover from an old version.
Conflicts were rare, but possible. Asset generation ids are now proper cuids,
no conflicts should occur.
* IDs may be added to notifications as a simple way to give other
code access to them.
* The `apos.global.addGlobalToData` method may now be called
with just `req` (returns a promise), with `req, callback` (invokes
the callback), or as middleware (which Apostrophe does by default).
This method is handy in command line tasks and other places
where middleware does not run and `req.data.global` is not populated
by default.

## 2.56.0 (2018-05-17)

Unit tests passing.

Functional tests passing.

* **Security:** numerous issues formerly flagged by the new `npm audit` command have been addressed. We are now using a [maintained branch of lodash 3.x](https://github.com/sailshq/lodash) to keep bc while addressing security (many thanks to the Sails team). We are also using LESS 3.x, which has caused no issues in our testing and corrects security concerns with LESS 2.x. Numerous `npm audit` security reports regarding `imagemin` modules were addressed by removing `imagemin` from `uploadfs` itself, however you may opt into it via the new [`postprocessors` option of `uploadfs`](https://github.com/punkave/uploadfs). As of this writing, one `npm audit` complaint remains: the `azure-storage` module needs to update a dependency to address a possible vulnerability. You may mitigate this issue by not using the `azure` backend of `uploadfs` with Apostrophe until it is resolved upstream.
* Many UI enhancements when choosing, browsing and managing items which reduce user confusion. For instance: moving items up and down in a selection no longer refreshes the entire list and forces the user to scroll down again. Trashed pages are easier to distinguish in "reorganize." "More" dropdown for pieces is again fully visible when clicked. Placeholder helpers make the search field for joins easier to understand. Chevrons added to various select elements which were difficult to identify as dropdowns before.
* Deeply nested areas now save properly. Formerly in certain situations the same widget might be duplicated.
* `apos.tasks.getReq` now supplies an empty `req.data` object for easier use with code expecting an Express request, Apostrophe-style.
* Bedeviled by case-sensitive sorting? The `sortify: true` property for `string` schema fields is now documented and automatically creates a database migration to ensure it is available for your existing data as well. When used, this flag ensures that any `sort('fieldname')` call for that field in Apostrophe is case-insensitive, ignores punctuation and otherwise behaves as end users expect.

## 2.55.2 (2018-05-15)

Unit tests passing.

Relevant functional tests passing.

* Reverted change to date formatting. `moment` will produce warnings again, but dates will not be a day old in some time zones, which is more important. We are working on a better fix for this problem.

## 2.55.1 (2018-05-15)

Unit tests passing.

Relevant functional tests passing.

* `apos.migrations.eachArea` no longer crashes the stack when iterating over a large number of documents without areas.

## 2.55.0 (2018-05-11)

Unit tests passing.

Regression tests passing.

* Security fix: uploaded images "in the trash" were still accessible at the same URL in most sizes. This has been corrected. As documented, the only size that now remains accessible is the `one-sixth` size, and this choice can be changed or eliminated entirely. **This bug did not affect other file attachments, such as PDFs.**

As always, be sure to run the `apostrophe-migrations:migrate` task. This will make sure the permissions of your files are correct. Harmless warnings may appear for those that were already correct.

* The `apostrophe-attachments:migrate-to-disabled-file-key` and `apostrophe-attachments:migrate-from-disabled-file-key` have been added for the convenience of those using the `disabledFileKey` option to `uploadfs` to rename disabled files in a cryptographically sound way rather than changing their permissions. These are relevant only with the `local` storage option of `uploadfs`, since since the option is neither available nor necessary for S3, and is mandatory for Azure from the beginning.

* Although technically part of UploadFS 1.9.0, we'd like to note that the `azure` storage backend is now available and can be part of your `uploadfs` configuration for the `apostrophe-attachments` module.

* Server-side modules can now extend the buttons available in the "manage" modal of pieces without overriding templates, similar to the way they are extensible in the "edit" modal.

* UX fixes.

* Cropping an image through Apostrophe now works when attachments are stored in S3, Azure, etc.

* Date parsing does not generate `momentjs` warnings.

* Overrideable block in the outerLayout for the context menu.

* The `apostrophe-soft-redirects` module now accepts a `statusCode` option, which you may change to `301` to use hard redirects. Thanks to Leo Melzer.

## 2.54.3 (2018-05-02)

Unit tests passing.

Regression tests passing.

* Contextual editing of pieces found in a `widget.html` template saves properly, as does contextual editing of a nested area added to the page for the first time.

* Previously executed migrations are remembered in a collection that persists, not just in a cache, avoiding extra work which could be extensive in a large database. Migrations are still required to be idempotent (they should detect whether they have any work to do, and do no harm if they are not needed again for a particular document).

* `apos.migrations.eachWidget` now delivers an accurate `dotPath`, which is crucial for the use of `apos.docs.db.update` with `$set`. No standard migrations in Apostrophe were using the feature until now.

## 2.54.2 (2018-04-24)

Unit tests passing.

Regression tests passing.

* A bug in the recently introduced `apostrophe-soft-redirects` module caused crashes in cases where the context page or piece had no `_url` property... which is an unusual situation (how did you get there exactly? Overrides are clearly involved), but it can happen in customized projects. Fixed.

## 2.54.1 (2018-04-24)

Unit tests passing.

Regression tests passing.

* A bug in Chrome 66 causes problems when selecting images in Apostrophe's media library. This bug did not appear before Chrome 66 and does not appear in other browsers. We resolved it by migrating to the use of the CSS grid feature in compatible browsers.

## 2.54.0 (2018-04-18)

Unit tests passing.

Regression tests passing.

* Several performance improvements. In situations where Apostrophe formerly made expensive "matching nothing" queries, Apostrophe now either skips the entire query or uses an efficient query for a nonexistent `_id`, depending on whether the method in question has the right to cancel the entire operation.
* Resources released more completely by `apos.destroy`, which can now satisfy the expectations of `mocha` 5.x (no timeouts left active, etc). This was done by adding a `destroy` method to `uploadfs`.
* `range` schema fields behave better when there is no existing value.
* Save operation of a modal now triggers the global busy state to prevent race conditions and other unwanted behavior.
* Global busy state can now be pushed and popped, and modals utilize this, so that a modal can be used to gather information during the `saveContent` method of another modal.

## 2.53.0 (2018-04-11)

Unit tests passing.

Regression tests passing.

* Do not send X-XSRF-TOKEN headers in an OPTIONS request. This change was mistakenly left out of the 2.52.0 release.
* The named anchor `main` can now be overridden via the `mainAnchor` nunjucks block.
* The `npmRootDir` option can be used to cause Apostrophe's module loading mechanism to seek npm modules in a location other than that specified by `rootDir` (or the project root). The new `localesDir` option of `apostrophe-i18n` does the same for localization. This makes it possible to use `rootDir` to specify an alternate location for everything else, i.e. the parent of `public`, `data`, `lib/modules`, etc. A necessary accommodation for the evolving `apostrophe-multisite` module.
* Raw HTML widgets now offer help text out of the box.
* The `express.static` middleware now runs before the `apostrophe-global` middleware and other "standard" Apostrophe middleware.
* Your own module-level `expressMiddleware` object can specify `{ when: 'beforeRequired', middleware: function(req, res, next) { ... })` to run before the required middleware as well. Note that this means no sessions, no users and no body parser. Most of the time you'll want those things.
* CSS adjustment to tabs in modals so they don't scroll in Firefox.
* Dropzones for empty areas are easier to drop onto.

## 2.52.0 (2018-03-30)

Unit tests passing.

Regression tests passing.

* No more 404's when slugs change for pages and pieces. Apostrophe now automatically implements "soft redirects" to the new URL of a page or piece. This is a major SEO improvement, with good support for any page or piece with a `._url` property. Note that this feature "learns" URLs over time as the pages and pieces are actually accessed, so if you decide to test it, remember that you must access the old URL at least once before you change it for the test. This feature can be disabled, if you really want to, by setting the `enable` option of the `apostrophe-soft-redirects` module to `false`.
* Indexed queries on the `parkedId` and `advisoryLock._id` properties. The lack of indexes for these properties could lead to full collection scans, so this is a significant performance boost on large databases.
* Apostrophe's anti-CSRF forgery X-XSRF-TOKEN header is no longer sent as part of an OPTIONS request, or as part of a cross-domain request. In the first case, cookies cannot be set by the server anyway, and in the second, we are communicating with a server that cannot see our session to verify it. In both cases, sending the headers was causing configuration headaches for developers. Thanks to Priyansh Gupta.
* A UI bug fix: the recently added "clone" button for widgets is no longer displayed for singletons, or for areas whose `limit` has been reached. Also, the `cloneable: false` option can be used to disable this feature for a particular area.
* UI bug fix: no more conflicts between the "Add Content" menu and the up/down/remove/etc. buttons for widgets.
* Clearer warnings and error messages.

## 2.51.1 (2018-03-27)

Unit tests passing.

Regression tests passing.

* Do not crash when updating a doc if widgets exist but `_originalWidget` does not. This can happen in workflow scenarios where Apostrophe's `find` is bypassed.
* Accommodations for the forthcoming `apostrophe-optimizer` module.

## 2.51.0 (2018-03-21)

Unit tests passing.

Regression tests passing.

* Widget fields may now have a `permission` property. If present, the user must have the named permission (such as `admin`), or they will not see that particular field in the editing dialog box. This is useful when a widget should be authorable by most users but has a sensitive field that should be restricted to a smaller group of users. Note that this feature already existed for schema fields of pieces and pages.
* Apostrophe again allows a named pipe to be specified via the `PORT` environment variable, for compatibility with Windows. Thanks to Jørgen M. Skogås for this fix.
* Apostrophe's default settings for the `bodyParser` option are now generous enough, in the case of JSON request bodies, to cover all reasonable editing scenarios in Apostrophe. This change also benefits the `apostrophe-headless` module.
* When Apostrophe must generate a `path` for a new page, it will look at the provided `slug` before it looks at the provided `title`. This is useful when titles in an import are of poor quality but slugs are unique. Prevents unnecessary numbered suffixes after both slugs and paths.
* The dropdown menu to add a widget no longer has a conflict with the hover menu offering widget controls such as "up," "down," etc. The hover menu does not appear while the dropdown menu is open.

## 2.50.0 (2018-03-14)

Unit tests passing.

Regression tests passing.

* Clone button for widgets in areas, to save time when editing.
* New features for displaying the titles of array items when editing fields of type `array`. `titleField` may now use dot notation. In addition, if that isn't enough, you may use `listItemTemplate` to point to an alternative to the standard `arrayListItem.html` template, which you may use as a reference. In addition, both `titleField` dot notation and the custom `listItemTemplate` have full access to joins. Be sure to use cross-module include syntax if you don't want to put the template in `lib/modules/apostrophe-schemas/views`. For instance, you may write `listItemTemplate: 'my-module-name:listItemTemplate.html'`.
* Bug fix: modals are the right height when jQuery 3 is in use.
* CSS class added to the `h4` that displays the title in an `apostrophe-images` widget, for your CSS styling convenience. Thanks to Gareth Cooper.

## 2.49.0 (2018-03-09)

Unit tests passing.

Regression tests passing.

* New password reset feature. You will need to configure `apostrophe-email` and opt into this feature. See the new [Apostrophe password reset HOWTO](https://apostrophecms.org/docs/tutorials/howtos/password-reset.html).
* Significant performance boost to the "reorganize" modal in situations where numerous pages are in the trash when using the `apostrophe-workflow` module.
* If widget ids are not provided when inserting new documents they are automatically generated. This makes [apostrophe-headless](https://npmjs.org/package/apostrophe-headless) easier to use.

## 2.48.0 (2018-03-01)

Unit tests passing.

Regression tests passing.

* New `color` and `range` schema field types. `color` provides a color picker field allowing values compatible with CSS, etc. `range` provides an `<input type="range">` element and respects `min` and `max` options.
* New `apos.utils.log`, `apos.utils.info`, `apos.utils.debug`, `apos.utils.warn` and `apos.utils.error` methods. These are now used consistently throughout Apostrophe core, both in the server and in the browser. On the server, these methods wrap the corresponding methods of a `logger` object and you can inject your own via the `logger` option of the `apostrophe-utils` module. By default a logger object that wraps the `console` object is created. For convenience, if your logger has no `log` method, `apos.utils.log` will call `logger.info`. This allows many popular loggers like `winston` to be used without modification "out of the box."
* `modulesSubdir` option to specify subdir where local modules come from, overriding `lib/modules`. Useful when more than one `apos` object exists in a project.
* Major speedup to parked pages. Also eliminates spurious warnings about inefficient joins at startup.
* Refactored autocollapse behavior of admin bar into its own method for easier overrides.
* CSS fixes for improved usability.

## 2.47.0 (2018-02-14)

Unit tests passing.

Regression tests passing.

* Developers now have the option to use jQuery 3. To enable jQuery 3, set the `jQuery` option of the `apostrophe-assets` module to the number `3`. We have packaged specific versions of jQuery 3 and jQuery UI which are known to be compatible with and tested with Apostrophe's UI, and we plan to use these in our own projects going forward. We will be making this change in the apostrophe boilerplate project. Of course Apostrophe's UI remains compatible with the older version of jQuery that loads by default. There is no bc break.

* When you join with pages, by using the virtual doc type `apostrophe-page`, the user is now invited to choose a page via a version of the reorganize dialog box, which has been made more user-friendly for this purpose. Autocomplete is still supported too.

* The reorganize dialog box is more pleasant to use. This dialog will continue to evolve to offer more of the functionality found in the "manage" dialog boxes for piece types.

* The page parking mechanism has been overhauled and improved. From now on, it is our recommendation that you set a unique `parkedId` for each parked page you configure for `apostrophe-pages`. This ensures that even if you change the slug in the configuration of the parked page, Apostrophe will still be able to understand that the page already exists and a new one should not be inserted. This is especially critical if using `apostrophe-workflow`, since you might decide to add or change locale prefixes at some point.

* The database connection keepalive mechanism now uses a query against an empty collection, rather than a server status call that the database user might not have permission to make.

* The `apos.utils.cssName` helper now preserves double dashes, as they are a common feature in modern CSS frameworks.

* There is now an `apostrophe-areas:widgetBase.html` file which can be extended block by block in a project-level `lib/modules/apostrophe-areas/views/widget.html` file. New overrideable methods have also been added to simplify adding custom classes programmatically to the wrapper and the widget itself without overriding any templates.

* It is now possible to configure select elements (we do not recommend more than one) to be displayed inline with the other widget controls, i.e. up, down, delete, etc. The back end of this is left to the developer, however you can check out the still-evolving [apostrophe-personas](https://github.com/apostrophecms/apostrophe-personas) module for an example. This feature is primarily meant for modules like `apostrophe-personas` that impact all widgets in a general way.

## 2.46.1 (2018-01-30)

Unit tests passing.

Regression tests passing.

* Attachment fields now save properly when directly part of the schema of a widget. A bug was introduced in version 2.42.0 when the `length` property was added to attachments. A fix made long ago to `apos.utils.clonePermanent` on the server side was also needed on the browser side.

## 2.46.0 (2018-01-25)

Unit tests passing.

Regression tests passing.

* The "Copy" button of pieces now copies areas that do not explicitly appear in the schema, and works correctly when an `apostrophe-pieces` module is set `contextual: true`. Overrideable methods are provided for those who need to copy more than schema fields and top-level areas. We do not copy every property by default because this could have unforeseen consequences; we copy only what is in the schema, plus top-level areas because these have always been supported without an explicit schema in templates.

* It is now possible to secure widget properties so that they are not visible to end users if you do not choose to output them in the markup. To do that, set the `playerData` option of your widget module to `false`, or to an array of properties that **should** be visible in the `data` JSON attribute so that they are passed to the `play()` method. Normally widget properties are public information, intended for display, but this technique is useful if you have a `username` and `password` for use in fetching an external feed in a server-side `load` method, for instance. **Note that to allow widget editing to function, everything is still passed in `data` if the user has editing privileges for the widget.** So if you seek to verify this feature, be sure to check as a logged-out user, or a user without editing permissions for that content.

* It is now easy to override the `fieldset` markup for Apostrophe schemas. Just copy `lib/modules/apostrophe-schemas/views/fieldset.html` to your project-level version of that path and edit it. However, please note that you must continue to have an outer wrapper element with the given attributes.

* Apostrophe's codebase now passes `eslint`. In the process many cases of callback errors being ignored were fixed, as well as global variable leaks.

* Apostrophe's `apos.locks.lock` and `apos.locks.unlock` methods now support promises.

## 2.45.0 (2018-01-11)

Unit tests passing.

Regression tests passing.

* The `apostrophe-caches` module has better, clearer documentation and it now supports promises.
* All modules can now conveniently send email using [Nodemailer](https://nodemailer.com/about/). The new `email` method of all modules renders a template in that module's `views` folder, exactly as you would hope it would, and also automatically generates a plaintext version for the occasional user who does not view HTML email. The automatically generated versions include links properly.
* Extending `apostrophe-images-widgets` and other pieces widgets is easier. If your widget name doesn't correspond to the kind of piece you are displaying, a helpful error appears explaining that you need to set `piecesModuleName`. Adding fields to these widgets now behaves reasonably. Also, if you add fields to `apostrophe-images` or `apostrophe-files` at project level, this now behaves as expected too.
* A locking mechanism has been added during the movement of pages in the page tree. This prevents rare race conditions that could previously have resulted in duplicate page ranks, although the design of the page tree is such that more serious consequences were always avoided.
* Text justification options for ckeditor are now standard in our build of ckeditor. Of course you still need to configure `sanitize-html` properly when using them.
* Any widgets module may now specify a `wrapperTemplate` option. That template is rendered instead of the standard `apostrophe-areas:widget.html` template, and can use `extends` and override blocks found in that template. This is useful if you need to set attributes of the outer wrapper element of the widget.
* The migration added in 2.43.0 to address file permissions for existing attachments in the trash has been greatly accelerated, helpful on large sites.
* Better error messages for `min` and `max` options of some schema field types; provisions for expanded error messages in general.
* For those using the `testModule` option to test their own npm modules in the context of Apostrophe, a default shortname is automatically provided.
* Fixed missing space in admin bar markup, thanks to arlecchino.

## 2.44.0 (2017-12-15)

Unit tests passing.

Regression tests passing.

* Apostrophe's AJAX filter features for `apostrophe-pieces-pages` now support "Load More" buttons and infinite scroll.

To add a "Load More" button:

1. Wrap a new element inside your data-apos-ajax-context element around the content that makes up the current "page" of results. This should not wrap around filter links or the "Load More" button itself.
2. Give that new element the `data-apos-ajax-append` attribute.
3. Add `append=1` to the query string of your Load More button. Example:

```
{% if data.currentPage < data.totalPages %}
  <a href="{{ data.url }} | build({ page: data.currentPage + 1, append: 1 })">Load More...</a>
{% endif %}
```

To progressively enhance this for infinite scroll, add a `data-apos-ajax-infinite-scroll` attribute to the button.

Note that we do this via progressive enhancement of a "Load More" button so that Google can still reach and index all of the pages (SEO).

* Attachment schema fields now respect the new `fileGroup` and `fileGroups` properties. If `fileGroup` is set to `images`, then only image types (GIF, JPEG, PNG) are accepted; if it is set to `office` only typical business file types are accepted. Note that we have always rejected files that didn't appear on the list for either type. You can also specify `fileGroups` as an array.
* `fileGroup: 'image'` is now configured by default for `apostrophe-images`, as was always intended but incorrectly implemented in the past.
* Attachment schema fields now respect the new `extension` and `extensions` properties. The former is handy if you only want to allow one extension, the latter if you want to allow more than one. The extensions must be those specified for `fileGroups` in the default configuration of `apostrophe-attachments` or your override of it (all lower case; JPEG is `jpg`; no period).
* The `addDocReferences` migration has been parallelized, as this one-time migration can be time-consuming on a large site.
* Broken `less` calculation fixed, thanks to Antoine COMBES.

## 2.43.0 (2017-12-12)

Unit tests passing.

Regression tests passing.

* When a "file" or "image" is moved to the trash, the attachment in question now becomes inaccessible. This is particularly important to stop access to obsolete PDFs, which Google loves to access. If the file or image is removed from the trash, the attachment becomes available again. In the case of images, the 1/6th size remains available by default to provide preview when viewing the trash. If the same attachment is referenced by more than one doc, which can happen due to "Copy" operations or `apostrophe-workflow`, it remains available until all such docs are in the trash.

* Parked properties are no longer editable in page settings. Since every site restart always wiped them out anyway, this is a bug fix, not a truly new behavior. With this change, you can finally set `type: 'home'` when `park`ing the home page, and remove `home` from your page types dropdown.

* The `apostrophe-jobs` module now offers a `runNonBatch` method, which is useful for long-running operations that don't involve iterating over many instances of the same type of object.

* Improvements to background image positioning for images widgets.

* A block has been added to override the `lang` attribute easily. Thanks to Ayho.

* The `imgAlt` block can now be used to conveniently override the `alt` attribute of images when overriding `widget.html` for `apostrophe-images-widgets`. Thanks to Raphaël DiRago.

* The `required` option now works properly for fields of type `array` (there must be at least one item in the array).

* Improved error messages for unblessed widget schemas. These are usually related to a widget that is no longer in the page template but appears in the database.

* A UI bug that caused tabs to become invisible when returning from nested dialog boxes has been fixed.

* Filters for "select" fields now default to "no opinion," rather than the default choice. This is the normal behavior for other field types.

* Even more promise support! `apos.attachments.insert`, `pieces.trash` and `pieces.rescue` all return promises if no callback is given.

* A YouTube embed unit test was removed to ensure consistent results in Travis CI, which is once again in routine use.

## 2.42.1 (2017-11-24)

Unit tests passing.

* Use of a capitalized filename that should have been lowercase in a `require` briefly broke Apostrophe's initialization on Linux. We are correcting this by reinstating CI in a Linux environment.

## 2.42.0 (2017-11-22)

Unit tests passing.

Regression tests passing.

* Promises have landed in Apostrophe. Calling `toArray`, `toObject`, `toDistinct` or `toMongo` on an Apostrophe cursor *without a callback* will return a promise. That promise will resolve to the expected result.

In addition, `docs.insert`, `docs.update`, `pieces.insert`, `pieces.update`, and `pages.insert` will all return a promise if invoked without a callback.

These are the most frequently invoked functions in Apostrophe that formerly required callbacks.

**As always with promises, be sure to catch errors with `.catch()`** at some level.

Note that **the `await` keyword can now be used with these methods**, as long as you're running Node.js 8.x or newer or using Babel to provide that language feature.

* Apostrophe's custom `Split` CKEditor toolbar control now works correctly in 2.x. You can give your users the `Split` control to allow them to break up a large rich text widget in order to insert other types of widget "in the middle." Note that the control name is now capitalized to match the way other CKEditor toolbar buttons are named.

* You may now specify `_url: 1` or `_nameOfJoin: 1` in a projection when using Apostrophe's `find()` methods. Native MongoDB projections naturally can't see these "computed properties" because they don't live in the database — they are computed "on the fly" after documents are fetched. However, Apostrophe now automatically adds the right underlying fields to the projection.

Only `_url` and the names of `joinByOne` or `joinByArray` fields are supported. It does not make sense to use a projection on `people` to locate IDs that are actually attached to `products` via `joinByOneReverse` or `joinByArrayReverse`.

*This feature does not conflict with legitimate uses of MongoDB projections because Apostrophe discards all properties beginning with `_` when writing to the database, except for `_id`.*

* The `length` property of an Apostrophe `attachment` object is now correctly populated with the original file size. Thanks to David Keita. Note that images are also made available in many scaled sizes. Also the original may be replaced with a correctly rotated version, in which case `length` will not match. So the most useful scenario for this property is likely to be in working with office formats, especially PDF which can sometimes be very large.

* Fixed bug in the `isEmpty` methods for areas and singletons. Thanks to David Keita.

## 2.41.0 (2017-11-17)

Unit tests passing.

Regression tests passing.

* The new `apostrophe-jobs` module, part of the core of Apostrophe, provides a progress meter mechanism and the ability to stop long-running user-initiated operations, such as batch operations on pieces. See the [jobs module documentation](http://apostrophecms.org/docs/modules/apostrophe-jobs/index.html). You can also refer to the pieces module for examples if you wish to use this for your own long-running user-initiated operations.
* Batch operations now have more robust support for "select everything." A number of bugs related to multiple selection of pieces have been fixed in a refactoring that made this code much more maintainable and predictable.
* The option of pushing an asset of type `template`, which never worked in 2.x and was never used by Apostrophe, has been removed for clarity. Our preference is for rendering assets on the server side dynamically when needed, rather than pushing many templates into the DOM on every page load.
* An `.editorconfig` file has been added. Thanks to Fredrik Ekelund.
* Parking a page only pushes permanent properties. `_defaults` and `_children` should never have been in the database; they are of course still interpreted to decide what should happen, but the properties *themselves* did not belong in the database. (You may need to write a migration if they are already there and this is causing issues for you.)
* Scrolling UI behavior of pieces improved; various other UI touch-ups. Thanks to Fredrik Ekelund.
* `newBrowserCalls` helper for `push` module can be used when you want JavaScript calls queued up with `req.browserCall` to be executed in an AJAX update of just part of a page.
* Fixed bugs affecting access to the published/unpublished batch operations and similar.

## 2.40.0 (2017-11-10)

Unit tests passing.

Regression tests passing.

* Support for "select everything" when managing pieces. Once you check the box to select everything on the current page, you are given a secondary option to select everything that matches your current criteria. This works both when choosing pieces for widgets and when working with batch operations like "trash" or "rescue."
* Fixed various bugs affecting combinations of "select all on page", the chooser and working with images.
* Improvements to batch operations on pieces. The `requiredField` property is checked correctly, and the new `onlyIf` property allows for passing a function that accepts the doc type name and decides whether the button should appear. Multiword action names are properly camelcased. New "success" and "dataSource" options to `batchSimple` allow for carrying out additional operations afterward as well as gathering input independently at the start. And batch operations are composed late so that other modules can add them.
* The `self.api` and `self.html` methods of `apostrophe-context` and `apostrophe-modal` now support a syntax for making cross-module API calls, just like templates.
* Addressed moog versioning issue with latest npm that caused errors about "synth.instanceOf" not being found depending on the state of your npm cache.

## 2.39.2 (2017-11-02)

Unit tests passing.

Startup-related regression tests passing.

* The `APOS_MONGODB_LOG_LEVEL` environment variable can now be set to `debug`, `info` or anything else supported by the MongoDB driver's `Logger.setLevel` method. This is helpful for debugging database issues at the lowest level.

## 2.39.1 (2017-11-01)

Unit tests passing.

Regression tests passing.

* Factored out a `getBaseUrl` method for `apostrophe-pages`, allowing
overrides of this that pay attention to `req`.
* Report `pageBeforeSend` errors and failures to load the global doc properly, don't silently tolerate them.
* Documentation corrections. Thanks to Frederik Ekelund.


## 2.39.0 (2017-10-24)

Unit tests passing.

Regression tests passing.

* Easier access to options. Introduced the `getOption` method to all modules. Calling `self.getOption(req, 'sizes.large')` from your module's server-side JavaScript code, or just `module.getOption('sizes.large')` from Nunjucks, will return the value of `self.options.sizes.large` for that module. You may also pass an array of keys, i.e. `module.getOption([ 'sizes', 'large' ])`. This method is tolerant, it returns undefined if any part of the path does not exist. See also the new [apostrophe-override-options](https://npmjs.org/package/apostrophe-override-options) which extends this feature to support customizing the returned value for any option based on the current page type, page settings, piece settings and locale. * Helpful warning when maximum area/widget loader recursion level is reached. Always use projections when adding joins to your schema to avoid a performance hit due to runaway recursion.
* New `disabledTypes` option to `apostrophe-pages`, primarily for use with `apostrophe-override-options`.
* Fixed UI bug relating to area menus at the bottom of the page.
* Fixed bug that caused a crash when invalid usernames attempted to log in. Thanks to Arthur.

## 2.38.0 (2017-10-16)

Unit tests passing.

Regression tests passing.

* Various schema field validators for required fields no longer crash on the browser side if a property is nonexistent, as opposed to being the expected empty string.
* Buttons for editing pieces widgets now use less confusing language.
* Accommodations for the `apostrophe-headless` module (arriving later today), including factoring out certain login-related and piece-related functionality to separate methods in order to make it easier to introduce RESTful APIs for the same features.
* Unit tests no longer drop the entire test database between suites; instead they drop the collections. Also the unit test timeout can be set via an environment variable. This accommodates testing against various cloud databases with security that precludes dropping entire databases.
* Lots of new content in the README to get folks who haven't been to the documentation site yet a little more excited.

## 2.37.2 (2017-10-04)

Unit tests passing.

Conflict resolution and template extension-related regression tests passing.

* The conflict resolution feature, which helps users avoid conflicts in which neither is successfully able to save content reliably by explaining that two users are editing the same doc and offering the option of taking control, can now be disabled by setting the `conflictResolution` option of the `apostrophe-docs` module explicitly to `false`. **We do not recommend** the use of this option in normal practice, however it has valid applications in automated testing.

* Recently a bug was introduced in which extensions other than `.html` or `.njk` did not work in `include` statements, etc. in Nunjucks templates unless the file in question existed in the project-level version of the module including it. The full cascade of template folder paths is now supported for these explicit extensions, including searching `viewsFolderFallback`.

## 2.37.1 (2017-09-27)

Unit tests passing.

Piece- and schema-related regression tests passing.

* Filters are now available for schema fields of type `integer`. You can configure these for the manage view, or for pieces-pages, exactly as you would for other field types. Previously this feature existed but did not function properly, so this is a patchlevel release rather than a minor version bump.
* Previously, when viewing pieces in the trash, the batch operation button initially read "Trash Items" rather than "Rescue Items." It did not match the selected operation in the select element, and did not perform the needed operation of rescuing items unless you switched operations and switched back again. This has been fixed.

## 2.37.0 (2017-09-25)

Unit tests passing.

Regression tests passing.

* New feature: you may now use the `.njk` file extension in addition to `.html` for your Nunjucks templates. In order to maximize the usefulness of this feature in the context of existing Apostrophe code, `.njk` is still checked for even if `.html` was specified when calling the `render` method. `.njk` is a convention adopted by the Nunjucks community and is supported by some syntax highlighters.
* Bug fix: drag-and-drop reordering and movement of widgets is once again functional. (The arrows worked all along.)
* Bug fix: drag-and-drop targets for widgets residing in areas nested in other widgets now appear and function properly.


## 2.36.3 (2017-09-20)

Unit tests passing.

Regression tests passing.

* If an oembed provider responds with an HTTP error and a response that is not parseable as XML or JSON, Apostrophe no longer crashes (this fix is actually in the oembetter npm module). This fixes crashes on non-embeddable YouTube videos.
* If the oembed provider issues a 401 or 404 error, a relevant error message is given. Otherwise the generic error icon is still given.

## 2.36.2 (2017-09-19)

Unit tests passing.

Regression tests passing.

* Dragging and dropping will now automatically scroll the "reorganize" dialog box.
* Attempts to drag a page above or below the "Home" page in "reorganize" no longer cause a restart. Also, the interface rejects them gracefully.
* Attempts to drag a page below the trashcan are rejected gracefully.
* When `trashInSchema` is active, the "traditional" trash can sorts below "in-context" trash, and the traditional trash can receives the special label "Legacy Trash" to reduce confusion.
* When on page two (or higher) in the "manage" view of pieces, performing a text search now correctly resets to page one.
* Throw an error at startup if a forbidden schema field name is used in `addFields` configuration. For instance, `type` is forbidden for widget schemas, while `docPermissions` is forbidden for doc type schemas, and `_id` is forbidden for both. Note that field names like `title` that are already in the schema are *not* forbidden because re-adding a schema field replaces it, which is often done to change the label, etc. So we'll be adding more documentation about these to help developers avoid surprises if their intention was an entirely new field.

## 2.36.1 (2017-09-13)

Unit tests passing.

Regression tests passing.

* Spurious conflict resolution warnings for pieces fixed.
* Notifications are spaced properly, and in the upper right corner as intended, on all screens.
* Reorganize feature: upgraded to jqtree 1.4.2. Regression testing found no bc breaks.
* A debugging convenience: the `log(true)` cursor filter logs MongoDB criteria objects resulting from the cursor in question to the console.

## 2.36.0 (2017-09-12)

Unit tests passing.

Regression tests passing.

* You may now set the `skipInitialModal` option for any widget module to `true` in order to avoid displaying the editing dialog box when the widget is first added. This makes sense if the widget has a useful default behavior, or consists of a contextually editable rich text sub-widget with a "style" select element you might or might not need to set every time.
* Fields in Apostrophe's schema-driven forms now receive globally unique `id` attributes, and the `for` attributes of `label` elements now reference them properly.

## 2.35.1 (2017-09-08)

Unit tests passing.

Regression tests passing.

* Intermittent "not blessed" errors when editing joins in widget schemas have been corrected by blessing all widget schemas at page serve time, just as we already bless all doc type schemas at page serve time. Blessing them when the individual routes fire is problematic because of probable race conditions with sessions.

## 2.35.0 (2017-09-06)

Unit tests passing.

Regression tests passing.

* `apos.areas.isEmpty(data.page, 'body')` will now tell you if that area is considered empty (it contains no widgets, or the widgets consider themselves empty).

* The new `controls` option may be passed to any widget, via `apos.singleton` or via the configuration for that specific widget type in an `apos.area` call. In this example, the widget cannot be removed, cannot be moved, and has its controls positioned at the upper right instead of the upper left:

```
{{
  apos.singleton(data.page, 'footer', 'apostrophe-rich-text', {
    controls: {
      removable: false,
      movable: false,
      position: 'top-right'
      }
    }
  })
}}
```

The `position` suboption may be set to `top-left`, `top-right`, `bottom-left` or `bottom-right`.

The `removable` and `movable` suboptions are primarily intended for singletons.

* By popular demand, the `insert` and `update` methods of pieces now pass the piece to their callback as the second argument.

* Better CSS reset for Apostrophe's admin UI.

* `callOne` added for convenience when you want to invoke a method normally invoked by `callAll` in the same way, but for only one module. Thanks to Arthur.

* If an attachment does not exist, `apos.attachments.url` no longer results in a template error page. Instead a fallback icon is displayed and an error message is logged. Developers should still always check whether attachments and joined objects still exist in their templates. Thanks to Raphaël DiRago.

* Notifications within modals move to lower right corner of modal for readability.

* Cleaned up font paths.

* Accommodations for the latest release of the separately published apostrophe-workflow module.

## 2.34.3 (2017-08-31)

Unit tests passing.

Regression tests passing.

A bug was fixed that prevented nested area editing. The bug appeared in version 2.34.0.

Note that editing an area on the page has never been possible when it is part of the schema of an array field. That is not a new issue. It is being tracked and discussed. Today's fix was for a regression that impacted all nested areas.

## 2.34.2 (2017-08-29)

All tests passing.

Fixed a bug that generated an error message regarding conflict resolution when attempting to edit an area inside a piece editor dialog box.

## 2.34.1 (2017-08-28)

All tests passing.

Fixed an issue impacting unit test harness only. It didn't come up initially because it had to do with automatically creating `test/node_modules`, which existed our dev environment.

No code changes outside of tests.

## 2.34.0 (2017-08-28)

All tests passing.

* Conflict resolution has been added to Apostrophe. When two users attempt to edit the same document, whether "in context" on the page or via a dialog box, Apostrophe now makes the latecomer aware of the issue and gives them the option to take control of the document after warning that the first party could lose work.

Since the first user may have simply abandoned their work, Apostrophe also indicates how long it has been since the first user last made a change.

If the same user attempts to edit a document in two tabs or windows, something very similar happens, although the message is different.

* In a related change, Apostrophe does not begin attempting to save an area on the page until the user interacts with it for the first time. This fixes many commonly reported frustrating situations in which one user is editing and the other is logged in but merely looking at the page, creating a ping-pong exchange of save requests.

* Apostrophe's unit tests have been restructured so that a single test file can be run conveniently, via `mocha test/docs.js`, for instance, and there is no longer a need for us to update `test/test.js` every time a test is added. Also, the unit tests use the same `apos.tasks.getReq` and `apos.tasks.getAnonReq` methods that are used by real-life command line tasks, which provide a more faithful simulation of an Express request object and one we anticipate extending as needed.

## 2.33.1 (2017-08-16)

All tests passing.

* Fixed potential crash in version pruning mechanism.

## 2.33.0 (2017-08-10)

All tests passing.

* The login page can be disabled via the new `localLogin` option of the `apostrophe-login` module. Set it explicitly to `false` to disable the login URL completely.
* Refactoring: the `apostrophe-login` module now has an `afterLogin` method which takes care of invoking the `loginAfterLogin` callAll method on all modules that have one, and then redirecting appropriately. This code was factored out to make it easier to use in the new [apostrophe-passport](https://npmjs.org/package/apostrophe-passport) module, which allows the use of almost any [Passport](http://passportjs.org)-based strategy, such as Facebook login, Google login, Github login, etc.
* `apos.users.ensureGroup` now delivers the group to its callback as the second argument.

Thanks to Michelin for their support of this work.

## 2.32.0 (2017-08-08)

All tests passing.

* Fixed an S3 asset bundle generation bug that caused `.less` files to be imported with the wrong file extension if the `public` folder did not yet exist at the time `--create-bundle` was used. Thanks to Michelin for their support of this work.

* Also added an `apostrophe-caches:clear` task to aid in testing various functionality. You must specify the cache name since caches may or may not even be known to Apostrophe at task startup time based on whether and when code calls `.get` for each cache name.

## 2.31.0 (2017-08-07)

All tests passing.

* The new `testModule: true` option causes Apostrophe to supply much of the boilerplate for a published npm apostrophe module that wants to test itself as part of an apostrophe instance, i.e. apostrophe-workflow, apostrophe-caches-redis, etc. See those modules for examples of usage. This is a feature for those writing their own npm modules that wish to unit test by initializing Apostrophe and loading the module in question.

* Fixed caching bugs, notably the oembed cache, which is now operating properly. Oembed responses, such as YouTube iframe markup, are now cached for an hour as originally intended which improves frontend loading time.

* Page type changes only refreshed the schema fields on the first change — now they do it properly after every change.

* Page type changes use the "busy" mechanism while refreshing the schema fields to prevent user interface race conditions and avoid user confusion.

* `trash` is never offered as a schema field of the `global` doc (mainly a concern with `apostrophe-workflow`).

## 2.30.0 (2017-08-02)

All tests passing.

It is now easier to set up Redis or another alternative session store:

```
'apostrophe-express': {
  session: {
    secret: 'your-secret-here',
    store: {
      name: 'connect-redis',
      options: {
        // redis-specific options here
      }
    }
  }
}
```

For bc, you can still pass a live instance of a store as the `store` option, but this way is easier; all you have to do is `npm install --save` your connect-compatible session store of choice and configure it.

Thanks to Michelin for their support of this work.

## 2.29.2 (2017-08-02)

All tests passing.

* Overrideable widgetControlGroups method takes (req, widget, options) allowing for better control when customizing these buttons.
* The `createControls` option of the `apostrophe-pages` module is now respewcted properly.

## 2.29.1 (2017-07-31)

All tests passing.

* Fixed a short-lived issue with the reorganize feature.

## 2.29.0 (2017-07-31)

All tests passing.

This is a significant update containing various accommodations required by the shortly forthcoming Apostrophe 2.x version of the `apostrophe-workflow` module, as well as other recent enhancements in our queue.

* Editing an area "in context" on the page when it is part of a widget or piece will always work, even if `contextual: true` was not set. That property is optional and prevents the area from also appearing in the dialog box for editing the content type.

* Multiple select filters are now available for the "manage" view of any piece type. Just like configuring single-select filters, except that you'll add `multiple: true` to the relevant object in your `addFilters` configuration for the module. Thanks to Michelin for their support of this work.

* When editing a previous selection of pieces for a join or widget, you can also easily edit them without locating them again in the manage view.

* "Next" and "previous" links can now be easily added to your `show.html` pages for pieces. Just set the `next` and `previous` options for your `apostrophe-pieces-pages` subclass to `true`, or to an object with a `projection` property for best performance. This will populate `data.previous` and `data.next` in your `show.html` template. *For blogs they may seem backwards; they refer to relative position on the index page, and blogs are reverse-chronological. Just switch the terms on the front end in your template in cases where they appear confusing.*

* There is now a "pages" option on the admin bar, for cases where "reorganize" is not visible because "Page Settings" is not accessible to the user for the current page.

* If the `trashInSchema` option is set to `true` when configuring `apostrophe-docs`, pages that are in the trash retain their position in the page tree rather than moving to a separate "trash" subtree. In the "reorganize" interface, they are grouped into trash cans displayed beneath each parent page, rather than a single global trash can. This is necessary for the new workflow module and also helpful in any situation where trying to find pages in the trash is more troublesome than explaining this alternative approach.

When `trashInSchema` is `true`, users can also change the trash status of a piece or page via "Page Settings" or the "Edit" dialog box of the piece, and it is possible to access "Page Settings" for any page via "Reorganize."

* The buttons displayed for each widget in an Apostrophe area can be adjusted via the `addWidgetControlGroups` option of the `apostrophe-areas` module, which can be used to introduce additional buttons.

* Empty `beforeMove` and `afterMove` methods have been added to the `apostrophe-pages` module for the convenience of modules using `improve` to enhance it.

* The `apostrophe-doc-type-manager` module now has `getEditPermissionName` and `getAdminPermissionName` methods. These can be overridden by subclasses. For instance, all page subtypes return `edit-apostrophe-page` for the former because page types can be changed.

* `apos.destroy(function() { ... })` may be called to shut down a running Apostrophe instance. This does **not** delete any data. It simply releases the database connection, HTTP server port, etc. This mechanism is extensible by implementing an `apostropheDestroy` method in your own module.

* `before` option for `expressMiddleware`. As before any module can provide middleware via an `expressMiddleware` property which may be a function or array of functions. In addition, if that property is an object, it may also have a `before` subproperty specifying a module whose middleware should run after it. In this case the actual middleware function or functions must be in a `middleware` subproperty.

* `apos.instancesOf(name)` returns an array of modules that extend `name` or a subclass of it. `apos.instanceOf(object, name)` returns true if the given `object` is a moog instance of `name` or a subclass of it.

* `apos.permissions.criteria` can now supply MongoDB criteria restricted to the types the user can edit when a general permission name like `edit` or `edit-doc` is asked for. *This was never a security bug because permissions for actual editing were checked when individual edits occurred. The change makes it easier to display lists of editable content of mixed types.*

* Extending the indexes of Apostrophe's `aposDocs` collection is easier to achieve in modules that use `improve` to extend `apostrophe-docs`.

* Removed tests for obsolete, unsupported Node.js 0.10.x. Node.js 4.x is now the minimum version. *We do not intend to break ES5 compliance in 2.x, however testing old versions of Node that are not maintained with security patches in any freely available repository is not practical.*

* `insert` method for `apos.attachments`, mirroring the other modules better. Thanks to Arthur Agombart.

## 2.28.0 (2017-07-17)

All tests passing.

* Notifications are available, replacing the use of `alert`. This feature is primarily for Apostrophe's own administrative features; you can use it when extending the editing UI. Call `apos.notify('message')` to display a simple message. You can specify several `type` options such as `error` and `info`, and you can also use `%s` wildcards. Everything is localized on the server side. [See the documentation for more information](http://apostrophecms.org/docs/modules/apostrophe-notifications/browser-apostrophe-notifications.html#trigger). Thanks to Michelin for their support of this work.
* The `apostrophe-images` widget now provides a focal point editor. See the new [responsive images HOWTO](http://apostrophecms.org/docs/tutorials/howtos/responsive-images.html). Thanks to Michelin for their support of this work.
* UX: clicking "edit" on an image you have already selected no longer deselects the image. Thanks to Michelin for their support of this work.
* Bug fix: corrected issue that sometimes prevented joins with pages from editing properly.
* Bug fix: added sort index on `level` and `rank`, preventing MongoDB errors on very large page trees.
* UX: a complete URL is suggested at startup when testing locally. Thanks to Alex Gleason.

## 2.27.1 (2017-06-28)

All tests passing.

* Fixed recently introduced bug preventing page type switching.

## 2.27.0 (2017-06-26)

All tests passing.

* Lazy schema field configuration, in general and especially for joins. No more need to specify `idField`, `idsField`, `relationshipsField` or even `label` for your schema fields. `withType` can be inferred too in many cases, depending on the name of the join field. You can still specify all of the details by hand.

Also, for reverse joins, there is a new `reverseOf` option, allowing you to just specify the name of the join you are reversing. This is much easier to understand than specifying the `idField` of the other join. However that is still permitted.

Lazy configuration is in place for doc types (like pages and pieces) and widget types. It can be extended to other uses of schemas by calling the new validation methods.

* ckeditor 4.6.2. Resolves #896: you can now create links properly in Microsoft Edge. Our policy is now to check in periodically with new ckeditor releases and just make sure they are compatible with our editor skin before releasing them.

* `apos.areas.fromRichText` can be used to create an area with a single rich text widget from a trusted string of HTML. Not intended for mixed media, just rich text. Related: both `fromRichText` and `fromPlaintext` now correctly give their widgets an `_id` property.

## 2.26.1 (2017-06-12)

All tests passing.

* Fixed short-lived bug introduced in 2.26.0 re: detecting missing widget types.

## 2.26.0 (2017-06-12)

All tests passing.

* Do not crash on missing widget types, print good warning messages.

* Complete implementation of the [explicitOrder](http://apostrophecms.org/docs/modules/apostrophe-docs/server-apostrophe-cursor.html#explicit-order) cursor filter, replacing a nonfunctional implementation.

* If the mongodb connection is lost, the default behavior is now to retry it forever, so when MongoDB does get restarted Apostrophe will find it. In addition, a `connect` object may be passed to the `apostrophe-db` module to be passed on to the MongoDB connect call.

* Spaces added between DOM attributes for better HTML5 compliance.

* `required` subfields are now enforced when editing fields of type `array`.

Thanks to Michelin for their support of much of the work in this release.

## 2.25.0 (2017-05-26)

All tests passing.

* There is now a `readOnly` option for the standard schema field types. Thanks to Michelin for contributing this feature.

* Apostrophe now displays useful warnings and, in some cases, errors at startup when schemas are improperly configured. This is particularly useful if you have found it frustrating to configure joins correctly. We are continuing to deepen the coverage here.

* In the manage view, the "published" and "trash" filters now always offer both "yes" and "no," regardless of whether anything is available in those categories. This is necessary because these are the respective defaults, and these are also unusual cases in which it is actually interesting to know nothing is available.

## 2.24.0 (2017-05-05)

All tests passing.

There is now an `object` schema field type. It works much like the `array` schema field type, however there is just one object, represented as an object property of the doc in the database. Thanks to Michelin's development team for contributing this feature.

## 2.23.2 (2017-04-30)

All tests passing.

The options object of `enhanceDate` is now passed on to `pikaday`. Considered a bug fix since the options object was erroneously ignored.

* 2.23.1

All tests passing.

cleanCss needs to know that the output CSS files are going to live in apos-minified in order to correctly parse `@import` statements that pull in plain .css files. Also, the mechanism for prefixing URLs in CSS code was not applied at the correct stage of the bundling process (the minify stage), which broke the ability to reference fonts, images, etc. via URLs beginning with /modules when using an S3 asset bundle.

## 2.23.0 (2017-04-24)

All tests passing.

* The "manage" view of `apostrophe-pieces` now supports robust filters, in the same way they were already supported on the front end for `apostrophe-pieces-pages`. Use the `addFilters` option to configure them. There is bc with existing filters that relied on the old assumption that manage filters have a boolean API. However now you can specify any field with a cursor filter, which includes most schema fields, notably including joins.

Note that since all of the options are presented in a dropdown, not all fields are good candidates for this feature.

The "manage" view filters now refresh to reflect only the options that still make sense based on the other filters you have selected, reducing user frustration.

See [reusable content with pieces](http://apostrophecms.org/docs/tutorials/getting-started/reusable-content-with-pieces.html) for more information and examples.

Thanks to Michelin for their support of this work.

* `apos.utils.isFalse` allows you to check for values that are strictly `=== false` in templates.

* `apos.utils.startCase` converts property names to English, roughly speaking. It is used as a fallback if a filter does not have a `label` property. This is primarily for bc, you should add a `label` property to your fields.

* Production now matches the dev environment with regard to relative URLs in LESS files, such as those used to specify background images or font files. Previously the behavior was different in dev and production, which is a bug.

* You can now pass a `less` option to `apostrophe-assets`, which is merged with the options given to `less.render` both in dev and production. You can use this, for instance, to enable `strictMath`.

* `apostrophe.oembed`'s `fetch` method now propagates its `options` object to `oembetter` correctly. Thanks to Fotis Paraskevopoulos.

## 2.22.0 (2017-04-11)

All tests passing.

* Apostrophe now supports publishing CSS and JS assets via S3 rather than serving them directly.

Apostrophe already had an option to build asset "bundles" and deploy them at startup, as described in our [cloud HOWTO](http://apostrophecms.org/docs/tutorials/howtos/deploying-apostrophe-in-the-cloud.html). However this serves the assets from the cloud webserver, such as a Heroku dyno or EC2 instance. It is now possible to serve the assets from Amazon S3.

See the [updated cloud HOWTO](http://apostrophecms.org/docs/tutorials/howtos/deploying-apostrophe-in-the-cloud.html) for details.

Thanks to Michelin for their support of this work.

* Enforce string field `min` and `max` properties on server side.

* When validation of a form with tabs fails, such as a pieces edit modal, activate the correct tab and scroll to the first error in that tab.

* thanks to Ludovic Bret for fixing a bug in the admin bar markup.

## 2.21.0 (2017-04-11)

All tests passing.

* For a small performance boost, `defer` option can be set to `true` when configuring any widget module.
This defers calls to the `load` method until just before the page is rendered, allowing a single query
to fetch them all in simple cases. This is best applied
to the `apostrophe-images-widgets` module and similar widgets. It should not be applied if you wish
to access the results of the join in asynchronous code, because they are not available until the last
possible moment.

Thanks to Michelin for their support of this work.

* You can also set `deferImageLoading` to `true` for the `apostrophe-globals` module if you want the
same technique to be applied when loading the `global` doc's widgets. This does not always yield a
performance improvement.

* Bug fix: if two crops of the same image were present in separate widgets on a page, only one of the crops would be seen in template code. This issue has been resolved.

## 2.20.3 (2017-04-05)

All tests passing.

* The search filter is once again available when choosing images. This involved a deeper fix to modals: filters for sliding modals were not being properly captured and hoisted into the shared part of the outer div. This is now being done exactly as it is done for the controls (buttons) and the instructions.

To avoid incompatibility with existing uses of `self.$filters`, such as in the manage modal, they are captured to `self.$modalFilters`. A small change to the manage modal was needed to take advantage of this.

* Moved a warning message from `console.log` to `console.error`. `stdout` should never be used for warnings and errors. Moving toward clean output so that command line tasks can be safely used in pipelines.

## 2.20.2 (2017-03-31)

All tests passing.

Improved UI for editing widgets. The edit button is no longer separate from the area-related controls such as up, down, etc. This reduces clutter and reduces difficulty in accessing widgets while editing.

## 2.20.1 (2017-03-27)

All tests passing.

When autocompleting doc titles to add them to a join, Apostrophe again utilizes search result quality to display the best results first.

## 2.20.0 (2017-03-20)

All tests passing.

This is a significant update with two useful new features and various minor improvements.

* Support for batch uploads. The `apostrophe-images` and `apostrophe-files` modules now implement batch uploads by default.

When you click "New File" or "New Image," you now go directly to the file browser, and if you select multiple files they are uploaded without a modal dialog appearing for each one; the title and slug are populated from the filename, and that's that.

You can also drag one or more files directly to the chooser/manager modal.

If you are choosing files or images for a widget, they are automatically selected after a batch upload.

This feature can be disabled by setting the `insertViaUpload` option to `false` for `apostrophe-images` or `apostrophe-files`. If you are adding `required` fields to `apostrophe-images` or `apostrophe-files`, then batch uploading is not the best option for you because it would bypass that.

**If you wish, you can enable the feature for your own `apostrophe-pieces` modules that have an `attachment` field in their schema by setting the `insertViaUpload` option to `true`.** However please note that this does not currently do anything for pieces that refer to an image or file indirectly via widget.

* Global preference editing, and a standard UI to roll back to earlier versions of global content. There is now a "Global Content" admin bar button. By default, this launches the version rollback dialog box for shared global content.

However, if you use `addFields` to add schema fields to the `apostrophe-global` module, this button instead launches an editing modal where you can edit those fields, and also offers a "Versions" button accessible from there.

Global preferences set in this way are accessible in all situations where `data.global` is available. This is very useful for creating project-wide preference settings.

All the usual features of schemas can be used, including `groupFields`. Of course, if you choose to use joins or widgets in global content, you should keep the performance impact in mind.

* Various UX fixes to the manager and chooser modals.

* If there is a `minSize` setting in play, that information is displayed to the user when choosing images.

* The `checkboxes` schema field type now supports the `browseFilters` feature.

* When batch file uploads fail, a more useful set of error messages are displayed.

## 2.19.1 (2017-03-15)

All tests passing.

* When saving any doc with a schema, if an attachment field does not match a valid attachment that has actually been uploaded, that field is correctly nulled out. In addition, if the attachment's file extension is not in a valid fileGroup as configured via the attachments module, the field is nulled out. Finally, the `crop: true` option for attachments is saved successfully. This option allows for attachments to have a crop that is inherent to them, useful when there is no widget standing between the doc and the attachment.

All of these changes correct bugs in intended behavior. Certain checks were present in the code but not completely functional. If you need to update your configuration to add file extensions, [apostrophe-attachments](http://apostrophecms.org/docs/modules/apostrophe-attachments/).

## 2.19.0 (2017-03-15)

All tests passing.

* As always, Apostrophe always populates `req.data.home`; when `req.data.page._ancestors[0]` exists that is used, otherwise Apostrophe carries out a separate query. However as a performance enhancement, you may now disable this additional query by passing the `home: false` option to the `apostrophe-pages` module. Note that `req.data.home` is not guaranteed to exist if you do this.

As for children of the home page, for performance you may now pass `home: { children: false }` option to the `apostrophe-pages` module. This option only comes into play when using `filters: { ancestors: false }`.

Thanks to Michelin for their support of this work.

## 2.18.2 (2017-03-10)

All tests passing.

* Performance enhancement: when fetching `req.data.home` directly in the absence of `req.data.page._ancestors[0]`, such as on the home page itself or a non-page route like `/login`, we must apply the same default filters before applying the filter options, namely `.areas(false).joins(false)`, otherwise duplicate queries are made.

* Fixed bug in as-yet-unused `schemas.export` method caught by babel's linter.

Thanks to Michelin for their support of this work.

## 2.18.0 (2017-03-04)

All tests passing.

* New batch editing features for pieces! You can now use the checkboxes to select many items and then carry out the following operations in one step: trash, rescue from trash, publish, unpublish, tag and untag.

In addition there is a clearly documented procedure for creating new batch editing features with a minimum of new code.

* Several bugs in the array editor were fixed. Up, down and remove buttons work properly again, an aesthetic glitch was resolved and redundant ordinal numbers do not creep in when managing the order of an array without the `titleField` option.

* Logging out completely destroys the session. While the standard behavior of `req.logout` in the Passport module is only to break the relationship between the `user` object and the session, users expect a clean break.

## 2.17.2 (2017-02-28)

All tests passing.

* Members of a group that has the admin permission for a specific piece type can now move pieces of that type to and from the trash. (This was always intended, so this is a bug fix.)
* For better out-of-the-box SEO, an `alt` attribute with the title of the image is now part of the `img` markup of `apostrophe-images` widgets.

## 2.17.1 (2017-02-21)

All tests passing.

* Fixed XSS (cross-site scripting) vulnerability in `req.browserCall` and `apos.push.browserCall`.

* Removed confusing strikethrough of "Apply to Subpages" subform when the permission is being removed rather than added.

* Improved UX of area widget controls.

* Improved modal array tab UI and CSS.

* The `oembedReady` Apostrophe event is now emitted correctly after `apostrophe-oembed` renders an oembed-based player, such as a YouTube video player for the `apostrophe-video` widget. This event can be listened for via `apos.on('apostrophe-oembed', fn)` and receives a jQuery object referring to the relevant element.

## 2.17.0 (2017-02-14)

All tests passing.

* `array` schema fields now accept a `limit` option. They also support the `def` property to set defaults for individual fields. The array editor code has been refactored for better reliability and performance and documentation for the methods has been written.

* Relative `@import` statements now work when you push plain `.css` files as Apostrophe assets. There is no change in behavior for LESS files. Thanks to Fredrik Ekelund.

* Controls such as the "Finished" button of the reorganize modal were floating off the screen. This has been fixed.

## 2.16.1 (2017-02-07)

All tests passing.

* If you have tried using `piecesFilters` with a `tags` field type, you may have noticed that when the query string parameter is present but empty, you get no results. This is suboptimal because that's a common result if you use an HTML form to drive the query. An empty string for a `tags` filter now correctly does nothing.

* In `apostrophe-rich-text-widgets`, initialize CKEditor on `instanceReady`, rather than via a dodgy timeout. Thanks to Frederik Ekelund for finding a better way!

## 2.16.0 (2017-02-03)

All tests passing.

* Reintroduced the reorganize feature for editors who have permissions for some pages but not others. You are able to see the pages you can edit and also their ancestors, in order to navigate the tree. However you are able to drag pages only to parents you can edit.

* Introduced the new `deleteFromTrash` option to the `apostrophe-pages` module. If this option is enabled, a new icon appears in "reorganize" when looking at pages in the trash. This icon allows you to permanently delete a page and its descendants from the site.

The use of this option can lead to unhappy customers if they do not clearly understand it is a permanent action. For that reason, it is disabled by default. However it can be quite useful when transitioning from the initial site build to long-term support. We recommend enabling it during that period and disabling it again after cleanup.

* "Reorganize" no longer displays nonfunctional "view" and "trash" icons for the trash and pages inside it.

* The tests for the `apostrophe-locks` module are now deterministic and should always pass.

## 2.15.2 (2017-01-30)

All tests passing.

Fixed a bug which could cause a crash if the `sort` filter was explicitly set to `search` and no search was actually present. Conditions existed in which this could happen with the autocomplete route.

## 2.15.1 (2017-01-23)

Due to a miscommunication the version number 2.15.0 had been previously used. The description below was originally intended for 2.15.0 and has been published as 2.15.1 purely to address the version numbering conflict.

All tests passing.

* `apos.permissions.addPublic` accepts multiple arguments and array arguments,
adding all of the permission names given including any listed in the arrays.
* Permissions checks for pieces admin routes longer check for req.user, checking for the appropriate `edit-` permission is sufficient and makes addPublic more useful.
* Updated the `i18n` module to address a problem where labels that happened to be numbers rather than strings would crash the template if passed to `__()`.
* Documentation improvements.

## 2.14.3

All tests passing.

The mechanism that preserves text fields when performing AJAX refreshes was preserving
other types of `input` elements. Checkboxes, radio buttons and `type="submit"` are now
properly excluded from this mechanism.

## 2.14.2 (2017-01-18)

Fixed [#385](https://github.com/punkave/apostrophe/issues/385): if a page is moved to the trash, its slug must always change, even if it has been edited so that it no longer has its parent's slug as a prefix. In addition, if the resulting slug of a descendant of the page moving to the trash conflicts with an existing page in the trash, steps are taken to ensure uniqueness.

## 2.14.1 (2017-01-11)

All tests passing.

* The `apos.utils.clonePermanent` method no longer turns objects into long arrays of nulls if they happen to have a `length` property. `lodash` uses the `length` property as an indicator that the object should be treated as an array, but this would be an unrealistic restriction on Apostrophe schema field names. Instead, `clonePermanent` now uses `Array.isArray` to distinguish true arrays. This fixes a nasty bug when importing content from A1.5 and subsequently editing it.

* When a user is logged in there is an `apos.user` object on the browser side. Due to a bug this was an empty object. It now contains `title`, `_id` and `username` properties as intended.

## 2.14.0 (2017-01-06)

All tests passing.

* A version rollback dialog box for the `global` doc is now opened if an element with the `data-apos-versions-global` attribute is clicked. There is currently no such element in the standard UI but you may introduce one in your own layout if you have mission-critical content in the `global` doc that is awkward to recreate after an accidental deletion, such as a custom sitewide nav.
* An error message is correctly displayed when login fails.
* Many UI messages are now passed through the `__()` internationalization helper correctly. Thanks to `timaebi`.

## 2.13.2 (2016-12-22)

All tests passing.

The `data-apos-ajax-context` feature had a bug which prevented ordinary anchor links from performing AJAX refreshes correctly.

## 2.13.1 (2016-12-22)

All tests passing.

The `apostrophe-attachments` module now calls `apos.ui.busy` correctly on the fieldset so that the busy and completed indicators are correctly shown and hidden. Previously the string `0` was passed, which is not falsy.

## 2.12.0 (2016-12-15)

All tests passing.

* Developers are no longer required to set `instantiate: false` in `app.js` when configuring an npm module that uses the `improve` property to implicitly subclass and enhance a different module. In addition, bugs were fixed in the underlying `moog-require` module to ensure that assets can be loaded from the `public` and `views` folders of modules that use `improve`.
* `string` has replaced `csv` as the property name of the schema field converters that handle plaintext. Backwards compatibility has been implemented so that existing `csv` converters will work transparently and calls to `convert` with `csv` as the `from` argument still work as well. In all new custom field types you should say `string` rather than `csv`. There is no change in the functionality or implementation other than the name.

## 2.11.0 (2016-12-09)

All tests passing.

You can now add middleware to your Apostrophe site via any module in your project. Just add an `self.expressMiddleware` method to your module, which takes the usual `req, res, next` arguments. Or, if it's more convenient, set `self.expressMiddleware` to an array of such functions. "Module middleware" is added immediately after the minimum required Apostrophe middleware (bodyParser, `req.data`, etc), and before any routes.

## 2.10.3 (2016-12-08)

All tests passing.

Fixed bug in `autoPreserveText` feature of our `data-apos-ajax-context` mechanism; also, restricted it to text inputs and textareas that actually have the focus so that you can replace their values normally at other times

## 2.10.2 (2016-12-06)

All tests passing.

A very minor fix, but 2.10.1 had a very noisy console.log statement left in.

## 2.10.1 (2016-12-06)

All tests passing.

* The built-in cursor filters for `float` and `integer` no longer incorrectly default to filtering for docs with the value `0` if the value being filtered for is undefined or null. They default to not filtering at all, which is correct.

## 2.10.0 (2016-12-06)

All tests passing.

* Apostrophe now automatically recompiles modified Nunjucks templates. This means you can hit refresh in your browser after hitting save in your editor when working on `.html` files. Also note that this has always worked for `.less` files.
* Fixed a longstanding bug in `joinByArrayReverse`, which now works properly.

## 2.9.2 (2016-12-02)

All tests passing.

* Starting with MongoDB 3.3.x (?), it is an error to pass `safe: true` when calling `ensureIndex`, and it has never done anything in any version. In our defense, cargo-cult practice was probably adopted back in the days when MongoDB would invoke your write callback without actually confirming anything unless you passed `safe: true`, but apparently this was never a thing for indexes. Removed all the `safe: true` arguments from `ensureIndex` calls.
* Added a `beforeAjax` Apostrophe event to facilitate progress display and animations when using the new `data-apos-ajax-content` feature.

## 2.9.1 (2016-12-02)

All tests passing.

* Fixed an omission that prevented the use of the back button to undo the very first click when using the new `data-apos-ajax-context`. Later clicks worked just fine, but for the first one to work we need a call to `replaceState` to make it possible to restore the original query.

## 2.9.0 (2016-12-01)

All tests passing.

* Two major new features in this release: built-in filters for most schema fields, and built-in AJAX support for `apostrophe-pieces-pages`. These combine to eliminate the need for custom code in a wide array of situations where you wish to allow users to browse and filter blog posts, events, etc. In most cases there is no longer any need to write your own `cursor.js` or your own AJAX implementation. The provided AJAX implementation handles browser history operations, bookmarking and sharing properly and is SEO-friendly.

[See the official summary of the pull request for details and examples of usage.](https://github.com/punkave/apostrophe/pull/766)

* We also fixed a bug in the `refinalize` feature of cursors. state.criteria is now cloned before finalize and restored after it. Otherwise many criteria are added twice after refinalize which causes a fatal error with a few, like text search in mongodb.

In addition, we merged a contribution from Fotis Paraskevopoulos that allows a `bodyParser` option with `json` and `urlencoded` properties to be passed to the `apostrophe-express` module. Those properties are passed on to configure those two body parser middleware functions.

## 2.8.0 (2016-11-28)

All tests passing.

* `APOS_MONGODB_URI` environment variable is used to connect to MongoDB if present. Helpful for cloud hosting. See the new [deploying Apostrophe in the cloud HOWTO](http://apostrophecms.org/docs/tutorials/howtos/deploying-apostrophe-in-the-cloud.html).
* `APOS_S3_BUCKET`, `APOS_S3_ENDPOINT` (optional), `APOS_S3_SECRET`, `APOS_S3_KEY`, and `APOS_S3_REGION` environment variables can be used to configure Apostrophe to use S3 for uploaded media storage. This behavior kicks in if `APOS_S3_BUCKET` is set. See the new [deploying Apostrophe in the cloud HOWTO](http://apostrophecms.org/docs/tutorials/howtos/deploying-apostrophe-in-the-cloud.html).
* New advisory locking API accessible via `apos.locks.lock` and `apos.locks.unlock`. `apostrophe-migrations:migrate` is now wrapped in a lock. More locks are coming, although Apostrophe was carefully designed for benign worst case outcomes during race conditions.
* Better asset deployment for Heroku and other cloud services. `node app apostrophe:generation --create-bundle=NAME` now creates a new folder, `NAME`, containing assets that would otherwise have been written to `public`. Launching a server with the `APOS_BUNDLE` environment variable set to `NAME` will then copy that bundle's contents into `public` before listening for connections. See the new [deploying Apostrophe in the cloud HOWTO](http://apostrophecms.org/docs/tutorials/howtos/deploying-apostrophe-in-the-cloud.html).
* `apostrophe-pieces-pages` index pages are about 2x faster; discovered we were inefficiently deep-cloning `req` when cloning a cursor.
* Helpful error message if you forget to set the `name` property of one of your `types` when configuring `apostrophe-pages`.

## 2.7.0 (2016-11-16)

* We do a better job of defaulting to a sort by search match quality if full-text search is present in a query. Under the hood this is powered by the new `defaultSort` filter, which just stores a default value for the `sort` filter to be used only if `search` (and anything else with an implicit preferred sort order) is not present. No more lame search results for blog posts. You can explicitly set the `sort()` filter in a cursor override if you really want to, but trust us, when `search` is present sorting by anything but search quality produces poor results.
* Fixed bugs in the sanitizer for page slugs. It is now impossible to save a slug with trailing or consecutive slashes (except the home page slug which is allowed to consist of a single "trailing" slash). Added unit tests.
* Apostrophe's dropdown menus, etc. will more robustly maintain their font size in the presence of project-level CSS. There is an explicit default font size for `.apos-ui`.

## 2.6.2 (2016-11-12)

All tests passing.

* The auto-suggestion of titles upon uploading files also suggests slugs.
* The auto-suggestion of titles and slugs applies to both "files" and "images."
* Reduce the clutter in the versions collection by checking for meaningful change on the server side, where final sanitization of HTML, etc. has taken place to iron out distinctions without a difference.
* Use the permission name `edit-attachment` consistently, so that calling `addPublic('edit-attachment')` has the intended effect.
* Manage view of pieces does not crash if `updatedAt` is missing from a piece.

## 2.6.1 (2016-11-08)

All tests passing.

* Choosers and schema arrays play nicely with the new fixed-position tabs.
* Better CSS solution to positioning the attachment upload buttons which doesn't interfere with other styles.
* Images in the chooser choices column "stay in their lane."
* Better error message when an attempt to edit an area with a hyphenated name is used.
* Array edit button fixed.
* The `type()` cursor filter now has a finalizer and merges its criteria there at the very end, so that you can override a previous call to it at any time prior to invoking `toArray` or similar.
* Area controls no longer interfere with visibility of widget type selection menu.

## 2.6.0 (2016-11-04)

All tests passing.

* `relationship` fields defined for `joinByArray` can now have an `inline: true` flag. If they are inline, they are presented right in the chooser, rather than appearing in a separate modal dialog reachable by clicking an icon. This feature should be used sparingly, but that's true of relationship fields in general.
* Permissions editing for pages now takes advantage of the new inline relationship fields to make the "apply to subpages" functionality easier to discover.
* When uploading files or images, the title field is automatically suggested based on the filename.
* Improvements in form field UX and design.
* When choosing pieces (including images), if you elect to create a new piece it is automatically added to the selection.
* When choosing pieces, if the `limit` is reached and it is greater than 1, a helpful message appears, and the UI changes to make clear that you cannot add items until you remove one. If the limit is exactly 1, a new selection automatically replaces the current selection, and singular language is used to clarify what is happening.
* Syntax errors in "related types" such as cursors now produce an improved error message with filename and line number.
* Showstopper errors during startup are reported in a less redundant way.

## 2.5.2 (2016-11-01)

All tests passing.

* New `blockLevelControls: true` option to areas ensures controls for "blocks," i.e. "layout" widgets whose primary purpose is to contain other widgets, can be easily distinguished from controls for "regular" areas nested inside them. Think of a "two-column" or "three-column" widget with three areas in its template. The controls for these areas are displayed in a distinct color and various visual affordances are made to ensure they are accessible when things would otherwise be tightly spaces.
* General improvements to the usability of area-related controls.
* The search index now correctly includes the text of string and select schema fields found in widgets, pieces, pages, etc., as it always did before in 0.5. You may use `searchable: false` to disable this on a per-field basis.
* Search indexing has been refactored for clarity (no changes to working APIs).
* Checkboxes for the `checkboxes` schema field type are now styled.
* "View file" links in the file library are now styled as buttons.

## 2.5.1 (2016-10-28)

All tests passing.

* The `minSize` option to `apostrophe-images` widgets now works properly when cropping.
* The cropper no longer starts out cropping to the entire image, as this made it unclear what was happening. However if you click the crop button and then just save you still get reasonable behavior.
* Bigger crop handles.
* Textarea focus state receives the same "glow" as a regular text input field.
* Small documentation updates.

## 2.5.0 (2016-10-21)

All tests passing.

* Implemented `apos.areas.fromPlaintext`, which accepts a string of plaintext (not markup) and returns an area with a single `apostrophe-rich-text` widget in it, containing that text. Useful in implementing importers.
* The so-called `csv` import mode of `apos.schemas.convert` works properly for areas, using the above. Although it is called csv this mode is really suitable for any situation in which you have plaintext representations of each property in an object and would like those sanitized and converted to populate a doc.
* Bug fix: emit the `enhance` Apostrophe event only once on page load. This event is emitted only when there is new content that has been added to the page, e.g. once at page load, and also when a new widget is added or updated, etc. The first argument to your event handler will be a jQuery element which will contain only new elements.
* Legacy support for `data/port` and `data/address` files has been restored. (Note that `PORT` and `ADDRESS` environment variables supersede these. In modern Stagecoach deployments `data/port` is often a space-separated list of ports, and the `deployment/start` script parses these out and launches multiple processes with different PORT variables.)

## 2.4.0 (2016-10-19)

All tests passing.

Workarounds for two limitations in MongoDB that impact the use of Apostrophe cursors:

* The `addLateCriteria` cursor filter has been introduced. This filter should be used only when
you need to invoke `$near` or another MongoDB operator that cannot be used within `$and`. The object
you pass to `addLateCriteria` is merged with the criteria object that is built normally by the cursor.
**Use of this filter is strongly discouraged unless you must use operators that do
not support `$and`.**
* Custom filters that invoke `$near` or other MongoDB operators that are incompatible
with `$text` queries may call `self.set('regexSearch', true)` to force the cursor to use
a regular expression search rather than full MongoDB full-text search, if and when the
`search()` filter is called on the same cursor. This was implemented to allow combination
of full-text and geographical searches, subject of course to the limitation that regular expression
search is not indexed. It also doesn't sort by quality, but `$near` provides its own sort
by distance.

Since these are new features a minor version level bump is appropriate. However neither of these is a feature that a typical site developer will need to call directly.

## 2.3.2 (2016-10-17)

All tests passing.

* The quality of the autocomplete search results shown when selecting pages or pieces via a join was low. This has been corrected by calling the `.sort('search')` filter to sort by search result quality rather than the default sort order for the doc type manager in question.
* All of the autocomplete suggestions fit on the screen on reasonably sized displays. With the recent addition of the "flip" feature to push the suggestions up rather than down if the bottom of the screen would otherwise be reached, this is critical to show the first and best suggestion. Further discussion for future UX improvement in [issue 704](https://github.com/punkave/apostrophe/issues/704).

## 2.3.1 (2016-10-13)

All tests passing.

* Fixed a bug in the new "copy page" feature that affects pages that have `null` properties.
* Improved the experience of using the widget controls to manage the widgets in an area.
* The `login` module now has an alias, `apos.login`, like other core modules.
* Updated the jquery projector plugin to the latest version.

## 2.3.0 (2016-10-06)

All tests passing.

* Fixed a bug affecting the use of `arrangeFields` in modules that extend another module's use of `arrangeFields`. Added unit test based directly on a real-world project.
* `baseUrl` project-wide option added, yielding the same benefit as in 0.5: you get absolute URLs for all pages everywhere. (If you don't want absolute URLs, just don't set it.) This is very beneficial when generating `og:meta` tags for Facebook, or generating emails.
* A direct link to the original file has been added to the file manager's editor modal.

## 2.2.2 (2016-10-05)

All tests passing.

* Addition of slugs to projection for autocomplete is now done in a way that still allows overrides at the doc level to add other properties.
* Addition of slugs to projection for autocomplete works for joins with a specific page type, too.
* Fixed a chicken-and-egg problem in the global module that kicked in if the "global" doc contains widgets powered by modules not yet initialized at the time the global module checks for the existence of the doc.

## 2.2.1 (2016-10-04)

All tests passing.

Fixed an oversight: the new `pageBeforeCopy` global method now takes `req` as its first parameter. Since `2.2.0` was first published 5 minutes ago and this method has not yet been documented this is not regarded as a bc break.

## 2.2.0 (2016-10-04)

All tests passing.

* Fixed bug that broke removal of permissions for pages.
* "Copy Page" feature added to the page menu.
* Automatically reposition the autocomplete dropdown for joins if it would collide with the bottom of the window.
* Include page slugs in the autocomplete dropdown for joins with pages.
* `chooserChoiceBase.html` restored; some projects were depending on extending it, which is a useful technique.

## 2.1.5 (2016-10-01)

All tests passing.

* Admin bar: previously grouped fields can be re-grouped successfully, so concatenating admin bar configuration works just as well as concatenating `addFields` arrays
* Files widget displays upload button in the same user-friendly position as the images widget
* Font size for tabs and help labels is explicit to avoid side effects from project-level CSS

## 2.1.4 (2016-09-23)

All tests passing.

* Previously chosen items that now reside in the trash no longer break the chooser for editing joins
* All joins editable; certain edge cases weren't getting blessed
* A field appears properly when two diferent choices list it for `showFields`
* As in 0.5, a required field hidden by `showFields` is not required (but will be if you elect the choice that shows it)

## 2.1.3 (2016-09-20)

All tests passing.

* A typo in the unit tests caused unit tests to fail. This has been fixed.
* The recent addition of the HTML5 doctype caused the login page to be invisible in the sandbox project (not the boilerplate project). This has been fixed.
* The recent addition of the HTML5 doctype caused the admin bar to appear with a slight visual defect. This has been fixed.

## 2.1.2 (2016-09-19)

Fix for [#668](https://github.com/punkave/apostrophe/issues/668), crash occurring when admin bar group leader starts out too close to the end of the admin bar items array.

## 2.1.1 (2016-09-18)

Full Windows compatibility restored. The "recursively copy asset folders if on Windows" behavior from 0.5 was reimplemented. This is necessary to allow Apostrophe to run as a non-administrator on Windows. Running as administrator is the moral equivalent of running as root on Linux, which we would never recommend.

Since Apostrophe did not function previously on Windows and there is no behavior change on Mac/Linux this is effectively a bug fix rather than a new feature, thus 2.1.1.

## 2.1.0 (2016-09-16)

* Introduced the new `apos.areas.richText` and `apos.areas.plaintext` methods, which are also available in templates by the same names.

* Added and documented the `addImageSizes` option of the `apostrophe-attachments` module.

## 2.0.4 (2016-09-14)

* The `apostrophe-login` module now invokes `loginAfterLogin(req, callback)` on all modules that have such a method, via `apos.callAll`. Modules that do not need a callback can supply this method with only one argument. Afterwards, `apostrophe-login` redirects to `req.redirect`, as is supported elsewhere in Apostrophe. So you can assign to `req.redirect` in your callback to change the user's destination after a successful login. If `req.redirect` is not set, the user is redirected to the home page.

## 2.0.3 (2016-09-13)

The `ancestors` and `children` filters defaulted to `areas(false)`, but `joins(false)` was omitted, contrary to documentation which has always indicated the information returned is limited for performance. This was fixed. You can still override freely with the `filters` option to `apostrophe-pages`.

The HTML5 doctype was added to `outerLayoutBase`. HTML5 was always assumed, and the absence of the doctype broke jQuery's support for distinguishing `$(window).height()` from `$(document).height()`, causing runaway infinite scroll loading.

Warning message instructions for configuring the session secret were fixed (the actual location has not changed).

## 2.0.2 (2016-09-08)

Previously the `contextual` flag of a pieces module was not considered before deciding to redirect to the "show page" for the piece, which might not exist. This has been fixed. It should only happen when the module has `contextual: true`, creating a reasonable expectation that such a page must exist.

## 2.0.1 (2016-09-05)

Packaging and documentation issues only.

## 2.0.0 (2016-09-03)

Inaugural npm release of Apostrophe 2.x, which was used prior to that in many projects via git dependencies.<|MERGE_RESOLUTION|>--- conflicted
+++ resolved
@@ -2,14 +2,13 @@
 
 ## Unreleased
 
-<<<<<<< HEAD
+### Fixes
+* Fix server crash due to oembed error when invalid url is passed.
+
 ### Security Fixes
 * Extract throttle logic from the POST login route to apply it to the POST login totp route.
-=======
-* Fix server crash due to oembed error when invalid url is passed.
 
 ## 2.220.2 (2021-06-30)
->>>>>>> 83d679b0
 
 ### Fixes
 
