--- conflicted
+++ resolved
@@ -1,4 +1,10 @@
 # Changelog
+
+## UNRELEASED
+
+### fixes
+
+* Fix `extendQueries` to use super pattern for every function in builders and methods (and override properties that are not functions).
 
 ## 3.46.0 (2023-05-03)
 
@@ -7,11 +13,7 @@
 * Adding or editing a piece no longer immediately refreshes the main content area if a widget editor is open. This prevents interruption of the widget editing process
 when working with the `@apostrophecms/ai-helper` module, and also helps in other situations.
 * Check that `e.doc` exists when handling `content-changed` event.
-<<<<<<< HEAD
-* Fix `extendQueries` to use super pattern for every function in builders and methods (and override properties that are not functions).
-=======
 * Require updated `uploadfs` version with no dependency warnings.
->>>>>>> a38a6ecd
 
 ### Adds
 
