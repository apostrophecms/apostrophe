--- conflicted
+++ resolved
@@ -2,22 +2,14 @@
 
 ## 3.25.0 (2022-07-20)
 
-<<<<<<< HEAD
-### Adds
-
-* Radio and Checkboxes schema inputs now support a server side `choices` function for supplying their choices array dynamically, like select supports. Future fields can opt into this functionality with the field flag `dynamicChoices`.
+### Adds
+
+* `radio` and `checkboxes` input field types now support a server side `choices` function for supplying their `choices` array dynamically, just like `select` fields do. Future custom field types can opt into this functionality with the field type flag `dynamicChoices: true`.
 
 ### Fixes
 
 * `AposSelect` now emits values on `change` event as they were originally given. Their values "just work" so you do not have to think about JSON anymore when you receive it.
-* Unpinned tiptap as the tiptap team has made releases that resolve the packaging errors that caused us to pin it in 3.22.1.<F2>
-=======
-* `radio` and `checkboxes` input field types now support a server side `choices` function for supplying their `choices` array dynamically, just like `select` fields do. Future custom field types can opt into this functionality with the field type flag `dynamicChoices: true`.
-
-### Fixes
-
 * Unpinned tiptap as the tiptap team has made releases that resolve the packaging errors that caused us to pin it in 3.22.1.
->>>>>>> 8adf8d48
 * Pinned `vue-loader` to the `15.9.x` minor release series for now. The `15.10.0` release breaks support for using `npm link` to develop the `apostrophe` module itself.
 * Minimum version of `sanitize-html` bumped to ensure a potential denial-of-service vector is closed.
 
