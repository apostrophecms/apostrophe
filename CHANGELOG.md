--- conflicted
+++ resolved
@@ -8,11 +8,8 @@
 * Translation strings added for the layout- and layout-column-widgets.
 * New `box` schema field type
 * When switching locale from the doc editor, ask if the user wants to localize the current document in the target locale or want to start a blank document.
-<<<<<<< HEAD
 * Adds batch failure notifications.
-=======
 * Introduced a new `longPolling: false` option for the `@apostrophecms/notification` module. This eliminates long-pending requests when logged in, but also slows down the delivery of notifications. The behavior can be tuned further via the `pollingInterval` option, which defaults to `5000` milliseconds.
->>>>>>> 6ce6f1c6
 
 ### Changes
 
