# Changelog

## UNRELEASED

### Adds

* To reduce complications for those implementing caching strategies, the CSRF protection cookie now contains a simple constant string, and is not recorded in `req.session`. This is acceptable because the real purpose of the CSRF check is simply to verify that the browser has sent the cookie at all, which it will not allow a cross-origin script to do.
* As a result of the above, a session cookie is not generated and sent at all unless `req.session` is actually used or a user logs in. Again, this reduces complications for those implementing caching strategies.
* When logging out, the session cookie is now cleared in the browser. Formerly the session was destroyed on the server side only, which was sufficient for security purposes but could create caching issues.
<<<<<<< HEAD
* Uses `express-cache-on-demand` lib to make similar and concurrent requests on pieces and pages faster.
=======
* Frontend build errors now stop app startup in development, and SCSS and JS/Vue build warnings are visible on the terminal console for the first time.
>>>>>>> 61733056

### Fixes

* Fixed a bug when editing a page more than once if the page has a relationship to itself, whether directly or indirectly. Widget ids were unnecessarily regenerated in this situation, causing in-context edits after the first to fail to save.
* Pages no longer emit double `beforeUpdate` and `beforeSave` events.
* When the home page extends `@apostrophecms/piece-page-type`, the "show page" URLs for individual pieces should not contain two slashes before the piece slug. Thanks to [Martí Bravo](https://github.com/martibravo) for the fix.
* Fixes transitions between login page and `afterPasswordVerified` login steps.
* Frontend build errors now stop the `@apostrophecms/asset:build` task properly in production.
* `start` replaced with `flex-start` to address SCSS warnings.
* Dead code removal, as a result of following up on JS/Vue build warnings.

## 3.13.0 - 2022-02-04

### Adds

* Additional requirements and related UI may be imposed on native ApostropheCMS logins using the new `requirements` feature, which can be extended in modules that `improve` the `@apostrophecms/login` module. These requirements are not imposed for single sign-on logins via `@apostrophecms/passport-bridge`. See the documentation for more information.
* Adds latest Slovak translation strings to SK.json in `i18n/` folder. Thanks to [Michael Huna](https://github.com/Miselrkba) for the contribution.
* Verifies `afterPasswordVerified` requirements one by one when emitting done event, allows to manage errors ans success before to go to the next requirement. Stores and validate each requirement in the token. Checks the new `askForConfirmation` requirement option to go to the next step when emitting done event or waiting for the confirm event (in order to manage success messages). Removes support for `afterSubmit` for now.

### Fixes

* Decodes the testReq `param` property in `serveNotFound`. This fixes a problem where page titles using diacritics triggered false 404 errors.
* Registers the default namespace in the Vue instance of i18n, fixing a lack of support for un-namespaced l10n keys in the UI.

## 3.12.0 - 2022-01-21

### Adds

* It is now best practice to deliver namespaced i18n strings as JSON files in module-level subdirectories of `i18n/` named to match the namespace, e.g. `i18n/ourTeam` if the namespace is `ourTeam`. This allows base class modules to deliver phrases to any namespace without conflicting with those introduced at project level. The `i18n` option is now deprecated in favor of the new `i18n` module format section, which is only needed if `browser: true` must be specified for a namespace.
* Brought back the `nestedModuleSubdirs` feature from A2, which allows modules to be nested in subdirectories if `nestedModuleSubdirs: true` is set in `app.js`. As in A2, module configuration (including activation) can also be grouped in a `modules.js` file in such subdirectories.

### Fixes

* Fixes minor inline documentation comments.
* UI strings that are not registered localization keys will now display properly when they contain a colon (`:`). These were previously interpreted as i18next namespace/key pairs and the "namespace" portion was left out.
* Fixes a bug where changing the page type immediately after clicking "New Page" would produce a console error. In general, areas and checkboxes now correctly handle their value being changed to `null` by the parent schema after initial startup of the `AposInputArea` or `AposInputCheckboxes` component.
* It is now best practice to deliver namespaced i18n strings as JSON files in module-level subdirectories of `i18n/` named to match the namespace, e.g. `i18n/ourTeam` if the namespace is `ourTeam`. This allows base class modules to deliver phrases to any namespace without conflicting with those introduced at project level. The `i18n` option is now deprecated in favor of the new `i18n` module format section, which is only needed if `browser: true` must be specified for a namespace.
* Removes the `@apostrophecms/util` module template helper `indexBy`, which was using a lodash method not included in lodash v4.
* Removes an unimplemented `csrfExceptions` module section cascade. Use the `csrfExceptions` *option* of any module to set an array of URLs excluded from CSRF protection. More information is forthcoming in the documentation.
* Fix `[Object Object]` in the console when warning `A permission.can() call was made with a type that has no manager` is printed.

### Changes

* Temporarily removes `npm audit` from our automated tests because of a sub-dependency of vue-loader that doesn't actually cause a security vulnerability for apostrophe.

## 3.11.0 - 2022-01-06

### Adds

* Apostrophe now extends Passport's `req.login` to emit an `afterSessionLogin` event from the `@apostrophecms:login` module, with `req` as an argument. Note that this does not occur at all for login API calls that return a bearer token rather than establishing an Express session.

### Fixes

* Apostrophe's extension of `req.login` now accounts for the `req.logIn` alias and the skippable `options` parameter, which is relied upon in some `passport` strategies.
* Apostrophe now warns if a nonexistent widget type is configured for an area field, with special attention to when `-widget` has been erroneously included in the name. For backwards compatibility this is a startup warning rather than a fatal error, as sites generally did operate successfully otherwise with this type of bug present.

### Changes

* Unpins `vue-click-outside-element` the packaging of which has been fixed upstream.
* Adds deprecation note to `__testDefaults` option. It is not in use, but removing would be a minor BC break we don't need to make.
* Allows test modules to use a custom port as an option on the `@apostrophecms/express` module.
* Removes the code base pull request template to instead inherit the organization-level template.
* Adds `npm audit` back to the test scripts.

## 3.10.0 - 2021-12-22

### Fixes

* `slug` type fields can now have an empty string or `null` as their `def` value without the string `'none'` populating automatically.
* The `underline` feature works properly in tiptap toolbar configuration.
* Required checkbox fields now properly prevent editor submission when empty.
* Pins `vue-click-outside-element` to a version that does not attempt to use `eval` in its distribution build, which is incompatible with a strict Content Security Policy.

### Adds

* Adds a `last` option to fields. Setting `last: true` on a field puts that field at the end of the field's widget order. If more than one field has that option active the true last item will depend on general field registration order. If the field is ordered with the `fields.order` array or field group ordering, those specified orders will take precedence.

### Changes

* Adds deprecation notes to the widget class methods `getWidgetWrapperClasses` and `getWidgetClasses` from A2.
* Adds a deprecation note to the `reorganize` query builder for the next major version.
* Uses the runtime build of Vue. This has major performance and bundle size benefits, however it does require changes to Apostrophe admin UI apps that use a `template` property (components should require no changes, just apps require an update). These apps must now use a `render` function instead. Since custom admin UI apps are not yet a documented feature we do not regard this as a bc break.
* Compatible with the `@apostrophecms/security-headers` module, which supports a strict `Content-Security-Policy`.
* Adds a deprecation note to the `addLateCriteria` query builder.
* Updates the `toCount` doc type query method to use Math.ceil rather than Math.floor plus an additional step.

## 3.9.0 - 2021-12-08

### Adds

* Developers can now override any Vue component of the ApostropheCMS admin UI by providing a component of the same name in the `ui/apos/components` folder of their own module. This is not always the best approach, see the documentation for details.
* When running a job, we now trigger the notification before to run the job, this way the progress notification ID is available from the job and the notification can be dismissed if needed.
* Adds `maxUi`, `maxLabel`, `minUi`, and `minLabel` localization strings for array input and other UI.

### Fixes

* Fully removes references to the A2 `self.partial` module method. It appeared only once outside of comments, but was not actually used by the UI. The `self.render` method should be used for simple template rendering.
* Fixes string interpolation for the confirmation modal when publishing a page that has an unpublished parent page.
* No more "cannot set headers after they are sent to the client" and "req.res.redirect not defined" messages when handling URLs with extra trailing slashes.
* The `apos.util.runPlayers` method is not called until all of the widgets in a particular tree of areas and sub-areas have been added to the DOM. This means a parent area widget player will see the expected markup for any sub-widgets when the "Edit" button is clicked.
* Properly activates the `apostropheI18nDebugPlugin` i18next debugging plugin when using the `APOS_SHOW_I18N` environment variable. The full set of l10n emoji indicators previously available for the UI is now available for template and server-side strings.
* Actually registers piece types for site search unless the `searchable` option is `false`.
* Fixes the methods required for the search `index` task.

### Changes

* Adds localization keys for the password field component's min and max error messages.

## 3.8.1 - 2021-11-23

### Fixes

* The search field of the pieces manager modal works properly. Thanks to [Miro Yovchev](https://github.com/myovchev) for pointing out the issue and providing a solution.
* Fixes a bug in `AposRichTextWidgetEditor.vue` when a rich text widget was specifically configured with an empty array as the `styles` option. In that case a new empty rich text widget will initiate with an empty paragraph tag.
* The`fieldsPresent` method that is used with the `presentFieldsOnly` option in doc-type was broken, looking for properties in strings and wasn't returning anything.

## 3.8.0 - 2021-11-15

### Adds

* Checkboxes for pieces are back, a main checkbox allows to select all page items. When all pieces on a page are checked, a banner where the user can select all pieces appears. A launder for mongo projections has been added.
* Registered `batchOperations` on a piece-type will now become buttons in the manager batch operations "more menu" (styled as a kebab icon). Batch operations should include a label, `messages` object, and `modalOptions` for the confirmation modal.
* `batchOperations` can be grouped into a single button with a menu using the `group` cascade subproperty.
* `batchOperations` can be conditional with an `if` conditional object. This allows developers to pass a single value or an array of values.
* Piece types can have `utilityOperations` configured as a top-level cascade property. These operations are made available in the piece manager as new buttons.
* Notifications may now include an `event` property, which the AposNotification component will emit on mount. The `event` property should be set to an object with `name` (the event name) and optionally `data` (data included with the event emission).
* Adds support for using the attachments query builder in REST API calls via the query string.
* Adds contextual menu for pieces, any module extending the piece-type one can add actions in this contextual menu.
* When clicking on a batch operation, it opens a confirmation modal using modal options from the batch operation, it also works for operations in grouped ones. operations name property has been renamed in action to work with AposContextMenu component.
* Beginning with this release, a module-specific static asset in your project such as `modules/mymodulename/public/images/bg.png` can always be referenced in your `.scss` and `.css` files as `/modules/mymodulename/images/bg.png`, even if assets are actually being deployed to S3, CDNs, etc. Note that `public` and `ui/public` module subdirectories have separate functions. See the documentation for more information.
* Adds AposFile.vue component to abstract file dropzone UI, uses it in AposInputAttachment, and uses it in the confirmation modal for pieces import.
* Optionally add `dimensionAttrs` option to image widget, which sets width & height attributes to optimize for Cumulative Layout Shift. Thank you to [Qiao Lin](https://github.com/qclin) for the contribution.

### Fixes

* The `apos.util.attachmentUrl` method now works correctly. To facilitate that, `apos.uploadsUrl` is now populated browser-side at all times as the frontend logic originally expected. For backwards compatibility `apos.attachment.uploadsUrl` is still populated when logged in.
* Widget players are now prevented from being played twice by the implementing vue component.

### Changes
* Removes Apostrophe 2 documentation and UI configuration from the `@apostrophecms/job` module. These options were not yet in use for A3.
* Renames methods and removes unsupported routes in the `@apostrophecms/job` module that were not yet in use. This was not done lightly, but specifically because of the minimal likelihood that they were in use in project code given the lack of UI support.
  * The deprecated `cancel` route was removed and will likely be replaced at a later date.
  * `run` was renamed `runBatch` as its purpose is specifically to run processes on a "batch selected" array of pieces or pages.
  * `runNonBatch` was renamed to `run` as it is the more generic job-running method. It is likely that `runBatch` will eventually be refactored to use this method.
  * The `good` and `bad` methods are renamed `success` and `failure`, respectively. The expected methods used in the `run` method were similarly renamed. They still increment job document properties called `good` and `bad`.
* Comments out the unused `batchSimpleRoute` methods in the page and piece-type modules to avoid usage before they are fully implemented.
* Optionally add `dimensionAttrs` option to image widget, which sets width & height attributes to optimize for Cumulative Layout Shift.
* Temporarily removes `npm audit` from our automated tests because of a sub-dependency of uploadfs that doesn't actually cause a security vulnerability for apostrophe.

## 3.7.0 - 2021-10-28

### Adds

* Schema select field choices can now be populated by a server side function, like an API call. Set the `choices` property to a method name of the calling module. That function should take a single argument of `req`, and return an array of objects with `label` and `value` properties. The function can be async and will be awaited.
* Apostrophe now has built-in support for the Node.js cluster module. If the `APOS_CLUSTER_PROCESSES` environment variable is set to a number, that number of child processes are forked, sharing the same listening port. If the variable is set to `0`, one process is forked for each CPU core, with a minimum of `2` to provide availability during restarts. If the variable is set to a negative number, that number is added to the number of CPU cores, e.g. `-1` is a good way to reserve one core for MongoDB if it is running on the same server. This is for production use only (`NODE_ENV=production`). If a child process fails it is restarted automatically.

### Fixes

* Prevents double-escaping interpolated localization strings in the UI.
* Rich text editor style labels are now run through a localization method to get the translated strings from their l10n keys.
* Fixes README Node version requirement (Node 12+).
* The text alignment buttons now work immediately in a new rich text widget. Previously they worked only after manually setting a style or refreshing the page. Thanks to Michelin for their support of this fix.
* Users can now activate the built-in date and time editing popups of modern browsers when using the `date` and `time` schema field types.
* Developers can now `require` their project `app.js` file in the Node.js REPL for debugging and inspection. Thanks to [Matthew Francis Brunetti](https://github.com/zenflow).
* If a static text phrase is unavailable in both the current locale and the default locale, Apostrophe will always fall back to the `en` locale as a last resort, which ensures the admin UI works if it has not been translated.
* Developers can now `require` their project `app.js` in the Node.js REPL for debugging and inspection
* Ensure array field items have valid _id prop before storing. Thanks to Thanks to [Matthew Francis Brunetti](https://github.com/zenflow).

### Changes

* In 3.x, `relationship` fields have an optional `builders` property, which replaces `filters` from 2.x, and within that an optional `project` property, which replaces `projection` from 2.x (to match MongoDB's `cursor.project`). Prior to this release leaving the old syntax in place could lead to severe performance problems due to a lack of projections. Starting with this release the 2.x syntax results in an error at startup to help the developer correct their code.
* The `className` option from the widget options in a rich text area field is now also applied to the rich text editor itself, for a consistently WYSIWYG appearance when editing and when viewing. Thanks to [Max Mulatz](https://github.com/klappradla) for this contribution.
* Adds deprecation notes to doc module `afterLoad` events, which are deprecated.
* Removes unused `afterLogin` method in the login module.

## 3.6.0 - 2021-10-13

### Adds

* The `context-editing` apostrophe admin UI bus event can now take a boolean parameter, explicitly indicating whether the user is actively typing or performing a similar active manipulation of controls right now. If a boolean parameter is not passed, the existing 1100-millisecond debounced timeout is used.
* Adds 'no-search' modifier to relationship fields as a UI simplification option.
* Fields can now have their own `modifiers` array. This is combined with the schema modifiers, allowing for finer grained control of field rendering.
* Adds a Slovak localization file. Activate the `sk` locale to use this. Many thanks to [Michael Huna](https://github.com/Miselrkba) for the contribution.
* Adds a Spanish localization file. Activate the `es` locale to use this. Many thanks to [Eugenio Gonzalez](https://github.com/egonzalezg9) for the contribution.
* Adds a Brazilian Portuguese localization file. Activate the `pt-BR` locale to use this. Many thanks to [Pietro Rutzen](https://github.com/pietro-rutzen) for the contribution.

### Fixes

* Fixed missing translation for "New Piece" option on the "more" menu of the piece manager, seen when using it as a chooser.
* Piece types with relationships to multiple other piece types may now be configured in any order, relative to the other piece types. This sometimes appeared to be a bug in reverse relationships.
* Code at the project level now overrides code found in modules that use `improve` for the same module name. For example, options set by the `@apostrophecms/seo-global` improvement that ships with `@apostrophecms/seo` can now be overridden at project level by `/modules/@apostrophecms/global/index.js` in the way one would expect.
* Array input component edit button label is now propertly localized.
* A memory leak on each request has been fixed, and performance improved, by avoiding the use of new Nunjucks environments for each request. Thanks to Miro Yovchev for pointing out the leak.
* Fragments now have access to `__t()`, `getOptions` and other features passed to regular templates.
* Fixes field group cascade merging, using the original group label if none is given in the new field group configuration.
* If a field is conditional (using an `if` option), is required, but the condition has not been met, it no longer throws a validation error.
* Passing `busy: true` to `apos.http.post` and related methods no longer produces an error if invoked when logged out, however note that there will likely never be a UI for this when logged out, so indicate busy state in your own way.
* Bugs in document modification detection have been fixed. These bugs caused edge cases where modifications were not detected and the "Update" button did not appear, and could cause false positives as well.

### Changes

* No longer logs a warning about no users if `testModule` is true on the app.

## 3.5.0 - 2021-09-23

* Pinned dependency on `vue-material-design-icons` to fix `apos-build.js` build error in production.
* The file size of uploaded media is visible again when selected in the editor, and media information such as upload date, dimensions and file size is now properly localized.
* Fixes moog error messages to reflect the recommended pattern of customization functions only taking `self` as an argument.
* Rich Text widgets now instantiate with a valid element from the `styles` option rather than always starting with an unclassed `<p>` tag.
* Since version 3.2.0, apostrophe modules to be loaded via npm must appear as explicit npm dependencies of the project. This is a necessary security and stability improvement, but it was slightly too strict. Starting with this release, if the project has no `package.json` in its root directory, the `package.json` in the closest ancestor directory is consulted.
* Fixes a bug where having no project modules directory would throw an error. This is primarily a concern for module unit tests where there are no additional modules involved.
* `css-loader` now ignores `url()` in css files inside `assets` so that paths are left intact, i.e. `url(/images/file.svg)` will now find a static file at `/public/images/file.svg` (static assets in `/public` are served by `express.static`). Thanks to Matic Tersek.
* Restored support for clicking on a "foreign" area, i.e. an area displayed on the page whose content comes from a piece, in order to edit it in an appropriate way.
* Apostrophe module aliases and the data attached to them are now visible immediately to `ui/src/index.js` JavaScript code, i.e. you can write `apos.alias` where `alias` matches the `alias` option configured for that module. Previously one had to write `apos.modules['module-name']` or wait until next tick. However, note that most modules do not push any data to the browser when a user is not logged in. You can do so in a custom module by calling `self.enableBrowserData('public')` from `init` and implementing or extending the `getBrowserData(req)` method (note that page, piece and widget types already have one, so it is important to extend in those cases).
* `options.testModule` works properly when implementing unit tests for an npm module that is namespaced.

### Changes

* Cascade grouping (e.g., grouping fields) will now concatenate a group's field name array with the field name array of an existing group of the same name. Put simply, if a new piece module adds their custom fields to a `basics` group, that field will be added to the default `basics` group fields. Previously the new group would have replaced the old, leaving inherited fields in the "Ungrouped" section.
* AposButton's `block` modifier now less login-specific

### Adds

* Rich Text widget's styles support a `def` property for specifying the default style the editor should instantiate with.
* A more helpful error message if a field of type `area` is missing its `options` property.

## 3.4.1 - 2021-09-13

No changes. Publishing to correctly mark the latest 3.x release as "latest" in npm.

## 3.4.0 - 2021-09-13

### Security

* Changing a user's password or marking their account as disabled now immediately terminates any active sessions or bearer tokens for that user. Thanks to Daniel Elkabes for pointing out the issue. To ensure all sessions have the necessary data for this, all users logged in via sessions at the time of this upgrade will need to log in again.
* Users with permission to upload SVG files were previously able to do so even if they contained XSS attacks. In Apostrophe 3.x, the general public so far never has access to upload SVG files, so the risk is minor but could be used to phish access from an admin user by encouraging them to upload a specially crafted SVG file. While Apostrophe typically displays SVG files using the `img` tag, which ignores XSS vectors, an XSS attack might still be possible if the image were opened directly via the Apostrophe media library's convenience link for doing so. All SVG uploads are now sanitized via DOMPurify to remove XSS attack vectors. In addition, all existing SVG attachments not already validated are passed through DOMPurify during a one-time migration.

### Fixes

* The `apos.attachment.each` method, intended for migrations, now respects its `criteria` argument. This was necessary to the above security fix.
* Removes a lodash wrapper around `@apostrophecms/express` `bodyParser.json` options that prevented adding custom options to the body parser.
* Uses `req.clone` consistently when creating a new `req` object with a different mode or locale for localization purposes, etc.
* Fixes bug in the "select all" relationship chooser UI where it selected unpublished items.
* Fixes bug in "next" and "previous" query builders.
* Cutting and pasting widgets now works between locales that do not share a hostname, provided that you switch locales after cutting (it does not work between tabs that are already open on separate hostnames).
* The `req.session` object now exists in task `req` objects, for better compatibility. It has no actual persistence.
* Unlocalized piece types, such as users, may now be selected as part of a relationship when browsing.
* Unpublished localized piece types may not be selected via the autocomplete feature of the relationship input field, which formerly ignored this requirement, although the browse button enforced it.
* The server-side JavaScript and REST APIs to delete pieces now work properly for pieces that are not subject to either localization or draft/published workflow at all the (`localize: false` option). UI for this is under discussion, this is just a bug fix for the back end feature which already existed.
* Starting in version 3.3.1, a newly added image widget did not display its image until the page was refreshed. This has been fixed.
* A bug that prevented Undo operations from working properly and resulted in duplicate widget _id properties has been fixed.
* A bug that caused problems for Undo operations in nested widgets, i.e. layout or multicolumn widgets, has been fixed.
* Duplicate widget _id properties within the same document are now prevented on the server side at save time.
* Existing duplicate widget _id properties are corrected by a one-time migration.

### Adds

* Adds a linter to warn in dev mode when a module name include a period.
* Lints module names for `apostrophe-` prefixes even if they don't have a module directory (e.g., only in `app.js`).
* Starts all `warnDev` messages with a line break and warning symbol (⚠️) to stand out in the console.
* `apos.util.onReady` aliases `apos.util.onReadyAndRefresh` for brevity. The `apos.util.onReadyAndRefresh` method name will be deprecated in the next major version.
* Adds a developer setting that applies a margin between parent and child areas, allowing developers to change the default spacing in nested areas.

### Changes

* Removes the temporary `trace` method from the `@apostrophecms/db` module.
* Beginning with this release, the `apostrophe:modulesReady` event has been renamed `apostrophe:modulesRegistered`, and the `apostrophe:afterInit` event has been renamed `apostrophe:ready`. This better reflects their actual roles. The old event names are accepted for backwards compatibility. See the documentation for more information.
* Only autofocuses rich text editors when they are empty.
* Nested areas now have a vertical margin applied when editing, allowing easier access to the parent area's controls.

## 3.3.1 - 2021-09-01

### Fixes

* In some situations it was possible for a relationship with just one selected document to list that document several times in the returned result, resulting in very large responses.
* Permissions roles UI localized correctly.
* Do not crash on startup if users have a relationship to another type. This was caused by the code that checks whether any users exist to present a warning to developers. That code was running too early for relationships to work due to event timing issues.

## 3.3.0 - 2021-08-30

### Fixes

* Addresses the page jump when using the in-context undo/redo feature. The page will immediately return users to their origin scroll position after the content refreshes.
* Resolves slug-related bug when switching between images in the archived view of the media manager. The slug field was not taking into account the double slug prefix case.
* Fixes migration task crash when parking new page. Thanks to [Miro Yovchev](https://www.corllete.com/) for this fix.
* Fixes incorrect month name in `AposCellDate`, which can be optionally used in manage views of pieces. Thanks to [Miro Yovchev](https://www.corllete.com/) for this fix.

### Adds

* This version achieves localization (l10n) through a rich set of internationalization (i18n) features. For more information, [see the documentation](https://v3.docs.apostrophecms.org/).
* There is support for both static string localization and dynamic content localization.
* The home page, other parked pages, and the global document are automatically replicated to all configured locales at startup. Parked properties are refreshed if needed. Other pages and pieces are replicated if and when an editor chooses to do so.
* An API route has been added for voluntary replication, i.e. when deciding a document should exist in a second locale, or desiring to overwrite the current draft contents in locale `B` with the draft contents of locale `A`.
* Locales can specify `prefix` and `hostname` options, which are automatically recognized by middleware that removes the prefix dynamically where appropriate and sets `req.locale`. In 3.x this works more like the global site `prefix` option. This is a departure from 2.x which stored the prefix directly in the slug, creating maintenance issues.
* Locales are stateless: they are never recorded in the session. This eliminates many avenues for bugs and bad SEO. However, this also means the developer must fully distinguish them from the beginning via either `prefix` or `hostname`. A helpful error message is displayed if this is not the case.
* Switching locales preserves the user's editing session even if on separate hostnames. To enable this, if any locales have hostnames, all configured locales must have hostnames and/or baseUrl must be set for those that don't.
* An API route has been added to discover the locales in which a document exists. This provides basic information only for performance (it does not report `title` or `_url`).
* Editors can "localize" documents, copying draft content from one locale to another to create a corresponding document in a different locale. For convenience related documents, such as images and other pieces directly referenced by the document's structure, can be localized at the same time. Developers can opt out of this mechanism for a piece type entirely, check the box by default for that type, or leave it as an "opt-in" choice.
* The `@apostrophecms/i18n` module now uses `i18next` to implement static localization. All phrases in the Vue-based admin UI are passed through `i18next` via `this.$t`, and `i18next` is also available via `req.t()` in routes and `__t()` in templates. Apostrophe's own admin UI phrases are in the `apostrophe` namespace for a clean separation. An array of locale codes, such as `en` or `fr` or `en-au`, can be specified using the `locales` option to the `@apostrophecms/i18n` module. The first locale is the default, unless the `defaultLocale` option is set. If no locales are set, the locale defaults to `en`. The `i18next-http-middleware` locale guesser is installed and will select an available locale if possible, otherwise it will fall back to the default.
* In the admin UI, `v-tooltip` has been extended as `v-apos-tooltip`, which passes phrases through `i18next`.
* Developers can link to alternate locales by iterating over `data.localizations` in any page template. Each element always has `locale`, `label` and `homePageUrl` properties. Each element also has an `available` property (if true, the current context document is available in that locale), `title` and a small number of other document properties are populated, and `_url` redirects to the context document in that locale. The current locale is marked with `current: true`.
* To facilitate adding interpolated values to phrases that are passed as a single value through many layers of code, the `this.$t` helper provided in Vue also accepts an object argument with a `key` property. Additional properties may be used for interpolation.
* `i18next` localization JSON files can be added to the `i18n` subdirectory of *any* module, as long as its `i18n` option is set. The `i18n` object may specify `ns` to give an `i18next` namespace, otherwise phrases are in the default namespace, used when no namespace is specified with a `:` in an `i18next` call. The default namespace is yours for use at project level. Multiple modules may contribute to the same namespace.
* If `APOS_DEBUG_I18N=1` is set in the environment, the `i18next` debug flag is activated. For server-side translations, i.e. `req.t()` and `__t()`, debugging output will appear on the server console. For browser-side translations in the Vue admin UI, debugging output will appear in the browser console.
* If `APOS_SHOW_I18N=1` is set in the environment, all phrases passed through `i18next` are visually marked, to make it easier to find those that didn't go through `i18next`. This does not mean translations actually exist in the JSON files. For that, review the output of `APOS_DEBUG_I18N=1`.
* There is a locale switcher for editors.
* There is a backend route to accept a new locale on switch.
* A `req.clone(properties)` method is now available. This creates a clone of the `req` object, optionally passing in an object of properties to be set. The use of `req.clone` ensures the new object supports `req.get` and other methods of a true `req` object. This technique is mainly used to obtain a new request object with the same privileges but a different mode or locale, i.e. `mode: 'published'`.
* Fallback wrappers are provided for the `req.__()`, `res.__()` and `__()` localization helpers, which were never official or documented in 3.x but may be in use in projects ported from 2.x. These wrappers do not localize but do output the input they are given along with a developer warning. You should migrate them to use `req.t()` (in server-side javascript) or `__t()` (Nunjucks templates).

### Changes

* Bolsters the CSS that backs Apostrophe UI's typography to help prevent unintended style leaks at project-level code.
* Removes the 2.x series changelog entries. They can be found in the 2.0 branch in Github.

## 3.2.0 - 2021-08-13

### Fixes

* `req.hostname` now works as expected when `trustProxy: true` is passed to the `@apostrophecms/express` module.
* Apostrophe loads modules from npm if they exist there and are configured in the `modules` section of `app.js`. This was always intended only as a way to load direct, intentional dependencies of your project. However, since npm "flattens" the dependency tree, dependencies of dependencies that happen to have the same name as a project-level Apostrophe module could be loaded by default, crashing the site or causing unexpected behavior. So beginning with this release, Apostrophe scans `package.json` to verify an npm module is actually a dependency of the project itself before attempting to load it as an Apostrophe module.
* Fixes the reference to sanitize-html defaults in the rich text widget.
* Fixes the `toolbarToAllowedStyles` method in the rich text widget, which was not returning any configuration.
* Fixes the broken text alignment in rich text widgets.
* Adds a missing npm dependency on `chokidar`, which Apostrophe and Nunjucks use for template refreshes. In most environments this worked anyway due to an indirect dependency via the `sass` module, but for stability Apostrophe should depend directly on any npm module it uses.
* Fixes the display of inline range inputs, notably broken when using Palette
* Fixes occasional unique key errors from migrations when attempting to start up again with a site that experienced a startup failure before inserting its first document.
* Requires that locale names begin with a letter character to ensure order when looping over the object entries.
* Unit tests pass in MongoDB 5.x.

### Adds
* Adds Cut and Paste to area controls. You can now Cut a widget to a virtual clipboard and paste it in suitable areas. If an area
can include the widget on the clipboard, a special Clipboard widget will appear in area's Add UI. This works across pages as well.

### Changes
* Apostrophe's Global's UI (the @apostrophecms/global singleton has moved from the admin bar's content controls to the admin utility tray under a cog icon.
* The context bar's document Edit button, which was a cog icon, has been rolled into the doc's context menu.

## 3.1.3 - 2021-07-16

### Fixes

* Hotfix for an incompatibility between `vue-loader` and `webpack` 5.45.0 which causes a crash at startup in development, or asset build time in production. We have temporarily pinned our dependency to `webpack` 5.44.x. We are [contributing to the discussion around the best long-term fix for vue-loader](https://github.com/vuejs/vue-loader/issues/1854).

## 3.1.2 - 2021-07-14

### Changes

* Removes an unused method, `mapMongoIdToJqtreeId`, that was used in A2 but is no longer relevant.
* Removes deprecated and non-functional steps from the `edit` method in the `AposDocsManager.vue` component.
* Legacy migrations to update 3.0 alpha and 3.0 beta sites to 3.0 stable are still in place, with no functional changes, but have been relocated to separate source files for ease of maintenance. Note that this is not a migration path for 2.x databases. Tools for that are forthcoming.

## 3.1.1 - 2021-07-08

### Fixes

* Two distinct modules may each have their own `ui/src/index.scss` file, similar to the fix already applied to allow multiple `ui/src/index.js` files.

## 3.1.0 - 2021-06-30

### Fixes

* Corrects a bug that caused Apostrophe to rebuild the admin UI on every nodemon restart, which led to excessive wait times to test new code. Now this happens only when `package-lock.json` has been modified (i.e. you installed a new module that might contain new Apostrophe admin UI code). If you are actively developing Apostrophe admin UI code, you can opt into rebuilding all the time with the `APOS_DEV=1` environment variable. In any case, `ui/src` is always rebuilt in a dev environment.
* Updates `cheerio`, `deep-get-set`, and `oembetter` versions to resolve vulnerability warnings.
* Modules with a `ui/src` folder, but no other content, are no longer considered "empty" and do not generate a warning.
* Pushing a secondary context document now always results in entry to draft mode, as intended.
* Pushing a secondary context document works reliably, correcting a race condition that could cause the primary document to remain in context in some cases if the user was not already in edit mode.

### Changes

* Deprecates `self.renderPage` method for removal in next major version.
* Since `ui/src/index.js` files must export a function to avoid a browser error in production which breaks the website experience, we now detect this at startup and throw a more helpful error to prevent a last-minute discovery in production.

## 3.0.1 - 2021-06-17

### Fixes

* Fixes an error observed in the browser console when using more than one `ui/src/index.js` file in the same project. Using more than one is a good practice as it allows you to group frontend code with an appropriate module, or ship frontend code in an npm module that extends Apostrophe.
* Migrates all of our own frontend players and utilities from `ui/public` to `ui/src`, which provides a robust functional test of the above.
* Executes `ui/src` imports without waiting for next tick, which is appropriate as we have positioned it as an alternative to `ui/public` which is run without delay.

## 3.0.0 - 2021-06-16

### Breaks

* Previously our `a3-boilerplate` project came with a webpack build that pushed code to the `ui/public` folder of an `asset` module. Now the webpack build is not needed because Apostrophe takes care of compiling `ui/src` for us. This is good! However, **if you are transitioning your project to this new strategy, you will need to remove the `modules/asset/ui/public` folder from your project manually** to ensure that webpack-generated code originally intended for webpack-dev-server does not fail with a `publicPath` error in the console.
* The `CORE_DEV=1` environment setting has been changed to `APOS_DEV=1` because it is appropriate for anyone who is actively developing custom Apostrophe admin UI using `ui/apos` folders in their own modules.
* Apostrophe now uses Dart Sass, aka the `sass` npm module. The `node-sass` npm module has been deprecated by its authors for some time now. Most existing projects will be unaffected, but those writing their own Apostrophe UI components will need to change any `/deep/` selectors to `::v-deep` and consider making other Dart Sass updates as well. For more information see the [Dart Sass documentation](https://sass-lang.com/dart-sass). Those embracing the new `ui/src` feature should also bear in mind that Dart Sass is being used.

### Changes

* Relationship ids are now stored as aposDocIds (without the locale and mode part). The appropriate locale and mode are known from the request. This allows easy comparison and copying of these properties across locales and fixes a bug with reverse relationships when publishing documents. A migration has been added to take care of this conversion on first startup.
- The `attachment` field type now correctly limits file uploads by file type when using the `fileGroup` field option.
- Uploading SVG files is permitted in the Media Library by default.

### Adds

- Apostrophe now enables you to ship frontend JavaScript and Sass (using the SCSS syntax) without your own webpack configuration.
- Any module may contain modern JavaScript in a `ui/src/index.js` file, which may use `import` to bring in other files in the standard way. Note that **`ui/src/index.js must export a function`**. These functions are called for you in the order modules are initialized.
- Any module may contain a Sass (SCSS) stylesheet in a `ui/src/index.scss` file, which may also import other Sass (SCSS) files.
- Any project that requires IE11 support for `ui/src` JavaScript code can enable it by setting the `es5: true` option to the `@apostrophecms/asset` module. Apostrophe produces separate builds for IE11 and modern browsers, so there is no loss of performance in modern browsers. Code is automatically compiled for IE11 using `babel` and missing language features are polyfilled using `core-js` so you can use promises, `async/await` and other standard modern JavaScript features.
- `ui/public` is still available for raw JavaScript and CSS files that should be pushed *as-is* to the browser. The best use of this feature is to deliver the output of your own custom webpack build, if you have one.
- Adds browser-side `editMode` flag that tracks the state of the current view (edit or preview), located at `window.apos.adminBar.editMode`.
- Support for automatic inline style attribute sanitization for Rich Text widgets.
- Adds text align controls for Rich Text widgets. The following tools are now supported as part of a rich text widget's `toolbar` property:
-- `alignLeft`
-- `alignRight`
-- `alignCenter`
-- `alignJustify`
- `@apostrophecms/express` module now supports the `trustProxy: true` option, allowing your reverse proxy server (such as nginx) to pass on the original hostname, protocol and client IP address.

### Fixes

* Unit tests passing again. Temporarily disabled npm audit checks as a source of critical failures owing to upstream issues with third-party packages which are not actually a concern in our use case.
* Fixed issues with the query builder code for relationships. These issues were introduced in beta 3 but did not break typical applications, except for displaying distinct choices for existing values of a relationship field.
* Checkbox field types can now be used as conditional fields.
* Tracks references to attachments correctly, and introduces a migration to address any attachments previously tracked as part of documents that merely have a relationship to the proper document, i.e. pages containing widgets that reference an image piece.
* Tracks the "previously published" version of a document as a legitimate reference to any attachments, so that they are not discarded and can be brought back as expected if "Undo Publish" is clicked.
* Reverse relationships work properly for published documents.
* Relationship subfields are now loaded properly when `reverseOf` is used.
* "Discard Draft" is available when appropriate in "Manage Pages" and "Manage Pieces."
* "Discard Draft" disables the "Submit Updates" button when working as a contributor.
* Relationship subfields can now be edited when selecting in the full "manage view" browser, as well as in the compact relationship field view which worked previously.
* Relationship subfields now respect the `def` property.
* Relationship subfields are restored if you deselect a document and then reselect it within a single editing experience, i.e. accidentally deselect and immediately reselect, for instance.
* A console warning when editing subfields for a new relationship was fixed.
* Field type `color`'s `format` option moved out of the UI options and into the general options object. Supported formats are "rgb", "prgb", "hex6", "hex3", "hex8", "name", "hsl", "hsv". Pass the `format` string like:
```js
myColorField: {
  type: 'color',
  label: 'My Color',
  options: {
    format: 'hsl'
  }
}
```
* Restored Vue dependency to using semantic versioning now that Vue 2.6.14 has been released with a fix for the bug that required us to pin 2.6.12.
* Nunjucks template loader is fully compatible with Linux in a development environment.
* Improved template performance by reusing template loaders.
* `min` and `max` work properly for both string-like and number-like fields.
* Negative numbers, leading minus and plus signs, and trailing periods are accepted in the right ways by appropriate field types.
* If a user is inadvertently inserted with no password, set a random password on the backend for safety. In tests it appears that login with a blank password was already forbidden, but this provides an additional level of certainty.
* `data.page` and `data.contextOptions` are now available in `widget.html` templates in most cases. Specifically, they are available when loading the page, (2) when a widget has just been inserted on the page, and (3) when a widget has just been edited and saved back to the page. However, bear in mind that these parameters are never available when a widget is being edited "out of context" via "Page Settings", via the "Edit Piece" dialog box, via a dialog box for a parent widget, etc. Your templates should be written to tolerate the absence of these parameters.
* Double slashes in the slug cannot be used to trick Apostrophe into serving as an open redirect (fix ported to 3.x from 2.92.0).
* The global doc respects the `def` property of schema fields when first inserted at site creation time.
* Fixed fragment keyword arguments being available when not a part of the fragment signature.

## 3.0.0-beta.3.1 - 2021-06-07

### Breaks
- This backwards compatibility break actually occurred in 3.0.0-beta.3 and was not documented at that time, but it is important to know that the following Rich Text tool names have been updated to match Tiptap2's convention:
-- `bullet_list` -> `bulletList`
-- `ordered_list` -> `orderedList`
-- `code_block` -> `codeBlock`
-- `horizontal_rule` -> `horizontalRule`

### Fixes

- Rich Text default tool names updated, no longer broken. Bug introduced in 3.0.0-beta.3.
- Fixed Rich Text's tool cascade to properly account for core defaults, project level defaults, and area-specific options.

## 3.0.0-beta.3 - 2021-06-03

### Security Fixes

The `nlbr` and `nlp` Nunjucks filters marked their output as safe to preserve the tags that they added, without first escaping their input, creating a CSRF risk. These filters have been updated to escape their input unless it has already been marked safe. No code changes are required to templates whose input to the filter is intended as plaintext, however if you were intentionally leveraging this bug to output unescaped HTML markup you will need to make sure your input is free of CSRF risks and then use the `| safe` filter before the `| nlbr` or `| nlp` filter.

### Adds

- Added the `ignoreUnusedFolderWarning` option for modules that intentionally might not be activated or inherited from in a particular startup.
- Better explanation of how to replace macros with fragments, in particular how to call the fragments with `{% render fragmentName(args) %}`.

### Fixes

- Temporarily pinned to Vue 2.6.12 to fix an issue where the "New" button in the piece manager modals disappeared. We think this is a bug in the newly released Vue 2.6.13 but we are continuing to research it.
- Updated dependencies on `sanitize-html` and `nodemailer` to new major versions, causing no bc breaks at the ApostropheCMS level. This resolved two critical vulnerabilities according to `npm audit`.
- Removed many unused dependencies.
- The data retained for "Undo Publish" no longer causes slug conflicts in certain situations.
- Custom piece types using `localized: false` or `autopublish: true,` as well as singleton types, now display the correct options on the "Save" dropdown.
- The "Save and View," "Publish and View" and/or "Save Draft and Preview" options now appear only if an appropriate piece page actually exists for the piece type.
- Duplicating a widget now properly assigns new IDs to all copied sub-widgets, sub-areas and array items as well.

- Added the `ignoreUnusedFolderWarning` option for modules that intentionally might not be activated or inherited from in a particular startup.
- If you refresh the page while previewing or editing, you will be returned to that same state.

### Notices

- Numerous `npm audit` vulnerability warnings relating to `postcss` 7.x were examined, however it was determined that these are based on the idea of a malicious SASS coder attempting to cause a denial of service. Apostrophe developers would in any case be able to contribute JavaScript as well and so are already expected to be trusted parties. This issue must be resolved upstream in packages including both `stylelint` and `vue-loader` which have considerable work to do before supporting `postcss` 8.x, and in any case public access to write SASS is not part of the attack surface of Apostrophe.

### Changes

- When logging out on a page that only exists in draft form, or a page with access controls, you are redirected to the home page rather than seeing a 404 message.

- Rich text editor upgraded to [tiptap 2.x beta](https://www.tiptap.dev) :tada:. On the surface not a lot has changed with the upgrade, but tiptap 2 has big improvements in terms of speed, composability, and extension support. [See the technical differences of tiptap 1 and 2 here](https://www.tiptap.dev/overview/upgrade-guide#reasons-to-upgrade-to-tiptap-2x)

## 3.0.0-beta.2 - 2021-05-21

### **Breaks**

- The `updateModified: false` option, formerly supported only by `apos.doc.update`, has been renamed to `setModified: false` and is now supported by `apos.doc.insert` as well. If explicitly set to false, the insert and update methods will leave the `modified` property alone, rather than trying to detect or infer whether a change has been made to the draft relative to the published version.
- The `permission` module no longer takes an `interestingTypes` option. Instead, doc type managers may set their `showPermissions` option to `true` to always be broken out separately in the permissions explorer, or explicitly set it to `false` to never be mentioned at all, even on a list of typical piece types that have the same permissions. This allows module creators to ship the right options with their modules rather than requiring the developer to hand-configure `interestingTypes`.
- When editing users, the permissions explorer no longer lists "submitted draft" as a piece type.
- Removed `apos.adminBar.group` method, which is unlikely to be needed in 3.x. One can group admin bar items into dropdowns via the `groups` option.
- Raw HTML is no longer permitted in an `apos.notify` message parameter. Instead, `options.buttons` is available. If present, it must be an array of objects with `type` and `label` properties. If `type` is `'event'` then that button object must have `name` and `data` properties, and when clicked the button will trigger an apos bus event of the given `name` with the provided `data` object. Currently `'event'` is the only supported value for `type`.

### Adds

- The name `@apostrophecms/any-page-type` is now accepted for relationships that should match any page. With this change, the doc type manager module name and the type name are now identical for all types in 3.x. However, for backwards compatibility `@apostrophecms/page` is still accepted. `apos.doc.getManager` will accept either name.
- Sets the project root-level `views` directory as the default fallback views directory. This is no longer a necessary configuration in projects unless they want to change it on the `@apostrophecms/template` option `viewsFolderFallback`.
- The new `afterAposScripts` nunjucks block allows for pushing markup after Apostrophe's asset bundle script tag, at the end of the body. This is a useful way to add a script tag for Webpack's hot reload capabilities in development while still ensuring that Apostrophe's utility methods are available first, like they are in production.
- An `uploadfs` option may be passed to the `@apostrophecms/asset` module, in order to pass options configuring a separate instance of `uploadfs` specifically for the static assets. The `@apostrophecms/uploadfs` module now exports a method to instantiate an uploadfs instance. The default behavior, in which user-uploaded attachments and static assets share a single instance of uploadfs, is unchanged. Note that asset builds never use uploadfs unless `APOS_UPLOADFS_ASSETS=1` is set in the environment.
- `AposButtonSplit` is a new UI component that combines a button with a context menu. Users can act on a primary action or change the button's function via menu button to the right of the button itself.
- Developers can now pass options to the `color` schema field by passing a `pickerOptions` object through your field. This allows for modifying/removing the default color palette, changing the resulting color format, and disabling various UI. For full set of options [see this example](https://github.com/xiaokaike/vue-color/blob/master/src/components/Sketch.vue)
- `AposModal` now emits a `ready` event when it is fully painted and can be interacted with by users or code.
- The video widget is now compatible with vimeo private videos when the domain is on the allowlist in vimeo.

### Changes

- You can now override the parked page definition for the home page without copying the entirety of `minimumPark` from the source code. Specifically, you will not lose the root archive page if you park the home page without explicitly parking the archive page as well. This makes it easier to choose your own type for the home page, in lieu of `@apostrophecms/home-page`.

### Fixes

- Piece types like users that have a slug prefix no longer trigger a false positive as being "modified" when you first click the "New" button.
- The `name` option to widget modules, which never worked in 3.x, has been officially removed. The name of the widget type is always the name of the module, with the `-widget` suffix removed.
- The home page and other parked pages should not immediately show as "pending changes."
- In-context editing works properly when the current browser URL has a hash (portion beginning with `#`), enabling the use of the hash for project-specific work. Thanks to [https://stepanjakl.com/](Štěpán Jákl) for reporting the issue.
- When present, the `apos.http.addQueryToUrl` method preserves the hash of the URL intact.
- The home page and other parked pages should not immediately show as "pending changes."
- The browser-side `apos.http.parseQuery` function now handles objects and arrays properly again.
- The in-context menu for documents has been refactored as a smart component that carries out actions on its own, eliminating a great deal of redundant code, props and events.
- Added additional retries when binding to the port in a dev environment.
- The "Submit" button in the admin bar updates properly to "Submitted" if the submission happens in the page settings modal.
- Skipping positional arguments in fragments now works as expected.
- The rich text editor now supports specifying a `styles` array with no `p` tags properly. A newly added rich text widget initially contains an element with the first style, rather than always a paragraph. If no styles are configured, a `p` tag is assumed. Thanks to Stepan Jakl for reporting the issue.

### Changes
- Editor modal's Save button (publish / save draft / submit) now updated to use the `AposSplitButton` component. Editors can choose from several follow-up actions that occur after save, including creating another piece of content of the same type, being taken to the in-context version of the document, or being returned to the manager. Editor's selection is saved in localstorage, creating a remembered preference per content type.

## 3.0.0-beta.1.1 - 2021-05-07

### Fixes

- A hotfix for an issue spotted in beta 1 in our demo: all previously published pages of sites migrated from early alpha releases had a "Draft" label until published again.

## 3.0.0-beta.1 - 2021-05-06

### **Breaks**

- Removes the `firstName` and `lastName` fields in user pieces.
- The query parameters `apos-refresh`, `apos-edit`, `apos-mode` and `apos-locale` are now `aposRefresh`, `aposEdit`, `aposMode`and `aposLocale`. Going forward all query parameters will be camelCase for consistency with query builders.

### Changes

- Archiving a page or piece deletes any outstanding draft in favor of archiving the last published version. Previously the behavior was effectively the opposite.
- "Publish Changes" button label has been changes to "Update".
- Draft mode is no longer the default view for published documents.
- The page and piece manager views now display the title, etc. of the published version of a document, unless that document only exists in draft form. However a label is also provided indicating if a newer draft is in progress.
- Notifications have been updated with a new visual display and animation style.

### **Adds**

- Four permissions roles are supported and enforced: guest, contributor, editor and admin. See the documentation for details. Pre-existing alpha users are automatically migrated to the admin role.
- Documents in managers now have context sensitive action menus that allow actions like edit, discard draft, archive, restore, etc.
- A fragment call may now have a body using `rendercall`, just like a macro call can have a body using `call`. In addition, fragments can now have named arguments, just like macros. Many thanks to Miro Yovchev for contributing this implementation.
- Major performance improvement to the `nestedModuleSubdirs` option.
- Updates URL fields and oEmbed URL requests to use the `httpsFix` option in launder's `url()` method.
- Documents receive a state label based on their document state (draft, pending, pending updates)
- Contributors can submit drafts for review ("Submit" versus "Submit Updates").
- Editors and admins can manage submitted drafts.
- Editors and admins can easily see the number of proposed changes awaiting their attention.
- Support for virtual piece types, such as submitted drafts, which in actuality manage more than one type of doc.
- Confirm modals now support a schema which can be assessed after confirmation.
- When archiving and restoring pages, editors can chose whether the action affects only this document or this document + children
- Routes support the `before` syntax, allowing routes that are added to Express prior to the routes or middleware of another module. The syntax `before: 'middleware:moduleName'` must be used to add the route prior to the middleware of `moduleName`. If `middleware:` is not used, the route is added before the routes of `moduleName`. Note that normally all middleware is added before all routes.
- A `url` property can now optionally be specified when adding middleware. By default all middleware is global.
- The pieces REST GET API now supports returning only a count of all matching pieces, using the `?count=1` query parameter.
- Admin bar menu items can now specify a custom Vue component to be used in place of `AposButton`.
- Sets `username` fields to follow the user `title` field to remove an extra step in user creation.
- Adds default data to the `outerLayoutBase.html` `<title>` tag: `data.piece.title or data.page.title`.
- Moves the core UI build task into the start up process. The UI build runs automatically when `NODE_ENV` is *not* 'production' and when:
    1. The build folder does not yet exist.
    2. The package.json file is newer than the existing UI build.
    3. You explicitly tell it to by setting the environment variable `CORE_DEV=1`
- The new `._ids(_idOrArrayOfIds)` query builder replaces `explicitOrder` and accepts an array of document `_id`s or a single one. `_id` can be used as a multivalued query parameter. Documents are returned in the order you specify, and just like with single-document REST GET requests, the locale of the `_id`s is overridden by the `aposMode` query parameter if present.
- The `.withPublished(true)` query builder adds a `_publishedDoc` property to each returned draft document that has a published equivalent. `withPublished=1` can be used as a query parameter. Note this is not the way to fetch only published documents. For that, use `.locale('en:published')` or similar.
- The server-side implementation of `apos.http.post` now supports passing a `FormData` object created with the `[form-data](https://www.npmjs.com/package/form-data)` npm module. This keeps the API parallel with the browser-side implementation and allows for unit testing the attachments feature, as well as uploading files to internal and external APIs from the server.
- `manuallyPublished` computed property moved to the `AposPublishMixin` for the use cases where that mixin is otherwise warranted.
- `columns` specified for a piece type's manage view can have a name that uses "dot notation" to access a subproperty. Also, for types that are localized, the column name can begin with `draft:` or `published:` to specifically display a property of the draft or published version of the document rather than the best available. When a prefix is not used, the property comes from the published version of the document if available, otherwise from the draft.
- For page queries, the `children` query builder is now supported in query strings, including the `depth` subproperty. For instance you could fetch `/api/v1/@apostrophecms/page/id-of-page?children=1` or `/api/v1/@apostrophecms/page/id-of-page?children[depth]=3`.
- Setting `APOS_LOG_ALL_QUERIES=1` now logs the projection, skip, limit and sort in addition to the criteria, which were previously logged.

### **Fixes**

- Fragments can now call other fragments, both those declared in the same file and those imported, just like macros calling other macros. Thanks to Miro Yovchev for reporting the issue.
- There was a bug that allowed parked properties, such as the slug of the home page, to be edited. Note that if you don't want a property of a parked page to be locked down forever you can use the `_defaults` feature of parked pages.
- A required field error no longer appears immediately when you first start creating a user.
- Vue warning in the pieces manager due to use of value rather than name of column as a Vue key. Thanks to Miro Yovchev for spotting the issue.
- "Save Draft" is not an appropriate operation to offer when editing users.
- Pager links no longer break due to `aposRefresh=1` when in edit mode. Also removed superfluous `append` query parameter from these.
- You may now intentionally clear the username and slug fields in preparation to type a new value. They do not instantly repopulate based on the title field when you clear them.
- Language of buttons, labels, filters, and other UI updated and normalized throughout.
- A contributor who enters the page tree dialog box, opens the editor, and selects "delete draft" from within the editor of an individual page now sees the page tree reflect that change right away.
- The page manager listens for content change events in general and its refresh mechanism is robust in possible situations where both an explicit refresh call and a content change event occur.
- Automatically retries once if unable to bind to the port in a dev environment. This helps with occasional `EADDRINUSE` errors during nodemon restarts.
- Update the current page's context bar properly when appropriate after actions such as "Discard Draft."
- The main archive page cannot be restored, etc. via the context menu in the page tree.
- The context menu and "Preview Draft" are both disabled while errors are present in the editor dialog box.
- "Duplicate" should lead to a "Publish" button, not an "Update" button, "Submit" rather than "Submit Update," etc.
- When you "Duplicate" the home page you should be able to set a slug for the new page (parked properties of parked pages should be editable when making a duplicate).
- When duplicating the home page, the suggested slug should not be `/` as only one page can have that slug at a time.
- Attention is properly called to a slug conflict if it exists immediately when the document is opened (such as making a copy where the suggested slug has already been used for another copy).
- "Preview Draft" never appears for types that do not use drafts.
- The toggle state of admin bar utility items should only be mapped to an `is-active` class if, like palette, they opt in with `toggle: true`
- Fixed unique key errors in the migrate task by moving the parking of parked pages to a new `@apostrophecms/migrate:after` event handler, which runs only after migrations, whether that is at startup (in dev) or at the end of the migration task (in production).
- UI does not offer "Archive" for the home page, or other archived pages.
- Notification checks and other polling requests now occur only when the tab is in the foreground, resolving a number of problems that masqueraded as other bugs when the browser hit its connection limit for multiple tabs on the same site.
- Parked pages are now parked immediately after database migrations are checked and/or run. In dev this still happens at each startup. In production this happens when the database is brand new and when the migration task is manually run.

## 3.0.0-alpha.7 - 2021-04-07

### Breaks

* The `trash` property has been renamed `archived`, and throughout the UI we refer to "archiving" and the "archive" rather than "move to trash" and the "trash can." A database migration is included to address this for existing databases. However, **if you set the minimumPark option, or used a boilerplate in which it is set,** you will need to **change the settings for the `parkedId: 'trash'` page to match those [currently found in the `minimumPark` option setting in the `@apostrophecms/page` source code](https://github.com/apostrophecms/apostrophe/blob/481252f9bd8f42b62648a0695105e6e9250810d3/modules/%40apostrophecms/page/index.js#L25-L32).

### Adds

* General UX and UI improvements to the experience of moving documents to and from the archive, formerly known as the trash.
* Links to each piece are available in the manage view when appropriate.
* Search is implemented in the media library.
* You can now pass core widgets a `className` option when configuring them as part of an area.
* `previewDraft` for pieces, adds a Preview Draft button on creation for quick in-context editing. Defaults to true.

### Changes

* Do not immediately redirect to new pages and pieces.
* Restored pieces now restore as unpublished drafts.
* Refactored the admin bar component for maintainability.
* Notification style updates

### Fixes

* Advisory lock no longer triggers an update to the modification timestamp of a document.
* Attempts to connect Apostrophe 3.x to an Apostrophe 2.x database are blocked to prevent content loss.
* "Save as Draft" is now available as soon as a new document is created.
* Areas nested in array schema fields can now be edited in context.
* When using `apos.image.first`, the alt attribute of the image piece is available on the returned attachment object as `._alt`. In addition, `_credit` and `_creditUrl` are available.
* Fixes relating to the editing of widgets in nested areas, both on the page and in the modal.
* Removed published / draft switch for unpublished drafts.
* "Publish Changes" appears only at appropriate times.
* Notifications moved from the bottom right of the viewport to the bottom center, fixing some cases of UI overlap.

## 3.0.0-alpha.6.1 - 2021-03-26

### Fixes

* Conditional fields (`if`) and the "following values" mechanism now work properly in array item fields.
* When editing "Page Settings" or a piece, the "publish" button should not be clickable if there are errors.

## 3.0.0-alpha.6 - 2021-03-24

### Adds
* You can "copy" a page or a piece via the ⠇ menu.
* When moving the current page or piece to the trash, you are taken to the home page.
* `permissions: false` is supported for piece and page insert operations.
* Adds note to remove deprecated `allowedInChooser` option on piece type filters.
* UX improvement: "Move to Trash" and "Restore" buttons added for pieces, replacing the boolean field. You can open a piece that is in the trash in a read-only way in order to review it and click "Restore."
* Advisory lock support has been completed for all content types, including on-page, in-context editing. This prevents accidental conflicts between editors.
* Image widgets now accept a `size` context option from the template, which can be used to avoid sending a full-width image for a very small placement.
* Additional improvements.

### Fixes
* Fixes error from missing `select` method in `AposPiecesManager` component.
* No more migration messages at startup for brand-new sites.
* `max` is now properly implemented for relationships when using the manager dialog box as a chooser.
* "Trash" filter now displays its state properly in the piece manager dialog box.
* Dragging an image to the media library works reliably.
* Infinite loop warning when editing page titles has been fixed.
* Users can locate the tab that still contains errors when blocked from saving a piece due to schema field errors.
* Calling `insert` works properly in the `init` function of a module.
* Additional fixes.

### Breaks

* Apostrophe's instance of `uploadfs` has moved from `apos.attachment.uploadfs` to `apos.uploadfs`. The `uploadfs` configuration option has similarly moved from the `@apostrophecms/attachment` module to the `@apostrophecms/uploadfs` module. `imageSizes` is still an option to `@apostrophecms/attachment`.

## 3.0.0-alpha.5 - 2021-02-11

* Conditional fields are now supported via the new `if` syntax. The old 2.x `showFields` feature has been replaced with `if: { ... }`.
* Adds the option to pass context options to an area for its widgets following the `with` keyword. Context options for widgets not in that area (or that don't exist) are ignored. Syntax: `{% area data.page, 'areaName' with { '@apostrophecms/image: { size: 'full' } } %}`.
* Advisory locking has been implemented for in-context editing, including nested contexts like the palette module. Advisory locking has also been implemented for the media manager, completing the advisory locking story.
* Detects many common configuration errors at startup.
* Extends `getBrowserData` in `@apostrophecms/doc-type` rather than overwriting the method.
* If a select element has no default, but is required, it should default to the first option. The select elements appeared as if this were the case, but on save you would be told to make a choice, forcing you to change and change back. This has been fixed.
* Removes 2.x piece module option code, including for `contextual`, `manageViews`, `publishMenu`, and `contextMenu`.
* Removes admin bar module options related to 2.x slide-out UI: `openOnLoad`, `openOnHomepageLoad`, `closeDelay`.
* Fixed a bug that allowed users to appear to be in edit mode while looking at published content in certain edge cases.
* The PATCH API for pages can now infer the correct _id in cases where the locale is specified in the query string as an override, just like other methods.
* Check permissions for the delete and publish operations.
* Many bug fixes.

### Breaks
* Changes the `piecesModuleName` option to `pieceModuleName` (no "s") in the `@apostrophecms/piece-page-type` module. This feature is used only when you have two or more piece page types for the same piece type.

## 3.0.0-alpha.4.2 - 2021-01-27

* The `label` option is no longer required for widget type modules. This was already true for piece type and page type modules.
* Ability to namespace asset builds. Do not push asset builds to uploadfs unless specified.

### Breaking changes

* Removes the `browser` module option, which was only used by the rich text widget in core. All browser data should now be added by extending or overriding `getBrowserData` in a module. Also updates `getComponentName` to reference `options.components` instead of `options.browser.components`.

## 3.0.0-alpha.4.1

* Hotfix: the asset module now looks for a `./release-id` file (relative to the project), not a `./data/release-id` file, because `data` is not a deployed folder and the intent of `release-id` is to share a common release identifier between the asset build step and the deployed instances.

## 3.0.0-alpha.4

* **"Fragments" have been added to the Apostrophe template API, as an alternative to Nunjucks' macros, to fully support areas and async components.** [See the A3 alpha documentation](https://a3.docs.apos.dev/guide/widgets-and-templates/fragments.html) for instructions on how to use this feature.
* **CSS files in the `ui/public` subdirectory of any module are now bundled and pushed to the browser.** This allows you to efficiently deliver your CSS assets, just as you can deliver JS assets in `ui/public`. Note that these assets must be browser-ready JS and CSS, so it is customary to use your own webpack build to generate them. See [the a3-boilerplate project](https://github.com/apostrophecms/a3-boilerplate) for an example, especially `webpack.config.js`.
* **More support for rendering HTML in REST API requests.** See the `render-areas` query parameter in [piece and page REST API documentation](https://a3.docs.apos.dev/reference/api/pieces.html#get-api-v1-piece-name).
* **Context bar takeover capability,** for situations where a secondary document should temporarily own the undo/redo/publish UI.
* **Unpublished pages in the tree** are easier to identify
* **Range fields** have been added.
* **Support for npm bundles is back.** It works just like in 2.x, but the property is `bundle`, not `moogBundle`. Thanks to Miro Yovchev.

### Breaking changes

* **A3 now uses webpack 5.** For now, **due to a known issue with vue-loader, your own project must also be updated to use webpack 5.** The a3-boilerplate project has been updated accordingly, so you may refer to [the a3-boilerplate project](https://github.com/apostrophecms/a3-boilerplate) for an example of the changes to be made, notably in `webpack.config.js` and `package.json`. We are in communication with upstream developers to resolve the issue so that projects and apostrophe core can use different major versions of webpack.

## 3.0.0-alpha.3

Third alpha release of 3.x. Introduced draft mode and the "Publish Changes" button.

## 3.0.0-alpha.2

Second alpha release of 3.x. Introduced a distinct "edit" mode.

## 3.0.0-alpha.1

First alpha release of 3.x.<|MERGE_RESOLUTION|>--- conflicted
+++ resolved
@@ -7,11 +7,8 @@
 * To reduce complications for those implementing caching strategies, the CSRF protection cookie now contains a simple constant string, and is not recorded in `req.session`. This is acceptable because the real purpose of the CSRF check is simply to verify that the browser has sent the cookie at all, which it will not allow a cross-origin script to do.
 * As a result of the above, a session cookie is not generated and sent at all unless `req.session` is actually used or a user logs in. Again, this reduces complications for those implementing caching strategies.
 * When logging out, the session cookie is now cleared in the browser. Formerly the session was destroyed on the server side only, which was sufficient for security purposes but could create caching issues.
-<<<<<<< HEAD
 * Uses `express-cache-on-demand` lib to make similar and concurrent requests on pieces and pages faster.
-=======
 * Frontend build errors now stop app startup in development, and SCSS and JS/Vue build warnings are visible on the terminal console for the first time.
->>>>>>> 61733056
 
 ### Fixes
 
