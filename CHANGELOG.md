# Changelog

## UNRELEASED

<<<<<<< HEAD
## Fixes

- Piece types like users that have a slug prefix no longer trigger a false positive as being "modified" when you first click the "New" button.
=======
### Fixes

- The `name` option to widget modules, which never worked in 3.x, has been officially removed. The name of the widget type is always the name of the module, with the `-widget` suffix removed.
>>>>>>> 347091d8

## 3.0.0-beta.1.1 - 2021-05-07

### Fixes

- A hotfix for an issue spotted in beta 1 in our demo: all previously published pages of sites migrated from early alpha releases had a "Draft" label until published again.

## 3.0.0-beta.1 - 2021-05-06

### **Breaks**

- Removes the `firstName` and `lastName` fields in user pieces.
- The query parameters `apos-refresh`, `apos-edit`, `apos-mode` and `apos-locale` are now `aposRefresh`, `aposEdit`, `aposMode`and `aposLocale`. Going forward all query parameters will be camelCase for consistency with query builders.

### Changes

- Archiving a page or piece deletes any outstanding draft in favor of archiving the last published version. Previously the behavior was effectively the opposite.
- "Publish Changes" button label has been changes to "Update".
- Draft mode is no longer the default view for published documents.
- The page and piece manager views now display the title, etc. of the published version of a document, unless that document only exists in draft form. However a label is also provided indicating if a newer draft is in progress.
- Notifications have been updated with a new visual display and animation style.

### **Adds**

- Four permissions roles are supported and enforced: guest, contributor, editor and admin. See the documentation for details. Pre-existing alpha users are automatically migrated to the admin role.
- Documents in managers now have context sensitive action menus that allow actions like edit, discard draft, archive, restore, etc.
- A fragment call may now have a body using `rendercall`, just like a macro call can have a body using `call`. In addition, fragments can now have named arguments, just like macros. Many thanks to Miro Yovchev for contributing this implementation.
- Major performance improvement to the `nestedModuleSubdirs` option.
- Updates URL fields and oEmbed URL requests to use the `httpsFix` option in launder's `url()` method.
- Documents receive a state label based on their document state (draft, pending, pending updates)
- Contributors can submit drafts for review ("Submit" versus "Submit Updates").
- Editors and admins can manage submitted drafts.
- Editors and admins can easily see the number of proposed changes awaiting their attention.
- Support for virtual piece types, such as submitted drafts, which in actuality manage more than one type of doc.
- Confirm modals now support a schema which can be assessed after confirmation.
- When archiving and restoring pages, editors can chose whether the action affects only this document or this document + children
- Routes support the `before` syntax, allowing routes that are added to Express prior to the routes or middleware of another module. The syntax `before: 'middleware:moduleName'` must be used to add the route prior to the middleware of `moduleName`. If `middleware:` is not used, the route is added before the routes of `moduleName`. Note that normally all middleware is added before all routes.
- A `url` property can now optionally be specified when adding middleware. By default all middleware is global.
- The pieces REST GET API now supports returning only a count of all matching pieces, using the `?count=1` query parameter.
- Admin bar menu items can now specify a custom Vue component to be used in place of `AposButton`.
- Sets `username` fields to follow the user `title` field to remove an extra step in user creation.
- Adds default data to the `outerLayoutBase.html` `<title>` tag: `data.piece.title or data.page.title`.
- Moves the core UI build task into the start up process. The UI build runs automatically when `NODE_ENV` is *not* 'production' and when:
    1. The build folder does not yet exist.
    2. The package.json file is newer than the existing UI build.
    3. You explicitly tell it to by setting the environment variable `CORE_DEV=1`
- The new `._ids(_idOrArrayOfIds)` query builder replaces `explicitOrder` and accepts an array of document `_id`s or a single one. `_id` can be used as a multivalued query parameter. Documents are returned in the order you specify, and just like with single-document REST GET requests, the locale of the `_id`s is overridden by the `aposMode` query parameter if present.
- The `.withPublished(true)` query builder adds a `_publishedDoc` property to each returned draft document that has a published equivalent. `withPublished=1` can be used as a query parameter. Note this is not the way to fetch only published documents. For that, use `.locale('en:published')` or similar.
- The server-side implementation of `apos.http.post` now supports passing a `FormData` object created with the `[form-data](https://www.npmjs.com/package/form-data)` npm module. This keeps the API parallel with the browser-side implementation and allows for unit testing the attachments feature, as well as uploading files to internal and external APIs from the server.
- `manuallyPublished` computed property moved to the `AposPublishMixin` for the use cases where that mixin is otherwise warranted.
- `columns` specified for a piece type's manage view can have a name that uses "dot notation" to access a subproperty. Also, for types that are localized, the column name can begin with `draft:` or `published:` to specifically display a property of the draft or published version of the document rather than the best available. When a prefix is not used, the property comes from the published version of the document if available, otherwise from the draft.
- For page queries, the `children` query builder is now supported in query strings, including the `depth` subproperty. For instance you could fetch `/api/v1/@apostrophecms/page/id-of-page?children=1` or `/api/v1/@apostrophecms/page/id-of-page?children[depth]=3`.
- Setting `APOS_LOG_ALL_QUERIES=1` now logs the projection, skip, limit and sort in addition to the criteria, which were previously logged.

### **Fixes**

- Fragments can now call other fragments, both those declared in the same file and those imported, just like macros calling other macros. Thanks to Miro Yovchev for reporting the issue.
- There was a bug that allowed parked properties, such as the slug of the home page, to be edited. Note that if you don't want a property of a parked page to be locked down forever you can use the `_defaults` feature of parked pages.
- A required field error no longer appears immediately when you first start creating a user.
- Vue warning in the pieces manager due to use of value rather than name of column as a Vue key. Thanks to Miro Yovchev for spotting the issue.
- "Save Draft" is not an appropriate operation to offer when editing users.
- Pager links no longer break due to `aposRefresh=1` when in edit mode. Also removed superfluous `append` query parameter from these.
- You may now intentionally clear the username and slug fields in preparation to type a new value. They do not instantly repopulate based on the title field when you clear them.
- Language of buttons, labels, filters, and other UI updated and normalized throughout.
- A contributor who enters the page tree dialog box, opens the editor, and selects "delete draft" from within the editor of an individual page now sees the page tree reflect that change right away.
- The page manager listens for content change events in general and its refresh mechanism is robust in possible situations where both an explicit refresh call and a content change event occur.
- Automatically retries once if unable to bind to the port in a dev environment. This helps with occasional `EADDRINUSE` errors during nodemon restarts.
- Update the current page's context bar properly when appropriate after actions such as "Discard Draft."
- The main archive page cannot be restored, etc. via the context menu in the page tree.
- The context menu and "Preview Draft" are both disabled while errors are present in the editor dialog box.
- "Duplicate" should lead to a "Publish" button, not an "Update" button, "Submit" rather than "Submit Update," etc.
- When you "Duplicate" the home page you should be able to set a slug for the new page (parked properties of parked pages should be editable when making a duplicate).
- When duplicating the home page, the suggested slug should not be `/` as only one page can have that slug at a time.
- Attention is properly called to a slug conflict if it exists immediately when the document is opened (such as making a copy where the suggested slug has already been used for another copy).
- "Preview Draft" never appears for types that do not use drafts.
- The toggle state of admin bar utility items should only be mapped to an `is-active` class if, like palette, they opt in with `toggle: true`
- Fixed unique key errors in the migrate task by moving the parking of parked pages to a new `@apostrophecms/migrate:after` event handler, which runs only after migrations, whether that is at startup (in dev) or at the end of the migration task (in production).
- UI does not offer "Archive" for the home page, or other archived pages.
- Notification checks and other polling requests now occur only when the tab is in the foreground, resolving a number of problems that masqueraded as other bugs when the browser hit its connection limit for multiple tabs on the same site.
- Parked pages are now parked immediately after database migrations are checked and/or run. In dev this still happens at each startup. In production this happens when the database is brand new and when the migration task is manually run.

## 3.0.0-alpha.7 - 2021-04-07

### Breaks

* The `trash` property has been renamed `archived`, and throughout the UI we refer to "archiving" and the "archive" rather than "move to trash" and the "trash can." A database migration is included to address this for existing databases. However, **if you set the minimumPark option, or used a boilerplate in which it is set,** you will need to **change the settings for the `parkedId: 'trash'` page to match those [currently found in the `minimumPark` option setting in the `@apostrophecms/page` source code](https://github.com/apostrophecms/apostrophe/blob/481252f9bd8f42b62648a0695105e6e9250810d3/modules/%40apostrophecms/page/index.js#L25-L32).

### Adds

* General UX and UI improvements to the experience of moving documents to and from the archive, formerly known as the trash.
* Links to each piece are available in the manage view when appropriate.
* Search is implemented in the media library.
* You can now pass core widgets a `className` option when configuring them as part of an area.
* `previewDraft` for pieces, adds a Preview Draft button on creation for quick in-context editing. Defaults to true.

### Changes

* Do not immediately redirect to new pages and pieces.
* Restored pieces now restore as unpublished drafts.
* Refactored the admin bar component for maintainability.
* Notification style updates

### Fixes

* Advisory lock no longer triggers an update to the modification timestamp of a document.
* Attempts to connect Apostrophe 3.x to an Apostrophe 2.x database are blocked to prevent content loss.
* "Save as Draft" is now available as soon as a new document is created.
* Areas nested in array schema fields can now be edited in context.
* When using `apos.image.first`, the alt attribute of the image piece is available on the returned attachment object as `._alt`. In addition, `_credit` and `_creditUrl` are available.
* Fixes relating to the editing of widgets in nested areas, both on the page and in the modal.
* Removed published / draft switch for unpublished drafts.
* "Publish Changes" appears only at appropriate times.
* Notifications moved from the bottom right of the viewport to the bottom center, fixing some cases of UI overlap.

## 3.0.0-alpha.6.1 - 2021-03-26

### Fixes

* Conditional fields (`if`) and the "following values" mechanism now work properly in array item fields.
* When editing "Page Settings" or a piece, the "publish" button should not be clickable if there are errors.

## 3.0.0-alpha.6 - 2021-03-24

### Adds
* You can "copy" a page or a piece via the ⠇ menu.
* When moving the current page or piece to the trash, you are taken to the home page.
* `permissions: false` is supported for piece and page insert operations.
* Adds note to remove deprecated `allowedInChooser` option on piece type filters.
* UX improvement: "Move to Trash" and "Restore" buttons added for pieces, replacing the boolean field. You can open a piece that is in the trash in a read-only way in order to review it and click "Restore."
* Advisory lock support has been completed for all content types, including on-page, in-context editing. This prevents accidental conflicts between editors.
* Image widgets now accept a `size` context option from the template, which can be used to avoid sending a full-width image for a very small placement.
* Additional improvements.

### Fixes
* Fixes error from missing `select` method in `AposPiecesManager` component.
* No more migration messages at startup for brand-new sites.
* `max` is now properly implemented for relationships when using the manager dialog box as a chooser.
* "Trash" filter now displays its state properly in the piece manager dialog box.
* Dragging an image to the media library works reliably.
* Infinite loop warning when editing page titles has been fixed.
* Users can locate the tab that still contains errors when blocked from saving a piece due to schema field errors.
* Calling `insert` works properly in the `init` function of a module.
* Additional fixes.

### Breaks

* Apostrophe's instance of `uploadfs` has moved from `apos.attachment.uploadfs` to `apos.uploadfs`. The `uploadfs` configuration option has similarly moved from the `@apostrophecms/attachment` module to the `@apostrophecms/uploadfs` module. `imageSizes` is still an option to `@apostrophecms/attachment`.

## 3.0.0-alpha.5 - 2021-02-11

* Conditional fields are now supported via the new `if` syntax. The old 2.x `showFields` feature has been replaced with `if: { ... }`.
* Adds the option to pass context options to an area for its widgets following the `with` keyword. Context options for widgets not in that area (or that don't exist) are ignored. Syntax: `{% area data.page, 'areaName' with { '@apostrophecms/image: { size: 'full' } } %}`.
* Advisory locking has been implemented for in-context editing, including nested contexts like the palette module. Advisory locking has also been implemented for the media manager, completing the advisory locking story.
* Detects many common configuration errors at startup.
* Extends `getBrowserData` in `@apostrophecms/doc-type` rather than overwriting the method.
* If a select element has no default, but is required, it should default to the first option. The select elements appeared as if this were the case, but on save you would be told to make a choice, forcing you to change and change back. This has been fixed.
* Removes 2.x piece module option code, including for `contextual`, `manageViews`, `publishMenu`, and `contextMenu`.
* Removes admin bar module options related to 2.x slide-out UI: `openOnLoad`, `openOnHomepageLoad`, `closeDelay`.
* Fixed a bug that allowed users to appear to be in edit mode while looking at published content in certain edge cases.
* The PATCH API for pages can now infer the correct _id in cases where the locale is specified in the query string as an override, just like other methods.
* Check permissions for the delete and publish operations.
* Many bug fixes.

### Breaks
* Changes the `piecesModuleName` option to `pieceModuleName` (no "s") in the `@apostrophecms/piece-page-type` module. This feature is used only when you have two or more piece page types for the same piece type.

## 3.0.0-alpha.4.2 - 2021-01-27

* The `label` option is no longer required for widget type modules. This was already true for piece type and page type modules.
* Ability to namespace asset builds. Do not push asset builds to uploadfs unless specified.

### Breaking changes

* Removes the `browser` module option, which was only used by the rich text widget in core. All browser data should now be added by extending or overriding `getBrowserData` in a module. Also updates `getComponentName` to reference `options.components` instead of `options.browser.components`.

## 3.0.0-alpha.4.1

* Hotfix: the asset module now looks for a `./release-id` file (relative to the project), not a `./data/release-id` file, because `data` is not a deployed folder and the intent of `release-id` is to share a common release identifier between the asset build step and the deployed instances.

## 3.0.0-alpha.4

* **"Fragments" have been added to the Apostrophe template API, as an alternative to Nunjucks' macros, to fully support areas and async components.** [See the A3 alpha documentation](https://a3.docs.apos.dev/guide/widgets-and-templates/fragments.html) for instructions on how to use this feature.
* **CSS files in the `ui/public` subdirectory of any module are now bundled and pushed to the browser.** This allows you to efficiently deliver your CSS assets, just as you can deliver JS assets in `ui/public`. Note that these assets must be browser-ready JS and CSS, so it is customary to use your own webpack build to generate them. See [the a3-boilerplate project](https://github.com/apostrophecms/a3-boilerplate) for an example, especially `webpack.config.js`.
* **More support for rendering HTML in REST API requests.** See the `render-areas` query parameter in [piece and page REST API documentation](https://a3.docs.apos.dev/reference/api/pieces.html#get-api-v1-piece-name).
* **Context bar takeover capability,** for situations where a secondary document should temporarily own the undo/redo/publish UI.
* **Unpublished pages in the tree** are easier to identify
* **Range fields** have been added.
* **Support for npm bundles is back.** It works just like in 2.x, but the property is `bundle`, not `moogBundle`. Thanks to Miro Yovchev.

### Breaking changes

* **A3 now uses webpack 5.** For now, **due to a known issue with vue-loader, your own project must also be updated to use webpack 5.** The a3-boilerplate project has been updated accordingly, so you may refer to [the a3-boilerplate project](https://github.com/apostrophecms/a3-boilerplate) for an example of the changes to be made, notably in `webpack.config.js` and `package.json`. We are in communication with upstream developers to resolve the issue so that projects and apostrophe core can use different major versions of webpack.

## 3.0.0-alpha.3

Third alpha release of 3.x. Introduced draft mode and the "Publish Changes" button.

## 3.0.0-alpha.2

Second alpha release of 3.x. Introduced a distinct "edit" mode.

## 3.0.0-alpha.1

First alpha release of 3.x.

## 2.67.0

Unit tests passing.

Regression tests passing.

* Pages can now be locked down with the `allowedHomepageTypes` and `allowedSubpageTypes` options, like this:

```javascript
// Only one type allowed for the home page
allowedHomepageTypes: [ 'home' ],

allowedSubpageTypes: {
  // Two subpage types allowed for the home page
  'home': [ 'default', 'apostrophe-blog-page' ],
  // No subpages for the blog page ("show pages" don't count)
  'apostrophe-blog-page': [],
  // default page type can only have another default page as a subpage
  'default': [ 'default' ]
}
```

These options make it easy to prevent users from creating unintended scenarios, like nesting pages too deeply for your navigation design.

* Pages now support batch operations, just like pieces do. The initial set includes trash, rescue, publish, unpublish, tag and untag. You can only rescue pages in this way if you are using the `trashInSchema` option of the docs module, which is always the case with `apostrophe-workflow`. With the conventional trash can, it is unclear what should happen because you have not indicated where you want each page to be restored. New batch operations for pages can be added in the same way that they are added for pieces.

* Important performance fix needed for those using the `apostrophe-pieces-orderings-bundle` module to create custom sort orders for pieces. Without this fix it is also possible to get a loader error and stop fetching content prematurely.

* The "revert" button for versions is now labeled "Revert to" to emphasize that it reverts to what you had at the end of that operation, not its beginning. Thanks to Fredrik Ekelund.

## 2.66.0

* Updated to CKEditor version 4.10.0. The CKEditor build now includes the CKEditor "widgets" feature (not to be confused with Apostrophe widgets). These are essential for modules like the forthcoming `apostrophe-rich-text-merge-tags`.
* `apos.areas.richText` and `apos.areas.plaintext` no longer produce duplicate text. To achieve this, the `apos.docs.walk` method no longer walks through the `_originalWidgets` property. This property is only used to preserve the previous versions of widgets that the user lacks permission to edit due to schema field permissions. Exploration of this property by `apos.docs.walk` led to the observed bug.
* The browser-side implementation of `apos.utils.escapeHtml` now works properly.

## 2.65.0

Unit tests passing.

Regression tests passing.

* **Important fix for MongoDB replica sets:** previously we used the `autoReconnect` option of the MongoDB driver by default. From now on, we use it only if the MongoDB URI does not refer to a replica set. The use of `autoReconnect` is [inappropriate with a replica set](https://github.com/apostrophecms/apostrophe/issues/1508) because it will keep trying to connect to the node that went down. Leaving this option out results in automatic use of nodes that are up. Also see the [apostrophe-db-mongo-3-driver](https://npmjs.org/package/apostrophe-db-mongo-3-driver) module for a way to use the newer `mongodb+srv` URIs. Thanks to Matt Broadstone of MongoDB for his advice.

* An `apostrophe-file` now has a default URL. The default `_url` property of an `apostrophe-file` piece is simply the URL of the file itself. This allows `apostrophe-file` to be included in your configuration for [apostrophe-permalinks](https://npmjs.org/package/apostrophe-permalinks); picking a PDF in this way generates a direct link to the PDF, which is what the user expects. Note that if the developer elects to set up an `apostrophe-files-pages` module that extends `apostrophe-pieces-pages`, that will still take precedence, so there is no bc break.

* Clicking directly from one rich text widget into another did not work properly; the toolbar did not appear in this situation. This bug has been fixed. The bug only occurred when clicking in a second rich text widget without any intervening clicks outside of all rich text widgets.

* Also see expanded notes on version `2.64.1`, below, which contained several features missed in the original changelog.

## 2.64.1

Unit tests passing.

Regression tests passing.

* Improved Apostrophe's ability to redisplay the appropriate widget, array element, and field and call the user's attention to it when a schema field error is not detected until server-side validation takes place. This addresses problems that come up when fields become `required` at a later time, and/or data was originally created with an earlier release of Apostrophe that did not enforce `required` in all situations. Browser-side validation is still preferred for ease of use but server-side validation no longer creates situations the user cannot easily resolve.

* Introduced the `apos.global.whileBusy` method. This method accepts a function to be run *while no one is permitted to access the site.* The provided function may return a promise, and that promise resolves before the site becomes accessible again. In the presence of `apostrophe-workflow` it is possible to mark only one locale as busy.

* By default, the `apos.locks.lock` method waits until the lock is available before proceeding. However there is now a `wait` option which can be set to `false` to avoid waiting at all, or to any number of milliseconds. If the method fails because of `wait`, the error is the string `locked`.

* The `apos.locks.lock` method also now accepts a `waitForSelf` option. By default, if the same process invokes `apos.locks.lock` for the same lock in two requests simultaneously, one of the two will receive an error. With `waitForSelf`, the second invocation will wait for the first to resolve and then obtain the lock.

## 2.64.0

Unit tests passing.

Regression tests passing.

* Apostrophe's "search suggestions" feature for `notFound.html` templates is now fully baked. It only takes two steps:

1. Include an element like this in your `notFound.html` template:

```
<div data-apos-notfound-search-results></div>
```

2. Set the `suggestions` option to `true` for the `apostrophe-search` module.

With `suggestions: true`, this feature no longer requires that you have a `/search` page, it uses a dedicated route. See the documentation of the `apostrophe-search` module for more information.

* The `showFields` option is now available for checkboxes. The syntax is as follows:

```
{
  "name": "awesomeBoolean",
  "label": "Awesome Boolean",
  "type": "boolean",
  "choices": [
    {
      "value": true,
      "showFields": ["otherField1"]
    },
    {
      "value": false,
      "showFields": ["otherField2"]
    }
  ]
}
```

Thanks to falkodev.

* A useful error message appears if you try to use a `mongodb+srv` URL. These are meant for newer versions of the MongoDB driver. You **can** use them, but you must install the [apostrophe-db-mongo-3-driver](https://npmjs.com/package/apostrophe-db-mongo-3-driver) module first. The error message now explains this, addressing a common question on stackoverflow.
* Basic styles added for the most common rich text markup tags when within the bounds of an Apostrophe modal. Thanks to Lars Houmark.
* Fixed UI overlap issue when joining with `apostrophe-page`.
* `apos.images.all`, `apos.images.first`, etc. now include `_description`, `_credit` and `_creditUrl` when they can be inferred from an `apostrophe-image` containing the attachment.
* `apos.images.srcset` helper improved. It is now smart enough to limit the image sizes it offers based on what it knows about the size of the original. Thanks to Fredrik Ekelund.
* Fixes to CSS asset URL generation to pass validation.
* Performance: eliminated use of `$or` MongoDB queries with regard to pages in the trash. MongoDB tests demonstrate that `$ne: true` is faster than `$or` for our purposes.

## 2.63.0

Unit tests passing.

Regression tests passing.

* “Promise events” have arrived. This is a major feature. Promise events will completely
replace `callAll` in Apostrophe 3.x. For 2.x, all existing invocations of `callAll` in the
core Apostrophe module now also emit a promise event. For instance, when the `docBeforeInsert`
callAll method is invoked, Apostrophe also emits the `beforeInsert` promise event on the
apostrophe-docs` module.

Other modules may listen for this event by writing code like this:

```javascript
`self.on('apostrophe-docs:beforeInsert', 'chooseASpecialist', function(req, doc, options) {
  // Modify `doc` here. You may return a promise, and it will resolve before
  // any more handlers run. Then the doc is inserted
});
```

The above code adds a new `chooseASpecialist` method to your module. This way, the method can be overridden by assigning a new function to `self.chooseASpecialist` in a module that
extends it, or its behavior can be extended in the usual way following the `super` pattern.

But, since it does not have the same name as
the event (attempting to register a method of the same name will throw an error), it is unlikely
that parent class modules and subclass modules will have unintentional conflicts.

See the [original github issue](https://github.com/apostrophecms/apostrophe/issues/1415) for a more
complete description of the feature and the reasoning behind it.

**Your existing callAll methods will still work.** But, we recommend you start migrating to be
ready to move to 3.x in the future... and because returning promises is just a heck of
a lot nicer. You will have fewer problems.

* Optional SVG support for `apostrophe-attachments`. To enable it, set the `svgImages` option to
`true` when configuring the `apostrophe-attachments` module. SVG files can be uploaded just like
other image types. Manual cropping is not available. However, since most SVG files play very well
with backgrounds, the SVG file is displayed in its entirety without distortion at the largest size
that fits within the aspect ratio of the widget in question, if any (`background-size: contain`
is used). If you have overridden `widget.html` for `apostrophe-images-widgets`, you will want
to refer to the latest version of `widgetBase.html` for the technique we used here to ensure
SVG files do not break the slideshow’s overall height.
* New `apos.templates.prepend` and `apos.templates.append` methods. Call
`apos.templates.prepend('head', function(req) { ... })` to register a function to be called just after
the head tag is opened each time a page is rendered. The output of your function is inserted into
the markup. The standard named locations are `head`, `body`, `contextMenu` and `main`. This is
convenient when writing modules that add new features to Apostrophe. For project level work also see the
named Nunjucks blocks already provided in `outerLayoutBase.html`.
* `apos.singleton` now accepts an `areaOptions` option, which can receive any option that can be
passed to `apos.area`. Thanks to Manoj Krishnan.
* Apostrophe’s “projector” jQuery plugin now respects the `outerHeight` of the tallest slideshow item,
not just the inner height.
* `apos.area` now accepts an `addLabel` option for each widget type in the area. Thanks to
Fredrik Ekelund.
* UI improvements to versioning. Thanks to Lars Houmark.
* Button to revert to the current version has been replaced with a label indicating it is current,
since reverting to the current version has no effect.
* “Page settings” can now be accessed for any page in the trash via “reorganize.” When
working with `apostrophe-workflow`, this is
often required to commit the fact that a page is in the trash.
* The `uploadfs` module now has a `prefix` option. If present, the prefix is prepended to all uploadfs paths before they reach the storage layer, and is also prepended to URLs. In practice, this means that a single S3 bucket can be used to host multiple sites without all of the uploaded media jumbling together in `/attachments`. The `apostrophe-multisite` module now leverages this.

## 2.62.0

Unit tests passing.

Regression tests passing.

* Introduced a `findWithProjection()` method that is added to all MongoDB collection objects. All Apostrophe core modules are migrating towards using this method rather than `find()` when working **directly with MongoDB collections**. If you are using the standard MongoDB 2.x driver that is included with Apostrophe, this just calls regular `find()`. When using the forthcoming `apostrophe-db-mongo-3-driver` module to replace that with a newer driver that supports the full features of MongoDB 3.6, 4.0 and beyond, this method will provide backwards compatibility by accepting a projection as the second argument like `find()` did until the 3.x driver was released. Developers wishing to be compatible with both drivers will want to start using this method. Again, this **only concerns you if you are querying MongoDB directly and passing a projection to find() as the second argument**. And if you don't care about using the 3.x driver, you **do not have to change anything**.
* Various UX improvements and bug fixes to the page versions dialog box. Thanks to Lars Houmark.
* The widget wrapper is updated on the fly with new classes if they change due to edits. Thanks to Fredrik Ekelund.
* When configuring a `date` field, you may pass a `pikadayOptions` property. This object is passed on to the `pikaday` library. Thanks to Lars Houmark.
* The `counts: true` option for `piecesFilters` now works properly with joins.

## 2.61.0

Unit tests passing.

Regression tests passing.

* New "secrets" feature in `apostrophe-users` makes it easy to hash other "secrets" similar in spirit to passwords.
* This feature is now used for password reset tokens, making them more secure.
* Additional joins can now be added to the schema of a widget that extends `apostrophe-pieces-widgets`.
* Brute force password attacks against an Apostrophe server are now more difficult. Thanks to Lars Houmark.
* Tolerant sanitization of array items while they are still in the editor. This avoids confusion caused by `required` fields in the array editor.
* Error messages now behave sensibly when multiple label elements appear in a field. Thanks to Lars Houmark.
* Fix background color on notification on uploads when file extension is not accepted. Thanks to Lars Houmark.
* If you can't move a widget out of an area, you can no longer move widgets into that area either (movable: false is fully enforced). Thanks to Fredrik Ekelund.
* New browser-side events are emitted during the attachment upload process, and the built-in facility that delays the saving of a form until attachment uploads are complete has been fixed. Thanks to Lars Houmark.
* Fixes to the active state display of array items. Thanks to Lars Houmark.
* [Contributor Guide](https://github.com/apostrophecms/apostrophe/blob/master/CONTRIBUTING.md) expanded with lots of new information about practical ways to contribute to Apostrophe.
* [Contributor Covenant Code of Conduct](https://github.com/apostrophecms/apostrophe/blob/master/CODE_OF_CONDUCT.md) added to the project. The Apostrophe community is a welcoming place, and now is a great time to lock that in for the future.

## 2.60.4

Unit tests passing.

Regression tests passing.

* Shallowly clone the required definition in defineRelatedType to prevent yet more crosstalk between instances of apos when `apostrophe-multisite` is used. No other changes.

## 2.60.3

Unit tests passing.

Regression tests passing.

* Improved support for nested areas and widgets. Apostrophe now pushes the correct doc id and dot path all the way to the page in various situations where this could previously have led to errors at save time.
* The new `apos.locks.withLock(lockName, fn)` method can be used to execute a function while the process has the named lock. This ensures that other processes cannot run that function simultaneously. You may optionally pass a callback, otherwise a promise is returned. Similarly `fn` may take a callback, or no arguments at all, in which case it is expected to return a promise.
* Cleanup: don't call `server.close` unless we've succeeded in listening for connections.

## 2.60.2

Unit tests passing.

Regression tests passing.

* Version 2.60.1 broke validation of schema fields which were
`required`, but blank because they were hidden by `showFields`.
This is of course permitted, `required` applies only if the field
is active according to `showFields` or not addressed by any
`showFields` possibilities at all. Comprehensive unit testing was
added for this issue to prevent a recurrence.
* Version 2.60.1 also introduced a more subtle issue: if constraints
like `required` or `min`, or general improvements to validation such
as NaN detection for integers and floats, were added to a widget schema later
after content already existed then it became impossible to open a widget
editor and correct the issues. Validation tolerance was added for this
situation.
* When a user edits an area "in context" on the page, the server now
reports errors using a path that can be used to identify the widget
responsible and open its editing dialog box. A more relevant notification
is also displayed. This remains a secondary mechanism. Server-side
validation is mostly about preventing intentional abuse. Browser-side
validation is still the best way to provide feedback during data entry.

## 2.60.1

Unit tests passing.

Regression tests passing.

* Fields of type `checkboxes` now play nicely with the `live/draft` toggle of `apostrophe-workflow`.
* Improved validation of integers and floats. Thanks to Lars Houmark.
* The "Global" dialog box now follows the same pattern as that for other piece types, which means that the workflow dropdown menu is available if workflow is present.
* Options may be passed to the `express.static` middleware that serves the `public` folder, via the `static` option of the `apostrophe-express` module. Thanks to Leonhard Melzer.
* `apostrophe` now depends on `bluebird` properly and there are no lingering references to the wrong version fo `lodash`. Formerly we got away with this because some of our dependencies did depend on these, and npm flattens dependencies. Thanks to Leonhard Melzer.
* The new `eslint-config-punkave` ruleset is in place, and includes a check for "unofficial dependencies" in `require` calls that could go away suddenly.
* `fieldClasses` and `fieldAttributes` may be set on form fields themselves, similar to the existing `classes` and `attributes` properties that are applied to the `fieldset`. Thanks to Lars Houmark.
* The "Pages" admin UI now includes a "New Page" button, in addition to the usual "reorganize" functionality. Thanks to Lars Houmark.
* Fixed a crash when an `apostrophe-pieces-widget` is configured to always show all pieces via `by: 'all'`. Thanks to Aurélien Wolz.
* General UI styling improvements and fixes.

## 2.60.0

Unit tests passing.

Regression tests passing.

* New feature: you can now display counts for each tag, joined item, etc. when using the `piecesFilters` option of `apostrophe-pieces-pages`. Just add `counts: true` to the configuration for that filter. The count is then available in a `.count` property for each value in the array. See [creating filter UI with apostrophe-pieces-pages](https://apostrophecms.org/docs/tutorials/intermediate/cursors.html#creating-filter-u-i-with-code-apostrophe-pieces-pages-code) for more information.
* New feature: command line tasks such as `apostrophe-blog:generate` may now be run programmatically, for example: `apos.tasks.invoke('apostrophe-blog:generate', { total: 50 })`. A promise is returned if a callback is not passed. Note that not all tasks are written to behave politely and invoke their callback normally, however most do. This feature is most useful when writing tasks that logically should incorporate other tasks.
* Many UX and UI improvements that make the experience more pleasant in subtle and not-so-subtle ways. Thanks to Carsten, Marco Arnone and the prolific Lars Houmark for their contributions. This was an excellent week for Apostrophe PRs.
* The full set of controls for joined items are again available in the chooser, as well as in the browse modal.
* The automatic opening of the admin bar menu on page load can now be configured with the `openOnLoad`, `openOnHomepageLoad`, and `closeDelay` options.
* `autocomplete="off"` for date fields prevents chrome autocomplete suggestions from wrecking calendar UI.
* Always remove .apos-global-busy on unlock, even if the transition event never fires. Yes, that is sadly a thing. Prevents the UI from becoming unusable in rare situations (less rare inside functional tests).
* Use `one` to reduce the overhead of .apos-global-busy's transition event handler. We could do more here to reduce overhead, i.e. unhooking it entirely.
* Much-improved validation of `min`, `max` and `required` for strings, integers and floats on both the server and the browser side. Thanks to Lars Houmark.

## 2.59.1

Unit tests passing.

Regression tests passing.

* Widget schemas now support the `def` property for fields. This always worked for pieces and pages.
* Accommodations for functional testing in nightwatch. The currently active Apostrophe modal, and all of its proxies such as its controls that are in a separate div for presentation reasons, now has the attribute `data-apos-modal-current` which is set to the class name of the modal. This powers the new [apostrophe-nightwatch-tools](https://npmjs.org/package/apostrophe-nightwatch-tools) module, which provides reusable commands and steps that can be used to create test projects similar to our [apostrophe-enterprise-testbed](https://github.com/apostrophecms/apostrophe-enterprise-testbed). Testing with the enterprise testbed project is a standard part of our release process.
* Previously if workflow was in use slugs could not be reused by new pages when the original page was in the trash. This has been addressed; the slug is now deduplicated in the same way that email addresses and usernames of users are when in the trash.
* The infinite scroll feature of `apostrophe-pieces-pages` now works as documented with the styles provided. The code is also more efficient and scroll events are throttled for performance. Thanks to Lars Houmark.
* Various UX fixes, thanks to Lars Houmark and various members of the Apostrophe team.

## 2.59.0

Unit tests passing.

Regression tests passing.

* Fixed nested widget editing for existing widgets whose modal dialog boxes have been accessed (#1428).
* A clear warning message with instructions has been added for those who are seeing "unblessed" messages due to widget schemas and in-template `apos.area` calls that do not match (#1429). The easiest way to avoid this is to just mark the area `contextual: true` in your widget schema so it is edited *only* on the page. But if you really want to do both, the widget options must match.
* The mechanism that automatically makes slugs, paths and other keys unique now gives up eventually and reports the original duplicate key error. This makes it easier to debug your code if you are violating your own custom indexes that feature unique keys. It is possible to make the deduplicator aware of your own own properties that need to be made more unique on inserts if you wish, by implementing a `docFixUniqueError` method. *Please note:* this change is not a regression. Code that formerly never completed its task in this situation will simply report an error promptly rather than retrying inserts forever while degrading your database performance.
* A new profiling API has been added: the `apos.utils.profile` method. This method can be called to report how long code takes to run for later analysis. It does nothing in the default implementation; modules like our forthcoming profiler override it to give feedback on the speed of your code.

## 2.58.0

Unit tests passing.

Regression tests passing.

* Polymorphic joins have arrived! You may now create joins like this:

```javascript
{
  name: '_items',
  type: 'joinByArray',
  withType: [ 'apostrophe-blog', 'product', 'apostrophe-page' ]
}
```

When you join with more than one type, Apostrophe presents a chooser that allows you to pick between tabs for each type. Note that `apostrophe-page` can be included, so you can pick a mix of pages and pieces for the same join.

This feature is useful for creating navigation that may point to a variety of document types, without the need for an array of items with several different joins and a `select` element to choose between them.

Polymorphic joins work for both `joinByOne` and `joinByArray`. Currently they are **not** available for `joinByOneReverse`, `joinByArrayReverse`, or pieces filters. Their primary use case is creating navigation widgets.

* `apos.images.srcset` helper function added. You can use this function to generate a `srcset` attribute for responsive display of an image. Just pass an attachment to the helper:

`<img srcset="{{ apos.images.srcset(apos.images.first(data.piece.thumbnail)) }}" />`

A `src` attribute for backwards compatibility is always advisable too.

Thanks to Fredrik Ekelund for this contribution.

* Fast forms for big schemas are back! The issue with tags has been resolved.

* A single MongoDB connection may be reused by several `apos` objects for separate sites, a feature which is exploited by the [apostrophe-multisite](https://github.com/apostrophecms/apostrophe-multisite) module. Note that this only reuses the connection, it does not share a single MongoDB database. It *does* allow you to keep potentially hundreds of sites on a single MongoDB server or replica set, as the overhead of multiple logical "databases" is small in MongoDB's modern WiredTiger storage engine. To reuse a connection, pass it to the `apostrophe-db` module as the `db` option.

* Fixed a MongoDB 3.6 incompatibility in the "Apply to Subpages" feature for permissions. Also made this feature available again when *removing* someone's permissions. We plan further UX work here to make this feature easier to understand and use.

* UX fix to the "manage tags" dialog box: don't attempt to add an empty tag. Thanks to Anthony Tarlao.

* Warn developers if they use bad area names.

* For those deploying asset bundles to S3: the command line task that builds an asset bundle no longer requires access to your production database, although it still needs to start up normally with access to a database in the pre-production environment where you are building the bundle.

* Refactoring of the trash field deduplication features, in preparation to extend them to pages as well in an upcoming release.

## 2.57.2

Unit tests passing.

Relevant regression tests passing.

* New `extraHtml` block in `outerLayoutBase.html` allows your `outerLayout.html` to add attributes to the outer `html` element without the need to completely override the layout. It is a best practice to avoid completely overriding the layout because this maximizes your compatibility with future updates to our admin markup, etc.

## 2.57.1

Unit tests passing.

* Hotfix for bug in 2.57.0 that broke saving tags. We have reverted the "fast forms" change until the cause is understood.

## 2.57.0

Unit tests passing.

Functional tests passing.

* Displaying and saving schema-driven forms is much, much faster.
This becomes very noticeable with 100 or more fields. With about
250 fields, this formerly took about 4.5 seconds to load or to
save such a form on a fast Mac. It now takes about 250 milliseconds.
* Users may re-order the items they have selected via drag and drop
when using "Browse" to select pieces, images, etc.
* Prior to this release, asset generation ids were surprisingly short and
made up only of digits due to an accidental holdover from an old version.
Conflicts were rare, but possible. Asset generation ids are now proper cuids,
no conflicts should occur.
* IDs may be added to notifications as a simple way to give other
code access to them.
* The `apos.global.addGlobalToData` method may now be called
with just `req` (returns a promise), with `req, callback` (invokes
the callback), or as middleware (which Apostrophe does by default).
This method is handy in command line tasks and other places
where middleware does not run and `req.data.global` is not populated
by default.

## 2.56.0

Unit tests passing.

Functional tests passing.

* **Security:** numerous issues formerly flagged by the new `npm audit` command have been addressed. We are now using a [maintained branch of lodash 3.x](https://github.com/sailshq/lodash) to keep bc while addressing security (many thanks to the Sails team). We are also using LESS 3.x, which has caused no issues in our testing and corrects security concerns with LESS 2.x. Numerous `npm audit` security reports regarding `imagemin` modules were addressed by removing `imagemin` from `uploadfs` itself, however you may opt into it via the new [`postprocessors` option of `uploadfs`](https://github.com/punkave/uploadfs). As of this writing, one `npm audit` complaint remains: the `azure-storage` module needs to update a dependency to address a possible vulnerability. You may mitigate this issue by not using the `azure` backend of `uploadfs` with Apostrophe until it is resolved upstream.
* Many UI enhancements when choosing, browsing and managing items which reduce user confusion. For instance: moving items up and down in a selection no longer refreshes the entire list and forces the user to scroll down again. Trashed pages are easier to distinguish in "reorganize." "More" dropdown for pieces is again fully visible when clicked. Placeholder helpers make the search field for joins easier to understand. Chevrons added to various select elements which were difficult to identify as dropdowns before.
* Deeply nested areas now save properly. Formerly in certain situations the same widget might be duplicated.
* `apos.tasks.getReq` now supplies an empty `req.data` object for easier use with code expecting an Express request, Apostrophe-style.
* Bedeviled by case-sensitive sorting? The `sortify: true` property for `string` schema fields is now documented and automatically creates a database migration to ensure it is available for your existing data as well. When used, this flag ensures that any `sort('fieldname')` call for that field in Apostrophe is case-insensitive, ignores punctuation and otherwise behaves as end users expect.

## 2.55.2

Unit tests passing.

Relevant functional tests passing.

* Reverted change to date formatting. `moment` will produce warnings again, but dates will not be a day old in some time zones, which is more important. We are working on a better fix for this problem.

## 2.55.1

Unit tests passing.

Relevant functional tests passing.

* `apos.migrations.eachArea` no longer crashes the stack when iterating over a large number of documents without areas.

## 2.55.0

Unit tests passing.

Regression tests passing.

* Security fix: uploaded images "in the trash" were still accessible at the same URL in most sizes. This has been corrected. As documented, the only size that now remains accessible is the `one-sixth` size, and this choice can be changed or eliminated entirely. **This bug did not affect other file attachments, such as PDFs.**

As always, be sure to run the `apostrophe-migrations:migrate` task. This will make sure the permissions of your files are correct. Harmless warnings may appear for those that were already correct.

* The `apostrophe-attachments:migrate-to-disabled-file-key` and `apostrophe-attachments:migrate-from-disabled-file-key` have been added for the convenience of those using the `disabledFileKey` option to `uploadfs` to rename disabled files in a cryptographically sound way rather than changing their permissions. These are relevant only with the `local` storage option of `uploadfs`, since since the option is neither available nor necessary for S3, and is mandatory for Azure from the beginning.

* Although technically part of UploadFS 1.9.0, we'd like to note that the `azure` storage backend is now available and can be part of your `uploadfs` configuration for the `apostrophe-attachments` module.

* Server-side modules can now extend the buttons available in the "manage" modal of pieces without overriding templates, similar to the way they are extensible in the "edit" modal.

* UX fixes.

* Cropping an image through Apostrophe now works when attachments are stored in S3, Azure, etc.

* Date parsing does not generate `momentjs` warnings.

* Overrideable block in the outerLayout for the context menu.

* The `apostrophe-soft-redirects` module now accepts a `statusCode` option, which you may change to `301` to use hard redirects. Thanks to Leo Melzer.

## 2.54.3

Unit tests passing.

Regression tests passing.

* Contextual editing of pieces found in a `widget.html` template saves properly, as does contextual editing of a nested area added to the page for the first time.

* Previously executed migrations are remembered in a collection that persists, not just in a cache, avoiding extra work which could be extensive in a large database. Migrations are still required to be idempotent (they should detect whether they have any work to do, and do no harm if they are not needed again for a particular document).

* `apos.migrations.eachWidget` now delivers an accurate `dotPath`, which is crucial for the use of `apos.docs.db.update` with `$set`. No standard migrations in Apostrophe were using the feature until now.

## 2.54.2

Unit tests passing.

Regression tests passing.

* A bug in the recently introduced `apostrophe-soft-redirects` module caused crashes in cases where the context page or piece had no `_url` property... which is an unusual situation (how did you get there exactly? Overrides are clearly involved), but it can happen in customized projects. Fixed.

## 2.54.1

Unit tests passing.

Regression tests passing.

* A bug in Chrome 66 causes problems when selecting images in Apostrophe's media library. This bug did not appear before Chrome 66 and does not appear in other browsers. We resolved it by migrating to the use of the CSS grid feature in compatible browsers.

## 2.54.0

Unit tests passing.

Regression tests passing.

* Several performance improvements. In situations where Apostrophe formerly made expensive "matching nothing" queries, Apostrophe now either skips the entire query or uses an efficient query for a nonexistent `_id`, depending on whether the method in question has the right to cancel the entire operation.
* Resources released more completely by `apos.destroy`, which can now satisfy the expectations of `mocha` 5.x (no timeouts left active, etc). This was done by adding a `destroy` method to `uploadfs`.
* `range` schema fields behave better when there is no existing value.
* Save operation of a modal now triggers the global busy state to prevent race conditions and other unwanted behavior.
* Global busy state can now be pushed and popped, and modals utilize this, so that a modal can be used to gather information during the `saveContent` method of another modal.

## 2.53.0

Unit tests passing.

Regression tests passing.

* Do not send X-XSRF-TOKEN headers in an OPTIONS request. This change was mistakenly left out of the 2.52.0 release.
* The named anchor `main` can now be overridden via the `mainAnchor` nunjucks block.
* The `npmRootDir` option can be used to cause Apostrophe's module loading mechanism to seek npm modules in a location other than that specified by `rootDir` (or the project root). The new `localesDir` option of `apostrophe-i18n` does the same for localization. This makes it possible to use `rootDir` to specify an alternate location for everything else, i.e. the parent of `public`, `data`, `modules`, etc. A necessary accommodation for the evolving `apostrophe-multisite` module.
* Raw HTML widgets now offer help text out of the box.
* The `express.static` middleware now runs before the `apostrophe-global` middleware and other "standard" Apostrophe middleware.
* Your own module-level `expressMiddleware` object can specify `{ when: 'beforeRequired', middleware: function(req, res, next) { ... })` to run before the required middleware as well. Note that this means no sessions, no users and no body parser. Most of the time you'll want those things.
* CSS adjustment to tabs in modals so they don't scroll in Firefox.
* Dropzones for empty areas are easier to drop onto.

## 2.52.0

Unit tests passing.

Regression tests passing.

* No more 404's when slugs change for pages and pieces. Apostrophe now automatically implements "soft redirects" to the new URL of a page or piece. This is a major SEO improvement, with good support for any page or piece with a `._url` property. Note that this feature "learns" URLs over time as the pages and pieces are actually accessed, so if you decide to test it, remember that you must access the old URL at least once before you change it for the test. This feature can be disabled, if you really want to, by setting the `enable` option of the `apostrophe-soft-redirects` module to `false`.
* Indexed queries on the `parkedId` and `advisoryLock._id` properties. The lack of indexes for these properties could lead to full collection scans, so this is a significant performance boost on large databases.
* Apostrophe's anti-CSRF forgery X-XSRF-TOKEN header is no longer sent as part of an OPTIONS request, or as part of a cross-domain request. In the first case, cookies cannot be set by the server anyway, and in the second, we are communicating with a server that cannot see our session to verify it. In both cases, sending the headers was causing configuration headaches for developers. Thanks to Priyansh Gupta.
* A UI bug fix: the recently added "clone" button for widgets is no longer displayed for singletons, or for areas whose `limit` has been reached. Also, the `cloneable: false` option can be used to disable this feature for a particular area.
* UI bug fix: no more conflicts between the "Add Content" menu and the up/down/remove/etc. buttons for widgets.
* Clearer warnings and error messages.

## 2.51.1

Unit tests passing.

Regression tests passing.

* Do not crash when updating a doc if widgets exist but `_originalWidget` does not. This can happen in workflow scenarios where Apostrophe's `find` is bypassed.
* Accommodations for the forthcoming `apostrophe-optimizer` module.

## 2.51.0

Unit tests passing.

Regression tests passing.

* Widget fields may now have a `permission` property. If present, the user must have the named permission (such as `admin`), or they will not see that particular field in the editing dialog box. This is useful when a widget should be authorable by most users but has a sensitive field that should be restricted to a smaller group of users. Note that this feature already existed for schema fields of pieces and pages.
* Apostrophe again allows a named pipe to be specified via the `PORT` environment variable, for compatibility with Windows. Thanks to Jørgen M. Skogås for this fix.
* Apostrophe's default settings for the `bodyParser` option are now generous enough, in the case of JSON request bodies, to cover all reasonable editing scenarios in Apostrophe. This change also benefits the `apostrophe-headless` module.
* When Apostrophe must generate a `path` for a new page, it will look at the provided `slug` before it looks at the provided `title`. This is useful when titles in an import are of poor quality but slugs are unique. Prevents unnecessary numbered suffixes after both slugs and paths.
* The dropdown menu to add a widget no longer has a conflict with the hover menu offering widget controls such as "up," "down," etc. The hover menu does not appear while the dropdown menu is open.

## 2.50.0

Unit tests passing.

Regression tests passing.

* Clone button for widgets in areas, to save time when editing.
* New features for displaying the titles of array items when editing fields of type `array`. `titleField` may now use dot notation. In addition, if that isn't enough, you may use `listItemTemplate` to point to an alternative to the standard `arrayListItem.html` template, which you may use as a reference. In addition, both `titleField` dot notation and the custom `listItemTemplate` have full access to joins. Be sure to use cross-module include syntax if you don't want to put the template in `modules/apostrophe-schemas/views`. For instance, you may write `listItemTemplate: 'my-module-name:listItemTemplate.html'`.
* Bug fix: modals are the right height when jQuery 3 is in use.
* CSS class added to the `h4` that displays the title in an `apostrophe-images` widget, for your CSS styling convenience. Thanks to Gareth Cooper.

## 2.49.0

Unit tests passing.

Regression tests passing.

* New password reset feature. You will need to configure `apostrophe-email` and opt into this feature. See the new [Apostrophe password reset HOWTO](https://apostrophecms.org/docs/tutorials/howtos/password-reset.html).
* Significant performance boost to the "reorganize" modal in situations where numerous pages are in the trash when using the `apostrophe-workflow` module.
* If widget ids are not provided when inserting new documents they are automatically generated. This makes [apostrophe-headless](https://npmjs.org/package/apostrophe-headless) easier to use.

## 2.48.0

Unit tests passing.

Regression tests passing.

* New `color` and `range` schema field types. `color` provides a color picker field allowing values compatible with CSS, etc. `range` provides an `<input type="range">` element and respects `min` and `max` options.
* New `apos.utils.log`, `apos.utils.info`, `apos.utils.debug`, `apos.utils.warn` and `apos.utils.error` methods. These are now used consistently throughout Apostrophe core, both in the server and in the browser. On the server, these methods wrap the corresponding methods of a `logger` object and you can inject your own via the `logger` option of the `apostrophe-utils` module. By default a logger object that wraps the `console` object is created. For convenience, if your logger has no `log` method, `apos.utils.log` will call `logger.info`. This allows many popular loggers like `winston` to be used without modification "out of the box."
* `modulesSubdir` option to specify subdir where local modules come from, overriding `modules`. Useful when more than one `apos` object exists in a project.
* Major speedup to parked pages. Also eliminates spurious warnings about inefficient joins at startup.
* Refactored autocollapse behavior of admin bar into its own method for easier overrides.
* CSS fixes for improved usability.

## 2.47.0

Unit tests passing.

Regression tests passing.

* Developers now have the option to use jQuery 3. To enable jQuery 3, set the `jQuery` option of the `apostrophe-assets` module to the number `3`. We have packaged specific versions of jQuery 3 and jQuery UI which are known to be compatible with and tested with Apostrophe's UI, and we plan to use these in our own projects going forward. We will be making this change in the apostrophe boilerplate project. Of course Apostrophe's UI remains compatible with the older version of jQuery that loads by default. There is no bc break.

* When you join with pages, by using the virtual doc type `apostrophe-page`, the user is now invited to choose a page via a version of the reorganize dialog box, which has been made more user-friendly for this purpose. Autocomplete is still supported too.

* The reorganize dialog box is more pleasant to use. This dialog will continue to evolve to offer more of the functionality found in the "manage" dialog boxes for piece types.

* The page parking mechanism has been overhauled and improved. From now on, it is our recommendation that you set a unique `parkedId` for each parked page you configure for `apostrophe-pages`. This ensures that even if you change the slug in the configuration of the parked page, Apostrophe will still be able to understand that the page already exists and a new one should not be inserted. This is especially critical if using `apostrophe-workflow`, since you might decide to add or change locale prefixes at some point.

* The database connection keepalive mechanism now uses a query against an empty collection, rather than a server status call that the database user might not have permission to make.

* The `apos.utils.cssName` helper now preserves double dashes, as they are a common feature in modern CSS frameworks.

* There is now an `apostrophe-areas:widgetBase.html` file which can be extended block by block in a project-level `modules/apostrophe-areas/views/widget.html` file. New overrideable methods have also been added to simplify adding custom classes programmatically to the wrapper and the widget itself without overriding any templates.

* It is now possible to configure select elements (we do not recommend more than one) to be displayed inline with the other widget controls, i.e. up, down, delete, etc. The back end of this is left to the developer, however you can check out the still-evolving [apostrophe-personas](https://github.com/apostrophecms/apostrophe-personas) module for an example. This feature is primarily meant for modules like `apostrophe-personas` that impact all widgets in a general way.

## 2.46.1

Unit tests passing.

Regression tests passing.

* Attachment fields now save properly when directly part of the schema of a widget. A bug was introduced in version 2.42.0 when the `length` property was added to attachments. A fix made long ago to `apos.utils.clonePermanent` on the server side was also needed on the browser side.

## 2.46.0

Unit tests passing.

Regression tests passing.

* The "Copy" button of pieces now copies areas that do not explicitly appear in the schema, and works correctly when an `apostrophe-pieces` module is set `contextual: true`. Overrideable methods are provided for those who need to copy more than schema fields and top-level areas. We do not copy every property by default because this could have unforeseen consequences; we copy only what is in the schema, plus top-level areas because these have always been supported without an explicit schema in templates.

* It is now possible to secure widget properties so that they are not visible to end users if you do not choose to output them in the markup. To do that, set the `playerData` option of your widget module to `false`, or to an array of properties that **should** be visible in the `data` JSON attribute so that they are passed to the `play()` method. Normally widget properties are public information, intended for display, but this technique is useful if you have a `username` and `password` for use in fetching an external feed in a server-side `load` method, for instance. **Note that to allow widget editing to function, everything is still passed in `data` if the user has editing privileges for the widget.** So if you seek to verify this feature, be sure to check as a logged-out user, or a user without editing permissions for that content.

* It is now easy to override the `fieldset` markup for Apostrophe schemas. Just copy `modules/apostrophe-schemas/views/fieldset.html` to your project-level version of that path and edit it. However, please note that you must continue to have an outer wrapper element with the given attributes.

* Apostrophe's codebase now passes `eslint`. In the process many cases of callback errors being ignored were fixed, as well as global variable leaks.

* Apostrophe's `apos.locks.lock` and `apos.locks.unlock` methods now support promises.

## 2.45.0

Unit tests passing.

Regression tests passing.

* The `apostrophe-caches` module has better, clearer documentation and it now supports promises.
* All modules can now conveniently send email using [Nodemailer](https://nodemailer.com/about/). The new `email` method of all modules renders a template in that module's `views` folder, exactly as you would hope it would, and also automatically generates a plaintext version for the occasional user who does not view HTML email. The automatically generated versions include links properly.
* Extending `apostrophe-images-widgets` and other pieces widgets is easier. If your widget name doesn't correspond to the kind of piece you are displaying, a helpful error appears explaining that you need to set `piecesModuleName`. Adding fields to these widgets now behaves reasonably. Also, if you add fields to `apostrophe-images` or `apostrophe-files` at project level, this now behaves as expected too.
* A locking mechanism has been added during the movement of pages in the page tree. This prevents rare race conditions that could previously have resulted in duplicate page ranks, although the design of the page tree is such that more serious consequences were always avoided.
* Text justification options for ckeditor are now standard in our build of ckeditor. Of course you still need to configure `sanitize-html` properly when using them.
* Any widgets module may now specify a `wrapperTemplate` option. That template is rendered instead of the standard `apostrophe-areas:widget.html` template, and can use `extends` and override blocks found in that template. This is useful if you need to set attributes of the outer wrapper element of the widget.
* The migration added in 2.43.0 to address file permissions for existing attachments in the trash has been greatly accelerated, helpful on large sites.
* Better error messages for `min` and `max` options of some schema field types; provisions for expanded error messages in general.
* For those using the `testModule` option to test their own npm modules in the context of Apostrophe, a default shortname is automatically provided.
* Fixed missing space in admin bar markup, thanks to arlecchino.

## 2.44.0

Unit tests passing.

Regression tests passing.

* Apostrophe's AJAX filter features for `apostrophe-pieces-pages` now support "Load More" buttons and infinite scroll.

To add a "Load More" button:

1. Wrap a new element inside your data-apos-ajax-context element around the content that makes up the current "page" of results. This should not wrap around filter links or the "Load More" button itself.
2. Give that new element the `data-apos-ajax-append` attribute.
3. Add `append=1` to the query string of your Load More button. Example:

```
{% if data.currentPage < data.totalPages %}
  <a href="{{ data.url }} | build({ page: data.currentPage + 1, append: 1 })">Load More...</a>
{% endif %}
```

To progressively enhance this for infinite scroll, add a `data-apos-ajax-infinite-scroll` attribute to the button.

Note that we do this via progressive enhancement of a "Load More" button so that Google can still reach and index all of the pages (SEO).

* Attachment schema fields now respect the new `fileGroup` and `fileGroups` properties. If `fileGroup` is set to `images`, then only image types (GIF, JPEG, PNG) are accepted; if it is set to `office` only typical business file types are accepted. Note that we have always rejected files that didn't appear on the list for either type. You can also specify `fileGroups` as an array.
* `fileGroup: 'image'` is now configured by default for `apostrophe-images`, as was always intended but incorrectly implemented in the past.
* Attachment schema fields now respect the new `extension` and `extensions` properties. The former is handy if you only want to allow one extension, the latter if you want to allow more than one. The extensions must be those specified for `fileGroups` in the default configuration of `apostrophe-attachments` or your override of it (all lower case; JPEG is `jpg`; no period).
* The `addDocReferences` migration has been parallelized, as this one-time migration can be time-consuming on a large site.
* Broken `less` calculation fixed, thanks to Antoine COMBES.

## 2.43.0

Unit tests passing.

Regression tests passing.

* When a "file" or "image" is moved to the trash, the attachment in question now becomes inaccessible. This is particularly important to stop access to obsolete PDFs, which Google loves to access. If the file or image is removed from the trash, the attachment becomes available again. In the case of images, the 1/6th size remains available by default to provide preview when viewing the trash. If the same attachment is referenced by more than one doc, which can happen due to "Copy" operations or `apostrophe-workflow`, it remains available until all such docs are in the trash.

* Parked properties are no longer editable in page settings. Since every site restart always wiped them out anyway, this is a bug fix, not a truly new behavior. With this change, you can finally set `type: 'home'` when `park`ing the home page, and remove `home` from your page types dropdown.

* The `apostrophe-jobs` module now offers a `runNonBatch` method, which is useful for long-running operations that don't involve iterating over many instances of the same type of object.

* Improvements to background image positioning for images widgets.

* A block has been added to override the `lang` attribute easily. Thanks to Ayho.

* The `imgAlt` block can now be used to conveniently override the `alt` attribute of images when overriding `widget.html` for `apostrophe-images-widgets`. Thanks to Raphaël DiRago.

* The `required` option now works properly for fields of type `array` (there must be at least one item in the array).

* Improved error messages for unblessed widget schemas. These are usually related to a widget that is no longer in the page template but appears in the database.

* A UI bug that caused tabs to become invisible when returning from nested dialog boxes has been fixed.

* Filters for "select" fields now default to "no opinion," rather than the default choice. This is the normal behavior for other field types.

* Even more promise support! `apos.attachments.insert`, `pieces.trash` and `pieces.rescue` all return promises if no callback is given.

* A YouTube embed unit test was removed to ensure consistent results in Travis CI, which is once again in routine use.

## 2.42.1

Unit tests passing.

* Use of a capitalized filename that should have been lowercase in a `require` briefly broke Apostrophe's initialization on Linux. We are correcting this by reinstating CI in a Linux environment.

## 2.42.0

Unit tests passing.

Regression tests passing.

* Promises have landed in Apostrophe. Calling `toArray`, `toObject`, `toDistinct` or `toMongo` on an Apostrophe cursor *without a callback* will return a promise. That promise will resolve to the expected result.

In addition, `docs.insert`, `docs.update`, `pieces.insert`, `pieces.update`, and `pages.insert` will all return a promise if invoked without a callback.

These are the most frequently invoked functions in Apostrophe that formerly required callbacks.

**As always with promises, be sure to catch errors with `.catch()`** at some level.

Note that **the `await` keyword can now be used with these methods**, as long as you're running Node.js 8.x or newer or using Babel to provide that language feature.

* Apostrophe's custom `Split` CKEditor toolbar control now works correctly in 2.x. You can give your users the `Split` control to allow them to break up a large rich text widget in order to insert other types of widget "in the middle." Note that the control name is now capitalized to match the way other CKEditor toolbar buttons are named.

* You may now specify `_url: 1` or `_nameOfJoin: 1` in a projection when using Apostrophe's `find()` methods. Native MongoDB projections naturally can't see these "computed properties" because they don't live in the database — they are computed "on the fly" after documents are fetched. However, Apostrophe now automatically adds the right underlying fields to the projection.

Only `_url` and the names of `joinByOne` or `joinByArray` fields are supported. It does not make sense to use a projection on `people` to locate IDs that are actually attached to `products` via `joinByOneReverse` or `joinByArrayReverse`.

*This feature does not conflict with legitimate uses of MongoDB projections because Apostrophe discards all properties beginning with `_` when writing to the database, except for `_id`.*

* The `length` property of an Apostrophe `attachment` object is now correctly populated with the original file size. Thanks to David Keita. Note that images are also made available in many scaled sizes. Also the original may be replaced with a correctly rotated version, in which case `length` will not match. So the most useful scenario for this property is likely to be in working with office formats, especially PDF which can sometimes be very large.

* Fixed bug in the `isEmpty` methods for areas and singletons. Thanks to David Keita.

## 2.41.0

Unit tests passing.

Regression tests passing.

* The new `apostrophe-jobs` module, part of the core of Apostrophe, provides a progress meter mechanism and the ability to stop long-running user-initiated operations, such as batch operations on pieces. See the [jobs module documentation](http://apostrophecms.org/docs/modules/apostrophe-jobs/index.html). You can also refer to the pieces module for examples if you wish to use this for your own long-running user-initiated operations.
* Batch operations now have more robust support for "select everything." A number of bugs related to multiple selection of pieces have been fixed in a refactoring that made this code much more maintainable and predictable.
* The option of pushing an asset of type `template`, which never worked in 2.x and was never used by Apostrophe, has been removed for clarity. Our preference is for rendering assets on the server side dynamically when needed, rather than pushing many templates into the DOM on every page load.
* An `.editorconfig` file has been added. Thanks to Fredrik Ekelund.
* Parking a page only pushes permanent properties. `_defaults` and `_children` should never have been in the database; they are of course still interpreted to decide what should happen, but the properties *themselves* did not belong in the database. (You may need to write a migration if they are already there and this is causing issues for you.)
* Scrolling UI behavior of pieces improved; various other UI touch-ups. Thanks to Fredrik Ekelund.
* `newBrowserCalls` helper for `push` module can be used when you want JavaScript calls queued up with `req.browserCall` to be executed in an AJAX update of just part of a page.
* Fixed bugs affecting access to the published/unpublished batch operations and similar.

## 2.40.0

Unit tests passing.

Regression tests passing.

* Support for "select everything" when managing pieces. Once you check the box to select everything on the current page, you are given a secondary option to select everything that matches your current criteria. This works both when choosing pieces for widgets and when working with batch operations like "trash" or "rescue."
* Fixed various bugs affecting combinations of "select all on page", the chooser and working with images.
* Improvements to batch operations on pieces. The `requiredField` property is checked correctly, and the new `onlyIf` property allows for passing a function that accepts the doc type name and decides whether the button should appear. Multiword action names are properly camelcased. New "success" and "dataSource" options to `batchSimple` allow for carrying out additional operations afterward as well as gathering input independently at the start. And batch operations are composed late so that other modules can add them.
* The `self.api` and `self.html` methods of `apostrophe-context` and `apostrophe-modal` now support a syntax for making cross-module API calls, just like templates.
* Addressed moog versioning issue with latest npm that caused errors about "synth.instanceOf" not being found depending on the state of your npm cache.

## 2.39.2

Unit tests passing.

Startup-related regression tests passing.

* The `APOS_MONGODB_LOG_LEVEL` environment variable can now be set to `debug`, `info` or anything else supported by the MongoDB driver's `Logger.setLevel` method. This is helpful for debugging database issues at the lowest level.

## 2.39.1

Unit tests passing.

Regression tests passing.

* Factored out a `getBaseUrl` method for `apostrophe-pages`, allowing
overrides of this that pay attention to `req`.
* Report `pageBeforeSend` errors and failures to load the global doc properly, don't silently tolerate them.
* Documentation corrections. Thanks to Frederik Ekelund.


## 2.39.0

Unit tests passing.

Regression tests passing.

* Easier access to options. Introduced the `getOption` method to all modules. Calling `self.getOption(req, 'sizes.large')` from your module's server-side JavaScript code, or just `module.getOption('sizes.large')` from Nunjucks, will return the value of `self.options.sizes.large` for that module. You may also pass an array of keys, i.e. `module.getOption([ 'sizes', 'large' ])`. This method is tolerant, it returns undefined if any part of the path does not exist. See also the new [apostrophe-override-options](https://npmjs.org/package/apostrophe-override-options) which extends this feature to support customizing the returned value for any option based on the current page type, page settings, piece settings and locale. * Helpful warning when maximum area/widget loader recursion level is reached. Always use projections when adding joins to your schema to avoid a performance hit due to runaway recursion.
* New `disabledTypes` option to `apostrophe-pages`, primarily for use with `apostrophe-override-options`.
* Fixed UI bug relating to area menus at the bottom of the page.
* Fixed bug that caused a crash when invalid usernames attempted to log in. Thanks to Arthur.

## 2.38.0

Unit tests passing.

Regression tests passing.

* Various schema field validators for required fields no longer crash on the browser side if a property is nonexistent, as opposed to being the expected empty string.
* Buttons for editing pieces widgets now use less confusing language.
* Accommodations for the `apostrophe-headless` module (arriving later today), including factoring out certain login-related and piece-related functionality to separate methods in order to make it easier to introduce RESTful APIs for the same features.
* Unit tests no longer drop the entire test database between suites; instead they drop the collections. Also the unit test timeout can be set via an environment variable. This accommodates testing against various cloud databases with security that precludes dropping entire databases.
* Lots of new content in the README to get folks who haven't been to the documentation site yet a little more excited.

## 2.37.2

Unit tests passing.

Conflict resolution and template extension-related regression tests passing.

* The conflict resolution feature, which helps users avoid conflicts in which neither is successfully able to save content reliably by explaining that two users are editing the same doc and offering the option of taking control, can now be disabled by setting the `conflictResolution` option of the `apostrophe-docs` module explicitly to `false`. **We do not recommend** the use of this option in normal practice, however it has valid applications in automated testing.

* Recently a bug was introduced in which extensions other than `.html` or `.njk` did not work in `include` statements, etc. in Nunjucks templates unless the file in question existed in the project-level version of the module including it. The full cascade of template folder paths is now supported for these explicit extensions, including searching `viewsFolderFallback`.

## 2.37.1

Unit tests passing.

Piece- and schema-related regression tests passing.

* Filters are now available for schema fields of type `integer`. You can configure these for the manage view, or for pieces-pages, exactly as you would for other field types. Previously this feature existed but did not function properly, so this is a patchlevel release rather than a minor version bump.
* Previously, when viewing pieces in the trash, the batch operation button initially read "Trash Items" rather than "Rescue Items." It did not match the selected operation in the select element, and did not perform the needed operation of rescuing items unless you switched operations and switched back again. This has been fixed.

## 2.37.0

Unit tests passing.

Regression tests passing.

* New feature: you may now use the `.njk` file extension in addition to `.html` for your Nunjucks templates. In order to maximize the usefulness of this feature in the context of existing Apostrophe code, `.njk` is still checked for even if `.html` was specified when calling the `render` method. `.njk` is a convention adopted by the Nunjucks community and is supported by some syntax highlighters.
* Bug fix: drag-and-drop reordering and movement of widgets is once again functional. (The arrows worked all along.)
* Bug fix: drag-and-drop targets for widgets residing in areas nested in other widgets now appear and function properly.


## 2.36.3

Unit tests passing.

Regression tests passing.

* If an oembed provider responds with an HTTP error and a response that is not parseable as XML or JSON, Apostrophe no longer crashes (this fix is actually in the oembetter npm module). This fixes crashes on non-embeddable YouTube videos.
* If the oembed provider issues a 401 or 404 error, a relevant error message is given. Otherwise the generic error icon is still given.

## 2.36.2

Unit tests passing.

Regression tests passing.

* Dragging and dropping will now automatically scroll the "reorganize" dialog box.
* Attempts to drag a page above or below the "Home" page in "reorganize" no longer cause a restart. Also, the interface rejects them gracefully.
* Attempts to drag a page below the trashcan are rejected gracefully.
* When `trashInSchema` is active, the "traditional" trash can sorts below "in-context" trash, and the traditional trash can receives the special label "Legacy Trash" to reduce confusion.
* When on page two (or higher) in the "manage" view of pieces, performing a text search now correctly resets to page one.
* Throw an error at startup if a forbidden schema field name is used in `addFields` configuration. For instance, `type` is forbidden for widget schemas, while `docPermissions` is forbidden for doc type schemas, and `_id` is forbidden for both. Note that field names like `title` that are already in the schema are *not* forbidden because re-adding a schema field replaces it, which is often done to change the label, etc. So we'll be adding more documentation about these to help developers avoid surprises if their intention was an entirely new field.

## 2.36.1

Unit tests passing.

Regression tests passing.

* Spurious conflict resolution warnings for pieces fixed.
* Notifications are spaced properly, and in the upper right corner as intended, on all screens.
* Reorganize feature: upgraded to jqtree 1.4.2. Regression testing found no bc breaks.
* A debugging convenience: the `log(true)` cursor filter logs MongoDB criteria objects resulting from the cursor in question to the console.

## 2.36.0

Unit tests passing.

Regression tests passing.

* You may now set the `skipInitialModal` option for any widget module to `true` in order to avoid displaying the editing dialog box when the widget is first added. This makes sense if the widget has a useful default behavior, or consists of a contextually editable rich text sub-widget with a "style" select element you might or might not need to set every time.
* Fields in Apostrophe's schema-driven forms now receive globally unique `id` attributes, and the `for` attributes of `label` elements now reference them properly.

## 2.35.1

Unit tests passing.

Regression tests passing.

* Intermittent "not blessed" errors when editing joins in widget schemas have been corrected by blessing all widget schemas at page serve time, just as we already bless all doc type schemas at page serve time. Blessing them when the individual routes fire is problematic because of probable race conditions with sessions.

## 2.35.0

Unit tests passing.

Regression tests passing.

* `apos.areas.isEmpty(data.page, 'body')` will now tell you if that area is considered empty (it contains no widgets, or the widgets consider themselves empty).

* The new `controls` option may be passed to any widget, via `apos.singleton` or via the configuration for that specific widget type in an `apos.area` call. In this example, the widget cannot be removed, cannot be moved, and has its controls positioned at the upper right instead of the upper left:

```
{{
  apos.singleton(data.page, 'footer', 'apostrophe-rich-text', {
    controls: {
      removable: false,
      movable: false,
      position: 'top-right'
      }
    }
  })
}}
```

The `position` suboption may be set to `top-left`, `top-right`, `bottom-left` or `bottom-right`.

The `removable` and `movable` suboptions are primarily intended for singletons.

* By popular demand, the `insert` and `update` methods of pieces now pass the piece to their callback as the second argument.

* Better CSS reset for Apostrophe's admin UI.

* `callOne` added for convenience when you want to invoke a method normally invoked by `callAll` in the same way, but for only one module. Thanks to Arthur.

* If an attachment does not exist, `apos.attachments.url` no longer results in a template error page. Instead a fallback icon is displayed and an error message is logged. Developers should still always check whether attachments and joined objects still exist in their templates. Thanks to Raphaël DiRago.

* Notifications within modals move to lower right corner of modal for readability.

* Cleaned up font paths.

* Accommodations for the latest release of the separately published apostrophe-workflow module.

## 2.34.3

Unit tests passing.

Regression tests passing.

A bug was fixed that prevented nested area editing. The bug appeared in version 2.34.0.

Note that editing an area on the page has never been possible when it is part of the schema of an array field. That is not a new issue. It is being tracked and discussed. Today's fix was for a regression that impacted all nested areas.

## 2.34.2

All tests passing.

Fixed a bug that generated an error message regarding conflict resolution when attempting to edit an area inside a piece editor dialog box.

## 2.34.1

All tests passing.

Fixed an issue impacting unit test harness only. It didn't come up initially because it had to do with automatically creating `test/node_modules`, which existed our dev environment.

No code changes outside of tests.

## 2.34.0

All tests passing.

* Conflict resolution has been added to Apostrophe. When two users attempt to edit the same document, whether "in context" on the page or via a dialog box, Apostrophe now makes the latecomer aware of the issue and gives them the option to take control of the document after warning that the first party could lose work.

Since the first user may have simply abandoned their work, Apostrophe also indicates how long it has been since the first user last made a change.

If the same user attempts to edit a document in two tabs or windows, something very similar happens, although the message is different.

* In a related change, Apostrophe does not begin attempting to save an area on the page until the user interacts with it for the first time. This fixes many commonly reported frustrating situations in which one user is editing and the other is logged in but merely looking at the page, creating a ping-pong exchange of save requests.

* Apostrophe's unit tests have been restructured so that a single test file can be run conveniently, via `mocha test/docs.js`, for instance, and there is no longer a need for us to update `test/test.js` every time a test is added. Also, the unit tests use the same `apos.tasks.getReq` and `apos.tasks.getAnonReq` methods that are used by real-life command line tasks, which provide a more faithful simulation of an Express request object and one we anticipate extending as needed.

## 2.33.1

All tests passing.

* Fixed potential crash in version pruning mechanism.

## 2.33.0

All tests passing.

* The login page can be disabled via the new `localLogin` option of the `apostrophe-login` module. Set it explicitly to `false` to disable the login URL completely.
* Refactoring: the `apostrophe-login` module now has an `afterLogin` method which takes care of invoking the `loginAfterLogin` callAll method on all modules that have one, and then redirecting appropriately. This code was factored out to make it easier to use in the new [apostrophe-passport](https://npmjs.org/package/apostrophe-passport) module, which allows the use of almost any [Passport](http://passportjs.org)-based strategy, such as Facebook login, Google login, Github login, etc.
* `apos.users.ensureGroup` now delivers the group to its callback as the second argument.

Thanks to Michelin for their support of this work.

## 2.32.0

All tests passing.

* Fixed an S3 asset bundle generation bug that caused `.less` files to be imported with the wrong file extension if the `public` folder did not yet exist at the time `--create-bundle` was used. Thanks to Michelin for their support of this work.

* Also added an `apostrophe-caches:clear` task to aid in testing various functionality. You must specify the cache name since caches may or may not even be known to Apostrophe at task startup time based on whether and when code calls `.get` for each cache name.

## 2.31.0

All tests passing.

* The new `testModule: true` option causes Apostrophe to supply much of the boilerplate for a published npm apostrophe module that wants to test itself as part of an apostrophe instance, i.e. apostrophe-workflow, apostrophe-caches-redis, etc. See those modules for examples of usage. This is a feature for those writing their own npm modules that wish to unit test by initializing Apostrophe and loading the module in question.

* Fixed caching bugs, notably the oembed cache, which is now operating properly. Oembed responses, such as YouTube iframe markup, are now cached for an hour as originally intended which improves frontend loading time.

* Page type changes only refreshed the schema fields on the first change — now they do it properly after every change.

* Page type changes use the "busy" mechanism while refreshing the schema fields to prevent user interface race conditions and avoid user confusion.

* `trash` is never offered as a schema field of the `global` doc (mainly a concern with `apostrophe-workflow`).

## 2.30.0

All tests passing.

It is now easier to set up Redis or another alternative session store:

```
'apostrophe-express': {
  session: {
    secret: 'your-secret-here',
    store: {
      name: 'connect-redis',
      options: {
        // redis-specific options here
      }
    }
  }
}
```

For bc, you can still pass a live instance of a store as the `store` option, but this way is easier; all you have to do is `npm install --save` your connect-compatible session store of choice and configure it.

Thanks to Michelin for their support of this work.

## 2.29.2

All tests passing.

* Overrideable widgetControlGroups method takes (req, widget, options) allowing for better control when customizing these buttons.
* The `createControls` option of the `apostrophe-pages` module is now respected properly.

## 2.29.1

All tests passing.

* Fixed a short-lived issue with the reorganize feature.

## 2.29.0

All tests passing.

This is a significant update containing various accommodations required by the shortly forthcoming Apostrophe 2.x version of the `apostrophe-workflow` module, as well as other recent enhancements in our queue.

* Editing an area "in context" on the page when it is part of a widget or piece will always work, even if `contextual: true` was not set. That property is optional and prevents the area from also appearing in the dialog box for editing the content type.

* Multiple select filters are now available for the "manage" view of any piece type. Just like configuring single-select filters, except that you'll add `multiple: true` to the relevant object in your `addFilters` configuration for the module. Thanks to Michelin for their support of this work.

* When editing a previous selection of pieces for a join or widget, you can also easily edit them without locating them again in the manage view.

* "Next" and "previous" links can now be easily added to your `show.html` pages for pieces. Just set the `next` and `previous` options for your `apostrophe-pieces-pages` subclass to `true`, or to an object with a `projection` property for best performance. This will populate `data.previous` and `data.next` in your `show.html` template. *For blogs they may seem backwards; they refer to relative position on the index page, and blogs are reverse-chronological. Just switch the terms on the front end in your template in cases where they appear confusing.*

* There is now a "pages" option on the admin bar, for cases where "reorganize" is not visible because "Page Settings" is not accessible to the user for the current page.

* If the `trashInSchema` option is set to `true` when configuring `apostrophe-docs`, pages that are in the trash retain their position in the page tree rather than moving to a separate "trash" subtree. In the "reorganize" interface, they are grouped into trash cans displayed beneath each parent page, rather than a single global trash can. This is necessary for the new workflow module and also helpful in any situation where trying to find pages in the trash is more troublesome than explaining this alternative approach.

When `trashInSchema` is `true`, users can also change the trash status of a piece or page via "Page Settings" or the "Edit" dialog box of the piece, and it is possible to access "Page Settings" for any page via "Reorganize."

* The buttons displayed for each widget in an Apostrophe area can be adjusted via the `addWidgetControlGroups` option of the `apostrophe-areas` module, which can be used to introduce additional buttons.

* Empty `beforeMove` and `afterMove` methods have been added to the `apostrophe-pages` module for the convenience of modules using `improve` to enhance it.

* The `apostrophe-doc-type-manager` module now has `getEditPermissionName` and `getAdminPermissionName` methods. These can be overridden by subclasses. For instance, all page subtypes return `edit-apostrophe-page` for the former because page types can be changed.

* `apos.destroy(function() { ... })` may be called to shut down a running Apostrophe instance. This does **not** delete any data. It simply releases the database connection, HTTP server port, etc. This mechanism is extensible by implementing an `apostropheDestroy` method in your own module.

* `before` option for `expressMiddleware`. As before any module can provide middleware via an `expressMiddleware` property which may be a function or array of functions. In addition, if that property is an object, it may also have a `before` subproperty specifying a module whose middleware should run after it. In this case the actual middleware function or functions must be in a `middleware` subproperty.

* `apos.instancesOf(name)` returns an array of modules that extend `name` or a subclass of it. `apos.instanceOf(object, name)` returns true if the given `object` is a moog instance of `name` or a subclass of it.

* `apos.permissions.criteria` can now supply MongoDB criteria restricted to the types the user can edit when a general permission name like `edit` or `edit-doc` is asked for. *This was never a security bug because permissions for actual editing were checked when individual edits occurred. The change makes it easier to display lists of editable content of mixed types.*

* Extending the indexes of Apostrophe's `aposDocs` collection is easier to achieve in modules that use `improve` to extend `apostrophe-docs`.

* Removed tests for obsolete, unsupported Node.js 0.10.x. Node.js 4.x is now the minimum version. *We do not intend to break ES5 compliance in 2.x, however testing old versions of Node that are not maintained with security patches in any freely available repository is not practical.*

* `insert` method for `apos.attachments`, mirroring the other modules better. Thanks to Arthur Agombart.

## 2.28.0

All tests passing.

* Notifications are available, replacing the use of `alert`. This feature is primarily for Apostrophe's own administrative features; you can use it when extending the editing UI. Call `apos.notify('message')` to display a simple message. You can specify several `type` options such as `error` and `info`, and you can also use `%s` wildcards. Everything is localized on the server side. [See the documentation for more information](http://apostrophecms.org/docs/modules/apostrophe-notifications/browser-apostrophe-notifications.html#trigger). Thanks to Michelin for their support of this work.
* The `apostrophe-images` widget now provides a focal point editor. See the new [responsive images HOWTO](http://apostrophecms.org/docs/tutorials/howtos/responsive-images.html). Thanks to Michelin for their support of this work.
* UX: clicking "edit" on an image you have already selected no longer deselects the image. Thanks to Michelin for their support of this work.
* Bug fix: corrected issue that sometimes prevented joins with pages from editing properly.
* Bug fix: added sort index on `level` and `rank`, preventing MongoDB errors on very large page trees.
* UX: a complete URL is suggested at startup when testing locally. Thanks to Alex Gleason.

## 2.27.1

All tests passing.

* Fixed recently introduced bug preventing page type switching.

## 2.27.0

All tests passing.

* Lazy schema field configuration, in general and especially for joins. No more need to specify `idField`, `idsField`, `relationshipsField` or even `label` for your schema fields. `withType` can be inferred too in many cases, depending on the name of the join field. You can still specify all of the details by hand.

Also, for reverse joins, there is a new `reverseOf` option, allowing you to just specify the name of the join you are reversing. This is much easier to understand than specifying the `idField` of the other join. However that is still permitted.

Lazy configuration is in place for doc types (like pages and pieces) and widget types. It can be extended to other uses of schemas by calling the new validation methods.

* ckeditor 4.6.2. Resolves #896: you can now create links properly in Microsoft Edge. Our policy is now to check in periodically with new ckeditor releases and just make sure they are compatible with our editor skin before releasing them.

* `apos.areas.fromRichText` can be used to create an area with a single rich text widget from a trusted string of HTML. Not intended for mixed media, just rich text. Related: both `fromRichText` and `fromPlaintext` now correctly give their widgets an `_id` property.

## 2.26.1

All tests passing.

* Fixed short-lived bug introduced in 2.26.0 re: detecting missing widget types.

## 2.26.0

All tests passing.

* Do not crash on missing widget types, print good warning messages.

* Complete implementation of the [explicitOrder](http://apostrophecms.org/docs/modules/apostrophe-docs/server-apostrophe-cursor.html#explicit-order) cursor filter, replacing a nonfunctional implementation.

* If the mongodb connection is lost, the default behavior is now to retry it forever, so when MongoDB does get restarted Apostrophe will find it. In addition, a `connect` object may be passed to the `apostrophe-db` module to be passed on to the MongoDB connect call.

* Spaces added between DOM attributes for better HTML5 compliance.

* `required` subfields are now enforced when editing fields of type `array`.

Thanks to Michelin for their support of much of the work in this release.

## 2.25.0

All tests passing.

* There is now a `readOnly` option for the standard schema field types. Thanks to Michelin for contributing this feature.

* Apostrophe now displays useful warnings and, in some cases, errors at startup when schemas are improperly configured. This is particularly useful if you have found it frustrating to configure joins correctly. We are continuing to deepen the coverage here.

* In the manage view, the "published" and "trash" filters now always offer both "yes" and "no," regardless of whether anything is available in those categories. This is necessary because these are the respective defaults, and these are also unusual cases in which it is actually interesting to know nothing is available.

## 2.24.0

All tests passing.

There is now an `object` schema field type. It works much like the `array` schema field type, however there is just one object, represented as an object property of the doc in the database. Thanks to Michelin's development team for contributing this feature.

## 2.23.2

All tests passing.

The options object of `enhanceDate` is now passed on to `pikaday`. Considered a bug fix since the options object was erroneously ignored.

* 2.23.1

All tests passing.

cleanCss needs to know that the output CSS files are going to live in apos-minified in order to correctly parse `@import` statements that pull in plain .css files. Also, the mechanism for prefixing URLs in CSS code was not applied at the correct stage of the bundling process (the minify stage), which broke the ability to reference fonts, images, etc. via URLs beginning with /modules when using an S3 asset bundle.

## 2.23.0

All tests passing.

* The "manage" view of `apostrophe-pieces` now supports robust filters, in the same way they were already supported on the front end for `apostrophe-pieces-pages`. Use the `addFilters` option to configure them. There is bc with existing filters that relied on the old assumption that manage filters have a boolean API. However now you can specify any field with a cursor filter, which includes most schema fields, notably including joins.

Note that since all of the options are presented in a dropdown, not all fields are good candidates for this feature.

The "manage" view filters now refresh to reflect only the options that still make sense based on the other filters you have selected, reducing user frustration.

See [reusable content with pieces](http://apostrophecms.org/docs/tutorials/getting-started/reusable-content-with-pieces.html) for more information and examples.

Thanks to Michelin for their support of this work.

* `apos.utils.isFalse` allows you to check for values that are strictly `=== false` in templates.

* `apos.utils.startCase` converts property names to English, roughly speaking. It is used as a fallback if a filter does not have a `label` property. This is primarily for bc, you should add a `label` property to your fields.

* Production now matches the dev environment with regard to relative URLs in LESS files, such as those used to specify background images or font files. Previously the behavior was different in dev and production, which is a bug.

* You can now pass a `less` option to `apostrophe-assets`, which is merged with the options given to `less.render` both in dev and production. You can use this, for instance, to enable `strictMath`.

* `apostrophe.oembed`'s `fetch` method now propagates its `options` object to `oembetter` correctly. Thanks to Fotis Paraskevopoulos.

## 2.22.0

All tests passing.

* Apostrophe now supports publishing CSS and JS assets via S3 rather than serving them directly.

Apostrophe already had an option to build asset "bundles" and deploy them at startup, as described in our [cloud HOWTO](http://apostrophecms.org/docs/tutorials/howtos/deploying-apostrophe-in-the-cloud.html). However this serves the assets from the cloud webserver, such as a Heroku dyno or EC2 instance. It is now possible to serve the assets from Amazon S3.

See the [updated cloud HOWTO](http://apostrophecms.org/docs/tutorials/howtos/deploying-apostrophe-in-the-cloud.html) for details.

Thanks to Michelin for their support of this work.

* Enforce string field `min` and `max` properties on server side.

* When validation of a form with tabs fails, such as a pieces edit modal, activate the correct tab and scroll to the first error in that tab.

* thanks to Ludovic Bret for fixing a bug in the admin bar markup.

## 2.21.0

All tests passing.

* For a small performance boost, `defer` option can be set to `true` when configuring any widget module.
This defers calls to the `load` method until just before the page is rendered, allowing a single query
to fetch them all in simple cases. This is best applied
to the `apostrophe-images-widgets` module and similar widgets. It should not be applied if you wish
to access the results of the join in asynchronous code, because they are not available until the last
possible moment.

Thanks to Michelin for their support of this work.

* You can also set `deferImageLoading` to `true` for the `apostrophe-globals` module if you want the
same technique to be applied when loading the `global` doc's widgets. This does not always yield a
performance improvement.

* Bug fix: if two crops of the same image were present in separate widgets on a page, only one of the crops would be seen in template code. This issue has been resolved.

## 2.20.3

All tests passing.

* The search filter is once again available when choosing images. This involved a deeper fix to modals: filters for sliding modals were not being properly captured and hoisted into the shared part of the outer div. This is now being done exactly as it is done for the controls (buttons) and the instructions.

To avoid incompatibility with existing uses of `self.$filters`, such as in the manage modal, they are captured to `self.$modalFilters`. A small change to the manage modal was needed to take advantage of this.

* Moved a warning message from `console.log` to `console.error`. `stdout` should never be used for warnings and errors. Moving toward clean output so that command line tasks can be safely used in pipelines.

## 2.20.2

All tests passing.

Improved UI for editing widgets. The edit button is no longer separate from the area-related controls such as up, down, etc. This reduces clutter and reduces difficulty in accessing widgets while editing.

## 2.20.1

All tests passing.

When autocompleting doc titles to add them to a join, Apostrophe again utilizes search result quality to display the best results first.

## 2.20.0

All tests passing.

This is a significant update with two useful new features and various minor improvements.

* Support for batch uploads. The `apostrophe-images` and `apostrophe-files` modules now implement batch uploads by default.

When you click "New File" or "New Image," you now go directly to the file browser, and if you select multiple files they are uploaded without a modal dialog appearing for each one; the title and slug are populated from the filename, and that's that.

You can also drag one or more files directly to the chooser/manager modal.

If you are choosing files or images for a widget, they are automatically selected after a batch upload.

This feature can be disabled by setting the `insertViaUpload` option to `false` for `apostrophe-images` or `apostrophe-files`. If you are adding `required` fields to `apostrophe-images` or `apostrophe-files`, then batch uploading is not the best option for you because it would bypass that.

**If you wish, you can enable the feature for your own `apostrophe-pieces` modules that have an `attachment` field in their schema by setting the `insertViaUpload` option to `true`.** However please note that this does not currently do anything for pieces that refer to an image or file indirectly via widget.

* Global preference editing, and a standard UI to roll back to earlier versions of global content. There is now a "Global Content" admin bar button. By default, this launches the version rollback dialog box for shared global content.

However, if you use `addFields` to add schema fields to the `apostrophe-global` module, this button instead launches an editing modal where you can edit those fields, and also offers a "Versions" button accessible from there.

Global preferences set in this way are accessible in all situations where `data.global` is available. This is very useful for creating project-wide preference settings.

All the usual features of schemas can be used, including `groupFields`. Of course, if you choose to use joins or widgets in global content, you should keep the performance impact in mind.

* Various UX fixes to the manager and chooser modals.

* If there is a `minSize` setting in play, that information is displayed to the user when choosing images.

* The `checkboxes` schema field type now supports the `browseFilters` feature.

* When batch file uploads fail, a more useful set of error messages are displayed.

## 2.19.1

All tests passing.

* When saving any doc with a schema, if an attachment field does not match a valid attachment that has actually been uploaded, that field is correctly nulled out. In addition, if the attachment's file extension is not in a valid fileGroup as configured via the attachments module, the field is nulled out. Finally, the `crop: true` option for attachments is saved successfully. This option allows for attachments to have a crop that is inherent to them, useful when there is no widget standing between the doc and the attachment.

All of these changes correct bugs in intended behavior. Certain checks were present in the code but not completely functional. If you need to update your configuration to add file extensions, [apostrophe-attachments](http://apostrophecms.org/docs/modules/apostrophe-attachments/).

## 2.19.0

All tests passing.

* As always, Apostrophe always populates `req.data.home`; when `req.data.page._ancestors[0]` exists that is used, otherwise Apostrophe carries out a separate query. However as a performance enhancement, you may now disable this additional query by passing the `home: false` option to the `apostrophe-pages` module. Note that `req.data.home` is not guaranteed to exist if you do this.

As for children of the home page, for performance you may now pass `home: { children: false }` option to the `apostrophe-pages` module. This option only comes into play when using `builders: { ancestors: false }`.

Thanks to Michelin for their support of this work.

## 2.18.2

All tests passing.

* Performance enhancement: when fetching `req.data.home` directly in the absence of `req.data.page._ancestors[0]`, such as on the home page itself or a non-page route like `/login`, we must apply the same default filters before applying the filter options, namely `.areas(false).joins(false)`, otherwise duplicate queries are made.

* Fixed bug in as-yet-unused `schemas.export` method caught by babel's linter.

Thanks to Michelin for their support of this work.

## 2.18.0

All tests passing.

* New batch editing features for pieces! You can now use the checkboxes to select many items and then carry out the following operations in one step: trash, rescue from trash, publish, unpublish, tag and untag.

In addition there is a clearly documented procedure for creating new batch editing features with a minimum of new code.

* Several bugs in the array editor were fixed. Up, down and remove buttons work properly again, an aesthetic glitch was resolved and redundant ordinal numbers do not creep in when managing the order of an array without the `titleField` option.

* Logging out completely destroys the session. While the standard behavior of `req.logout` in the Passport module is only to break the relationship between the `user` object and the session, users expect a clean break.

## 2.17.2

All tests passing.

* Members of a group that has the admin permission for a specific piece type can now move pieces of that type to and from the trash. (This was always intended, so this is a bug fix.)
* For better out-of-the-box SEO, an `alt` attribute with the title of the image is now part of the `img` markup of `apostrophe-images` widgets.

## 2.17.1

All tests passing.

* Fixed XSS (cross-site scripting) vulnerability in `req.browserCall` and `apos.push.browserCall`.

* Removed confusing strikethrough of "Apply to Subpages" subform when the permission is being removed rather than added.

* Improved UX of area widget controls.

* Improved modal array tab UI and CSS.

* The `oembedReady` Apostrophe event is now emitted correctly after `apostrophe-oembed` renders an oembed-based player, such as a YouTube video player for the `apostrophe-video` widget. This event can be listened for via `apos.on('apostrophe-oembed', fn)` and receives a jQuery object referring to the relevant element.

## 2.17.0

All tests passing.

* `array` schema fields now accept a `limit` option. They also support the `def` property to set defaults for individual fields. The array editor code has been refactored for better reliability and performance and documentation for the methods has been written.

* Relative `@import` statements now work when you push plain `.css` files as Apostrophe assets. There is no change in behavior for LESS files. Thanks to Fredrik Ekelund.

* Controls such as the "Finished" button of the reorganize modal were floating off the screen. This has been fixed.

## 2.16.1

All tests passing.

* If you have tried using `piecesFilters` with a `tags` field type, you may have noticed that when the query string parameter is present but empty, you get no results. This is suboptimal because that's a common result if you use an HTML form to drive the query. An empty string for a `tags` filter now correctly does nothing.

* In `apostrophe-rich-text-widgets`, initialize CKEditor on `instanceReady`, rather than via a dodgy timeout. Thanks to Frederik Ekelund for finding a better way!

## 2.16.0

All tests passing.

* Reintroduced the reorganize feature for editors who have permissions for some pages but not others. You are able to see the pages you can edit and also their ancestors, in order to navigate the tree. However you are able to drag pages only to parents you can edit.

* Introduced the new `deleteFromTrash` option to the `apostrophe-pages` module. If this option is enabled, a new icon appears in "reorganize" when looking at pages in the trash. This icon allows you to permanently delete a page and its descendants from the site.

The use of this option can lead to unhappy customers if they do not clearly understand it is a permanent action. For that reason, it is disabled by default. However it can be quite useful when transitioning from the initial site build to long-term support. We recommend enabling it during that period and disabling it again after cleanup.

* "Reorganize" no longer displays nonfunctional "view" and "trash" icons for the trash and pages inside it.

* The tests for the `apostrophe-locks` module are now deterministic and should always pass.

## 2.15.2

All tests passing.

Fixed a bug which could cause a crash if the `sort` filter was explicitly set to `search` and no search was actually present. Conditions existed in which this could happen with the autocomplete route.

## 2.15.1

Due to a miscommunication the version number 2.15.0 had been previously used. The description below was originally intended for 2.15.0 and has been published as 2.15.1 purely to address the version numbering conflict.

All tests passing.

* `apos.permissions.addPublic` accepts multiple arguments and array arguments,
adding all of the permission names given including any listed in the arrays.
* Permissions checks for pieces admin routes longer check for req.user, checking for the appropriate `edit-` permission is sufficient and makes addPublic more useful.
* Updated the `i18n` module to address a problem where labels that happened to be numbers rather than strings would crash the template if passed to `__()`.
* Documentation improvements.

## 2.14.3

All tests passing.

The mechanism that preserves text fields when performing AJAX refreshes was preserving
other types of `input` elements. Checkboxes, radio buttons and `type="submit"` are now
properly excluded from this mechanism.

## 2.14.2

Fixed [#385](https://github.com/punkave/apostrophe/issues/385): if a page is moved to the trash, its slug must always change, even if it has been edited so that it no longer has its parent's slug as a prefix. In addition, if the resulting slug of a descendant of the page moving to the trash conflicts with an existing page in the trash, steps are taken to ensure uniqueness.

## 2.14.1

All tests passing.

* The `apos.utils.clonePermanent` method no longer turns objects into long arrays of nulls if they happen to have a `length` property. `lodash` uses the `length` property as an indicator that the object should be treated as an array, but this would be an unrealistic restriction on Apostrophe schema field names. Instead, `clonePermanent` now uses `Array.isArray` to distinguish true arrays. This fixes a nasty bug when importing content from A1.5 and subsequently editing it.

* When a user is logged in there is an `apos.user` object on the browser side. Due to a bug this was an empty object. It now contains `title`, `_id` and `username` properties as intended.

## 2.14.0

All tests passing.

* A version rollback dialog box for the `global` doc is now opened if an element with the `data-apos-versions-global` attribute is clicked. There is currently no such element in the standard UI but you may introduce one in your own layout if you have mission-critical content in the `global` doc that is awkward to recreate after an accidental deletion, such as a custom sitewide nav.
* An error message is correctly displayed when login fails.
* Many UI messages are now passed through the `__()` internationalization helper correctly. Thanks to `timaebi`.

## 2.13.2

All tests passing.

The `data-apos-ajax-context` feature had a bug which prevented ordinary anchor links from performing AJAX refreshes correctly.

## 2.13.1

All tests passing.

The `apostrophe-attachments` module now calls `apos.ui.busy` correctly on the fieldset so that the busy and completed indicators are correctly shown and hidden. Previously the string `0` was passed, which is not falsy.

## 2.12.0

All tests passing.

* Developers are no longer required to set `instantiate: false` in `app.js` when configuring an npm module that uses the `improve` property to implicitly subclass and enhance a different module. In addition, bugs were fixed in the underlying `moog-require` module to ensure that assets can be loaded from the `public` and `views` folders of modules that use `improve`.
* `string` has replaced `csv` as the property name of the schema field converters that handle plaintext. Backwards compatibility has been implemented so that existing `csv` converters will work transparently and calls to `convert` with `csv` as the `from` argument still work as well. In all new custom field types you should say `string` rather than `csv`. There is no change in the functionality or implementation other than the name.

## 2.11.0

All tests passing.

You can now add middleware to your Apostrophe site via any module in your project. Just add an `self.expressMiddleware` method to your module, which takes the usual `req, res, next` arguments. Or, if it's more convenient, set `self.expressMiddleware` to an array of such functions. "Module middleware" is added immediately after the minimum required Apostrophe middleware (bodyParser, `req.data`, etc), and before any routes.

## 2.10.3

All tests passing.

Fixed bug in `autoPreserveText` feature of our `data-apos-ajax-context` mechanism; also, restricted it to text inputs and textareas that actually have the focus so that you can replace their values normally at other times

## 2.10.2

All tests passing.

A very minor fix, but 2.10.1 had a very noisy console.log statement left in.

## 2.10.1

All tests passing.

* The built-in cursor filters for `float` and `integer` no longer incorrectly default to filtering for docs with the value `0` if the value being filtered for is undefined or null. They default to not filtering at all, which is correct.

## 2.10.0

All tests passing.

* Apostrophe now automatically recompiles modified Nunjucks templates. This means you can hit refresh in your browser after hitting save in your editor when working on `.html` files. Also note that this has always worked for `.less` files.
* Fixed a longstanding bug in `joinByArrayReverse`, which now works properly.

## 2.9.2

All tests passing.

* Starting with MongoDB 3.3.x (?), it is an error to pass `safe: true` when calling `createIndex`, and it has never done anything in any version. In our defense, cargo-cult practice was probably adopted back in the days when MongoDB would invoke your write callback without actually confirming anything unless you passed `safe: true`, but apparently this was never a thing for indexes. Removed all the `safe: true` arguments from `createIndex` calls.
* Added a `beforeAjax` Apostrophe event to facilitate progress display and animations when using the new `data-apos-ajax-content` feature.

## 2.9.1

All tests passing.

* Fixed an omission that prevented the use of the back button to undo the very first click when using the new `data-apos-ajax-context`. Later clicks worked just fine, but for the first one to work we need a call to `replaceState` to make it possible to restore the original query.

## 2.9.0

All tests passing.

* Two major new features in this release: built-in filters for most schema fields, and built-in AJAX support for `apostrophe-pieces-pages`. These combine to eliminate the need for custom code in a wide array of situations where you wish to allow users to browse and filter blog posts, events, etc. In most cases there is no longer any need to write your own `cursor.js` or your own AJAX implementation. The provided AJAX implementation handles browser history operations, bookmarking and sharing properly and is SEO-friendly.

[See the official summary of the pull request for details and examples of usage.](https://github.com/punkave/apostrophe/pull/766)

* We also fixed a bug in the `refinalize` feature of cursors. state.criteria is now cloned before finalize and restored after it. Otherwise many criteria are added twice after refinalize which causes a fatal error with a few, like text search in mongodb.

In addition, we merged a contribution from Fotis Paraskevopoulos that allows a `bodyParser` option with `json` and `urlencoded` properties to be passed to the `apostrophe-express` module. Those properties are passed on to configure those two body parser middleware functions.

## 2.8.0

All tests passing.

* `APOS_MONGODB_URI` environment variable is used to connect to MongoDB if present. Helpful for cloud hosting. See the new [deploying Apostrophe in the cloud HOWTO](http://apostrophecms.org/docs/tutorials/howtos/deploying-apostrophe-in-the-cloud.html).
* `APOS_S3_BUCKET`, `APOS_S3_ENDPOINT` (optional), `APOS_S3_SECRET`, `APOS_S3_KEY`, and `APOS_S3_REGION` environment variables can be used to configure Apostrophe to use S3 for uploaded media storage. This behavior kicks in if `APOS_S3_BUCKET` is set. See the new [deploying Apostrophe in the cloud HOWTO](http://apostrophecms.org/docs/tutorials/howtos/deploying-apostrophe-in-the-cloud.html).
* New advisory locking API accessible via `apos.locks.lock` and `apos.locks.unlock`. `apostrophe-migrations:migrate` is now wrapped in a lock. More locks are coming, although Apostrophe was carefully designed for benign worst case outcomes during race conditions.
* Better asset deployment for Heroku and other cloud services. `node app apostrophe:generation --create-bundle=NAME` now creates a new folder, `NAME`, containing assets that would otherwise have been written to `public`. Launching a server with the `APOS_BUNDLE` environment variable set to `NAME` will then copy that bundle's contents into `public` before listening for connections. See the new [deploying Apostrophe in the cloud HOWTO](http://apostrophecms.org/docs/tutorials/howtos/deploying-apostrophe-in-the-cloud.html).
* `apostrophe-pieces-pages` index pages are about 2x faster; discovered we were inefficiently deep-cloning `req` when cloning a cursor.
* Helpful error message if you forget to set the `name` property of one of your `types` when configuring `apostrophe-pages`.

## 2.7.0

* We do a better job of defaulting to a sort by search match quality if full-text search is present in a query. Under the hood this is powered by the new `defaultSort` filter, which just stores a default value for the `sort` filter to be used only if `search` (and anything else with an implicit preferred sort order) is not present. No more lame search results for blog posts. You can explicitly set the `sort()` filter in a cursor override if you really want to, but trust us, when `search` is present sorting by anything but search quality produces poor results.
* Fixed bugs in the sanitizer for page slugs. It is now impossible to save a slug with trailing or consecutive slashes (except the home page slug which is allowed to consist of a single "trailing" slash). Added unit tests.
* Apostrophe's dropdown menus, etc. will more robustly maintain their font size in the presence of project-level CSS. There is an explicit default font size for `.apos-ui`.

## 2.6.2

All tests passing.

* The auto-suggestion of titles upon uploading files also suggests slugs.
* The auto-suggestion of titles and slugs applies to both "files" and "images."
* Reduce the clutter in the versions collection by checking for meaningful change on the server side, where final sanitization of HTML, etc. has taken place to iron out distinctions without a difference.
* Use the permission name `edit-attachment` consistently, so that calling `addPublic('edit-attachment')` has the intended effect.
* Manage view of pieces does not crash if `updatedAt` is missing from a piece.

## 2.6.1

All tests passing.

* Choosers and schema arrays play nicely with the new fixed-position tabs.
* Better CSS solution to positioning the attachment upload buttons which doesn't interfere with other styles.
* Images in the chooser choices column "stay in their lane."
* Better error message when an attempt to edit an area with a hyphenated name is used.
* Array edit button fixed.
* The `type()` cursor filter now has a finalizer and merges its criteria there at the very end, so that you can override a previous call to it at any time prior to invoking `toArray` or similar.
* Area controls no longer interfere with visibility of widget type selection menu.

## 2.6.0

All tests passing.

* `relationship` fields defined for `joinByArray` can now have an `inline: true` flag. If they are inline, they are presented right in the chooser, rather than appearing in a separate modal dialog reachable by clicking an icon. This feature should be used sparingly, but that's true of relationship fields in general.
* Permissions editing for pages now takes advantage of the new inline relationship fields to make the "apply to subpages" functionality easier to discover.
* When uploading files or images, the title field is automatically suggested based on the filename.
* Improvements in form field UX and design.
* When choosing pieces (including images), if you elect to create a new piece it is automatically added to the selection.
* When choosing pieces, if the `limit` is reached and it is greater than 1, a helpful message appears, and the UI changes to make clear that you cannot add items until you remove one. If the limit is exactly 1, a new selection automatically replaces the current selection, and singular language is used to clarify what is happening.
* Syntax errors in "related types" such as cursors now produce an improved error message with filename and line number.
* Showstopper errors during startup are reported in a less redundant way.

## 2.5.2

All tests passing.

* New `blockLevelControls: true` option to areas ensures controls for "blocks," i.e. "layout" widgets whose primary purpose is to contain other widgets, can be easily distinguished from controls for "regular" areas nested inside them. Think of a "two-column" or "three-column" widget with three areas in its template. The controls for these areas are displayed in a distinct color and various visual affordances are made to ensure they are accessible when things would otherwise be tightly spaces.
* General improvements to the usability of area-related controls.
* The search index now correctly includes the text of string and select schema fields found in widgets, pieces, pages, etc., as it always did before in 0.5. You may use `searchable: false` to disable this on a per-field basis.
* Search indexing has been refactored for clarity (no changes to working APIs).
* Checkboxes for the `checkboxes` schema field type are now styled.
* "View file" links in the file library are now styled as buttons.

## 2.5.1

All tests passing.

* The `minSize` option to `apostrophe-images` widgets now works properly when cropping.
* The cropper no longer starts out cropping to the entire image, as this made it unclear what was happening. However if you click the crop button and then just save you still get reasonable behavior.
* Bigger crop handles.
* Textarea focus state receives the same "glow" as a regular text input field.
* Small documentation updates.

## 2.5.0

All tests passing.

* Implemented `apos.areas.fromPlaintext`, which accepts a string of plaintext (not markup) and returns an area with a single `apostrophe-rich-text` widget in it, containing that text. Useful in implementing importers.
* The so-called `csv` import mode of `apos.schemas.convert` works properly for areas, using the above. Although it is called csv this mode is really suitable for any situation in which you have plaintext representations of each property in an object and would like those sanitized and converted to populate a doc.
* Bug fix: emit the `enhance` Apostrophe event only once on page load. This event is emitted only when there is new content that has been added to the page, e.g. once at page load, and also when a new widget is added or updated, etc. The first argument to your event handler will be a jQuery element which will contain only new elements.
* Legacy support for `data/port` and `data/address` files has been restored. (Note that `PORT` and `ADDRESS` environment variables supersede these. In modern Stagecoach deployments `data/port` is often a space-separated list of ports, and the `deployment/start` script parses these out and launches multiple processes with different PORT variables.)

## 2.4.0

All tests passing.

Workarounds for two limitations in MongoDB that impact the use of Apostrophe cursors:

* The `addLateCriteria` cursor filter has been introduced. This filter should be used only when
you need to invoke `$near` or another MongoDB operator that cannot be used within `$and`. The object
you pass to `addLateCriteria` is merged with the criteria object that is built normally by the cursor.
**Use of this filter is strongly discouraged unless you must use operators that do
not support `$and`.**
* Custom filters that invoke `$near` or other MongoDB operators that are incompatible
with `$text` queries may call `self.set('regexSearch', true)` to force the cursor to use
a regular expression search rather than full MongoDB full-text search, if and when the
`search()` filter is called on the same cursor. This was implemented to allow combination
of full-text and geographical searches, subject of course to the limitation that regular expression
search is not indexed. It also doesn't sort by quality, but `$near` provides its own sort
by distance.

Since these are new features a minor version level bump is appropriate. However neither of these is a feature that a typical site developer will need to call directly.

## 2.3.2

All tests passing.

* The quality of the autocomplete search results shown when selecting pages or pieces via a join was low. This has been corrected by calling the `.sort('search')` filter to sort by search result quality rather than the default sort order for the doc type manager in question.
* All of the autocomplete suggestions fit on the screen on reasonably sized displays. With the recent addition of the "flip" feature to push the suggestions up rather than down if the bottom of the screen would otherwise be reached, this is critical to show the first and best suggestion. Further discussion for future UX improvement in [issue 704](https://github.com/punkave/apostrophe/issues/704).

## 2.3.1

All tests passing.

* Fixed a bug in the new "copy page" feature that affects pages that have `null` properties.
* Improved the experience of using the widget controls to manage the widgets in an area.
* The `login` module now has an alias, `apos.login`, like other core modules.
* Updated the jquery projector plugin to the latest version.

## 2.3.0

All tests passing.

* Fixed a bug affecting the use of `arrangeFields` in modules that extend another module's use of `arrangeFields`. Added unit test based directly on a real-world project.
* `baseUrl` project-wide option added, yielding the same benefit as in 0.5: you get absolute URLs for all pages everywhere. (If you don't want absolute URLs, just don't set it.) This is very beneficial when generating `og:meta` tags for Facebook, or generating emails.
* A direct link to the original file has been added to the file manager's editor modal.

## 2.2.2

All tests passing.

* Addition of slugs to projection for autocomplete is now done in a way that still allows overrides at the doc level to add other properties.
* Addition of slugs to projection for autocomplete works for joins with a specific page type, too.
* Fixed a chicken-and-egg problem in the global module that kicked in if the "global" doc contains widgets powered by modules not yet initialized at the time the global module checks for the existence of the doc.

## 2.2.1

All tests passing.

Fixed an oversight: the new `pageBeforeCopy` global method now takes `req` as its first parameter. Since `2.2.0` was first published 5 minutes ago and this method has not yet been documented this is not regarded as a bc break.

## 2.2.0

All tests passing.

* Fixed bug that broke removal of permissions for pages.
* "Copy Page" feature added to the page menu.
* Automatically reposition the autocomplete dropdown for joins if it would collide with the bottom of the window.
* Include page slugs in the autocomplete dropdown for joins with pages.
* `chooserChoiceBase.html` restored; some projects were depending on extending it, which is a useful technique.

## 2.1.5

All tests passing.

* Admin bar: previously grouped fields can be re-grouped successfully, so concatenating admin bar configuration works just as well as concatenating `addFields` arrays
* Files widget displays upload button in the same user-friendly position as the images widget
* Font size for tabs and help labels is explicit to avoid side effects from project-level CSS

## 2.1.4

All tests passing.

* Previously chosen items that now reside in the trash no longer break the chooser for editing joins
* All joins editable; certain edge cases weren't getting blessed
* A field appears properly when two diferent choices list it for `showFields`
* As in 0.5, a required field hidden by `showFields` is not required (but will be if you elect the choice that shows it)

## 2.1.3

All tests passing.

* A typo in the unit tests caused unit tests to fail. This has been fixed.
* The recent addition of the HTML5 doctype caused the login page to be invisible in the sandbox project (not the boilerplate project). This has been fixed.
* The recent addition of the HTML5 doctype caused the admin bar to appear with a slight visual defect. This has been fixed.

## 2.1.2

Fix for [#668](https://github.com/punkave/apostrophe/issues/668), crash occurring when admin bar group leader starts out too close to the end of the admin bar items array.

## 2.1.1

Full Windows compatibility restored. The "recursively copy asset folders if on Windows" behavior from 0.5 was reimplemented. This is necessary to allow Apostrophe to run as a non-administrator on Windows. Running as administrator is the moral equivalent of running as root on Linux, which we would never recommend.

Since Apostrophe did not function previously on Windows and there is no behavior change on Mac/Linux this is effectively a bug fix rather than a new feature, thus 2.1.1.

## 2.1.0

* Introduced the new `apos.areas.richText` and `apos.areas.plaintext` methods, which are also available in templates by the same names.

* Added and documented the `addImageSizes` option of the `apostrophe-attachments` module.

## 2.0.4

* The `apostrophe-login` module now invokes `loginAfterLogin(req, callback)` on all modules that have such a method, via `apos.callAll`. Modules that do not need a callback can supply this method with only one argument. Afterwards, `apostrophe-login` redirects to `req.redirect`, as is supported elsewhere in Apostrophe. So you can assign to `req.redirect` in your callback to change the user's destination after a successful login. If `req.redirect` is not set, the user is redirected to the home page.

## 2.0.3

The `ancestors` and `children` filters defaulted to `areas(false)`, but `joins(false)` was omitted, contrary to documentation which has always indicated the information returned is limited for performance. This was fixed. You can still override freely with the `filters` option to `apostrophe-pages`.

The HTML5 doctype was added to `outerLayoutBase`. HTML5 was always assumed, and the absence of the doctype broke jQuery's support for distinguishing `$(window).height()` from `$(document).height()`, causing runaway infinite scroll loading.

Warning message instructions for configuring the session secret were fixed (the actual location has not changed).

## 2.0.2

Previously the `contextual` flag of a pieces module was not considered before deciding to redirect to the "show page" for the piece, which might not exist. This has been fixed. It should only happen when the module has `contextual: true`, creating a reasonable expectation that such a page must exist.

## 2.0.1

Packaging and documentation issues only.

## 2.0.0

Inaugural npm release of Apostrophe 2.x, which was used prior to that in many projects via git dependencies.<|MERGE_RESOLUTION|>--- conflicted
+++ resolved
@@ -2,15 +2,10 @@
 
 ## UNRELEASED
 
-<<<<<<< HEAD
-## Fixes
+### Fixes
 
 - Piece types like users that have a slug prefix no longer trigger a false positive as being "modified" when you first click the "New" button.
-=======
-### Fixes
-
 - The `name` option to widget modules, which never worked in 3.x, has been officially removed. The name of the widget type is always the name of the module, with the `-widget` suffix removed.
->>>>>>> 347091d8
 
 ## 3.0.0-beta.1.1 - 2021-05-07
 
