# Changelog

<<<<<<< HEAD
## UNRELEASED

### Adds

* The `utilityOperations` feature of piece types now supports additional properties:
`relationship: true` (show the operation only when editing a relationship), `relationship: false` (never show
the operation when editing a relationship), `button: true`, `icon` and `iconOnly: true`.
When `button: true` is specified, the operation appears as a standalone button rather than
being tucked away in the "more" menu.
* In addition, `utilityOperations` can now specify `eventOptions` with an `event` subproperty
instead of `modalOptions`. This is useful with the new `edit` event (see below).
* Those extending our admin UI on the front end can now open a modal to create or edit a page or piece by calling
`await apos.doc.edit({ type: 'article' })` (the type here is an example). To edit an existing document add an
`_id` property. To copy an existing document (like our "duplicate" feature) add a `copyOf`
property. When creating new pages, `type` can be sent to `@apostrophecms/page` for convenience
(note that the `type` property does not override the default or current page type in the editor).
* The `edit` Apostrophe event is now available and takes an object with the same properties
as above. This is useful when configuring `utilityOperations`.
* The `content-changed` Apostrophe event can now be emitted with a `select: true` property. If a
document manager for the relevant content type is open, it will attempt to add the document to the
current selection. Currently this works best with newly inserted documents.
* Localized strings in the admin UI can now use `$t(key)` to localize a string inside
an interpolated variable. This was accomplished by setting `skipOnVariables` to false
for i18next, solely on the front end for admin UI purposes.

### Changes
=======
## 3.41.1 (2023-03-07)

No changes. Publishing to make sure 3.x is tagged `latest` in npm, rather than 2.x.

## 3.41.0 (2023-03-06)

### Adds

* Handle external conditions to display fields according to the result of a module method, or multiple methods from different modules.  
This can be useful for displaying fields according to the result of an external API or any business logic run on the server.

### Fixes

* Replace `deep-get-set` dependency with `lodash`'s `get` and `set` functions to fix the [Prototype Pollution in deep-get-set](https://github.com/advisories/GHSA-mjjj-6p43-vhhv) vulnerability. There was no actual vulnerability in Apostrophe due to the way the module was actually used, and this was done to address vulnerability scan reports.
* The "soft redirects" for former URLs of documents now work better with localization. Thanks to [Waldemar Pankratz](https://github.com/waldemar-p).
* Destroy `AreaEditor` Vue apps when the page content is refreshed in edit mode. This avoids a leak of Vue apps components being recreated while instances of old ones are still alive.

### Security

* Upgrades passport to the latest version in order to ensure session regeneration when logging in or out. This adds additional security to logins by mitigating any risks due to XSS attacks. Apostrophe is already robust against XSS attacks. For passport methods that are internally used by Apostrophe everything is still working. For projects that are accessing the passport instance directly through `self.apos.login.passport`, some verifications may be necessary to avoid any compatibility issue. The internally used methods are `authenticate`, `use`, `serializeUser`, `deserializeUser`, `initialize`, `session`.
>>>>>>> ae3cf8ef

## 3.40.1 (2023-02-18)

* No code change. Patch level bump for package update.

## 3.40.0 (2023-02-17)

### Adds

* For devops purposes, the `APOS_BASE_URL` environment variable is now respected as an override of the `baseUrl` option.

### Fixes

* Do not display shortcut conflicts at startup if there are none.
* Range field correctly handles the `def` attribute set to `0` now. The `def` property will be used when the field has no value provided; a value going over the max or below the min threshold still returns `null`.
* `select` fields now work properly when the `value` of a choice is a boolean rather than a string or a number.

## 3.39.2 (2023-02-03)

### Fixes
* Hotfix for a backwards compatibility break in webpack that triggered a tiptap bug. The admin UI build will now succeed as expected.

## 3.39.1 (2023-02-02)

### Fixes

* Rescaling cropped images with the `@apostrophecms/attachment:rescale` task now works correctly. Thanks to [Waldemar Pankratz](https://github.com/waldemar-p) for this contribution.

## 3.39.0 (2023-02-01)

### Adds

* Basic support for editing tables by adding `table` to the rich text toolbar. Enabling `table` allows you to create tables, including `td` and `th` tags, with the ability to merge and split cells. For now the table editing UI is basic, all of the functionality is there but we plan to add more conveniences for easy table editing soon. See the "Table" dropdown for actions that are permitted based on the current selection.
* `superscript` and `subscript` may now be added to the rich text widget's `toolbar` option.
* Early beta-quality support for adding inline images to rich text, by adding `image` to the rich text toolbar. This feature works reliably, however the UI is not mature yet. In particular you must search for images by typing part of the title. We will support a proper "browse" experience here soon. For good results you should also configure the `imageStyles` option. You will also want to style the `figure` tags produced. See the documentation for more information.
* Support for `div` tags in the rich text toolbar, if you choose to include them in `styles`. This is often necessary for A2 content migration and can potentially be useful in new work when combined with a `class` if there is no suitable semantic block tag.
* The new `@apostrophecms/attachment:download-all --to=folder` command line task is useful to download all of your attachments from an uploadfs backend other than local storage, especially if you do not have a more powerful "sync" utility for that particular storage backend.
* A new `loadingType` option can now be set for `image-widget` when configuring an `area` field. This sets the `loading` attribute of the `img` tag, which can be used to enable lazy loading in most browsers. Thanks to [Waldemar Pankratz](https://github.com/waldemar-p) for this contribution.
* Two new module-level options have been added to the `image-widget` module: `loadingType` and `size`. These act as fallbacks for the same options at the area level. Thanks to [Waldemar Pankratz](https://github.com/waldemar-p) for this contribution.

### Fixes

* Adding missing require (`bluebird`) and fallback (`file.crops || []`) to `@apostrophecms/attachment:rescale`-task

## 3.38.1 (2023-01-23)

### Fixes

* Version 3.38.0 introduced a regression that temporarily broke support for user-edited content in locales with names like `de-de` (note the lowercase country name). This was inadvertently introduced in an effort to improve support for locale fallback when generating static translations of the admin interface. Version 3.38.1 brings back the content that temporarily appeared to be missing for these locales (it was never removed from the database), and also achieves the original goal. **However, if you created content for such locales using `3.38.0` (released five days ago) and wish to keep that content,** rather than reverting to the content from before `3.38.0`, see below.

### Adds

* The new `i18n:rename-locale` task can be used to move all content from one locale name to another, using the `--old` and `--new` options. By default, any duplicate keys for content existing in both locales will stop the process. However you can specify which content to keep in the event of a duplicate key error using the `--keep=localename` option. Note that the value of `--new` should match the a locale name that is currently configured for the `@apostrophecms/i18n` module.

Example:

```
# If you always had de-de configured as a locale, but created
# a lot of content with Apostrophe 3.38.0 which incorrectly stored
# it under de-DE, you can copy that content. In this case we opt
# to keep de-de content in the event of any conflicts
node app @apostrophecms/i18n:rename-locale --old=de-DE --new=de-de --keep=de-de
```

## 3.38.0 (2023-01-18)

### Adds

* Emit a `beforeSave` event from the `@apostrophecms:notification` module, with `req` and the `notification` as arguments, in order to give the possibility to override the notification.
* Emit a `beforeInsert` event from the `@apostrophecms:attachment` module, with `req` and the `doc` as arguments, in order to give the possibility to override the attachment.
* Emit a `beforeSaveSafe` event from the `@apostrophecms:user` module, with `req`, `safeUser` and `user` as arguments, in order to give the possibility to override properties of the `safeUser` object which contains password hashes and other information too sensitive to be stored in the aposDocs collection.
* Automatically convert failed uppercase URLs to their lowercase version - can be disabled with `redirectFailedUpperCaseUrls: false` in `@apostrophecms/page/index.js` options. This only comes into play if a 404 is about to happen.
* Automatically convert country codes in locales like `xx-yy` to `xx-YY` before passing them to `i18next`, which is strict about uppercase country codes.
* Keyboard shortcuts conflicts are detected and logged on to the terminal.

### Fixes

* Invalid locales passed to the i18n locale switching middleware are politely mapped to 400 errors.
* Any other exceptions thrown in the i18n locale switching middleware can no longer crash the process.
* Documents kept as the `previous` version for undo purposes were not properly marked as such, breaking the public language switcher in some cases. This was fixed and a migration was added for existing data.
* Uploading an image in an apostrophe area with `minSize` requirements will not trigger an unexpected error anymore. If the image is too small, a notification will be displayed with the minimum size requirements. The `Edit Image` modal will now display the minimum size requirements, if any, above the `Browse Images` field.
* Some browsers saw the empty `POST` response for new notifications as invalid XML. It will now return an empty JSON object with the `Content-Type` set to `application/json`.

## 3.37.0 (2023-01-06)

### Adds

* Dynamic choice functions in schemas now also receive a data object with their original doc id for further inspection by your function.
* Use `mergeWithCustomize` when merging extended source Webpack configuration. Introduce overideable asset module methods `srcCustomizeArray` and `srcCustomizeObject`, with reasonable default behavior, for fine tuning Webpack config arrays and objects merging. More info - [the Webpack mergeWithCustomize docs](https://github.com/survivejs/webpack-merge#mergewithcustomize-customizearray-customizeobject-configuration--configuration)
* The image widget now accepts a `placeholderImage` option that works like `previewImage` (just specify a file extension, like `placeholderImage: 'jpg'`, and provide the file `public/placeholder.jpg` in the module). The `placeholderUrl` option is still available for backwards compatibility.

### Fixes

* `docId` is now properly passed through array and object fields and into their child schemas.
* Remove module `@apostrophecms/polymorphic-type` name alias `@apostrophecms/polymorphic`. It was causing warnings
    e.g. `A permission.can() call was made with a type that has no manager: @apostrophecms/polymorphic-type`.
* The module `webpack.extensions` configuration is not applied to the core Admin UI build anymore. This is the correct and intended behavior as explained in the [relevant documentation](https://v3.docs.apostrophecms.org/guide/webpack.html#extending-webpack-configuration).
* The `previewImage` option now works properly for widget modules loaded from npm and those that subclass them. Specifically, the preview image may be provided in the `public/` subdirectory of the original module, the project-level configuration of it, or a subclass.

## 3.36.0 (2022-12-22)

### Adds

* `shortcut` option for piece modules, allowing easy re-mapping of the manager command shortcut per module.

### Fixes

* Ensure there are no conflicting command shortcuts for the core modules.

## 3.35.0 (2022-12-21)

### Adds

* Introduced support for linking directly to other Apostrophe documents in a rich text widget. The user can choose to link to a URL, or to a page. Linking to various piece types can also be enabled with the `linkWithType` option. This is equivalent to the old `apostrophe-rich-text-permalinks` module but is included in the core in A3. See the [documentation](https://v3.docs.apostrophecms.org/guide/core-widgets.html#rich-text-widget) for details.
* Introduced support for the `anchor` toolbar control in the rich text editor. This allows named anchors to be inserted. These are rendered as `span` tags with the given `id` and can then be linked to via `#id`, providing basic support for internal links. HTML 4-style named anchors in legacy content (`name` on `a` tags) are automatically migrated upon first edit.
* German translation i18n file created for the Apostrophe Admin-UI. Thanks to [Noah Gysin](https://github.com/NoahGysin) for this contribution.
* Introduced support for keyboard shortcuts in admin UI. Hitting `?` will display the list of available shortcuts. Developpers can define their own shortcuts by using the new `@apostrophecms/command-menu` module and the `commands` property. Please check the [keyboard shortcut documentation](https://v3.docs.apostrophecms.org/guide/command-menu.html) for more details.

### Fixes

* The `bulletList` and `orderedList` TipTap toolbar items now work as expected.
* When using the autocomplete/typeahead feature of relationship fields, typing a space at the start no longer results in an error.
* Replace [`credential`](https://www.npmjs.com/package/credential) package with [`credentials`](https://www.npmjs.com/package/credentials) to fix the [`mout` Prototype Pollution vulnerability](https://cve.mitre.org/cgi-bin/cvename.cgi?name=CVE-2020-7792). There was no actual vulnerability in Apostrophe or credential due to the way the module was actually used, and this was done to address vulnerability scan reports.
* Added a basic implementation of the missing "Paste from Clipboard" option to Expanded Widget Previews.


## 3.34.0 (2022-12-12)

### Fixes

* Nested areas work properly in widgets that have the `initialModal: false` property.
* Apostrophe's search index now properly incorporates most string field types as in A2.

### Adds

* Relationships load more quickly.
* Parked page checks at startup are faster.
* Tasks to localize and unlocalize piece type content (see `node app help [yourModuleName]:localize` and `node app help [yourModuleName]:unlocalize`).
## 3.33.0 (2022-11-28)

### Adds

* You can now set `inline: true` on schema fields of type `array`. This displays a simple editing interface in the context of the main dialog box for the document in question, avoiding the need to open an additional dialog box. Usually best for cases with just one field or just a few. If your array field has a large number of subfields the default behavior (`inline: false`) is more suitable for your needs. See the [array field](https://v3.docs.apostrophecms.org/reference/field-types/array.html) documentation for more information.
* Batch feature for publishing pieces.
* Add extensibility for `rich-text-widget` `defaultOptions`. Every key will now be used in the `AposRichTextWidgetEditor`.

### Fixes

* Prior to this release, widget templates that contained areas pulled in from related documents would break the ability to add another widget beneath.
* Validation of object fields now works properly on the browser side, in addition to server-side validation, resolving UX issues.
* Provisions were added to prevent any possibility of a discrepancy in relationship loading results under high load. It is not clear whether this A2 bug was actually possible in A3.

## 3.32.0 (2022-11-09)

### Adds

* Adds Reset Password feature to the login page. Note that the feature must be enabled and email delivery must be properly configured. See the [documentation](https://v3.docs.apostrophecms.org/reference/modules/login.html) for more details.
* Allow project-level developer to override bundling decisions by configuring the `@apostrophecms/asset` module. Check the [module documentation](https://v3.docs.apostrophecms.org/reference/modules/asset.html#options) for more information.

### Fixes

* Query builders for regular select fields have always accepted null to mean "do not filter on this property." Now this also works for dynamic select fields.
* The i18n UI state management now doesn't allow actions while it's busy.
* Fixed various localization bugs in the text of the "Update" dropdown menu.
* The `singleton: true` option for piece types now automatically implies `showCreate: false`.
* Remove browser console warnings by handling Tiptap Editor's breaking changes and duplicated plugins.
* The editor modal now allocates more space to area fields when possible, resolving common concerns about editing large widgets inside the modal.

## 3.31.0 (2022-10-27)

### Adds

* Adds `placeholder: true` and `initialModal: false` features to improve the user experience of adding widgets to the page. Checkout the [Widget Placeholders documentation](https://v3.docs.apostrophecms.org/guide/areas-and-widgets.html#adding-placeholder-content-to-widgets) for more detail.

### Fixes

* When another user is editing the document, the other user's name is now displayed correctly.

## 3.30.0 (2022-10-12)

### Adds

* New `APOS_LOG_ALL_ROUTES` environment variable. If set, Apostrophe logs information about all middleware functions and routes that are executed on behalf of a particular URL.
* Adds the `addFileGroups` option to the `attachment` module. Additionally it exposes a new method, `addFileGroup(group)`. These allow easier addition of new file groups or extension of the existing groups.

### Fixes

* Vue 3 may now be used in a separate webpack build at project level without causing problems for the admin UI Vue 2 build.
* Fixes `cache` module `clear-cache` CLI task message
* Fixes help message for `express` module `list-routes` CLI task

## 3.29.1 (2022-10-03)

### Fixes

* Hotfix to restore Node 14 support. Of course Node 16 is also supported.


## 3.29.0 (2022-10-03)

### Adds

* Areas now support an `expanded: true` option to display previews for widgets. The Expanded Widget Preview Menu also supports grouping and display columns for each group.
* Add "showQuery" in piece-page-type in order to override the query for the "show" page as "indexQuery" does it for the index page

### Fixes

* Resolved a bug in which users making a password error in the presence of pre-login checks such as a CAPTCHA were unable to try again until they refreshed the page.

## 3.28.1 (2022-09-15)

### Fixes

* `AposInputBoolean` can now be `required` and have the value `false`.
* Schema fields containing boolean filters can now list both `yes` and `no` choices according to available values in the database.
* Fix attachment `getHeight()` and `getWidth()` template helpers by changing the assignment of the `attachment._crop` property.
* Change assignment of `attachment._focalPoint` for consistency.

## 3.28.0 (2022-08-31)

### Fixes

* Fix UI bug when creating a document via a relationship.

### Adds

* Support for uploading `webp` files for display as images. This is supported by all current browsers now that Microsoft has removed IE11. For best results, you should run `npm update` on your project to make sure you are receiving the latest release of `uploadfs` which uses `sharp` for image processing. Thanks to [Isaac Preston](https://github.com/ixc7) for this addition.
* Clicking outside a modal now closes it, the same way the `Escape` key does when pressed.
* `checkboxes` fields now support `min` and `max` properties. Thanks to [Gabe Flores](https://github.com/gabeflores-appstem).

## 3.27.0 (2022-08-18)

### Adds

* Add `/grid` `POST` route in permission module, in addition to the existing `GET` one.
* New utility script to help find excessively heavy npm dependencies of apostrophe core.

### Changes

* Extract permission grid into `AposPermissionGrid` vue component.
* Moved `stylelint` from `dependencies` to `devDependencies`. The benefit may be small because many projects will depend on `stylelint` at project level, but every little bit helps install speed, and it may make a bigger difference if different major versions are in use.

## 3.26.1 (2022-08-06)

### Fixes

Hotfix: always waits for the DOM to be ready before initializing the Apostrophe Admin UI. `setTimeout` alone might not guarantee that every time. This issue has apparently become more frequent in the latest versions of Chrome.
* Modifies the `login` module to return an empty object in the API session cookie response body to avoid potential invalid JSON error if `response.json()` is retrieved.

## 3.26.0 (2022-08-03)

### Adds

* Tasks can now be registered with the `afterModuleReady` flag, which is more useful than `afterModuleInit` because it waits for the module to be more fully initialized, including all "improvements" loaded via npm. The original `afterModuleInit` flag is still supported in case someone was counting on its behavior.
* Add `/grid` `POST` route in permission module, in addition to the existing `GET` one, to improve extensibility.
* `@apostrophecms/express:list-routes` command line task added, to facilitate debugging.

### Changes

* Since Microsoft has ended support for IE11 and support for ES5 builds is responsible for a significant chunk of Apostrophe's installation time, the `es5: true` option no longer produces an IE11 build. For backwards compatibility, developers will receive a warning, but their build will proceed without IE11 support. IE11 ES5 builds can be brought back by installing the optional [@apostrophecms/asset-es5](https://github.com/apostrophecms/asset-es5) module.

### Fixes

* `testModule: true` works in unit tests of external Apostrophe modules again even with modern versions of `mocha`, thanks to [Amin Shazrin](https://github.com/ammein).
* `getObjectManager` is now implemented for `Object` field types, fixing a bug that prevented the use of areas found in `object` schema fields within templates. Thanks to [James R T](https://github.com/jamestiotio).

## 3.25.0 (2022-07-20)

### Adds

* `radio` and `checkboxes` input field types now support a server side `choices` function for supplying their `choices` array dynamically, just like `select` fields do. Future custom field types can opt into this functionality with the field type flag `dynamicChoices: true`.

### Fixes

* `AposSelect` now emits values on `change` event as they were originally given. Their values "just work" so you do not have to think about JSON anymore when you receive it.
* Unpinned tiptap as the tiptap team has made releases that resolve the packaging errors that caused us to pin it in 3.22.1.
* Pinned `vue-loader` to the `15.9.x` minor release series for now. The `15.10.0` release breaks support for using `npm link` to develop the `apostrophe` module itself.
* Minimum version of `sanitize-html` bumped to ensure a potential denial-of-service vector is closed.

## 3.24.0 (2022-07-06)

### Adds

* Handle `private: true` locale option in i18n module, preventing logged out users from accessing the content of a private locale.

### Fixes

* Fix missing title translation in the "Array Editor" component.
* Add `follow: true` flag to `glob` functions (with `**` pattern) to allow registering symlink files and folders for nested modules
* Fix disabled context menu for relationship fields editing ([#3820](https://github.com/apostrophecms/apostrophe/issues/3820))
* In getReq method form the task module, extract the right `role` property from the options object.
* Fix `def:` option in `array` fields, in order to be able to see the default items in the array editor modal

## 3.23.0 (2022-06-22)

### Adds

* Shared Drafts: gives the possibility to share a link which can be used to preview the draft version of page, or a piece `show` page.
* Add `Localize` option to `@apostrophecms/image`. In Edit mode the context bar menu includes a "Localize" option to start cloning this image into other locales.

### Fixes

* Update `sass` to [`1.52.3`+](https://github.com/sass/dart-sass/pull/1713) to prevent the error `RangeError: Invalid value: Not in inclusive range 0..145: -1`. You can now fix that by upgrading with `npm update`. If it does not immediately clear up the issue in development, try `node app @apostrophecms/asset:clear-cache`.
* Fix a potential issue when URLs have a query string, in the `'@apostrophecms/page:notFound'` handler of the `soft-redirect` module.

## 3.22.1 (2022-06-17)

* Hotfix: temporarily pin versions of tiptap modules to work around packaging error that breaks import of the most recent releases. We will unpin as soon as this is fixed upstream. Fixes a bug where `npm update` would fail for A3 projects.

## 3.22.0 (2022-06-08)

### Adds

* Possibility to pass options to webpack extensions from any module.

### Fixes

* Fix a Webpack cache issue leading to modules symlinked in `node_modules` not being rebuilt.
* Fixes login maximum attempts error message that wasn't showing the plural when lockoutMinutes is more than 1.
* Fixes the text color of the current array item's slat label in the array editor modal.
* Fixes the maximum width of an array item's slat label so as to not obscure the Remove button in narrow viewports.
* If an array field's titleField option is set to a select field, use the selected option's label as the slat label rather its value.
* Disable the slat controls of the attachment component while uploading.
* Fixes bug when re-attaching the same file won't trigger an upload.
* AposSlat now fully respects the disabled state.

## 3.21.1 (2022-06-04)

### Fixes

* Work around backwards compatibility break in `sass` module by pinning to `sass` `1.50.x` while we investigate. If you saw the error `RangeError: Invalid value: Not in inclusive range 0..145: -1` you can now fix that by upgrading with `npm update`. If it does not immediately clear up the issue in development, try `node app @apostrophecms/asset:clear-cache`.

## 3.21.0 (2022-05-25)

### Adds

* Trigger only the relevant build when in a watch mode (development). The build paths should not contain comma (`,`).
* Adds an `unpublish` method, available for any doc-type.
An _Unpublish_ option has also been added to the context menu of the modal when editing a piece or a page.
* Allows developers to group fields in relationships the same way it's done for normal schemas.

### Fixes

* Vue files not being parsed when running eslint through command line, fixes all lint errors in vue files.
* Fix a bug where some Apostrophe modules symlinked in `node_modules` are not being watched.
* Recover after webpack build error in watch mode (development only).
* Fixes an edge case when failing (throw) task invoked via `task.invoke` will result in `apos.isTask()` to always return true due to `apos.argv` not reverted properly.

## 3.20.1 (2022-05-17)

### Fixes

* Minor corrections to French translation.

## 3.20.0

### Adds

* Adds French translation of the admin UI (use the `fr` locale).

## 3.19.0

### Adds

* New schema field type `dateAndTime` added. This schema field type saves in ISO8601 format, as UTC (Universal Coordinated Time), but is edited in a user-friendly way in the user's current time zone and locale.
* Webpack disk cache for better build performance in development and, if appropriately configured, production as well.
* In development, Webpack rebuilds the front end without the need to restart the Node.js process, yielding an additional speedup. To get this speedup for existing projects, see the `nodemonConfig` section of the latest `package.json` in [a3-boilerplate](https://github.com/apostrophecms/a3-boilerplate) for the new "ignore" rules you'll need to prevent nodemon from stopping the process and restarting.
* Added the new command line task `apostrophecms/asset:clear-cache` for clearing the webpack disk cache. This should be necessary only in rare cases where the configuration has changed in ways Apostrophe can't automatically detect.
* A separate `publishedLabel` field can be set for any schema field of a page or piece. If present it is displayed instead of `label` if the document has already been published.

### 3.18.1

### Fixes

* The admin UI now rebuilds properly in a development environment when new npm modules are installed in a multisite project (`apos.rootDir` differs from `apos.npmRootDir`).

## 3.18.0 (2022-05-03)

### Adds

* Images may now be cropped to suit a particular placement after selecting them. SVG files may not be cropped as it is not possible in the general case.
* Editors may also select a "focal point" for the image after selecting it. This ensures that this particular point remains visible even if CSS would otherwise crop it, which is a common issue in responsive design. See the `@apostrophecms/image` widget for a sample implementation of the necessary styles.
* Adds the `aspectRatio` option for image widgets. When set to `[ w, h ]` (a ratio of width to height), images are automatically cropped to this aspect ratio when chosen for that particular widget. If the user does not crop manually, then cropping happens automatically.
* Adds the `minSize` option for image widgets. This ensures that the images chosen are at least the given size `[ width, height ]`, and also ensures the user cannot choose something smaller than that when cropping.
* Implements OpenTelemetry instrumentation.
* Developers may now specify an alternate Vue component to be used for editing the subfields of relationships, either at the field level or as a default for all relationships with a particular piece type.
* The widget type base module now always passes on the `components` option as browser data, so that individual widget type modules that support contextual editing can be implemented more conveniently.
* In-context widget editor components now receive a `focused` prop which is helpful in deciding when to display additional UI.
* Adds new configuration option - `beforeExit` async handler.
* Handlers listening for the `apostrophe:run` event are now able to send an exit code to the Apostrophe bootstrap routine.
* Support for Node.js 17 and 18. MongoDB connections to `localhost` will now successfully find a typical dev MongoDB server bound only to `127.0.0.1`, Apostrophe can generate valid ipv6 URLs pointing back to itself, and `webpack` and `vue-loader` have been updated to address incompatibilities.
* Adds support for custom context menus provided by any module (see `apos.doc.addContextOperation()`).
* The `AposSchema` component now supports an optional `generation` prop which may be used to force a refresh when the value of the object changes externally. This is a compromise to avoid the performance hit of checking numerous subfields for possible changes every time the `value` prop changes in response to an `input` event.
* Adds new event `@apostrophecms/doc:afterAllModesDeleted` fired after all modes of a given document are purged.

### Fixes

* Documentation of obsolete options has been removed.
* Dead code relating to activating in-context widget editors have been removed. They are always active and have been for some time. In the future they might be swapped in on scroll, but there will never be a need to swap them in "on click."
* The `self.email` method of modules now correctly accepts a default `from` address configured for a specific module via the `from` subproperty of the `email` option to that module. Thanks to `chmdebeer` for pointing out the issue and the fix.
* Fixes `_urls` not added on attachment fields when pieces API index is requested (#3643)
* Fixes float field UI bug that transforms the value to integer when there is no field error and the first number after the decimal is `0`.
* The `nestedModuleSubdirs` feature no longer throws an error and interrupts startup if a project contains both `@apostrophecms/asset` and `asset`, which should be considered separate module names.

## 3.17.0 (2022-03-31)

### Adds

* Full support for the [`object` field type](https://v3.docs.apostrophecms.org/reference/field-types/object.html), which works just like `array` but stores just one sub-object as a property, rather than an array of objects.
* To help find documents that reference related ones via `relationship` fields, implement backlinks of related documents by adding a `relatedReverseIds` field to them and keeping it up to date. There is no UI based on this feature yet but it will permit various useful features in the near future.
* Adds possibility for modules to [extend the webpack configuration](https://v3.docs.apostrophecms.org/guide/webpack.html).
* Adds possibility for modules to [add extra frontend bundles for scss and js](https://v3.docs.apostrophecms.org/guide/webpack.html). This is useful when the `ui/src` build would otherwise be very large due to code used on rarely accessed pages.
* Loads the right bundles on the right pages depending on the page template and the loaded widgets. Logged-in users have all the bundles on every page, because they might introduce widgets at any time.
* Fixes deprecation warnings displayed after running `npm install`, for dependencies that are directly included by this package.
* Implement custom ETags emission when `etags` cache option is enabled. [See the documentation for more information](https://v3.docs.apostrophecms.org/guide/caching.html).
It allows caching of pages and pieces, using a cache invalidation mechanism that takes into account related (and reverse related) document updates, thanks to backlinks mentioned above.
Note that for now, only single pages and pieces benefit from the ETags caching system (pages' and pieces' `getOne` REST API route, and regular served pages).
The cache of an index page corresponding to the type of a piece that was just saved will automatically be invalidated. However, please consider that it won't be effective when a related piece is saved, therefore the cache will automatically be invalidated _after_ the cache lifetime set in `maxAge` cache option.

### Fixes

* Apostrophe's webpack build now works properly when developing code that imports module-specific npm dependencies from `ui/src` or `ui/apos` when using `npm link` to develop the module in question.
* The `es5: true` option to `@apostrophecms/asset` works again.

## 3.16.1 (2022-03-21)

### Fixes

* Fixes a bug in the new `Cache-Control` support introduced by 3.16.0 in which we get the logged-out homepage right after logging in. This issue only came into play if the new caching options were enabled.

## 3.16.0 (2022-03-18)

### Adds

* Offers a simple way to set a Cache-Control max-age for Apostrophe page and GET REST API responses for pieces and pages. [See the documentation for more information](https://v3.docs.apostrophecms.org/guide/caching.html).
* API keys and bearer tokens "win" over session cookies when both are present. Since API keys and bearer tokens are explicitly added to the request at hand, it never makes sense to ignore them in favor of a cookie, which is implicit. This also simplifies automated testing.
* `data-apos-test=""` selectors for certain elements frequently selected in QA tests, such as `data-apos-test="adminBar"`.
* Offer a simple way to set a Cache-Control max-age for Apostrophe page and GET REST API responses for pieces and pages.
* To speed up functional tests, an `insecurePasswords` option has been added to the login module. This option is deliberately named to discourage use for any purpose other than functional tests in which repeated password hashing would unduly limit performance. Normally password hashing is intentionally difficult to slow down brute force attacks, especially if a database is compromised.

### Fixes

* `POST`ing a new child page with `_targetId: '_home'` now works properly in combination with `_position: 'lastChild'`.

## 3.15.0 (2022-03-02)

### Adds

* Adds throttle system based on username (even when not existing), on initial login route. Also added for each late login requirement, e.g. for 2FA attempts.

## 3.14.2 (2022-02-27)

* Hotfix: fixed a bug introduced by 3.14.1 in which non-parked pages could throw an error during the migration to fix replication issues.

## 3.14.1 (2022-02-25)

* Hotfix: fixed a bug in which replication across locales did not work properly for parked pages configured via the `_children` feature. A one-time migration is included to reconnect improperly replicated versions of the same parked pages. This runs automatically, no manual action is required. Thanks to [justyna1](https://github.com/justyna13) for identifying the issue.

## 3.14.0 (2022-02-22)

### Adds

* To reduce complications for those implementing caching strategies, the CSRF protection cookie now contains a simple constant string, and is not recorded in `req.session`. This is acceptable because the real purpose of the CSRF check is simply to verify that the browser has sent the cookie at all, which it will not allow a cross-origin script to do.
* As a result of the above, a session cookie is not generated and sent at all unless `req.session` is actually used or a user logs in. Again, this reduces complications for those implementing caching strategies.
* When logging out, the session cookie is now cleared in the browser. Formerly the session was destroyed on the server side only, which was sufficient for security purposes but could create caching issues.
* Uses `express-cache-on-demand` lib to make similar and concurrent requests on pieces and pages faster.
* Frontend build errors now stop app startup in development, and SCSS and JS/Vue build warnings are visible on the terminal console for the first time.

### Fixes

* Fixed a bug when editing a page more than once if the page has a relationship to itself, whether directly or indirectly. Widget ids were unnecessarily regenerated in this situation, causing in-context edits after the first to fail to save.
* Pages no longer emit double `beforeUpdate` and `beforeSave` events.
* When the home page extends `@apostrophecms/piece-page-type`, the "show page" URLs for individual pieces should not contain two slashes before the piece slug. Thanks to [Martí Bravo](https://github.com/martibravo) for the fix.
* Fixes transitions between login page and `afterPasswordVerified` login steps.
* Frontend build errors now stop the `@apostrophecms/asset:build` task properly in production.
* `start` replaced with `flex-start` to address SCSS warnings.
* Dead code removal, as a result of following up on JS/Vue build warnings.

## 3.13.0 - 2022-02-04

### Adds

* Additional requirements and related UI may be imposed on native ApostropheCMS logins using the new `requirements` feature, which can be extended in modules that `improve` the `@apostrophecms/login` module. These requirements are not imposed for single sign-on logins via `@apostrophecms/passport-bridge`. See the documentation for more information.
* Adds latest Slovak translation strings to SK.json in `i18n/` folder. Thanks to [Michael Huna](https://github.com/Miselrkba) for the contribution.
* Verifies `afterPasswordVerified` requirements one by one when emitting done event, allows to manage errors ans success before to go to the next requirement. Stores and validate each requirement in the token. Checks the new `askForConfirmation` requirement option to go to the next step when emitting done event or waiting for the confirm event (in order to manage success messages). Removes support for `afterSubmit` for now.

### Fixes

* Decodes the testReq `param` property in `serveNotFound`. This fixes a problem where page titles using diacritics triggered false 404 errors.
* Registers the default namespace in the Vue instance of i18n, fixing a lack of support for un-namespaced l10n keys in the UI.

## 3.12.0 - 2022-01-21

### Adds

* It is now best practice to deliver namespaced i18n strings as JSON files in module-level subdirectories of `i18n/` named to match the namespace, e.g. `i18n/ourTeam` if the namespace is `ourTeam`. This allows base class modules to deliver phrases to any namespace without conflicting with those introduced at project level. The `i18n` option is now deprecated in favor of the new `i18n` module format section, which is only needed if `browser: true` must be specified for a namespace.
* Brought back the `nestedModuleSubdirs` feature from A2, which allows modules to be nested in subdirectories if `nestedModuleSubdirs: true` is set in `app.js`. As in A2, module configuration (including activation) can also be grouped in a `modules.js` file in such subdirectories.

### Fixes

* Fixes minor inline documentation comments.
* UI strings that are not registered localization keys will now display properly when they contain a colon (`:`). These were previously interpreted as i18next namespace/key pairs and the "namespace" portion was left out.
* Fixes a bug where changing the page type immediately after clicking "New Page" would produce a console error. In general, areas and checkboxes now correctly handle their value being changed to `null` by the parent schema after initial startup of the `AposInputArea` or `AposInputCheckboxes` component.
* It is now best practice to deliver namespaced i18n strings as JSON files in module-level subdirectories of `i18n/` named to match the namespace, e.g. `i18n/ourTeam` if the namespace is `ourTeam`. This allows base class modules to deliver phrases to any namespace without conflicting with those introduced at project level. The `i18n` option is now deprecated in favor of the new `i18n` module format section, which is only needed if `browser: true` must be specified for a namespace.
* Removes the `@apostrophecms/util` module template helper `indexBy`, which was using a lodash method not included in lodash v4.
* Removes an unimplemented `csrfExceptions` module section cascade. Use the `csrfExceptions` *option* of any module to set an array of URLs excluded from CSRF protection. More information is forthcoming in the documentation.
* Fix `[Object Object]` in the console when warning `A permission.can() call was made with a type that has no manager` is printed.

### Changes

* Temporarily removes `npm audit` from our automated tests because of a sub-dependency of vue-loader that doesn't actually cause a security vulnerability for apostrophe.

## 3.11.0 - 2022-01-06

### Adds

* Apostrophe now extends Passport's `req.login` to emit an `afterSessionLogin` event from the `@apostrophecms:login` module, with `req` as an argument. Note that this does not occur at all for login API calls that return a bearer token rather than establishing an Express session.

### Fixes

* Apostrophe's extension of `req.login` now accounts for the `req.logIn` alias and the skippable `options` parameter, which is relied upon in some `passport` strategies.
* Apostrophe now warns if a nonexistent widget type is configured for an area field, with special attention to when `-widget` has been erroneously included in the name. For backwards compatibility this is a startup warning rather than a fatal error, as sites generally did operate successfully otherwise with this type of bug present.

### Changes

* Unpins `vue-click-outside-element` the packaging of which has been fixed upstream.
* Adds deprecation note to `__testDefaults` option. It is not in use, but removing would be a minor BC break we don't need to make.
* Allows test modules to use a custom port as an option on the `@apostrophecms/express` module.
* Removes the code base pull request template to instead inherit the organization-level template.
* Adds `npm audit` back to the test scripts.

## 3.10.0 - 2021-12-22

### Fixes

* `slug` type fields can now have an empty string or `null` as their `def` value without the string `'none'` populating automatically.
* The `underline` feature works properly in tiptap toolbar configuration.
* Required checkbox fields now properly prevent editor submission when empty.
* Pins `vue-click-outside-element` to a version that does not attempt to use `eval` in its distribution build, which is incompatible with a strict Content Security Policy.

### Adds

* Adds a `last` option to fields. Setting `last: true` on a field puts that field at the end of the field's widget order. If more than one field has that option active the true last item will depend on general field registration order. If the field is ordered with the `fields.order` array or field group ordering, those specified orders will take precedence.

### Changes

* Adds deprecation notes to the widget class methods `getWidgetWrapperClasses` and `getWidgetClasses` from A2.
* Adds a deprecation note to the `reorganize` query builder for the next major version.
* Uses the runtime build of Vue. This has major performance and bundle size benefits, however it does require changes to Apostrophe admin UI apps that use a `template` property (components should require no changes, just apps require an update). These apps must now use a `render` function instead. Since custom admin UI apps are not yet a documented feature we do not regard this as a bc break.
* Compatible with the `@apostrophecms/security-headers` module, which supports a strict `Content-Security-Policy`.
* Adds a deprecation note to the `addLateCriteria` query builder.
* Updates the `toCount` doc type query method to use Math.ceil rather than Math.floor plus an additional step.

## 3.9.0 - 2021-12-08

### Adds

* Developers can now override any Vue component of the ApostropheCMS admin UI by providing a component of the same name in the `ui/apos/components` folder of their own module. This is not always the best approach, see the documentation for details.
* When running a job, we now trigger the notification before to run the job, this way the progress notification ID is available from the job and the notification can be dismissed if needed.
* Adds `maxUi`, `maxLabel`, `minUi`, and `minLabel` localization strings for array input and other UI.

### Fixes

* Fully removes references to the A2 `self.partial` module method. It appeared only once outside of comments, but was not actually used by the UI. The `self.render` method should be used for simple template rendering.
* Fixes string interpolation for the confirmation modal when publishing a page that has an unpublished parent page.
* No more "cannot set headers after they are sent to the client" and "req.res.redirect not defined" messages when handling URLs with extra trailing slashes.
* The `apos.util.runPlayers` method is not called until all of the widgets in a particular tree of areas and sub-areas have been added to the DOM. This means a parent area widget player will see the expected markup for any sub-widgets when the "Edit" button is clicked.
* Properly activates the `apostropheI18nDebugPlugin` i18next debugging plugin when using the `APOS_SHOW_I18N` environment variable. The full set of l10n emoji indicators previously available for the UI is now available for template and server-side strings.
* Actually registers piece types for site search unless the `searchable` option is `false`.
* Fixes the methods required for the search `index` task.

### Changes

* Adds localization keys for the password field component's min and max error messages.

## 3.8.1 - 2021-11-23

### Fixes

* The search field of the pieces manager modal works properly. Thanks to [Miro Yovchev](https://github.com/myovchev) for pointing out the issue and providing a solution.
* Fixes a bug in `AposRichTextWidgetEditor.vue` when a rich text widget was specifically configured with an empty array as the `styles` option. In that case a new empty rich text widget will initiate with an empty paragraph tag.
* The`fieldsPresent` method that is used with the `presentFieldsOnly` option in doc-type was broken, looking for properties in strings and wasn't returning anything.

## 3.8.0 - 2021-11-15

### Adds

* Checkboxes for pieces are back, a main checkbox allows to select all page items. When all pieces on a page are checked, a banner where the user can select all pieces appears. A launder for mongo projections has been added.
* Registered `batchOperations` on a piece-type will now become buttons in the manager batch operations "more menu" (styled as a kebab icon). Batch operations should include a label, `messages` object, and `modalOptions` for the confirmation modal.
* `batchOperations` can be grouped into a single button with a menu using the `group` cascade subproperty.
* `batchOperations` can be conditional with an `if` conditional object. This allows developers to pass a single value or an array of values.
* Piece types can have `utilityOperations` configured as a top-level cascade property. These operations are made available in the piece manager as new buttons.
* Notifications may now include an `event` property, which the AposNotification component will emit on mount. The `event` property should be set to an object with `name` (the event name) and optionally `data` (data included with the event emission).
* Adds support for using the attachments query builder in REST API calls via the query string.
* Adds contextual menu for pieces, any module extending the piece-type one can add actions in this contextual menu.
* When clicking on a batch operation, it opens a confirmation modal using modal options from the batch operation, it also works for operations in grouped ones. operations name property has been renamed in action to work with AposContextMenu component.
* Beginning with this release, a module-specific static asset in your project such as `modules/mymodulename/public/images/bg.png` can always be referenced in your `.scss` and `.css` files as `/modules/mymodulename/images/bg.png`, even if assets are actually being deployed to S3, CDNs, etc. Note that `public` and `ui/public` module subdirectories have separate functions. See the documentation for more information.
* Adds AposFile.vue component to abstract file dropzone UI, uses it in AposInputAttachment, and uses it in the confirmation modal for pieces import.
* Optionally add `dimensionAttrs` option to image widget, which sets width & height attributes to optimize for Cumulative Layout Shift. Thank you to [Qiao Lin](https://github.com/qclin) for the contribution.

### Fixes

* The `apos.util.attachmentUrl` method now works correctly. To facilitate that, `apos.uploadsUrl` is now populated browser-side at all times as the frontend logic originally expected. For backwards compatibility `apos.attachment.uploadsUrl` is still populated when logged in.
* Widget players are now prevented from being played twice by the implementing vue component.

### Changes
* Removes Apostrophe 2 documentation and UI configuration from the `@apostrophecms/job` module. These options were not yet in use for A3.
* Renames methods and removes unsupported routes in the `@apostrophecms/job` module that were not yet in use. This was not done lightly, but specifically because of the minimal likelihood that they were in use in project code given the lack of UI support.
  * The deprecated `cancel` route was removed and will likely be replaced at a later date.
  * `run` was renamed `runBatch` as its purpose is specifically to run processes on a "batch selected" array of pieces or pages.
  * `runNonBatch` was renamed to `run` as it is the more generic job-running method. It is likely that `runBatch` will eventually be refactored to use this method.
  * The `good` and `bad` methods are renamed `success` and `failure`, respectively. The expected methods used in the `run` method were similarly renamed. They still increment job document properties called `good` and `bad`.
* Comments out the unused `batchSimpleRoute` methods in the page and piece-type modules to avoid usage before they are fully implemented.
* Optionally add `dimensionAttrs` option to image widget, which sets width & height attributes to optimize for Cumulative Layout Shift.
* Temporarily removes `npm audit` from our automated tests because of a sub-dependency of uploadfs that doesn't actually cause a security vulnerability for apostrophe.

## 3.7.0 - 2021-10-28

### Adds

* Schema select field choices can now be populated by a server side function, like an API call. Set the `choices` property to a method name of the calling module. That function should take a single argument of `req`, and return an array of objects with `label` and `value` properties. The function can be async and will be awaited.
* Apostrophe now has built-in support for the Node.js cluster module. If the `APOS_CLUSTER_PROCESSES` environment variable is set to a number, that number of child processes are forked, sharing the same listening port. If the variable is set to `0`, one process is forked for each CPU core, with a minimum of `2` to provide availability during restarts. If the variable is set to a negative number, that number is added to the number of CPU cores, e.g. `-1` is a good way to reserve one core for MongoDB if it is running on the same server. This is for production use only (`NODE_ENV=production`). If a child process fails it is restarted automatically.

### Fixes

* Prevents double-escaping interpolated localization strings in the UI.
* Rich text editor style labels are now run through a localization method to get the translated strings from their l10n keys.
* Fixes README Node version requirement (Node 12+).
* The text alignment buttons now work immediately in a new rich text widget. Previously they worked only after manually setting a style or refreshing the page. Thanks to Michelin for their support of this fix.
* Users can now activate the built-in date and time editing popups of modern browsers when using the `date` and `time` schema field types.
* Developers can now `require` their project `app.js` file in the Node.js REPL for debugging and inspection. Thanks to [Matthew Francis Brunetti](https://github.com/zenflow).
* If a static text phrase is unavailable in both the current locale and the default locale, Apostrophe will always fall back to the `en` locale as a last resort, which ensures the admin UI works if it has not been translated.
* Developers can now `require` their project `app.js` in the Node.js REPL for debugging and inspection
* Ensure array field items have valid _id prop before storing. Thanks to Thanks to [Matthew Francis Brunetti](https://github.com/zenflow).

### Changes

* In 3.x, `relationship` fields have an optional `builders` property, which replaces `filters` from 2.x, and within that an optional `project` property, which replaces `projection` from 2.x (to match MongoDB's `cursor.project`). Prior to this release leaving the old syntax in place could lead to severe performance problems due to a lack of projections. Starting with this release the 2.x syntax results in an error at startup to help the developer correct their code.
* The `className` option from the widget options in a rich text area field is now also applied to the rich text editor itself, for a consistently WYSIWYG appearance when editing and when viewing. Thanks to [Max Mulatz](https://github.com/klappradla) for this contribution.
* Adds deprecation notes to doc module `afterLoad` events, which are deprecated.
* Removes unused `afterLogin` method in the login module.

## 3.6.0 - 2021-10-13

### Adds

* The `context-editing` apostrophe admin UI bus event can now take a boolean parameter, explicitly indicating whether the user is actively typing or performing a similar active manipulation of controls right now. If a boolean parameter is not passed, the existing 1100-millisecond debounced timeout is used.
* Adds 'no-search' modifier to relationship fields as a UI simplification option.
* Fields can now have their own `modifiers` array. This is combined with the schema modifiers, allowing for finer grained control of field rendering.
* Adds a Slovak localization file. Activate the `sk` locale to use this. Many thanks to [Michael Huna](https://github.com/Miselrkba) for the contribution.
* Adds a Spanish localization file. Activate the `es` locale to use this. Many thanks to [Eugenio Gonzalez](https://github.com/egonzalezg9) for the contribution.
* Adds a Brazilian Portuguese localization file. Activate the `pt-BR` locale to use this. Many thanks to [Pietro Rutzen](https://github.com/pietro-rutzen) for the contribution.

### Fixes

* Fixed missing translation for "New Piece" option on the "more" menu of the piece manager, seen when using it as a chooser.
* Piece types with relationships to multiple other piece types may now be configured in any order, relative to the other piece types. This sometimes appeared to be a bug in reverse relationships.
* Code at the project level now overrides code found in modules that use `improve` for the same module name. For example, options set by the `@apostrophecms/seo-global` improvement that ships with `@apostrophecms/seo` can now be overridden at project level by `/modules/@apostrophecms/global/index.js` in the way one would expect.
* Array input component edit button label is now propertly localized.
* A memory leak on each request has been fixed, and performance improved, by avoiding the use of new Nunjucks environments for each request. Thanks to Miro Yovchev for pointing out the leak.
* Fragments now have access to `__t()`, `getOptions` and other features passed to regular templates.
* Fixes field group cascade merging, using the original group label if none is given in the new field group configuration.
* If a field is conditional (using an `if` option), is required, but the condition has not been met, it no longer throws a validation error.
* Passing `busy: true` to `apos.http.post` and related methods no longer produces an error if invoked when logged out, however note that there will likely never be a UI for this when logged out, so indicate busy state in your own way.
* Bugs in document modification detection have been fixed. These bugs caused edge cases where modifications were not detected and the "Update" button did not appear, and could cause false positives as well.

### Changes

* No longer logs a warning about no users if `testModule` is true on the app.

## 3.5.0 - 2021-09-23

* Pinned dependency on `vue-material-design-icons` to fix `apos-build.js` build error in production.
* The file size of uploaded media is visible again when selected in the editor, and media information such as upload date, dimensions and file size is now properly localized.
* Fixes moog error messages to reflect the recommended pattern of customization functions only taking `self` as an argument.
* Rich Text widgets now instantiate with a valid element from the `styles` option rather than always starting with an unclassed `<p>` tag.
* Since version 3.2.0, apostrophe modules to be loaded via npm must appear as explicit npm dependencies of the project. This is a necessary security and stability improvement, but it was slightly too strict. Starting with this release, if the project has no `package.json` in its root directory, the `package.json` in the closest ancestor directory is consulted.
* Fixes a bug where having no project modules directory would throw an error. This is primarily a concern for module unit tests where there are no additional modules involved.
* `css-loader` now ignores `url()` in css files inside `assets` so that paths are left intact, i.e. `url(/images/file.svg)` will now find a static file at `/public/images/file.svg` (static assets in `/public` are served by `express.static`). Thanks to Matic Tersek.
* Restored support for clicking on a "foreign" area, i.e. an area displayed on the page whose content comes from a piece, in order to edit it in an appropriate way.
* Apostrophe module aliases and the data attached to them are now visible immediately to `ui/src/index.js` JavaScript code, i.e. you can write `apos.alias` where `alias` matches the `alias` option configured for that module. Previously one had to write `apos.modules['module-name']` or wait until next tick. However, note that most modules do not push any data to the browser when a user is not logged in. You can do so in a custom module by calling `self.enableBrowserData('public')` from `init` and implementing or extending the `getBrowserData(req)` method (note that page, piece and widget types already have one, so it is important to extend in those cases).
* `options.testModule` works properly when implementing unit tests for an npm module that is namespaced.

### Changes

* Cascade grouping (e.g., grouping fields) will now concatenate a group's field name array with the field name array of an existing group of the same name. Put simply, if a new piece module adds their custom fields to a `basics` group, that field will be added to the default `basics` group fields. Previously the new group would have replaced the old, leaving inherited fields in the "Ungrouped" section.
* AposButton's `block` modifier now less login-specific

### Adds

* Rich Text widget's styles support a `def` property for specifying the default style the editor should instantiate with.
* A more helpful error message if a field of type `area` is missing its `options` property.

## 3.4.1 - 2021-09-13

No changes. Publishing to correctly mark the latest 3.x release as "latest" in npm.

## 3.4.0 - 2021-09-13

### Security

* Changing a user's password or marking their account as disabled now immediately terminates any active sessions or bearer tokens for that user. Thanks to Daniel Elkabes for pointing out the issue. To ensure all sessions have the necessary data for this, all users logged in via sessions at the time of this upgrade will need to log in again.
* Users with permission to upload SVG files were previously able to do so even if they contained XSS attacks. In Apostrophe 3.x, the general public so far never has access to upload SVG files, so the risk is minor but could be used to phish access from an admin user by encouraging them to upload a specially crafted SVG file. While Apostrophe typically displays SVG files using the `img` tag, which ignores XSS vectors, an XSS attack might still be possible if the image were opened directly via the Apostrophe media library's convenience link for doing so. All SVG uploads are now sanitized via DOMPurify to remove XSS attack vectors. In addition, all existing SVG attachments not already validated are passed through DOMPurify during a one-time migration.

### Fixes

* The `apos.attachment.each` method, intended for migrations, now respects its `criteria` argument. This was necessary to the above security fix.
* Removes a lodash wrapper around `@apostrophecms/express` `bodyParser.json` options that prevented adding custom options to the body parser.
* Uses `req.clone` consistently when creating a new `req` object with a different mode or locale for localization purposes, etc.
* Fixes bug in the "select all" relationship chooser UI where it selected unpublished items.
* Fixes bug in "next" and "previous" query builders.
* Cutting and pasting widgets now works between locales that do not share a hostname, provided that you switch locales after cutting (it does not work between tabs that are already open on separate hostnames).
* The `req.session` object now exists in task `req` objects, for better compatibility. It has no actual persistence.
* Unlocalized piece types, such as users, may now be selected as part of a relationship when browsing.
* Unpublished localized piece types may not be selected via the autocomplete feature of the relationship input field, which formerly ignored this requirement, although the browse button enforced it.
* The server-side JavaScript and REST APIs to delete pieces now work properly for pieces that are not subject to either localization or draft/published workflow at all the (`localize: false` option). UI for this is under discussion, this is just a bug fix for the back end feature which already existed.
* Starting in version 3.3.1, a newly added image widget did not display its image until the page was refreshed. This has been fixed.
* A bug that prevented Undo operations from working properly and resulted in duplicate widget _id properties has been fixed.
* A bug that caused problems for Undo operations in nested widgets, i.e. layout or multicolumn widgets, has been fixed.
* Duplicate widget _id properties within the same document are now prevented on the server side at save time.
* Existing duplicate widget _id properties are corrected by a one-time migration.

### Adds

* Adds a linter to warn in dev mode when a module name include a period.
* Lints module names for `apostrophe-` prefixes even if they don't have a module directory (e.g., only in `app.js`).
* Starts all `warnDev` messages with a line break and warning symbol (⚠️) to stand out in the console.
* `apos.util.onReady` aliases `apos.util.onReadyAndRefresh` for brevity. The `apos.util.onReadyAndRefresh` method name will be deprecated in the next major version.
* Adds a developer setting that applies a margin between parent and child areas, allowing developers to change the default spacing in nested areas.

### Changes

* Removes the temporary `trace` method from the `@apostrophecms/db` module.
* Beginning with this release, the `apostrophe:modulesReady` event has been renamed `apostrophe:modulesRegistered`, and the `apostrophe:afterInit` event has been renamed `apostrophe:ready`. This better reflects their actual roles. The old event names are accepted for backwards compatibility. See the documentation for more information.
* Only autofocuses rich text editors when they are empty.
* Nested areas now have a vertical margin applied when editing, allowing easier access to the parent area's controls.

## 3.3.1 - 2021-09-01

### Fixes

* In some situations it was possible for a relationship with just one selected document to list that document several times in the returned result, resulting in very large responses.
* Permissions roles UI localized correctly.
* Do not crash on startup if users have a relationship to another type. This was caused by the code that checks whether any users exist to present a warning to developers. That code was running too early for relationships to work due to event timing issues.

## 3.3.0 - 2021-08-30

### Fixes

* Addresses the page jump when using the in-context undo/redo feature. The page will immediately return users to their origin scroll position after the content refreshes.
* Resolves slug-related bug when switching between images in the archived view of the media manager. The slug field was not taking into account the double slug prefix case.
* Fixes migration task crash when parking new page. Thanks to [Miro Yovchev](https://www.corllete.com/) for this fix.
* Fixes incorrect month name in `AposCellDate`, which can be optionally used in manage views of pieces. Thanks to [Miro Yovchev](https://www.corllete.com/) for this fix.

### Adds

* This version achieves localization (l10n) through a rich set of internationalization (i18n) features. For more information, [see the documentation](https://v3.docs.apostrophecms.org/).
* There is support for both static string localization and dynamic content localization.
* The home page, other parked pages, and the global document are automatically replicated to all configured locales at startup. Parked properties are refreshed if needed. Other pages and pieces are replicated if and when an editor chooses to do so.
* An API route has been added for voluntary replication, i.e. when deciding a document should exist in a second locale, or desiring to overwrite the current draft contents in locale `B` with the draft contents of locale `A`.
* Locales can specify `prefix` and `hostname` options, which are automatically recognized by middleware that removes the prefix dynamically where appropriate and sets `req.locale`. In 3.x this works more like the global site `prefix` option. This is a departure from 2.x which stored the prefix directly in the slug, creating maintenance issues.
* Locales are stateless: they are never recorded in the session. This eliminates many avenues for bugs and bad SEO. However, this also means the developer must fully distinguish them from the beginning via either `prefix` or `hostname`. A helpful error message is displayed if this is not the case.
* Switching locales preserves the user's editing session even if on separate hostnames. To enable this, if any locales have hostnames, all configured locales must have hostnames and/or baseUrl must be set for those that don't.
* An API route has been added to discover the locales in which a document exists. This provides basic information only for performance (it does not report `title` or `_url`).
* Editors can "localize" documents, copying draft content from one locale to another to create a corresponding document in a different locale. For convenience related documents, such as images and other pieces directly referenced by the document's structure, can be localized at the same time. Developers can opt out of this mechanism for a piece type entirely, check the box by default for that type, or leave it as an "opt-in" choice.
* The `@apostrophecms/i18n` module now uses `i18next` to implement static localization. All phrases in the Vue-based admin UI are passed through `i18next` via `this.$t`, and `i18next` is also available via `req.t()` in routes and `__t()` in templates. Apostrophe's own admin UI phrases are in the `apostrophe` namespace for a clean separation. An array of locale codes, such as `en` or `fr` or `en-au`, can be specified using the `locales` option to the `@apostrophecms/i18n` module. The first locale is the default, unless the `defaultLocale` option is set. If no locales are set, the locale defaults to `en`. The `i18next-http-middleware` locale guesser is installed and will select an available locale if possible, otherwise it will fall back to the default.
* In the admin UI, `v-tooltip` has been extended as `v-apos-tooltip`, which passes phrases through `i18next`.
* Developers can link to alternate locales by iterating over `data.localizations` in any page template. Each element always has `locale`, `label` and `homePageUrl` properties. Each element also has an `available` property (if true, the current context document is available in that locale), `title` and a small number of other document properties are populated, and `_url` redirects to the context document in that locale. The current locale is marked with `current: true`.
* To facilitate adding interpolated values to phrases that are passed as a single value through many layers of code, the `this.$t` helper provided in Vue also accepts an object argument with a `key` property. Additional properties may be used for interpolation.
* `i18next` localization JSON files can be added to the `i18n` subdirectory of *any* module, as long as its `i18n` option is set. The `i18n` object may specify `ns` to give an `i18next` namespace, otherwise phrases are in the default namespace, used when no namespace is specified with a `:` in an `i18next` call. The default namespace is yours for use at project level. Multiple modules may contribute to the same namespace.
* If `APOS_DEBUG_I18N=1` is set in the environment, the `i18next` debug flag is activated. For server-side translations, i.e. `req.t()` and `__t()`, debugging output will appear on the server console. For browser-side translations in the Vue admin UI, debugging output will appear in the browser console.
* If `APOS_SHOW_I18N=1` is set in the environment, all phrases passed through `i18next` are visually marked, to make it easier to find those that didn't go through `i18next`. This does not mean translations actually exist in the JSON files. For that, review the output of `APOS_DEBUG_I18N=1`.
* There is a locale switcher for editors.
* There is a backend route to accept a new locale on switch.
* A `req.clone(properties)` method is now available. This creates a clone of the `req` object, optionally passing in an object of properties to be set. The use of `req.clone` ensures the new object supports `req.get` and other methods of a true `req` object. This technique is mainly used to obtain a new request object with the same privileges but a different mode or locale, i.e. `mode: 'published'`.
* Fallback wrappers are provided for the `req.__()`, `res.__()` and `__()` localization helpers, which were never official or documented in 3.x but may be in use in projects ported from 2.x. These wrappers do not localize but do output the input they are given along with a developer warning. You should migrate them to use `req.t()` (in server-side javascript) or `__t()` (Nunjucks templates).

### Changes

* Bolsters the CSS that backs Apostrophe UI's typography to help prevent unintended style leaks at project-level code.
* Removes the 2.x series changelog entries. They can be found in the 2.0 branch in Github.

## 3.2.0 - 2021-08-13

### Fixes

* `req.hostname` now works as expected when `trustProxy: true` is passed to the `@apostrophecms/express` module.
* Apostrophe loads modules from npm if they exist there and are configured in the `modules` section of `app.js`. This was always intended only as a way to load direct, intentional dependencies of your project. However, since npm "flattens" the dependency tree, dependencies of dependencies that happen to have the same name as a project-level Apostrophe module could be loaded by default, crashing the site or causing unexpected behavior. So beginning with this release, Apostrophe scans `package.json` to verify an npm module is actually a dependency of the project itself before attempting to load it as an Apostrophe module.
* Fixes the reference to sanitize-html defaults in the rich text widget.
* Fixes the `toolbarToAllowedStyles` method in the rich text widget, which was not returning any configuration.
* Fixes the broken text alignment in rich text widgets.
* Adds a missing npm dependency on `chokidar`, which Apostrophe and Nunjucks use for template refreshes. In most environments this worked anyway due to an indirect dependency via the `sass` module, but for stability Apostrophe should depend directly on any npm module it uses.
* Fixes the display of inline range inputs, notably broken when using Palette
* Fixes occasional unique key errors from migrations when attempting to start up again with a site that experienced a startup failure before inserting its first document.
* Requires that locale names begin with a letter character to ensure order when looping over the object entries.
* Unit tests pass in MongoDB 5.x.

### Adds
* Adds Cut and Paste to area controls. You can now Cut a widget to a virtual clipboard and paste it in suitable areas. If an area
can include the widget on the clipboard, a special Clipboard widget will appear in area's Add UI. This works across pages as well.

### Changes
* Apostrophe's Global's UI (the @apostrophecms/global singleton has moved from the admin bar's content controls to the admin utility tray under a cog icon.
* The context bar's document Edit button, which was a cog icon, has been rolled into the doc's context menu.

## 3.1.3 - 2021-07-16

### Fixes

* Hotfix for an incompatibility between `vue-loader` and `webpack` 5.45.0 which causes a crash at startup in development, or asset build time in production. We have temporarily pinned our dependency to `webpack` 5.44.x. We are [contributing to the discussion around the best long-term fix for vue-loader](https://github.com/vuejs/vue-loader/issues/1854).

## 3.1.2 - 2021-07-14

### Changes

* Removes an unused method, `mapMongoIdToJqtreeId`, that was used in A2 but is no longer relevant.
* Removes deprecated and non-functional steps from the `edit` method in the `AposDocsManager.vue` component.
* Legacy migrations to update 3.0 alpha and 3.0 beta sites to 3.0 stable are still in place, with no functional changes, but have been relocated to separate source files for ease of maintenance. Note that this is not a migration path for 2.x databases. Tools for that are forthcoming.

## 3.1.1 - 2021-07-08

### Fixes

* Two distinct modules may each have their own `ui/src/index.scss` file, similar to the fix already applied to allow multiple `ui/src/index.js` files.

## 3.1.0 - 2021-06-30

### Fixes

* Corrects a bug that caused Apostrophe to rebuild the admin UI on every nodemon restart, which led to excessive wait times to test new code. Now this happens only when `package-lock.json` has been modified (i.e. you installed a new module that might contain new Apostrophe admin UI code). If you are actively developing Apostrophe admin UI code, you can opt into rebuilding all the time with the `APOS_DEV=1` environment variable. In any case, `ui/src` is always rebuilt in a dev environment.
* Updates `cheerio`, `deep-get-set`, and `oembetter` versions to resolve vulnerability warnings.
* Modules with a `ui/src` folder, but no other content, are no longer considered "empty" and do not generate a warning.
* Pushing a secondary context document now always results in entry to draft mode, as intended.
* Pushing a secondary context document works reliably, correcting a race condition that could cause the primary document to remain in context in some cases if the user was not already in edit mode.

### Changes

* Deprecates `self.renderPage` method for removal in next major version.
* Since `ui/src/index.js` files must export a function to avoid a browser error in production which breaks the website experience, we now detect this at startup and throw a more helpful error to prevent a last-minute discovery in production.

## 3.0.1 - 2021-06-17

### Fixes

* Fixes an error observed in the browser console when using more than one `ui/src/index.js` file in the same project. Using more than one is a good practice as it allows you to group frontend code with an appropriate module, or ship frontend code in an npm module that extends Apostrophe.
* Migrates all of our own frontend players and utilities from `ui/public` to `ui/src`, which provides a robust functional test of the above.
* Executes `ui/src` imports without waiting for next tick, which is appropriate as we have positioned it as an alternative to `ui/public` which is run without delay.

## 3.0.0 - 2021-06-16

### Breaks

* Previously our `a3-boilerplate` project came with a webpack build that pushed code to the `ui/public` folder of an `asset` module. Now the webpack build is not needed because Apostrophe takes care of compiling `ui/src` for us. This is good! However, **if you are transitioning your project to this new strategy, you will need to remove the `modules/asset/ui/public` folder from your project manually** to ensure that webpack-generated code originally intended for webpack-dev-server does not fail with a `publicPath` error in the console.
* The `CORE_DEV=1` environment setting has been changed to `APOS_DEV=1` because it is appropriate for anyone who is actively developing custom Apostrophe admin UI using `ui/apos` folders in their own modules.
* Apostrophe now uses Dart Sass, aka the `sass` npm module. The `node-sass` npm module has been deprecated by its authors for some time now. Most existing projects will be unaffected, but those writing their own Apostrophe UI components will need to change any `/deep/` selectors to `::v-deep` and consider making other Dart Sass updates as well. For more information see the [Dart Sass documentation](https://sass-lang.com/dart-sass). Those embracing the new `ui/src` feature should also bear in mind that Dart Sass is being used.

### Changes

* Relationship ids are now stored as aposDocIds (without the locale and mode part). The appropriate locale and mode are known from the request. This allows easy comparison and copying of these properties across locales and fixes a bug with reverse relationships when publishing documents. A migration has been added to take care of this conversion on first startup.
- The `attachment` field type now correctly limits file uploads by file type when using the `fileGroup` field option.
- Uploading SVG files is permitted in the Media Library by default.

### Adds

- Apostrophe now enables you to ship frontend JavaScript and Sass (using the SCSS syntax) without your own webpack configuration.
- Any module may contain modern JavaScript in a `ui/src/index.js` file, which may use `import` to bring in other files in the standard way. Note that **`ui/src/index.js must export a function`**. These functions are called for you in the order modules are initialized.
- Any module may contain a Sass (SCSS) stylesheet in a `ui/src/index.scss` file, which may also import other Sass (SCSS) files.
- Any project that requires IE11 support for `ui/src` JavaScript code can enable it by setting the `es5: true` option to the `@apostrophecms/asset` module. Apostrophe produces separate builds for IE11 and modern browsers, so there is no loss of performance in modern browsers. Code is automatically compiled for IE11 using `babel` and missing language features are polyfilled using `core-js` so you can use promises, `async/await` and other standard modern JavaScript features.
- `ui/public` is still available for raw JavaScript and CSS files that should be pushed *as-is* to the browser. The best use of this feature is to deliver the output of your own custom webpack build, if you have one.
- Adds browser-side `editMode` flag that tracks the state of the current view (edit or preview), located at `window.apos.adminBar.editMode`.
- Support for automatic inline style attribute sanitization for Rich Text widgets.
- Adds text align controls for Rich Text widgets. The following tools are now supported as part of a rich text widget's `toolbar` property:
-- `alignLeft`
-- `alignRight`
-- `alignCenter`
-- `alignJustify`
- `@apostrophecms/express` module now supports the `trustProxy: true` option, allowing your reverse proxy server (such as nginx) to pass on the original hostname, protocol and client IP address.

### Fixes

* Unit tests passing again. Temporarily disabled npm audit checks as a source of critical failures owing to upstream issues with third-party packages which are not actually a concern in our use case.
* Fixed issues with the query builder code for relationships. These issues were introduced in beta 3 but did not break typical applications, except for displaying distinct choices for existing values of a relationship field.
* Checkbox field types can now be used as conditional fields.
* Tracks references to attachments correctly, and introduces a migration to address any attachments previously tracked as part of documents that merely have a relationship to the proper document, i.e. pages containing widgets that reference an image piece.
* Tracks the "previously published" version of a document as a legitimate reference to any attachments, so that they are not discarded and can be brought back as expected if "Undo Publish" is clicked.
* Reverse relationships work properly for published documents.
* Relationship subfields are now loaded properly when `reverseOf` is used.
* "Discard Draft" is available when appropriate in "Manage Pages" and "Manage Pieces."
* "Discard Draft" disables the "Submit Updates" button when working as a contributor.
* Relationship subfields can now be edited when selecting in the full "manage view" browser, as well as in the compact relationship field view which worked previously.
* Relationship subfields now respect the `def` property.
* Relationship subfields are restored if you deselect a document and then reselect it within a single editing experience, i.e. accidentally deselect and immediately reselect, for instance.
* A console warning when editing subfields for a new relationship was fixed.
* Field type `color`'s `format` option moved out of the UI options and into the general options object. Supported formats are "rgb", "prgb", "hex6", "hex3", "hex8", "name", "hsl", "hsv". Pass the `format` string like:
```js
myColorField: {
  type: 'color',
  label: 'My Color',
  options: {
    format: 'hsl'
  }
}
```
* Restored Vue dependency to using semantic versioning now that Vue 2.6.14 has been released with a fix for the bug that required us to pin 2.6.12.
* Nunjucks template loader is fully compatible with Linux in a development environment.
* Improved template performance by reusing template loaders.
* `min` and `max` work properly for both string-like and number-like fields.
* Negative numbers, leading minus and plus signs, and trailing periods are accepted in the right ways by appropriate field types.
* If a user is inadvertently inserted with no password, set a random password on the backend for safety. In tests it appears that login with a blank password was already forbidden, but this provides an additional level of certainty.
* `data.page` and `data.contextOptions` are now available in `widget.html` templates in most cases. Specifically, they are available when loading the page, (2) when a widget has just been inserted on the page, and (3) when a widget has just been edited and saved back to the page. However, bear in mind that these parameters are never available when a widget is being edited "out of context" via "Page Settings", via the "Edit Piece" dialog box, via a dialog box for a parent widget, etc. Your templates should be written to tolerate the absence of these parameters.
* Double slashes in the slug cannot be used to trick Apostrophe into serving as an open redirect (fix ported to 3.x from 2.92.0).
* The global doc respects the `def` property of schema fields when first inserted at site creation time.
* Fixed fragment keyword arguments being available when not a part of the fragment signature.

## 3.0.0-beta.3.1 - 2021-06-07

### Breaks
- This backwards compatibility break actually occurred in 3.0.0-beta.3 and was not documented at that time, but it is important to know that the following Rich Text tool names have been updated to match Tiptap2's convention:
-- `bullet_list` -> `bulletList`
-- `ordered_list` -> `orderedList`
-- `code_block` -> `codeBlock`
-- `horizontal_rule` -> `horizontalRule`

### Fixes

- Rich Text default tool names updated, no longer broken. Bug introduced in 3.0.0-beta.3.
- Fixed Rich Text's tool cascade to properly account for core defaults, project level defaults, and area-specific options.

## 3.0.0-beta.3 - 2021-06-03

### Security Fixes

The `nlbr` and `nlp` Nunjucks filters marked their output as safe to preserve the tags that they added, without first escaping their input, creating a CSRF risk. These filters have been updated to escape their input unless it has already been marked safe. No code changes are required to templates whose input to the filter is intended as plaintext, however if you were intentionally leveraging this bug to output unescaped HTML markup you will need to make sure your input is free of CSRF risks and then use the `| safe` filter before the `| nlbr` or `| nlp` filter.

### Adds

- Added the `ignoreUnusedFolderWarning` option for modules that intentionally might not be activated or inherited from in a particular startup.
- Better explanation of how to replace macros with fragments, in particular how to call the fragments with `{% render fragmentName(args) %}`.

### Fixes

- Temporarily pinned to Vue 2.6.12 to fix an issue where the "New" button in the piece manager modals disappeared. We think this is a bug in the newly released Vue 2.6.13 but we are continuing to research it.
- Updated dependencies on `sanitize-html` and `nodemailer` to new major versions, causing no bc breaks at the ApostropheCMS level. This resolved two critical vulnerabilities according to `npm audit`.
- Removed many unused dependencies.
- The data retained for "Undo Publish" no longer causes slug conflicts in certain situations.
- Custom piece types using `localized: false` or `autopublish: true,` as well as singleton types, now display the correct options on the "Save" dropdown.
- The "Save and View," "Publish and View" and/or "Save Draft and Preview" options now appear only if an appropriate piece page actually exists for the piece type.
- Duplicating a widget now properly assigns new IDs to all copied sub-widgets, sub-areas and array items as well.

- Added the `ignoreUnusedFolderWarning` option for modules that intentionally might not be activated or inherited from in a particular startup.
- If you refresh the page while previewing or editing, you will be returned to that same state.

### Notices

- Numerous `npm audit` vulnerability warnings relating to `postcss` 7.x were examined, however it was determined that these are based on the idea of a malicious SASS coder attempting to cause a denial of service. Apostrophe developers would in any case be able to contribute JavaScript as well and so are already expected to be trusted parties. This issue must be resolved upstream in packages including both `stylelint` and `vue-loader` which have considerable work to do before supporting `postcss` 8.x, and in any case public access to write SASS is not part of the attack surface of Apostrophe.

### Changes

- When logging out on a page that only exists in draft form, or a page with access controls, you are redirected to the home page rather than seeing a 404 message.

- Rich text editor upgraded to [tiptap 2.x beta](https://www.tiptap.dev) :tada:. On the surface not a lot has changed with the upgrade, but tiptap 2 has big improvements in terms of speed, composability, and extension support. [See the technical differences of tiptap 1 and 2 here](https://www.tiptap.dev/overview/upgrade-guide#reasons-to-upgrade-to-tiptap-2x)

## 3.0.0-beta.2 - 2021-05-21

### **Breaks**

- The `updateModified: false` option, formerly supported only by `apos.doc.update`, has been renamed to `setModified: false` and is now supported by `apos.doc.insert` as well. If explicitly set to false, the insert and update methods will leave the `modified` property alone, rather than trying to detect or infer whether a change has been made to the draft relative to the published version.
- The `permission` module no longer takes an `interestingTypes` option. Instead, doc type managers may set their `showPermissions` option to `true` to always be broken out separately in the permissions explorer, or explicitly set it to `false` to never be mentioned at all, even on a list of typical piece types that have the same permissions. This allows module creators to ship the right options with their modules rather than requiring the developer to hand-configure `interestingTypes`.
- When editing users, the permissions explorer no longer lists "submitted draft" as a piece type.
- Removed `apos.adminBar.group` method, which is unlikely to be needed in 3.x. One can group admin bar items into dropdowns via the `groups` option.
- Raw HTML is no longer permitted in an `apos.notify` message parameter. Instead, `options.buttons` is available. If present, it must be an array of objects with `type` and `label` properties. If `type` is `'event'` then that button object must have `name` and `data` properties, and when clicked the button will trigger an apos bus event of the given `name` with the provided `data` object. Currently `'event'` is the only supported value for `type`.

### Adds

- The name `@apostrophecms/any-page-type` is now accepted for relationships that should match any page. With this change, the doc type manager module name and the type name are now identical for all types in 3.x. However, for backwards compatibility `@apostrophecms/page` is still accepted. `apos.doc.getManager` will accept either name.
- Sets the project root-level `views` directory as the default fallback views directory. This is no longer a necessary configuration in projects unless they want to change it on the `@apostrophecms/template` option `viewsFolderFallback`.
- The new `afterAposScripts` nunjucks block allows for pushing markup after Apostrophe's asset bundle script tag, at the end of the body. This is a useful way to add a script tag for Webpack's hot reload capabilities in development while still ensuring that Apostrophe's utility methods are available first, like they are in production.
- An `uploadfs` option may be passed to the `@apostrophecms/asset` module, in order to pass options configuring a separate instance of `uploadfs` specifically for the static assets. The `@apostrophecms/uploadfs` module now exports a method to instantiate an uploadfs instance. The default behavior, in which user-uploaded attachments and static assets share a single instance of uploadfs, is unchanged. Note that asset builds never use uploadfs unless `APOS_UPLOADFS_ASSETS=1` is set in the environment.
- `AposButtonSplit` is a new UI component that combines a button with a context menu. Users can act on a primary action or change the button's function via menu button to the right of the button itself.
- Developers can now pass options to the `color` schema field by passing a `pickerOptions` object through your field. This allows for modifying/removing the default color palette, changing the resulting color format, and disabling various UI. For full set of options [see this example](https://github.com/xiaokaike/vue-color/blob/master/src/components/Sketch.vue)
- `AposModal` now emits a `ready` event when it is fully painted and can be interacted with by users or code.
- The video widget is now compatible with vimeo private videos when the domain is on the allowlist in vimeo.

### Changes

- You can now override the parked page definition for the home page without copying the entirety of `minimumPark` from the source code. Specifically, you will not lose the root archive page if you park the home page without explicitly parking the archive page as well. This makes it easier to choose your own type for the home page, in lieu of `@apostrophecms/home-page`.

### Fixes

- Piece types like users that have a slug prefix no longer trigger a false positive as being "modified" when you first click the "New" button.
- The `name` option to widget modules, which never worked in 3.x, has been officially removed. The name of the widget type is always the name of the module, with the `-widget` suffix removed.
- The home page and other parked pages should not immediately show as "pending changes."
- In-context editing works properly when the current browser URL has a hash (portion beginning with `#`), enabling the use of the hash for project-specific work. Thanks to [https://stepanjakl.com/](Štěpán Jákl) for reporting the issue.
- When present, the `apos.http.addQueryToUrl` method preserves the hash of the URL intact.
- The home page and other parked pages should not immediately show as "pending changes."
- The browser-side `apos.http.parseQuery` function now handles objects and arrays properly again.
- The in-context menu for documents has been refactored as a smart component that carries out actions on its own, eliminating a great deal of redundant code, props and events.
- Added additional retries when binding to the port in a dev environment.
- The "Submit" button in the admin bar updates properly to "Submitted" if the submission happens in the page settings modal.
- Skipping positional arguments in fragments now works as expected.
- The rich text editor now supports specifying a `styles` array with no `p` tags properly. A newly added rich text widget initially contains an element with the first style, rather than always a paragraph. If no styles are configured, a `p` tag is assumed. Thanks to Stepan Jakl for reporting the issue.

### Changes
- Editor modal's Save button (publish / save draft / submit) now updated to use the `AposSplitButton` component. Editors can choose from several follow-up actions that occur after save, including creating another piece of content of the same type, being taken to the in-context version of the document, or being returned to the manager. Editor's selection is saved in localstorage, creating a remembered preference per content type.

## 3.0.0-beta.1.1 - 2021-05-07

### Fixes

- A hotfix for an issue spotted in beta 1 in our demo: all previously published pages of sites migrated from early alpha releases had a "Draft" label until published again.

## 3.0.0-beta.1 - 2021-05-06

### **Breaks**

- Removes the `firstName` and `lastName` fields in user pieces.
- The query parameters `apos-refresh`, `apos-edit`, `apos-mode` and `apos-locale` are now `aposRefresh`, `aposEdit`, `aposMode`and `aposLocale`. Going forward all query parameters will be camelCase for consistency with query builders.

### Changes

- Archiving a page or piece deletes any outstanding draft in favor of archiving the last published version. Previously the behavior was effectively the opposite.
- "Publish Changes" button label has been changes to "Update".
- Draft mode is no longer the default view for published documents.
- The page and piece manager views now display the title, etc. of the published version of a document, unless that document only exists in draft form. However a label is also provided indicating if a newer draft is in progress.
- Notifications have been updated with a new visual display and animation style.

### **Adds**

- Four permissions roles are supported and enforced: guest, contributor, editor and admin. See the documentation for details. Pre-existing alpha users are automatically migrated to the admin role.
- Documents in managers now have context sensitive action menus that allow actions like edit, discard draft, archive, restore, etc.
- A fragment call may now have a body using `rendercall`, just like a macro call can have a body using `call`. In addition, fragments can now have named arguments, just like macros. Many thanks to Miro Yovchev for contributing this implementation.
- Major performance improvement to the `nestedModuleSubdirs` option.
- Updates URL fields and oEmbed URL requests to use the `httpsFix` option in launder's `url()` method.
- Documents receive a state label based on their document state (draft, pending, pending updates)
- Contributors can submit drafts for review ("Submit" versus "Submit Updates").
- Editors and admins can manage submitted drafts.
- Editors and admins can easily see the number of proposed changes awaiting their attention.
- Support for virtual piece types, such as submitted drafts, which in actuality manage more than one type of doc.
- Confirm modals now support a schema which can be assessed after confirmation.
- When archiving and restoring pages, editors can chose whether the action affects only this document or this document + children
- Routes support the `before` syntax, allowing routes that are added to Express prior to the routes or middleware of another module. The syntax `before: 'middleware:moduleName'` must be used to add the route prior to the middleware of `moduleName`. If `middleware:` is not used, the route is added before the routes of `moduleName`. Note that normally all middleware is added before all routes.
- A `url` property can now optionally be specified when adding middleware. By default all middleware is global.
- The pieces REST GET API now supports returning only a count of all matching pieces, using the `?count=1` query parameter.
- Admin bar menu items can now specify a custom Vue component to be used in place of `AposButton`.
- Sets `username` fields to follow the user `title` field to remove an extra step in user creation.
- Adds default data to the `outerLayoutBase.html` `<title>` tag: `data.piece.title or data.page.title`.
- Moves the core UI build task into the start up process. The UI build runs automatically when `NODE_ENV` is *not* 'production' and when:
    1. The build folder does not yet exist.
    2. The package.json file is newer than the existing UI build.
    3. You explicitly tell it to by setting the environment variable `CORE_DEV=1`
- The new `._ids(_idOrArrayOfIds)` query builder replaces `explicitOrder` and accepts an array of document `_id`s or a single one. `_id` can be used as a multivalued query parameter. Documents are returned in the order you specify, and just like with single-document REST GET requests, the locale of the `_id`s is overridden by the `aposMode` query parameter if present.
- The `.withPublished(true)` query builder adds a `_publishedDoc` property to each returned draft document that has a published equivalent. `withPublished=1` can be used as a query parameter. Note this is not the way to fetch only published documents. For that, use `.locale('en:published')` or similar.
- The server-side implementation of `apos.http.post` now supports passing a `FormData` object created with the `[form-data](https://www.npmjs.com/package/form-data)` npm module. This keeps the API parallel with the browser-side implementation and allows for unit testing the attachments feature, as well as uploading files to internal and external APIs from the server.
- `manuallyPublished` computed property moved to the `AposPublishMixin` for the use cases where that mixin is otherwise warranted.
- `columns` specified for a piece type's manage view can have a name that uses "dot notation" to access a subproperty. Also, for types that are localized, the column name can begin with `draft:` or `published:` to specifically display a property of the draft or published version of the document rather than the best available. When a prefix is not used, the property comes from the published version of the document if available, otherwise from the draft.
- For page queries, the `children` query builder is now supported in query strings, including the `depth` subproperty. For instance you could fetch `/api/v1/@apostrophecms/page/id-of-page?children=1` or `/api/v1/@apostrophecms/page/id-of-page?children[depth]=3`.
- Setting `APOS_LOG_ALL_QUERIES=1` now logs the projection, skip, limit and sort in addition to the criteria, which were previously logged.

### **Fixes**

- Fragments can now call other fragments, both those declared in the same file and those imported, just like macros calling other macros. Thanks to Miro Yovchev for reporting the issue.
- There was a bug that allowed parked properties, such as the slug of the home page, to be edited. Note that if you don't want a property of a parked page to be locked down forever you can use the `_defaults` feature of parked pages.
- A required field error no longer appears immediately when you first start creating a user.
- Vue warning in the pieces manager due to use of value rather than name of column as a Vue key. Thanks to Miro Yovchev for spotting the issue.
- "Save Draft" is not an appropriate operation to offer when editing users.
- Pager links no longer break due to `aposRefresh=1` when in edit mode. Also removed superfluous `append` query parameter from these.
- You may now intentionally clear the username and slug fields in preparation to type a new value. They do not instantly repopulate based on the title field when you clear them.
- Language of buttons, labels, filters, and other UI updated and normalized throughout.
- A contributor who enters the page tree dialog box, opens the editor, and selects "delete draft" from within the editor of an individual page now sees the page tree reflect that change right away.
- The page manager listens for content change events in general and its refresh mechanism is robust in possible situations where both an explicit refresh call and a content change event occur.
- Automatically retries once if unable to bind to the port in a dev environment. This helps with occasional `EADDRINUSE` errors during nodemon restarts.
- Update the current page's context bar properly when appropriate after actions such as "Discard Draft."
- The main archive page cannot be restored, etc. via the context menu in the page tree.
- The context menu and "Preview Draft" are both disabled while errors are present in the editor dialog box.
- "Duplicate" should lead to a "Publish" button, not an "Update" button, "Submit" rather than "Submit Update," etc.
- When you "Duplicate" the home page you should be able to set a slug for the new page (parked properties of parked pages should be editable when making a duplicate).
- When duplicating the home page, the suggested slug should not be `/` as only one page can have that slug at a time.
- Attention is properly called to a slug conflict if it exists immediately when the document is opened (such as making a copy where the suggested slug has already been used for another copy).
- "Preview Draft" never appears for types that do not use drafts.
- The toggle state of admin bar utility items should only be mapped to an `is-active` class if, like palette, they opt in with `toggle: true`
- Fixed unique key errors in the migrate task by moving the parking of parked pages to a new `@apostrophecms/migrate:after` event handler, which runs only after migrations, whether that is at startup (in dev) or at the end of the migration task (in production).
- UI does not offer "Archive" for the home page, or other archived pages.
- Notification checks and other polling requests now occur only when the tab is in the foreground, resolving a number of problems that masqueraded as other bugs when the browser hit its connection limit for multiple tabs on the same site.
- Parked pages are now parked immediately after database migrations are checked and/or run. In dev this still happens at each startup. In production this happens when the database is brand new and when the migration task is manually run.

## 3.0.0-alpha.7 - 2021-04-07

### Breaks

* The `trash` property has been renamed `archived`, and throughout the UI we refer to "archiving" and the "archive" rather than "move to trash" and the "trash can." A database migration is included to address this for existing databases. However, **if you set the minimumPark option, or used a boilerplate in which it is set,** you will need to **change the settings for the `parkedId: 'trash'` page to match those [currently found in the `minimumPark` option setting in the `@apostrophecms/page` source code](https://github.com/apostrophecms/apostrophe/blob/481252f9bd8f42b62648a0695105e6e9250810d3/modules/%40apostrophecms/page/index.js#L25-L32).

### Adds

* General UX and UI improvements to the experience of moving documents to and from the archive, formerly known as the trash.
* Links to each piece are available in the manage view when appropriate.
* Search is implemented in the media library.
* You can now pass core widgets a `className` option when configuring them as part of an area.
* `previewDraft` for pieces, adds a Preview Draft button on creation for quick in-context editing. Defaults to true.

### Changes

* Do not immediately redirect to new pages and pieces.
* Restored pieces now restore as unpublished drafts.
* Refactored the admin bar component for maintainability.
* Notification style updates

### Fixes

* Advisory lock no longer triggers an update to the modification timestamp of a document.
* Attempts to connect Apostrophe 3.x to an Apostrophe 2.x database are blocked to prevent content loss.
* "Save as Draft" is now available as soon as a new document is created.
* Areas nested in array schema fields can now be edited in context.
* When using `apos.image.first`, the alt attribute of the image piece is available on the returned attachment object as `._alt`. In addition, `_credit` and `_creditUrl` are available.
* Fixes relating to the editing of widgets in nested areas, both on the page and in the modal.
* Removed published / draft switch for unpublished drafts.
* "Publish Changes" appears only at appropriate times.
* Notifications moved from the bottom right of the viewport to the bottom center, fixing some cases of UI overlap.

## 3.0.0-alpha.6.1 - 2021-03-26

### Fixes

* Conditional fields (`if`) and the "following values" mechanism now work properly in array item fields.
* When editing "Page Settings" or a piece, the "publish" button should not be clickable if there are errors.

## 3.0.0-alpha.6 - 2021-03-24

### Adds
* You can "copy" a page or a piece via the ⠇ menu.
* When moving the current page or piece to the trash, you are taken to the home page.
* `permissions: false` is supported for piece and page insert operations.
* Adds note to remove deprecated `allowedInChooser` option on piece type filters.
* UX improvement: "Move to Trash" and "Restore" buttons added for pieces, replacing the boolean field. You can open a piece that is in the trash in a read-only way in order to review it and click "Restore."
* Advisory lock support has been completed for all content types, including on-page, in-context editing. This prevents accidental conflicts between editors.
* Image widgets now accept a `size` context option from the template, which can be used to avoid sending a full-width image for a very small placement.
* Additional improvements.

### Fixes
* Fixes error from missing `select` method in `AposPiecesManager` component.
* No more migration messages at startup for brand-new sites.
* `max` is now properly implemented for relationships when using the manager dialog box as a chooser.
* "Trash" filter now displays its state properly in the piece manager dialog box.
* Dragging an image to the media library works reliably.
* Infinite loop warning when editing page titles has been fixed.
* Users can locate the tab that still contains errors when blocked from saving a piece due to schema field errors.
* Calling `insert` works properly in the `init` function of a module.
* Additional fixes.

### Breaks

* Apostrophe's instance of `uploadfs` has moved from `apos.attachment.uploadfs` to `apos.uploadfs`. The `uploadfs` configuration option has similarly moved from the `@apostrophecms/attachment` module to the `@apostrophecms/uploadfs` module. `imageSizes` is still an option to `@apostrophecms/attachment`.

## 3.0.0-alpha.5 - 2021-02-11

* Conditional fields are now supported via the new `if` syntax. The old 2.x `showFields` feature has been replaced with `if: { ... }`.
* Adds the option to pass context options to an area for its widgets following the `with` keyword. Context options for widgets not in that area (or that don't exist) are ignored. Syntax: `{% area data.page, 'areaName' with { '@apostrophecms/image: { size: 'full' } } %}`.
* Advisory locking has been implemented for in-context editing, including nested contexts like the palette module. Advisory locking has also been implemented for the media manager, completing the advisory locking story.
* Detects many common configuration errors at startup.
* Extends `getBrowserData` in `@apostrophecms/doc-type` rather than overwriting the method.
* If a select element has no default, but is required, it should default to the first option. The select elements appeared as if this were the case, but on save you would be told to make a choice, forcing you to change and change back. This has been fixed.
* Removes 2.x piece module option code, including for `contextual`, `manageViews`, `publishMenu`, and `contextMenu`.
* Removes admin bar module options related to 2.x slide-out UI: `openOnLoad`, `openOnHomepageLoad`, `closeDelay`.
* Fixed a bug that allowed users to appear to be in edit mode while looking at published content in certain edge cases.
* The PATCH API for pages can now infer the correct _id in cases where the locale is specified in the query string as an override, just like other methods.
* Check permissions for the delete and publish operations.
* Many bug fixes.

### Breaks
* Changes the `piecesModuleName` option to `pieceModuleName` (no "s") in the `@apostrophecms/piece-page-type` module. This feature is used only when you have two or more piece page types for the same piece type.

## 3.0.0-alpha.4.2 - 2021-01-27

* The `label` option is no longer required for widget type modules. This was already true for piece type and page type modules.
* Ability to namespace asset builds. Do not push asset builds to uploadfs unless specified.

### Breaking changes

* Removes the `browser` module option, which was only used by the rich text widget in core. All browser data should now be added by extending or overriding `getBrowserData` in a module. Also updates `getComponentName` to reference `options.components` instead of `options.browser.components`.

## 3.0.0-alpha.4.1

* Hotfix: the asset module now looks for a `./release-id` file (relative to the project), not a `./data/release-id` file, because `data` is not a deployed folder and the intent of `release-id` is to share a common release identifier between the asset build step and the deployed instances.

## 3.0.0-alpha.4

* **"Fragments" have been added to the Apostrophe template API, as an alternative to Nunjucks' macros, to fully support areas and async components.** [See the A3 alpha documentation](https://a3.docs.apos.dev/guide/widgets-and-templates/fragments.html) for instructions on how to use this feature.
* **CSS files in the `ui/public` subdirectory of any module are now bundled and pushed to the browser.** This allows you to efficiently deliver your CSS assets, just as you can deliver JS assets in `ui/public`. Note that these assets must be browser-ready JS and CSS, so it is customary to use your own webpack build to generate them. See [the a3-boilerplate project](https://github.com/apostrophecms/a3-boilerplate) for an example, especially `webpack.config.js`.
* **More support for rendering HTML in REST API requests.** See the `render-areas` query parameter in [piece and page REST API documentation](https://a3.docs.apos.dev/reference/api/pieces.html#get-api-v1-piece-name).
* **Context bar takeover capability,** for situations where a secondary document should temporarily own the undo/redo/publish UI.
* **Unpublished pages in the tree** are easier to identify
* **Range fields** have been added.
* **Support for npm bundles is back.** It works just like in 2.x, but the property is `bundle`, not `moogBundle`. Thanks to Miro Yovchev.

### Breaking changes

* **A3 now uses webpack 5.** For now, **due to a known issue with vue-loader, your own project must also be updated to use webpack 5.** The a3-boilerplate project has been updated accordingly, so you may refer to [the a3-boilerplate project](https://github.com/apostrophecms/a3-boilerplate) for an example of the changes to be made, notably in `webpack.config.js` and `package.json`. We are in communication with upstream developers to resolve the issue so that projects and apostrophe core can use different major versions of webpack.

## 3.0.0-alpha.3

Third alpha release of 3.x. Introduced draft mode and the "Publish Changes" button.

## 3.0.0-alpha.2

Second alpha release of 3.x. Introduced a distinct "edit" mode.

## 3.0.0-alpha.1

First alpha release of 3.x.<|MERGE_RESOLUTION|>--- conflicted
+++ resolved
@@ -1,6 +1,5 @@
 # Changelog
 
-<<<<<<< HEAD
 ## UNRELEASED
 
 ### Adds
@@ -26,8 +25,6 @@
 an interpolated variable. This was accomplished by setting `skipOnVariables` to false
 for i18next, solely on the front end for admin UI purposes.
 
-### Changes
-=======
 ## 3.41.1 (2023-03-07)
 
 No changes. Publishing to make sure 3.x is tagged `latest` in npm, rather than 2.x.
@@ -48,7 +45,6 @@
 ### Security
 
 * Upgrades passport to the latest version in order to ensure session regeneration when logging in or out. This adds additional security to logins by mitigating any risks due to XSS attacks. Apostrophe is already robust against XSS attacks. For passport methods that are internally used by Apostrophe everything is still working. For projects that are accessing the passport instance directly through `self.apos.login.passport`, some verifications may be necessary to avoid any compatibility issue. The internally used methods are `authenticate`, `use`, `serializeUser`, `deserializeUser`, `initialize`, `session`.
->>>>>>> ae3cf8ef
 
 ## 3.40.1 (2023-02-18)
 
