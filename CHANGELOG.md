# Changelog

<<<<<<< HEAD
## 4.3.3 (2024-06-04)

=======
## UNRELEASED

### Adds

* Adds a pinia store to handle modals logic. 
* Methods from the store are registered on `apos.modal` instead of methods from `TheAposModals` component.
* No more need to emit `safe-close` when defining an `AposModal`, modal is automatically resolved when closed.
* Adds field components access to the reactive document value.
* Expose `AposContextMenu` owned method for re-calculation of the content position.
* Field Meta components of `slug` and `string` types can now fire `replace-field-value` events with text value payload, which will replace the respective field value.
* `AposInputString` now accepts a `rows` prop, in effect only when `field.textarea` is set to `true`.
* Add `T,S` shortcut to open the Personal Settings.
* Add `T,D` shortcut to open the Submitted Drafts.
* Add a scrollbar to the shortcut list.

### Changes

* Improves widget tabs for the hidden entries, improves UX when validation errors are present in non-focused tabs.
* When moving a page, recognize when the slug of a new child
already contains the new parent's slug and not double it.
For example, given we have two pages as children of the home page, page A and page B.
Page A and page B are siblings.
Page A has the slug `/peer` and page B has the slug `/peer/page`.
Now we want page B to be the child of page A.
We will now end up with page B slug as `/peer/page` and not `/peer/peer/page` as before.
* `AposSpinner` now respects the colors for `heavy` weight mode and also accepts second, "light" color in this mode. Props JSDoc blocks are added.
* `AposContextMenu` now respects the `menuOffset` component property.
* Set `G,Shift+I` shortcut to open the Image Tags manager modal.
* Set `G,Shift+F` shortcut to open the File Tags manager modal.

### Fixes

* Rich Text editor properly unsets marks on heading close.
* Widget client side schema validation.
* Allow `G,Shift+I` shortcut style.
* Detect shortcut conflicts when using multiple shortcuts.
* Fixes stylelint config file, uses config from our shared configuration, fixes all lint errors. 
>>>>>>> 3fe7836d
* Removes `$nextTick` use to re render schema in `AposArrayEditor` because it was triggering weird vue error in production.
Instead, makes the AposSchema for loop keys more unique using `modelValue.data._id`, 
if document changes it re-renders schema fields.

<<<<<<< HEAD
=======

>>>>>>> 3fe7836d
## 4.3.2 (2024-05-18)

### Fixes

* Corrects a regression introduced in version 4.3.0 that broke the validation of widget modals, resulting in a confusing
error on the page. A "required" field in a widget, for instance, once again blocks the save operation properly.

### Changes

* Improves widget tab UI for the hidden entries, improves UX when validation errors are present in non-focused tabs.

## 4.3.1 (2024-05-17)

### Fixes

* Databases containing documents that no longer correspond to any module no longer cause the migration that adds missing mode properties
to fail (an issue introduced in version 4.2.0). Databases with no such "orphaned" documents were not affected.

## 4.3.0 (2024-05-15)

### Adds

* Allows to disable page refresh on content changed for page types.
* Widget editor can now have tabs.
* Adds prop to `AposInputMixin` to disable blur emit.
* Adds `throttle` function in ui module utils.
* Adds a `publicBundle` option to `@apostrophecms/asset`. When set to `false`, the `ui/src` public asset bundle is not built at all in most cases
except as part of the admin UI bundle which depends on it. For use with external front ends such as [apostrophe-astro](https://github.com/apostrophecms/apostrophe-astro).
Thanks to Michelin for contributing this feature.

### Fixes

* Do not show widget editor tabs when the developer hasn't created any groups.
* `npm link` now works again for Apostrophe modules that are dependencies of a project.
* Re-crop image attachments found in image widgets, etc. when replacing an image in the Media Manager.
* Fixes visual transitions between modals, as well as slider transition on overlay opacity.
* Changing the aspect ratio multiple times in the image cropper modal no longer makes the stencil smaller and smaller.

### Changes

* Improves `debounce` function to handle async properly (waiting for previous async call to finish before triggering a new one).
* Adds the `copyOfId` property to be passed to the `apos.doc.edit()` method, while still allowing the entire `copyOf` object for backwards compatibility.

### Fixes


## 4.2.1 (2024-04-29)

### Fixes

* Fixes drag and drop regression in the page tree where pages were not able to be moved between parent and child.

## 4.2.0 (2024-04-18)

* Typing a `/` in the title field of a page no longer confuses the slug field. Thanks to [Gauav Kumar](https://github.com/gkumar9891).

### Changes

* Rich text styles are now split into Nodes and Marks, with independent toolbar controls for a better user experience when applying text styles.
There is no change in how the `styles` option is configured.
* Rich text style labels are fully localized.
* `i18n` module now uses the regular `req.redirect` instead of a direct `res.redirect` to ensure redirection, enabling more possibilities for `@apostrophecms/redirect` module
* Refactors `AposModal` component with composition api to get rid of duplicated code in `AposFocusMixin` and `AposFocus`.
* `APOS_MONGODB_LOG_LEVEL` has been removed. According to [mongodb documentation](https://github.com/mongodb/node-mongodb-native/blob/main/etc/notes/CHANGES_5.0.0.md#mongoclientoptionslogger-and-mongoclientoptionsloglevel-removed) "Both the logger and the logLevel options had no effect and have been removed."
* Update `connect-mongo` to `5.x`. Add `@apostrophecms/emulate-mongo-3-driver` dependency to keep supporting `mongodb@3.x` queries while using `mongodb@6.x`.

### Fixes

* Updates the docs `beforeInsert` handler to avoid ending with different modes being set between `_id`, `aposLocale` and `aposMode`.
* Adds a migration to fix potential corrupted data having different modes set between `_id`, `aposLocale` and `aposMode`.
* Fix a crash in `notification` when `req.body` was not present. Thanks to Michelin for contributing this fix.
* Addresses a console error observed when opening and closing the `@apostrophecms-pro/palette` module across various projects.
* Fixes the color picker field in `@apostrophecms-pro/palette` module.
* Ensures that the `data-apos-test` attribute in the admin bar's tray item buttons is set by passing the `action` prop to `AposButton`.
* Prevents stripping of query parameters from the URL when the page is either switched to edit mode or reloaded while in edit mode.
* Add the missing `metaType` property to newly inserted widgets.

### Security

* New passwords are now hashed with `scrypt`, the best password hash available in the Node.js core `crypto` module, following guidance from [OWASP](https://cheatsheetseries.owasp.org/cheatsheets/Password_Storage_Cheat_Sheet.html).
This reduces login time while improving overall security.
* Old passwords are automatically re-hashed with `scrypt` on the next successful login attempt, which
adds some delay to that next attempt, but speeds them up forever after compared to the old implementation.
* Custom `scrypt` parameters for password hashing can be passed to the `@apostrophecms/user` module via the `scrypt` option. See the [Node.js documentation for `scrypt`]. Note that the `maxmem` parameter is computed automatically based on the other parameters.

## 4.1.1 (2024-03-21)

### Fixes

* Hotfix for a bug that broke the rich text editor when the rich text widget has
a `styles` property. The bug was introduced in 4.0.0 as an indirect side effect of deeper
watching behavior by Vue 3.

## 4.1.0 (2024-03-20)

### Fixes

* Don't crash if a document of a type no longer corresponding to any module is present
together with the advanced permission module.
* AposLoginForm.js now pulls its schema from the user module rather than hardcoding it. Includes the
addition of `enterUsername` and `enterPassword` i18n fields for front end customization and localization.
* Simulated Express requests returned by `apos.task.getReq` now include a `req.headers` property, for
greater accuracy and to prevent unexpected bugs in other code.
* Fix the missing attachment icon. The responsibility for checking whether an attachment
actually exists before calling `attachment.url` still lies with the developer.

### Adds

* Add new `getChanges` method to the schema module to get an array of document changed field names instead of just a boolean like does the `isEqual` method.
* Add highlight class in UI when comparing documents.

## 4.0.0 (2024-03-12)

### Adds
* Add Marks tool to the Rich Text widget for handling toggling marks.
* Add translation keys used by the multisite assembly module.
* Add side by side comparison support in AposSchema component.
* Add `beforeLocalize` and `afterLocalize` events.
* Add custom manager indicators support via `apos.schema.addManagerIndicator({ component, props, if })`. The component registered this way will be automatically rendered in the manager modal.
* Add the possibility to make widget modals wider, which can be useful for widgets that contain areas taking significant space. See [documentation](https://v3.docs.apostrophecms.org/reference/modules/widget-type.html#options).
* Temporarily add `translation` module to support document translations via the `@apostrophecms-pro/automatic-translation` module.
**The `translation` core module may be removed or refactored to reduce overhead in the core,** so its presence should
not be relied upon.

### Changes

* Migrate to Vue 3. This entails changes to some admin UI code, as detailed in our public announcement.
There are no other backwards incompatible changes in apostrophe version 4.0.0.
Certain other modules containing custom admin UI have also been updated in a new major version to be compatible,
as noted in our announcement and on the migration page of our website.

### Fixes

* Adds `textStyle` to Tiptap types so that spans are rendered on RT initialization
* `field.help` and `field.htmlHelp` are now correctly translated when displayed in a tooltip.
* Bump the `he` package to most recent version.
* Notification REST APIs should not directly return the result of MongoDB operations.

## 3.63.2 (2024-03-01)

### Security

* Always validate that method names passed to the `external-condition` API actually appear in `if` or `requiredIf`
clauses for the field in question. This fix addresses a serious security risk in which arbitrary methods of
Apostrophe modules could be called over the network, without arguments, and the results returned to the caller.
While the lack of arguments mitigates the data exfiltration risk, it is possible to cause data loss by
invoking the right method. Therefore this is an urgent upgrade for all Apostrophe 3.x users. Our thanks to the Michelin
penetration test red team for disclosing this vulnerability. All are welcome to disclose security vulnerabilities
in ApostropheCMS code via [security@apostrophecms.com](mailto:security@apostrophecms.com).
* Disable the `alwaysIframe` query parameter of the oembed proxy. This feature was never used in Apostrophe core, and could be misused to carry out arbitrary GET requests in the context of an iframe, although it could not be used to exfiltrate any information other than the success or failure of the request, and the request was still performed by the user's browser only. Thanks to the Michelin team.
* Remove vestigial A2 code relating to polymorphic relationship fields. The code in question had no relevance to the way such a feature would be implemented in A3, and could be used to cause a denial of service by crashing and restarting the process. Thanks to the Michelin team.

## 3.63.1 (2024-02-22)

### Security

* Bump dependency on `sanitize-html` to `^2.12.1` at a minimum, to ensure that `npm update apostrophe` is sufficient to guarantee a security update is installed. This security update prevents specially crafted HTML documents from revealing the existence or non-existence of files on the server. The vulnerability did not expose any other information about those files. Thanks to the [Snyk Security team](https://snyk.io/) for the disclosure and to [Dylan Armstrong](https://dylan.is/) for the fix.

## 3.63.0 (2024-02-21)

### Adds

* Adds a `launder` method to the `slug` schema field query builder to allow for use in API queries.
* Adds support for browsing specific pages in a relationship field when `withType` is set to a page type, like `@apostrophecms/home-page`, `default-page`, `article-page`...
* Add support for `canCreate`, `canPreview` & `canShareDraft` in context operations conditions.
* Add support for `canCreate`, `canEdit`, `canArchive` & `canPublish` in utility operations definitions.
* Add `uponSubmit` requirement in the `@apostrophecms/login` module. `uponSubmit` requirements are checked each time the user submit the login form. See the documentation for more information.
* Add field metadata feature, where every module can add metadata to fields via public API offered by `apos.doc.setMeta()`, `apos.doc.getMeta()`, `apos.doc.getMetaPath()` and `apos.doc.removeMeta()`. The metadata is stored in the database and can be used to store additional information about a field.
* Add new `apos.schema.addFieldMetadataComponent(namespace, component)` method to allow adding custom components. They have access to the server-side added field metadata and can decide to show indicators on the admin UI fields. Currently supported fields are "string", "slug", "array", "object" and "area".

### Fixes

* When deleting a draft document, we remove related reverse IDs of documents having a relation to the deleted one.
* Fix publishing or moving published page after a draft page on the same tree level to work as expected.
* Check create permissions on create keyboard shortcut.
* Copy requires create and edit permission.
* Display a more informative error message when publishing a page because the parent page is not published and the current user has no permission to publish the parent page (while having permission to publish the current one).
* The `content-changed` event for the submit draft action now uses a complete document.
* Fix the context bar overlap on palette for non-admin users that have the permission to modify it.
* Show widget icons in the editor area context menu.

### Changes

* Share Drafts modal styles made larger and it's toggle input has a larger hitbox.

## 3.62.0 (2024-01-25)

### Adds

* Adds support for `type` query parameter for page autocomplete. This allows to filter the results by page type. Example: `/api/v1/@apostrophecms/page?autocomplete=something&type=my-page-type`.
* Add testing for the `float` schema field query builder.
* Add testing for the `integer` schema field query builder.
* Add support for link HTML attributes in the rich text widget via configurable fields `linkFields`, extendable on a project level (same as it's done for `fields`). Add an `htmlAttribute` property to the standard fields that map directly to an HTML attribute, except `href` (see special case below), and set it accordingly, even if it is the same as the field name. Setting `htmlAttribute: 'href'` is not allowed and will throw a schema validation exception (on application boot).
* Adds support in `can` and `criteria` methods for `create` and `delete`.
* Changes support for image upload from `canEdit` to `canCreate`.
* The media manager is compatible with per-doc permissions granted via the `@apostrophecms-pro/advanced-permission` module.
* In inline arrays, the trash icon has been replaced by a close icon.

### Fixes

* Fix the `launder` and `finalize` methods of the `float` schema field query builder.
* Fix the `launder` and `finalize` methods of the `integer` schema field query builder.
* A user who has permission to `publish` a particular page should always be allowed to insert it into the
published version of the site even if they could not otherwise insert a child of the published
parent.
* Display the "Browse" button in a relationship inside an inline array.

## 3.61.1 (2023-01-08)

### Fixes

* Pinned Vue dependency to 2.7.15. Released on December 24th, Vue 2.7.16 broke the rich text toolbar in Apostrophe.

## 3.61.0 (2023-12-21)

### Adds

* Add a `validate` method to the `url` field type to allow the use of the `pattern` property.
* Add `autocomplete` attribute to schema fields that implement it (cf. [HTML attribute: autocomplete](https://developer.mozilla.org/en-US/docs/Web/HTML/Attributes/autocomplete)).
* Add the `delete` method to the `@apostrophecms/cache` module so we don't have to rely on direct MongoDB manipulation to remove a cache item.
* Adds tag property to fields in order to show a tag next to the field title (used in advanced permission for the admin field). Adds new sensitive label color.
* Pass on the module name and the full, namespaced template name to external front ends, e.g. Astro.
Also make this information available to other related methods for future and project-level use.
* Fixes the AposCheckbox component to be used more easily standalone, accepts a single model value instead of an array.

### Fixes

* Fix `date` schema field query builder to work with arrays.
* Fix `if` on pages. When you open the `AposDocEditor` modal on pages, you now see an up to date view of the visible fields.
* Pass on complete annotation information for nested areas when adding or editing a nested widget using an external front, like Astro.
* We can now close the image modal in rich-text widgets when we click outside of the modal.
The click on the cancel button now works too.
* Fixes the `clearLoginAttempts` method to work with the new `@apostrophecms/cache` module `delete` method.

## 3.60.1 (2023-12-06)

### Fixes

* corrected an issue where the use of the doc template library can result in errors at startup when
replicating certain content to new locales. This was not a bug in the doc template library.
Apostrophe was not invoking `findForEditing` where it should have.

## 3.60.0 (2023-11-29)

### Adds

* Add the possibility to add custom classes to notifications.
Setting the `apos-notification--hidden` class will hide the notification, which can be useful when we only care about the event carried by it.
* Give the possibility to add horizontal rules from the insert menu of the rich text editor with the following widget option: `insert: [ 'horizontalRule' ]`.
Improve also the UX to focus back the editor after inserting a horizontal rule or a table.

### Fixes

* The `render-widget` route now provides an `options` property on the widget, so that
schema-level options of the widget are available to the external front end when
rendering a newly added or edited widget in the editor. Note that when rendering a full page,
this information is already available on the parent area: `area.options.widgets[widget.type]`
* Pages inserted directly in the published mode are now given a
correct `lastPublishedAt` property, correcting several bugs relating
to the page tree.
* A migration has been added to introduce `lastPublishedAt` wherever
it is missing for existing pages.
* Fixed a bug that prevented page ranks from renumbering properly during "insert after" operations.
* Added a one-time migration to make existing page ranks unique among peers.
* Fixes conditional fields not being properly updated when switching items in array editor.
* The `beforeSend` event for pages and the loading of deferred widgets are now
handled in `renderPage` with the proper timing so that areas can be annotated
successfully for "external front" use.
* The external front now receives 100% of the serialization-friendly data that Nunjucks receives,
including the `home` property etc. Note that the responsibility to avoid passing any nonserializable
or excessively large data in `req.data` falls on the developer when choosing to use the
`apos-external-front` feature.
* Wraps the group label in the expanded preview menu component in `$t()` to allow translation

## 3.59.1 (2023-11-14)

### Fixes

* Fix `if` and `requiredIf` fields inside arrays. With regard to `if`, this is a hotfix for a regression introduced in 3.59.0.

## 3.59.0 (2023-11-03)

### Changes

* Webpack warnings about package size during the admin UI build process have been turned off by default. Warnings are still enabled for the public build, where a large bundle can be problematic for SEO.

### Fixes

* Apostrophe warns you if you have more than one piece page for the same piece type and you have not overridden `chooseParentPage`
to help Apostrophe decide which page is suitable as the `_url` of each piece. Beginning with this release, Apostrophe can recognize
when you have chosen to do this via `extendMethods`, so that you can call `_super()` to fall back to the default implementation without
receiving this warning. The default implementation still just returns the first page found, but always following the
`_super()` pattern here opens the door to npm modules that `improve` `@apostrophecms/piece-page` to do something more
sophisticated by default.
* `newInstance` always returns a reasonable non-null empty value for area and
object fields in case the document is inserted without being passed through
the editor, e.g. in a parked page like the home page. This simplifies
the new external front feature.

### Adds

* An adapter for Astro is under development with support from Michelin.
Starting with this release, adapters for external fronts, i.e. "back for front"
frameworks such as Astro, may now be implemented more easily. Apostrophe recognizes the
`x-requested-with: AposExternalFront` header and the `apos-external-front-key` header.
If both are present and `apos-external-front-key` matches the `APOS_EXTERNAL_FRONT_KEY`
environment variable, then Apostrophe returns JSON in place of a normal page response.
This mechanism is also available for the `render-widget` route.
* Like `type`, `metaType` is always included in projections. This helps
ensure that `apos.util.getManagerOf()` can be used on any object returned
by the Apostrophe APIs.

## 3.58.1 (2023-10-18)

### Security

* Update `uploadfs` to guarantee users get a fix for a [potential security vulnerability in `sharp`](https://security.snyk.io/vuln/SNYK-JS-SHARP-5922108).
This was theoretically exploitable only by users with permission to upload media to Apostrophe
* Remove the webpack bundle analyzer feature, which had been nonfunctional for some time, to address a harmless npm audit warning
* Note: there is one remaining `npm audit` warning regarding `postcss`. This is not a true vulnerability because only developers
with access to the entire codebase can modify styles passed to `postcss` by Apostrophe, but we are working with upstream
developers to determine the best steps to clear the warning

### Fixes

* Automatically add `type` to the projection only if there are no exclusions in the projection. Needed to prevent `Cannot do
exclusion on field in inclusion projection` error.

## 3.58.0 (2023-10-12)

### Fixes

* Ensure Apostrophe can make appropriate checks by always including `type` in the projection even if it is not explicitly listed.
* Never try to annotate a widget with permissions the way we annotate a document, even if the widget is simulating a document.
* The `areas` query builder now works properly when an array of area names has been specified.

### Adds

* Widget schema can now follow the parent schema via the similar to introduced in the `array` field type syntax (`<` prefix). In order a parent followed field to be available to the widget schema, the area field should follow it. For example, if area follows the root schema `title` field via `following: ['title']`, any field from a widget schema inside that area can do `following: ['<title']`.
* The values of fields followed by an `area` field are now available in custom widget preview Vue components (registered with widget option `options.widget = 'MyComponentPreview'`). Those components will also receive additional `areaField` prop (the parent area field definition object).
* Allows to insert attachments with a given ID, as well as with `docIds` and `archivedDocIds` to preserve related docs.
* Adds an `update` method to the attachment module, that updates the mongoDB doc and the associated file.
* Adds an option to the `http` `remote` method to allow receiving the original response from `node-fetch` that is a stream.

## 3.57.0 2023-09-27

### Changes
* Removes a 25px gap used to prevent in-context widget UI from overlapping with the admin bar
* Simplifies the way in-context widget state is rendered via modifier classes
### Adds

* Widgets detect whether or not their in-context editing UI will collide with the admin bar and adjust it appropriately.
* Italian translation i18n file created for the Apostrophe Admin-UI. Thanks to [Antonello Zanini](https://github.com/Tonel) for this contribution.
* Fixed date in piece type being displayed as current date in column when set as undefined and without default value. Thanks to [TheSaddestBread](https://github.com/AllanKoder) for this contribution.

### Fixes

* Bumped dependency on `oembetter` to ensure Vimeo starts working again
for everyone with this release. This is necessary because Vimeo stopped
offering oembed discovery meta tags on their video pages.

### Fixes

* The `118n` module now ignores non-JSON files within the i18n folder of any module and does not crash the build process.

## 3.56.0 (2023-09-13)

### Adds

* Add ability for custom tiptap extensions to access the options passed to rich text widgets at the area level.
* Add support for [npm workspaces](https://docs.npmjs.com/cli/v10/configuring-npm/package-json#workspaces) dependencies. A workspace dependency can now be used as an Apostrophe module even if it is not a direct dependency of the Apostrophe project. Only direct workspaces dependencies of the Apostrophe project are supported, meaning this will only work with workspaces set in the Apostrophe project. Workspaces set in npm modules are not supported, please use [`bundle`](https://v3.docs.apostrophecms.org/reference/module-api/module-overview.html#bundle) instead. For instance, I have an Apostrophe project called `website`. `website` is set with two [npm workspaces](https://docs.npmjs.com/cli/v10/using-npm/workspaces), `workspace-a` & `workspace-b`. `workspace-a` `package.json` contains a module named `blog` as a dependency. `website` can reference `blog` as enabled in the Apostrophe `modules` configuration.
* The actual invocation of `renderPageForModule` by the `sendPage` method of all modules has been
factored out to `renderPage`, which is no longer deprecated. This provides a convenient override point
for those who wish to substitute something else for Nunjucks or just wrap the HTML in a larger data
structure. For consistent results, one might also choose to override the `renderWidget` and `render`
methods of the `@apostrophecms/area` module, which are used to render content while editing.
Thanks to Michelin for their support of this work.
* Add `@apostrophecms/rich-text-widget:lint-fix-figure` task to wrap text nodes in paragraph tags when next to figure tags. Figure tags are not valid children of paragraph tags.
* Add `@apostrophecms/rich-text-widget:remove-empty-paragraph` task to remove empty paragraphs from all existing rich-texts.

## 3.55.1 (2023-09-11)

### Fixes

* The structured logging for API routes now responds properly if an API route throws a `string` as an exception, rather than
a politely `Error`-derived object with a `stack` property. Previously this resulted in an error message about the logging
system itself, which was not useful for debugging the original exception.

## 3.55.0 (2023-08-30)

### Adds

* Add `publicApiCheckAsync` wrapper method (and use it internally) to allow for overrides to do async permission checks of REST APIs. This feature doesn't introduce any breaking changes because the default implementation still invokes `publicApiCheck` in case developers have overridden it.

### Fixes

* Refresh schema field with same name in `AposDocEditor` when the schema changes.
* Infer parent ID mode from the request when retrieving the parent (target) page to avoid `notfound`.
* Log the actual REST API error message and not the one meant for the user.
* Hide dash on autopublished pages title.

## 3.54.0 (2023-08-16)

### Adds

* Add `@apostrophecms/log` module to allow structured logging. All modules have `logDebug`, `logInfo`, `logWarn` and `logError` methods now. See the [documentation](https://v3.docs.apostrophecms.org/guide/logging.html) for more details.
* Add `@apostrophecms/settings` translations.
* Add the ability to have custom modals for batch operations.
* Add the possibility to display utility operations inside a 3-dots menu on the page manager, the same way it is done for the docs manager.
* Custom context operations now accept a `moduleIf` property, which tests options at the module level
the same way that `if` tests properties of the document to determine if the operation should be
offered for a particular document. Note that not all options are passed to the front end unless
`getBrowserData` is extended to suit the need.
* Move Pages Manager modal business logic to a mixin.
* Add `column.extraWidth` option (number) for `AposTreeHeader.vue` to allow control over the tree cell width.
* Move `AposDocContextMenu.vue` business logic to a mixin.
* Move Pages Manager modal business logic to a mixin. Add `column.extraWidth` option (number) for `AposTreeHeader.vue` to allow control over the tree cell width.

### Changes

* Rename misleading `projection` parameter into `options` in `self.find` method signature for
`@apostrophecms/any-doc-type`, `@apostrophecms/any-page-type` & `@apostrophecms/piece-type`.
**This was never really a projection in A3,** so it is not a backwards compatibility issue.
* Hide save button during in-context editing if the document is autopublished.
* Beginning with this release, the correct `moduleName` for typical
actions on the context document is automatically passed to the
modal associated with a custom context operation, unless `moduleName`
is explicitly specified. The `moduleName` parameter to `addContextOperation`
is no longer required and should not be passed at all in most cases
(just pass the object argument). If you do wish to specify a `moduleName`
to override that prop given to the modal, then it is recommended to pass
it as a `moduleName` property of the object, not as a separate argument.
For backwards compatibility the two-argument syntax is still permitted.

### Fixes

* Resolved data integrity issue with certain page tree operations by inferring the best peer to position the page relative to rather
than attempting to remember the most recent move operation.
* Fixes a downstream bug in the `getFieldsByCategory` method in the `AposEditorMixin.js` by checking for a property before accessing it.
* In Nunjucks templates, `data.url` now includes any sitewide and locale URL prefixes. This fixes local prefixing for pagination of piece-type index pages.
* Changes were detected in various fields such as integers, which caused the "Update" button to be active even when there was no actual modification in the doc.
* Fix a bug that prevented adding multiple operations in the same batch operation group.
* The `getTarget` method of the page module should use `findForEditing` to make sure it is able to see
pages that would be filtered out of a public view by project level or npm module overrides.

## 3.53.0 (2023-08-03)

### Adds

* Accessibility improved for navigation inside modals and various UI elements.
Pages/Docs Manager and Doc Editor modal now have better keyboard accessibility.
They keep the focus on elements inside modals and give it back to their parent modal when closed.
This implementation is evolving and will likely switch to use the `dialog` HTML element soon.
* Adds support for a new `if` property in `addContextOperation` in order to show or not a context operation based on the current document properties.
* Add `update-doc-fields` event to call `AposDocEditor.updateDocFields` method
* Add schema field `hidden` property to always hide a field
* Hide empty schema tabs in `AposDocEditor` when all fields are hidden due to `if` conditions
* The front end UI now respects the `_aposEditorModal` and `_aposAutopublish`
properties of a document if present, and otherwise falls back to module
configuration. This is a powerful addition to custom editor components
for piece and page types, allowing "virtual piece types" on the back end that
deal with many content types to give better hints to the UI.
* Respect the `_aposAutopublish` property of a document if present, otherwise
fall back to module configuration.
* For convenience in custom editor components, pass the new prop `type`, the original type of the document being copied or edited.
* For better results in custom editor components, pass the prop `copyOfId`, which implies
the custom editor should fetch the original itself by its means of choice.
For backwards compatibility `copyOf` is still passed, but it may be an
incomplete projection and should not be used in new code.
* Custom context operations now receive a `docId` prop, which should
be used in preference to `doc` because `doc` may be an incomplete
projection.
* Those creating custom context operations for documents can now
specify both a `props` object for additional properties to be passed to
their modal and a `docProps` object to map properties from the document
to props of their choosing.
* Adds support to add context labels in admin bar.
* Adds support for admin UI language configuration in the `@apostrophecms/i18n` module. The new options allow control over the default admin UI language and configures the list of languages, that any individual logged in user can choose from. See the [documentation](https://v3.docs.apostrophecms.org/reference/modules/i18n.html) for more details.
* Adds `adminLocale` User field to allow users to set their preferred admin UI language, but only when the `@apostrophecms/i18n` is configured accordingly (see above).
* Adds `@apostrophecms/settings` module and a "Personal Settings" feature. See the [documentation](https://v3.docs.apostrophecms.org/reference/modules/settings.html) for more details.
* Adds `$and` operator on `addContextOperation` `if` property in order to check multiple fields before showing or hiding a context operation.

### Fixes

* `AposDocEditor` `onSave` method signature. We now always expect an object when a parameter is passed to the function to check
the value of `navigate` flag.
* Fixes a problem in the rich text editor where the slash would not be deleted after item selectin from the insert menu.
* Modules that have a `public` or `i18n` subdirectory no longer generate a
warning if they export no code.
* Clean up focus parent event handlers when components are destroyed. Prevents a slow degradation of performance while editing.
Thanks to [Joshua N. Miller](https://github.com/jmiller-rise8).
* Fixes a visual discrepancy in the rich text editor where empty paragraphs would appear smaller in preview mode compared to edit mode.

### Changes

* To make life easier for module developers, modules that are `npm link`ed to
the project no longer have to be listed in `package.json` as
dependencies. To prevent surprises this is still a requirement for modules
that are not symlinked.

## 3.52.0 (2023-07-06)

### Changes

* Foreign widget UI no longer uses inverted theme styles.

### Adds

* Allows users to double-click a nested widget's breadcrumb entry and open its editor.
* Adds support for a new `conditions` property in `addContextOperation` and validation of `addContextOperation` configuration.

### Fixes

* The API now allows the user to create a page without defining the page target ID. By default it takes the Home page.
* Users are no longer blocked from saving documents when a field is hidden
by an `if` condition fails to satisfy a condition such as `min` or `max`
or is otherwise invalid. Instead the invalid value is discarded for safety.
Note that `required` has always been ignored when an `if` condition is not
satisfied.
* Errors thrown in `@apostrophecms/login:afterSessionLogin` event handlers are now properly passed back to Passport as such, avoiding a process restart.

## 3.51.1 (2023-06-23)

## Fixes

* Fix a regression introduced in 3.51.0 - conditional fields work again in the array editor dialog box.

## 3.51.0 (2023-06-21)

### Adds

* Items can now be added to the user's personal menu in the
admin bar, alongside the "Log Out" option. To do so, specify
the `user: true` option when calling `self.apos.adminBar.add`.
This should be reserved for items that manage personal settings.
* When duplicating another document, the `_id` properties of
array items, widgets and areas are still regenerated to ensure
uniqueness across documents. However, an `_originalId` property
is now available for reference while the document remains in memory.
This facilitates change detection within array items in
`beforeSave` handlers and the like.
* Adds the possibility to add custom admin bars via the `addBar()` method from the `admin-bar` module.
* Adds support for conditional fields within `array` and `object` field schema. See the [documentation](https://v3.docs.apostrophecms.org/guide/conditional-fields/) for more information.

### Fixes

* Uses `findForEditing` method in the page put route.
* The "Duplicate" option in the page or piece manager now correctly duplicates the
entire document. This was a regression introduced in 3.48.0. The "Duplicate" option
in the editor dialog box always worked correctly.

### Changes

* Browser URL now changes to reflect the slug of the document according to the mode that is being viewed.

## 3.50.0 (2023-06-09)

### Adds

* As a further fix for issues that could ensue before the improvements
to locale renaming support that were released in 3.49.0, an
`@apostrophecms/page:reattach` task has been added. This command line task
takes the `_id` or `slug` of a page and reattaches it to the page tree as
the last child of the home page, even if page tree data for that page
is corrupted. You may wish to use the `--new-slug` and `--locale` options. This task should not
be needed in normal circumstances.

## 3.49.0 (2023-06-08)

### Changes

* Updates area UX to not display Add Content controls when a widget is focused.
* Updates area UX to unfocus widget on esc key.
* Updates widget UI to use dashed outlines instead of borders to indicate bounds.
* Updates UI for Insert Menu.
* Updates Insert Menu UX to allow mid-node insertion.
* Rich Text Widget's Insert components are now expected to emit `done` and `cancel` for proper RT cleanup. `close` still supported for BC, acts as `done`.
* Migrated the business logic of the login-related Vue components to external mixins, so that the templates and styles can be overridden by
copying the component `.vue` file to project level without copying all of the business logic. If you have already copied the components to style them,
we encourage you to consider replacing your `script` tag with the new version, which just imports the mixin, so that fixes we make there will be
available in your project.

### Adds

* Adds keyboard accessibility to Insert menu.
* Adds regex pattern feature for string fields.
* Adds `pnpm` support. Introduces new optional Apostrophe root configuration `pnpm` to force opt-in/out when auto detection fails. See the [documentation](https://v3.docs.apostrophecms.org/guide/using-pnpm.html) for more details.
* Adds a warning if database queries involving relationships
are made before the last `apostrophe:modulesRegistered` handler has fired.
If you need to call Apostrophe's `find()` methods at startup,
it is best to wait for the `@apostrophecms/doc:beforeReplicate` event.
* Allow `@` when a piece is a template and `/@` for page templates (doc-template-library module).
* Adds a `prefix` option to the http frontend util module.
If explicitly set to `false`, prevents the prefix from being automatically added to the URL,
when making calls with already-prefixed URLs for instance.
* Adds the `redirectToFirstLocale` option to the `i18n` module to prevent users from reaching a version of their site that would not match any locale when requesting the site without a locale prefix in the URL.
* If just one instance of a piece type should always exist (per locale if localized), the
`singletonAuto` option may now be set to `true` or to an object with a `slug` option in
order to guarantee it. This implicitly sets `singleton: true` as well. This is now used
internally by `@apostrophecms/global` as well as the optional `@apostrophecms-pro/palette` module.

### Fixes

* Fix 404 error when viewing/editing a doc which draft has a different version of the slug than the published one.
* Fixed a bug where multiple home pages can potentially be inserted into the database if the
default locale is renamed. Introduced the `async apos.doc.bestAposDocId(criteria)` method to
help identify the right `aposDocId` when inserting a document that might exist in
other locales.
* Fixed a bug where singletons like the global doc might not be inserted at all if they
exist under the former name of the default locale and there are no other locales.

## 3.48.0 (2023-05-26)

### Adds

* For performance, add `apos.modules['piece-type']getManagerApiProjection` method to reduce the amount of data returned in the manager
    modal. The projection will contain the fields returned in the method in addition to the existing manager modal
    columns.
* Add `apos.schema.getRelationshipQueryBuilderChoicesProjection` method to set the projection used in
    `apos.schema.relationshipQueryBuilderChoices`.
* Rich-text inline images now copies the `alt` attribute from the original image from the Media Library.

### Changes

* Remove `stripPlaceholderBrs` and `restorePlaceholderBrs` from `AposRichTextWidgetEditor.vue` component.
* Change tiptap `Gapcursor` display to use a vertical blinking cursor instead of an horizontal cursor, which allow users to add text before and after inline images and tables.
* You can set `max-width` on `.apos-rich-text-toolbar__inner` to define the width of the rich-text toolbar. It will now
    flow on multiple lines if needed.
* The `utilityRail` prop of `AposSchema` now defaults to `false`, removing
the need to explicitly pass it in almost all contexts.
* Mark `apos.modules['doc-type']` methods `getAutocompleteTitle`, `getAutocompleteProjection` and `autocomplete` as
    deprecated. Our admin UI does not use them, it uses the `autocomplete('...')` query builder.
    More info at https://v3.docs.apostrophecms.org/reference/query-builders.html#autocomplete'.
* Print a warning with a clear explanation if a module's `index.js` file contains
no `module.exports` object (often due to a typo), or it is empty.

### Fixes

* Now errors and exits when a piece-type or widget-type module has a field object with the property `type`. Thanks to [NuktukDev](https://github.com/nuktukdev) for this contribution.
* Add a default page type value to prevent the dropdown from containing an empty value.

## 3.47.0 (2023-05-05)

### Changes

* Since Node 14 and MongoDB 4.2 have reached their own end-of-support dates,
we are **no longer supporting them for A3.** Note that our dependency on
`jsdom` 22 is incompatible with Node 14. Node 16 and Node 18 are both
still supported. However, because Node 16 reaches its
end-of-life date quite soon (September), testing and upgrading directly
to Node 18 is strongly recommended.
* Updated `sluggo` to version 1.0.0.
* Updated `jsdom` to version `22.0.0` to address an installation warning about the `word-wrap` module.

### Fixes

* Fix `extendQueries` to use super pattern for every function in builders and methods (and override properties that are not functions).

## 3.46.0 (2023-05-03)

### Fixes

* Adding or editing a piece no longer immediately refreshes the main content area if a widget editor is open. This prevents interruption of the widget editing process
when working with the `@apostrophecms/ai-helper` module, and also helps in other situations.
* Check that `e.doc` exists when handling `content-changed` event.
* Require updated `uploadfs` version with no dependency warnings.

### Adds

* Allow sub-schema fields (array and object) to follow parent schema fields using the newly introduced `following: '<parentField'` syntax, where the starting `<` indicates the parent level. For example `<parentField` follows a field in the parent level, `<<grandParentField` follows a field in the grandparent level, etc. The change is fully backward compatible with the current syntax for following fields from the same schema level.

### Changes

* Debounce search to prevent calling search on every key stroke in the manager modal.
* Various size and spacing adjustments in the expanded Add Content modal UI

## 3.45.1 (2023-04-28)

### Fixes

* Added missing styles to ensure consistent presentation of the rich text insert menu.
* Fixed a bug in which clicking on an image in the media manager would close the "insert
image" dialog box.
* Update `html-to-text` package to the latest major version.

## 3.45.0 (2023-04-27)

### Adds

* Rich text widgets now support the `insert` option, an array
which currently may contain the strings `image` and `table` in order to add a
convenient "insert menu" that pops up when the slash key is pressed.
This provides a better user experience for rich text features that shouldn't
require that the user select existing text before using them.
* Auto expand inline array width if needed using `width: max-content` in the admin UI.
* The "browse" button is now available when selecting pages and pieces
to link to in the rich text editor.
* The "browse" button is also available when selecting inline images
in the rich text editor.
* Images are now previewed in the relationship field's compact list view.
* The new `apos-refreshing` Apostrophe bus event can be used to prevent
Apostrophe from refreshing the main content zone of the page when images
and pieces are edited, by clearing the `refresh` property of the object
passed to the event.
* To facilitate custom click handlers, an `apos.modal.onTopOf(el1, el2)` function is now
available to check whether an element is considered to be "on top of" another element in
the modal stack.

### Changes

* The `v-click-outside-element` Vue directive now understands that modals "on top of"
an element should be considered to be "inside" the element, e.g. clicks on them
shouldn't close the link dialog etc.

### Fixes

* Fix various issues on conditional fields that were occurring when adding new widgets with default values or selecting a falsy value in a field that has a conditional field relying on it.
Populate new or existing doc instances with default values and add an empty `null` choice to select fields that do not have a default value (required or not) and to the ones configured with dynamic choices.
* Rich text widgets save more reliably when many actions are taken quickly just before save.
* Fix an issue in the `oembed` field where the value was kept in memory after cancelling the widget editor, which resulted in saving the value if the widget was nested and the parent widget was saved.
Also improve the `oembed` field UX by setting the input as `readonly` rather than `disabled` when fetching the video metadata, in order to avoid losing its focus when typing.

## 3.44.0 (2023-04-13)

### Adds

* `checkboxes` fields now support a new `style: 'combobox'` option for a better multiple-select experience when there
are many choices.
* If the new `guestApiAccess` option is set to `true` for a piece type or for `@apostrophecms/page`,
Apostrophe will allow all logged-in users to access the GET-method REST APIs of that
module, not just users with editing privileges, even if `publicApiProjection` is not set.
This is useful when the goal is to allow REST API access to "guest" users who have
project-specific reasons to fetch access content via REST APIs.
* `test-lib/utils.js` has new `createUser` and `loginAs` methods for the convenience of
those writing mocha tests of Apostrophe modules.
* `batchOperations` permissions: if a `permission` property is added to any entry in the `batchOperations` cascade of a piece-type module, this permission will be checked for every user. See `batchOperations` configuration in `modules/@apostrophecms/piece-type/index.js`. The check function `checkBatchOperationsPermissions` can be extended. Please note that this permission is checked only to determine whether to offer the operation.

### Fixes
* Fix child page slug when title is deleted

## 3.43.0 (2023-03-29)

### Adds

* Add the possibility to override the default "Add Item" button label by setting the `itemLabel` option of an `array` field.
* Adds `touch` task for every piece type. This task invokes `update` on each piece, which will execute all of the same event handlers that normally execute when a piece of that type is updated. Example usage: `node app article:touch`.

### Fixes

* Hide the suggestion help from the relationship input list when the user starts typing a search term.
* Hide the suggestion hint from the relationship input list when the user starts typing a search term except when there are no matches to display.
* Disable context menu for related items when their `relationship` field has no sub-[`fields`](https://v3.docs.apostrophecms.org/guide/relationships.html#providing-context-with-fields) configured.
* Logic for checking whether we are running a unit test of an external module under mocha now uses `includes` for a simpler, safer test that should be more cross-platform.

## 3.42.0 (2023-03-16)

### Adds

* You can now set `style: table` on inline arrays. It will display the array as a regular HTML table instead of an accordion.
See the [array field documentation](https://v3.docs.apostrophecms.org/reference/field-types/array.html#settings) for more information.
* You can now set `draggable: false` on inline arrays. It will disable the drag and drop feature. Useful when the order is not significant.
See the [array field documentation](https://v3.docs.apostrophecms.org/reference/field-types/array.html#settings) for more information.
* You can now set the label and icon to display on inline arrays when they are empty.
See the [array field documentation](https://v3.docs.apostrophecms.org/reference/field-types/array.html#whenEmpty) for more information.
* We have added a new and improved suggestion UI to relationship fields.
* The `utilityOperations` feature of piece types now supports additional properties:
`relationship: true` (show the operation only when editing a relationship), `relationship: false` (never show
the operation when editing a relationship), `button: true`, `icon` and `iconOnly: true`.
When `button: true` is specified, the operation appears as a standalone button rather than
being tucked away in the "more" menu.
* In addition, `utilityOperations` can now specify `eventOptions` with an `event` subproperty
instead of `modalOptions`. This is useful with the new `edit` event (see below).
* Those extending our admin UI on the front end can now open a modal to create or edit a page or piece by calling
`await apos.doc.edit({ type: 'article' })` (the type here is an example). To edit an existing document add an
`_id` property. To copy an existing document (like our "duplicate" feature) add a `copyOf`
property. When creating new pages, `type` can be sent to `@apostrophecms/page` for convenience
(note that the `type` property does not override the default or current page type in the editor).
* The `edit` Apostrophe event is now available and takes an object with the same properties
as above. This is useful when configuring `utilityOperations`.
* The `content-changed` Apostrophe event can now be emitted with a `select: true` property. If a
document manager for the relevant content type is open, it will attempt to add the document to the
current selection. Currently this works best with newly inserted documents.
* Localized strings in the admin UI can now use `$t(key)` to localize a string inside
an interpolated variable. This was accomplished by setting `skipOnVariables` to false
for i18next, solely on the front end for admin UI purposes.
* The syntax of the method defined for dynamic `choices` now accepts a module prefix to get the method from, and the `()` suffix.
This has been done for consistency with the external conditions syntax shipped in the previous release. See the documentation for more information.
* Added the `viewPermission` property of schema fields, and renamed `permission` to `editPermission` (with backwards
compatibility) for clarity. You can now decide if a schema field requires permissions to be visible or editable.
See the documentation for more information.
* Display the right environment label on login page. By default, based on `NODE_ENV`, overriden by `environmentLabel` option in `@apostrophecms/login` module. The environment variable `APOS_ENV_LABEL` will override this. Note that `NODE_ENV` should generally only be set to `development` (the default) or `production` as many Node.js modules opt into optimizations suitable for all deployed environments when it is set to `production`. This is why we offer the separate `APOS_ENV_LABEL` variable.

### Fixes

* Do not log unnecessary "required" errors for hidden fields.
* Fixed a bug that prevented "Text Align" from working properly in the rich text editor in certain cases.
* Fix typo in `@apostrophecms/doc-type` and `@apostrophecms/submitted-drafts` where we were using `canCreate` instead of `showCreate` to display the `Create New` button or showing the `Copy` button in `Manager` modals.
* Send external condition results in an object so that numbers are supported as returned values.

## 3.41.1 (2023-03-07)

No changes. Publishing to make sure 3.x is tagged `latest` in npm, rather than 2.x.

## 3.41.0 (2023-03-06)

### Adds

* Handle external conditions to display fields according to the result of a module method, or multiple methods from different modules.
This can be useful for displaying fields according to the result of an external API or any business logic run on the server. See the documentation for more information.

### Fixes

* Replace `deep-get-set` dependency with `lodash`'s `get` and `set` functions to fix the [Prototype Pollution in deep-get-set](https://github.com/advisories/GHSA-mjjj-6p43-vhhv) vulnerability. There was no actual vulnerability in Apostrophe due to the way the module was actually used, and this was done to address vulnerability scan reports.
* The "soft redirects" for former URLs of documents now work better with localization. Thanks to [Waldemar Pankratz](https://github.com/waldemar-p).
* Destroy `AreaEditor` Vue apps when the page content is refreshed in edit mode. This avoids a leak of Vue apps components being recreated while instances of old ones are still alive.

### Security

* Upgrades passport to the latest version in order to ensure session regeneration when logging in or out. This adds additional security to logins by mitigating any risks due to XSS attacks. Apostrophe is already robust against XSS attacks. For passport methods that are internally used by Apostrophe everything is still working. For projects that are accessing the passport instance directly through `self.apos.login.passport`, some verifications may be necessary to avoid any compatibility issue. The internally used methods are `authenticate`, `use`, `serializeUser`, `deserializeUser`, `initialize`, `session`.

## 3.40.1 (2023-02-18)

* No code change. Patch level bump for package update.

## 3.40.0 (2023-02-17)

### Adds

* For devops purposes, the `APOS_BASE_URL` environment variable is now respected as an override of the `baseUrl` option.

### Fixes

* Do not display shortcut conflicts at startup if there are none.
* Range field correctly handles the `def` attribute set to `0` now. The `def` property will be used when the field has no value provided; a value going over the max or below the min threshold still returns `null`.
* `select` fields now work properly when the `value` of a choice is a boolean rather than a string or a number.

## 3.39.2 (2023-02-03)

### Fixes
* Hotfix for a backwards compatibility break in webpack that triggered a tiptap bug. The admin UI build will now succeed as expected.

## 3.39.1 (2023-02-02)

### Fixes

* Rescaling cropped images with the `@apostrophecms/attachment:rescale` task now works correctly. Thanks to [Waldemar Pankratz](https://github.com/waldemar-p) for this contribution.

## 3.39.0 (2023-02-01)

### Adds

* Basic support for editing tables by adding `table` to the rich text toolbar. Enabling `table` allows you to create tables, including `td` and `th` tags, with the ability to merge and split cells. For now the table editing UI is basic, all of the functionality is there but we plan to add more conveniences for easy table editing soon. See the "Table" dropdown for actions that are permitted based on the current selection.
* `superscript` and `subscript` may now be added to the rich text widget's `toolbar` option.
* Early beta-quality support for adding inline images to rich text, by adding `image` to the rich text toolbar. This feature works reliably, however the UI is not mature yet. In particular you must search for images by typing part of the title. We will support a proper "browse" experience here soon. For good results you should also configure the `imageStyles` option. You will also want to style the `figure` tags produced. See the documentation for more information.
* Support for `div` tags in the rich text toolbar, if you choose to include them in `styles`. This is often necessary for A2 content migration and can potentially be useful in new work when combined with a `class` if there is no suitable semantic block tag.
* The new `@apostrophecms/attachment:download-all --to=folder` command line task is useful to download all of your attachments from an uploadfs backend other than local storage, especially if you do not have a more powerful "sync" utility for that particular storage backend.
* A new `loadingType` option can now be set for `image-widget` when configuring an `area` field. This sets the `loading` attribute of the `img` tag, which can be used to enable lazy loading in most browsers. Thanks to [Waldemar Pankratz](https://github.com/waldemar-p) for this contribution.
* Two new module-level options have been added to the `image-widget` module: `loadingType` and `size`. These act as fallbacks for the same options at the area level. Thanks to [Waldemar Pankratz](https://github.com/waldemar-p) for this contribution.

### Fixes

* Adding missing require (`bluebird`) and fallback (`file.crops || []`) to `@apostrophecms/attachment:rescale`-task

## 3.38.1 (2023-01-23)

### Fixes

* Version 3.38.0 introduced a regression that temporarily broke support for user-edited content in locales with names like `de-de` (note the lowercase country name). This was inadvertently introduced in an effort to improve support for locale fallback when generating static translations of the admin interface. Version 3.38.1 brings back the content that temporarily appeared to be missing for these locales (it was never removed from the database), and also achieves the original goal. **However, if you created content for such locales using `3.38.0` (released five days ago) and wish to keep that content,** rather than reverting to the content from before `3.38.0`, see below.

### Adds

* The new `i18n:rename-locale` task can be used to move all content from one locale name to another, using the `--old` and `--new` options. By default, any duplicate keys for content existing in both locales will stop the process. However you can specify which content to keep in the event of a duplicate key error using the `--keep=localename` option. Note that the value of `--new` should match the a locale name that is currently configured for the `@apostrophecms/i18n` module.

Example:

```
# If you always had de-de configured as a locale, but created
# a lot of content with Apostrophe 3.38.0 which incorrectly stored
# it under de-DE, you can copy that content. In this case we opt
# to keep de-de content in the event of any conflicts
node app @apostrophecms/i18n:rename-locale --old=de-DE --new=de-de --keep=de-de
```

## 3.38.0 (2023-01-18)

### Adds

* Emit a `beforeSave` event from the `@apostrophecms:notification` module, with `req` and the `notification` as arguments, in order to give the possibility to override the notification.
* Emit a `beforeInsert` event from the `@apostrophecms:attachment` module, with `req` and the `doc` as arguments, in order to give the possibility to override the attachment.
* Emit a `beforeSaveSafe` event from the `@apostrophecms:user` module, with `req`, `safeUser` and `user` as arguments, in order to give the possibility to override properties of the `safeUser` object which contains password hashes and other information too sensitive to be stored in the aposDocs collection.
* Automatically convert failed uppercase URLs to their lowercase version - can be disabled with `redirectFailedUpperCaseUrls: false` in `@apostrophecms/page/index.js` options. This only comes into play if a 404 is about to happen.
* Automatically convert country codes in locales like `xx-yy` to `xx-YY` before passing them to `i18next`, which is strict about uppercase country codes.
* Keyboard shortcuts conflicts are detected and logged on to the terminal.

### Fixes

* Invalid locales passed to the i18n locale switching middleware are politely mapped to 400 errors.
* Any other exceptions thrown in the i18n locale switching middleware can no longer crash the process.
* Documents kept as the `previous` version for undo purposes were not properly marked as such, breaking the public language switcher in some cases. This was fixed and a migration was added for existing data.
* Uploading an image in an apostrophe area with `minSize` requirements will not trigger an unexpected error anymore. If the image is too small, a notification will be displayed with the minimum size requirements. The `Edit Image` modal will now display the minimum size requirements, if any, above the `Browse Images` field.
* Some browsers saw the empty `POST` response for new notifications as invalid XML. It will now return an empty JSON object with the `Content-Type` set to `application/json`.

## 3.37.0 (2023-01-06)

### Adds

* Dynamic choice functions in schemas now also receive a data object with their original doc id for further inspection by your function.
* Use `mergeWithCustomize` when merging extended source Webpack configuration. Introduce overideable asset module methods `srcCustomizeArray` and `srcCustomizeObject`, with reasonable default behavior, for fine tuning Webpack config arrays and objects merging. More info - [the Webpack mergeWithCustomize docs](https://github.com/survivejs/webpack-merge#mergewithcustomize-customizearray-customizeobject-configuration--configuration)
* The image widget now accepts a `placeholderImage` option that works like `previewImage` (just specify a file extension, like `placeholderImage: 'jpg'`, and provide the file `public/placeholder.jpg` in the module). The `placeholderUrl` option is still available for backwards compatibility.

### Fixes

* `docId` is now properly passed through array and object fields and into their child schemas.
* Remove module `@apostrophecms/polymorphic-type` name alias `@apostrophecms/polymorphic`. It was causing warnings
    e.g. `A permission.can() call was made with a type that has no manager: @apostrophecms/polymorphic-type`.
* The module `webpack.extensions` configuration is not applied to the core Admin UI build anymore. This is the correct and intended behavior as explained in the [relevant documentation](https://v3.docs.apostrophecms.org/guide/webpack.html#extending-webpack-configuration).
* The `previewImage` option now works properly for widget modules loaded from npm and those that subclass them. Specifically, the preview image may be provided in the `public/` subdirectory of the original module, the project-level configuration of it, or a subclass.

## 3.36.0 (2022-12-22)

### Adds

* `shortcut` option for piece modules, allowing easy re-mapping of the manager command shortcut per module.

### Fixes

* Ensure there are no conflicting command shortcuts for the core modules.

## 3.35.0 (2022-12-21)

### Adds

* Introduced support for linking directly to other Apostrophe documents in a rich text widget. The user can choose to link to a URL, or to a page. Linking to various piece types can also be enabled with the `linkWithType` option. This is equivalent to the old `apostrophe-rich-text-permalinks` module but is included in the core in A3. See the [documentation](https://v3.docs.apostrophecms.org/guide/core-widgets.html#rich-text-widget) for details.
* Introduced support for the `anchor` toolbar control in the rich text editor. This allows named anchors to be inserted. These are rendered as `span` tags with the given `id` and can then be linked to via `#id`, providing basic support for internal links. HTML 4-style named anchors in legacy content (`name` on `a` tags) are automatically migrated upon first edit.
* German translation i18n file created for the Apostrophe Admin-UI. Thanks to [Noah Gysin](https://github.com/NoahGysin) for this contribution.
* Introduced support for keyboard shortcuts in admin UI. Hitting `?` will display the list of available shortcuts. Developpers can define their own shortcuts by using the new `@apostrophecms/command-menu` module and the `commands` property. Please check the [keyboard shortcut documentation](https://v3.docs.apostrophecms.org/guide/command-menu.html) for more details.

### Fixes

* The `bulletList` and `orderedList` TipTap toolbar items now work as expected.
* When using the autocomplete/typeahead feature of relationship fields, typing a space at the start no longer results in an error.
* Replace [`credential`](https://www.npmjs.com/package/credential) package with [`credentials`](https://www.npmjs.com/package/credentials) to fix the [`mout` Prototype Pollution vulnerability](https://cve.mitre.org/cgi-bin/cvename.cgi?name=CVE-2020-7792). There was no actual vulnerability in Apostrophe or credential due to the way the module was actually used, and this was done to address vulnerability scan reports.
* Added a basic implementation of the missing "Paste from Clipboard" option to Expanded Widget Previews.


## 3.34.0 (2022-12-12)

### Fixes

* Nested areas work properly in widgets that have the `initialModal: false` property.
* Apostrophe's search index now properly incorporates most string field types as in A2.

### Adds

* Relationships load more quickly.
* Parked page checks at startup are faster.
* Tasks to localize and unlocalize piece type content (see `node app help [yourModuleName]:localize` and `node app help [yourModuleName]:unlocalize`).
## 3.33.0 (2022-11-28)

### Adds

* You can now set `inline: true` on schema fields of type `array`. This displays a simple editing interface in the context of the main dialog box for the document in question, avoiding the need to open an additional dialog box. Usually best for cases with just one field or just a few. If your array field has a large number of subfields the default behavior (`inline: false`) is more suitable for your needs. See the [array field](https://v3.docs.apostrophecms.org/reference/field-types/array.html) documentation for more information.
* Batch feature for publishing pieces.
* Add extensibility for `rich-text-widget` `defaultOptions`. Every key will now be used in the `AposRichTextWidgetEditor`.

### Fixes

* Prior to this release, widget templates that contained areas pulled in from related documents would break the ability to add another widget beneath.
* Validation of object fields now works properly on the browser side, in addition to server-side validation, resolving UX issues.
* Provisions were added to prevent any possibility of a discrepancy in relationship loading results under high load. It is not clear whether this A2 bug was actually possible in A3.

## 3.32.0 (2022-11-09)

### Adds

* Adds Reset Password feature to the login page. Note that the feature must be enabled and email delivery must be properly configured. See the [documentation](https://v3.docs.apostrophecms.org/reference/modules/login.html) for more details.
* Allow project-level developer to override bundling decisions by configuring the `@apostrophecms/asset` module. Check the [module documentation](https://v3.docs.apostrophecms.org/reference/modules/asset.html#options) for more information.

### Fixes

* Query builders for regular select fields have always accepted null to mean "do not filter on this property." Now this also works for dynamic select fields.
* The i18n UI state management now doesn't allow actions while it's busy.
* Fixed various localization bugs in the text of the "Update" dropdown menu.
* The `singleton: true` option for piece types now automatically implies `showCreate: false`.
* Remove browser console warnings by handling Tiptap Editor's breaking changes and duplicated plugins.
* The editor modal now allocates more space to area fields when possible, resolving common concerns about editing large widgets inside the modal.

## 3.31.0 (2022-10-27)

### Adds

* Adds `placeholder: true` and `initialModal: false` features to improve the user experience of adding widgets to the page. Checkout the [Widget Placeholders documentation](https://v3.docs.apostrophecms.org/guide/areas-and-widgets.html#adding-placeholder-content-to-widgets) for more detail.

### Fixes

* When another user is editing the document, the other user's name is now displayed correctly.

## 3.30.0 (2022-10-12)

### Adds

* New `APOS_LOG_ALL_ROUTES` environment variable. If set, Apostrophe logs information about all middleware functions and routes that are executed on behalf of a particular URL.
* Adds the `addFileGroups` option to the `attachment` module. Additionally it exposes a new method, `addFileGroup(group)`. These allow easier addition of new file groups or extension of the existing groups.

### Fixes

* Vue 3 may now be used in a separate webpack build at project level without causing problems for the admin UI Vue 2 build.
* Fixes `cache` module `clear-cache` CLI task message
* Fixes help message for `express` module `list-routes` CLI task

## 3.29.1 (2022-10-03)

### Fixes

* Hotfix to restore Node 14 support. Of course Node 16 is also supported.


## 3.29.0 (2022-10-03)

### Adds

* Areas now support an `expanded: true` option to display previews for widgets. The Expanded Widget Preview Menu also supports grouping and display columns for each group.
* Add "showQuery" in piece-page-type in order to override the query for the "show" page as "indexQuery" does it for the index page

### Fixes

* Resolved a bug in which users making a password error in the presence of pre-login checks such as a CAPTCHA were unable to try again until they refreshed the page.

## 3.28.1 (2022-09-15)

### Fixes

* `AposInputBoolean` can now be `required` and have the value `false`.
* Schema fields containing boolean filters can now list both `yes` and `no` choices according to available values in the database.
* Fix attachment `getHeight()` and `getWidth()` template helpers by changing the assignment of the `attachment._crop` property.
* Change assignment of `attachment._focalPoint` for consistency.

## 3.28.0 (2022-08-31)

### Fixes

* Fix UI bug when creating a document via a relationship.

### Adds

* Support for uploading `webp` files for display as images. This is supported by all current browsers now that Microsoft has removed IE11. For best results, you should run `npm update` on your project to make sure you are receiving the latest release of `uploadfs` which uses `sharp` for image processing. Thanks to [Isaac Preston](https://github.com/ixc7) for this addition.
* Clicking outside a modal now closes it, the same way the `Escape` key does when pressed.
* `checkboxes` fields now support `min` and `max` properties. Thanks to [Gabe Flores](https://github.com/gabeflores-appstem).

## 3.27.0 (2022-08-18)

### Adds

* Add `/grid` `POST` route in permission module, in addition to the existing `GET` one.
* New utility script to help find excessively heavy npm dependencies of apostrophe core.

### Changes

* Extract permission grid into `AposPermissionGrid` vue component.
* Moved `stylelint` from `dependencies` to `devDependencies`. The benefit may be small because many projects will depend on `stylelint` at project level, but every little bit helps install speed, and it may make a bigger difference if different major versions are in use.

## 3.26.1 (2022-08-06)

### Fixes

Hotfix: always waits for the DOM to be ready before initializing the Apostrophe Admin UI. `setTimeout` alone might not guarantee that every time. This issue has apparently become more frequent in the latest versions of Chrome.
* Modifies the `login` module to return an empty object in the API session cookie response body to avoid potential invalid JSON error if `response.json()` is retrieved.

## 3.26.0 (2022-08-03)

### Adds

* Tasks can now be registered with the `afterModuleReady` flag, which is more useful than `afterModuleInit` because it waits for the module to be more fully initialized, including all "improvements" loaded via npm. The original `afterModuleInit` flag is still supported in case someone was counting on its behavior.
* Add `/grid` `POST` route in permission module, in addition to the existing `GET` one, to improve extensibility.
* `@apostrophecms/express:list-routes` command line task added, to facilitate debugging.

### Changes

* Since Microsoft has ended support for IE11 and support for ES5 builds is responsible for a significant chunk of Apostrophe's installation time, the `es5: true` option no longer produces an IE11 build. For backwards compatibility, developers will receive a warning, but their build will proceed without IE11 support. IE11 ES5 builds can be brought back by installing the optional [@apostrophecms/asset-es5](https://github.com/apostrophecms/asset-es5) module.

### Fixes

* `testModule: true` works in unit tests of external Apostrophe modules again even with modern versions of `mocha`, thanks to [Amin Shazrin](https://github.com/ammein).
* `getObjectManager` is now implemented for `Object` field types, fixing a bug that prevented the use of areas found in `object` schema fields within templates. Thanks to [James R T](https://github.com/jamestiotio).

## 3.25.0 (2022-07-20)

### Adds

* `radio` and `checkboxes` input field types now support a server side `choices` function for supplying their `choices` array dynamically, just like `select` fields do. Future custom field types can opt into this functionality with the field type flag `dynamicChoices: true`.

### Fixes

* `AposSelect` now emits values on `change` event as they were originally given. Their values "just work" so you do not have to think about JSON anymore when you receive it.
* Unpinned tiptap as the tiptap team has made releases that resolve the packaging errors that caused us to pin it in 3.22.1.
* Pinned `vue-loader` to the `15.9.x` minor release series for now. The `15.10.0` release breaks support for using `npm link` to develop the `apostrophe` module itself.
* Minimum version of `sanitize-html` bumped to ensure a potential denial-of-service vector is closed.

## 3.24.0 (2022-07-06)

### Adds

* Handle `private: true` locale option in i18n module, preventing logged out users from accessing the content of a private locale.

### Fixes

* Fix missing title translation in the "Array Editor" component.
* Add `follow: true` flag to `glob` functions (with `**` pattern) to allow registering symlink files and folders for nested modules
* Fix disabled context menu for relationship fields editing ([#3820](https://github.com/apostrophecms/apostrophe/issues/3820))
* In getReq method form the task module, extract the right `role` property from the options object.
* Fix `def:` option in `array` fields, in order to be able to see the default items in the array editor modal

## 3.23.0 (2022-06-22)

### Adds

* Shared Drafts: gives the possibility to share a link which can be used to preview the draft version of page, or a piece `show` page.
* Add `Localize` option to `@apostrophecms/image`. In Edit mode the context bar menu includes a "Localize" option to start cloning this image into other locales.

### Fixes

* Update `sass` to [`1.52.3`+](https://github.com/sass/dart-sass/pull/1713) to prevent the error `RangeError: Invalid value: Not in inclusive range 0..145: -1`. You can now fix that by upgrading with `npm update`. If it does not immediately clear up the issue in development, try `node app @apostrophecms/asset:clear-cache`.
* Fix a potential issue when URLs have a query string, in the `'@apostrophecms/page:notFound'` handler of the `soft-redirect` module.

## 3.22.1 (2022-06-17)

* Hotfix: temporarily pin versions of tiptap modules to work around packaging error that breaks import of the most recent releases. We will unpin as soon as this is fixed upstream. Fixes a bug where `npm update` would fail for A3 projects.

## 3.22.0 (2022-06-08)

### Adds

* Possibility to pass options to webpack extensions from any module.

### Fixes

* Fix a Webpack cache issue leading to modules symlinked in `node_modules` not being rebuilt.
* Fixes login maximum attempts error message that wasn't showing the plural when lockoutMinutes is more than 1.
* Fixes the text color of the current array item's slat label in the array editor modal.
* Fixes the maximum width of an array item's slat label so as to not obscure the Remove button in narrow viewports.
* If an array field's titleField option is set to a select field, use the selected option's label as the slat label rather its value.
* Disable the slat controls of the attachment component while uploading.
* Fixes bug when re-attaching the same file won't trigger an upload.
* AposSlat now fully respects the disabled state.

## 3.21.1 (2022-06-04)

### Fixes

* Work around backwards compatibility break in `sass` module by pinning to `sass` `1.50.x` while we investigate. If you saw the error `RangeError: Invalid value: Not in inclusive range 0..145: -1` you can now fix that by upgrading with `npm update`. If it does not immediately clear up the issue in development, try `node app @apostrophecms/asset:clear-cache`.

## 3.21.0 (2022-05-25)

### Adds

* Trigger only the relevant build when in a watch mode (development). The build paths should not contain comma (`,`).
* Adds an `unpublish` method, available for any doc-type.
An _Unpublish_ option has also been added to the context menu of the modal when editing a piece or a page.
* Allows developers to group fields in relationships the same way it's done for normal schemas.

### Fixes

* Vue files not being parsed when running eslint through command line, fixes all lint errors in vue files.
* Fix a bug where some Apostrophe modules symlinked in `node_modules` are not being watched.
* Recover after webpack build error in watch mode (development only).
* Fixes an edge case when failing (throw) task invoked via `task.invoke` will result in `apos.isTask()` to always return true due to `apos.argv` not reverted properly.

## 3.20.1 (2022-05-17)

### Fixes

* Minor corrections to French translation.

## 3.20.0

### Adds

* Adds French translation of the admin UI (use the `fr` locale).

## 3.19.0

### Adds

* New schema field type `dateAndTime` added. This schema field type saves in ISO8601 format, as UTC (Universal Coordinated Time), but is edited in a user-friendly way in the user's current time zone and locale.
* Webpack disk cache for better build performance in development and, if appropriately configured, production as well.
* In development, Webpack rebuilds the front end without the need to restart the Node.js process, yielding an additional speedup. To get this speedup for existing projects, see the `nodemonConfig` section of the latest `package.json` in [a3-boilerplate](https://github.com/apostrophecms/a3-boilerplate) for the new "ignore" rules you'll need to prevent nodemon from stopping the process and restarting.
* Added the new command line task `apostrophecms/asset:clear-cache` for clearing the webpack disk cache. This should be necessary only in rare cases where the configuration has changed in ways Apostrophe can't automatically detect.
* A separate `publishedLabel` field can be set for any schema field of a page or piece. If present it is displayed instead of `label` if the document has already been published.

### 3.18.1

### Fixes

* The admin UI now rebuilds properly in a development environment when new npm modules are installed in a multisite project (`apos.rootDir` differs from `apos.npmRootDir`).

## 3.18.0 (2022-05-03)

### Adds

* Images may now be cropped to suit a particular placement after selecting them. SVG files may not be cropped as it is not possible in the general case.
* Editors may also select a "focal point" for the image after selecting it. This ensures that this particular point remains visible even if CSS would otherwise crop it, which is a common issue in responsive design. See the `@apostrophecms/image` widget for a sample implementation of the necessary styles.
* Adds the `aspectRatio` option for image widgets. When set to `[ w, h ]` (a ratio of width to height), images are automatically cropped to this aspect ratio when chosen for that particular widget. If the user does not crop manually, then cropping happens automatically.
* Adds the `minSize` option for image widgets. This ensures that the images chosen are at least the given size `[ width, height ]`, and also ensures the user cannot choose something smaller than that when cropping.
* Implements OpenTelemetry instrumentation.
* Developers may now specify an alternate Vue component to be used for editing the subfields of relationships, either at the field level or as a default for all relationships with a particular piece type.
* The widget type base module now always passes on the `components` option as browser data, so that individual widget type modules that support contextual editing can be implemented more conveniently.
* In-context widget editor components now receive a `focused` prop which is helpful in deciding when to display additional UI.
* Adds new configuration option - `beforeExit` async handler.
* Handlers listening for the `apostrophe:run` event are now able to send an exit code to the Apostrophe bootstrap routine.
* Support for Node.js 17 and 18. MongoDB connections to `localhost` will now successfully find a typical dev MongoDB server bound only to `127.0.0.1`, Apostrophe can generate valid ipv6 URLs pointing back to itself, and `webpack` and `vue-loader` have been updated to address incompatibilities.
* Adds support for custom context menus provided by any module (see `apos.doc.addContextOperation()`).
* The `AposSchema` component now supports an optional `generation` prop which may be used to force a refresh when the value of the object changes externally. This is a compromise to avoid the performance hit of checking numerous subfields for possible changes every time the `value` prop changes in response to an `input` event.
* Adds new event `@apostrophecms/doc:afterAllModesDeleted` fired after all modes of a given document are purged.

### Fixes

* Documentation of obsolete options has been removed.
* Dead code relating to activating in-context widget editors have been removed. They are always active and have been for some time. In the future they might be swapped in on scroll, but there will never be a need to swap them in "on click."
* The `self.email` method of modules now correctly accepts a default `from` address configured for a specific module via the `from` subproperty of the `email` option to that module. Thanks to `chmdebeer` for pointing out the issue and the fix.
* Fixes `_urls` not added on attachment fields when pieces API index is requested (#3643)
* Fixes float field UI bug that transforms the value to integer when there is no field error and the first number after the decimal is `0`.
* The `nestedModuleSubdirs` feature no longer throws an error and interrupts startup if a project contains both `@apostrophecms/asset` and `asset`, which should be considered separate module names.

## 3.17.0 (2022-03-31)

### Adds

* Full support for the [`object` field type](https://v3.docs.apostrophecms.org/reference/field-types/object.html), which works just like `array` but stores just one sub-object as a property, rather than an array of objects.
* To help find documents that reference related ones via `relationship` fields, implement backlinks of related documents by adding a `relatedReverseIds` field to them and keeping it up to date. There is no UI based on this feature yet but it will permit various useful features in the near future.
* Adds possibility for modules to [extend the webpack configuration](https://v3.docs.apostrophecms.org/guide/webpack.html).
* Adds possibility for modules to [add extra frontend bundles for scss and js](https://v3.docs.apostrophecms.org/guide/webpack.html). This is useful when the `ui/src` build would otherwise be very large due to code used on rarely accessed pages.
* Loads the right bundles on the right pages depending on the page template and the loaded widgets. Logged-in users have all the bundles on every page, because they might introduce widgets at any time.
* Fixes deprecation warnings displayed after running `npm install`, for dependencies that are directly included by this package.
* Implement custom ETags emission when `etags` cache option is enabled. [See the documentation for more information](https://v3.docs.apostrophecms.org/guide/caching.html).
It allows caching of pages and pieces, using a cache invalidation mechanism that takes into account related (and reverse related) document updates, thanks to backlinks mentioned above.
Note that for now, only single pages and pieces benefit from the ETags caching system (pages' and pieces' `getOne` REST API route, and regular served pages).
The cache of an index page corresponding to the type of a piece that was just saved will automatically be invalidated. However, please consider that it won't be effective when a related piece is saved, therefore the cache will automatically be invalidated _after_ the cache lifetime set in `maxAge` cache option.

### Fixes

* Apostrophe's webpack build now works properly when developing code that imports module-specific npm dependencies from `ui/src` or `ui/apos` when using `npm link` to develop the module in question.
* The `es5: true` option to `@apostrophecms/asset` works again.

## 3.16.1 (2022-03-21)

### Fixes

* Fixes a bug in the new `Cache-Control` support introduced by 3.16.0 in which we get the logged-out homepage right after logging in. This issue only came into play if the new caching options were enabled.

## 3.16.0 (2022-03-18)

### Adds

* Offers a simple way to set a Cache-Control max-age for Apostrophe page and GET REST API responses for pieces and pages. [See the documentation for more information](https://v3.docs.apostrophecms.org/guide/caching.html).
* API keys and bearer tokens "win" over session cookies when both are present. Since API keys and bearer tokens are explicitly added to the request at hand, it never makes sense to ignore them in favor of a cookie, which is implicit. This also simplifies automated testing.
* `data-apos-test=""` selectors for certain elements frequently selected in QA tests, such as `data-apos-test="adminBar"`.
* Offer a simple way to set a Cache-Control max-age for Apostrophe page and GET REST API responses for pieces and pages.
* To speed up functional tests, an `insecurePasswords` option has been added to the login module. This option is deliberately named to discourage use for any purpose other than functional tests in which repeated password hashing would unduly limit performance. Normally password hashing is intentionally difficult to slow down brute force attacks, especially if a database is compromised.

### Fixes

* `POST`ing a new child page with `_targetId: '_home'` now works properly in combination with `_position: 'lastChild'`.

## 3.15.0 (2022-03-02)

### Adds

* Adds throttle system based on username (even when not existing), on initial login route. Also added for each late login requirement, e.g. for 2FA attempts.

## 3.14.2 (2022-02-27)

* Hotfix: fixed a bug introduced by 3.14.1 in which non-parked pages could throw an error during the migration to fix replication issues.

## 3.14.1 (2022-02-25)

* Hotfix: fixed a bug in which replication across locales did not work properly for parked pages configured via the `_children` feature. A one-time migration is included to reconnect improperly replicated versions of the same parked pages. This runs automatically, no manual action is required. Thanks to [justyna1](https://github.com/justyna13) for identifying the issue.

## 3.14.0 (2022-02-22)

### Adds

* To reduce complications for those implementing caching strategies, the CSRF protection cookie now contains a simple constant string, and is not recorded in `req.session`. This is acceptable because the real purpose of the CSRF check is simply to verify that the browser has sent the cookie at all, which it will not allow a cross-origin script to do.
* As a result of the above, a session cookie is not generated and sent at all unless `req.session` is actually used or a user logs in. Again, this reduces complications for those implementing caching strategies.
* When logging out, the session cookie is now cleared in the browser. Formerly the session was destroyed on the server side only, which was sufficient for security purposes but could create caching issues.
* Uses `express-cache-on-demand` lib to make similar and concurrent requests on pieces and pages faster.
* Frontend build errors now stop app startup in development, and SCSS and JS/Vue build warnings are visible on the terminal console for the first time.

### Fixes

* Fixed a bug when editing a page more than once if the page has a relationship to itself, whether directly or indirectly. Widget ids were unnecessarily regenerated in this situation, causing in-context edits after the first to fail to save.
* Pages no longer emit double `beforeUpdate` and `beforeSave` events.
* When the home page extends `@apostrophecms/piece-page-type`, the "show page" URLs for individual pieces should not contain two slashes before the piece slug. Thanks to [Martí Bravo](https://github.com/martibravo) for the fix.
* Fixes transitions between login page and `afterPasswordVerified` login steps.
* Frontend build errors now stop the `@apostrophecms/asset:build` task properly in production.
* `start` replaced with `flex-start` to address SCSS warnings.
* Dead code removal, as a result of following up on JS/Vue build warnings.

## 3.13.0 - 2022-02-04

### Adds

* Additional requirements and related UI may be imposed on native ApostropheCMS logins using the new `requirements` feature, which can be extended in modules that `improve` the `@apostrophecms/login` module. These requirements are not imposed for single sign-on logins via `@apostrophecms/passport-bridge`. See the documentation for more information.
* Adds latest Slovak translation strings to SK.json in `i18n/` folder. Thanks to [Michael Huna](https://github.com/Miselrkba) for the contribution.
* Verifies `afterPasswordVerified` requirements one by one when emitting done event, allows to manage errors ans success before to go to the next requirement. Stores and validate each requirement in the token. Checks the new `askForConfirmation` requirement option to go to the next step when emitting done event or waiting for the confirm event (in order to manage success messages). Removes support for `afterSubmit` for now.

### Fixes

* Decodes the testReq `param` property in `serveNotFound`. This fixes a problem where page titles using diacritics triggered false 404 errors.
* Registers the default namespace in the Vue instance of i18n, fixing a lack of support for un-namespaced l10n keys in the UI.

## 3.12.0 - 2022-01-21

### Adds

* It is now best practice to deliver namespaced i18n strings as JSON files in module-level subdirectories of `i18n/` named to match the namespace, e.g. `i18n/ourTeam` if the namespace is `ourTeam`. This allows base class modules to deliver phrases to any namespace without conflicting with those introduced at project level. The `i18n` option is now deprecated in favor of the new `i18n` module format section, which is only needed if `browser: true` must be specified for a namespace.
* Brought back the `nestedModuleSubdirs` feature from A2, which allows modules to be nested in subdirectories if `nestedModuleSubdirs: true` is set in `app.js`. As in A2, module configuration (including activation) can also be grouped in a `modules.js` file in such subdirectories.

### Fixes

* Fixes minor inline documentation comments.
* UI strings that are not registered localization keys will now display properly when they contain a colon (`:`). These were previously interpreted as i18next namespace/key pairs and the "namespace" portion was left out.
* Fixes a bug where changing the page type immediately after clicking "New Page" would produce a console error. In general, areas and checkboxes now correctly handle their value being changed to `null` by the parent schema after initial startup of the `AposInputArea` or `AposInputCheckboxes` component.
* It is now best practice to deliver namespaced i18n strings as JSON files in module-level subdirectories of `i18n/` named to match the namespace, e.g. `i18n/ourTeam` if the namespace is `ourTeam`. This allows base class modules to deliver phrases to any namespace without conflicting with those introduced at project level. The `i18n` option is now deprecated in favor of the new `i18n` module format section, which is only needed if `browser: true` must be specified for a namespace.
* Removes the `@apostrophecms/util` module template helper `indexBy`, which was using a lodash method not included in lodash v4.
* Removes an unimplemented `csrfExceptions` module section cascade. Use the `csrfExceptions` *option* of any module to set an array of URLs excluded from CSRF protection. More information is forthcoming in the documentation.
* Fix `[Object Object]` in the console when warning `A permission.can() call was made with a type that has no manager` is printed.

### Changes

* Temporarily removes `npm audit` from our automated tests because of a sub-dependency of vue-loader that doesn't actually cause a security vulnerability for apostrophe.

## 3.11.0 - 2022-01-06

### Adds

* Apostrophe now extends Passport's `req.login` to emit an `afterSessionLogin` event from the `@apostrophecms:login` module, with `req` as an argument. Note that this does not occur at all for login API calls that return a bearer token rather than establishing an Express session.

### Fixes

* Apostrophe's extension of `req.login` now accounts for the `req.logIn` alias and the skippable `options` parameter, which is relied upon in some `passport` strategies.
* Apostrophe now warns if a nonexistent widget type is configured for an area field, with special attention to when `-widget` has been erroneously included in the name. For backwards compatibility this is a startup warning rather than a fatal error, as sites generally did operate successfully otherwise with this type of bug present.

### Changes

* Unpins `vue-click-outside-element` the packaging of which has been fixed upstream.
* Adds deprecation note to `__testDefaults` option. It is not in use, but removing would be a minor BC break we don't need to make.
* Allows test modules to use a custom port as an option on the `@apostrophecms/express` module.
* Removes the code base pull request template to instead inherit the organization-level template.
* Adds `npm audit` back to the test scripts.

## 3.10.0 - 2021-12-22

### Fixes

* `slug` type fields can now have an empty string or `null` as their `def` value without the string `'none'` populating automatically.
* The `underline` feature works properly in tiptap toolbar configuration.
* Required checkbox fields now properly prevent editor submission when empty.
* Pins `vue-click-outside-element` to a version that does not attempt to use `eval` in its distribution build, which is incompatible with a strict Content Security Policy.

### Adds

* Adds a `last` option to fields. Setting `last: true` on a field puts that field at the end of the field's widget order. If more than one field has that option active the true last item will depend on general field registration order. If the field is ordered with the `fields.order` array or field group ordering, those specified orders will take precedence.

### Changes

* Adds deprecation notes to the widget class methods `getWidgetWrapperClasses` and `getWidgetClasses` from A2.
* Adds a deprecation note to the `reorganize` query builder for the next major version.
* Uses the runtime build of Vue. This has major performance and bundle size benefits, however it does require changes to Apostrophe admin UI apps that use a `template` property (components should require no changes, just apps require an update). These apps must now use a `render` function instead. Since custom admin UI apps are not yet a documented feature we do not regard this as a bc break.
* Compatible with the `@apostrophecms/security-headers` module, which supports a strict `Content-Security-Policy`.
* Adds a deprecation note to the `addLateCriteria` query builder.
* Updates the `toCount` doc type query method to use Math.ceil rather than Math.floor plus an additional step.

## 3.9.0 - 2021-12-08

### Adds

* Developers can now override any Vue component of the ApostropheCMS admin UI by providing a component of the same name in the `ui/apos/components` folder of their own module. This is not always the best approach, see the documentation for details.
* When running a job, we now trigger the notification before to run the job, this way the progress notification ID is available from the job and the notification can be dismissed if needed.
* Adds `maxUi`, `maxLabel`, `minUi`, and `minLabel` localization strings for array input and other UI.

### Fixes

* Fully removes references to the A2 `self.partial` module method. It appeared only once outside of comments, but was not actually used by the UI. The `self.render` method should be used for simple template rendering.
* Fixes string interpolation for the confirmation modal when publishing a page that has an unpublished parent page.
* No more "cannot set headers after they are sent to the client" and "req.res.redirect not defined" messages when handling URLs with extra trailing slashes.
* The `apos.util.runPlayers` method is not called until all of the widgets in a particular tree of areas and sub-areas have been added to the DOM. This means a parent area widget player will see the expected markup for any sub-widgets when the "Edit" button is clicked.
* Properly activates the `apostropheI18nDebugPlugin` i18next debugging plugin when using the `APOS_SHOW_I18N` environment variable. The full set of l10n emoji indicators previously available for the UI is now available for template and server-side strings.
* Actually registers piece types for site search unless the `searchable` option is `false`.
* Fixes the methods required for the search `index` task.

### Changes

* Adds localization keys for the password field component's min and max error messages.

## 3.8.1 - 2021-11-23

### Fixes

* The search field of the pieces manager modal works properly. Thanks to [Miro Yovchev](https://github.com/myovchev) for pointing out the issue and providing a solution.
* Fixes a bug in `AposRichTextWidgetEditor.vue` when a rich text widget was specifically configured with an empty array as the `styles` option. In that case a new empty rich text widget will initiate with an empty paragraph tag.
* The`fieldsPresent` method that is used with the `presentFieldsOnly` option in doc-type was broken, looking for properties in strings and wasn't returning anything.

## 3.8.0 - 2021-11-15

### Adds

* Checkboxes for pieces are back, a main checkbox allows to select all page items. When all pieces on a page are checked, a banner where the user can select all pieces appears. A launder for mongo projections has been added.
* Registered `batchOperations` on a piece-type will now become buttons in the manager batch operations "more menu" (styled as a kebab icon). Batch operations should include a label, `messages` object, and `modalOptions` for the confirmation modal.
* `batchOperations` can be grouped into a single button with a menu using the `group` cascade subproperty.
* `batchOperations` can be conditional with an `if` conditional object. This allows developers to pass a single value or an array of values.
* Piece types can have `utilityOperations` configured as a top-level cascade property. These operations are made available in the piece manager as new buttons.
* Notifications may now include an `event` property, which the AposNotification component will emit on mount. The `event` property should be set to an object with `name` (the event name) and optionally `data` (data included with the event emission).
* Adds support for using the attachments query builder in REST API calls via the query string.
* Adds contextual menu for pieces, any module extending the piece-type one can add actions in this contextual menu.
* When clicking on a batch operation, it opens a confirmation modal using modal options from the batch operation, it also works for operations in grouped ones. operations name property has been renamed in action to work with AposContextMenu component.
* Beginning with this release, a module-specific static asset in your project such as `modules/mymodulename/public/images/bg.png` can always be referenced in your `.scss` and `.css` files as `/modules/mymodulename/images/bg.png`, even if assets are actually being deployed to S3, CDNs, etc. Note that `public` and `ui/public` module subdirectories have separate functions. See the documentation for more information.
* Adds AposFile.vue component to abstract file dropzone UI, uses it in AposInputAttachment, and uses it in the confirmation modal for pieces import.
* Optionally add `dimensionAttrs` option to image widget, which sets width & height attributes to optimize for Cumulative Layout Shift. Thank you to [Qiao Lin](https://github.com/qclin) for the contribution.

### Fixes

* The `apos.util.attachmentUrl` method now works correctly. To facilitate that, `apos.uploadsUrl` is now populated browser-side at all times as the frontend logic originally expected. For backwards compatibility `apos.attachment.uploadsUrl` is still populated when logged in.
* Widget players are now prevented from being played twice by the implementing vue component.

### Changes
* Removes Apostrophe 2 documentation and UI configuration from the `@apostrophecms/job` module. These options were not yet in use for A3.
* Renames methods and removes unsupported routes in the `@apostrophecms/job` module that were not yet in use. This was not done lightly, but specifically because of the minimal likelihood that they were in use in project code given the lack of UI support.
  * The deprecated `cancel` route was removed and will likely be replaced at a later date.
  * `run` was renamed `runBatch` as its purpose is specifically to run processes on a "batch selected" array of pieces or pages.
  * `runNonBatch` was renamed to `run` as it is the more generic job-running method. It is likely that `runBatch` will eventually be refactored to use this method.
  * The `good` and `bad` methods are renamed `success` and `failure`, respectively. The expected methods used in the `run` method were similarly renamed. They still increment job document properties called `good` and `bad`.
* Comments out the unused `batchSimpleRoute` methods in the page and piece-type modules to avoid usage before they are fully implemented.
* Optionally add `dimensionAttrs` option to image widget, which sets width & height attributes to optimize for Cumulative Layout Shift.
* Temporarily removes `npm audit` from our automated tests because of a sub-dependency of uploadfs that doesn't actually cause a security vulnerability for apostrophe.

## 3.7.0 - 2021-10-28

### Adds

* Schema select field choices can now be populated by a server side function, like an API call. Set the `choices` property to a method name of the calling module. That function should take a single argument of `req`, and return an array of objects with `label` and `value` properties. The function can be async and will be awaited.
* Apostrophe now has built-in support for the Node.js cluster module. If the `APOS_CLUSTER_PROCESSES` environment variable is set to a number, that number of child processes are forked, sharing the same listening port. If the variable is set to `0`, one process is forked for each CPU core, with a minimum of `2` to provide availability during restarts. If the variable is set to a negative number, that number is added to the number of CPU cores, e.g. `-1` is a good way to reserve one core for MongoDB if it is running on the same server. This is for production use only (`NODE_ENV=production`). If a child process fails it is restarted automatically.

### Fixes

* Prevents double-escaping interpolated localization strings in the UI.
* Rich text editor style labels are now run through a localization method to get the translated strings from their l10n keys.
* Fixes README Node version requirement (Node 12+).
* The text alignment buttons now work immediately in a new rich text widget. Previously they worked only after manually setting a style or refreshing the page. Thanks to Michelin for their support of this fix.
* Users can now activate the built-in date and time editing popups of modern browsers when using the `date` and `time` schema field types.
* Developers can now `require` their project `app.js` file in the Node.js REPL for debugging and inspection. Thanks to [Matthew Francis Brunetti](https://github.com/zenflow).
* If a static text phrase is unavailable in both the current locale and the default locale, Apostrophe will always fall back to the `en` locale as a last resort, which ensures the admin UI works if it has not been translated.
* Developers can now `require` their project `app.js` in the Node.js REPL for debugging and inspection
* Ensure array field items have valid _id prop before storing. Thanks to Thanks to [Matthew Francis Brunetti](https://github.com/zenflow).

### Changes

* In 3.x, `relationship` fields have an optional `builders` property, which replaces `filters` from 2.x, and within that an optional `project` property, which replaces `projection` from 2.x (to match MongoDB's `cursor.project`). Prior to this release leaving the old syntax in place could lead to severe performance problems due to a lack of projections. Starting with this release the 2.x syntax results in an error at startup to help the developer correct their code.
* The `className` option from the widget options in a rich text area field is now also applied to the rich text editor itself, for a consistently WYSIWYG appearance when editing and when viewing. Thanks to [Max Mulatz](https://github.com/klappradla) for this contribution.
* Adds deprecation notes to doc module `afterLoad` events, which are deprecated.
* Removes unused `afterLogin` method in the login module.

## 3.6.0 - 2021-10-13

### Adds

* The `context-editing` apostrophe admin UI bus event can now take a boolean parameter, explicitly indicating whether the user is actively typing or performing a similar active manipulation of controls right now. If a boolean parameter is not passed, the existing 1100-millisecond debounced timeout is used.
* Adds 'no-search' modifier to relationship fields as a UI simplification option.
* Fields can now have their own `modifiers` array. This is combined with the schema modifiers, allowing for finer grained control of field rendering.
* Adds a Slovak localization file. Activate the `sk` locale to use this. Many thanks to [Michael Huna](https://github.com/Miselrkba) for the contribution.
* Adds a Spanish localization file. Activate the `es` locale to use this. Many thanks to [Eugenio Gonzalez](https://github.com/egonzalezg9) for the contribution.
* Adds a Brazilian Portuguese localization file. Activate the `pt-BR` locale to use this. Many thanks to [Pietro Rutzen](https://github.com/pietro-rutzen) for the contribution.

### Fixes

* Fixed missing translation for "New Piece" option on the "more" menu of the piece manager, seen when using it as a chooser.
* Piece types with relationships to multiple other piece types may now be configured in any order, relative to the other piece types. This sometimes appeared to be a bug in reverse relationships.
* Code at the project level now overrides code found in modules that use `improve` for the same module name. For example, options set by the `@apostrophecms/seo-global` improvement that ships with `@apostrophecms/seo` can now be overridden at project level by `/modules/@apostrophecms/global/index.js` in the way one would expect.
* Array input component edit button label is now propertly localized.
* A memory leak on each request has been fixed, and performance improved, by avoiding the use of new Nunjucks environments for each request. Thanks to Miro Yovchev for pointing out the leak.
* Fragments now have access to `__t()`, `getOptions` and other features passed to regular templates.
* Fixes field group cascade merging, using the original group label if none is given in the new field group configuration.
* If a field is conditional (using an `if` option), is required, but the condition has not been met, it no longer throws a validation error.
* Passing `busy: true` to `apos.http.post` and related methods no longer produces an error if invoked when logged out, however note that there will likely never be a UI for this when logged out, so indicate busy state in your own way.
* Bugs in document modification detection have been fixed. These bugs caused edge cases where modifications were not detected and the "Update" button did not appear, and could cause false positives as well.

### Changes

* No longer logs a warning about no users if `testModule` is true on the app.

## 3.5.0 - 2021-09-23

* Pinned dependency on `vue-material-design-icons` to fix `apos-build.js` build error in production.
* The file size of uploaded media is visible again when selected in the editor, and media information such as upload date, dimensions and file size is now properly localized.
* Fixes moog error messages to reflect the recommended pattern of customization functions only taking `self` as an argument.
* Rich Text widgets now instantiate with a valid element from the `styles` option rather than always starting with an unclassed `<p>` tag.
* Since version 3.2.0, apostrophe modules to be loaded via npm must appear as explicit npm dependencies of the project. This is a necessary security and stability improvement, but it was slightly too strict. Starting with this release, if the project has no `package.json` in its root directory, the `package.json` in the closest ancestor directory is consulted.
* Fixes a bug where having no project modules directory would throw an error. This is primarily a concern for module unit tests where there are no additional modules involved.
* `css-loader` now ignores `url()` in css files inside `assets` so that paths are left intact, i.e. `url(/images/file.svg)` will now find a static file at `/public/images/file.svg` (static assets in `/public` are served by `express.static`). Thanks to Matic Tersek.
* Restored support for clicking on a "foreign" area, i.e. an area displayed on the page whose content comes from a piece, in order to edit it in an appropriate way.
* Apostrophe module aliases and the data attached to them are now visible immediately to `ui/src/index.js` JavaScript code, i.e. you can write `apos.alias` where `alias` matches the `alias` option configured for that module. Previously one had to write `apos.modules['module-name']` or wait until next tick. However, note that most modules do not push any data to the browser when a user is not logged in. You can do so in a custom module by calling `self.enableBrowserData('public')` from `init` and implementing or extending the `getBrowserData(req)` method (note that page, piece and widget types already have one, so it is important to extend in those cases).
* `options.testModule` works properly when implementing unit tests for an npm module that is namespaced.

### Changes

* Cascade grouping (e.g., grouping fields) will now concatenate a group's field name array with the field name array of an existing group of the same name. Put simply, if a new piece module adds their custom fields to a `basics` group, that field will be added to the default `basics` group fields. Previously the new group would have replaced the old, leaving inherited fields in the "Ungrouped" section.
* AposButton's `block` modifier now less login-specific

### Adds

* Rich Text widget's styles support a `def` property for specifying the default style the editor should instantiate with.
* A more helpful error message if a field of type `area` is missing its `options` property.

## 3.4.1 - 2021-09-13

No changes. Publishing to correctly mark the latest 3.x release as "latest" in npm.

## 3.4.0 - 2021-09-13

### Security

* Changing a user's password or marking their account as disabled now immediately terminates any active sessions or bearer tokens for that user. Thanks to Daniel Elkabes for pointing out the issue. To ensure all sessions have the necessary data for this, all users logged in via sessions at the time of this upgrade will need to log in again.
* Users with permission to upload SVG files were previously able to do so even if they contained XSS attacks. In Apostrophe 3.x, the general public so far never has access to upload SVG files, so the risk is minor but could be used to phish access from an admin user by encouraging them to upload a specially crafted SVG file. While Apostrophe typically displays SVG files using the `img` tag, which ignores XSS vectors, an XSS attack might still be possible if the image were opened directly via the Apostrophe media library's convenience link for doing so. All SVG uploads are now sanitized via DOMPurify to remove XSS attack vectors. In addition, all existing SVG attachments not already validated are passed through DOMPurify during a one-time migration.

### Fixes

* The `apos.attachment.each` method, intended for migrations, now respects its `criteria` argument. This was necessary to the above security fix.
* Removes a lodash wrapper around `@apostrophecms/express` `bodyParser.json` options that prevented adding custom options to the body parser.
* Uses `req.clone` consistently when creating a new `req` object with a different mode or locale for localization purposes, etc.
* Fixes bug in the "select all" relationship chooser UI where it selected unpublished items.
* Fixes bug in "next" and "previous" query builders.
* Cutting and pasting widgets now works between locales that do not share a hostname, provided that you switch locales after cutting (it does not work between tabs that are already open on separate hostnames).
* The `req.session` object now exists in task `req` objects, for better compatibility. It has no actual persistence.
* Unlocalized piece types, such as users, may now be selected as part of a relationship when browsing.
* Unpublished localized piece types may not be selected via the autocomplete feature of the relationship input field, which formerly ignored this requirement, although the browse button enforced it.
* The server-side JavaScript and REST APIs to delete pieces now work properly for pieces that are not subject to either localization or draft/published workflow at all the (`localize: false` option). UI for this is under discussion, this is just a bug fix for the back end feature which already existed.
* Starting in version 3.3.1, a newly added image widget did not display its image until the page was refreshed. This has been fixed.
* A bug that prevented Undo operations from working properly and resulted in duplicate widget _id properties has been fixed.
* A bug that caused problems for Undo operations in nested widgets, i.e. layout or multicolumn widgets, has been fixed.
* Duplicate widget _id properties within the same document are now prevented on the server side at save time.
* Existing duplicate widget _id properties are corrected by a one-time migration.

### Adds

* Adds a linter to warn in dev mode when a module name include a period.
* Lints module names for `apostrophe-` prefixes even if they don't have a module directory (e.g., only in `app.js`).
* Starts all `warnDev` messages with a line break and warning symbol (⚠️) to stand out in the console.
* `apos.util.onReady` aliases `apos.util.onReadyAndRefresh` for brevity. The `apos.util.onReadyAndRefresh` method name will be deprecated in the next major version.
* Adds a developer setting that applies a margin between parent and child areas, allowing developers to change the default spacing in nested areas.

### Changes

* Removes the temporary `trace` method from the `@apostrophecms/db` module.
* Beginning with this release, the `apostrophe:modulesReady` event has been renamed `apostrophe:modulesRegistered`, and the `apostrophe:afterInit` event has been renamed `apostrophe:ready`. This better reflects their actual roles. The old event names are accepted for backwards compatibility. See the documentation for more information.
* Only autofocuses rich text editors when they are empty.
* Nested areas now have a vertical margin applied when editing, allowing easier access to the parent area's controls.

## 3.3.1 - 2021-09-01

### Fixes

* In some situations it was possible for a relationship with just one selected document to list that document several times in the returned result, resulting in very large responses.
* Permissions roles UI localized correctly.
* Do not crash on startup if users have a relationship to another type. This was caused by the code that checks whether any users exist to present a warning to developers. That code was running too early for relationships to work due to event timing issues.

## 3.3.0 - 2021-08-30

### Fixes

* Addresses the page jump when using the in-context undo/redo feature. The page will immediately return users to their origin scroll position after the content refreshes.
* Resolves slug-related bug when switching between images in the archived view of the media manager. The slug field was not taking into account the double slug prefix case.
* Fixes migration task crash when parking new page. Thanks to [Miro Yovchev](https://www.corllete.com/) for this fix.
* Fixes incorrect month name in `AposCellDate`, which can be optionally used in manage views of pieces. Thanks to [Miro Yovchev](https://www.corllete.com/) for this fix.

### Adds

* This version achieves localization (l10n) through a rich set of internationalization (i18n) features. For more information, [see the documentation](https://v3.docs.apostrophecms.org/).
* There is support for both static string localization and dynamic content localization.
* The home page, other parked pages, and the global document are automatically replicated to all configured locales at startup. Parked properties are refreshed if needed. Other pages and pieces are replicated if and when an editor chooses to do so.
* An API route has been added for voluntary replication, i.e. when deciding a document should exist in a second locale, or desiring to overwrite the current draft contents in locale `B` with the draft contents of locale `A`.
* Locales can specify `prefix` and `hostname` options, which are automatically recognized by middleware that removes the prefix dynamically where appropriate and sets `req.locale`. In 3.x this works more like the global site `prefix` option. This is a departure from 2.x which stored the prefix directly in the slug, creating maintenance issues.
* Locales are stateless: they are never recorded in the session. This eliminates many avenues for bugs and bad SEO. However, this also means the developer must fully distinguish them from the beginning via either `prefix` or `hostname`. A helpful error message is displayed if this is not the case.
* Switching locales preserves the user's editing session even if on separate hostnames. To enable this, if any locales have hostnames, all configured locales must have hostnames and/or baseUrl must be set for those that don't.
* An API route has been added to discover the locales in which a document exists. This provides basic information only for performance (it does not report `title` or `_url`).
* Editors can "localize" documents, copying draft content from one locale to another to create a corresponding document in a different locale. For convenience related documents, such as images and other pieces directly referenced by the document's structure, can be localized at the same time. Developers can opt out of this mechanism for a piece type entirely, check the box by default for that type, or leave it as an "opt-in" choice.
* The `@apostrophecms/i18n` module now uses `i18next` to implement static localization. All phrases in the Vue-based admin UI are passed through `i18next` via `this.$t`, and `i18next` is also available via `req.t()` in routes and `__t()` in templates. Apostrophe's own admin UI phrases are in the `apostrophe` namespace for a clean separation. An array of locale codes, such as `en` or `fr` or `en-au`, can be specified using the `locales` option to the `@apostrophecms/i18n` module. The first locale is the default, unless the `defaultLocale` option is set. If no locales are set, the locale defaults to `en`. The `i18next-http-middleware` locale guesser is installed and will select an available locale if possible, otherwise it will fall back to the default.
* In the admin UI, `v-tooltip` has been extended as `v-apos-tooltip`, which passes phrases through `i18next`.
* Developers can link to alternate locales by iterating over `data.localizations` in any page template. Each element always has `locale`, `label` and `homePageUrl` properties. Each element also has an `available` property (if true, the current context document is available in that locale), `title` and a small number of other document properties are populated, and `_url` redirects to the context document in that locale. The current locale is marked with `current: true`.
* To facilitate adding interpolated values to phrases that are passed as a single value through many layers of code, the `this.$t` helper provided in Vue also accepts an object argument with a `key` property. Additional properties may be used for interpolation.
* `i18next` localization JSON files can be added to the `i18n` subdirectory of *any* module, as long as its `i18n` option is set. The `i18n` object may specify `ns` to give an `i18next` namespace, otherwise phrases are in the default namespace, used when no namespace is specified with a `:` in an `i18next` call. The default namespace is yours for use at project level. Multiple modules may contribute to the same namespace.
* If `APOS_DEBUG_I18N=1` is set in the environment, the `i18next` debug flag is activated. For server-side translations, i.e. `req.t()` and `__t()`, debugging output will appear on the server console. For browser-side translations in the Vue admin UI, debugging output will appear in the browser console.
* If `APOS_SHOW_I18N=1` is set in the environment, all phrases passed through `i18next` are visually marked, to make it easier to find those that didn't go through `i18next`. This does not mean translations actually exist in the JSON files. For that, review the output of `APOS_DEBUG_I18N=1`.
* There is a locale switcher for editors.
* There is a backend route to accept a new locale on switch.
* A `req.clone(properties)` method is now available. This creates a clone of the `req` object, optionally passing in an object of properties to be set. The use of `req.clone` ensures the new object supports `req.get` and other methods of a true `req` object. This technique is mainly used to obtain a new request object with the same privileges but a different mode or locale, i.e. `mode: 'published'`.
* Fallback wrappers are provided for the `req.__()`, `res.__()` and `__()` localization helpers, which were never official or documented in 3.x but may be in use in projects ported from 2.x. These wrappers do not localize but do output the input they are given along with a developer warning. You should migrate them to use `req.t()` (in server-side javascript) or `__t()` (Nunjucks templates).

### Changes

* Bolsters the CSS that backs Apostrophe UI's typography to help prevent unintended style leaks at project-level code.
* Removes the 2.x series changelog entries. They can be found in the 2.0 branch in Github.

## 3.2.0 - 2021-08-13

### Fixes

* `req.hostname` now works as expected when `trustProxy: true` is passed to the `@apostrophecms/express` module.
* Apostrophe loads modules from npm if they exist there and are configured in the `modules` section of `app.js`. This was always intended only as a way to load direct, intentional dependencies of your project. However, since npm "flattens" the dependency tree, dependencies of dependencies that happen to have the same name as a project-level Apostrophe module could be loaded by default, crashing the site or causing unexpected behavior. So beginning with this release, Apostrophe scans `package.json` to verify an npm module is actually a dependency of the project itself before attempting to load it as an Apostrophe module.
* Fixes the reference to sanitize-html defaults in the rich text widget.
* Fixes the `toolbarToAllowedStyles` method in the rich text widget, which was not returning any configuration.
* Fixes the broken text alignment in rich text widgets.
* Adds a missing npm dependency on `chokidar`, which Apostrophe and Nunjucks use for template refreshes. In most environments this worked anyway due to an indirect dependency via the `sass` module, but for stability Apostrophe should depend directly on any npm module it uses.
* Fixes the display of inline range inputs, notably broken when using Palette
* Fixes occasional unique key errors from migrations when attempting to start up again with a site that experienced a startup failure before inserting its first document.
* Requires that locale names begin with a letter character to ensure order when looping over the object entries.
* Unit tests pass in MongoDB 5.x.

### Adds
* Adds Cut and Paste to area controls. You can now Cut a widget to a virtual clipboard and paste it in suitable areas. If an area
can include the widget on the clipboard, a special Clipboard widget will appear in area's Add UI. This works across pages as well.

### Changes
* Apostrophe's Global's UI (the @apostrophecms/global singleton has moved from the admin bar's content controls to the admin utility tray under a cog icon.
* The context bar's document Edit button, which was a cog icon, has been rolled into the doc's context menu.

## 3.1.3 - 2021-07-16

### Fixes

* Hotfix for an incompatibility between `vue-loader` and `webpack` 5.45.0 which causes a crash at startup in development, or asset build time in production. We have temporarily pinned our dependency to `webpack` 5.44.x. We are [contributing to the discussion around the best long-term fix for vue-loader](https://github.com/vuejs/vue-loader/issues/1854).

## 3.1.2 - 2021-07-14

### Changes

* Removes an unused method, `mapMongoIdToJqtreeId`, that was used in A2 but is no longer relevant.
* Removes deprecated and non-functional steps from the `edit` method in the `AposDocsManager.vue` component.
* Legacy migrations to update 3.0 alpha and 3.0 beta sites to 3.0 stable are still in place, with no functional changes, but have been relocated to separate source files for ease of maintenance. Note that this is not a migration path for 2.x databases. Tools for that are forthcoming.

## 3.1.1 - 2021-07-08

### Fixes

* Two distinct modules may each have their own `ui/src/index.scss` file, similar to the fix already applied to allow multiple `ui/src/index.js` files.

## 3.1.0 - 2021-06-30

### Fixes

* Corrects a bug that caused Apostrophe to rebuild the admin UI on every nodemon restart, which led to excessive wait times to test new code. Now this happens only when `package-lock.json` has been modified (i.e. you installed a new module that might contain new Apostrophe admin UI code). If you are actively developing Apostrophe admin UI code, you can opt into rebuilding all the time with the `APOS_DEV=1` environment variable. In any case, `ui/src` is always rebuilt in a dev environment.
* Updates `cheerio`, `deep-get-set`, and `oembetter` versions to resolve vulnerability warnings.
* Modules with a `ui/src` folder, but no other content, are no longer considered "empty" and do not generate a warning.
* Pushing a secondary context document now always results in entry to draft mode, as intended.
* Pushing a secondary context document works reliably, correcting a race condition that could cause the primary document to remain in context in some cases if the user was not already in edit mode.

### Changes

* Deprecates `self.renderPage` method for removal in next major version.
* Since `ui/src/index.js` files must export a function to avoid a browser error in production which breaks the website experience, we now detect this at startup and throw a more helpful error to prevent a last-minute discovery in production.

## 3.0.1 - 2021-06-17

### Fixes

* Fixes an error observed in the browser console when using more than one `ui/src/index.js` file in the same project. Using more than one is a good practice as it allows you to group frontend code with an appropriate module, or ship frontend code in an npm module that extends Apostrophe.
* Migrates all of our own frontend players and utilities from `ui/public` to `ui/src`, which provides a robust functional test of the above.
* Executes `ui/src` imports without waiting for next tick, which is appropriate as we have positioned it as an alternative to `ui/public` which is run without delay.

## 3.0.0 - 2021-06-16

### Breaks

* Previously our `a3-boilerplate` project came with a webpack build that pushed code to the `ui/public` folder of an `asset` module. Now the webpack build is not needed because Apostrophe takes care of compiling `ui/src` for us. This is good! However, **if you are transitioning your project to this new strategy, you will need to remove the `modules/asset/ui/public` folder from your project manually** to ensure that webpack-generated code originally intended for webpack-dev-server does not fail with a `publicPath` error in the console.
* The `CORE_DEV=1` environment setting has been changed to `APOS_DEV=1` because it is appropriate for anyone who is actively developing custom Apostrophe admin UI using `ui/apos` folders in their own modules.
* Apostrophe now uses Dart Sass, aka the `sass` npm module. The `node-sass` npm module has been deprecated by its authors for some time now. Most existing projects will be unaffected, but those writing their own Apostrophe UI components will need to change any `/deep/` selectors to `::v-deep` and consider making other Dart Sass updates as well. For more information see the [Dart Sass documentation](https://sass-lang.com/dart-sass). Those embracing the new `ui/src` feature should also bear in mind that Dart Sass is being used.

### Changes

* Relationship ids are now stored as aposDocIds (without the locale and mode part). The appropriate locale and mode are known from the request. This allows easy comparison and copying of these properties across locales and fixes a bug with reverse relationships when publishing documents. A migration has been added to take care of this conversion on first startup.
- The `attachment` field type now correctly limits file uploads by file type when using the `fileGroup` field option.
- Uploading SVG files is permitted in the Media Library by default.

### Adds

- Apostrophe now enables you to ship frontend JavaScript and Sass (using the SCSS syntax) without your own webpack configuration.
- Any module may contain modern JavaScript in a `ui/src/index.js` file, which may use `import` to bring in other files in the standard way. Note that **`ui/src/index.js must export a function`**. These functions are called for you in the order modules are initialized.
- Any module may contain a Sass (SCSS) stylesheet in a `ui/src/index.scss` file, which may also import other Sass (SCSS) files.
- Any project that requires IE11 support for `ui/src` JavaScript code can enable it by setting the `es5: true` option to the `@apostrophecms/asset` module. Apostrophe produces separate builds for IE11 and modern browsers, so there is no loss of performance in modern browsers. Code is automatically compiled for IE11 using `babel` and missing language features are polyfilled using `core-js` so you can use promises, `async/await` and other standard modern JavaScript features.
- `ui/public` is still available for raw JavaScript and CSS files that should be pushed *as-is* to the browser. The best use of this feature is to deliver the output of your own custom webpack build, if you have one.
- Adds browser-side `editMode` flag that tracks the state of the current view (edit or preview), located at `window.apos.adminBar.editMode`.
- Support for automatic inline style attribute sanitization for Rich Text widgets.
- Adds text align controls for Rich Text widgets. The following tools are now supported as part of a rich text widget's `toolbar` property:
-- `alignLeft`
-- `alignRight`
-- `alignCenter`
-- `alignJustify`
- `@apostrophecms/express` module now supports the `trustProxy: true` option, allowing your reverse proxy server (such as nginx) to pass on the original hostname, protocol and client IP address.

### Fixes

* Unit tests passing again. Temporarily disabled npm audit checks as a source of critical failures owing to upstream issues with third-party packages which are not actually a concern in our use case.
* Fixed issues with the query builder code for relationships. These issues were introduced in beta 3 but did not break typical applications, except for displaying distinct choices for existing values of a relationship field.
* Checkbox field types can now be used as conditional fields.
* Tracks references to attachments correctly, and introduces a migration to address any attachments previously tracked as part of documents that merely have a relationship to the proper document, i.e. pages containing widgets that reference an image piece.
* Tracks the "previously published" version of a document as a legitimate reference to any attachments, so that they are not discarded and can be brought back as expected if "Undo Publish" is clicked.
* Reverse relationships work properly for published documents.
* Relationship subfields are now loaded properly when `reverseOf` is used.
* "Discard Draft" is available when appropriate in "Manage Pages" and "Manage Pieces."
* "Discard Draft" disables the "Submit Updates" button when working as a contributor.
* Relationship subfields can now be edited when selecting in the full "manage view" browser, as well as in the compact relationship field view which worked previously.
* Relationship subfields now respect the `def` property.
* Relationship subfields are restored if you deselect a document and then reselect it within a single editing experience, i.e. accidentally deselect and immediately reselect, for instance.
* A console warning when editing subfields for a new relationship was fixed.
* Field type `color`'s `format` option moved out of the UI options and into the general options object. Supported formats are "rgb", "prgb", "hex6", "hex3", "hex8", "name", "hsl", "hsv". Pass the `format` string like:
```js
myColorField: {
  type: 'color',
  label: 'My Color',
  options: {
    format: 'hsl'
  }
}
```
* Restored Vue dependency to using semantic versioning now that Vue 2.6.14 has been released with a fix for the bug that required us to pin 2.6.12.
* Nunjucks template loader is fully compatible with Linux in a development environment.
* Improved template performance by reusing template loaders.
* `min` and `max` work properly for both string-like and number-like fields.
* Negative numbers, leading minus and plus signs, and trailing periods are accepted in the right ways by appropriate field types.
* If a user is inadvertently inserted with no password, set a random password on the backend for safety. In tests it appears that login with a blank password was already forbidden, but this provides an additional level of certainty.
* `data.page` and `data.contextOptions` are now available in `widget.html` templates in most cases. Specifically, they are available when loading the page, (2) when a widget has just been inserted on the page, and (3) when a widget has just been edited and saved back to the page. However, bear in mind that these parameters are never available when a widget is being edited "out of context" via "Page Settings", via the "Edit Piece" dialog box, via a dialog box for a parent widget, etc. Your templates should be written to tolerate the absence of these parameters.
* Double slashes in the slug cannot be used to trick Apostrophe into serving as an open redirect (fix ported to 3.x from 2.92.0).
* The global doc respects the `def` property of schema fields when first inserted at site creation time.
* Fixed fragment keyword arguments being available when not a part of the fragment signature.

## 3.0.0-beta.3.1 - 2021-06-07

### Breaks
- This backwards compatibility break actually occurred in 3.0.0-beta.3 and was not documented at that time, but it is important to know that the following Rich Text tool names have been updated to match Tiptap2's convention:
-- `bullet_list` -> `bulletList`
-- `ordered_list` -> `orderedList`
-- `code_block` -> `codeBlock`
-- `horizontal_rule` -> `horizontalRule`

### Fixes

- Rich Text default tool names updated, no longer broken. Bug introduced in 3.0.0-beta.3.
- Fixed Rich Text's tool cascade to properly account for core defaults, project level defaults, and area-specific options.

## 3.0.0-beta.3 - 2021-06-03

### Security Fixes

The `nlbr` and `nlp` Nunjucks filters marked their output as safe to preserve the tags that they added, without first escaping their input, creating a CSRF risk. These filters have been updated to escape their input unless it has already been marked safe. No code changes are required to templates whose input to the filter is intended as plaintext, however if you were intentionally leveraging this bug to output unescaped HTML markup you will need to make sure your input is free of CSRF risks and then use the `| safe` filter before the `| nlbr` or `| nlp` filter.

### Adds

- Added the `ignoreUnusedFolderWarning` option for modules that intentionally might not be activated or inherited from in a particular startup.
- Better explanation of how to replace macros with fragments, in particular how to call the fragments with `{% render fragmentName(args) %}`.

### Fixes

- Temporarily pinned to Vue 2.6.12 to fix an issue where the "New" button in the piece manager modals disappeared. We think this is a bug in the newly released Vue 2.6.13 but we are continuing to research it.
- Updated dependencies on `sanitize-html` and `nodemailer` to new major versions, causing no bc breaks at the ApostropheCMS level. This resolved two critical vulnerabilities according to `npm audit`.
- Removed many unused dependencies.
- The data retained for "Undo Publish" no longer causes slug conflicts in certain situations.
- Custom piece types using `localized: false` or `autopublish: true,` as well as singleton types, now display the correct options on the "Save" dropdown.
- The "Save and View," "Publish and View" and/or "Save Draft and Preview" options now appear only if an appropriate piece page actually exists for the piece type.
- Duplicating a widget now properly assigns new IDs to all copied sub-widgets, sub-areas and array items as well.

- Added the `ignoreUnusedFolderWarning` option for modules that intentionally might not be activated or inherited from in a particular startup.
- If you refresh the page while previewing or editing, you will be returned to that same state.

### Notices

- Numerous `npm audit` vulnerability warnings relating to `postcss` 7.x were examined, however it was determined that these are based on the idea of a malicious SASS coder attempting to cause a denial of service. Apostrophe developers would in any case be able to contribute JavaScript as well and so are already expected to be trusted parties. This issue must be resolved upstream in packages including both `stylelint` and `vue-loader` which have considerable work to do before supporting `postcss` 8.x, and in any case public access to write SASS is not part of the attack surface of Apostrophe.

### Changes

- When logging out on a page that only exists in draft form, or a page with access controls, you are redirected to the home page rather than seeing a 404 message.

- Rich text editor upgraded to [tiptap 2.x beta](https://www.tiptap.dev) :tada:. On the surface not a lot has changed with the upgrade, but tiptap 2 has big improvements in terms of speed, composability, and extension support. [See the technical differences of tiptap 1 and 2 here](https://www.tiptap.dev/overview/upgrade-guide#reasons-to-upgrade-to-tiptap-2x)

## 3.0.0-beta.2 - 2021-05-21

### **Breaks**

- The `updateModified: false` option, formerly supported only by `apos.doc.update`, has been renamed to `setModified: false` and is now supported by `apos.doc.insert` as well. If explicitly set to false, the insert and update methods will leave the `modified` property alone, rather than trying to detect or infer whether a change has been made to the draft relative to the published version.
- The `permission` module no longer takes an `interestingTypes` option. Instead, doc type managers may set their `showPermissions` option to `true` to always be broken out separately in the permissions explorer, or explicitly set it to `false` to never be mentioned at all, even on a list of typical piece types that have the same permissions. This allows module creators to ship the right options with their modules rather than requiring the developer to hand-configure `interestingTypes`.
- When editing users, the permissions explorer no longer lists "submitted draft" as a piece type.
- Removed `apos.adminBar.group` method, which is unlikely to be needed in 3.x. One can group admin bar items into dropdowns via the `groups` option.
- Raw HTML is no longer permitted in an `apos.notify` message parameter. Instead, `options.buttons` is available. If present, it must be an array of objects with `type` and `label` properties. If `type` is `'event'` then that button object must have `name` and `data` properties, and when clicked the button will trigger an apos bus event of the given `name` with the provided `data` object. Currently `'event'` is the only supported value for `type`.

### Adds

- The name `@apostrophecms/any-page-type` is now accepted for relationships that should match any page. With this change, the doc type manager module name and the type name are now identical for all types in 3.x. However, for backwards compatibility `@apostrophecms/page` is still accepted. `apos.doc.getManager` will accept either name.
- Sets the project root-level `views` directory as the default fallback views directory. This is no longer a necessary configuration in projects unless they want to change it on the `@apostrophecms/template` option `viewsFolderFallback`.
- The new `afterAposScripts` nunjucks block allows for pushing markup after Apostrophe's asset bundle script tag, at the end of the body. This is a useful way to add a script tag for Webpack's hot reload capabilities in development while still ensuring that Apostrophe's utility methods are available first, like they are in production.
- An `uploadfs` option may be passed to the `@apostrophecms/asset` module, in order to pass options configuring a separate instance of `uploadfs` specifically for the static assets. The `@apostrophecms/uploadfs` module now exports a method to instantiate an uploadfs instance. The default behavior, in which user-uploaded attachments and static assets share a single instance of uploadfs, is unchanged. Note that asset builds never use uploadfs unless `APOS_UPLOADFS_ASSETS=1` is set in the environment.
- `AposButtonSplit` is a new UI component that combines a button with a context menu. Users can act on a primary action or change the button's function via menu button to the right of the button itself.
- Developers can now pass options to the `color` schema field by passing a `pickerOptions` object through your field. This allows for modifying/removing the default color palette, changing the resulting color format, and disabling various UI. For full set of options [see this example](https://github.com/xiaokaike/vue-color/blob/master/src/components/Sketch.vue)
- `AposModal` now emits a `ready` event when it is fully painted and can be interacted with by users or code.
- The video widget is now compatible with vimeo private videos when the domain is on the allowlist in vimeo.

### Changes

- You can now override the parked page definition for the home page without copying the entirety of `minimumPark` from the source code. Specifically, you will not lose the root archive page if you park the home page without explicitly parking the archive page as well. This makes it easier to choose your own type for the home page, in lieu of `@apostrophecms/home-page`.

### Fixes

- Piece types like users that have a slug prefix no longer trigger a false positive as being "modified" when you first click the "New" button.
- The `name` option to widget modules, which never worked in 3.x, has been officially removed. The name of the widget type is always the name of the module, with the `-widget` suffix removed.
- The home page and other parked pages should not immediately show as "pending changes."
- In-context editing works properly when the current browser URL has a hash (portion beginning with `#`), enabling the use of the hash for project-specific work. Thanks to [https://stepanjakl.com/](Štěpán Jákl) for reporting the issue.
- When present, the `apos.http.addQueryToUrl` method preserves the hash of the URL intact.
- The home page and other parked pages should not immediately show as "pending changes."
- The browser-side `apos.http.parseQuery` function now handles objects and arrays properly again.
- The in-context menu for documents has been refactored as a smart component that carries out actions on its own, eliminating a great deal of redundant code, props and events.
- Added additional retries when binding to the port in a dev environment.
- The "Submit" button in the admin bar updates properly to "Submitted" if the submission happens in the page settings modal.
- Skipping positional arguments in fragments now works as expected.
- The rich text editor now supports specifying a `styles` array with no `p` tags properly. A newly added rich text widget initially contains an element with the first style, rather than always a paragraph. If no styles are configured, a `p` tag is assumed. Thanks to Stepan Jakl for reporting the issue.

### Changes
- Editor modal's Save button (publish / save draft / submit) now updated to use the `AposSplitButton` component. Editors can choose from several follow-up actions that occur after save, including creating another piece of content of the same type, being taken to the in-context version of the document, or being returned to the manager. Editor's selection is saved in localstorage, creating a remembered preference per content type.

## 3.0.0-beta.1.1 - 2021-05-07

### Fixes

- A hotfix for an issue spotted in beta 1 in our demo: all previously published pages of sites migrated from early alpha releases had a "Draft" label until published again.

## 3.0.0-beta.1 - 2021-05-06

### **Breaks**

- Removes the `firstName` and `lastName` fields in user pieces.
- The query parameters `apos-refresh`, `apos-edit`, `apos-mode` and `apos-locale` are now `aposRefresh`, `aposEdit`, `aposMode`and `aposLocale`. Going forward all query parameters will be camelCase for consistency with query builders.

### Changes

- Archiving a page or piece deletes any outstanding draft in favor of archiving the last published version. Previously the behavior was effectively the opposite.
- "Publish Changes" button label has been changes to "Update".
- Draft mode is no longer the default view for published documents.
- The page and piece manager views now display the title, etc. of the published version of a document, unless that document only exists in draft form. However a label is also provided indicating if a newer draft is in progress.
- Notifications have been updated with a new visual display and animation style.

### **Adds**

- Four permissions roles are supported and enforced: guest, contributor, editor and admin. See the documentation for details. Pre-existing alpha users are automatically migrated to the admin role.
- Documents in managers now have context sensitive action menus that allow actions like edit, discard draft, archive, restore, etc.
- A fragment call may now have a body using `rendercall`, just like a macro call can have a body using `call`. In addition, fragments can now have named arguments, just like macros. Many thanks to Miro Yovchev for contributing this implementation.
- Major performance improvement to the `nestedModuleSubdirs` option.
- Updates URL fields and oEmbed URL requests to use the `httpsFix` option in launder's `url()` method.
- Documents receive a state label based on their document state (draft, pending, pending updates)
- Contributors can submit drafts for review ("Submit" versus "Submit Updates").
- Editors and admins can manage submitted drafts.
- Editors and admins can easily see the number of proposed changes awaiting their attention.
- Support for virtual piece types, such as submitted drafts, which in actuality manage more than one type of doc.
- Confirm modals now support a schema which can be assessed after confirmation.
- When archiving and restoring pages, editors can chose whether the action affects only this document or this document + children
- Routes support the `before` syntax, allowing routes that are added to Express prior to the routes or middleware of another module. The syntax `before: 'middleware:moduleName'` must be used to add the route prior to the middleware of `moduleName`. If `middleware:` is not used, the route is added before the routes of `moduleName`. Note that normally all middleware is added before all routes.
- A `url` property can now optionally be specified when adding middleware. By default all middleware is global.
- The pieces REST GET API now supports returning only a count of all matching pieces, using the `?count=1` query parameter.
- Admin bar menu items can now specify a custom Vue component to be used in place of `AposButton`.
- Sets `username` fields to follow the user `title` field to remove an extra step in user creation.
- Adds default data to the `outerLayoutBase.html` `<title>` tag: `data.piece.title or data.page.title`.
- Moves the core UI build task into the start up process. The UI build runs automatically when `NODE_ENV` is *not* 'production' and when:
    1. The build folder does not yet exist.
    2. The package.json file is newer than the existing UI build.
    3. You explicitly tell it to by setting the environment variable `CORE_DEV=1`
- The new `._ids(_idOrArrayOfIds)` query builder replaces `explicitOrder` and accepts an array of document `_id`s or a single one. `_id` can be used as a multivalued query parameter. Documents are returned in the order you specify, and just like with single-document REST GET requests, the locale of the `_id`s is overridden by the `aposMode` query parameter if present.
- The `.withPublished(true)` query builder adds a `_publishedDoc` property to each returned draft document that has a published equivalent. `withPublished=1` can be used as a query parameter. Note this is not the way to fetch only published documents. For that, use `.locale('en:published')` or similar.
- The server-side implementation of `apos.http.post` now supports passing a `FormData` object created with the `[form-data](https://www.npmjs.com/package/form-data)` npm module. This keeps the API parallel with the browser-side implementation and allows for unit testing the attachments feature, as well as uploading files to internal and external APIs from the server.
- `manuallyPublished` computed property moved to the `AposPublishMixin` for the use cases where that mixin is otherwise warranted.
- `columns` specified for a piece type's manage view can have a name that uses "dot notation" to access a subproperty. Also, for types that are localized, the column name can begin with `draft:` or `published:` to specifically display a property of the draft or published version of the document rather than the best available. When a prefix is not used, the property comes from the published version of the document if available, otherwise from the draft.
- For page queries, the `children` query builder is now supported in query strings, including the `depth` subproperty. For instance you could fetch `/api/v1/@apostrophecms/page/id-of-page?children=1` or `/api/v1/@apostrophecms/page/id-of-page?children[depth]=3`.
- Setting `APOS_LOG_ALL_QUERIES=1` now logs the projection, skip, limit and sort in addition to the criteria, which were previously logged.

### **Fixes**

- Fragments can now call other fragments, both those declared in the same file and those imported, just like macros calling other macros. Thanks to Miro Yovchev for reporting the issue.
- There was a bug that allowed parked properties, such as the slug of the home page, to be edited. Note that if you don't want a property of a parked page to be locked down forever you can use the `_defaults` feature of parked pages.
- A required field error no longer appears immediately when you first start creating a user.
- Vue warning in the pieces manager due to use of value rather than name of column as a Vue key. Thanks to Miro Yovchev for spotting the issue.
- "Save Draft" is not an appropriate operation to offer when editing users.
- Pager links no longer break due to `aposRefresh=1` when in edit mode. Also removed superfluous `append` query parameter from these.
- You may now intentionally clear the username and slug fields in preparation to type a new value. They do not instantly repopulate based on the title field when you clear them.
- Language of buttons, labels, filters, and other UI updated and normalized throughout.
- A contributor who enters the page tree dialog box, opens the editor, and selects "delete draft" from within the editor of an individual page now sees the page tree reflect that change right away.
- The page manager listens for content change events in general and its refresh mechanism is robust in possible situations where both an explicit refresh call and a content change event occur.
- Automatically retries once if unable to bind to the port in a dev environment. This helps with occasional `EADDRINUSE` errors during nodemon restarts.
- Update the current page's context bar properly when appropriate after actions such as "Discard Draft."
- The main archive page cannot be restored, etc. via the context menu in the page tree.
- The context menu and "Preview Draft" are both disabled while errors are present in the editor dialog box.
- "Duplicate" should lead to a "Publish" button, not an "Update" button, "Submit" rather than "Submit Update," etc.
- When you "Duplicate" the home page you should be able to set a slug for the new page (parked properties of parked pages should be editable when making a duplicate).
- When duplicating the home page, the suggested slug should not be `/` as only one page can have that slug at a time.
- Attention is properly called to a slug conflict if it exists immediately when the document is opened (such as making a copy where the suggested slug has already been used for another copy).
- "Preview Draft" never appears for types that do not use drafts.
- The toggle state of admin bar utility items should only be mapped to an `is-active` class if, like palette, they opt in with `toggle: true`
- Fixed unique key errors in the migrate task by moving the parking of parked pages to a new `@apostrophecms/migrate:after` event handler, which runs only after migrations, whether that is at startup (in dev) or at the end of the migration task (in production).
- UI does not offer "Archive" for the home page, or other archived pages.
- Notification checks and other polling requests now occur only when the tab is in the foreground, resolving a number of problems that masqueraded as other bugs when the browser hit its connection limit for multiple tabs on the same site.
- Parked pages are now parked immediately after database migrations are checked and/or run. In dev this still happens at each startup. In production this happens when the database is brand new and when the migration task is manually run.

## 3.0.0-alpha.7 - 2021-04-07

### Breaks

* The `trash` property has been renamed `archived`, and throughout the UI we refer to "archiving" and the "archive" rather than "move to trash" and the "trash can." A database migration is included to address this for existing databases. However, **if you set the minimumPark option, or used a boilerplate in which it is set,** you will need to **change the settings for the `parkedId: 'trash'` page to match those [currently found in the `minimumPark` option setting in the `@apostrophecms/page` source code](https://github.com/apostrophecms/apostrophe/blob/481252f9bd8f42b62648a0695105e6e9250810d3/modules/%40apostrophecms/page/index.js#L25-L32).

### Adds

* General UX and UI improvements to the experience of moving documents to and from the archive, formerly known as the trash.
* Links to each piece are available in the manage view when appropriate.
* Search is implemented in the media library.
* You can now pass core widgets a `className` option when configuring them as part of an area.
* `previewDraft` for pieces, adds a Preview Draft button on creation for quick in-context editing. Defaults to true.

### Changes

* Do not immediately redirect to new pages and pieces.
* Restored pieces now restore as unpublished drafts.
* Refactored the admin bar component for maintainability.
* Notification style updates

### Fixes

* Advisory lock no longer triggers an update to the modification timestamp of a document.
* Attempts to connect Apostrophe 3.x to an Apostrophe 2.x database are blocked to prevent content loss.
* "Save as Draft" is now available as soon as a new document is created.
* Areas nested in array schema fields can now be edited in context.
* When using `apos.image.first`, the alt attribute of the image piece is available on the returned attachment object as `._alt`. In addition, `_credit` and `_creditUrl` are available.
* Fixes relating to the editing of widgets in nested areas, both on the page and in the modal.
* Removed published / draft switch for unpublished drafts.
* "Publish Changes" appears only at appropriate times.
* Notifications moved from the bottom right of the viewport to the bottom center, fixing some cases of UI overlap.

## 3.0.0-alpha.6.1 - 2021-03-26

### Fixes

* Conditional fields (`if`) and the "following values" mechanism now work properly in array item fields.
* When editing "Page Settings" or a piece, the "publish" button should not be clickable if there are errors.

## 3.0.0-alpha.6 - 2021-03-24

### Adds
* You can "copy" a page or a piece via the ⠇ menu.
* When moving the current page or piece to the trash, you are taken to the home page.
* `permissions: false` is supported for piece and page insert operations.
* Adds note to remove deprecated `allowedInChooser` option on piece type filters.
* UX improvement: "Move to Trash" and "Restore" buttons added for pieces, replacing the boolean field. You can open a piece that is in the trash in a read-only way in order to review it and click "Restore."
* Advisory lock support has been completed for all content types, including on-page, in-context editing. This prevents accidental conflicts between editors.
* Image widgets now accept a `size` context option from the template, which can be used to avoid sending a full-width image for a very small placement.
* Additional improvements.

### Fixes
* Fixes error from missing `select` method in `AposPiecesManager` component.
* No more migration messages at startup for brand-new sites.
* `max` is now properly implemented for relationships when using the manager dialog box as a chooser.
* "Trash" filter now displays its state properly in the piece manager dialog box.
* Dragging an image to the media library works reliably.
* Infinite loop warning when editing page titles has been fixed.
* Users can locate the tab that still contains errors when blocked from saving a piece due to schema field errors.
* Calling `insert` works properly in the `init` function of a module.
* Additional fixes.

### Breaks

* Apostrophe's instance of `uploadfs` has moved from `apos.attachment.uploadfs` to `apos.uploadfs`. The `uploadfs` configuration option has similarly moved from the `@apostrophecms/attachment` module to the `@apostrophecms/uploadfs` module. `imageSizes` is still an option to `@apostrophecms/attachment`.

## 3.0.0-alpha.5 - 2021-02-11

* Conditional fields are now supported via the new `if` syntax. The old 2.x `showFields` feature has been replaced with `if: { ... }`.
* Adds the option to pass context options to an area for its widgets following the `with` keyword. Context options for widgets not in that area (or that don't exist) are ignored. Syntax: `{% area data.page, 'areaName' with { '@apostrophecms/image: { size: 'full' } } %}`.
* Advisory locking has been implemented for in-context editing, including nested contexts like the palette module. Advisory locking has also been implemented for the media manager, completing the advisory locking story.
* Detects many common configuration errors at startup.
* Extends `getBrowserData` in `@apostrophecms/doc-type` rather than overwriting the method.
* If a select element has no default, but is required, it should default to the first option. The select elements appeared as if this were the case, but on save you would be told to make a choice, forcing you to change and change back. This has been fixed.
* Removes 2.x piece module option code, including for `contextual`, `manageViews`, `publishMenu`, and `contextMenu`.
* Removes admin bar module options related to 2.x slide-out UI: `openOnLoad`, `openOnHomepageLoad`, `closeDelay`.
* Fixed a bug that allowed users to appear to be in edit mode while looking at published content in certain edge cases.
* The PATCH API for pages can now infer the correct _id in cases where the locale is specified in the query string as an override, just like other methods.
* Check permissions for the delete and publish operations.
* Many bug fixes.

### Breaks
* Changes the `piecesModuleName` option to `pieceModuleName` (no "s") in the `@apostrophecms/piece-page-type` module. This feature is used only when you have two or more piece page types for the same piece type.

## 3.0.0-alpha.4.2 - 2021-01-27

* The `label` option is no longer required for widget type modules. This was already true for piece type and page type modules.
* Ability to namespace asset builds. Do not push asset builds to uploadfs unless specified.

### Breaking changes

* Removes the `browser` module option, which was only used by the rich text widget in core. All browser data should now be added by extending or overriding `getBrowserData` in a module. Also updates `getComponentName` to reference `options.components` instead of `options.browser.components`.

## 3.0.0-alpha.4.1

* Hotfix: the asset module now looks for a `./release-id` file (relative to the project), not a `./data/release-id` file, because `data` is not a deployed folder and the intent of `release-id` is to share a common release identifier between the asset build step and the deployed instances.

## 3.0.0-alpha.4

* **"Fragments" have been added to the Apostrophe template API, as an alternative to Nunjucks' macros, to fully support areas and async components.** [See the A3 alpha documentation](https://a3.docs.apos.dev/guide/widgets-and-templates/fragments.html) for instructions on how to use this feature.
* **CSS files in the `ui/public` subdirectory of any module are now bundled and pushed to the browser.** This allows you to efficiently deliver your CSS assets, just as you can deliver JS assets in `ui/public`. Note that these assets must be browser-ready JS and CSS, so it is customary to use your own webpack build to generate them. See [the a3-boilerplate project](https://github.com/apostrophecms/a3-boilerplate) for an example, especially `webpack.config.js`.
* **More support for rendering HTML in REST API requests.** See the `render-areas` query parameter in [piece and page REST API documentation](https://a3.docs.apos.dev/reference/api/pieces.html#get-api-v1-piece-name).
* **Context bar takeover capability,** for situations where a secondary document should temporarily own the undo/redo/publish UI.
* **Unpublished pages in the tree** are easier to identify
* **Range fields** have been added.
* **Support for npm bundles is back.** It works just like in 2.x, but the property is `bundle`, not `moogBundle`. Thanks to Miro Yovchev.

### Breaking changes

* **A3 now uses webpack 5.** For now, **due to a known issue with vue-loader, your own project must also be updated to use webpack 5.** The a3-boilerplate project has been updated accordingly, so you may refer to [the a3-boilerplate project](https://github.com/apostrophecms/a3-boilerplate) for an example of the changes to be made, notably in `webpack.config.js` and `package.json`. We are in communication with upstream developers to resolve the issue so that projects and apostrophe core can use different major versions of webpack.

## 3.0.0-alpha.3

Third alpha release of 3.x. Introduced draft mode and the "Publish Changes" button.

## 3.0.0-alpha.2

Second alpha release of 3.x. Introduced a distinct "edit" mode.

## 3.0.0-alpha.1

First alpha release of 3.x.<|MERGE_RESOLUTION|>--- conflicted
+++ resolved
@@ -1,9 +1,5 @@
 # Changelog
 
-<<<<<<< HEAD
-## 4.3.3 (2024-06-04)
-
-=======
 ## UNRELEASED
 
 ### Adds
@@ -41,15 +37,15 @@
 * Allow `G,Shift+I` shortcut style.
 * Detect shortcut conflicts when using multiple shortcuts.
 * Fixes stylelint config file, uses config from our shared configuration, fixes all lint errors. 
->>>>>>> 3fe7836d
+
+## 4.3.3 (2024-06-04)
+
+### Fixes
+
 * Removes `$nextTick` use to re render schema in `AposArrayEditor` because it was triggering weird vue error in production.
 Instead, makes the AposSchema for loop keys more unique using `modelValue.data._id`, 
 if document changes it re-renders schema fields.
 
-<<<<<<< HEAD
-=======
-
->>>>>>> 3fe7836d
 ## 4.3.2 (2024-05-18)
 
 ### Fixes
