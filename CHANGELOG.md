# Changelog

## UNRELEASED

### Changes

* Rich text styles are now split into Nodes and Marks, with independent toolbar controls for a better UX when applying text styles.
There is no change in how the `styles` option is configured.
* `i18n` module now uses the regular `req.redirect` instead of a direct `res.redirect` to ensure redirection, enabling more possibilities for `@apostrophecms/redirect` module
* Refactors `AposModal` component with composition api to get rid of duplicated code in `AposFocusMixin` and `AposFocus`.

### Fixes

* Updates the docs `beforeInsert` handler to avoid ending with different modes being set between `_id`, `aposLocale` and `aposMode`.
* Adds a migration to fix potential corrupted data having different modes set between `_id`, `aposLocale` and `aposMode`.
<<<<<<< HEAD
* Addresses a console error observed when opening and closing the `@apostrophecms-pro/palette` module across various projects.
* Fixes the color picker field in `@apostrophecms-pro/palette` module.
=======
* Fix a crash in `notification` when `req.body` was not present. Thanks to Michelin for contributing this fix.
>>>>>>> 5dbb7e74

## 4.1.1 (2024-03-21)

### Fixes

* Hotfix for a bug that broke the rich text editor when the rich text widget has
a `styles` property. The bug was introduced in 4.0.0 as an indirect side effect of deeper
watching behavior by Vue 3.

## 4.1.0 (2024-03-20)

### Fixes

* Don't crash if a document of a type no longer corresponding to any module is present
together with the advanced permission module.
* AposLoginForm.js now pulls its schema from the user module rather than hardcoding it. Includes the 
addition of `enterUsername` and `enterPassword` i18n fields for front end customization and localization.
* Simulated Express requests returned by `apos.task.getReq` now include a `req.headers` property, for
greater accuracy and to prevent unexpected bugs in other code.
* Fix the missing attachment icon. The responsibility for checking whether an attachment
actually exists before calling `attachment.url` still lies with the developer.

### Adds

* Add new `getChanges` method to the schema module to get an array of document changed field names instead of just a boolean like does the `isEqual` method. 
* Add highlight class in UI when comparing documents.

## 4.0.0 (2024-03-12)

### Adds
* Add Marks tool to the Rich Text widget for handling toggling marks.
* Add translation keys used by the multisite assembly module.
* Add side by side comparison support in AposSchema component.
* Add `beforeLocalize` and `afterLocalize` events.
* Add custom manager indicators support via `apos.schema.addManagerIndicator({ component, props, if })`. The component registered this way will be automatically rendered in the manager modal.
* Add the possibility to make widget modals wider, which can be useful for widgets that contain areas taking significant space. See [documentation](https://v3.docs.apostrophecms.org/reference/modules/widget-type.html#options).
* Temporarily add `translation` module to support document translations via the `@apostrophecms-pro/automatic-translation` module.
**The `translation` core module may be removed or refactored to reduce overhead in the core,** so its presence should
not be relied upon.

### Changes

* Migrate to Vue 3. This entails changes to some admin UI code, as detailed in our public announcement.
There are no other backwards incompatible changes in apostrophe version 4.0.0.
Certain other modules containing custom admin UI have also been updated in a new major version to be compatible,
as noted in our announcement and on the migration page of our website.

### Fixes

* Adds `textStyle` to Tiptap types so that spans are rendered on RT initialization
* `field.help` and `field.htmlHelp` are now correctly translated when displayed in a tooltip.
* Bump the `he` package to most recent version.
* Notification REST APIs should not directly return the result of MongoDB operations.

## 3.63.2 (2024-03-01)

### Security

* Always validate that method names passed to the `external-condition` API actually appear in `if` or `requiredIf`
clauses for the field in question. This fix addresses a serious security risk in which arbitrary methods of
Apostrophe modules could be called over the network, without arguments, and the results returned to the caller.
While the lack of arguments mitigates the data exfiltration risk, it is possible to cause data loss by
invoking the right method. Therefore this is an urgent upgrade for all Apostrophe 3.x users. Our thanks to the Michelin
penetration test red team for disclosing this vulnerability. All are welcome to disclose security vulnerabilities
in ApostropheCMS code via [security@apostrophecms.com](mailto:security@apostrophecms.com).
* Disable the `alwaysIframe` query parameter of the oembed proxy. This feature was never used in Apostrophe core, and could be misused to carry out arbitrary GET requests in the context of an iframe, although it could not be used to exfiltrate any information other than the success or failure of the request, and the request was still performed by the user's browser only. Thanks to the Michelin team.
* Remove vestigial A2 code relating to polymorphic relationship fields. The code in question had no relevance to the way such a feature would be implemented in A3, and could be used to cause a denial of service by crashing and restarting the process. Thanks to the Michelin team.

## 3.63.1 (2024-02-22)

### Security

* Bump dependency on `sanitize-html` to `^2.12.1` at a minimum, to ensure that `npm update apostrophe` is sufficient to guarantee a security update is installed. This security update prevents specially crafted HTML documents from revealing the existence or non-existence of files on the server. The vulnerability did not expose any other information about those files. Thanks to the [Snyk Security team](https://snyk.io/) for the disclosure and to [Dylan Armstrong](https://dylan.is/) for the fix.

## 3.63.0 (2024-02-21)

### Adds

* Adds a `launder` method to the `slug` schema field query builder to allow for use in API queries.
* Adds support for browsing specific pages in a relationship field when `withType` is set to a page type, like `@apostrophecms/home-page`, `default-page`, `article-page`...
* Add support for `canCreate`, `canPreview` & `canShareDraft` in context operations conditions.
* Add support for `canCreate`, `canEdit`, `canArchive` & `canPublish` in utility operations definitions.
* Add `uponSubmit` requirement in the `@apostrophecms/login` module. `uponSubmit` requirements are checked each time the user submit the login form. See the documentation for more information.
* Add field metadata feature, where every module can add metadata to fields via public API offered by `apos.doc.setMeta()`, `apos.doc.getMeta()`, `apos.doc.getMetaPath()` and `apos.doc.removeMeta()`. The metadata is stored in the database and can be used to store additional information about a field.
* Add new `apos.schema.addFieldMetadataComponent(namespace, component)` method to allow adding custom components. They have access to the server-side added field metadata and can decide to show indicators on the admin UI fields. Currently supported fields are "string", "slug", "array", "object" and "area".

### Fixes

* When deleting a draft document, we remove related reverse IDs of documents having a relation to the deleted one.
* Fix publishing or moving published page after a draft page on the same tree level to work as expected.
* Check create permissions on create keyboard shortcut.
* Copy requires create and edit permission.
* Display a more informative error message when publishing a page because the parent page is not published and the current user has no permission to publish the parent page (while having permission to publish the current one).
* The `content-changed` event for the submit draft action now uses a complete document.
* Fix the context bar overlap on palette for non-admin users that have the permission to modify it.
* Show widget icons in the editor area context menu.

### Changes

* Share Drafts modal styles made larger and it's toggle input has a larger hitbox.

## 3.62.0 (2024-01-25)

### Adds

* Adds support for `type` query parameter for page autocomplete. This allows to filter the results by page type. Example: `/api/v1/@apostrophecms/page?autocomplete=something&type=my-page-type`.
* Add testing for the `float` schema field query builder.
* Add testing for the `integer` schema field query builder.
* Add support for link HTML attributes in the rich text widget via configurable fields `linkFields`, extendable on a project level (same as it's done for `fields`). Add an `htmlAttribute` property to the standard fields that map directly to an HTML attribute, except `href` (see special case below), and set it accordingly, even if it is the same as the field name. Setting `htmlAttribute: 'href'` is not allowed and will throw a schema validation exception (on application boot).
* Adds support in `can` and `criteria` methods for `create` and `delete`.
* Changes support for image upload from `canEdit` to `canCreate`.
* The media manager is compatible with per-doc permissions granted via the `@apostrophecms-pro/advanced-permission` module.
* In inline arrays, the trash icon has been replaced by a close icon.

### Fixes

* Fix the `launder` and `finalize` methods of the `float` schema field query builder.
* Fix the `launder` and `finalize` methods of the `integer` schema field query builder.
* A user who has permission to `publish` a particular page should always be allowed to insert it into the
published version of the site even if they could not otherwise insert a child of the published
parent.
* Display the "Browse" button in a relationship inside an inline array.

## 3.61.1 (2023-01-08)

### Fixes

* Pinned Vue dependency to 2.7.15. Released on December 24th, Vue 2.7.16 broke the rich text toolbar in Apostrophe.

## 3.61.0 (2023-12-21)

### Adds

* Add a `validate` method to the `url` field type to allow the use of the `pattern` property.
* Add `autocomplete` attribute to schema fields that implement it (cf. [HTML attribute: autocomplete](https://developer.mozilla.org/en-US/docs/Web/HTML/Attributes/autocomplete)).
* Add the `delete` method to the `@apostrophecms/cache` module so we don't have to rely on direct MongoDB manipulation to remove a cache item.
* Adds tag property to fields in order to show a tag next to the field title (used in advanced permission for the admin field). Adds new sensitive label color.
* Pass on the module name and the full, namespaced template name to external front ends, e.g. Astro.
Also make this information available to other related methods for future and project-level use.
* Fixes the AposCheckbox component to be used more easily standalone, accepts a single model value instead of an array.

### Fixes

* Fix `date` schema field query builder to work with arrays.
* Fix `if` on pages. When you open the `AposDocEditor` modal on pages, you now see an up to date view of the visible fields.
* Pass on complete annotation information for nested areas when adding or editing a nested widget using an external front, like Astro.
* We can now close the image modal in rich-text widgets when we click outside of the modal.
The click on the cancel button now works too.
* Fixes the `clearLoginAttempts` method to work with the new `@apostrophecms/cache` module `delete` method.

## 3.60.1 (2023-12-06)

### Fixes

* corrected an issue where the use of the doc template library can result in errors at startup when
replicating certain content to new locales. This was not a bug in the doc template library.
Apostrophe was not invoking `findForEditing` where it should have.

## 3.60.0 (2023-11-29)

### Adds

* Add the possibility to add custom classes to notifications.
Setting the `apos-notification--hidden` class will hide the notification, which can be useful when we only care about the event carried by it.
* Give the possibility to add horizontal rules from the insert menu of the rich text editor with the following widget option: `insert: [ 'horizontalRule' ]`.
Improve also the UX to focus back the editor after inserting a horizontal rule or a table.

### Fixes

* The `render-widget` route now provides an `options` property on the widget, so that
schema-level options of the widget are available to the external front end when
rendering a newly added or edited widget in the editor. Note that when rendering a full page,
this information is already available on the parent area: `area.options.widgets[widget.type]`
* Pages inserted directly in the published mode are now given a
correct `lastPublishedAt` property, correcting several bugs relating
to the page tree.
* A migration has been added to introduce `lastPublishedAt` wherever
it is missing for existing pages.
* Fixed a bug that prevented page ranks from renumbering properly during "insert after" operations.
* Added a one-time migration to make existing page ranks unique among peers.
* Fixes conditional fields not being properly updated when switching items in array editor.
* The `beforeSend` event for pages and the loading of deferred widgets are now
handled in `renderPage` with the proper timing so that areas can be annotated
successfully for "external front" use.
* The external front now receives 100% of the serialization-friendly data that Nunjucks receives,
including the `home` property etc. Note that the responsibility to avoid passing any nonserializable
or excessively large data in `req.data` falls on the developer when choosing to use the
`apos-external-front` feature.
* Wraps the group label in the expanded preview menu component in `$t()` to allow translation

## 3.59.1 (2023-11-14)

### Fixes

* Fix `if` and `requiredIf` fields inside arrays. With regard to `if`, this is a hotfix for a regression introduced in 3.59.0.

## 3.59.0 (2023-11-03)

### Changes

* Webpack warnings about package size during the admin UI build process have been turned off by default. Warnings are still enabled for the public build, where a large bundle can be problematic for SEO.

### Fixes

* Apostrophe warns you if you have more than one piece page for the same piece type and you have not overridden `chooseParentPage`
to help Apostrophe decide which page is suitable as the `_url` of each piece. Beginning with this release, Apostrophe can recognize
when you have chosen to do this via `extendMethods`, so that you can call `_super()` to fall back to the default implementation without
receiving this warning. The default implementation still just returns the first page found, but always following the
`_super()` pattern here opens the door to npm modules that `improve` `@apostrophecms/piece-page` to do something more
sophisticated by default.
* `newInstance` always returns a reasonable non-null empty value for area and
object fields in case the document is inserted without being passed through
the editor, e.g. in a parked page like the home page. This simplifies
the new external front feature.

### Adds

* An adapter for Astro is under development with support from Michelin.
Starting with this release, adapters for external fronts, i.e. "back for front"
frameworks such as Astro, may now be implemented more easily. Apostrophe recognizes the
`x-requested-with: AposExternalFront` header and the `apos-external-front-key` header.
If both are present and `apos-external-front-key` matches the `APOS_EXTERNAL_FRONT_KEY`
environment variable, then Apostrophe returns JSON in place of a normal page response.
This mechanism is also available for the `render-widget` route.
* Like `type`, `metaType` is always included in projections. This helps
ensure that `apos.util.getManagerOf()` can be used on any object returned
by the Apostrophe APIs.

## 3.58.1 (2023-10-18)

### Security

* Update `uploadfs` to guarantee users get a fix for a [potential security vulnerability in `sharp`](https://security.snyk.io/vuln/SNYK-JS-SHARP-5922108).
This was theoretically exploitable only by users with permission to upload media to Apostrophe
* Remove the webpack bundle analyzer feature, which had been nonfunctional for some time, to address a harmless npm audit warning
* Note: there is one remaining `npm audit` warning regarding `postcss`. This is not a true vulnerability because only developers
with access to the entire codebase can modify styles passed to `postcss` by Apostrophe, but we are working with upstream
developers to determine the best steps to clear the warning

### Fixes

* Automatically add `type` to the projection only if there are no exclusions in the projection. Needed to prevent `Cannot do
exclusion on field in inclusion projection` error.

## 3.58.0 (2023-10-12)

### Fixes

* Ensure Apostrophe can make appropriate checks by always including `type` in the projection even if it is not explicitly listed.
* Never try to annotate a widget with permissions the way we annotate a document, even if the widget is simulating a document.
* The `areas` query builder now works properly when an array of area names has been specified.

### Adds

* Widget schema can now follow the parent schema via the similar to introduced in the `array` field type syntax (`<` prefix). In order a parent followed field to be available to the widget schema, the area field should follow it. For example, if area follows the root schema `title` field via `following: ['title']`, any field from a widget schema inside that area can do `following: ['<title']`.
* The values of fields followed by an `area` field are now available in custom widget preview Vue components (registered with widget option `options.widget = 'MyComponentPreview'`). Those components will also receive additional `areaField` prop (the parent area field definition object).
* Allows to insert attachments with a given ID, as well as with `docIds` and `archivedDocIds` to preserve related docs.
* Adds an `update` method to the attachment module, that updates the mongoDB doc and the associated file.
* Adds an option to the `http` `remote` method to allow receiving the original response from `node-fetch` that is a stream.

## 3.57.0 2023-09-27

### Changes
* Removes a 25px gap used to prevent in-context widget UI from overlapping with the admin bar
* Simplifies the way in-context widget state is rendered via modifier classes
### Adds

* Widgets detect whether or not their in-context editing UI will collide with the admin bar and adjust it appropriately.
* Italian translation i18n file created for the Apostrophe Admin-UI. Thanks to [Antonello Zanini](https://github.com/Tonel) for this contribution.
* Fixed date in piece type being displayed as current date in column when set as undefined and without default value. Thanks to [TheSaddestBread](https://github.com/AllanKoder) for this contribution.

### Fixes

* Bumped dependency on `oembetter` to ensure Vimeo starts working again
for everyone with this release. This is necessary because Vimeo stopped
offering oembed discovery meta tags on their video pages.

### Fixes

* The `118n` module now ignores non-JSON files within the i18n folder of any module and does not crash the build process.

## 3.56.0 (2023-09-13)

### Adds

* Add ability for custom tiptap extensions to access the options passed to rich text widgets at the area level.
* Add support for [npm workspaces](https://docs.npmjs.com/cli/v10/configuring-npm/package-json#workspaces) dependencies. A workspace dependency can now be used as an Apostrophe module even if it is not a direct dependency of the Apostrophe project. Only direct workspaces dependencies of the Apostrophe project are supported, meaning this will only work with workspaces set in the Apostrophe project. Workspaces set in npm modules are not supported, please use [`bundle`](https://v3.docs.apostrophecms.org/reference/module-api/module-overview.html#bundle) instead. For instance, I have an Apostrophe project called `website`. `website` is set with two [npm workspaces](https://docs.npmjs.com/cli/v10/using-npm/workspaces), `workspace-a` & `workspace-b`. `workspace-a` `package.json` contains a module named `blog` as a dependency. `website` can reference `blog` as enabled in the Apostrophe `modules` configuration.
* The actual invocation of `renderPageForModule` by the `sendPage` method of all modules has been
factored out to `renderPage`, which is no longer deprecated. This provides a convenient override point
for those who wish to substitute something else for Nunjucks or just wrap the HTML in a larger data
structure. For consistent results, one might also choose to override the `renderWidget` and `render`
methods of the `@apostrophecms/area` module, which are used to render content while editing.
Thanks to Michelin for their support of this work.
* Add `@apostrophecms/rich-text-widget:lint-fix-figure` task to wrap text nodes in paragraph tags when next to figure tags. Figure tags are not valid children of paragraph tags.
* Add `@apostrophecms/rich-text-widget:remove-empty-paragraph` task to remove empty paragraphs from all existing rich-texts.

## 3.55.1 (2023-09-11)

### Fixes

* The structured logging for API routes now responds properly if an API route throws a `string` as an exception, rather than
a politely `Error`-derived object with a `stack` property. Previously this resulted in an error message about the logging
system itself, which was not useful for debugging the original exception.

## 3.55.0 (2023-08-30)

### Adds

* Add `publicApiCheckAsync` wrapper method (and use it internally) to allow for overrides to do async permission checks of REST APIs. This feature doesn't introduce any breaking changes because the default implementation still invokes `publicApiCheck` in case developers have overridden it.

### Fixes

* Refresh schema field with same name in `AposDocEditor` when the schema changes.
* Infer parent ID mode from the request when retrieving the parent (target) page to avoid `notfound`.
* Log the actual REST API error message and not the one meant for the user.
* Hide dash on autopublished pages title.

## 3.54.0 (2023-08-16)

### Adds

* Add `@apostrophecms/log` module to allow structured logging. All modules have `logDebug`, `logInfo`, `logWarn` and `logError` methods now. See the [documentation](https://v3.docs.apostrophecms.org/guide/logging.html) for more details.
* Add `@apostrophecms/settings` translations.
* Add the ability to have custom modals for batch operations.
* Add the possibility to display utility operations inside a 3-dots menu on the page manager, the same way it is done for the docs manager.
* Custom context operations now accept a `moduleIf` property, which tests options at the module level
the same way that `if` tests properties of the document to determine if the operation should be
offered for a particular document. Note that not all options are passed to the front end unless
`getBrowserData` is extended to suit the need.
* Move Pages Manager modal business logic to a mixin.
* Add `column.extraWidth` option (number) for `AposTreeHeader.vue` to allow control over the tree cell width.
* Move `AposDocContextMenu.vue` business logic to a mixin.
* Move Pages Manager modal business logic to a mixin. Add `column.extraWidth` option (number) for `AposTreeHeader.vue` to allow control over the tree cell width.

### Changes

* Rename misleading `projection` parameter into `options` in `self.find` method signature for
`@apostrophecms/any-doc-type`, `@apostrophecms/any-page-type` & `@apostrophecms/piece-type`.
**This was never really a projection in A3,** so it is not a backwards compatibility issue.
* Hide save button during in-context editing if the document is autopublished.
* Beginning with this release, the correct `moduleName` for typical
actions on the context document is automatically passed to the
modal associated with a custom context operation, unless `moduleName`
is explicitly specified. The `moduleName` parameter to `addContextOperation`
is no longer required and should not be passed at all in most cases
(just pass the object argument). If you do wish to specify a `moduleName`
to override that prop given to the modal, then it is recommended to pass
it as a `moduleName` property of the object, not as a separate argument.
For backwards compatibility the two-argument syntax is still permitted.

### Fixes

* Resolved data integrity issue with certain page tree operations by inferring the best peer to position the page relative to rather
than attempting to remember the most recent move operation.
* Fixes a downstream bug in the `getFieldsByCategory` method in the `AposEditorMixin.js` by checking for a property before accessing it.
* In Nunjucks templates, `data.url` now includes any sitewide and locale URL prefixes. This fixes local prefixing for pagination of piece-type index pages.
* Changes were detected in various fields such as integers, which caused the "Update" button to be active even when there was no actual modification in the doc.
* Fix a bug that prevented adding multiple operations in the same batch operation group.
* The `getTarget` method of the page module should use `findForEditing` to make sure it is able to see
pages that would be filtered out of a public view by project level or npm module overrides.

## 3.53.0 (2023-08-03)

### Adds

* Accessibility improved for navigation inside modals and various UI elements.
Pages/Docs Manager and Doc Editor modal now have better keyboard accessibility.
They keep the focus on elements inside modals and give it back to their parent modal when closed.
This implementation is evolving and will likely switch to use the `dialog` HTML element soon.
* Adds support for a new `if` property in `addContextOperation` in order to show or not a context operation based on the current document properties.
* Add `update-doc-fields` event to call `AposDocEditor.updateDocFields` method
* Add schema field `hidden` property to always hide a field
* Hide empty schema tabs in `AposDocEditor` when all fields are hidden due to `if` conditions
* The front end UI now respects the `_aposEditorModal` and `_aposAutopublish`
properties of a document if present, and otherwise falls back to module
configuration. This is a powerful addition to custom editor components
for piece and page types, allowing "virtual piece types" on the back end that
deal with many content types to give better hints to the UI.
* Respect the `_aposAutopublish` property of a document if present, otherwise
fall back to module configuration.
* For convenience in custom editor components, pass the new prop `type`, the original type of the document being copied or edited.
* For better results in custom editor components, pass the prop `copyOfId`, which implies
the custom editor should fetch the original itself by its means of choice.
For backwards compatibility `copyOf` is still passed, but it may be an
incomplete projection and should not be used in new code.
* Custom context operations now receive a `docId` prop, which should
be used in preference to `doc` because `doc` may be an incomplete
projection.
* Those creating custom context operations for documents can now
specify both a `props` object for additional properties to be passed to
their modal and a `docProps` object to map properties from the document
to props of their choosing.
* Adds support to add context labels in admin bar.
* Adds support for admin UI language configuration in the `@apostrophecms/i18n` module. The new options allow control over the default admin UI language and configures the list of languages, that any individual logged in user can choose from. See the [documentation](https://v3.docs.apostrophecms.org/reference/modules/i18n.html) for more details.
* Adds `adminLocale` User field to allow users to set their preferred admin UI language, but only when the `@apostrophecms/i18n` is configured accordingly (see above).
* Adds `@apostrophecms/settings` module and a "Personal Settings" feature. See the [documentation](https://v3.docs.apostrophecms.org/reference/modules/settings.html) for more details.
* Adds `$and` operator on `addContextOperation` `if` property in order to check multiple fields before showing or hiding a context operation.

### Fixes

* `AposDocEditor` `onSave` method signature. We now always expect an object when a parameter is passed to the function to check
the value of `navigate` flag.
* Fixes a problem in the rich text editor where the slash would not be deleted after item selectin from the insert menu.
* Modules that have a `public` or `i18n` subdirectory no longer generate a
warning if they export no code.
* Clean up focus parent event handlers when components are destroyed. Prevents a slow degradation of performance while editing.
Thanks to [Joshua N. Miller](https://github.com/jmiller-rise8).
* Fixes a visual discrepancy in the rich text editor where empty paragraphs would appear smaller in preview mode compared to edit mode.

### Changes

* To make life easier for module developers, modules that are `npm link`ed to
the project no longer have to be listed in `package.json` as
dependencies. To prevent surprises this is still a requirement for modules
that are not symlinked.

## 3.52.0 (2023-07-06)

### Changes

* Foreign widget UI no longer uses inverted theme styles.

### Adds

* Allows users to double-click a nested widget's breadcrumb entry and open its editor.
* Adds support for a new `conditions` property in `addContextOperation` and validation of `addContextOperation` configuration.

### Fixes

* The API now allows the user to create a page without defining the page target ID. By default it takes the Home page.
* Users are no longer blocked from saving documents when a field is hidden
by an `if` condition fails to satisfy a condition such as `min` or `max`
or is otherwise invalid. Instead the invalid value is discarded for safety.
Note that `required` has always been ignored when an `if` condition is not
satisfied.
* Errors thrown in `@apostrophecms/login:afterSessionLogin` event handlers are now properly passed back to Passport as such, avoiding a process restart.

## 3.51.1 (2023-06-23)

## Fixes

* Fix a regression introduced in 3.51.0 - conditional fields work again in the array editor dialog box.

## 3.51.0 (2023-06-21)

### Adds

* Items can now be added to the user's personal menu in the
admin bar, alongside the "Log Out" option. To do so, specify
the `user: true` option when calling `self.apos.adminBar.add`.
This should be reserved for items that manage personal settings.
* When duplicating another document, the `_id` properties of
array items, widgets and areas are still regenerated to ensure
uniqueness across documents. However, an `_originalId` property
is now available for reference while the document remains in memory.
This facilitates change detection within array items in
`beforeSave` handlers and the like.
* Adds the possibility to add custom admin bars via the `addBar()` method from the `admin-bar` module.
* Adds support for conditional fields within `array` and `object` field schema. See the [documentation](https://v3.docs.apostrophecms.org/guide/conditional-fields/) for more information.

### Fixes

* Uses `findForEditing` method in the page put route.
* The "Duplicate" option in the page or piece manager now correctly duplicates the
entire document. This was a regression introduced in 3.48.0. The "Duplicate" option
in the editor dialog box always worked correctly.

### Changes

* Browser URL now changes to reflect the slug of the document according to the mode that is being viewed.

## 3.50.0 (2023-06-09)

### Adds

* As a further fix for issues that could ensue before the improvements
to locale renaming support that were released in 3.49.0, an
`@apostrophecms/page:reattach` task has been added. This command line task
takes the `_id` or `slug` of a page and reattaches it to the page tree as
the last child of the home page, even if page tree data for that page
is corrupted. You may wish to use the `--new-slug` and `--locale` options. This task should not
be needed in normal circumstances.

## 3.49.0 (2023-06-08)

### Changes

* Updates area UX to not display Add Content controls when a widget is focused.
* Updates area UX to unfocus widget on esc key.
* Updates widget UI to use dashed outlines instead of borders to indicate bounds.
* Updates UI for Insert Menu.
* Updates Insert Menu UX to allow mid-node insertion.
* Rich Text Widget's Insert components are now expected to emit `done` and `cancel` for proper RT cleanup. `close` still supported for BC, acts as `done`.
* Migrated the business logic of the login-related Vue components to external mixins, so that the templates and styles can be overridden by
copying the component `.vue` file to project level without copying all of the business logic. If you have already copied the components to style them,
we encourage you to consider replacing your `script` tag with the new version, which just imports the mixin, so that fixes we make there will be
available in your project.

### Adds

* Adds keyboard accessibility to Insert menu.
* Adds regex pattern feature for string fields.
* Adds `pnpm` support. Introduces new optional Apostrophe root configuration `pnpm` to force opt-in/out when auto detection fails. See the [documentation](https://v3.docs.apostrophecms.org/guide/using-pnpm.html) for more details.
* Adds a warning if database queries involving relationships
are made before the last `apostrophe:modulesRegistered` handler has fired.
If you need to call Apostrophe's `find()` methods at startup,
it is best to wait for the `@apostrophecms/doc:beforeReplicate` event.
* Allow `@` when a piece is a template and `/@` for page templates (doc-template-library module).
* Adds a `prefix` option to the http frontend util module.
If explicitly set to `false`, prevents the prefix from being automatically added to the URL,
when making calls with already-prefixed URLs for instance.
* Adds the `redirectToFirstLocale` option to the `i18n` module to prevent users from reaching a version of their site that would not match any locale when requesting the site without a locale prefix in the URL.
* If just one instance of a piece type should always exist (per locale if localized), the
`singletonAuto` option may now be set to `true` or to an object with a `slug` option in
order to guarantee it. This implicitly sets `singleton: true` as well. This is now used
internally by `@apostrophecms/global` as well as the optional `@apostrophecms-pro/palette` module.

### Fixes

* Fix 404 error when viewing/editing a doc which draft has a different version of the slug than the published one.
* Fixed a bug where multiple home pages can potentially be inserted into the database if the
default locale is renamed. Introduced the `async apos.doc.bestAposDocId(criteria)` method to
help identify the right `aposDocId` when inserting a document that might exist in
other locales.
* Fixed a bug where singletons like the global doc might not be inserted at all if they
exist under the former name of the default locale and there are no other locales.

## 3.48.0 (2023-05-26)

### Adds

* For performance, add `apos.modules['piece-type']getManagerApiProjection` method to reduce the amount of data returned in the manager
    modal. The projection will contain the fields returned in the method in addition to the existing manager modal
    columns.
* Add `apos.schema.getRelationshipQueryBuilderChoicesProjection` method to set the projection used in
    `apos.schema.relationshipQueryBuilderChoices`.
* Rich-text inline images now copies the `alt` attribute from the original image from the Media Library.

### Changes

* Remove `stripPlaceholderBrs` and `restorePlaceholderBrs` from `AposRichTextWidgetEditor.vue` component.
* Change tiptap `Gapcursor` display to use a vertical blinking cursor instead of an horizontal cursor, which allow users to add text before and after inline images and tables.
* You can set `max-width` on `.apos-rich-text-toolbar__inner` to define the width of the rich-text toolbar. It will now
    flow on multiple lines if needed.
* The `utilityRail` prop of `AposSchema` now defaults to `false`, removing
the need to explicitly pass it in almost all contexts.
* Mark `apos.modules['doc-type']` methods `getAutocompleteTitle`, `getAutocompleteProjection` and `autocomplete` as
    deprecated. Our admin UI does not use them, it uses the `autocomplete('...')` query builder.
    More info at https://v3.docs.apostrophecms.org/reference/query-builders.html#autocomplete'.
* Print a warning with a clear explanation if a module's `index.js` file contains
no `module.exports` object (often due to a typo), or it is empty.

### Fixes

* Now errors and exits when a piece-type or widget-type module has a field object with the property `type`. Thanks to [NuktukDev](https://github.com/nuktukdev) for this contribution.
* Add a default page type value to prevent the dropdown from containing an empty value.

## 3.47.0 (2023-05-05)

### Changes

* Since Node 14 and MongoDB 4.2 have reached their own end-of-support dates,
we are **no longer supporting them for A3.** Note that our dependency on
`jsdom` 22 is incompatible with Node 14. Node 16 and Node 18 are both
still supported. However, because Node 16 reaches its
end-of-life date quite soon (September), testing and upgrading directly
to Node 18 is strongly recommended.
* Updated `sluggo` to version 1.0.0.
* Updated `jsdom` to version `22.0.0` to address an installation warning about the `word-wrap` module.

### Fixes

* Fix `extendQueries` to use super pattern for every function in builders and methods (and override properties that are not functions).

## 3.46.0 (2023-05-03)

### Fixes

* Adding or editing a piece no longer immediately refreshes the main content area if a widget editor is open. This prevents interruption of the widget editing process
when working with the `@apostrophecms/ai-helper` module, and also helps in other situations.
* Check that `e.doc` exists when handling `content-changed` event.
* Require updated `uploadfs` version with no dependency warnings.

### Adds

* Allow sub-schema fields (array and object) to follow parent schema fields using the newly introduced `following: '<parentField'` syntax, where the starting `<` indicates the parent level. For example `<parentField` follows a field in the parent level, `<<grandParentField` follows a field in the grandparent level, etc. The change is fully backward compatible with the current syntax for following fields from the same schema level.

### Changes

* Debounce search to prevent calling search on every key stroke in the manager modal.
* Various size and spacing adjustments in the expanded Add Content modal UI

## 3.45.1 (2023-04-28)

### Fixes

* Added missing styles to ensure consistent presentation of the rich text insert menu.
* Fixed a bug in which clicking on an image in the media manager would close the "insert
image" dialog box.
* Update `html-to-text` package to the latest major version.

## 3.45.0 (2023-04-27)

### Adds

* Rich text widgets now support the `insert` option, an array
which currently may contain the strings `image` and `table` in order to add a
convenient "insert menu" that pops up when the slash key is pressed.
This provides a better user experience for rich text features that shouldn't
require that the user select existing text before using them.
* Auto expand inline array width if needed using `width: max-content` in the admin UI.
* The "browse" button is now available when selecting pages and pieces
to link to in the rich text editor.
* The "browse" button is also available when selecting inline images
in the rich text editor.
* Images are now previewed in the relationship field's compact list view.
* The new `apos-refreshing` Apostrophe bus event can be used to prevent
Apostrophe from refreshing the main content zone of the page when images
and pieces are edited, by clearing the `refresh` property of the object
passed to the event.
* To facilitate custom click handlers, an `apos.modal.onTopOf(el1, el2)` function is now
available to check whether an element is considered to be "on top of" another element in
the modal stack.

### Changes

* The `v-click-outside-element` Vue directive now understands that modals "on top of"
an element should be considered to be "inside" the element, e.g. clicks on them
shouldn't close the link dialog etc.

### Fixes

* Fix various issues on conditional fields that were occurring when adding new widgets with default values or selecting a falsy value in a field that has a conditional field relying on it.
Populate new or existing doc instances with default values and add an empty `null` choice to select fields that do not have a default value (required or not) and to the ones configured with dynamic choices.
* Rich text widgets save more reliably when many actions are taken quickly just before save.
* Fix an issue in the `oembed` field where the value was kept in memory after cancelling the widget editor, which resulted in saving the value if the widget was nested and the parent widget was saved.
Also improve the `oembed` field UX by setting the input as `readonly` rather than `disabled` when fetching the video metadata, in order to avoid losing its focus when typing.

## 3.44.0 (2023-04-13)

### Adds

* `checkboxes` fields now support a new `style: 'combobox'` option for a better multiple-select experience when there
are many choices.
* If the new `guestApiAccess` option is set to `true` for a piece type or for `@apostrophecms/page`,
Apostrophe will allow all logged-in users to access the GET-method REST APIs of that
module, not just users with editing privileges, even if `publicApiProjection` is not set.
This is useful when the goal is to allow REST API access to "guest" users who have
project-specific reasons to fetch access content via REST APIs.
* `test-lib/utils.js` has new `createUser` and `loginAs` methods for the convenience of
those writing mocha tests of Apostrophe modules.
* `batchOperations` permissions: if a `permission` property is added to any entry in the `batchOperations` cascade of a piece-type module, this permission will be checked for every user. See `batchOperations` configuration in `modules/@apostrophecms/piece-type/index.js`. The check function `checkBatchOperationsPermissions` can be extended. Please note that this permission is checked only to determine whether to offer the operation.

### Fixes
* Fix child page slug when title is deleted

## 3.43.0 (2023-03-29)

### Adds

* Add the possibility to override the default "Add Item" button label by setting the `itemLabel` option of an `array` field.
* Adds `touch` task for every piece type. This task invokes `update` on each piece, which will execute all of the same event handlers that normally execute when a piece of that type is updated. Example usage: `node app article:touch`.

### Fixes

* Hide the suggestion help from the relationship input list when the user starts typing a search term.
* Hide the suggestion hint from the relationship input list when the user starts typing a search term except when there are no matches to display.
* Disable context menu for related items when their `relationship` field has no sub-[`fields`](https://v3.docs.apostrophecms.org/guide/relationships.html#providing-context-with-fields) configured.
* Logic for checking whether we are running a unit test of an external module under mocha now uses `includes` for a simpler, safer test that should be more cross-platform.

## 3.42.0 (2023-03-16)

### Adds

* You can now set `style: table` on inline arrays. It will display the array as a regular HTML table instead of an accordion.
See the [array field documentation](https://v3.docs.apostrophecms.org/reference/field-types/array.html#settings) for more information.
* You can now set `draggable: false` on inline arrays. It will disable the drag and drop feature. Useful when the order is not significant.
See the [array field documentation](https://v3.docs.apostrophecms.org/reference/field-types/array.html#settings) for more information.
* You can now set the label and icon to display on inline arrays when they are empty.
See the [array field documentation](https://v3.docs.apostrophecms.org/reference/field-types/array.html#whenEmpty) for more information.
* We have added a new and improved suggestion UI to relationship fields.
* The `utilityOperations` feature of piece types now supports additional properties:
`relationship: true` (show the operation only when editing a relationship), `relationship: false` (never show
the operation when editing a relationship), `button: true`, `icon` and `iconOnly: true`.
When `button: true` is specified, the operation appears as a standalone button rather than
being tucked away in the "more" menu.
* In addition, `utilityOperations` can now specify `eventOptions` with an `event` subproperty
instead of `modalOptions`. This is useful with the new `edit` event (see below).
* Those extending our admin UI on the front end can now open a modal to create or edit a page or piece by calling
`await apos.doc.edit({ type: 'article' })` (the type here is an example). To edit an existing document add an
`_id` property. To copy an existing document (like our "duplicate" feature) add a `copyOf`
property. When creating new pages, `type` can be sent to `@apostrophecms/page` for convenience
(note that the `type` property does not override the default or current page type in the editor).
* The `edit` Apostrophe event is now available and takes an object with the same properties
as above. This is useful when configuring `utilityOperations`.
* The `content-changed` Apostrophe event can now be emitted with a `select: true` property. If a
document manager for the relevant content type is open, it will attempt to add the document to the
current selection. Currently this works best with newly inserted documents.
* Localized strings in the admin UI can now use `$t(key)` to localize a string inside
an interpolated variable. This was accomplished by setting `skipOnVariables` to false
for i18next, solely on the front end for admin UI purposes.
* The syntax of the method defined for dynamic `choices` now accepts a module prefix to get the method from, and the `()` suffix.
This has been done for consistency with the external conditions syntax shipped in the previous release. See the documentation for more information.
* Added the `viewPermission` property of schema fields, and renamed `permission` to `editPermission` (with backwards
compatibility) for clarity. You can now decide if a schema field requires permissions to be visible or editable.
See the documentation for more information.
* Display the right environment label on login page. By default, based on `NODE_ENV`, overriden by `environmentLabel` option in `@apostrophecms/login` module. The environment variable `APOS_ENV_LABEL` will override this. Note that `NODE_ENV` should generally only be set to `development` (the default) or `production` as many Node.js modules opt into optimizations suitable for all deployed environments when it is set to `production`. This is why we offer the separate `APOS_ENV_LABEL` variable.

### Fixes

* Do not log unnecessary "required" errors for hidden fields.
* Fixed a bug that prevented "Text Align" from working properly in the rich text editor in certain cases.
* Fix typo in `@apostrophecms/doc-type` and `@apostrophecms/submitted-drafts` where we were using `canCreate` instead of `showCreate` to display the `Create New` button or showing the `Copy` button in `Manager` modals.
* Send external condition results in an object so that numbers are supported as returned values.

## 3.41.1 (2023-03-07)

No changes. Publishing to make sure 3.x is tagged `latest` in npm, rather than 2.x.

## 3.41.0 (2023-03-06)

### Adds

* Handle external conditions to display fields according to the result of a module method, or multiple methods from different modules.
This can be useful for displaying fields according to the result of an external API or any business logic run on the server. See the documentation for more information.

### Fixes

* Replace `deep-get-set` dependency with `lodash`'s `get` and `set` functions to fix the [Prototype Pollution in deep-get-set](https://github.com/advisories/GHSA-mjjj-6p43-vhhv) vulnerability. There was no actual vulnerability in Apostrophe due to the way the module was actually used, and this was done to address vulnerability scan reports.
* The "soft redirects" for former URLs of documents now work better with localization. Thanks to [Waldemar Pankratz](https://github.com/waldemar-p).
* Destroy `AreaEditor` Vue apps when the page content is refreshed in edit mode. This avoids a leak of Vue apps components being recreated while instances of old ones are still alive.

### Security

* Upgrades passport to the latest version in order to ensure session regeneration when logging in or out. This adds additional security to logins by mitigating any risks due to XSS attacks. Apostrophe is already robust against XSS attacks. For passport methods that are internally used by Apostrophe everything is still working. For projects that are accessing the passport instance directly through `self.apos.login.passport`, some verifications may be necessary to avoid any compatibility issue. The internally used methods are `authenticate`, `use`, `serializeUser`, `deserializeUser`, `initialize`, `session`.

## 3.40.1 (2023-02-18)

* No code change. Patch level bump for package update.

## 3.40.0 (2023-02-17)

### Adds

* For devops purposes, the `APOS_BASE_URL` environment variable is now respected as an override of the `baseUrl` option.

### Fixes

* Do not display shortcut conflicts at startup if there are none.
* Range field correctly handles the `def` attribute set to `0` now. The `def` property will be used when the field has no value provided; a value going over the max or below the min threshold still returns `null`.
* `select` fields now work properly when the `value` of a choice is a boolean rather than a string or a number.

## 3.39.2 (2023-02-03)

### Fixes
* Hotfix for a backwards compatibility break in webpack that triggered a tiptap bug. The admin UI build will now succeed as expected.

## 3.39.1 (2023-02-02)

### Fixes

* Rescaling cropped images with the `@apostrophecms/attachment:rescale` task now works correctly. Thanks to [Waldemar Pankratz](https://github.com/waldemar-p) for this contribution.

## 3.39.0 (2023-02-01)

### Adds

* Basic support for editing tables by adding `table` to the rich text toolbar. Enabling `table` allows you to create tables, including `td` and `th` tags, with the ability to merge and split cells. For now the table editing UI is basic, all of the functionality is there but we plan to add more conveniences for easy table editing soon. See the "Table" dropdown for actions that are permitted based on the current selection.
* `superscript` and `subscript` may now be added to the rich text widget's `toolbar` option.
* Early beta-quality support for adding inline images to rich text, by adding `image` to the rich text toolbar. This feature works reliably, however the UI is not mature yet. In particular you must search for images by typing part of the title. We will support a proper "browse" experience here soon. For good results you should also configure the `imageStyles` option. You will also want to style the `figure` tags produced. See the documentation for more information.
* Support for `div` tags in the rich text toolbar, if you choose to include them in `styles`. This is often necessary for A2 content migration and can potentially be useful in new work when combined with a `class` if there is no suitable semantic block tag.
* The new `@apostrophecms/attachment:download-all --to=folder` command line task is useful to download all of your attachments from an uploadfs backend other than local storage, especially if you do not have a more powerful "sync" utility for that particular storage backend.
* A new `loadingType` option can now be set for `image-widget` when configuring an `area` field. This sets the `loading` attribute of the `img` tag, which can be used to enable lazy loading in most browsers. Thanks to [Waldemar Pankratz](https://github.com/waldemar-p) for this contribution.
* Two new module-level options have been added to the `image-widget` module: `loadingType` and `size`. These act as fallbacks for the same options at the area level. Thanks to [Waldemar Pankratz](https://github.com/waldemar-p) for this contribution.

### Fixes

* Adding missing require (`bluebird`) and fallback (`file.crops || []`) to `@apostrophecms/attachment:rescale`-task

## 3.38.1 (2023-01-23)

### Fixes

* Version 3.38.0 introduced a regression that temporarily broke support for user-edited content in locales with names like `de-de` (note the lowercase country name). This was inadvertently introduced in an effort to improve support for locale fallback when generating static translations of the admin interface. Version 3.38.1 brings back the content that temporarily appeared to be missing for these locales (it was never removed from the database), and also achieves the original goal. **However, if you created content for such locales using `3.38.0` (released five days ago) and wish to keep that content,** rather than reverting to the content from before `3.38.0`, see below.

### Adds

* The new `i18n:rename-locale` task can be used to move all content from one locale name to another, using the `--old` and `--new` options. By default, any duplicate keys for content existing in both locales will stop the process. However you can specify which content to keep in the event of a duplicate key error using the `--keep=localename` option. Note that the value of `--new` should match the a locale name that is currently configured for the `@apostrophecms/i18n` module.

Example:

```
# If you always had de-de configured as a locale, but created
# a lot of content with Apostrophe 3.38.0 which incorrectly stored
# it under de-DE, you can copy that content. In this case we opt
# to keep de-de content in the event of any conflicts
node app @apostrophecms/i18n:rename-locale --old=de-DE --new=de-de --keep=de-de
```

## 3.38.0 (2023-01-18)

### Adds

* Emit a `beforeSave` event from the `@apostrophecms:notification` module, with `req` and the `notification` as arguments, in order to give the possibility to override the notification.
* Emit a `beforeInsert` event from the `@apostrophecms:attachment` module, with `req` and the `doc` as arguments, in order to give the possibility to override the attachment.
* Emit a `beforeSaveSafe` event from the `@apostrophecms:user` module, with `req`, `safeUser` and `user` as arguments, in order to give the possibility to override properties of the `safeUser` object which contains password hashes and other information too sensitive to be stored in the aposDocs collection.
* Automatically convert failed uppercase URLs to their lowercase version - can be disabled with `redirectFailedUpperCaseUrls: false` in `@apostrophecms/page/index.js` options. This only comes into play if a 404 is about to happen.
* Automatically convert country codes in locales like `xx-yy` to `xx-YY` before passing them to `i18next`, which is strict about uppercase country codes.
* Keyboard shortcuts conflicts are detected and logged on to the terminal.

### Fixes

* Invalid locales passed to the i18n locale switching middleware are politely mapped to 400 errors.
* Any other exceptions thrown in the i18n locale switching middleware can no longer crash the process.
* Documents kept as the `previous` version for undo purposes were not properly marked as such, breaking the public language switcher in some cases. This was fixed and a migration was added for existing data.
* Uploading an image in an apostrophe area with `minSize` requirements will not trigger an unexpected error anymore. If the image is too small, a notification will be displayed with the minimum size requirements. The `Edit Image` modal will now display the minimum size requirements, if any, above the `Browse Images` field.
* Some browsers saw the empty `POST` response for new notifications as invalid XML. It will now return an empty JSON object with the `Content-Type` set to `application/json`.

## 3.37.0 (2023-01-06)

### Adds

* Dynamic choice functions in schemas now also receive a data object with their original doc id for further inspection by your function.
* Use `mergeWithCustomize` when merging extended source Webpack configuration. Introduce overideable asset module methods `srcCustomizeArray` and `srcCustomizeObject`, with reasonable default behavior, for fine tuning Webpack config arrays and objects merging. More info - [the Webpack mergeWithCustomize docs](https://github.com/survivejs/webpack-merge#mergewithcustomize-customizearray-customizeobject-configuration--configuration)
* The image widget now accepts a `placeholderImage` option that works like `previewImage` (just specify a file extension, like `placeholderImage: 'jpg'`, and provide the file `public/placeholder.jpg` in the module). The `placeholderUrl` option is still available for backwards compatibility.

### Fixes

* `docId` is now properly passed through array and object fields and into their child schemas.
* Remove module `@apostrophecms/polymorphic-type` name alias `@apostrophecms/polymorphic`. It was causing warnings
    e.g. `A permission.can() call was made with a type that has no manager: @apostrophecms/polymorphic-type`.
* The module `webpack.extensions` configuration is not applied to the core Admin UI build anymore. This is the correct and intended behavior as explained in the [relevant documentation](https://v3.docs.apostrophecms.org/guide/webpack.html#extending-webpack-configuration).
* The `previewImage` option now works properly for widget modules loaded from npm and those that subclass them. Specifically, the preview image may be provided in the `public/` subdirectory of the original module, the project-level configuration of it, or a subclass.

## 3.36.0 (2022-12-22)

### Adds

* `shortcut` option for piece modules, allowing easy re-mapping of the manager command shortcut per module.

### Fixes

* Ensure there are no conflicting command shortcuts for the core modules.

## 3.35.0 (2022-12-21)

### Adds

* Introduced support for linking directly to other Apostrophe documents in a rich text widget. The user can choose to link to a URL, or to a page. Linking to various piece types can also be enabled with the `linkWithType` option. This is equivalent to the old `apostrophe-rich-text-permalinks` module but is included in the core in A3. See the [documentation](https://v3.docs.apostrophecms.org/guide/core-widgets.html#rich-text-widget) for details.
* Introduced support for the `anchor` toolbar control in the rich text editor. This allows named anchors to be inserted. These are rendered as `span` tags with the given `id` and can then be linked to via `#id`, providing basic support for internal links. HTML 4-style named anchors in legacy content (`name` on `a` tags) are automatically migrated upon first edit.
* German translation i18n file created for the Apostrophe Admin-UI. Thanks to [Noah Gysin](https://github.com/NoahGysin) for this contribution.
* Introduced support for keyboard shortcuts in admin UI. Hitting `?` will display the list of available shortcuts. Developpers can define their own shortcuts by using the new `@apostrophecms/command-menu` module and the `commands` property. Please check the [keyboard shortcut documentation](https://v3.docs.apostrophecms.org/guide/command-menu.html) for more details.

### Fixes

* The `bulletList` and `orderedList` TipTap toolbar items now work as expected.
* When using the autocomplete/typeahead feature of relationship fields, typing a space at the start no longer results in an error.
* Replace [`credential`](https://www.npmjs.com/package/credential) package with [`credentials`](https://www.npmjs.com/package/credentials) to fix the [`mout` Prototype Pollution vulnerability](https://cve.mitre.org/cgi-bin/cvename.cgi?name=CVE-2020-7792). There was no actual vulnerability in Apostrophe or credential due to the way the module was actually used, and this was done to address vulnerability scan reports.
* Added a basic implementation of the missing "Paste from Clipboard" option to Expanded Widget Previews.


## 3.34.0 (2022-12-12)

### Fixes

* Nested areas work properly in widgets that have the `initialModal: false` property.
* Apostrophe's search index now properly incorporates most string field types as in A2.

### Adds

* Relationships load more quickly.
* Parked page checks at startup are faster.
* Tasks to localize and unlocalize piece type content (see `node app help [yourModuleName]:localize` and `node app help [yourModuleName]:unlocalize`).
## 3.33.0 (2022-11-28)

### Adds

* You can now set `inline: true` on schema fields of type `array`. This displays a simple editing interface in the context of the main dialog box for the document in question, avoiding the need to open an additional dialog box. Usually best for cases with just one field or just a few. If your array field has a large number of subfields the default behavior (`inline: false`) is more suitable for your needs. See the [array field](https://v3.docs.apostrophecms.org/reference/field-types/array.html) documentation for more information.
* Batch feature for publishing pieces.
* Add extensibility for `rich-text-widget` `defaultOptions`. Every key will now be used in the `AposRichTextWidgetEditor`.

### Fixes

* Prior to this release, widget templates that contained areas pulled in from related documents would break the ability to add another widget beneath.
* Validation of object fields now works properly on the browser side, in addition to server-side validation, resolving UX issues.
* Provisions were added to prevent any possibility of a discrepancy in relationship loading results under high load. It is not clear whether this A2 bug was actually possible in A3.

## 3.32.0 (2022-11-09)

### Adds

* Adds Reset Password feature to the login page. Note that the feature must be enabled and email delivery must be properly configured. See the [documentation](https://v3.docs.apostrophecms.org/reference/modules/login.html) for more details.
* Allow project-level developer to override bundling decisions by configuring the `@apostrophecms/asset` module. Check the [module documentation](https://v3.docs.apostrophecms.org/reference/modules/asset.html#options) for more information.

### Fixes

* Query builders for regular select fields have always accepted null to mean "do not filter on this property." Now this also works for dynamic select fields.
* The i18n UI state management now doesn't allow actions while it's busy.
* Fixed various localization bugs in the text of the "Update" dropdown menu.
* The `singleton: true` option for piece types now automatically implies `showCreate: false`.
* Remove browser console warnings by handling Tiptap Editor's breaking changes and duplicated plugins.
* The editor modal now allocates more space to area fields when possible, resolving common concerns about editing large widgets inside the modal.

## 3.31.0 (2022-10-27)

### Adds

* Adds `placeholder: true` and `initialModal: false` features to improve the user experience of adding widgets to the page. Checkout the [Widget Placeholders documentation](https://v3.docs.apostrophecms.org/guide/areas-and-widgets.html#adding-placeholder-content-to-widgets) for more detail.

### Fixes

* When another user is editing the document, the other user's name is now displayed correctly.

## 3.30.0 (2022-10-12)

### Adds

* New `APOS_LOG_ALL_ROUTES` environment variable. If set, Apostrophe logs information about all middleware functions and routes that are executed on behalf of a particular URL.
* Adds the `addFileGroups` option to the `attachment` module. Additionally it exposes a new method, `addFileGroup(group)`. These allow easier addition of new file groups or extension of the existing groups.

### Fixes

* Vue 3 may now be used in a separate webpack build at project level without causing problems for the admin UI Vue 2 build.
* Fixes `cache` module `clear-cache` CLI task message
* Fixes help message for `express` module `list-routes` CLI task

## 3.29.1 (2022-10-03)

### Fixes

* Hotfix to restore Node 14 support. Of course Node 16 is also supported.


## 3.29.0 (2022-10-03)

### Adds

* Areas now support an `expanded: true` option to display previews for widgets. The Expanded Widget Preview Menu also supports grouping and display columns for each group.
* Add "showQuery" in piece-page-type in order to override the query for the "show" page as "indexQuery" does it for the index page

### Fixes

* Resolved a bug in which users making a password error in the presence of pre-login checks such as a CAPTCHA were unable to try again until they refreshed the page.

## 3.28.1 (2022-09-15)

### Fixes

* `AposInputBoolean` can now be `required` and have the value `false`.
* Schema fields containing boolean filters can now list both `yes` and `no` choices according to available values in the database.
* Fix attachment `getHeight()` and `getWidth()` template helpers by changing the assignment of the `attachment._crop` property.
* Change assignment of `attachment._focalPoint` for consistency.

## 3.28.0 (2022-08-31)

### Fixes

* Fix UI bug when creating a document via a relationship.

### Adds

* Support for uploading `webp` files for display as images. This is supported by all current browsers now that Microsoft has removed IE11. For best results, you should run `npm update` on your project to make sure you are receiving the latest release of `uploadfs` which uses `sharp` for image processing. Thanks to [Isaac Preston](https://github.com/ixc7) for this addition.
* Clicking outside a modal now closes it, the same way the `Escape` key does when pressed.
* `checkboxes` fields now support `min` and `max` properties. Thanks to [Gabe Flores](https://github.com/gabeflores-appstem).

## 3.27.0 (2022-08-18)

### Adds

* Add `/grid` `POST` route in permission module, in addition to the existing `GET` one.
* New utility script to help find excessively heavy npm dependencies of apostrophe core.

### Changes

* Extract permission grid into `AposPermissionGrid` vue component.
* Moved `stylelint` from `dependencies` to `devDependencies`. The benefit may be small because many projects will depend on `stylelint` at project level, but every little bit helps install speed, and it may make a bigger difference if different major versions are in use.

## 3.26.1 (2022-08-06)

### Fixes

Hotfix: always waits for the DOM to be ready before initializing the Apostrophe Admin UI. `setTimeout` alone might not guarantee that every time. This issue has apparently become more frequent in the latest versions of Chrome.
* Modifies the `login` module to return an empty object in the API session cookie response body to avoid potential invalid JSON error if `response.json()` is retrieved.

## 3.26.0 (2022-08-03)

### Adds

* Tasks can now be registered with the `afterModuleReady` flag, which is more useful than `afterModuleInit` because it waits for the module to be more fully initialized, including all "improvements" loaded via npm. The original `afterModuleInit` flag is still supported in case someone was counting on its behavior.
* Add `/grid` `POST` route in permission module, in addition to the existing `GET` one, to improve extensibility.
* `@apostrophecms/express:list-routes` command line task added, to facilitate debugging.

### Changes

* Since Microsoft has ended support for IE11 and support for ES5 builds is responsible for a significant chunk of Apostrophe's installation time, the `es5: true` option no longer produces an IE11 build. For backwards compatibility, developers will receive a warning, but their build will proceed without IE11 support. IE11 ES5 builds can be brought back by installing the optional [@apostrophecms/asset-es5](https://github.com/apostrophecms/asset-es5) module.

### Fixes

* `testModule: true` works in unit tests of external Apostrophe modules again even with modern versions of `mocha`, thanks to [Amin Shazrin](https://github.com/ammein).
* `getObjectManager` is now implemented for `Object` field types, fixing a bug that prevented the use of areas found in `object` schema fields within templates. Thanks to [James R T](https://github.com/jamestiotio).

## 3.25.0 (2022-07-20)

### Adds

* `radio` and `checkboxes` input field types now support a server side `choices` function for supplying their `choices` array dynamically, just like `select` fields do. Future custom field types can opt into this functionality with the field type flag `dynamicChoices: true`.

### Fixes

* `AposSelect` now emits values on `change` event as they were originally given. Their values "just work" so you do not have to think about JSON anymore when you receive it.
* Unpinned tiptap as the tiptap team has made releases that resolve the packaging errors that caused us to pin it in 3.22.1.
* Pinned `vue-loader` to the `15.9.x` minor release series for now. The `15.10.0` release breaks support for using `npm link` to develop the `apostrophe` module itself.
* Minimum version of `sanitize-html` bumped to ensure a potential denial-of-service vector is closed.

## 3.24.0 (2022-07-06)

### Adds

* Handle `private: true` locale option in i18n module, preventing logged out users from accessing the content of a private locale.

### Fixes

* Fix missing title translation in the "Array Editor" component.
* Add `follow: true` flag to `glob` functions (with `**` pattern) to allow registering symlink files and folders for nested modules
* Fix disabled context menu for relationship fields editing ([#3820](https://github.com/apostrophecms/apostrophe/issues/3820))
* In getReq method form the task module, extract the right `role` property from the options object.
* Fix `def:` option in `array` fields, in order to be able to see the default items in the array editor modal

## 3.23.0 (2022-06-22)

### Adds

* Shared Drafts: gives the possibility to share a link which can be used to preview the draft version of page, or a piece `show` page.
* Add `Localize` option to `@apostrophecms/image`. In Edit mode the context bar menu includes a "Localize" option to start cloning this image into other locales.

### Fixes

* Update `sass` to [`1.52.3`+](https://github.com/sass/dart-sass/pull/1713) to prevent the error `RangeError: Invalid value: Not in inclusive range 0..145: -1`. You can now fix that by upgrading with `npm update`. If it does not immediately clear up the issue in development, try `node app @apostrophecms/asset:clear-cache`.
* Fix a potential issue when URLs have a query string, in the `'@apostrophecms/page:notFound'` handler of the `soft-redirect` module.

## 3.22.1 (2022-06-17)

* Hotfix: temporarily pin versions of tiptap modules to work around packaging error that breaks import of the most recent releases. We will unpin as soon as this is fixed upstream. Fixes a bug where `npm update` would fail for A3 projects.

## 3.22.0 (2022-06-08)

### Adds

* Possibility to pass options to webpack extensions from any module.

### Fixes

* Fix a Webpack cache issue leading to modules symlinked in `node_modules` not being rebuilt.
* Fixes login maximum attempts error message that wasn't showing the plural when lockoutMinutes is more than 1.
* Fixes the text color of the current array item's slat label in the array editor modal.
* Fixes the maximum width of an array item's slat label so as to not obscure the Remove button in narrow viewports.
* If an array field's titleField option is set to a select field, use the selected option's label as the slat label rather its value.
* Disable the slat controls of the attachment component while uploading.
* Fixes bug when re-attaching the same file won't trigger an upload.
* AposSlat now fully respects the disabled state.

## 3.21.1 (2022-06-04)

### Fixes

* Work around backwards compatibility break in `sass` module by pinning to `sass` `1.50.x` while we investigate. If you saw the error `RangeError: Invalid value: Not in inclusive range 0..145: -1` you can now fix that by upgrading with `npm update`. If it does not immediately clear up the issue in development, try `node app @apostrophecms/asset:clear-cache`.

## 3.21.0 (2022-05-25)

### Adds

* Trigger only the relevant build when in a watch mode (development). The build paths should not contain comma (`,`).
* Adds an `unpublish` method, available for any doc-type.
An _Unpublish_ option has also been added to the context menu of the modal when editing a piece or a page.
* Allows developers to group fields in relationships the same way it's done for normal schemas.

### Fixes

* Vue files not being parsed when running eslint through command line, fixes all lint errors in vue files.
* Fix a bug where some Apostrophe modules symlinked in `node_modules` are not being watched.
* Recover after webpack build error in watch mode (development only).
* Fixes an edge case when failing (throw) task invoked via `task.invoke` will result in `apos.isTask()` to always return true due to `apos.argv` not reverted properly.

## 3.20.1 (2022-05-17)

### Fixes

* Minor corrections to French translation.

## 3.20.0

### Adds

* Adds French translation of the admin UI (use the `fr` locale).

## 3.19.0

### Adds

* New schema field type `dateAndTime` added. This schema field type saves in ISO8601 format, as UTC (Universal Coordinated Time), but is edited in a user-friendly way in the user's current time zone and locale.
* Webpack disk cache for better build performance in development and, if appropriately configured, production as well.
* In development, Webpack rebuilds the front end without the need to restart the Node.js process, yielding an additional speedup. To get this speedup for existing projects, see the `nodemonConfig` section of the latest `package.json` in [a3-boilerplate](https://github.com/apostrophecms/a3-boilerplate) for the new "ignore" rules you'll need to prevent nodemon from stopping the process and restarting.
* Added the new command line task `apostrophecms/asset:clear-cache` for clearing the webpack disk cache. This should be necessary only in rare cases where the configuration has changed in ways Apostrophe can't automatically detect.
* A separate `publishedLabel` field can be set for any schema field of a page or piece. If present it is displayed instead of `label` if the document has already been published.

### 3.18.1

### Fixes

* The admin UI now rebuilds properly in a development environment when new npm modules are installed in a multisite project (`apos.rootDir` differs from `apos.npmRootDir`).

## 3.18.0 (2022-05-03)

### Adds

* Images may now be cropped to suit a particular placement after selecting them. SVG files may not be cropped as it is not possible in the general case.
* Editors may also select a "focal point" for the image after selecting it. This ensures that this particular point remains visible even if CSS would otherwise crop it, which is a common issue in responsive design. See the `@apostrophecms/image` widget for a sample implementation of the necessary styles.
* Adds the `aspectRatio` option for image widgets. When set to `[ w, h ]` (a ratio of width to height), images are automatically cropped to this aspect ratio when chosen for that particular widget. If the user does not crop manually, then cropping happens automatically.
* Adds the `minSize` option for image widgets. This ensures that the images chosen are at least the given size `[ width, height ]`, and also ensures the user cannot choose something smaller than that when cropping.
* Implements OpenTelemetry instrumentation.
* Developers may now specify an alternate Vue component to be used for editing the subfields of relationships, either at the field level or as a default for all relationships with a particular piece type.
* The widget type base module now always passes on the `components` option as browser data, so that individual widget type modules that support contextual editing can be implemented more conveniently.
* In-context widget editor components now receive a `focused` prop which is helpful in deciding when to display additional UI.
* Adds new configuration option - `beforeExit` async handler.
* Handlers listening for the `apostrophe:run` event are now able to send an exit code to the Apostrophe bootstrap routine.
* Support for Node.js 17 and 18. MongoDB connections to `localhost` will now successfully find a typical dev MongoDB server bound only to `127.0.0.1`, Apostrophe can generate valid ipv6 URLs pointing back to itself, and `webpack` and `vue-loader` have been updated to address incompatibilities.
* Adds support for custom context menus provided by any module (see `apos.doc.addContextOperation()`).
* The `AposSchema` component now supports an optional `generation` prop which may be used to force a refresh when the value of the object changes externally. This is a compromise to avoid the performance hit of checking numerous subfields for possible changes every time the `value` prop changes in response to an `input` event.
* Adds new event `@apostrophecms/doc:afterAllModesDeleted` fired after all modes of a given document are purged.

### Fixes

* Documentation of obsolete options has been removed.
* Dead code relating to activating in-context widget editors have been removed. They are always active and have been for some time. In the future they might be swapped in on scroll, but there will never be a need to swap them in "on click."
* The `self.email` method of modules now correctly accepts a default `from` address configured for a specific module via the `from` subproperty of the `email` option to that module. Thanks to `chmdebeer` for pointing out the issue and the fix.
* Fixes `_urls` not added on attachment fields when pieces API index is requested (#3643)
* Fixes float field UI bug that transforms the value to integer when there is no field error and the first number after the decimal is `0`.
* The `nestedModuleSubdirs` feature no longer throws an error and interrupts startup if a project contains both `@apostrophecms/asset` and `asset`, which should be considered separate module names.

## 3.17.0 (2022-03-31)

### Adds

* Full support for the [`object` field type](https://v3.docs.apostrophecms.org/reference/field-types/object.html), which works just like `array` but stores just one sub-object as a property, rather than an array of objects.
* To help find documents that reference related ones via `relationship` fields, implement backlinks of related documents by adding a `relatedReverseIds` field to them and keeping it up to date. There is no UI based on this feature yet but it will permit various useful features in the near future.
* Adds possibility for modules to [extend the webpack configuration](https://v3.docs.apostrophecms.org/guide/webpack.html).
* Adds possibility for modules to [add extra frontend bundles for scss and js](https://v3.docs.apostrophecms.org/guide/webpack.html). This is useful when the `ui/src` build would otherwise be very large due to code used on rarely accessed pages.
* Loads the right bundles on the right pages depending on the page template and the loaded widgets. Logged-in users have all the bundles on every page, because they might introduce widgets at any time.
* Fixes deprecation warnings displayed after running `npm install`, for dependencies that are directly included by this package.
* Implement custom ETags emission when `etags` cache option is enabled. [See the documentation for more information](https://v3.docs.apostrophecms.org/guide/caching.html).
It allows caching of pages and pieces, using a cache invalidation mechanism that takes into account related (and reverse related) document updates, thanks to backlinks mentioned above.
Note that for now, only single pages and pieces benefit from the ETags caching system (pages' and pieces' `getOne` REST API route, and regular served pages).
The cache of an index page corresponding to the type of a piece that was just saved will automatically be invalidated. However, please consider that it won't be effective when a related piece is saved, therefore the cache will automatically be invalidated _after_ the cache lifetime set in `maxAge` cache option.

### Fixes

* Apostrophe's webpack build now works properly when developing code that imports module-specific npm dependencies from `ui/src` or `ui/apos` when using `npm link` to develop the module in question.
* The `es5: true` option to `@apostrophecms/asset` works again.

## 3.16.1 (2022-03-21)

### Fixes

* Fixes a bug in the new `Cache-Control` support introduced by 3.16.0 in which we get the logged-out homepage right after logging in. This issue only came into play if the new caching options were enabled.

## 3.16.0 (2022-03-18)

### Adds

* Offers a simple way to set a Cache-Control max-age for Apostrophe page and GET REST API responses for pieces and pages. [See the documentation for more information](https://v3.docs.apostrophecms.org/guide/caching.html).
* API keys and bearer tokens "win" over session cookies when both are present. Since API keys and bearer tokens are explicitly added to the request at hand, it never makes sense to ignore them in favor of a cookie, which is implicit. This also simplifies automated testing.
* `data-apos-test=""` selectors for certain elements frequently selected in QA tests, such as `data-apos-test="adminBar"`.
* Offer a simple way to set a Cache-Control max-age for Apostrophe page and GET REST API responses for pieces and pages.
* To speed up functional tests, an `insecurePasswords` option has been added to the login module. This option is deliberately named to discourage use for any purpose other than functional tests in which repeated password hashing would unduly limit performance. Normally password hashing is intentionally difficult to slow down brute force attacks, especially if a database is compromised.

### Fixes

* `POST`ing a new child page with `_targetId: '_home'` now works properly in combination with `_position: 'lastChild'`.

## 3.15.0 (2022-03-02)

### Adds

* Adds throttle system based on username (even when not existing), on initial login route. Also added for each late login requirement, e.g. for 2FA attempts.

## 3.14.2 (2022-02-27)

* Hotfix: fixed a bug introduced by 3.14.1 in which non-parked pages could throw an error during the migration to fix replication issues.

## 3.14.1 (2022-02-25)

* Hotfix: fixed a bug in which replication across locales did not work properly for parked pages configured via the `_children` feature. A one-time migration is included to reconnect improperly replicated versions of the same parked pages. This runs automatically, no manual action is required. Thanks to [justyna1](https://github.com/justyna13) for identifying the issue.

## 3.14.0 (2022-02-22)

### Adds

* To reduce complications for those implementing caching strategies, the CSRF protection cookie now contains a simple constant string, and is not recorded in `req.session`. This is acceptable because the real purpose of the CSRF check is simply to verify that the browser has sent the cookie at all, which it will not allow a cross-origin script to do.
* As a result of the above, a session cookie is not generated and sent at all unless `req.session` is actually used or a user logs in. Again, this reduces complications for those implementing caching strategies.
* When logging out, the session cookie is now cleared in the browser. Formerly the session was destroyed on the server side only, which was sufficient for security purposes but could create caching issues.
* Uses `express-cache-on-demand` lib to make similar and concurrent requests on pieces and pages faster.
* Frontend build errors now stop app startup in development, and SCSS and JS/Vue build warnings are visible on the terminal console for the first time.

### Fixes

* Fixed a bug when editing a page more than once if the page has a relationship to itself, whether directly or indirectly. Widget ids were unnecessarily regenerated in this situation, causing in-context edits after the first to fail to save.
* Pages no longer emit double `beforeUpdate` and `beforeSave` events.
* When the home page extends `@apostrophecms/piece-page-type`, the "show page" URLs for individual pieces should not contain two slashes before the piece slug. Thanks to [Martí Bravo](https://github.com/martibravo) for the fix.
* Fixes transitions between login page and `afterPasswordVerified` login steps.
* Frontend build errors now stop the `@apostrophecms/asset:build` task properly in production.
* `start` replaced with `flex-start` to address SCSS warnings.
* Dead code removal, as a result of following up on JS/Vue build warnings.

## 3.13.0 - 2022-02-04

### Adds

* Additional requirements and related UI may be imposed on native ApostropheCMS logins using the new `requirements` feature, which can be extended in modules that `improve` the `@apostrophecms/login` module. These requirements are not imposed for single sign-on logins via `@apostrophecms/passport-bridge`. See the documentation for more information.
* Adds latest Slovak translation strings to SK.json in `i18n/` folder. Thanks to [Michael Huna](https://github.com/Miselrkba) for the contribution.
* Verifies `afterPasswordVerified` requirements one by one when emitting done event, allows to manage errors ans success before to go to the next requirement. Stores and validate each requirement in the token. Checks the new `askForConfirmation` requirement option to go to the next step when emitting done event or waiting for the confirm event (in order to manage success messages). Removes support for `afterSubmit` for now.

### Fixes

* Decodes the testReq `param` property in `serveNotFound`. This fixes a problem where page titles using diacritics triggered false 404 errors.
* Registers the default namespace in the Vue instance of i18n, fixing a lack of support for un-namespaced l10n keys in the UI.

## 3.12.0 - 2022-01-21

### Adds

* It is now best practice to deliver namespaced i18n strings as JSON files in module-level subdirectories of `i18n/` named to match the namespace, e.g. `i18n/ourTeam` if the namespace is `ourTeam`. This allows base class modules to deliver phrases to any namespace without conflicting with those introduced at project level. The `i18n` option is now deprecated in favor of the new `i18n` module format section, which is only needed if `browser: true` must be specified for a namespace.
* Brought back the `nestedModuleSubdirs` feature from A2, which allows modules to be nested in subdirectories if `nestedModuleSubdirs: true` is set in `app.js`. As in A2, module configuration (including activation) can also be grouped in a `modules.js` file in such subdirectories.

### Fixes

* Fixes minor inline documentation comments.
* UI strings that are not registered localization keys will now display properly when they contain a colon (`:`). These were previously interpreted as i18next namespace/key pairs and the "namespace" portion was left out.
* Fixes a bug where changing the page type immediately after clicking "New Page" would produce a console error. In general, areas and checkboxes now correctly handle their value being changed to `null` by the parent schema after initial startup of the `AposInputArea` or `AposInputCheckboxes` component.
* It is now best practice to deliver namespaced i18n strings as JSON files in module-level subdirectories of `i18n/` named to match the namespace, e.g. `i18n/ourTeam` if the namespace is `ourTeam`. This allows base class modules to deliver phrases to any namespace without conflicting with those introduced at project level. The `i18n` option is now deprecated in favor of the new `i18n` module format section, which is only needed if `browser: true` must be specified for a namespace.
* Removes the `@apostrophecms/util` module template helper `indexBy`, which was using a lodash method not included in lodash v4.
* Removes an unimplemented `csrfExceptions` module section cascade. Use the `csrfExceptions` *option* of any module to set an array of URLs excluded from CSRF protection. More information is forthcoming in the documentation.
* Fix `[Object Object]` in the console when warning `A permission.can() call was made with a type that has no manager` is printed.

### Changes

* Temporarily removes `npm audit` from our automated tests because of a sub-dependency of vue-loader that doesn't actually cause a security vulnerability for apostrophe.

## 3.11.0 - 2022-01-06

### Adds

* Apostrophe now extends Passport's `req.login` to emit an `afterSessionLogin` event from the `@apostrophecms:login` module, with `req` as an argument. Note that this does not occur at all for login API calls that return a bearer token rather than establishing an Express session.

### Fixes

* Apostrophe's extension of `req.login` now accounts for the `req.logIn` alias and the skippable `options` parameter, which is relied upon in some `passport` strategies.
* Apostrophe now warns if a nonexistent widget type is configured for an area field, with special attention to when `-widget` has been erroneously included in the name. For backwards compatibility this is a startup warning rather than a fatal error, as sites generally did operate successfully otherwise with this type of bug present.

### Changes

* Unpins `vue-click-outside-element` the packaging of which has been fixed upstream.
* Adds deprecation note to `__testDefaults` option. It is not in use, but removing would be a minor BC break we don't need to make.
* Allows test modules to use a custom port as an option on the `@apostrophecms/express` module.
* Removes the code base pull request template to instead inherit the organization-level template.
* Adds `npm audit` back to the test scripts.

## 3.10.0 - 2021-12-22

### Fixes

* `slug` type fields can now have an empty string or `null` as their `def` value without the string `'none'` populating automatically.
* The `underline` feature works properly in tiptap toolbar configuration.
* Required checkbox fields now properly prevent editor submission when empty.
* Pins `vue-click-outside-element` to a version that does not attempt to use `eval` in its distribution build, which is incompatible with a strict Content Security Policy.

### Adds

* Adds a `last` option to fields. Setting `last: true` on a field puts that field at the end of the field's widget order. If more than one field has that option active the true last item will depend on general field registration order. If the field is ordered with the `fields.order` array or field group ordering, those specified orders will take precedence.

### Changes

* Adds deprecation notes to the widget class methods `getWidgetWrapperClasses` and `getWidgetClasses` from A2.
* Adds a deprecation note to the `reorganize` query builder for the next major version.
* Uses the runtime build of Vue. This has major performance and bundle size benefits, however it does require changes to Apostrophe admin UI apps that use a `template` property (components should require no changes, just apps require an update). These apps must now use a `render` function instead. Since custom admin UI apps are not yet a documented feature we do not regard this as a bc break.
* Compatible with the `@apostrophecms/security-headers` module, which supports a strict `Content-Security-Policy`.
* Adds a deprecation note to the `addLateCriteria` query builder.
* Updates the `toCount` doc type query method to use Math.ceil rather than Math.floor plus an additional step.

## 3.9.0 - 2021-12-08

### Adds

* Developers can now override any Vue component of the ApostropheCMS admin UI by providing a component of the same name in the `ui/apos/components` folder of their own module. This is not always the best approach, see the documentation for details.
* When running a job, we now trigger the notification before to run the job, this way the progress notification ID is available from the job and the notification can be dismissed if needed.
* Adds `maxUi`, `maxLabel`, `minUi`, and `minLabel` localization strings for array input and other UI.

### Fixes

* Fully removes references to the A2 `self.partial` module method. It appeared only once outside of comments, but was not actually used by the UI. The `self.render` method should be used for simple template rendering.
* Fixes string interpolation for the confirmation modal when publishing a page that has an unpublished parent page.
* No more "cannot set headers after they are sent to the client" and "req.res.redirect not defined" messages when handling URLs with extra trailing slashes.
* The `apos.util.runPlayers` method is not called until all of the widgets in a particular tree of areas and sub-areas have been added to the DOM. This means a parent area widget player will see the expected markup for any sub-widgets when the "Edit" button is clicked.
* Properly activates the `apostropheI18nDebugPlugin` i18next debugging plugin when using the `APOS_SHOW_I18N` environment variable. The full set of l10n emoji indicators previously available for the UI is now available for template and server-side strings.
* Actually registers piece types for site search unless the `searchable` option is `false`.
* Fixes the methods required for the search `index` task.

### Changes

* Adds localization keys for the password field component's min and max error messages.

## 3.8.1 - 2021-11-23

### Fixes

* The search field of the pieces manager modal works properly. Thanks to [Miro Yovchev](https://github.com/myovchev) for pointing out the issue and providing a solution.
* Fixes a bug in `AposRichTextWidgetEditor.vue` when a rich text widget was specifically configured with an empty array as the `styles` option. In that case a new empty rich text widget will initiate with an empty paragraph tag.
* The`fieldsPresent` method that is used with the `presentFieldsOnly` option in doc-type was broken, looking for properties in strings and wasn't returning anything.

## 3.8.0 - 2021-11-15

### Adds

* Checkboxes for pieces are back, a main checkbox allows to select all page items. When all pieces on a page are checked, a banner where the user can select all pieces appears. A launder for mongo projections has been added.
* Registered `batchOperations` on a piece-type will now become buttons in the manager batch operations "more menu" (styled as a kebab icon). Batch operations should include a label, `messages` object, and `modalOptions` for the confirmation modal.
* `batchOperations` can be grouped into a single button with a menu using the `group` cascade subproperty.
* `batchOperations` can be conditional with an `if` conditional object. This allows developers to pass a single value or an array of values.
* Piece types can have `utilityOperations` configured as a top-level cascade property. These operations are made available in the piece manager as new buttons.
* Notifications may now include an `event` property, which the AposNotification component will emit on mount. The `event` property should be set to an object with `name` (the event name) and optionally `data` (data included with the event emission).
* Adds support for using the attachments query builder in REST API calls via the query string.
* Adds contextual menu for pieces, any module extending the piece-type one can add actions in this contextual menu.
* When clicking on a batch operation, it opens a confirmation modal using modal options from the batch operation, it also works for operations in grouped ones. operations name property has been renamed in action to work with AposContextMenu component.
* Beginning with this release, a module-specific static asset in your project such as `modules/mymodulename/public/images/bg.png` can always be referenced in your `.scss` and `.css` files as `/modules/mymodulename/images/bg.png`, even if assets are actually being deployed to S3, CDNs, etc. Note that `public` and `ui/public` module subdirectories have separate functions. See the documentation for more information.
* Adds AposFile.vue component to abstract file dropzone UI, uses it in AposInputAttachment, and uses it in the confirmation modal for pieces import.
* Optionally add `dimensionAttrs` option to image widget, which sets width & height attributes to optimize for Cumulative Layout Shift. Thank you to [Qiao Lin](https://github.com/qclin) for the contribution.

### Fixes

* The `apos.util.attachmentUrl` method now works correctly. To facilitate that, `apos.uploadsUrl` is now populated browser-side at all times as the frontend logic originally expected. For backwards compatibility `apos.attachment.uploadsUrl` is still populated when logged in.
* Widget players are now prevented from being played twice by the implementing vue component.

### Changes
* Removes Apostrophe 2 documentation and UI configuration from the `@apostrophecms/job` module. These options were not yet in use for A3.
* Renames methods and removes unsupported routes in the `@apostrophecms/job` module that were not yet in use. This was not done lightly, but specifically because of the minimal likelihood that they were in use in project code given the lack of UI support.
  * The deprecated `cancel` route was removed and will likely be replaced at a later date.
  * `run` was renamed `runBatch` as its purpose is specifically to run processes on a "batch selected" array of pieces or pages.
  * `runNonBatch` was renamed to `run` as it is the more generic job-running method. It is likely that `runBatch` will eventually be refactored to use this method.
  * The `good` and `bad` methods are renamed `success` and `failure`, respectively. The expected methods used in the `run` method were similarly renamed. They still increment job document properties called `good` and `bad`.
* Comments out the unused `batchSimpleRoute` methods in the page and piece-type modules to avoid usage before they are fully implemented.
* Optionally add `dimensionAttrs` option to image widget, which sets width & height attributes to optimize for Cumulative Layout Shift.
* Temporarily removes `npm audit` from our automated tests because of a sub-dependency of uploadfs that doesn't actually cause a security vulnerability for apostrophe.

## 3.7.0 - 2021-10-28

### Adds

* Schema select field choices can now be populated by a server side function, like an API call. Set the `choices` property to a method name of the calling module. That function should take a single argument of `req`, and return an array of objects with `label` and `value` properties. The function can be async and will be awaited.
* Apostrophe now has built-in support for the Node.js cluster module. If the `APOS_CLUSTER_PROCESSES` environment variable is set to a number, that number of child processes are forked, sharing the same listening port. If the variable is set to `0`, one process is forked for each CPU core, with a minimum of `2` to provide availability during restarts. If the variable is set to a negative number, that number is added to the number of CPU cores, e.g. `-1` is a good way to reserve one core for MongoDB if it is running on the same server. This is for production use only (`NODE_ENV=production`). If a child process fails it is restarted automatically.

### Fixes

* Prevents double-escaping interpolated localization strings in the UI.
* Rich text editor style labels are now run through a localization method to get the translated strings from their l10n keys.
* Fixes README Node version requirement (Node 12+).
* The text alignment buttons now work immediately in a new rich text widget. Previously they worked only after manually setting a style or refreshing the page. Thanks to Michelin for their support of this fix.
* Users can now activate the built-in date and time editing popups of modern browsers when using the `date` and `time` schema field types.
* Developers can now `require` their project `app.js` file in the Node.js REPL for debugging and inspection. Thanks to [Matthew Francis Brunetti](https://github.com/zenflow).
* If a static text phrase is unavailable in both the current locale and the default locale, Apostrophe will always fall back to the `en` locale as a last resort, which ensures the admin UI works if it has not been translated.
* Developers can now `require` their project `app.js` in the Node.js REPL for debugging and inspection
* Ensure array field items have valid _id prop before storing. Thanks to Thanks to [Matthew Francis Brunetti](https://github.com/zenflow).

### Changes

* In 3.x, `relationship` fields have an optional `builders` property, which replaces `filters` from 2.x, and within that an optional `project` property, which replaces `projection` from 2.x (to match MongoDB's `cursor.project`). Prior to this release leaving the old syntax in place could lead to severe performance problems due to a lack of projections. Starting with this release the 2.x syntax results in an error at startup to help the developer correct their code.
* The `className` option from the widget options in a rich text area field is now also applied to the rich text editor itself, for a consistently WYSIWYG appearance when editing and when viewing. Thanks to [Max Mulatz](https://github.com/klappradla) for this contribution.
* Adds deprecation notes to doc module `afterLoad` events, which are deprecated.
* Removes unused `afterLogin` method in the login module.

## 3.6.0 - 2021-10-13

### Adds

* The `context-editing` apostrophe admin UI bus event can now take a boolean parameter, explicitly indicating whether the user is actively typing or performing a similar active manipulation of controls right now. If a boolean parameter is not passed, the existing 1100-millisecond debounced timeout is used.
* Adds 'no-search' modifier to relationship fields as a UI simplification option.
* Fields can now have their own `modifiers` array. This is combined with the schema modifiers, allowing for finer grained control of field rendering.
* Adds a Slovak localization file. Activate the `sk` locale to use this. Many thanks to [Michael Huna](https://github.com/Miselrkba) for the contribution.
* Adds a Spanish localization file. Activate the `es` locale to use this. Many thanks to [Eugenio Gonzalez](https://github.com/egonzalezg9) for the contribution.
* Adds a Brazilian Portuguese localization file. Activate the `pt-BR` locale to use this. Many thanks to [Pietro Rutzen](https://github.com/pietro-rutzen) for the contribution.

### Fixes

* Fixed missing translation for "New Piece" option on the "more" menu of the piece manager, seen when using it as a chooser.
* Piece types with relationships to multiple other piece types may now be configured in any order, relative to the other piece types. This sometimes appeared to be a bug in reverse relationships.
* Code at the project level now overrides code found in modules that use `improve` for the same module name. For example, options set by the `@apostrophecms/seo-global` improvement that ships with `@apostrophecms/seo` can now be overridden at project level by `/modules/@apostrophecms/global/index.js` in the way one would expect.
* Array input component edit button label is now propertly localized.
* A memory leak on each request has been fixed, and performance improved, by avoiding the use of new Nunjucks environments for each request. Thanks to Miro Yovchev for pointing out the leak.
* Fragments now have access to `__t()`, `getOptions` and other features passed to regular templates.
* Fixes field group cascade merging, using the original group label if none is given in the new field group configuration.
* If a field is conditional (using an `if` option), is required, but the condition has not been met, it no longer throws a validation error.
* Passing `busy: true` to `apos.http.post` and related methods no longer produces an error if invoked when logged out, however note that there will likely never be a UI for this when logged out, so indicate busy state in your own way.
* Bugs in document modification detection have been fixed. These bugs caused edge cases where modifications were not detected and the "Update" button did not appear, and could cause false positives as well.

### Changes

* No longer logs a warning about no users if `testModule` is true on the app.

## 3.5.0 - 2021-09-23

* Pinned dependency on `vue-material-design-icons` to fix `apos-build.js` build error in production.
* The file size of uploaded media is visible again when selected in the editor, and media information such as upload date, dimensions and file size is now properly localized.
* Fixes moog error messages to reflect the recommended pattern of customization functions only taking `self` as an argument.
* Rich Text widgets now instantiate with a valid element from the `styles` option rather than always starting with an unclassed `<p>` tag.
* Since version 3.2.0, apostrophe modules to be loaded via npm must appear as explicit npm dependencies of the project. This is a necessary security and stability improvement, but it was slightly too strict. Starting with this release, if the project has no `package.json` in its root directory, the `package.json` in the closest ancestor directory is consulted.
* Fixes a bug where having no project modules directory would throw an error. This is primarily a concern for module unit tests where there are no additional modules involved.
* `css-loader` now ignores `url()` in css files inside `assets` so that paths are left intact, i.e. `url(/images/file.svg)` will now find a static file at `/public/images/file.svg` (static assets in `/public` are served by `express.static`). Thanks to Matic Tersek.
* Restored support for clicking on a "foreign" area, i.e. an area displayed on the page whose content comes from a piece, in order to edit it in an appropriate way.
* Apostrophe module aliases and the data attached to them are now visible immediately to `ui/src/index.js` JavaScript code, i.e. you can write `apos.alias` where `alias` matches the `alias` option configured for that module. Previously one had to write `apos.modules['module-name']` or wait until next tick. However, note that most modules do not push any data to the browser when a user is not logged in. You can do so in a custom module by calling `self.enableBrowserData('public')` from `init` and implementing or extending the `getBrowserData(req)` method (note that page, piece and widget types already have one, so it is important to extend in those cases).
* `options.testModule` works properly when implementing unit tests for an npm module that is namespaced.

### Changes

* Cascade grouping (e.g., grouping fields) will now concatenate a group's field name array with the field name array of an existing group of the same name. Put simply, if a new piece module adds their custom fields to a `basics` group, that field will be added to the default `basics` group fields. Previously the new group would have replaced the old, leaving inherited fields in the "Ungrouped" section.
* AposButton's `block` modifier now less login-specific

### Adds

* Rich Text widget's styles support a `def` property for specifying the default style the editor should instantiate with.
* A more helpful error message if a field of type `area` is missing its `options` property.

## 3.4.1 - 2021-09-13

No changes. Publishing to correctly mark the latest 3.x release as "latest" in npm.

## 3.4.0 - 2021-09-13

### Security

* Changing a user's password or marking their account as disabled now immediately terminates any active sessions or bearer tokens for that user. Thanks to Daniel Elkabes for pointing out the issue. To ensure all sessions have the necessary data for this, all users logged in via sessions at the time of this upgrade will need to log in again.
* Users with permission to upload SVG files were previously able to do so even if they contained XSS attacks. In Apostrophe 3.x, the general public so far never has access to upload SVG files, so the risk is minor but could be used to phish access from an admin user by encouraging them to upload a specially crafted SVG file. While Apostrophe typically displays SVG files using the `img` tag, which ignores XSS vectors, an XSS attack might still be possible if the image were opened directly via the Apostrophe media library's convenience link for doing so. All SVG uploads are now sanitized via DOMPurify to remove XSS attack vectors. In addition, all existing SVG attachments not already validated are passed through DOMPurify during a one-time migration.

### Fixes

* The `apos.attachment.each` method, intended for migrations, now respects its `criteria` argument. This was necessary to the above security fix.
* Removes a lodash wrapper around `@apostrophecms/express` `bodyParser.json` options that prevented adding custom options to the body parser.
* Uses `req.clone` consistently when creating a new `req` object with a different mode or locale for localization purposes, etc.
* Fixes bug in the "select all" relationship chooser UI where it selected unpublished items.
* Fixes bug in "next" and "previous" query builders.
* Cutting and pasting widgets now works between locales that do not share a hostname, provided that you switch locales after cutting (it does not work between tabs that are already open on separate hostnames).
* The `req.session` object now exists in task `req` objects, for better compatibility. It has no actual persistence.
* Unlocalized piece types, such as users, may now be selected as part of a relationship when browsing.
* Unpublished localized piece types may not be selected via the autocomplete feature of the relationship input field, which formerly ignored this requirement, although the browse button enforced it.
* The server-side JavaScript and REST APIs to delete pieces now work properly for pieces that are not subject to either localization or draft/published workflow at all the (`localize: false` option). UI for this is under discussion, this is just a bug fix for the back end feature which already existed.
* Starting in version 3.3.1, a newly added image widget did not display its image until the page was refreshed. This has been fixed.
* A bug that prevented Undo operations from working properly and resulted in duplicate widget _id properties has been fixed.
* A bug that caused problems for Undo operations in nested widgets, i.e. layout or multicolumn widgets, has been fixed.
* Duplicate widget _id properties within the same document are now prevented on the server side at save time.
* Existing duplicate widget _id properties are corrected by a one-time migration.

### Adds

* Adds a linter to warn in dev mode when a module name include a period.
* Lints module names for `apostrophe-` prefixes even if they don't have a module directory (e.g., only in `app.js`).
* Starts all `warnDev` messages with a line break and warning symbol (⚠️) to stand out in the console.
* `apos.util.onReady` aliases `apos.util.onReadyAndRefresh` for brevity. The `apos.util.onReadyAndRefresh` method name will be deprecated in the next major version.
* Adds a developer setting that applies a margin between parent and child areas, allowing developers to change the default spacing in nested areas.

### Changes

* Removes the temporary `trace` method from the `@apostrophecms/db` module.
* Beginning with this release, the `apostrophe:modulesReady` event has been renamed `apostrophe:modulesRegistered`, and the `apostrophe:afterInit` event has been renamed `apostrophe:ready`. This better reflects their actual roles. The old event names are accepted for backwards compatibility. See the documentation for more information.
* Only autofocuses rich text editors when they are empty.
* Nested areas now have a vertical margin applied when editing, allowing easier access to the parent area's controls.

## 3.3.1 - 2021-09-01

### Fixes

* In some situations it was possible for a relationship with just one selected document to list that document several times in the returned result, resulting in very large responses.
* Permissions roles UI localized correctly.
* Do not crash on startup if users have a relationship to another type. This was caused by the code that checks whether any users exist to present a warning to developers. That code was running too early for relationships to work due to event timing issues.

## 3.3.0 - 2021-08-30

### Fixes

* Addresses the page jump when using the in-context undo/redo feature. The page will immediately return users to their origin scroll position after the content refreshes.
* Resolves slug-related bug when switching between images in the archived view of the media manager. The slug field was not taking into account the double slug prefix case.
* Fixes migration task crash when parking new page. Thanks to [Miro Yovchev](https://www.corllete.com/) for this fix.
* Fixes incorrect month name in `AposCellDate`, which can be optionally used in manage views of pieces. Thanks to [Miro Yovchev](https://www.corllete.com/) for this fix.

### Adds

* This version achieves localization (l10n) through a rich set of internationalization (i18n) features. For more information, [see the documentation](https://v3.docs.apostrophecms.org/).
* There is support for both static string localization and dynamic content localization.
* The home page, other parked pages, and the global document are automatically replicated to all configured locales at startup. Parked properties are refreshed if needed. Other pages and pieces are replicated if and when an editor chooses to do so.
* An API route has been added for voluntary replication, i.e. when deciding a document should exist in a second locale, or desiring to overwrite the current draft contents in locale `B` with the draft contents of locale `A`.
* Locales can specify `prefix` and `hostname` options, which are automatically recognized by middleware that removes the prefix dynamically where appropriate and sets `req.locale`. In 3.x this works more like the global site `prefix` option. This is a departure from 2.x which stored the prefix directly in the slug, creating maintenance issues.
* Locales are stateless: they are never recorded in the session. This eliminates many avenues for bugs and bad SEO. However, this also means the developer must fully distinguish them from the beginning via either `prefix` or `hostname`. A helpful error message is displayed if this is not the case.
* Switching locales preserves the user's editing session even if on separate hostnames. To enable this, if any locales have hostnames, all configured locales must have hostnames and/or baseUrl must be set for those that don't.
* An API route has been added to discover the locales in which a document exists. This provides basic information only for performance (it does not report `title` or `_url`).
* Editors can "localize" documents, copying draft content from one locale to another to create a corresponding document in a different locale. For convenience related documents, such as images and other pieces directly referenced by the document's structure, can be localized at the same time. Developers can opt out of this mechanism for a piece type entirely, check the box by default for that type, or leave it as an "opt-in" choice.
* The `@apostrophecms/i18n` module now uses `i18next` to implement static localization. All phrases in the Vue-based admin UI are passed through `i18next` via `this.$t`, and `i18next` is also available via `req.t()` in routes and `__t()` in templates. Apostrophe's own admin UI phrases are in the `apostrophe` namespace for a clean separation. An array of locale codes, such as `en` or `fr` or `en-au`, can be specified using the `locales` option to the `@apostrophecms/i18n` module. The first locale is the default, unless the `defaultLocale` option is set. If no locales are set, the locale defaults to `en`. The `i18next-http-middleware` locale guesser is installed and will select an available locale if possible, otherwise it will fall back to the default.
* In the admin UI, `v-tooltip` has been extended as `v-apos-tooltip`, which passes phrases through `i18next`.
* Developers can link to alternate locales by iterating over `data.localizations` in any page template. Each element always has `locale`, `label` and `homePageUrl` properties. Each element also has an `available` property (if true, the current context document is available in that locale), `title` and a small number of other document properties are populated, and `_url` redirects to the context document in that locale. The current locale is marked with `current: true`.
* To facilitate adding interpolated values to phrases that are passed as a single value through many layers of code, the `this.$t` helper provided in Vue also accepts an object argument with a `key` property. Additional properties may be used for interpolation.
* `i18next` localization JSON files can be added to the `i18n` subdirectory of *any* module, as long as its `i18n` option is set. The `i18n` object may specify `ns` to give an `i18next` namespace, otherwise phrases are in the default namespace, used when no namespace is specified with a `:` in an `i18next` call. The default namespace is yours for use at project level. Multiple modules may contribute to the same namespace.
* If `APOS_DEBUG_I18N=1` is set in the environment, the `i18next` debug flag is activated. For server-side translations, i.e. `req.t()` and `__t()`, debugging output will appear on the server console. For browser-side translations in the Vue admin UI, debugging output will appear in the browser console.
* If `APOS_SHOW_I18N=1` is set in the environment, all phrases passed through `i18next` are visually marked, to make it easier to find those that didn't go through `i18next`. This does not mean translations actually exist in the JSON files. For that, review the output of `APOS_DEBUG_I18N=1`.
* There is a locale switcher for editors.
* There is a backend route to accept a new locale on switch.
* A `req.clone(properties)` method is now available. This creates a clone of the `req` object, optionally passing in an object of properties to be set. The use of `req.clone` ensures the new object supports `req.get` and other methods of a true `req` object. This technique is mainly used to obtain a new request object with the same privileges but a different mode or locale, i.e. `mode: 'published'`.
* Fallback wrappers are provided for the `req.__()`, `res.__()` and `__()` localization helpers, which were never official or documented in 3.x but may be in use in projects ported from 2.x. These wrappers do not localize but do output the input they are given along with a developer warning. You should migrate them to use `req.t()` (in server-side javascript) or `__t()` (Nunjucks templates).

### Changes

* Bolsters the CSS that backs Apostrophe UI's typography to help prevent unintended style leaks at project-level code.
* Removes the 2.x series changelog entries. They can be found in the 2.0 branch in Github.

## 3.2.0 - 2021-08-13

### Fixes

* `req.hostname` now works as expected when `trustProxy: true` is passed to the `@apostrophecms/express` module.
* Apostrophe loads modules from npm if they exist there and are configured in the `modules` section of `app.js`. This was always intended only as a way to load direct, intentional dependencies of your project. However, since npm "flattens" the dependency tree, dependencies of dependencies that happen to have the same name as a project-level Apostrophe module could be loaded by default, crashing the site or causing unexpected behavior. So beginning with this release, Apostrophe scans `package.json` to verify an npm module is actually a dependency of the project itself before attempting to load it as an Apostrophe module.
* Fixes the reference to sanitize-html defaults in the rich text widget.
* Fixes the `toolbarToAllowedStyles` method in the rich text widget, which was not returning any configuration.
* Fixes the broken text alignment in rich text widgets.
* Adds a missing npm dependency on `chokidar`, which Apostrophe and Nunjucks use for template refreshes. In most environments this worked anyway due to an indirect dependency via the `sass` module, but for stability Apostrophe should depend directly on any npm module it uses.
* Fixes the display of inline range inputs, notably broken when using Palette
* Fixes occasional unique key errors from migrations when attempting to start up again with a site that experienced a startup failure before inserting its first document.
* Requires that locale names begin with a letter character to ensure order when looping over the object entries.
* Unit tests pass in MongoDB 5.x.

### Adds
* Adds Cut and Paste to area controls. You can now Cut a widget to a virtual clipboard and paste it in suitable areas. If an area
can include the widget on the clipboard, a special Clipboard widget will appear in area's Add UI. This works across pages as well.

### Changes
* Apostrophe's Global's UI (the @apostrophecms/global singleton has moved from the admin bar's content controls to the admin utility tray under a cog icon.
* The context bar's document Edit button, which was a cog icon, has been rolled into the doc's context menu.

## 3.1.3 - 2021-07-16

### Fixes

* Hotfix for an incompatibility between `vue-loader` and `webpack` 5.45.0 which causes a crash at startup in development, or asset build time in production. We have temporarily pinned our dependency to `webpack` 5.44.x. We are [contributing to the discussion around the best long-term fix for vue-loader](https://github.com/vuejs/vue-loader/issues/1854).

## 3.1.2 - 2021-07-14

### Changes

* Removes an unused method, `mapMongoIdToJqtreeId`, that was used in A2 but is no longer relevant.
* Removes deprecated and non-functional steps from the `edit` method in the `AposDocsManager.vue` component.
* Legacy migrations to update 3.0 alpha and 3.0 beta sites to 3.0 stable are still in place, with no functional changes, but have been relocated to separate source files for ease of maintenance. Note that this is not a migration path for 2.x databases. Tools for that are forthcoming.

## 3.1.1 - 2021-07-08

### Fixes

* Two distinct modules may each have their own `ui/src/index.scss` file, similar to the fix already applied to allow multiple `ui/src/index.js` files.

## 3.1.0 - 2021-06-30

### Fixes

* Corrects a bug that caused Apostrophe to rebuild the admin UI on every nodemon restart, which led to excessive wait times to test new code. Now this happens only when `package-lock.json` has been modified (i.e. you installed a new module that might contain new Apostrophe admin UI code). If you are actively developing Apostrophe admin UI code, you can opt into rebuilding all the time with the `APOS_DEV=1` environment variable. In any case, `ui/src` is always rebuilt in a dev environment.
* Updates `cheerio`, `deep-get-set`, and `oembetter` versions to resolve vulnerability warnings.
* Modules with a `ui/src` folder, but no other content, are no longer considered "empty" and do not generate a warning.
* Pushing a secondary context document now always results in entry to draft mode, as intended.
* Pushing a secondary context document works reliably, correcting a race condition that could cause the primary document to remain in context in some cases if the user was not already in edit mode.

### Changes

* Deprecates `self.renderPage` method for removal in next major version.
* Since `ui/src/index.js` files must export a function to avoid a browser error in production which breaks the website experience, we now detect this at startup and throw a more helpful error to prevent a last-minute discovery in production.

## 3.0.1 - 2021-06-17

### Fixes

* Fixes an error observed in the browser console when using more than one `ui/src/index.js` file in the same project. Using more than one is a good practice as it allows you to group frontend code with an appropriate module, or ship frontend code in an npm module that extends Apostrophe.
* Migrates all of our own frontend players and utilities from `ui/public` to `ui/src`, which provides a robust functional test of the above.
* Executes `ui/src` imports without waiting for next tick, which is appropriate as we have positioned it as an alternative to `ui/public` which is run without delay.

## 3.0.0 - 2021-06-16

### Breaks

* Previously our `a3-boilerplate` project came with a webpack build that pushed code to the `ui/public` folder of an `asset` module. Now the webpack build is not needed because Apostrophe takes care of compiling `ui/src` for us. This is good! However, **if you are transitioning your project to this new strategy, you will need to remove the `modules/asset/ui/public` folder from your project manually** to ensure that webpack-generated code originally intended for webpack-dev-server does not fail with a `publicPath` error in the console.
* The `CORE_DEV=1` environment setting has been changed to `APOS_DEV=1` because it is appropriate for anyone who is actively developing custom Apostrophe admin UI using `ui/apos` folders in their own modules.
* Apostrophe now uses Dart Sass, aka the `sass` npm module. The `node-sass` npm module has been deprecated by its authors for some time now. Most existing projects will be unaffected, but those writing their own Apostrophe UI components will need to change any `/deep/` selectors to `::v-deep` and consider making other Dart Sass updates as well. For more information see the [Dart Sass documentation](https://sass-lang.com/dart-sass). Those embracing the new `ui/src` feature should also bear in mind that Dart Sass is being used.

### Changes

* Relationship ids are now stored as aposDocIds (without the locale and mode part). The appropriate locale and mode are known from the request. This allows easy comparison and copying of these properties across locales and fixes a bug with reverse relationships when publishing documents. A migration has been added to take care of this conversion on first startup.
- The `attachment` field type now correctly limits file uploads by file type when using the `fileGroup` field option.
- Uploading SVG files is permitted in the Media Library by default.

### Adds

- Apostrophe now enables you to ship frontend JavaScript and Sass (using the SCSS syntax) without your own webpack configuration.
- Any module may contain modern JavaScript in a `ui/src/index.js` file, which may use `import` to bring in other files in the standard way. Note that **`ui/src/index.js must export a function`**. These functions are called for you in the order modules are initialized.
- Any module may contain a Sass (SCSS) stylesheet in a `ui/src/index.scss` file, which may also import other Sass (SCSS) files.
- Any project that requires IE11 support for `ui/src` JavaScript code can enable it by setting the `es5: true` option to the `@apostrophecms/asset` module. Apostrophe produces separate builds for IE11 and modern browsers, so there is no loss of performance in modern browsers. Code is automatically compiled for IE11 using `babel` and missing language features are polyfilled using `core-js` so you can use promises, `async/await` and other standard modern JavaScript features.
- `ui/public` is still available for raw JavaScript and CSS files that should be pushed *as-is* to the browser. The best use of this feature is to deliver the output of your own custom webpack build, if you have one.
- Adds browser-side `editMode` flag that tracks the state of the current view (edit or preview), located at `window.apos.adminBar.editMode`.
- Support for automatic inline style attribute sanitization for Rich Text widgets.
- Adds text align controls for Rich Text widgets. The following tools are now supported as part of a rich text widget's `toolbar` property:
-- `alignLeft`
-- `alignRight`
-- `alignCenter`
-- `alignJustify`
- `@apostrophecms/express` module now supports the `trustProxy: true` option, allowing your reverse proxy server (such as nginx) to pass on the original hostname, protocol and client IP address.

### Fixes

* Unit tests passing again. Temporarily disabled npm audit checks as a source of critical failures owing to upstream issues with third-party packages which are not actually a concern in our use case.
* Fixed issues with the query builder code for relationships. These issues were introduced in beta 3 but did not break typical applications, except for displaying distinct choices for existing values of a relationship field.
* Checkbox field types can now be used as conditional fields.
* Tracks references to attachments correctly, and introduces a migration to address any attachments previously tracked as part of documents that merely have a relationship to the proper document, i.e. pages containing widgets that reference an image piece.
* Tracks the "previously published" version of a document as a legitimate reference to any attachments, so that they are not discarded and can be brought back as expected if "Undo Publish" is clicked.
* Reverse relationships work properly for published documents.
* Relationship subfields are now loaded properly when `reverseOf` is used.
* "Discard Draft" is available when appropriate in "Manage Pages" and "Manage Pieces."
* "Discard Draft" disables the "Submit Updates" button when working as a contributor.
* Relationship subfields can now be edited when selecting in the full "manage view" browser, as well as in the compact relationship field view which worked previously.
* Relationship subfields now respect the `def` property.
* Relationship subfields are restored if you deselect a document and then reselect it within a single editing experience, i.e. accidentally deselect and immediately reselect, for instance.
* A console warning when editing subfields for a new relationship was fixed.
* Field type `color`'s `format` option moved out of the UI options and into the general options object. Supported formats are "rgb", "prgb", "hex6", "hex3", "hex8", "name", "hsl", "hsv". Pass the `format` string like:
```js
myColorField: {
  type: 'color',
  label: 'My Color',
  options: {
    format: 'hsl'
  }
}
```
* Restored Vue dependency to using semantic versioning now that Vue 2.6.14 has been released with a fix for the bug that required us to pin 2.6.12.
* Nunjucks template loader is fully compatible with Linux in a development environment.
* Improved template performance by reusing template loaders.
* `min` and `max` work properly for both string-like and number-like fields.
* Negative numbers, leading minus and plus signs, and trailing periods are accepted in the right ways by appropriate field types.
* If a user is inadvertently inserted with no password, set a random password on the backend for safety. In tests it appears that login with a blank password was already forbidden, but this provides an additional level of certainty.
* `data.page` and `data.contextOptions` are now available in `widget.html` templates in most cases. Specifically, they are available when loading the page, (2) when a widget has just been inserted on the page, and (3) when a widget has just been edited and saved back to the page. However, bear in mind that these parameters are never available when a widget is being edited "out of context" via "Page Settings", via the "Edit Piece" dialog box, via a dialog box for a parent widget, etc. Your templates should be written to tolerate the absence of these parameters.
* Double slashes in the slug cannot be used to trick Apostrophe into serving as an open redirect (fix ported to 3.x from 2.92.0).
* The global doc respects the `def` property of schema fields when first inserted at site creation time.
* Fixed fragment keyword arguments being available when not a part of the fragment signature.

## 3.0.0-beta.3.1 - 2021-06-07

### Breaks
- This backwards compatibility break actually occurred in 3.0.0-beta.3 and was not documented at that time, but it is important to know that the following Rich Text tool names have been updated to match Tiptap2's convention:
-- `bullet_list` -> `bulletList`
-- `ordered_list` -> `orderedList`
-- `code_block` -> `codeBlock`
-- `horizontal_rule` -> `horizontalRule`

### Fixes

- Rich Text default tool names updated, no longer broken. Bug introduced in 3.0.0-beta.3.
- Fixed Rich Text's tool cascade to properly account for core defaults, project level defaults, and area-specific options.

## 3.0.0-beta.3 - 2021-06-03

### Security Fixes

The `nlbr` and `nlp` Nunjucks filters marked their output as safe to preserve the tags that they added, without first escaping their input, creating a CSRF risk. These filters have been updated to escape their input unless it has already been marked safe. No code changes are required to templates whose input to the filter is intended as plaintext, however if you were intentionally leveraging this bug to output unescaped HTML markup you will need to make sure your input is free of CSRF risks and then use the `| safe` filter before the `| nlbr` or `| nlp` filter.

### Adds

- Added the `ignoreUnusedFolderWarning` option for modules that intentionally might not be activated or inherited from in a particular startup.
- Better explanation of how to replace macros with fragments, in particular how to call the fragments with `{% render fragmentName(args) %}`.

### Fixes

- Temporarily pinned to Vue 2.6.12 to fix an issue where the "New" button in the piece manager modals disappeared. We think this is a bug in the newly released Vue 2.6.13 but we are continuing to research it.
- Updated dependencies on `sanitize-html` and `nodemailer` to new major versions, causing no bc breaks at the ApostropheCMS level. This resolved two critical vulnerabilities according to `npm audit`.
- Removed many unused dependencies.
- The data retained for "Undo Publish" no longer causes slug conflicts in certain situations.
- Custom piece types using `localized: false` or `autopublish: true,` as well as singleton types, now display the correct options on the "Save" dropdown.
- The "Save and View," "Publish and View" and/or "Save Draft and Preview" options now appear only if an appropriate piece page actually exists for the piece type.
- Duplicating a widget now properly assigns new IDs to all copied sub-widgets, sub-areas and array items as well.

- Added the `ignoreUnusedFolderWarning` option for modules that intentionally might not be activated or inherited from in a particular startup.
- If you refresh the page while previewing or editing, you will be returned to that same state.

### Notices

- Numerous `npm audit` vulnerability warnings relating to `postcss` 7.x were examined, however it was determined that these are based on the idea of a malicious SASS coder attempting to cause a denial of service. Apostrophe developers would in any case be able to contribute JavaScript as well and so are already expected to be trusted parties. This issue must be resolved upstream in packages including both `stylelint` and `vue-loader` which have considerable work to do before supporting `postcss` 8.x, and in any case public access to write SASS is not part of the attack surface of Apostrophe.

### Changes

- When logging out on a page that only exists in draft form, or a page with access controls, you are redirected to the home page rather than seeing a 404 message.

- Rich text editor upgraded to [tiptap 2.x beta](https://www.tiptap.dev) :tada:. On the surface not a lot has changed with the upgrade, but tiptap 2 has big improvements in terms of speed, composability, and extension support. [See the technical differences of tiptap 1 and 2 here](https://www.tiptap.dev/overview/upgrade-guide#reasons-to-upgrade-to-tiptap-2x)

## 3.0.0-beta.2 - 2021-05-21

### **Breaks**

- The `updateModified: false` option, formerly supported only by `apos.doc.update`, has been renamed to `setModified: false` and is now supported by `apos.doc.insert` as well. If explicitly set to false, the insert and update methods will leave the `modified` property alone, rather than trying to detect or infer whether a change has been made to the draft relative to the published version.
- The `permission` module no longer takes an `interestingTypes` option. Instead, doc type managers may set their `showPermissions` option to `true` to always be broken out separately in the permissions explorer, or explicitly set it to `false` to never be mentioned at all, even on a list of typical piece types that have the same permissions. This allows module creators to ship the right options with their modules rather than requiring the developer to hand-configure `interestingTypes`.
- When editing users, the permissions explorer no longer lists "submitted draft" as a piece type.
- Removed `apos.adminBar.group` method, which is unlikely to be needed in 3.x. One can group admin bar items into dropdowns via the `groups` option.
- Raw HTML is no longer permitted in an `apos.notify` message parameter. Instead, `options.buttons` is available. If present, it must be an array of objects with `type` and `label` properties. If `type` is `'event'` then that button object must have `name` and `data` properties, and when clicked the button will trigger an apos bus event of the given `name` with the provided `data` object. Currently `'event'` is the only supported value for `type`.

### Adds

- The name `@apostrophecms/any-page-type` is now accepted for relationships that should match any page. With this change, the doc type manager module name and the type name are now identical for all types in 3.x. However, for backwards compatibility `@apostrophecms/page` is still accepted. `apos.doc.getManager` will accept either name.
- Sets the project root-level `views` directory as the default fallback views directory. This is no longer a necessary configuration in projects unless they want to change it on the `@apostrophecms/template` option `viewsFolderFallback`.
- The new `afterAposScripts` nunjucks block allows for pushing markup after Apostrophe's asset bundle script tag, at the end of the body. This is a useful way to add a script tag for Webpack's hot reload capabilities in development while still ensuring that Apostrophe's utility methods are available first, like they are in production.
- An `uploadfs` option may be passed to the `@apostrophecms/asset` module, in order to pass options configuring a separate instance of `uploadfs` specifically for the static assets. The `@apostrophecms/uploadfs` module now exports a method to instantiate an uploadfs instance. The default behavior, in which user-uploaded attachments and static assets share a single instance of uploadfs, is unchanged. Note that asset builds never use uploadfs unless `APOS_UPLOADFS_ASSETS=1` is set in the environment.
- `AposButtonSplit` is a new UI component that combines a button with a context menu. Users can act on a primary action or change the button's function via menu button to the right of the button itself.
- Developers can now pass options to the `color` schema field by passing a `pickerOptions` object through your field. This allows for modifying/removing the default color palette, changing the resulting color format, and disabling various UI. For full set of options [see this example](https://github.com/xiaokaike/vue-color/blob/master/src/components/Sketch.vue)
- `AposModal` now emits a `ready` event when it is fully painted and can be interacted with by users or code.
- The video widget is now compatible with vimeo private videos when the domain is on the allowlist in vimeo.

### Changes

- You can now override the parked page definition for the home page without copying the entirety of `minimumPark` from the source code. Specifically, you will not lose the root archive page if you park the home page without explicitly parking the archive page as well. This makes it easier to choose your own type for the home page, in lieu of `@apostrophecms/home-page`.

### Fixes

- Piece types like users that have a slug prefix no longer trigger a false positive as being "modified" when you first click the "New" button.
- The `name` option to widget modules, which never worked in 3.x, has been officially removed. The name of the widget type is always the name of the module, with the `-widget` suffix removed.
- The home page and other parked pages should not immediately show as "pending changes."
- In-context editing works properly when the current browser URL has a hash (portion beginning with `#`), enabling the use of the hash for project-specific work. Thanks to [https://stepanjakl.com/](Štěpán Jákl) for reporting the issue.
- When present, the `apos.http.addQueryToUrl` method preserves the hash of the URL intact.
- The home page and other parked pages should not immediately show as "pending changes."
- The browser-side `apos.http.parseQuery` function now handles objects and arrays properly again.
- The in-context menu for documents has been refactored as a smart component that carries out actions on its own, eliminating a great deal of redundant code, props and events.
- Added additional retries when binding to the port in a dev environment.
- The "Submit" button in the admin bar updates properly to "Submitted" if the submission happens in the page settings modal.
- Skipping positional arguments in fragments now works as expected.
- The rich text editor now supports specifying a `styles` array with no `p` tags properly. A newly added rich text widget initially contains an element with the first style, rather than always a paragraph. If no styles are configured, a `p` tag is assumed. Thanks to Stepan Jakl for reporting the issue.

### Changes
- Editor modal's Save button (publish / save draft / submit) now updated to use the `AposSplitButton` component. Editors can choose from several follow-up actions that occur after save, including creating another piece of content of the same type, being taken to the in-context version of the document, or being returned to the manager. Editor's selection is saved in localstorage, creating a remembered preference per content type.

## 3.0.0-beta.1.1 - 2021-05-07

### Fixes

- A hotfix for an issue spotted in beta 1 in our demo: all previously published pages of sites migrated from early alpha releases had a "Draft" label until published again.

## 3.0.0-beta.1 - 2021-05-06

### **Breaks**

- Removes the `firstName` and `lastName` fields in user pieces.
- The query parameters `apos-refresh`, `apos-edit`, `apos-mode` and `apos-locale` are now `aposRefresh`, `aposEdit`, `aposMode`and `aposLocale`. Going forward all query parameters will be camelCase for consistency with query builders.

### Changes

- Archiving a page or piece deletes any outstanding draft in favor of archiving the last published version. Previously the behavior was effectively the opposite.
- "Publish Changes" button label has been changes to "Update".
- Draft mode is no longer the default view for published documents.
- The page and piece manager views now display the title, etc. of the published version of a document, unless that document only exists in draft form. However a label is also provided indicating if a newer draft is in progress.
- Notifications have been updated with a new visual display and animation style.

### **Adds**

- Four permissions roles are supported and enforced: guest, contributor, editor and admin. See the documentation for details. Pre-existing alpha users are automatically migrated to the admin role.
- Documents in managers now have context sensitive action menus that allow actions like edit, discard draft, archive, restore, etc.
- A fragment call may now have a body using `rendercall`, just like a macro call can have a body using `call`. In addition, fragments can now have named arguments, just like macros. Many thanks to Miro Yovchev for contributing this implementation.
- Major performance improvement to the `nestedModuleSubdirs` option.
- Updates URL fields and oEmbed URL requests to use the `httpsFix` option in launder's `url()` method.
- Documents receive a state label based on their document state (draft, pending, pending updates)
- Contributors can submit drafts for review ("Submit" versus "Submit Updates").
- Editors and admins can manage submitted drafts.
- Editors and admins can easily see the number of proposed changes awaiting their attention.
- Support for virtual piece types, such as submitted drafts, which in actuality manage more than one type of doc.
- Confirm modals now support a schema which can be assessed after confirmation.
- When archiving and restoring pages, editors can chose whether the action affects only this document or this document + children
- Routes support the `before` syntax, allowing routes that are added to Express prior to the routes or middleware of another module. The syntax `before: 'middleware:moduleName'` must be used to add the route prior to the middleware of `moduleName`. If `middleware:` is not used, the route is added before the routes of `moduleName`. Note that normally all middleware is added before all routes.
- A `url` property can now optionally be specified when adding middleware. By default all middleware is global.
- The pieces REST GET API now supports returning only a count of all matching pieces, using the `?count=1` query parameter.
- Admin bar menu items can now specify a custom Vue component to be used in place of `AposButton`.
- Sets `username` fields to follow the user `title` field to remove an extra step in user creation.
- Adds default data to the `outerLayoutBase.html` `<title>` tag: `data.piece.title or data.page.title`.
- Moves the core UI build task into the start up process. The UI build runs automatically when `NODE_ENV` is *not* 'production' and when:
    1. The build folder does not yet exist.
    2. The package.json file is newer than the existing UI build.
    3. You explicitly tell it to by setting the environment variable `CORE_DEV=1`
- The new `._ids(_idOrArrayOfIds)` query builder replaces `explicitOrder` and accepts an array of document `_id`s or a single one. `_id` can be used as a multivalued query parameter. Documents are returned in the order you specify, and just like with single-document REST GET requests, the locale of the `_id`s is overridden by the `aposMode` query parameter if present.
- The `.withPublished(true)` query builder adds a `_publishedDoc` property to each returned draft document that has a published equivalent. `withPublished=1` can be used as a query parameter. Note this is not the way to fetch only published documents. For that, use `.locale('en:published')` or similar.
- The server-side implementation of `apos.http.post` now supports passing a `FormData` object created with the `[form-data](https://www.npmjs.com/package/form-data)` npm module. This keeps the API parallel with the browser-side implementation and allows for unit testing the attachments feature, as well as uploading files to internal and external APIs from the server.
- `manuallyPublished` computed property moved to the `AposPublishMixin` for the use cases where that mixin is otherwise warranted.
- `columns` specified for a piece type's manage view can have a name that uses "dot notation" to access a subproperty. Also, for types that are localized, the column name can begin with `draft:` or `published:` to specifically display a property of the draft or published version of the document rather than the best available. When a prefix is not used, the property comes from the published version of the document if available, otherwise from the draft.
- For page queries, the `children` query builder is now supported in query strings, including the `depth` subproperty. For instance you could fetch `/api/v1/@apostrophecms/page/id-of-page?children=1` or `/api/v1/@apostrophecms/page/id-of-page?children[depth]=3`.
- Setting `APOS_LOG_ALL_QUERIES=1` now logs the projection, skip, limit and sort in addition to the criteria, which were previously logged.

### **Fixes**

- Fragments can now call other fragments, both those declared in the same file and those imported, just like macros calling other macros. Thanks to Miro Yovchev for reporting the issue.
- There was a bug that allowed parked properties, such as the slug of the home page, to be edited. Note that if you don't want a property of a parked page to be locked down forever you can use the `_defaults` feature of parked pages.
- A required field error no longer appears immediately when you first start creating a user.
- Vue warning in the pieces manager due to use of value rather than name of column as a Vue key. Thanks to Miro Yovchev for spotting the issue.
- "Save Draft" is not an appropriate operation to offer when editing users.
- Pager links no longer break due to `aposRefresh=1` when in edit mode. Also removed superfluous `append` query parameter from these.
- You may now intentionally clear the username and slug fields in preparation to type a new value. They do not instantly repopulate based on the title field when you clear them.
- Language of buttons, labels, filters, and other UI updated and normalized throughout.
- A contributor who enters the page tree dialog box, opens the editor, and selects "delete draft" from within the editor of an individual page now sees the page tree reflect that change right away.
- The page manager listens for content change events in general and its refresh mechanism is robust in possible situations where both an explicit refresh call and a content change event occur.
- Automatically retries once if unable to bind to the port in a dev environment. This helps with occasional `EADDRINUSE` errors during nodemon restarts.
- Update the current page's context bar properly when appropriate after actions such as "Discard Draft."
- The main archive page cannot be restored, etc. via the context menu in the page tree.
- The context menu and "Preview Draft" are both disabled while errors are present in the editor dialog box.
- "Duplicate" should lead to a "Publish" button, not an "Update" button, "Submit" rather than "Submit Update," etc.
- When you "Duplicate" the home page you should be able to set a slug for the new page (parked properties of parked pages should be editable when making a duplicate).
- When duplicating the home page, the suggested slug should not be `/` as only one page can have that slug at a time.
- Attention is properly called to a slug conflict if it exists immediately when the document is opened (such as making a copy where the suggested slug has already been used for another copy).
- "Preview Draft" never appears for types that do not use drafts.
- The toggle state of admin bar utility items should only be mapped to an `is-active` class if, like palette, they opt in with `toggle: true`
- Fixed unique key errors in the migrate task by moving the parking of parked pages to a new `@apostrophecms/migrate:after` event handler, which runs only after migrations, whether that is at startup (in dev) or at the end of the migration task (in production).
- UI does not offer "Archive" for the home page, or other archived pages.
- Notification checks and other polling requests now occur only when the tab is in the foreground, resolving a number of problems that masqueraded as other bugs when the browser hit its connection limit for multiple tabs on the same site.
- Parked pages are now parked immediately after database migrations are checked and/or run. In dev this still happens at each startup. In production this happens when the database is brand new and when the migration task is manually run.

## 3.0.0-alpha.7 - 2021-04-07

### Breaks

* The `trash` property has been renamed `archived`, and throughout the UI we refer to "archiving" and the "archive" rather than "move to trash" and the "trash can." A database migration is included to address this for existing databases. However, **if you set the minimumPark option, or used a boilerplate in which it is set,** you will need to **change the settings for the `parkedId: 'trash'` page to match those [currently found in the `minimumPark` option setting in the `@apostrophecms/page` source code](https://github.com/apostrophecms/apostrophe/blob/481252f9bd8f42b62648a0695105e6e9250810d3/modules/%40apostrophecms/page/index.js#L25-L32).

### Adds

* General UX and UI improvements to the experience of moving documents to and from the archive, formerly known as the trash.
* Links to each piece are available in the manage view when appropriate.
* Search is implemented in the media library.
* You can now pass core widgets a `className` option when configuring them as part of an area.
* `previewDraft` for pieces, adds a Preview Draft button on creation for quick in-context editing. Defaults to true.

### Changes

* Do not immediately redirect to new pages and pieces.
* Restored pieces now restore as unpublished drafts.
* Refactored the admin bar component for maintainability.
* Notification style updates

### Fixes

* Advisory lock no longer triggers an update to the modification timestamp of a document.
* Attempts to connect Apostrophe 3.x to an Apostrophe 2.x database are blocked to prevent content loss.
* "Save as Draft" is now available as soon as a new document is created.
* Areas nested in array schema fields can now be edited in context.
* When using `apos.image.first`, the alt attribute of the image piece is available on the returned attachment object as `._alt`. In addition, `_credit` and `_creditUrl` are available.
* Fixes relating to the editing of widgets in nested areas, both on the page and in the modal.
* Removed published / draft switch for unpublished drafts.
* "Publish Changes" appears only at appropriate times.
* Notifications moved from the bottom right of the viewport to the bottom center, fixing some cases of UI overlap.

## 3.0.0-alpha.6.1 - 2021-03-26

### Fixes

* Conditional fields (`if`) and the "following values" mechanism now work properly in array item fields.
* When editing "Page Settings" or a piece, the "publish" button should not be clickable if there are errors.

## 3.0.0-alpha.6 - 2021-03-24

### Adds
* You can "copy" a page or a piece via the ⠇ menu.
* When moving the current page or piece to the trash, you are taken to the home page.
* `permissions: false` is supported for piece and page insert operations.
* Adds note to remove deprecated `allowedInChooser` option on piece type filters.
* UX improvement: "Move to Trash" and "Restore" buttons added for pieces, replacing the boolean field. You can open a piece that is in the trash in a read-only way in order to review it and click "Restore."
* Advisory lock support has been completed for all content types, including on-page, in-context editing. This prevents accidental conflicts between editors.
* Image widgets now accept a `size` context option from the template, which can be used to avoid sending a full-width image for a very small placement.
* Additional improvements.

### Fixes
* Fixes error from missing `select` method in `AposPiecesManager` component.
* No more migration messages at startup for brand-new sites.
* `max` is now properly implemented for relationships when using the manager dialog box as a chooser.
* "Trash" filter now displays its state properly in the piece manager dialog box.
* Dragging an image to the media library works reliably.
* Infinite loop warning when editing page titles has been fixed.
* Users can locate the tab that still contains errors when blocked from saving a piece due to schema field errors.
* Calling `insert` works properly in the `init` function of a module.
* Additional fixes.

### Breaks

* Apostrophe's instance of `uploadfs` has moved from `apos.attachment.uploadfs` to `apos.uploadfs`. The `uploadfs` configuration option has similarly moved from the `@apostrophecms/attachment` module to the `@apostrophecms/uploadfs` module. `imageSizes` is still an option to `@apostrophecms/attachment`.

## 3.0.0-alpha.5 - 2021-02-11

* Conditional fields are now supported via the new `if` syntax. The old 2.x `showFields` feature has been replaced with `if: { ... }`.
* Adds the option to pass context options to an area for its widgets following the `with` keyword. Context options for widgets not in that area (or that don't exist) are ignored. Syntax: `{% area data.page, 'areaName' with { '@apostrophecms/image: { size: 'full' } } %}`.
* Advisory locking has been implemented for in-context editing, including nested contexts like the palette module. Advisory locking has also been implemented for the media manager, completing the advisory locking story.
* Detects many common configuration errors at startup.
* Extends `getBrowserData` in `@apostrophecms/doc-type` rather than overwriting the method.
* If a select element has no default, but is required, it should default to the first option. The select elements appeared as if this were the case, but on save you would be told to make a choice, forcing you to change and change back. This has been fixed.
* Removes 2.x piece module option code, including for `contextual`, `manageViews`, `publishMenu`, and `contextMenu`.
* Removes admin bar module options related to 2.x slide-out UI: `openOnLoad`, `openOnHomepageLoad`, `closeDelay`.
* Fixed a bug that allowed users to appear to be in edit mode while looking at published content in certain edge cases.
* The PATCH API for pages can now infer the correct _id in cases where the locale is specified in the query string as an override, just like other methods.
* Check permissions for the delete and publish operations.
* Many bug fixes.

### Breaks
* Changes the `piecesModuleName` option to `pieceModuleName` (no "s") in the `@apostrophecms/piece-page-type` module. This feature is used only when you have two or more piece page types for the same piece type.

## 3.0.0-alpha.4.2 - 2021-01-27

* The `label` option is no longer required for widget type modules. This was already true for piece type and page type modules.
* Ability to namespace asset builds. Do not push asset builds to uploadfs unless specified.

### Breaking changes

* Removes the `browser` module option, which was only used by the rich text widget in core. All browser data should now be added by extending or overriding `getBrowserData` in a module. Also updates `getComponentName` to reference `options.components` instead of `options.browser.components`.

## 3.0.0-alpha.4.1

* Hotfix: the asset module now looks for a `./release-id` file (relative to the project), not a `./data/release-id` file, because `data` is not a deployed folder and the intent of `release-id` is to share a common release identifier between the asset build step and the deployed instances.

## 3.0.0-alpha.4

* **"Fragments" have been added to the Apostrophe template API, as an alternative to Nunjucks' macros, to fully support areas and async components.** [See the A3 alpha documentation](https://a3.docs.apos.dev/guide/widgets-and-templates/fragments.html) for instructions on how to use this feature.
* **CSS files in the `ui/public` subdirectory of any module are now bundled and pushed to the browser.** This allows you to efficiently deliver your CSS assets, just as you can deliver JS assets in `ui/public`. Note that these assets must be browser-ready JS and CSS, so it is customary to use your own webpack build to generate them. See [the a3-boilerplate project](https://github.com/apostrophecms/a3-boilerplate) for an example, especially `webpack.config.js`.
* **More support for rendering HTML in REST API requests.** See the `render-areas` query parameter in [piece and page REST API documentation](https://a3.docs.apos.dev/reference/api/pieces.html#get-api-v1-piece-name).
* **Context bar takeover capability,** for situations where a secondary document should temporarily own the undo/redo/publish UI.
* **Unpublished pages in the tree** are easier to identify
* **Range fields** have been added.
* **Support for npm bundles is back.** It works just like in 2.x, but the property is `bundle`, not `moogBundle`. Thanks to Miro Yovchev.

### Breaking changes

* **A3 now uses webpack 5.** For now, **due to a known issue with vue-loader, your own project must also be updated to use webpack 5.** The a3-boilerplate project has been updated accordingly, so you may refer to [the a3-boilerplate project](https://github.com/apostrophecms/a3-boilerplate) for an example of the changes to be made, notably in `webpack.config.js` and `package.json`. We are in communication with upstream developers to resolve the issue so that projects and apostrophe core can use different major versions of webpack.

## 3.0.0-alpha.3

Third alpha release of 3.x. Introduced draft mode and the "Publish Changes" button.

## 3.0.0-alpha.2

Second alpha release of 3.x. Introduced a distinct "edit" mode.

## 3.0.0-alpha.1

First alpha release of 3.x.<|MERGE_RESOLUTION|>--- conflicted
+++ resolved
@@ -13,12 +13,9 @@
 
 * Updates the docs `beforeInsert` handler to avoid ending with different modes being set between `_id`, `aposLocale` and `aposMode`.
 * Adds a migration to fix potential corrupted data having different modes set between `_id`, `aposLocale` and `aposMode`.
-<<<<<<< HEAD
+* Fix a crash in `notification` when `req.body` was not present. Thanks to Michelin for contributing this fix.
 * Addresses a console error observed when opening and closing the `@apostrophecms-pro/palette` module across various projects.
 * Fixes the color picker field in `@apostrophecms-pro/palette` module.
-=======
-* Fix a crash in `notification` when `req.body` was not present. Thanks to Michelin for contributing this fix.
->>>>>>> 5dbb7e74
 
 ## 4.1.1 (2024-03-21)
 
