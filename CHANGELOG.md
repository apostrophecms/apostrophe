--- conflicted
+++ resolved
@@ -1,15 +1,12 @@
 # Changelog
 
-<<<<<<< HEAD
 ## 3.0.0-alpha.5
+
 * The `label` option is no longer required for widget type modules. This was already true for piece type and page type modules.
-=======
+
 ## 3.0.0-alpha.4.1
 
-### Breaking changes
-
 * Hotfix: the asset module now looks for a `./release-id` file (relative to the project), not a `./data/release-id` file, because `data` is not a deployed folder and the intent of `release-id` is to share a common release identifier between the asset build step and the deployed instances.
->>>>>>> 7da06d92
 
 ## 3.0.0-alpha.4
 
