# Changelog

## Unreleased

### Fixes

* `slug` type fields can now have an empty string or `null` as their `def` value without the string `'none'` populating automatically.

### Changes

* Adds deprecation notes to the widget class methods `getWidgetWrapperClasses` and `getWidgetClasses` from A2.
* Adds a deprecation note to the `reorganize` query builder for the next major version.
<<<<<<< HEAD
* Uses the runtime build of Vue. This has major performance and bundle size benefits, however it does require changes to Apostrophe admin UI apps that use a `template` property (components should require no changes, just apps require an update). These apps must now use a `render` function instead. Since custom admin UI apps are not yet a documented feature we do not regard this as a bc break.
* Compatible with the `@apostrophecms/security-headers` module, which supports a strict `Content-Security-Policy`.
=======
* Adds a deprecation note to the `addLateCriteria` query builder.
>>>>>>> fc54d26a

## 3.9.0 - 2021-12-08

### Adds

* Developers can now override any Vue component of the ApostropheCMS admin UI by providing a component of the same name in the `ui/apos/components` folder of their own module. This is not always the best approach, see the documentation for details.
* When running a job, we now trigger the notification before to run the job, this way the progress notification ID is available from the job and the notification can be dismissed if needed.
* Adds `maxUi`, `maxLabel`, `minUi`, and `minLabel` localization strings for array input and other UI.

### Fixes

* Fully removes references to the A2 `self.partial` module method. It appeared only once outside of comments, but was not actually used by the UI. The `self.render` method should be used for simple template rendering.
* Fixes string interpolation for the confirmation modal when publishing a page that has an unpublished parent page.
* No more "cannot set headers after they are sent to the client" and "req.res.redirect not defined" messages when handling URLs with extra trailing slashes.
* The `apos.util.runPlayers` method is not called until all of the widgets in a particular tree of areas and sub-areas have been added to the DOM. This means a parent area widget player will see the expected markup for any sub-widgets when the "Edit" button is clicked.
* Properly activates the `apostropheI18nDebugPlugin` i18next debugging plugin when using the `APOS_SHOW_I18N` environment variable. The full set of l10n emoji indicators previously available for the UI is now available for template and server-side strings.
* Actually registers piece types for site search unless the `searchable` option is `false`.
* Fixes the methods required for the search `index` task.

### Changes

* Adds localization keys for the password field component's min and max error messages.

## 3.8.1 - 2021-11-23

### Fixes

* The search field of the pieces manager modal works properly. Thanks to [Miro Yovchev](https://github.com/myovchev) for pointing out the issue and providing a solution.
* Fixes a bug in `AposRichTextWidgetEditor.vue` when a rich text widget was specifically configured with an empty array as the `styles` option. In that case a new empty rich text widget will initiate with an empty paragraph tag.
* The`fieldsPresent` method that is used with the `presentFieldsOnly` option in doc-type was broken, looking for properties in strings and wasn't returning anything.

## 3.8.0 - 2021-11-15

### Adds

* Checkboxes for pieces are back, a main checkbox allows to select all page items. When all pieces on a page are checked, a banner where the user can select all pieces appears. A launder for mongo projections has been added.
* Registered `batchOperations` on a piece-type will now become buttons in the manager batch operations "more menu" (styled as a kebab icon). Batch operations should include a label, `messages` object, and `modalOptions` for the confirmation modal.
* `batchOperations` can be grouped into a single button with a menu using the `group` cascade subproperty.
* `batchOperations` can be conditional with an `if` conditional object. This allows developers to pass a single value or an array of values.
* Piece types can have `utilityOperations` configured as a top-level cascade property. These operations are made available in the piece manager as new buttons.
* Notifications may now include an `event` property, which the AposNotification component will emit on mount. The `event` property should be set to an object with `name` (the event name) and optionally `data` (data included with the event emission).
* Adds support for using the attachments query builder in REST API calls via the query string.
* Adds contextual menu for pieces, any module extending the piece-type one can add actions in this contextual menu.
* When clicking on a batch operation, it opens a confirmation modal using modal options from the batch operation, it also works for operations in grouped ones. operations name property has been renamed in action to work with AposContextMenu component.
* Beginning with this release, a module-specific static asset in your project such as `modules/mymodulename/public/images/bg.png` can always be referenced in your `.scss` and `.css` files as `/modules/mymodulename/images/bg.png`, even if assets are actually being deployed to S3, CDNs, etc. Note that `public` and `ui/public` module subdirectories have separate functions. See the documentation for more information.
* Adds AposFile.vue component to abstract file dropzone UI, uses it in AposInputAttachment, and uses it in the confirmation modal for pieces import.
* Optionally add `dimensionAttrs` option to image widget, which sets width & height attributes to optimize for Cumulative Layout Shift. Thank you to [Qiao Lin](https://github.com/qclin) for the contribution.

### Fixes

* The `apos.util.attachmentUrl` method now works correctly. To facilitate that, `apos.uploadsUrl` is now populated browser-side at all times as the frontend logic originally expected. For backwards compatibility `apos.attachment.uploadsUrl` is still populated when logged in.
* Widget players are now prevented from being played twice by the implementing vue component.

### Changes
* Removes Apostrophe 2 documentation and UI configuration from the `@apostrophecms/job` module. These options were not yet in use for A3.
* Renames methods and removes unsupported routes in the `@apostrophecms/job` module that were not yet in use. This was not done lightly, but specifically because of the minimal likelihood that they were in use in project code given the lack of UI support.
  * The deprecated `cancel` route was removed and will likely be replaced at a later date.
  * `run` was renamed `runBatch` as its purpose is specifically to run processes on a "batch selected" array of pieces or pages.
  * `runNonBatch` was renamed to `run` as it is the more generic job-running method. It is likely that `runBatch` will eventually be refactored to use this method.
  * The `good` and `bad` methods are renamed `success` and `failure`, respectively. The expected methods used in the `run` method were similarly renamed. They still increment job document properties called `good` and `bad`.
* Comments out the unused `batchSimpleRoute` methods in the page and piece-type modules to avoid usage before they are fully implemented.
* Optionally add `dimensionAttrs` option to image widget, which sets width & height attributes to optimize for Cumulative Layout Shift.
* Temporarily removes `npm audit` from our automated tests because of a sub-dependency of uploadfs that doesn't actually cause a security vulnerability for apostrophe.

## 3.7.0 - 2021-10-28

### Adds

* Schema select field choices can now be populated by a server side function, like an API call. Set the `choices` property to a method name of the calling module. That function should take a single argument of `req`, and return an array of objects with `label` and `value` properties. The function can be async and will be awaited.
* Apostrophe now has built-in support for the Node.js cluster module. If the `APOS_CLUSTER_PROCESSES` environment variable is set to a number, that number of child processes are forked, sharing the same listening port. If the variable is set to `0`, one process is forked for each CPU core, with a minimum of `2` to provide availability during restarts. If the variable is set to a negative number, that number is added to the number of CPU cores, e.g. `-1` is a good way to reserve one core for MongoDB if it is running on the same server. This is for production use only (`NODE_ENV=production`). If a child process fails it is restarted automatically.

### Fixes

* Prevents double-escaping interpolated localization strings in the UI.
* Rich text editor style labels are now run through a localization method to get the translated strings from their l10n keys.
* Fixes README Node version requirement (Node 12+).
* The text alignment buttons now work immediately in a new rich text widget. Previously they worked only after manually setting a style or refreshing the page. Thanks to Michelin for their support of this fix.
* Users can now activate the built-in date and time editing popups of modern browsers when using the `date` and `time` schema field types.
* Developers can now `require` their project `app.js` file in the Node.js REPL for debugging and inspection. Thanks to [Matthew Francis Brunetti](https://github.com/zenflow).
* If a static text phrase is unavailable in both the current locale and the default locale, Apostrophe will always fall back to the `en` locale as a last resort, which ensures the admin UI works if it has not been translated.
* Developers can now `require` their project `app.js` in the Node.js REPL for debugging and inspection
* Ensure array field items have valid _id prop before storing. Thanks to Thanks to [Matthew Francis Brunetti](https://github.com/zenflow).

### Changes

* In 3.x, `relationship` fields have an optional `builders` property, which replaces `filters` from 2.x, and within that an optional `project` property, which replaces `projection` from 2.x (to match MongoDB's `cursor.project`). Prior to this release leaving the old syntax in place could lead to severe performance problems due to a lack of projections. Starting with this release the 2.x syntax results in an error at startup to help the developer correct their code.
* The `className` option from the widget options in a rich text area field is now also applied to the rich text editor itself, for a consistently WYSIWYG appearance when editing and when viewing. Thanks to [Max Mulatz](https://github.com/klappradla) for this contribution.
* Adds deprecation notes to doc module `afterLoad` events, which are deprecated.
* Removes unused `afterLogin` method in the login module.

## 3.6.0 - 2021-10-13

### Adds

* The `context-editing` apostrophe admin UI bus event can now take a boolean parameter, explicitly indicating whether the user is actively typing or performing a similar active manipulation of controls right now. If a boolean parameter is not passed, the existing 1100-millisecond debounced timeout is used.
* Adds 'no-search' modifier to relationship fields as a UI simplification option.
* Fields can now have their own `modifiers` array. This is combined with the schema modifiers, allowing for finer grained control of field rendering.
* Adds a Slovak localization file. Activate the `sk` locale to use this. Many thanks to [Michael Huna](https://github.com/Miselrkba) for the contribution.
* Adds a Spanish localization file. Activate the `es` locale to use this. Many thanks to [Eugenio Gonzalez](https://github.com/egonzalezg9) for the contribution.
* Adds a Brazilian Portuguese localization file. Activate the `pt-BR` locale to use this. Many thanks to [Pietro Rutzen](https://github.com/pietro-rutzen) for the contribution.

### Fixes

* Fixed missing translation for "New Piece" option on the "more" menu of the piece manager, seen when using it as a chooser.
* Piece types with relationships to multiple other piece types may now be configured in any order, relative to the other piece types. This sometimes appeared to be a bug in reverse relationships.
* Code at the project level now overrides code found in modules that use `improve` for the same module name. For example, options set by the `@apostrophecms/seo-global` improvement that ships with `@apostrophecms/seo` can now be overridden at project level by `/modules/@apostrophecms/global/index.js` in the way one would expect.
* Array input component edit button label is now propertly localized.
* A memory leak on each request has been fixed, and performance improved, by avoiding the use of new Nunjucks environments for each request. Thanks to Miro Yovchev for pointing out the leak.
* Fragments now have access to `__t()`, `getOptions` and other features passed to regular templates.
* Fixes field group cascade merging, using the original group label if none is given in the new field group configuration.
* If a field is conditional (using an `if` option), is required, but the condition has not been met, it no longer throws a validation error.
* Passing `busy: true` to `apos.http.post` and related methods no longer produces an error if invoked when logged out, however note that there will likely never be a UI for this when logged out, so indicate busy state in your own way.
* Bugs in document modification detection have been fixed. These bugs caused edge cases where modifications were not detected and the "Update" button did not appear, and could cause false positives as well.

### Changes

* No longer logs a warning about no users if `testModule` is true on the app.

## 3.5.0 - 2021-09-23

* Pinned dependency on `vue-material-design-icons` to fix `apos-build.js` build error in production.
* The file size of uploaded media is visible again when selected in the editor, and media information such as upload date, dimensions and file size is now properly localized.
* Fixes moog error messages to reflect the recommended pattern of customization functions only taking `self` as an argument.
* Rich Text widgets now instantiate with a valid element from the `styles` option rather than always starting with an unclassed `<p>` tag.
* Since version 3.2.0, apostrophe modules to be loaded via npm must appear as explicit npm dependencies of the project. This is a necessary security and stability improvement, but it was slightly too strict. Starting with this release, if the project has no `package.json` in its root directory, the `package.json` in the closest ancestor directory is consulted.
* Fixes a bug where having no project modules directory would throw an error. This is primarily a concern for module unit tests where there are no additional modules involved.
* `css-loader` now ignores `url()` in css files inside `assets` so that paths are left intact, i.e. `url(/images/file.svg)` will now find a static file at `/public/images/file.svg` (static assets in `/public` are served by `express.static`). Thanks to Matic Tersek.
* Restored support for clicking on a "foreign" area, i.e. an area displayed on the page whose content comes from a piece, in order to edit it in an appropriate way.
* Apostrophe module aliases and the data attached to them are now visible immediately to `ui/src/index.js` JavaScript code, i.e. you can write `apos.alias` where `alias` matches the `alias` option configured for that module. Previously one had to write `apos.modules['module-name']` or wait until next tick. However, note that most modules do not push any data to the browser when a user is not logged in. You can do so in a custom module by calling `self.enableBrowserData('public')` from `init` and implementing or extending the `getBrowserData(req)` method (note that page, piece and widget types already have one, so it is important to extend in those cases).
* `options.testModule` works properly when implementing unit tests for an npm module that is namespaced.

### Changes

* Cascade grouping (e.g., grouping fields) will now concatenate a group's field name array with the field name array of an existing group of the same name. Put simply, if a new piece module adds their custom fields to a `basics` group, that field will be added to the default `basics` group fields. Previously the new group would have replaced the old, leaving inherited fields in the "Ungrouped" section.
* AposButton's `block` modifier now less login-specific

### Adds

* Rich Text widget's styles support a `def` property for specifying the default style the editor should instantiate with.
* A more helpful error message if a field of type `area` is missing its `options` property.

## 3.4.1 - 2021-09-13

No changes. Publishing to correctly mark the latest 3.x release as "latest" in npm.

## 3.4.0 - 2021-09-13

### Security

* Changing a user's password or marking their account as disabled now immediately terminates any active sessions or bearer tokens for that user. Thanks to Daniel Elkabes for pointing out the issue. To ensure all sessions have the necessary data for this, all users logged in via sessions at the time of this upgrade will need to log in again.
* Users with permission to upload SVG files were previously able to do so even if they contained XSS attacks. In Apostrophe 3.x, the general public so far never has access to upload SVG files, so the risk is minor but could be used to phish access from an admin user by encouraging them to upload a specially crafted SVG file. While Apostrophe typically displays SVG files using the `img` tag, which ignores XSS vectors, an XSS attack might still be possible if the image were opened directly via the Apostrophe media library's convenience link for doing so. All SVG uploads are now sanitized via DOMPurify to remove XSS attack vectors. In addition, all existing SVG attachments not already validated are passed through DOMPurify during a one-time migration.

### Fixes

* The `apos.attachment.each` method, intended for migrations, now respects its `criteria` argument. This was necessary to the above security fix.
* Removes a lodash wrapper around `@apostrophecms/express` `bodyParser.json` options that prevented adding custom options to the body parser.
* Uses `req.clone` consistently when creating a new `req` object with a different mode or locale for localization purposes, etc.
* Fixes bug in the "select all" relationship chooser UI where it selected unpublished items.
* Fixes bug in "next" and "previous" query builders.
* Cutting and pasting widgets now works between locales that do not share a hostname, provided that you switch locales after cutting (it does not work between tabs that are already open on separate hostnames).
* The `req.session` object now exists in task `req` objects, for better compatibility. It has no actual persistence.
* Unlocalized piece types, such as users, may now be selected as part of a relationship when browsing.
* Unpublished localized piece types may not be selected via the autocomplete feature of the relationship input field, which formerly ignored this requirement, although the browse button enforced it.
* The server-side JavaScript and REST APIs to delete pieces now work properly for pieces that are not subject to either localization or draft/published workflow at all the (`localize: false` option). UI for this is under discussion, this is just a bug fix for the back end feature which already existed.
* Starting in version 3.3.1, a newly added image widget did not display its image until the page was refreshed. This has been fixed.
* A bug that prevented Undo operations from working properly and resulted in duplicate widget _id properties has been fixed.
* A bug that caused problems for Undo operations in nested widgets, i.e. layout or multicolumn widgets, has been fixed.
* Duplicate widget _id properties within the same document are now prevented on the server side at save time.
* Existing duplicate widget _id properties are corrected by a one-time migration.

### Adds

* Adds a linter to warn in dev mode when a module name include a period.
* Lints module names for `apostrophe-` prefixes even if they don't have a module directory (e.g., only in `app.js`).
* Starts all `warnDev` messages with a line break and warning symbol (⚠️) to stand out in the console.
* `apos.util.onReady` aliases `apos.util.onReadyAndRefresh` for brevity. The `apos.util.onReadyAndRefresh` method name will be deprecated in the next major version.
* Adds a developer setting that applies a margin between parent and child areas, allowing developers to change the default spacing in nested areas.

### Changes

* Removes the temporary `trace` method from the `@apostrophecms/db` module.
* Beginning with this release, the `apostrophe:modulesReady` event has been renamed `apostrophe:modulesRegistered`, and the `apostrophe:afterInit` event has been renamed `apostrophe:ready`. This better reflects their actual roles. The old event names are accepted for backwards compatibility. See the documentation for more information.
* Only autofocuses rich text editors when they are empty.
* Nested areas now have a vertical margin applied when editing, allowing easier access to the parent area's controls.

## 3.3.1 - 2021-09-01

### Fixes

* In some situations it was possible for a relationship with just one selected document to list that document several times in the returned result, resulting in very large responses.
* Permissions roles UI localized correctly.
* Do not crash on startup if users have a relationship to another type. This was caused by the code that checks whether any users exist to present a warning to developers. That code was running too early for relationships to work due to event timing issues.

## 3.3.0 - 2021-08-30

### Fixes

* Addresses the page jump when using the in-context undo/redo feature. The page will immediately return users to their origin scroll position after the content refreshes.
* Resolves slug-related bug when switching between images in the archived view of the media manager. The slug field was not taking into account the double slug prefix case.
* Fixes migration task crash when parking new page. Thanks to [Miro Yovchev](https://www.corllete.com/) for this fix.
* Fixes incorrect month name in `AposCellDate`, which can be optionally used in manage views of pieces. Thanks to [Miro Yovchev](https://www.corllete.com/) for this fix.

### Adds

* This version achieves localization (l10n) through a rich set of internationalization (i18n) features. For more information, [see the documentation](https://v3.docs.apostrophecms.org/).
* There is support for both static string localization and dynamic content localization.
* The home page, other parked pages, and the global document are automatically replicated to all configured locales at startup. Parked properties are refreshed if needed. Other pages and pieces are replicated if and when an editor chooses to do so.
* An API route has been added for voluntary replication, i.e. when deciding a document should exist in a second locale, or desiring to overwrite the current draft contents in locale `B` with the draft contents of locale `A`.
* Locales can specify `prefix` and `hostname` options, which are automatically recognized by middleware that removes the prefix dynamically where appropriate and sets `req.locale`. In 3.x this works more like the global site `prefix` option. This is a departure from 2.x which stored the prefix directly in the slug, creating maintenance issues.
* Locales are stateless: they are never recorded in the session. This eliminates many avenues for bugs and bad SEO. However, this also means the developer must fully distinguish them from the beginning via either `prefix` or `hostname`. A helpful error message is displayed if this is not the case.
* Switching locales preserves the user's editing session even if on separate hostnames. To enable this, if any locales have hostnames, all configured locales must have hostnames and/or baseUrl must be set for those that don't.
* An API route has been added to discover the locales in which a document exists. This provides basic information only for performance (it does not report `title` or `_url`).
* Editors can "localize" documents, copying draft content from one locale to another to create a corresponding document in a different locale. For convenience related documents, such as images and other pieces directly referenced by the document's structure, can be localized at the same time. Developers can opt out of this mechanism for a piece type entirely, check the box by default for that type, or leave it as an "opt-in" choice.
* The `@apostrophecms/i18n` module now uses `i18next` to implement static localization. All phrases in the Vue-based admin UI are passed through `i18next` via `this.$t`, and `i18next` is also available via `req.t()` in routes and `__t()` in templates. Apostrophe's own admin UI phrases are in the `apostrophe` namespace for a clean separation. An array of locale codes, such as `en` or `fr` or `en-au`, can be specified using the `locales` option to the `@apostrophecms/i18n` module. The first locale is the default, unless the `defaultLocale` option is set. If no locales are set, the locale defaults to `en`. The `i18next-http-middleware` locale guesser is installed and will select an available locale if possible, otherwise it will fall back to the default.
* In the admin UI, `v-tooltip` has been extended as `v-apos-tooltip`, which passes phrases through `i18next`.
* Developers can link to alternate locales by iterating over `data.localizations` in any page template. Each element always has `locale`, `label` and `homePageUrl` properties. Each element also has an `available` property (if true, the current context document is available in that locale), `title` and a small number of other document properties are populated, and `_url` redirects to the context document in that locale. The current locale is marked with `current: true`.
* To facilitate adding interpolated values to phrases that are passed as a single value through many layers of code, the `this.$t` helper provided in Vue also accepts an object argument with a `key` property. Additional properties may be used for interpolation.
* `i18next` localization JSON files can be added to the `i18n` subdirectory of *any* module, as long as its `i18n` option is set. The `i18n` object may specify `ns` to give an `i18next` namespace, otherwise phrases are in the default namespace, used when no namespace is specified with a `:` in an `i18next` call. The default namespace is yours for use at project level. Multiple modules may contribute to the same namespace.
* If `APOS_DEBUG_I18N=1` is set in the environment, the `i18next` debug flag is activated. For server-side translations, i.e. `req.t()` and `__t()`, debugging output will appear on the server console. For browser-side translations in the Vue admin UI, debugging output will appear in the browser console.
* If `APOS_SHOW_I18N=1` is set in the environment, all phrases passed through `i18next` are visually marked, to make it easier to find those that didn't go through `i18next`. This does not mean translations actually exist in the JSON files. For that, review the output of `APOS_DEBUG_I18N=1`.
* There is a locale switcher for editors.
* There is a backend route to accept a new locale on switch.
* A `req.clone(properties)` method is now available. This creates a clone of the `req` object, optionally passing in an object of properties to be set. The use of `req.clone` ensures the new object supports `req.get` and other methods of a true `req` object. This technique is mainly used to obtain a new request object with the same privileges but a different mode or locale, i.e. `mode: 'published'`.
* Fallback wrappers are provided for the `req.__()`, `res.__()` and `__()` localization helpers, which were never official or documented in 3.x but may be in use in projects ported from 2.x. These wrappers do not localize but do output the input they are given along with a developer warning. You should migrate them to use `req.t()` (in server-side javascript) or `__t()` (Nunjucks templates).

### Changes

* Bolsters the CSS that backs Apostrophe UI's typography to help prevent unintended style leaks at project-level code.
* Removes the 2.x series changelog entries. They can be found in the 2.0 branch in Github.

## 3.2.0 - 2021-08-13

### Fixes

* `req.hostname` now works as expected when `trustProxy: true` is passed to the `@apostrophecms/express` module.
* Apostrophe loads modules from npm if they exist there and are configured in the `modules` section of `app.js`. This was always intended only as a way to load direct, intentional dependencies of your project. However, since npm "flattens" the dependency tree, dependencies of dependencies that happen to have the same name as a project-level Apostrophe module could be loaded by default, crashing the site or causing unexpected behavior. So beginning with this release, Apostrophe scans `package.json` to verify an npm module is actually a dependency of the project itself before attempting to load it as an Apostrophe module.
* Fixes the reference to sanitize-html defaults in the rich text widget.
* Fixes the `toolbarToAllowedStyles` method in the rich text widget, which was not returning any configuration.
* Fixes the broken text alignment in rich text widgets.
* Adds a missing npm dependency on `chokidar`, which Apostrophe and Nunjucks use for template refreshes. In most environments this worked anyway due to an indirect dependency via the `sass` module, but for stability Apostrophe should depend directly on any npm module it uses.
* Fixes the display of inline range inputs, notably broken when using Palette
* Fixes occasional unique key errors from migrations when attempting to start up again with a site that experienced a startup failure before inserting its first document.
* Requires that locale names begin with a letter character to ensure order when looping over the object entries.
* Unit tests pass in MongoDB 5.x.

### Adds
* Adds Cut and Paste to area controls. You can now Cut a widget to a virtual clipboard and paste it in suitable areas. If an area
can include the widget on the clipboard, a special Clipboard widget will appear in area's Add UI. This works across pages as well.

### Changes
* Apostrophe's Global's UI (the @apostrophecms/global singleton has moved from the admin bar's content controls to the admin utility tray under a cog icon.
* The context bar's document Edit button, which was a cog icon, has been rolled into the doc's context menu.

## 3.1.3 - 2021-07-16

### Fixes

* Hotfix for an incompatibility between `vue-loader` and `webpack` 5.45.0 which causes a crash at startup in development, or asset build time in production. We have temporarily pinned our dependency to `webpack` 5.44.x. We are [contributing to the discussion around the best long-term fix for vue-loader](https://github.com/vuejs/vue-loader/issues/1854).

## 3.1.2 - 2021-07-14

### Changes

* Removes an unused method, `mapMongoIdToJqtreeId`, that was used in A2 but is no longer relevant.
* Removes deprecated and non-functional steps from the `edit` method in the `AposDocsManager.vue` component.
* Legacy migrations to update 3.0 alpha and 3.0 beta sites to 3.0 stable are still in place, with no functional changes, but have been relocated to separate source files for ease of maintenance. Note that this is not a migration path for 2.x databases. Tools for that are forthcoming.

## 3.1.1 - 2021-07-08

### Fixes

* Two distinct modules may each have their own `ui/src/index.scss` file, similar to the fix already applied to allow multiple `ui/src/index.js` files.

## 3.1.0 - 2021-06-30

### Fixes

* Corrects a bug that caused Apostrophe to rebuild the admin UI on every nodemon restart, which led to excessive wait times to test new code. Now this happens only when `package-lock.json` has been modified (i.e. you installed a new module that might contain new Apostrophe admin UI code). If you are actively developing Apostrophe admin UI code, you can opt into rebuilding all the time with the `APOS_DEV=1` environment variable. In any case, `ui/src` is always rebuilt in a dev environment.
* Updates `cheerio`, `deep-get-set`, and `oembetter` versions to resolve vulnerability warnings.
* Modules with a `ui/src` folder, but no other content, are no longer considered "empty" and do not generate a warning.
* Pushing a secondary context document now always results in entry to draft mode, as intended.
* Pushing a secondary context document works reliably, correcting a race condition that could cause the primary document to remain in context in some cases if the user was not already in edit mode.

### Changes

* Deprecates `self.renderPage` method for removal in next major version.
* Since `ui/src/index.js` files must export a function to avoid a browser error in production which breaks the website experience, we now detect this at startup and throw a more helpful error to prevent a last-minute discovery in production.

## 3.0.1 - 2021-06-17

### Fixes

* Fixes an error observed in the browser console when using more than one `ui/src/index.js` file in the same project. Using more than one is a good practice as it allows you to group frontend code with an appropriate module, or ship frontend code in an npm module that extends Apostrophe.
* Migrates all of our own frontend players and utilities from `ui/public` to `ui/src`, which provides a robust functional test of the above.
* Executes `ui/src` imports without waiting for next tick, which is appropriate as we have positioned it as an alternative to `ui/public` which is run without delay.

## 3.0.0 - 2021-06-16

### Breaks

* Previously our `a3-boilerplate` project came with a webpack build that pushed code to the `ui/public` folder of an `asset` module. Now the webpack build is not needed because Apostrophe takes care of compiling `ui/src` for us. This is good! However, **if you are transitioning your project to this new strategy, you will need to remove the `modules/asset/ui/public` folder from your project manually** to ensure that webpack-generated code originally intended for webpack-dev-server does not fail with a `publicPath` error in the console.
* The `CORE_DEV=1` environment setting has been changed to `APOS_DEV=1` because it is appropriate for anyone who is actively developing custom Apostrophe admin UI using `ui/apos` folders in their own modules.
* Apostrophe now uses Dart Sass, aka the `sass` npm module. The `node-sass` npm module has been deprecated by its authors for some time now. Most existing projects will be unaffected, but those writing their own Apostrophe UI components will need to change any `/deep/` selectors to `::v-deep` and consider making other Dart Sass updates as well. For more information see the [Dart Sass documentation](https://sass-lang.com/dart-sass). Those embracing the new `ui/src` feature should also bear in mind that Dart Sass is being used.

### Changes

* Relationship ids are now stored as aposDocIds (without the locale and mode part). The appropriate locale and mode are known from the request. This allows easy comparison and copying of these properties across locales and fixes a bug with reverse relationships when publishing documents. A migration has been added to take care of this conversion on first startup.
- The `attachment` field type now correctly limits file uploads by file type when using the `fileGroup` field option.
- Uploading SVG files is permitted in the Media Library by default.

### Adds

- Apostrophe now enables you to ship frontend JavaScript and Sass (using the SCSS syntax) without your own webpack configuration.
- Any module may contain modern JavaScript in a `ui/src/index.js` file, which may use `import` to bring in other files in the standard way. Note that **`ui/src/index.js must export a function`**. These functions are called for you in the order modules are initialized.
- Any module may contain a Sass (SCSS) stylesheet in a `ui/src/index.scss` file, which may also import other Sass (SCSS) files.
- Any project that requires IE11 support for `ui/src` JavaScript code can enable it by setting the `es5: true` option to the `@apostrophecms/asset` module. Apostrophe produces separate builds for IE11 and modern browsers, so there is no loss of performance in modern browsers. Code is automatically compiled for IE11 using `babel` and missing language features are polyfilled using `core-js` so you can use promises, `async/await` and other standard modern JavaScript features.
- `ui/public` is still available for raw JavaScript and CSS files that should be pushed *as-is* to the browser. The best use of this feature is to deliver the output of your own custom webpack build, if you have one.
- Adds browser-side `editMode` flag that tracks the state of the current view (edit or preview), located at `window.apos.adminBar.editMode`.
- Support for automatic inline style attribute sanitization for Rich Text widgets.
- Adds text align controls for Rich Text widgets. The following tools are now supported as part of a rich text widget's `toolbar` property:
-- `alignLeft`
-- `alignRight`
-- `alignCenter`
-- `alignJustify`
- `@apostrophecms/express` module now supports the `trustProxy: true` option, allowing your reverse proxy server (such as nginx) to pass on the original hostname, protocol and client IP address.

### Fixes

* Unit tests passing again. Temporarily disabled npm audit checks as a source of critical failures owing to upstream issues with third-party packages which are not actually a concern in our use case.
* Fixed issues with the query builder code for relationships. These issues were introduced in beta 3 but did not break typical applications, except for displaying distinct choices for existing values of a relationship field.
* Checkbox field types can now be used as conditional fields.
* Tracks references to attachments correctly, and introduces a migration to address any attachments previously tracked as part of documents that merely have a relationship to the proper document, i.e. pages containing widgets that reference an image piece.
* Tracks the "previously published" version of a document as a legitimate reference to any attachments, so that they are not discarded and can be brought back as expected if "Undo Publish" is clicked.
* Reverse relationships work properly for published documents.
* Relationship subfields are now loaded properly when `reverseOf` is used.
* "Discard Draft" is available when appropriate in "Manage Pages" and "Manage Pieces."
* "Discard Draft" disables the "Submit Updates" button when working as a contributor.
* Relationship subfields can now be edited when selecting in the full "manage view" browser, as well as in the compact relationship field view which worked previously.
* Relationship subfields now respect the `def` property.
* Relationship subfields are restored if you deselect a document and then reselect it within a single editing experience, i.e. accidentally deselect and immediately reselect, for instance.
* A console warning when editing subfields for a new relationship was fixed.
* Field type `color`'s `format` option moved out of the UI options and into the general options object. Supported formats are "rgb", "prgb", "hex6", "hex3", "hex8", "name", "hsl", "hsv". Pass the `format` string like:
```js
myColorField: {
  type: 'color',
  label: 'My Color',
  options: {
    format: 'hsl'
  }
}
```
* Restored Vue dependency to using semantic versioning now that Vue 2.6.14 has been released with a fix for the bug that required us to pin 2.6.12.
* Nunjucks template loader is fully compatible with Linux in a development environment.
* Improved template performance by reusing template loaders.
* `min` and `max` work properly for both string-like and number-like fields.
* Negative numbers, leading minus and plus signs, and trailing periods are accepted in the right ways by appropriate field types.
* If a user is inadvertently inserted with no password, set a random password on the backend for safety. In tests it appears that login with a blank password was already forbidden, but this provides an additional level of certainty.
* `data.page` and `data.contextOptions` are now available in `widget.html` templates in most cases. Specifically, they are available when loading the page, (2) when a widget has just been inserted on the page, and (3) when a widget has just been edited and saved back to the page. However, bear in mind that these parameters are never available when a widget is being edited "out of context" via "Page Settings", via the "Edit Piece" dialog box, via a dialog box for a parent widget, etc. Your templates should be written to tolerate the absence of these parameters.
* Double slashes in the slug cannot be used to trick Apostrophe into serving as an open redirect (fix ported to 3.x from 2.92.0).
* The global doc respects the `def` property of schema fields when first inserted at site creation time.
* Fixed fragment keyword arguments being available when not a part of the fragment signature.

## 3.0.0-beta.3.1 - 2021-06-07

### Breaks
- This backwards compatibility break actually occurred in 3.0.0-beta.3 and was not documented at that time, but it is important to know that the following Rich Text tool names have been updated to match Tiptap2's convention:
-- `bullet_list` -> `bulletList`
-- `ordered_list` -> `orderedList`
-- `code_block` -> `codeBlock`
-- `horizontal_rule` -> `horizontalRule`

### Fixes

- Rich Text default tool names updated, no longer broken. Bug introduced in 3.0.0-beta.3.
- Fixed Rich Text's tool cascade to properly account for core defaults, project level defaults, and area-specific options.

## 3.0.0-beta.3 - 2021-06-03

### Security Fixes

The `nlbr` and `nlp` Nunjucks filters marked their output as safe to preserve the tags that they added, without first escaping their input, creating a CSRF risk. These filters have been updated to escape their input unless it has already been marked safe. No code changes are required to templates whose input to the filter is intended as plaintext, however if you were intentionally leveraging this bug to output unescaped HTML markup you will need to make sure your input is free of CSRF risks and then use the `| safe` filter before the `| nlbr` or `| nlp` filter.

### Adds

- Added the `ignoreUnusedFolderWarning` option for modules that intentionally might not be activated or inherited from in a particular startup.
- Better explanation of how to replace macros with fragments, in particular how to call the fragments with `{% render fragmentName(args) %}`.

### Fixes

- Temporarily pinned to Vue 2.6.12 to fix an issue where the "New" button in the piece manager modals disappeared. We think this is a bug in the newly released Vue 2.6.13 but we are continuing to research it.
- Updated dependencies on `sanitize-html` and `nodemailer` to new major versions, causing no bc breaks at the ApostropheCMS level. This resolved two critical vulnerabilities according to `npm audit`.
- Removed many unused dependencies.
- The data retained for "Undo Publish" no longer causes slug conflicts in certain situations.
- Custom piece types using `localized: false` or `autopublish: true,` as well as singleton types, now display the correct options on the "Save" dropdown.
- The "Save and View," "Publish and View" and/or "Save Draft and Preview" options now appear only if an appropriate piece page actually exists for the piece type.
- Duplicating a widget now properly assigns new IDs to all copied sub-widgets, sub-areas and array items as well.

- Added the `ignoreUnusedFolderWarning` option for modules that intentionally might not be activated or inherited from in a particular startup.
- If you refresh the page while previewing or editing, you will be returned to that same state.

### Notices

- Numerous `npm audit` vulnerability warnings relating to `postcss` 7.x were examined, however it was determined that these are based on the idea of a malicious SASS coder attempting to cause a denial of service. Apostrophe developers would in any case be able to contribute JavaScript as well and so are already expected to be trusted parties. This issue must be resolved upstream in packages including both `stylelint` and `vue-loader` which have considerable work to do before supporting `postcss` 8.x, and in any case public access to write SASS is not part of the attack surface of Apostrophe.

### Changes

- When logging out on a page that only exists in draft form, or a page with access controls, you are redirected to the home page rather than seeing a 404 message.

- Rich text editor upgraded to [tiptap 2.x beta](https://www.tiptap.dev) :tada:. On the surface not a lot has changed with the upgrade, but tiptap 2 has big improvements in terms of speed, composability, and extension support. [See the technical differences of tiptap 1 and 2 here](https://www.tiptap.dev/overview/upgrade-guide#reasons-to-upgrade-to-tiptap-2x)

## 3.0.0-beta.2 - 2021-05-21

### **Breaks**

- The `updateModified: false` option, formerly supported only by `apos.doc.update`, has been renamed to `setModified: false` and is now supported by `apos.doc.insert` as well. If explicitly set to false, the insert and update methods will leave the `modified` property alone, rather than trying to detect or infer whether a change has been made to the draft relative to the published version.
- The `permission` module no longer takes an `interestingTypes` option. Instead, doc type managers may set their `showPermissions` option to `true` to always be broken out separately in the permissions explorer, or explicitly set it to `false` to never be mentioned at all, even on a list of typical piece types that have the same permissions. This allows module creators to ship the right options with their modules rather than requiring the developer to hand-configure `interestingTypes`.
- When editing users, the permissions explorer no longer lists "submitted draft" as a piece type.
- Removed `apos.adminBar.group` method, which is unlikely to be needed in 3.x. One can group admin bar items into dropdowns via the `groups` option.
- Raw HTML is no longer permitted in an `apos.notify` message parameter. Instead, `options.buttons` is available. If present, it must be an array of objects with `type` and `label` properties. If `type` is `'event'` then that button object must have `name` and `data` properties, and when clicked the button will trigger an apos bus event of the given `name` with the provided `data` object. Currently `'event'` is the only supported value for `type`.

### Adds

- The name `@apostrophecms/any-page-type` is now accepted for relationships that should match any page. With this change, the doc type manager module name and the type name are now identical for all types in 3.x. However, for backwards compatibility `@apostrophecms/page` is still accepted. `apos.doc.getManager` will accept either name.
- Sets the project root-level `views` directory as the default fallback views directory. This is no longer a necessary configuration in projects unless they want to change it on the `@apostrophecms/template` option `viewsFolderFallback`.
- The new `afterAposScripts` nunjucks block allows for pushing markup after Apostrophe's asset bundle script tag, at the end of the body. This is a useful way to add a script tag for Webpack's hot reload capabilities in development while still ensuring that Apostrophe's utility methods are available first, like they are in production.
- An `uploadfs` option may be passed to the `@apostrophecms/asset` module, in order to pass options configuring a separate instance of `uploadfs` specifically for the static assets. The `@apostrophecms/uploadfs` module now exports a method to instantiate an uploadfs instance. The default behavior, in which user-uploaded attachments and static assets share a single instance of uploadfs, is unchanged. Note that asset builds never use uploadfs unless `APOS_UPLOADFS_ASSETS=1` is set in the environment.
- `AposButtonSplit` is a new UI component that combines a button with a context menu. Users can act on a primary action or change the button's function via menu button to the right of the button itself.
- Developers can now pass options to the `color` schema field by passing a `pickerOptions` object through your field. This allows for modifying/removing the default color palette, changing the resulting color format, and disabling various UI. For full set of options [see this example](https://github.com/xiaokaike/vue-color/blob/master/src/components/Sketch.vue)
- `AposModal` now emits a `ready` event when it is fully painted and can be interacted with by users or code.
- The video widget is now compatible with vimeo private videos when the domain is on the allowlist in vimeo.

### Changes

- You can now override the parked page definition for the home page without copying the entirety of `minimumPark` from the source code. Specifically, you will not lose the root archive page if you park the home page without explicitly parking the archive page as well. This makes it easier to choose your own type for the home page, in lieu of `@apostrophecms/home-page`.

### Fixes

- Piece types like users that have a slug prefix no longer trigger a false positive as being "modified" when you first click the "New" button.
- The `name` option to widget modules, which never worked in 3.x, has been officially removed. The name of the widget type is always the name of the module, with the `-widget` suffix removed.
- The home page and other parked pages should not immediately show as "pending changes."
- In-context editing works properly when the current browser URL has a hash (portion beginning with `#`), enabling the use of the hash for project-specific work. Thanks to [https://stepanjakl.com/](Štěpán Jákl) for reporting the issue.
- When present, the `apos.http.addQueryToUrl` method preserves the hash of the URL intact.
- The home page and other parked pages should not immediately show as "pending changes."
- The browser-side `apos.http.parseQuery` function now handles objects and arrays properly again.
- The in-context menu for documents has been refactored as a smart component that carries out actions on its own, eliminating a great deal of redundant code, props and events.
- Added additional retries when binding to the port in a dev environment.
- The "Submit" button in the admin bar updates properly to "Submitted" if the submission happens in the page settings modal.
- Skipping positional arguments in fragments now works as expected.
- The rich text editor now supports specifying a `styles` array with no `p` tags properly. A newly added rich text widget initially contains an element with the first style, rather than always a paragraph. If no styles are configured, a `p` tag is assumed. Thanks to Stepan Jakl for reporting the issue.

### Changes
- Editor modal's Save button (publish / save draft / submit) now updated to use the `AposSplitButton` component. Editors can choose from several follow-up actions that occur after save, including creating another piece of content of the same type, being taken to the in-context version of the document, or being returned to the manager. Editor's selection is saved in localstorage, creating a remembered preference per content type.

## 3.0.0-beta.1.1 - 2021-05-07

### Fixes

- A hotfix for an issue spotted in beta 1 in our demo: all previously published pages of sites migrated from early alpha releases had a "Draft" label until published again.

## 3.0.0-beta.1 - 2021-05-06

### **Breaks**

- Removes the `firstName` and `lastName` fields in user pieces.
- The query parameters `apos-refresh`, `apos-edit`, `apos-mode` and `apos-locale` are now `aposRefresh`, `aposEdit`, `aposMode`and `aposLocale`. Going forward all query parameters will be camelCase for consistency with query builders.

### Changes

- Archiving a page or piece deletes any outstanding draft in favor of archiving the last published version. Previously the behavior was effectively the opposite.
- "Publish Changes" button label has been changes to "Update".
- Draft mode is no longer the default view for published documents.
- The page and piece manager views now display the title, etc. of the published version of a document, unless that document only exists in draft form. However a label is also provided indicating if a newer draft is in progress.
- Notifications have been updated with a new visual display and animation style.

### **Adds**

- Four permissions roles are supported and enforced: guest, contributor, editor and admin. See the documentation for details. Pre-existing alpha users are automatically migrated to the admin role.
- Documents in managers now have context sensitive action menus that allow actions like edit, discard draft, archive, restore, etc.
- A fragment call may now have a body using `rendercall`, just like a macro call can have a body using `call`. In addition, fragments can now have named arguments, just like macros. Many thanks to Miro Yovchev for contributing this implementation.
- Major performance improvement to the `nestedModuleSubdirs` option.
- Updates URL fields and oEmbed URL requests to use the `httpsFix` option in launder's `url()` method.
- Documents receive a state label based on their document state (draft, pending, pending updates)
- Contributors can submit drafts for review ("Submit" versus "Submit Updates").
- Editors and admins can manage submitted drafts.
- Editors and admins can easily see the number of proposed changes awaiting their attention.
- Support for virtual piece types, such as submitted drafts, which in actuality manage more than one type of doc.
- Confirm modals now support a schema which can be assessed after confirmation.
- When archiving and restoring pages, editors can chose whether the action affects only this document or this document + children
- Routes support the `before` syntax, allowing routes that are added to Express prior to the routes or middleware of another module. The syntax `before: 'middleware:moduleName'` must be used to add the route prior to the middleware of `moduleName`. If `middleware:` is not used, the route is added before the routes of `moduleName`. Note that normally all middleware is added before all routes.
- A `url` property can now optionally be specified when adding middleware. By default all middleware is global.
- The pieces REST GET API now supports returning only a count of all matching pieces, using the `?count=1` query parameter.
- Admin bar menu items can now specify a custom Vue component to be used in place of `AposButton`.
- Sets `username` fields to follow the user `title` field to remove an extra step in user creation.
- Adds default data to the `outerLayoutBase.html` `<title>` tag: `data.piece.title or data.page.title`.
- Moves the core UI build task into the start up process. The UI build runs automatically when `NODE_ENV` is *not* 'production' and when:
    1. The build folder does not yet exist.
    2. The package.json file is newer than the existing UI build.
    3. You explicitly tell it to by setting the environment variable `CORE_DEV=1`
- The new `._ids(_idOrArrayOfIds)` query builder replaces `explicitOrder` and accepts an array of document `_id`s or a single one. `_id` can be used as a multivalued query parameter. Documents are returned in the order you specify, and just like with single-document REST GET requests, the locale of the `_id`s is overridden by the `aposMode` query parameter if present.
- The `.withPublished(true)` query builder adds a `_publishedDoc` property to each returned draft document that has a published equivalent. `withPublished=1` can be used as a query parameter. Note this is not the way to fetch only published documents. For that, use `.locale('en:published')` or similar.
- The server-side implementation of `apos.http.post` now supports passing a `FormData` object created with the `[form-data](https://www.npmjs.com/package/form-data)` npm module. This keeps the API parallel with the browser-side implementation and allows for unit testing the attachments feature, as well as uploading files to internal and external APIs from the server.
- `manuallyPublished` computed property moved to the `AposPublishMixin` for the use cases where that mixin is otherwise warranted.
- `columns` specified for a piece type's manage view can have a name that uses "dot notation" to access a subproperty. Also, for types that are localized, the column name can begin with `draft:` or `published:` to specifically display a property of the draft or published version of the document rather than the best available. When a prefix is not used, the property comes from the published version of the document if available, otherwise from the draft.
- For page queries, the `children` query builder is now supported in query strings, including the `depth` subproperty. For instance you could fetch `/api/v1/@apostrophecms/page/id-of-page?children=1` or `/api/v1/@apostrophecms/page/id-of-page?children[depth]=3`.
- Setting `APOS_LOG_ALL_QUERIES=1` now logs the projection, skip, limit and sort in addition to the criteria, which were previously logged.

### **Fixes**

- Fragments can now call other fragments, both those declared in the same file and those imported, just like macros calling other macros. Thanks to Miro Yovchev for reporting the issue.
- There was a bug that allowed parked properties, such as the slug of the home page, to be edited. Note that if you don't want a property of a parked page to be locked down forever you can use the `_defaults` feature of parked pages.
- A required field error no longer appears immediately when you first start creating a user.
- Vue warning in the pieces manager due to use of value rather than name of column as a Vue key. Thanks to Miro Yovchev for spotting the issue.
- "Save Draft" is not an appropriate operation to offer when editing users.
- Pager links no longer break due to `aposRefresh=1` when in edit mode. Also removed superfluous `append` query parameter from these.
- You may now intentionally clear the username and slug fields in preparation to type a new value. They do not instantly repopulate based on the title field when you clear them.
- Language of buttons, labels, filters, and other UI updated and normalized throughout.
- A contributor who enters the page tree dialog box, opens the editor, and selects "delete draft" from within the editor of an individual page now sees the page tree reflect that change right away.
- The page manager listens for content change events in general and its refresh mechanism is robust in possible situations where both an explicit refresh call and a content change event occur.
- Automatically retries once if unable to bind to the port in a dev environment. This helps with occasional `EADDRINUSE` errors during nodemon restarts.
- Update the current page's context bar properly when appropriate after actions such as "Discard Draft."
- The main archive page cannot be restored, etc. via the context menu in the page tree.
- The context menu and "Preview Draft" are both disabled while errors are present in the editor dialog box.
- "Duplicate" should lead to a "Publish" button, not an "Update" button, "Submit" rather than "Submit Update," etc.
- When you "Duplicate" the home page you should be able to set a slug for the new page (parked properties of parked pages should be editable when making a duplicate).
- When duplicating the home page, the suggested slug should not be `/` as only one page can have that slug at a time.
- Attention is properly called to a slug conflict if it exists immediately when the document is opened (such as making a copy where the suggested slug has already been used for another copy).
- "Preview Draft" never appears for types that do not use drafts.
- The toggle state of admin bar utility items should only be mapped to an `is-active` class if, like palette, they opt in with `toggle: true`
- Fixed unique key errors in the migrate task by moving the parking of parked pages to a new `@apostrophecms/migrate:after` event handler, which runs only after migrations, whether that is at startup (in dev) or at the end of the migration task (in production).
- UI does not offer "Archive" for the home page, or other archived pages.
- Notification checks and other polling requests now occur only when the tab is in the foreground, resolving a number of problems that masqueraded as other bugs when the browser hit its connection limit for multiple tabs on the same site.
- Parked pages are now parked immediately after database migrations are checked and/or run. In dev this still happens at each startup. In production this happens when the database is brand new and when the migration task is manually run.

## 3.0.0-alpha.7 - 2021-04-07

### Breaks

* The `trash` property has been renamed `archived`, and throughout the UI we refer to "archiving" and the "archive" rather than "move to trash" and the "trash can." A database migration is included to address this for existing databases. However, **if you set the minimumPark option, or used a boilerplate in which it is set,** you will need to **change the settings for the `parkedId: 'trash'` page to match those [currently found in the `minimumPark` option setting in the `@apostrophecms/page` source code](https://github.com/apostrophecms/apostrophe/blob/481252f9bd8f42b62648a0695105e6e9250810d3/modules/%40apostrophecms/page/index.js#L25-L32).

### Adds

* General UX and UI improvements to the experience of moving documents to and from the archive, formerly known as the trash.
* Links to each piece are available in the manage view when appropriate.
* Search is implemented in the media library.
* You can now pass core widgets a `className` option when configuring them as part of an area.
* `previewDraft` for pieces, adds a Preview Draft button on creation for quick in-context editing. Defaults to true.

### Changes

* Do not immediately redirect to new pages and pieces.
* Restored pieces now restore as unpublished drafts.
* Refactored the admin bar component for maintainability.
* Notification style updates

### Fixes

* Advisory lock no longer triggers an update to the modification timestamp of a document.
* Attempts to connect Apostrophe 3.x to an Apostrophe 2.x database are blocked to prevent content loss.
* "Save as Draft" is now available as soon as a new document is created.
* Areas nested in array schema fields can now be edited in context.
* When using `apos.image.first`, the alt attribute of the image piece is available on the returned attachment object as `._alt`. In addition, `_credit` and `_creditUrl` are available.
* Fixes relating to the editing of widgets in nested areas, both on the page and in the modal.
* Removed published / draft switch for unpublished drafts.
* "Publish Changes" appears only at appropriate times.
* Notifications moved from the bottom right of the viewport to the bottom center, fixing some cases of UI overlap.

## 3.0.0-alpha.6.1 - 2021-03-26

### Fixes

* Conditional fields (`if`) and the "following values" mechanism now work properly in array item fields.
* When editing "Page Settings" or a piece, the "publish" button should not be clickable if there are errors.

## 3.0.0-alpha.6 - 2021-03-24

### Adds
* You can "copy" a page or a piece via the ⠇ menu.
* When moving the current page or piece to the trash, you are taken to the home page.
* `permissions: false` is supported for piece and page insert operations.
* Adds note to remove deprecated `allowedInChooser` option on piece type filters.
* UX improvement: "Move to Trash" and "Restore" buttons added for pieces, replacing the boolean field. You can open a piece that is in the trash in a read-only way in order to review it and click "Restore."
* Advisory lock support has been completed for all content types, including on-page, in-context editing. This prevents accidental conflicts between editors.
* Image widgets now accept a `size` context option from the template, which can be used to avoid sending a full-width image for a very small placement.
* Additional improvements.

### Fixes
* Fixes error from missing `select` method in `AposPiecesManager` component.
* No more migration messages at startup for brand-new sites.
* `max` is now properly implemented for relationships when using the manager dialog box as a chooser.
* "Trash" filter now displays its state properly in the piece manager dialog box.
* Dragging an image to the media library works reliably.
* Infinite loop warning when editing page titles has been fixed.
* Users can locate the tab that still contains errors when blocked from saving a piece due to schema field errors.
* Calling `insert` works properly in the `init` function of a module.
* Additional fixes.

### Breaks

* Apostrophe's instance of `uploadfs` has moved from `apos.attachment.uploadfs` to `apos.uploadfs`. The `uploadfs` configuration option has similarly moved from the `@apostrophecms/attachment` module to the `@apostrophecms/uploadfs` module. `imageSizes` is still an option to `@apostrophecms/attachment`.

## 3.0.0-alpha.5 - 2021-02-11

* Conditional fields are now supported via the new `if` syntax. The old 2.x `showFields` feature has been replaced with `if: { ... }`.
* Adds the option to pass context options to an area for its widgets following the `with` keyword. Context options for widgets not in that area (or that don't exist) are ignored. Syntax: `{% area data.page, 'areaName' with { '@apostrophecms/image: { size: 'full' } } %}`.
* Advisory locking has been implemented for in-context editing, including nested contexts like the palette module. Advisory locking has also been implemented for the media manager, completing the advisory locking story.
* Detects many common configuration errors at startup.
* Extends `getBrowserData` in `@apostrophecms/doc-type` rather than overwriting the method.
* If a select element has no default, but is required, it should default to the first option. The select elements appeared as if this were the case, but on save you would be told to make a choice, forcing you to change and change back. This has been fixed.
* Removes 2.x piece module option code, including for `contextual`, `manageViews`, `publishMenu`, and `contextMenu`.
* Removes admin bar module options related to 2.x slide-out UI: `openOnLoad`, `openOnHomepageLoad`, `closeDelay`.
* Fixed a bug that allowed users to appear to be in edit mode while looking at published content in certain edge cases.
* The PATCH API for pages can now infer the correct _id in cases where the locale is specified in the query string as an override, just like other methods.
* Check permissions for the delete and publish operations.
* Many bug fixes.

### Breaks
* Changes the `piecesModuleName` option to `pieceModuleName` (no "s") in the `@apostrophecms/piece-page-type` module. This feature is used only when you have two or more piece page types for the same piece type.

## 3.0.0-alpha.4.2 - 2021-01-27

* The `label` option is no longer required for widget type modules. This was already true for piece type and page type modules.
* Ability to namespace asset builds. Do not push asset builds to uploadfs unless specified.

### Breaking changes

* Removes the `browser` module option, which was only used by the rich text widget in core. All browser data should now be added by extending or overriding `getBrowserData` in a module. Also updates `getComponentName` to reference `options.components` instead of `options.browser.components`.

## 3.0.0-alpha.4.1

* Hotfix: the asset module now looks for a `./release-id` file (relative to the project), not a `./data/release-id` file, because `data` is not a deployed folder and the intent of `release-id` is to share a common release identifier between the asset build step and the deployed instances.

## 3.0.0-alpha.4

* **"Fragments" have been added to the Apostrophe template API, as an alternative to Nunjucks' macros, to fully support areas and async components.** [See the A3 alpha documentation](https://a3.docs.apos.dev/guide/widgets-and-templates/fragments.html) for instructions on how to use this feature.
* **CSS files in the `ui/public` subdirectory of any module are now bundled and pushed to the browser.** This allows you to efficiently deliver your CSS assets, just as you can deliver JS assets in `ui/public`. Note that these assets must be browser-ready JS and CSS, so it is customary to use your own webpack build to generate them. See [the a3-boilerplate project](https://github.com/apostrophecms/a3-boilerplate) for an example, especially `webpack.config.js`.
* **More support for rendering HTML in REST API requests.** See the `render-areas` query parameter in [piece and page REST API documentation](https://a3.docs.apos.dev/reference/api/pieces.html#get-api-v1-piece-name).
* **Context bar takeover capability,** for situations where a secondary document should temporarily own the undo/redo/publish UI.
* **Unpublished pages in the tree** are easier to identify
* **Range fields** have been added.
* **Support for npm bundles is back.** It works just like in 2.x, but the property is `bundle`, not `moogBundle`. Thanks to Miro Yovchev.

### Breaking changes

* **A3 now uses webpack 5.** For now, **due to a known issue with vue-loader, your own project must also be updated to use webpack 5.** The a3-boilerplate project has been updated accordingly, so you may refer to [the a3-boilerplate project](https://github.com/apostrophecms/a3-boilerplate) for an example of the changes to be made, notably in `webpack.config.js` and `package.json`. We are in communication with upstream developers to resolve the issue so that projects and apostrophe core can use different major versions of webpack.

## 3.0.0-alpha.3

Third alpha release of 3.x. Introduced draft mode and the "Publish Changes" button.

## 3.0.0-alpha.2

Second alpha release of 3.x. Introduced a distinct "edit" mode.

## 3.0.0-alpha.1

First alpha release of 3.x.<|MERGE_RESOLUTION|>--- conflicted
+++ resolved
@@ -10,12 +10,9 @@
 
 * Adds deprecation notes to the widget class methods `getWidgetWrapperClasses` and `getWidgetClasses` from A2.
 * Adds a deprecation note to the `reorganize` query builder for the next major version.
-<<<<<<< HEAD
 * Uses the runtime build of Vue. This has major performance and bundle size benefits, however it does require changes to Apostrophe admin UI apps that use a `template` property (components should require no changes, just apps require an update). These apps must now use a `render` function instead. Since custom admin UI apps are not yet a documented feature we do not regard this as a bc break.
 * Compatible with the `@apostrophecms/security-headers` module, which supports a strict `Content-Security-Policy`.
-=======
 * Adds a deprecation note to the `addLateCriteria` query builder.
->>>>>>> fc54d26a
 
 ## 3.9.0 - 2021-12-08
 
