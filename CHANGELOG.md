# Changelog

## UNRELEASED

### Adds

* Add a locale switcher in pieces and pages editor modals. This is available for localized documents only, and allows you to switch between locales for the same document.
  The locale can be switche at only one level, meaning that sub documents of a document that already switched locale will not be able to switch locale itself.
* Adds visual focus states and keyboard handlers for engaging with areas and widgets in-context

### Changes

* Add `title` and `_url` to select all projection.
* Display `Select all` message on all pages in the manager modal.
* Refresh `checked` in manager modal after archive action.
<<<<<<< HEAD
* Update `@apostrophecms/emulate-mongo-3-driver` dependency to keep supporting `mongodb@3.x` queries while using `mongodb@6.x`.
=======
* Updates rich text link tool's keyboard key detection strategy.
* Buttons that appear on slats (preview, edit crop/relationship, remove) are visually focusable and keyboard accessible.
* Added tooltip for update button. Thanks to [gkumar9891](https://github.com/gkumar9891) for this addition.
>>>>>>> df025a01

### Fixes

* Fixes the rich text link tool's detection and display of the Remove Link button for removing existing links
* Fixes the rich text link tool's detection and display of Apostrophe Page relationship field.
* Overriding standard Vue.js components with `editorModal` and `managerModal` are now applied all the time.
* Accommodate old-style replica set URIs with comma-separated servers by passing any MongoDB URIs that Node.js cannot parse directly to the MongoDB driver, and avoiding unnecessary parsing of the URI in general.
* Bump `oembetter` dependency to guarantee compatibility with YouTube. YouTube recently deployed broken `link rel="undefined"` tags on some of their video pages.

## 4.5.4 (2024-07-22)

### Fixes

* Add a default projection to ancestors of search results in order to load a reasonable amount of data and avoid request timeouts.

## 4.5.3 (2024-07-17)

### Fixes

* Enhanced media selection with touchpad on Windows by extending focus timeout.

## 4.5.2 (2024-07-11)

### Fixes

* Ensure that `apos.doc.walk` never gets caught in an infinite loop even if circular references are present in the data. This is a hotfix for an issue that can arise when the new support for breadcrumbs in search results is combined with a more inclusive projection for page ancestors.
* Correct a longstanding bug in `apos.doc.walk` that led items to be listed twice in the `ancestors` array passed to the iterator.
* Correct a longstanding bug in `apos.doc.walk` that led ancestors that are themselves arrays to be misrepresented as a series of objects in the `ancestors` array passed to the iterator.
* For additional guarantees of reliability the `_dotPath` and `_ancestors` arguments to `apos.doc.walk`, which were always clearly documented as for internal use only, can no longer be passed in externally.

## 4.5.1 (2024-07-11)

### Changes

* Allow tiptap rich-text widget to open modals for images and links without closing the toolbar.

## 4.5.0 (2024-07-10)

### Adds

* Allow to disable shortcut by setting the option `shortcut: false`
* Adds a new color picker tool for the rich-text-widget toolbar that matches the existing `color` schema field. This also adds the same `pickerOptions` and `format` options to the rich-text-widget configuration that exist in the `color` schema field.
* Add missing UI translation keys.
* Infite scroll in media manager instead of pagination and related search fixes.
* Improves loaders by using new `AposLoadingBlock` that uses `AposLoading` instead of the purple screen in media manager.
* Select the configured aspect ratio and add `data-apos-field` attributes to the fields inside `AposImageRelationshipEditor.vue`.
* Add `getShowAdminBar` method. This method can be overriden in projects to drive the admin bar visibility for logged-in users.

### Fixes

* Removes unnecessary, broadly applied line-height setting that may cause logged-in vs logged-out visual discrepencies.
* Remove double GET request when saving image update.
* Fix filter menu forgetting selecting filters and not instantiating them.
* Remove blur emit for filter buttons and search bar to avoid re requesting when clicking outside…
* `this.modified` was not working properly (set to false when saving). We can now avoid to reload images when saving no changes.
* In media manager images checkboxes are disabled when max is reached.
* In media manager when updating an image or archiving, update the list instead of fetching and update checked documents to see changes in the right panel selected list.
* The `password` field type now has a proper fallback default, the empty string, just like the string field type
and its derivatives. This resolves bugs in which the unexpected `null` caused problems during validation. This bug
was old, but was masked in some situations until the release of version `4.4.3`.
* Identify and mark server validation errors in the admin UI. This helps editors identify already existing data fields, having validation errors when schema changes (e.g. optional field becomes required).
* Removes `menu-offset` props that were causing `AposContextMenu` to not display properly. 
* Allows to pass a number or an array to `AposContextMenu` to set the offset of the context menu (main and cross axis see `floating-ui` documentation).
* Fixes the relationship fields not having the data when coming from the relationship modal.
* Fixes watch on `checkedDocs` passed to `AposSlatList` not being reactive and not seeing updated relationship fields.
* Adds styles for 1 column expanded area ([#4608](https://github.com/apostrophecms/apostrophe/issues/4608))
* Fixes weird slug computations based on followed values like title. Simplifies based on the new tech design.
* Prevent broken admin UI when there is a missing widget.
* Fixes media manager not loading images when last infinite scroll page have been reached (when uploading image for example).
* Upgrade oembetter versions to allow all vimeo urls.

### Changes

* Update `Choose Images` selection behavior. When choosing images as part of a relationship, you click on the image or checkbox to add the image to the selection.
If a max is set to allow only one image, clicking on the selected image will remove it from the selection. Clicking on another image will update the selection with the newly clicked image. 
If a max is set to allow multiple images, you can remove images from the selection by using the checkbox. Clicking on the image will bring the image schema in the right panel.
You can upload images even if the max has been reached. We will append the uploaded images to the existing selection up to the max if any.
* Update `@apostrophecms/emulate-mongo-3-driver` dependency to keep supporting `mongodb@3.x` queries while using `mongodb@6.x`.

## 4.4.3 (2024-06-17)

### Fixes

* Do not use schema `field.def` when calling `convert`. Applying defaults to new documents is the job of `newInstance()` and similar code.
If you wish a field to be mandatory use `required: true`.
* As a convenience, using `POST` for pieces and pages with `_newInstance: true` keeps any additional `req.body` properties in the API response.
This feature unofficially existed before, it is now supported.
* Rollbacks watcher on `checked` array. Fixes, checked docs not being properly updated.


## 4.4.2 (2024-06-14)

### Fixes

* Hotfix: the new `_parent` property of pieces, which refers to the same piece page as `_parentUrl`, is now a carefully pruned
subset to avoid the risk of infinite recursion when the piece page has a relationship to a piece. Those who want `_parent`
to be more complete can extend the new `pruneParent` method of the relevant piece page module. This regression was
introduced in version 4.4.0.

## 4.4.1 (2024-06-12)

### Fixes

* Depend on `stylelint-config-apostrophe` properly via npm, not github.

## 4.4.0 (2024-06-12)

### Adds

* Adds a pinia store to handle modals logic. 
* Methods from the store are registered on `apos.modal` instead of methods from `TheAposModals` component.
* No more need to emit `safe-close` when defining an `AposModal`, modal is automatically resolved when closed.
* Adds field components access to the reactive document value.
* Expose `AposContextMenu` owned method for re-calculation of the content position.
* Field Meta components of `slug` and `string` types can now fire `replace-field-value` events with text value payload, which will replace the respective field value.
* `AposInputString` now accepts a `rows` prop, in effect only when `field.textarea` is set to `true`.
* Add `T,S` shortcut to open the Personal Settings.
* Add `T,D` shortcut to open the Submitted Drafts.
* Add a scrollbar to the shortcut list.
* Add breadcrumbs to search results page.
* Pages relationships have now their checkboxes disabled when max is reached.

### Changes

* Improves widget tabs for the hidden entries, improves UX when validation errors are present in non-focused tabs.
* When moving a page, recognize when the slug of a new child
already contains the new parent's slug and not double it.
For example, given we have two pages as children of the home page, page A and page B.
Page A and page B are siblings.
Page A has the slug `/peer` and page B has the slug `/peer/page`.
Now we want page B to be the child of page A.
We will now end up with page B slug as `/peer/page` and not `/peer/peer/page` as before.
* `AposSpinner` now respects the colors for `heavy` weight mode and also accepts second, "light" color in this mode. Props JSDoc blocks are added.
* `AposContextMenu` now respects the `menuOffset` component property.
* Set `G,Shift+I` shortcut to open the Image Tags manager modal.
* Set `G,Shift+F` shortcut to open the File Tags manager modal.
* Remove slug from suggestion for images.
* Increase suggestion search image size to 50px.
* For suggestions with image, keep title on a single line and truncate title field with `...` when it hits the right side.

### Fixes

* Rich Text editor properly unsets marks on heading close.
* Widget client side schema validation.
* Allow `G,Shift+I` shortcut style.
* Detect shortcut conflicts when using multiple shortcuts.
* Updating schema fields as read-only no longer reset the value when updating the document.
* Fixes stylelint config file, uses config from our shared configuration, fixes all lint errors. 
* Fixes `TheAposCommandMenu` modals not computing shortcuts from the current opened modal.
* Fixes select boxes of relationships, we can now check manually published relationships, and `AposSlatList` renders properly checked relationships.
* Fixes issues in `AposInputArray` on production build to be able to add, remove and edit array items after `required` error.
* Relationships browse button isn't disabled when max is reached.
* In media manager images checkboxes are disabled when max is reached.

## 4.3.3 (2024-06-04)

### Fixes

* Removes `$nextTick` use to re render schema in `AposArrayEditor` because it was triggering weird vue error in production.
Instead, makes the AposSchema for loop keys more unique using `modelValue.data._id`, 
if document changes it re-renders schema fields.
* In media manager image checkboxes are disabled when max is reached.
* Fixes tiptap bubble menu jumping on Firefox when clicking on buttons. Also fixes the fact that 
double clicking on bubble menu out of buttons would prevent it from closing when unfocusing the rich text area.
* In media manager images checkboxes are disabled when max is reached.
* Makes the final fields accessible in the media manager right rail.

## 4.3.2 (2024-05-18)

### Fixes

* Corrects a regression introduced in version 4.3.0 that broke the validation of widget modals, resulting in a confusing
error on the page. A "required" field in a widget, for instance, once again blocks the save operation properly.

### Changes

* Improves widget tab UI for the hidden entries, improves UX when validation errors are present in non-focused tabs.

## 4.3.1 (2024-05-17)

### Fixes

* Databases containing documents that no longer correspond to any module no longer cause the migration that adds missing mode properties
to fail (an issue introduced in version 4.2.0). Databases with no such "orphaned" documents were not affected.

## 4.3.0 (2024-05-15)

### Adds

* Allows to disable page refresh on content changed for page types.
* Widget editor can now have tabs.
* Adds prop to `AposInputMixin` to disable blur emit.
* Adds `throttle` function in ui module utils.
* Adds a `publicBundle` option to `@apostrophecms/asset`. When set to `false`, the `ui/src` public asset bundle is not built at all in most cases
except as part of the admin UI bundle which depends on it. For use with external front ends such as [apostrophe-astro](https://github.com/apostrophecms/apostrophe-astro).
Thanks to Michelin for contributing this feature.

### Fixes

* Do not show widget editor tabs when the developer hasn't created any groups.
* `npm link` now works again for Apostrophe modules that are dependencies of a project.
* Re-crop image attachments found in image widgets, etc. when replacing an image in the Media Manager.
* Fixes visual transitions between modals, as well as slider transition on overlay opacity.
* Changing the aspect ratio multiple times in the image cropper modal no longer makes the stencil smaller and smaller.

### Changes

* Improves `debounce` function to handle async properly (waiting for previous async call to finish before triggering a new one).
* Adds the `copyOfId` property to be passed to the `apos.doc.edit()` method, while still allowing the entire `copyOf` object for backwards compatibility.

### Fixes


## 4.2.1 (2024-04-29)

### Fixes

* Fixes drag and drop regression in the page tree where pages were not able to be moved between parent and child.

## 4.2.0 (2024-04-18)

* Typing a `/` in the title field of a page no longer confuses the slug field. Thanks to [Gauav Kumar](https://github.com/gkumar9891).

### Changes

* Rich text styles are now split into Nodes and Marks, with independent toolbar controls for a better user experience when applying text styles.
There is no change in how the `styles` option is configured.
* Rich text style labels are fully localized.
* `i18n` module now uses the regular `req.redirect` instead of a direct `res.redirect` to ensure redirection, enabling more possibilities for `@apostrophecms/redirect` module
* Refactors `AposModal` component with composition api to get rid of duplicated code in `AposFocusMixin` and `AposFocus`.
* `APOS_MONGODB_LOG_LEVEL` has been removed. According to [mongodb documentation](https://github.com/mongodb/node-mongodb-native/blob/main/etc/notes/CHANGES_5.0.0.md#mongoclientoptionslogger-and-mongoclientoptionsloglevel-removed) "Both the logger and the logLevel options had no effect and have been removed."
* Update `connect-mongo` to `5.x`. Add `@apostrophecms/emulate-mongo-3-driver` dependency to keep supporting `mongodb@3.x` queries while using `mongodb@6.x`.

### Fixes

* Updates the docs `beforeInsert` handler to avoid ending with different modes being set between `_id`, `aposLocale` and `aposMode`.
* Adds a migration to fix potential corrupted data having different modes set between `_id`, `aposLocale` and `aposMode`.
* Fix a crash in `notification` when `req.body` was not present. Thanks to Michelin for contributing this fix.
* Addresses a console error observed when opening and closing the `@apostrophecms-pro/palette` module across various projects.
* Fixes the color picker field in `@apostrophecms-pro/palette` module.
* Ensures that the `data-apos-test` attribute in the admin bar's tray item buttons is set by passing the `action` prop to `AposButton`.
* Prevents stripping of query parameters from the URL when the page is either switched to edit mode or reloaded while in edit mode.
* Add the missing `metaType` property to newly inserted widgets.

### Security

* New passwords are now hashed with `scrypt`, the best password hash available in the Node.js core `crypto` module, following guidance from [OWASP](https://cheatsheetseries.owasp.org/cheatsheets/Password_Storage_Cheat_Sheet.html).
This reduces login time while improving overall security.
* Old passwords are automatically re-hashed with `scrypt` on the next successful login attempt, which
adds some delay to that next attempt, but speeds them up forever after compared to the old implementation.
* Custom `scrypt` parameters for password hashing can be passed to the `@apostrophecms/user` module via the `scrypt` option. See the [Node.js documentation for `scrypt`]. Note that the `maxmem` parameter is computed automatically based on the other parameters.

## 4.1.1 (2024-03-21)

### Fixes

* Hotfix for a bug that broke the rich text editor when the rich text widget has
a `styles` property. The bug was introduced in 4.0.0 as an indirect side effect of deeper
watching behavior by Vue 3.

## 4.1.0 (2024-03-20)

### Fixes

* Don't crash if a document of a type no longer corresponding to any module is present
together with the advanced permission module.
* AposLoginForm.js now pulls its schema from the user module rather than hardcoding it. Includes the
addition of `enterUsername` and `enterPassword` i18n fields for front end customization and localization.
* Simulated Express requests returned by `apos.task.getReq` now include a `req.headers` property, for
greater accuracy and to prevent unexpected bugs in other code.
* Fix the missing attachment icon. The responsibility for checking whether an attachment
actually exists before calling `attachment.url` still lies with the developer.

### Adds

* Add new `getChanges` method to the schema module to get an array of document changed field names instead of just a boolean like does the `isEqual` method.
* Add highlight class in UI when comparing documents.

## 4.0.0 (2024-03-12)

### Adds
* Add Marks tool to the Rich Text widget for handling toggling marks.
* Add translation keys used by the multisite assembly module.
* Add side by side comparison support in AposSchema component.
* Add `beforeLocalize` and `afterLocalize` events.
* Add custom manager indicators support via `apos.schema.addManagerIndicator({ component, props, if })`. The component registered this way will be automatically rendered in the manager modal.
* Add the possibility to make widget modals wider, which can be useful for widgets that contain areas taking significant space. See [documentation](https://v3.docs.apostrophecms.org/reference/modules/widget-type.html#options).
* Temporarily add `translation` module to support document translations via the `@apostrophecms-pro/automatic-translation` module.
**The `translation` core module may be removed or refactored to reduce overhead in the core,** so its presence should
not be relied upon.

### Changes

* Migrate to Vue 3. This entails changes to some admin UI code, as detailed in our public announcement.
There are no other backwards incompatible changes in apostrophe version 4.0.0.
Certain other modules containing custom admin UI have also been updated in a new major version to be compatible,
as noted in our announcement and on the migration page of our website.

### Fixes

* Adds `textStyle` to Tiptap types so that spans are rendered on RT initialization
* `field.help` and `field.htmlHelp` are now correctly translated when displayed in a tooltip.
* Bump the `he` package to most recent version.
* Notification REST APIs should not directly return the result of MongoDB operations.

## 3.63.2 (2024-03-01)

### Security

* Always validate that method names passed to the `external-condition` API actually appear in `if` or `requiredIf`
clauses for the field in question. This fix addresses a serious security risk in which arbitrary methods of
Apostrophe modules could be called over the network, without arguments, and the results returned to the caller.
While the lack of arguments mitigates the data exfiltration risk, it is possible to cause data loss by
invoking the right method. Therefore this is an urgent upgrade for all Apostrophe 3.x users. Our thanks to the Michelin
penetration test red team for disclosing this vulnerability. All are welcome to disclose security vulnerabilities
in ApostropheCMS code via [security@apostrophecms.com](mailto:security@apostrophecms.com).
* Disable the `alwaysIframe` query parameter of the oembed proxy. This feature was never used in Apostrophe core, and could be misused to carry out arbitrary GET requests in the context of an iframe, although it could not be used to exfiltrate any information other than the success or failure of the request, and the request was still performed by the user's browser only. Thanks to the Michelin team.
* Remove vestigial A2 code relating to polymorphic relationship fields. The code in question had no relevance to the way such a feature would be implemented in A3, and could be used to cause a denial of service by crashing and restarting the process. Thanks to the Michelin team.

## 3.63.1 (2024-02-22)

### Security

* Bump dependency on `sanitize-html` to `^2.12.1` at a minimum, to ensure that `npm update apostrophe` is sufficient to guarantee a security update is installed. This security update prevents specially crafted HTML documents from revealing the existence or non-existence of files on the server. The vulnerability did not expose any other information about those files. Thanks to the [Snyk Security team](https://snyk.io/) for the disclosure and to [Dylan Armstrong](https://dylan.is/) for the fix.

## 3.63.0 (2024-02-21)

### Adds

* Adds a `launder` method to the `slug` schema field query builder to allow for use in API queries.
* Adds support for browsing specific pages in a relationship field when `withType` is set to a page type, like `@apostrophecms/home-page`, `default-page`, `article-page`...
* Add support for `canCreate`, `canPreview` & `canShareDraft` in context operations conditions.
* Add support for `canCreate`, `canEdit`, `canArchive` & `canPublish` in utility operations definitions.
* Add `uponSubmit` requirement in the `@apostrophecms/login` module. `uponSubmit` requirements are checked each time the user submit the login form. See the documentation for more information.
* Add field metadata feature, where every module can add metadata to fields via public API offered by `apos.doc.setMeta()`, `apos.doc.getMeta()`, `apos.doc.getMetaPath()` and `apos.doc.removeMeta()`. The metadata is stored in the database and can be used to store additional information about a field.
* Add new `apos.schema.addFieldMetadataComponent(namespace, component)` method to allow adding custom components. They have access to the server-side added field metadata and can decide to show indicators on the admin UI fields. Currently supported fields are "string", "slug", "array", "object" and "area".

### Fixes

* When deleting a draft document, we remove related reverse IDs of documents having a relation to the deleted one.
* Fix publishing or moving published page after a draft page on the same tree level to work as expected.
* Check create permissions on create keyboard shortcut.
* Copy requires create and edit permission.
* Display a more informative error message when publishing a page because the parent page is not published and the current user has no permission to publish the parent page (while having permission to publish the current one).
* The `content-changed` event for the submit draft action now uses a complete document.
* Fix the context bar overlap on palette for non-admin users that have the permission to modify it.
* Show widget icons in the editor area context menu.

### Changes

* Share Drafts modal styles made larger and it's toggle input has a larger hitbox.

## 3.62.0 (2024-01-25)

### Adds

* Adds support for `type` query parameter for page autocomplete. This allows to filter the results by page type. Example: `/api/v1/@apostrophecms/page?autocomplete=something&type=my-page-type`.
* Add testing for the `float` schema field query builder.
* Add testing for the `integer` schema field query builder.
* Add support for link HTML attributes in the rich text widget via configurable fields `linkFields`, extendable on a project level (same as it's done for `fields`). Add an `htmlAttribute` property to the standard fields that map directly to an HTML attribute, except `href` (see special case below), and set it accordingly, even if it is the same as the field name. Setting `htmlAttribute: 'href'` is not allowed and will throw a schema validation exception (on application boot).
* Adds support in `can` and `criteria` methods for `create` and `delete`.
* Changes support for image upload from `canEdit` to `canCreate`.
* The media manager is compatible with per-doc permissions granted via the `@apostrophecms-pro/advanced-permission` module.
* In inline arrays, the trash icon has been replaced by a close icon.

### Fixes

* Fix the `launder` and `finalize` methods of the `float` schema field query builder.
* Fix the `launder` and `finalize` methods of the `integer` schema field query builder.
* A user who has permission to `publish` a particular page should always be allowed to insert it into the
published version of the site even if they could not otherwise insert a child of the published
parent.
* Display the "Browse" button in a relationship inside an inline array.

## 3.61.1 (2023-01-08)

### Fixes

* Pinned Vue dependency to 2.7.15. Released on December 24th, Vue 2.7.16 broke the rich text toolbar in Apostrophe.

## 3.61.0 (2023-12-21)

### Adds

* Add a `validate` method to the `url` field type to allow the use of the `pattern` property.
* Add `autocomplete` attribute to schema fields that implement it (cf. [HTML attribute: autocomplete](https://developer.mozilla.org/en-US/docs/Web/HTML/Attributes/autocomplete)).
* Add the `delete` method to the `@apostrophecms/cache` module so we don't have to rely on direct MongoDB manipulation to remove a cache item.
* Adds tag property to fields in order to show a tag next to the field title (used in advanced permission for the admin field). Adds new sensitive label color.
* Pass on the module name and the full, namespaced template name to external front ends, e.g. Astro.
Also make this information available to other related methods for future and project-level use.
* Fixes the AposCheckbox component to be used more easily standalone, accepts a single model value instead of an array.

### Fixes

* Fix `date` schema field query builder to work with arrays.
* Fix `if` on pages. When you open the `AposDocEditor` modal on pages, you now see an up to date view of the visible fields.
* Pass on complete annotation information for nested areas when adding or editing a nested widget using an external front, like Astro.
* We can now close the image modal in rich-text widgets when we click outside of the modal.
The click on the cancel button now works too.
* Fixes the `clearLoginAttempts` method to work with the new `@apostrophecms/cache` module `delete` method.

## 3.60.1 (2023-12-06)

### Fixes

* corrected an issue where the use of the doc template library can result in errors at startup when
replicating certain content to new locales. This was not a bug in the doc template library.
Apostrophe was not invoking `findForEditing` where it should have.

## 3.60.0 (2023-11-29)

### Adds

* Add the possibility to add custom classes to notifications.
Setting the `apos-notification--hidden` class will hide the notification, which can be useful when we only care about the event carried by it.
* Give the possibility to add horizontal rules from the insert menu of the rich text editor with the following widget option: `insert: [ 'horizontalRule' ]`.
Improve also the UX to focus back the editor after inserting a horizontal rule or a table.

### Fixes

* The `render-widget` route now provides an `options` property on the widget, so that
schema-level options of the widget are available to the external front end when
rendering a newly added or edited widget in the editor. Note that when rendering a full page,
this information is already available on the parent area: `area.options.widgets[widget.type]`
* Pages inserted directly in the published mode are now given a
correct `lastPublishedAt` property, correcting several bugs relating
to the page tree.
* A migration has been added to introduce `lastPublishedAt` wherever
it is missing for existing pages.
* Fixed a bug that prevented page ranks from renumbering properly during "insert after" operations.
* Added a one-time migration to make existing page ranks unique among peers.
* Fixes conditional fields not being properly updated when switching items in array editor.
* The `beforeSend` event for pages and the loading of deferred widgets are now
handled in `renderPage` with the proper timing so that areas can be annotated
successfully for "external front" use.
* The external front now receives 100% of the serialization-friendly data that Nunjucks receives,
including the `home` property etc. Note that the responsibility to avoid passing any nonserializable
or excessively large data in `req.data` falls on the developer when choosing to use the
`apos-external-front` feature.
* Wraps the group label in the expanded preview menu component in `$t()` to allow translation

## 3.59.1 (2023-11-14)

### Fixes

* Fix `if` and `requiredIf` fields inside arrays. With regard to `if`, this is a hotfix for a regression introduced in 3.59.0.

## 3.59.0 (2023-11-03)

### Changes

* Webpack warnings about package size during the admin UI build process have been turned off by default. Warnings are still enabled for the public build, where a large bundle can be problematic for SEO.

### Fixes

* Apostrophe warns you if you have more than one piece page for the same piece type and you have not overridden `chooseParentPage`
to help Apostrophe decide which page is suitable as the `_url` of each piece. Beginning with this release, Apostrophe can recognize
when you have chosen to do this via `extendMethods`, so that you can call `_super()` to fall back to the default implementation without
receiving this warning. The default implementation still just returns the first page found, but always following the
`_super()` pattern here opens the door to npm modules that `improve` `@apostrophecms/piece-page` to do something more
sophisticated by default.
* `newInstance` always returns a reasonable non-null empty value for area and
object fields in case the document is inserted without being passed through
the editor, e.g. in a parked page like the home page. This simplifies
the new external front feature.

### Adds

* An adapter for Astro is under development with support from Michelin.
Starting with this release, adapters for external fronts, i.e. "back for front"
frameworks such as Astro, may now be implemented more easily. Apostrophe recognizes the
`x-requested-with: AposExternalFront` header and the `apos-external-front-key` header.
If both are present and `apos-external-front-key` matches the `APOS_EXTERNAL_FRONT_KEY`
environment variable, then Apostrophe returns JSON in place of a normal page response.
This mechanism is also available for the `render-widget` route.
* Like `type`, `metaType` is always included in projections. This helps
ensure that `apos.util.getManagerOf()` can be used on any object returned
by the Apostrophe APIs.

## 3.58.1 (2023-10-18)

### Security

* Update `uploadfs` to guarantee users get a fix for a [potential security vulnerability in `sharp`](https://security.snyk.io/vuln/SNYK-JS-SHARP-5922108).
This was theoretically exploitable only by users with permission to upload media to Apostrophe
* Remove the webpack bundle analyzer feature, which had been nonfunctional for some time, to address a harmless npm audit warning
* Note: there is one remaining `npm audit` warning regarding `postcss`. This is not a true vulnerability because only developers
with access to the entire codebase can modify styles passed to `postcss` by Apostrophe, but we are working with upstream
developers to determine the best steps to clear the warning

### Fixes

* Automatically add `type` to the projection only if there are no exclusions in the projection. Needed to prevent `Cannot do
exclusion on field in inclusion projection` error.

## 3.58.0 (2023-10-12)

### Fixes

* Ensure Apostrophe can make appropriate checks by always including `type` in the projection even if it is not explicitly listed.
* Never try to annotate a widget with permissions the way we annotate a document, even if the widget is simulating a document.
* The `areas` query builder now works properly when an array of area names has been specified.

### Adds

* Widget schema can now follow the parent schema via the similar to introduced in the `array` field type syntax (`<` prefix). In order a parent followed field to be available to the widget schema, the area field should follow it. For example, if area follows the root schema `title` field via `following: ['title']`, any field from a widget schema inside that area can do `following: ['<title']`.
* The values of fields followed by an `area` field are now available in custom widget preview Vue components (registered with widget option `options.widget = 'MyComponentPreview'`). Those components will also receive additional `areaField` prop (the parent area field definition object).
* Allows to insert attachments with a given ID, as well as with `docIds` and `archivedDocIds` to preserve related docs.
* Adds an `update` method to the attachment module, that updates the mongoDB doc and the associated file.
* Adds an option to the `http` `remote` method to allow receiving the original response from `node-fetch` that is a stream.

## 3.57.0 2023-09-27

### Changes
* Removes a 25px gap used to prevent in-context widget UI from overlapping with the admin bar
* Simplifies the way in-context widget state is rendered via modifier classes
### Adds

* Widgets detect whether or not their in-context editing UI will collide with the admin bar and adjust it appropriately.
* Italian translation i18n file created for the Apostrophe Admin-UI. Thanks to [Antonello Zanini](https://github.com/Tonel) for this contribution.
* Fixed date in piece type being displayed as current date in column when set as undefined and without default value. Thanks to [TheSaddestBread](https://github.com/AllanKoder) for this contribution.

### Fixes

* Bumped dependency on `oembetter` to ensure Vimeo starts working again
for everyone with this release. This is necessary because Vimeo stopped
offering oembed discovery meta tags on their video pages.

### Fixes

* The `118n` module now ignores non-JSON files within the i18n folder of any module and does not crash the build process.

## 3.56.0 (2023-09-13)

### Adds

* Add ability for custom tiptap extensions to access the options passed to rich text widgets at the area level.
* Add support for [npm workspaces](https://docs.npmjs.com/cli/v10/configuring-npm/package-json#workspaces) dependencies. A workspace dependency can now be used as an Apostrophe module even if it is not a direct dependency of the Apostrophe project. Only direct workspaces dependencies of the Apostrophe project are supported, meaning this will only work with workspaces set in the Apostrophe project. Workspaces set in npm modules are not supported, please use [`bundle`](https://v3.docs.apostrophecms.org/reference/module-api/module-overview.html#bundle) instead. For instance, I have an Apostrophe project called `website`. `website` is set with two [npm workspaces](https://docs.npmjs.com/cli/v10/using-npm/workspaces), `workspace-a` & `workspace-b`. `workspace-a` `package.json` contains a module named `blog` as a dependency. `website` can reference `blog` as enabled in the Apostrophe `modules` configuration.
* The actual invocation of `renderPageForModule` by the `sendPage` method of all modules has been
factored out to `renderPage`, which is no longer deprecated. This provides a convenient override point
for those who wish to substitute something else for Nunjucks or just wrap the HTML in a larger data
structure. For consistent results, one might also choose to override the `renderWidget` and `render`
methods of the `@apostrophecms/area` module, which are used to render content while editing.
Thanks to Michelin for their support of this work.
* Add `@apostrophecms/rich-text-widget:lint-fix-figure` task to wrap text nodes in paragraph tags when next to figure tags. Figure tags are not valid children of paragraph tags.
* Add `@apostrophecms/rich-text-widget:remove-empty-paragraph` task to remove empty paragraphs from all existing rich-texts.

## 3.55.1 (2023-09-11)

### Fixes

* The structured logging for API routes now responds properly if an API route throws a `string` as an exception, rather than
a politely `Error`-derived object with a `stack` property. Previously this resulted in an error message about the logging
system itself, which was not useful for debugging the original exception.

## 3.55.0 (2023-08-30)

### Adds

* Add `publicApiCheckAsync` wrapper method (and use it internally) to allow for overrides to do async permission checks of REST APIs. This feature doesn't introduce any breaking changes because the default implementation still invokes `publicApiCheck` in case developers have overridden it.

### Fixes

* Refresh schema field with same name in `AposDocEditor` when the schema changes.
* Infer parent ID mode from the request when retrieving the parent (target) page to avoid `notfound`.
* Log the actual REST API error message and not the one meant for the user.
* Hide dash on autopublished pages title.

## 3.54.0 (2023-08-16)

### Adds

* Add `@apostrophecms/log` module to allow structured logging. All modules have `logDebug`, `logInfo`, `logWarn` and `logError` methods now. See the [documentation](https://v3.docs.apostrophecms.org/guide/logging.html) for more details.
* Add `@apostrophecms/settings` translations.
* Add the ability to have custom modals for batch operations.
* Add the possibility to display utility operations inside a 3-dots menu on the page manager, the same way it is done for the docs manager.
* Custom context operations now accept a `moduleIf` property, which tests options at the module level
the same way that `if` tests properties of the document to determine if the operation should be
offered for a particular document. Note that not all options are passed to the front end unless
`getBrowserData` is extended to suit the need.
* Move Pages Manager modal business logic to a mixin.
* Add `column.extraWidth` option (number) for `AposTreeHeader.vue` to allow control over the tree cell width.
* Move `AposDocContextMenu.vue` business logic to a mixin.
* Move Pages Manager modal business logic to a mixin. Add `column.extraWidth` option (number) for `AposTreeHeader.vue` to allow control over the tree cell width.

### Changes

* Rename misleading `projection` parameter into `options` in `self.find` method signature for
`@apostrophecms/any-doc-type`, `@apostrophecms/any-page-type` & `@apostrophecms/piece-type`.
**This was never really a projection in A3,** so it is not a backwards compatibility issue.
* Hide save button during in-context editing if the document is autopublished.
* Beginning with this release, the correct `moduleName` for typical
actions on the context document is automatically passed to the
modal associated with a custom context operation, unless `moduleName`
is explicitly specified. The `moduleName` parameter to `addContextOperation`
is no longer required and should not be passed at all in most cases
(just pass the object argument). If you do wish to specify a `moduleName`
to override that prop given to the modal, then it is recommended to pass
it as a `moduleName` property of the object, not as a separate argument.
For backwards compatibility the two-argument syntax is still permitted.

### Fixes

* Resolved data integrity issue with certain page tree operations by inferring the best peer to position the page relative to rather
than attempting to remember the most recent move operation.
* Fixes a downstream bug in the `getFieldsByCategory` method in the `AposEditorMixin.js` by checking for a property before accessing it.
* In Nunjucks templates, `data.url` now includes any sitewide and locale URL prefixes. This fixes local prefixing for pagination of piece-type index pages.
* Changes were detected in various fields such as integers, which caused the "Update" button to be active even when there was no actual modification in the doc.
* Fix a bug that prevented adding multiple operations in the same batch operation group.
* The `getTarget` method of the page module should use `findForEditing` to make sure it is able to see
pages that would be filtered out of a public view by project level or npm module overrides.

## 3.53.0 (2023-08-03)

### Adds

* Accessibility improved for navigation inside modals and various UI elements.
Pages/Docs Manager and Doc Editor modal now have better keyboard accessibility.
They keep the focus on elements inside modals and give it back to their parent modal when closed.
This implementation is evolving and will likely switch to use the `dialog` HTML element soon.
* Adds support for a new `if` property in `addContextOperation` in order to show or not a context operation based on the current document properties.
* Add `update-doc-fields` event to call `AposDocEditor.updateDocFields` method
* Add schema field `hidden` property to always hide a field
* Hide empty schema tabs in `AposDocEditor` when all fields are hidden due to `if` conditions
* The front end UI now respects the `_aposEditorModal` and `_aposAutopublish`
properties of a document if present, and otherwise falls back to module
configuration. This is a powerful addition to custom editor components
for piece and page types, allowing "virtual piece types" on the back end that
deal with many content types to give better hints to the UI.
* Respect the `_aposAutopublish` property of a document if present, otherwise
fall back to module configuration.
* For convenience in custom editor components, pass the new prop `type`, the original type of the document being copied or edited.
* For better results in custom editor components, pass the prop `copyOfId`, which implies
the custom editor should fetch the original itself by its means of choice.
For backwards compatibility `copyOf` is still passed, but it may be an
incomplete projection and should not be used in new code.
* Custom context operations now receive a `docId` prop, which should
be used in preference to `doc` because `doc` may be an incomplete
projection.
* Those creating custom context operations for documents can now
specify both a `props` object for additional properties to be passed to
their modal and a `docProps` object to map properties from the document
to props of their choosing.
* Adds support to add context labels in admin bar.
* Adds support for admin UI language configuration in the `@apostrophecms/i18n` module. The new options allow control over the default admin UI language and configures the list of languages, that any individual logged in user can choose from. See the [documentation](https://v3.docs.apostrophecms.org/reference/modules/i18n.html) for more details.
* Adds `adminLocale` User field to allow users to set their preferred admin UI language, but only when the `@apostrophecms/i18n` is configured accordingly (see above).
* Adds `@apostrophecms/settings` module and a "Personal Settings" feature. See the [documentation](https://v3.docs.apostrophecms.org/reference/modules/settings.html) for more details.
* Adds `$and` operator on `addContextOperation` `if` property in order to check multiple fields before showing or hiding a context operation.

### Fixes

* `AposDocEditor` `onSave` method signature. We now always expect an object when a parameter is passed to the function to check
the value of `navigate` flag.
* Fixes a problem in the rich text editor where the slash would not be deleted after item selectin from the insert menu.
* Modules that have a `public` or `i18n` subdirectory no longer generate a
warning if they export no code.
* Clean up focus parent event handlers when components are destroyed. Prevents a slow degradation of performance while editing.
Thanks to [Joshua N. Miller](https://github.com/jmiller-rise8).
* Fixes a visual discrepancy in the rich text editor where empty paragraphs would appear smaller in preview mode compared to edit mode.

### Changes

* To make life easier for module developers, modules that are `npm link`ed to
the project no longer have to be listed in `package.json` as
dependencies. To prevent surprises this is still a requirement for modules
that are not symlinked.

## 3.52.0 (2023-07-06)

### Changes

* Foreign widget UI no longer uses inverted theme styles.

### Adds

* Allows users to double-click a nested widget's breadcrumb entry and open its editor.
* Adds support for a new `conditions` property in `addContextOperation` and validation of `addContextOperation` configuration.

### Fixes

* The API now allows the user to create a page without defining the page target ID. By default it takes the Home page.
* Users are no longer blocked from saving documents when a field is hidden
by an `if` condition fails to satisfy a condition such as `min` or `max`
or is otherwise invalid. Instead the invalid value is discarded for safety.
Note that `required` has always been ignored when an `if` condition is not
satisfied.
* Errors thrown in `@apostrophecms/login:afterSessionLogin` event handlers are now properly passed back to Passport as such, avoiding a process restart.

## 3.51.1 (2023-06-23)

## Fixes

* Fix a regression introduced in 3.51.0 - conditional fields work again in the array editor dialog box.

## 3.51.0 (2023-06-21)

### Adds

* Items can now be added to the user's personal menu in the
admin bar, alongside the "Log Out" option. To do so, specify
the `user: true` option when calling `self.apos.adminBar.add`.
This should be reserved for items that manage personal settings.
* When duplicating another document, the `_id` properties of
array items, widgets and areas are still regenerated to ensure
uniqueness across documents. However, an `_originalId` property
is now available for reference while the document remains in memory.
This facilitates change detection within array items in
`beforeSave` handlers and the like.
* Adds the possibility to add custom admin bars via the `addBar()` method from the `admin-bar` module.
* Adds support for conditional fields within `array` and `object` field schema. See the [documentation](https://v3.docs.apostrophecms.org/guide/conditional-fields/) for more information.

### Fixes

* Uses `findForEditing` method in the page put route.
* The "Duplicate" option in the page or piece manager now correctly duplicates the
entire document. This was a regression introduced in 3.48.0. The "Duplicate" option
in the editor dialog box always worked correctly.

### Changes

* Browser URL now changes to reflect the slug of the document according to the mode that is being viewed.

## 3.50.0 (2023-06-09)

### Adds

* As a further fix for issues that could ensue before the improvements
to locale renaming support that were released in 3.49.0, an
`@apostrophecms/page:reattach` task has been added. This command line task
takes the `_id` or `slug` of a page and reattaches it to the page tree as
the last child of the home page, even if page tree data for that page
is corrupted. You may wish to use the `--new-slug` and `--locale` options. This task should not
be needed in normal circumstances.

## 3.49.0 (2023-06-08)

### Changes

* Updates area UX to not display Add Content controls when a widget is focused.
* Updates area UX to unfocus widget on esc key.
* Updates widget UI to use dashed outlines instead of borders to indicate bounds.
* Updates UI for Insert Menu.
* Updates Insert Menu UX to allow mid-node insertion.
* Rich Text Widget's Insert components are now expected to emit `done` and `cancel` for proper RT cleanup. `close` still supported for BC, acts as `done`.
* Migrated the business logic of the login-related Vue components to external mixins, so that the templates and styles can be overridden by
copying the component `.vue` file to project level without copying all of the business logic. If you have already copied the components to style them,
we encourage you to consider replacing your `script` tag with the new version, which just imports the mixin, so that fixes we make there will be
available in your project.

### Adds

* Adds keyboard accessibility to Insert menu.
* Adds regex pattern feature for string fields.
* Adds `pnpm` support. Introduces new optional Apostrophe root configuration `pnpm` to force opt-in/out when auto detection fails. See the [documentation](https://v3.docs.apostrophecms.org/guide/using-pnpm.html) for more details.
* Adds a warning if database queries involving relationships
are made before the last `apostrophe:modulesRegistered` handler has fired.
If you need to call Apostrophe's `find()` methods at startup,
it is best to wait for the `@apostrophecms/doc:beforeReplicate` event.
* Allow `@` when a piece is a template and `/@` for page templates (doc-template-library module).
* Adds a `prefix` option to the http frontend util module.
If explicitly set to `false`, prevents the prefix from being automatically added to the URL,
when making calls with already-prefixed URLs for instance.
* Adds the `redirectToFirstLocale` option to the `i18n` module to prevent users from reaching a version of their site that would not match any locale when requesting the site without a locale prefix in the URL.
* If just one instance of a piece type should always exist (per locale if localized), the
`singletonAuto` option may now be set to `true` or to an object with a `slug` option in
order to guarantee it. This implicitly sets `singleton: true` as well. This is now used
internally by `@apostrophecms/global` as well as the optional `@apostrophecms-pro/palette` module.

### Fixes

* Fix 404 error when viewing/editing a doc which draft has a different version of the slug than the published one.
* Fixed a bug where multiple home pages can potentially be inserted into the database if the
default locale is renamed. Introduced the `async apos.doc.bestAposDocId(criteria)` method to
help identify the right `aposDocId` when inserting a document that might exist in
other locales.
* Fixed a bug where singletons like the global doc might not be inserted at all if they
exist under the former name of the default locale and there are no other locales.

## 3.48.0 (2023-05-26)

### Adds

* For performance, add `apos.modules['piece-type']getManagerApiProjection` method to reduce the amount of data returned in the manager
    modal. The projection will contain the fields returned in the method in addition to the existing manager modal
    columns.
* Add `apos.schema.getRelationshipQueryBuilderChoicesProjection` method to set the projection used in
    `apos.schema.relationshipQueryBuilderChoices`.
* Rich-text inline images now copies the `alt` attribute from the original image from the Media Library.

### Changes

* Remove `stripPlaceholderBrs` and `restorePlaceholderBrs` from `AposRichTextWidgetEditor.vue` component.
* Change tiptap `Gapcursor` display to use a vertical blinking cursor instead of an horizontal cursor, which allow users to add text before and after inline images and tables.
* You can set `max-width` on `.apos-rich-text-toolbar__inner` to define the width of the rich-text toolbar. It will now
    flow on multiple lines if needed.
* The `utilityRail` prop of `AposSchema` now defaults to `false`, removing
the need to explicitly pass it in almost all contexts.
* Mark `apos.modules['doc-type']` methods `getAutocompleteTitle`, `getAutocompleteProjection` and `autocomplete` as
    deprecated. Our admin UI does not use them, it uses the `autocomplete('...')` query builder.
    More info at https://v3.docs.apostrophecms.org/reference/query-builders.html#autocomplete'.
* Print a warning with a clear explanation if a module's `index.js` file contains
no `module.exports` object (often due to a typo), or it is empty.

### Fixes

* Now errors and exits when a piece-type or widget-type module has a field object with the property `type`. Thanks to [NuktukDev](https://github.com/nuktukdev) for this contribution.
* Add a default page type value to prevent the dropdown from containing an empty value.

## 3.47.0 (2023-05-05)

### Changes

* Since Node 14 and MongoDB 4.2 have reached their own end-of-support dates,
we are **no longer supporting them for A3.** Note that our dependency on
`jsdom` 22 is incompatible with Node 14. Node 16 and Node 18 are both
still supported. However, because Node 16 reaches its
end-of-life date quite soon (September), testing and upgrading directly
to Node 18 is strongly recommended.
* Updated `sluggo` to version 1.0.0.
* Updated `jsdom` to version `22.0.0` to address an installation warning about the `word-wrap` module.

### Fixes

* Fix `extendQueries` to use super pattern for every function in builders and methods (and override properties that are not functions).

## 3.46.0 (2023-05-03)

### Fixes

* Adding or editing a piece no longer immediately refreshes the main content area if a widget editor is open. This prevents interruption of the widget editing process
when working with the `@apostrophecms/ai-helper` module, and also helps in other situations.
* Check that `e.doc` exists when handling `content-changed` event.
* Require updated `uploadfs` version with no dependency warnings.

### Adds

* Allow sub-schema fields (array and object) to follow parent schema fields using the newly introduced `following: '<parentField'` syntax, where the starting `<` indicates the parent level. For example `<parentField` follows a field in the parent level, `<<grandParentField` follows a field in the grandparent level, etc. The change is fully backward compatible with the current syntax for following fields from the same schema level.

### Changes

* Debounce search to prevent calling search on every key stroke in the manager modal.
* Various size and spacing adjustments in the expanded Add Content modal UI

## 3.45.1 (2023-04-28)

### Fixes

* Added missing styles to ensure consistent presentation of the rich text insert menu.
* Fixed a bug in which clicking on an image in the media manager would close the "insert
image" dialog box.
* Update `html-to-text` package to the latest major version.

## 3.45.0 (2023-04-27)

### Adds

* Rich text widgets now support the `insert` option, an array
which currently may contain the strings `image` and `table` in order to add a
convenient "insert menu" that pops up when the slash key is pressed.
This provides a better user experience for rich text features that shouldn't
require that the user select existing text before using them.
* Auto expand inline array width if needed using `width: max-content` in the admin UI.
* The "browse" button is now available when selecting pages and pieces
to link to in the rich text editor.
* The "browse" button is also available when selecting inline images
in the rich text editor.
* Images are now previewed in the relationship field's compact list view.
* The new `apos-refreshing` Apostrophe bus event can be used to prevent
Apostrophe from refreshing the main content zone of the page when images
and pieces are edited, by clearing the `refresh` property of the object
passed to the event.
* To facilitate custom click handlers, an `apos.modal.onTopOf(el1, el2)` function is now
available to check whether an element is considered to be "on top of" another element in
the modal stack.

### Changes

* The `v-click-outside-element` Vue directive now understands that modals "on top of"
an element should be considered to be "inside" the element, e.g. clicks on them
shouldn't close the link dialog etc.

### Fixes

* Fix various issues on conditional fields that were occurring when adding new widgets with default values or selecting a falsy value in a field that has a conditional field relying on it.
Populate new or existing doc instances with default values and add an empty `null` choice to select fields that do not have a default value (required or not) and to the ones configured with dynamic choices.
* Rich text widgets save more reliably when many actions are taken quickly just before save.
* Fix an issue in the `oembed` field where the value was kept in memory after cancelling the widget editor, which resulted in saving the value if the widget was nested and the parent widget was saved.
Also improve the `oembed` field UX by setting the input as `readonly` rather than `disabled` when fetching the video metadata, in order to avoid losing its focus when typing.

## 3.44.0 (2023-04-13)

### Adds

* `checkboxes` fields now support a new `style: 'combobox'` option for a better multiple-select experience when there
are many choices.
* If the new `guestApiAccess` option is set to `true` for a piece type or for `@apostrophecms/page`,
Apostrophe will allow all logged-in users to access the GET-method REST APIs of that
module, not just users with editing privileges, even if `publicApiProjection` is not set.
This is useful when the goal is to allow REST API access to "guest" users who have
project-specific reasons to fetch access content via REST APIs.
* `test-lib/utils.js` has new `createUser` and `loginAs` methods for the convenience of
those writing mocha tests of Apostrophe modules.
* `batchOperations` permissions: if a `permission` property is added to any entry in the `batchOperations` cascade of a piece-type module, this permission will be checked for every user. See `batchOperations` configuration in `modules/@apostrophecms/piece-type/index.js`. The check function `checkBatchOperationsPermissions` can be extended. Please note that this permission is checked only to determine whether to offer the operation.

### Fixes
* Fix child page slug when title is deleted

## 3.43.0 (2023-03-29)

### Adds

* Add the possibility to override the default "Add Item" button label by setting the `itemLabel` option of an `array` field.
* Adds `touch` task for every piece type. This task invokes `update` on each piece, which will execute all of the same event handlers that normally execute when a piece of that type is updated. Example usage: `node app article:touch`.

### Fixes

* Hide the suggestion help from the relationship input list when the user starts typing a search term.
* Hide the suggestion hint from the relationship input list when the user starts typing a search term except when there are no matches to display.
* Disable context menu for related items when their `relationship` field has no sub-[`fields`](https://v3.docs.apostrophecms.org/guide/relationships.html#providing-context-with-fields) configured.
* Logic for checking whether we are running a unit test of an external module under mocha now uses `includes` for a simpler, safer test that should be more cross-platform.

## 3.42.0 (2023-03-16)

### Adds

* You can now set `style: table` on inline arrays. It will display the array as a regular HTML table instead of an accordion.
See the [array field documentation](https://v3.docs.apostrophecms.org/reference/field-types/array.html#settings) for more information.
* You can now set `draggable: false` on inline arrays. It will disable the drag and drop feature. Useful when the order is not significant.
See the [array field documentation](https://v3.docs.apostrophecms.org/reference/field-types/array.html#settings) for more information.
* You can now set the label and icon to display on inline arrays when they are empty.
See the [array field documentation](https://v3.docs.apostrophecms.org/reference/field-types/array.html#whenEmpty) for more information.
* We have added a new and improved suggestion UI to relationship fields.
* The `utilityOperations` feature of piece types now supports additional properties:
`relationship: true` (show the operation only when editing a relationship), `relationship: false` (never show
the operation when editing a relationship), `button: true`, `icon` and `iconOnly: true`.
When `button: true` is specified, the operation appears as a standalone button rather than
being tucked away in the "more" menu.
* In addition, `utilityOperations` can now specify `eventOptions` with an `event` subproperty
instead of `modalOptions`. This is useful with the new `edit` event (see below).
* Those extending our admin UI on the front end can now open a modal to create or edit a page or piece by calling
`await apos.doc.edit({ type: 'article' })` (the type here is an example). To edit an existing document add an
`_id` property. To copy an existing document (like our "duplicate" feature) add a `copyOf`
property. When creating new pages, `type` can be sent to `@apostrophecms/page` for convenience
(note that the `type` property does not override the default or current page type in the editor).
* The `edit` Apostrophe event is now available and takes an object with the same properties
as above. This is useful when configuring `utilityOperations`.
* The `content-changed` Apostrophe event can now be emitted with a `select: true` property. If a
document manager for the relevant content type is open, it will attempt to add the document to the
current selection. Currently this works best with newly inserted documents.
* Localized strings in the admin UI can now use `$t(key)` to localize a string inside
an interpolated variable. This was accomplished by setting `skipOnVariables` to false
for i18next, solely on the front end for admin UI purposes.
* The syntax of the method defined for dynamic `choices` now accepts a module prefix to get the method from, and the `()` suffix.
This has been done for consistency with the external conditions syntax shipped in the previous release. See the documentation for more information.
* Added the `viewPermission` property of schema fields, and renamed `permission` to `editPermission` (with backwards
compatibility) for clarity. You can now decide if a schema field requires permissions to be visible or editable.
See the documentation for more information.
* Display the right environment label on login page. By default, based on `NODE_ENV`, overriden by `environmentLabel` option in `@apostrophecms/login` module. The environment variable `APOS_ENV_LABEL` will override this. Note that `NODE_ENV` should generally only be set to `development` (the default) or `production` as many Node.js modules opt into optimizations suitable for all deployed environments when it is set to `production`. This is why we offer the separate `APOS_ENV_LABEL` variable.

### Fixes

* Do not log unnecessary "required" errors for hidden fields.
* Fixed a bug that prevented "Text Align" from working properly in the rich text editor in certain cases.
* Fix typo in `@apostrophecms/doc-type` and `@apostrophecms/submitted-drafts` where we were using `canCreate` instead of `showCreate` to display the `Create New` button or showing the `Copy` button in `Manager` modals.
* Send external condition results in an object so that numbers are supported as returned values.

## 3.41.1 (2023-03-07)

No changes. Publishing to make sure 3.x is tagged `latest` in npm, rather than 2.x.

## 3.41.0 (2023-03-06)

### Adds

* Handle external conditions to display fields according to the result of a module method, or multiple methods from different modules.
This can be useful for displaying fields according to the result of an external API or any business logic run on the server. See the documentation for more information.

### Fixes

* Replace `deep-get-set` dependency with `lodash`'s `get` and `set` functions to fix the [Prototype Pollution in deep-get-set](https://github.com/advisories/GHSA-mjjj-6p43-vhhv) vulnerability. There was no actual vulnerability in Apostrophe due to the way the module was actually used, and this was done to address vulnerability scan reports.
* The "soft redirects" for former URLs of documents now work better with localization. Thanks to [Waldemar Pankratz](https://github.com/waldemar-p).
* Destroy `AreaEditor` Vue apps when the page content is refreshed in edit mode. This avoids a leak of Vue apps components being recreated while instances of old ones are still alive.

### Security

* Upgrades passport to the latest version in order to ensure session regeneration when logging in or out. This adds additional security to logins by mitigating any risks due to XSS attacks. Apostrophe is already robust against XSS attacks. For passport methods that are internally used by Apostrophe everything is still working. For projects that are accessing the passport instance directly through `self.apos.login.passport`, some verifications may be necessary to avoid any compatibility issue. The internally used methods are `authenticate`, `use`, `serializeUser`, `deserializeUser`, `initialize`, `session`.

## 3.40.1 (2023-02-18)

* No code change. Patch level bump for package update.

## 3.40.0 (2023-02-17)

### Adds

* For devops purposes, the `APOS_BASE_URL` environment variable is now respected as an override of the `baseUrl` option.

### Fixes

* Do not display shortcut conflicts at startup if there are none.
* Range field correctly handles the `def` attribute set to `0` now. The `def` property will be used when the field has no value provided; a value going over the max or below the min threshold still returns `null`.
* `select` fields now work properly when the `value` of a choice is a boolean rather than a string or a number.

## 3.39.2 (2023-02-03)

### Fixes
* Hotfix for a backwards compatibility break in webpack that triggered a tiptap bug. The admin UI build will now succeed as expected.

## 3.39.1 (2023-02-02)

### Fixes

* Rescaling cropped images with the `@apostrophecms/attachment:rescale` task now works correctly. Thanks to [Waldemar Pankratz](https://github.com/waldemar-p) for this contribution.

## 3.39.0 (2023-02-01)

### Adds

* Basic support for editing tables by adding `table` to the rich text toolbar. Enabling `table` allows you to create tables, including `td` and `th` tags, with the ability to merge and split cells. For now the table editing UI is basic, all of the functionality is there but we plan to add more conveniences for easy table editing soon. See the "Table" dropdown for actions that are permitted based on the current selection.
* `superscript` and `subscript` may now be added to the rich text widget's `toolbar` option.
* Early beta-quality support for adding inline images to rich text, by adding `image` to the rich text toolbar. This feature works reliably, however the UI is not mature yet. In particular you must search for images by typing part of the title. We will support a proper "browse" experience here soon. For good results you should also configure the `imageStyles` option. You will also want to style the `figure` tags produced. See the documentation for more information.
* Support for `div` tags in the rich text toolbar, if you choose to include them in `styles`. This is often necessary for A2 content migration and can potentially be useful in new work when combined with a `class` if there is no suitable semantic block tag.
* The new `@apostrophecms/attachment:download-all --to=folder` command line task is useful to download all of your attachments from an uploadfs backend other than local storage, especially if you do not have a more powerful "sync" utility for that particular storage backend.
* A new `loadingType` option can now be set for `image-widget` when configuring an `area` field. This sets the `loading` attribute of the `img` tag, which can be used to enable lazy loading in most browsers. Thanks to [Waldemar Pankratz](https://github.com/waldemar-p) for this contribution.
* Two new module-level options have been added to the `image-widget` module: `loadingType` and `size`. These act as fallbacks for the same options at the area level. Thanks to [Waldemar Pankratz](https://github.com/waldemar-p) for this contribution.

### Fixes

* Adding missing require (`bluebird`) and fallback (`file.crops || []`) to `@apostrophecms/attachment:rescale`-task

## 3.38.1 (2023-01-23)

### Fixes

* Version 3.38.0 introduced a regression that temporarily broke support for user-edited content in locales with names like `de-de` (note the lowercase country name). This was inadvertently introduced in an effort to improve support for locale fallback when generating static translations of the admin interface. Version 3.38.1 brings back the content that temporarily appeared to be missing for these locales (it was never removed from the database), and also achieves the original goal. **However, if you created content for such locales using `3.38.0` (released five days ago) and wish to keep that content,** rather than reverting to the content from before `3.38.0`, see below.

### Adds

* The new `i18n:rename-locale` task can be used to move all content from one locale name to another, using the `--old` and `--new` options. By default, any duplicate keys for content existing in both locales will stop the process. However you can specify which content to keep in the event of a duplicate key error using the `--keep=localename` option. Note that the value of `--new` should match the a locale name that is currently configured for the `@apostrophecms/i18n` module.

Example:

```
# If you always had de-de configured as a locale, but created
# a lot of content with Apostrophe 3.38.0 which incorrectly stored
# it under de-DE, you can copy that content. In this case we opt
# to keep de-de content in the event of any conflicts
node app @apostrophecms/i18n:rename-locale --old=de-DE --new=de-de --keep=de-de
```

## 3.38.0 (2023-01-18)

### Adds

* Emit a `beforeSave` event from the `@apostrophecms:notification` module, with `req` and the `notification` as arguments, in order to give the possibility to override the notification.
* Emit a `beforeInsert` event from the `@apostrophecms:attachment` module, with `req` and the `doc` as arguments, in order to give the possibility to override the attachment.
* Emit a `beforeSaveSafe` event from the `@apostrophecms:user` module, with `req`, `safeUser` and `user` as arguments, in order to give the possibility to override properties of the `safeUser` object which contains password hashes and other information too sensitive to be stored in the aposDocs collection.
* Automatically convert failed uppercase URLs to their lowercase version - can be disabled with `redirectFailedUpperCaseUrls: false` in `@apostrophecms/page/index.js` options. This only comes into play if a 404 is about to happen.
* Automatically convert country codes in locales like `xx-yy` to `xx-YY` before passing them to `i18next`, which is strict about uppercase country codes.
* Keyboard shortcuts conflicts are detected and logged on to the terminal.

### Fixes

* Invalid locales passed to the i18n locale switching middleware are politely mapped to 400 errors.
* Any other exceptions thrown in the i18n locale switching middleware can no longer crash the process.
* Documents kept as the `previous` version for undo purposes were not properly marked as such, breaking the public language switcher in some cases. This was fixed and a migration was added for existing data.
* Uploading an image in an apostrophe area with `minSize` requirements will not trigger an unexpected error anymore. If the image is too small, a notification will be displayed with the minimum size requirements. The `Edit Image` modal will now display the minimum size requirements, if any, above the `Browse Images` field.
* Some browsers saw the empty `POST` response for new notifications as invalid XML. It will now return an empty JSON object with the `Content-Type` set to `application/json`.

## 3.37.0 (2023-01-06)

### Adds

* Dynamic choice functions in schemas now also receive a data object with their original doc id for further inspection by your function.
* Use `mergeWithCustomize` when merging extended source Webpack configuration. Introduce overideable asset module methods `srcCustomizeArray` and `srcCustomizeObject`, with reasonable default behavior, for fine tuning Webpack config arrays and objects merging. More info - [the Webpack mergeWithCustomize docs](https://github.com/survivejs/webpack-merge#mergewithcustomize-customizearray-customizeobject-configuration--configuration)
* The image widget now accepts a `placeholderImage` option that works like `previewImage` (just specify a file extension, like `placeholderImage: 'jpg'`, and provide the file `public/placeholder.jpg` in the module). The `placeholderUrl` option is still available for backwards compatibility.

### Fixes

* `docId` is now properly passed through array and object fields and into their child schemas.
* Remove module `@apostrophecms/polymorphic-type` name alias `@apostrophecms/polymorphic`. It was causing warnings
    e.g. `A permission.can() call was made with a type that has no manager: @apostrophecms/polymorphic-type`.
* The module `webpack.extensions` configuration is not applied to the core Admin UI build anymore. This is the correct and intended behavior as explained in the [relevant documentation](https://v3.docs.apostrophecms.org/guide/webpack.html#extending-webpack-configuration).
* The `previewImage` option now works properly for widget modules loaded from npm and those that subclass them. Specifically, the preview image may be provided in the `public/` subdirectory of the original module, the project-level configuration of it, or a subclass.

## 3.36.0 (2022-12-22)

### Adds

* `shortcut` option for piece modules, allowing easy re-mapping of the manager command shortcut per module.

### Fixes

* Ensure there are no conflicting command shortcuts for the core modules.

## 3.35.0 (2022-12-21)

### Adds

* Introduced support for linking directly to other Apostrophe documents in a rich text widget. The user can choose to link to a URL, or to a page. Linking to various piece types can also be enabled with the `linkWithType` option. This is equivalent to the old `apostrophe-rich-text-permalinks` module but is included in the core in A3. See the [documentation](https://v3.docs.apostrophecms.org/guide/core-widgets.html#rich-text-widget) for details.
* Introduced support for the `anchor` toolbar control in the rich text editor. This allows named anchors to be inserted. These are rendered as `span` tags with the given `id` and can then be linked to via `#id`, providing basic support for internal links. HTML 4-style named anchors in legacy content (`name` on `a` tags) are automatically migrated upon first edit.
* German translation i18n file created for the Apostrophe Admin-UI. Thanks to [Noah Gysin](https://github.com/NoahGysin) for this contribution.
* Introduced support for keyboard shortcuts in admin UI. Hitting `?` will display the list of available shortcuts. Developpers can define their own shortcuts by using the new `@apostrophecms/command-menu` module and the `commands` property. Please check the [keyboard shortcut documentation](https://v3.docs.apostrophecms.org/guide/command-menu.html) for more details.

### Fixes

* The `bulletList` and `orderedList` TipTap toolbar items now work as expected.
* When using the autocomplete/typeahead feature of relationship fields, typing a space at the start no longer results in an error.
* Replace [`credential`](https://www.npmjs.com/package/credential) package with [`credentials`](https://www.npmjs.com/package/credentials) to fix the [`mout` Prototype Pollution vulnerability](https://cve.mitre.org/cgi-bin/cvename.cgi?name=CVE-2020-7792). There was no actual vulnerability in Apostrophe or credential due to the way the module was actually used, and this was done to address vulnerability scan reports.
* Added a basic implementation of the missing "Paste from Clipboard" option to Expanded Widget Previews.


## 3.34.0 (2022-12-12)

### Fixes

* Nested areas work properly in widgets that have the `initialModal: false` property.
* Apostrophe's search index now properly incorporates most string field types as in A2.

### Adds

* Relationships load more quickly.
* Parked page checks at startup are faster.
* Tasks to localize and unlocalize piece type content (see `node app help [yourModuleName]:localize` and `node app help [yourModuleName]:unlocalize`).
## 3.33.0 (2022-11-28)

### Adds

* You can now set `inline: true` on schema fields of type `array`. This displays a simple editing interface in the context of the main dialog box for the document in question, avoiding the need to open an additional dialog box. Usually best for cases with just one field or just a few. If your array field has a large number of subfields the default behavior (`inline: false`) is more suitable for your needs. See the [array field](https://v3.docs.apostrophecms.org/reference/field-types/array.html) documentation for more information.
* Batch feature for publishing pieces.
* Add extensibility for `rich-text-widget` `defaultOptions`. Every key will now be used in the `AposRichTextWidgetEditor`.

### Fixes

* Prior to this release, widget templates that contained areas pulled in from related documents would break the ability to add another widget beneath.
* Validation of object fields now works properly on the browser side, in addition to server-side validation, resolving UX issues.
* Provisions were added to prevent any possibility of a discrepancy in relationship loading results under high load. It is not clear whether this A2 bug was actually possible in A3.

## 3.32.0 (2022-11-09)

### Adds

* Adds Reset Password feature to the login page. Note that the feature must be enabled and email delivery must be properly configured. See the [documentation](https://v3.docs.apostrophecms.org/reference/modules/login.html) for more details.
* Allow project-level developer to override bundling decisions by configuring the `@apostrophecms/asset` module. Check the [module documentation](https://v3.docs.apostrophecms.org/reference/modules/asset.html#options) for more information.

### Fixes

* Query builders for regular select fields have always accepted null to mean "do not filter on this property." Now this also works for dynamic select fields.
* The i18n UI state management now doesn't allow actions while it's busy.
* Fixed various localization bugs in the text of the "Update" dropdown menu.
* The `singleton: true` option for piece types now automatically implies `showCreate: false`.
* Remove browser console warnings by handling Tiptap Editor's breaking changes and duplicated plugins.
* The editor modal now allocates more space to area fields when possible, resolving common concerns about editing large widgets inside the modal.

## 3.31.0 (2022-10-27)

### Adds

* Adds `placeholder: true` and `initialModal: false` features to improve the user experience of adding widgets to the page. Checkout the [Widget Placeholders documentation](https://v3.docs.apostrophecms.org/guide/areas-and-widgets.html#adding-placeholder-content-to-widgets) for more detail.

### Fixes

* When another user is editing the document, the other user's name is now displayed correctly.

## 3.30.0 (2022-10-12)

### Adds

* New `APOS_LOG_ALL_ROUTES` environment variable. If set, Apostrophe logs information about all middleware functions and routes that are executed on behalf of a particular URL.
* Adds the `addFileGroups` option to the `attachment` module. Additionally it exposes a new method, `addFileGroup(group)`. These allow easier addition of new file groups or extension of the existing groups.

### Fixes

* Vue 3 may now be used in a separate webpack build at project level without causing problems for the admin UI Vue 2 build.
* Fixes `cache` module `clear-cache` CLI task message
* Fixes help message for `express` module `list-routes` CLI task

## 3.29.1 (2022-10-03)

### Fixes

* Hotfix to restore Node 14 support. Of course Node 16 is also supported.


## 3.29.0 (2022-10-03)

### Adds

* Areas now support an `expanded: true` option to display previews for widgets. The Expanded Widget Preview Menu also supports grouping and display columns for each group.
* Add "showQuery" in piece-page-type in order to override the query for the "show" page as "indexQuery" does it for the index page

### Fixes

* Resolved a bug in which users making a password error in the presence of pre-login checks such as a CAPTCHA were unable to try again until they refreshed the page.

## 3.28.1 (2022-09-15)

### Fixes

* `AposInputBoolean` can now be `required` and have the value `false`.
* Schema fields containing boolean filters can now list both `yes` and `no` choices according to available values in the database.
* Fix attachment `getHeight()` and `getWidth()` template helpers by changing the assignment of the `attachment._crop` property.
* Change assignment of `attachment._focalPoint` for consistency.

## 3.28.0 (2022-08-31)

### Fixes

* Fix UI bug when creating a document via a relationship.

### Adds

* Support for uploading `webp` files for display as images. This is supported by all current browsers now that Microsoft has removed IE11. For best results, you should run `npm update` on your project to make sure you are receiving the latest release of `uploadfs` which uses `sharp` for image processing. Thanks to [Isaac Preston](https://github.com/ixc7) for this addition.
* Clicking outside a modal now closes it, the same way the `Escape` key does when pressed.
* `checkboxes` fields now support `min` and `max` properties. Thanks to [Gabe Flores](https://github.com/gabeflores-appstem).

## 3.27.0 (2022-08-18)

### Adds

* Add `/grid` `POST` route in permission module, in addition to the existing `GET` one.
* New utility script to help find excessively heavy npm dependencies of apostrophe core.

### Changes

* Extract permission grid into `AposPermissionGrid` vue component.
* Moved `stylelint` from `dependencies` to `devDependencies`. The benefit may be small because many projects will depend on `stylelint` at project level, but every little bit helps install speed, and it may make a bigger difference if different major versions are in use.

## 3.26.1 (2022-08-06)

### Fixes

Hotfix: always waits for the DOM to be ready before initializing the Apostrophe Admin UI. `setTimeout` alone might not guarantee that every time. This issue has apparently become more frequent in the latest versions of Chrome.
* Modifies the `login` module to return an empty object in the API session cookie response body to avoid potential invalid JSON error if `response.json()` is retrieved.

## 3.26.0 (2022-08-03)

### Adds

* Tasks can now be registered with the `afterModuleReady` flag, which is more useful than `afterModuleInit` because it waits for the module to be more fully initialized, including all "improvements" loaded via npm. The original `afterModuleInit` flag is still supported in case someone was counting on its behavior.
* Add `/grid` `POST` route in permission module, in addition to the existing `GET` one, to improve extensibility.
* `@apostrophecms/express:list-routes` command line task added, to facilitate debugging.

### Changes

* Since Microsoft has ended support for IE11 and support for ES5 builds is responsible for a significant chunk of Apostrophe's installation time, the `es5: true` option no longer produces an IE11 build. For backwards compatibility, developers will receive a warning, but their build will proceed without IE11 support. IE11 ES5 builds can be brought back by installing the optional [@apostrophecms/asset-es5](https://github.com/apostrophecms/asset-es5) module.

### Fixes

* `testModule: true` works in unit tests of external Apostrophe modules again even with modern versions of `mocha`, thanks to [Amin Shazrin](https://github.com/ammein).
* `getObjectManager` is now implemented for `Object` field types, fixing a bug that prevented the use of areas found in `object` schema fields within templates. Thanks to [James R T](https://github.com/jamestiotio).

## 3.25.0 (2022-07-20)

### Adds

* `radio` and `checkboxes` input field types now support a server side `choices` function for supplying their `choices` array dynamically, just like `select` fields do. Future custom field types can opt into this functionality with the field type flag `dynamicChoices: true`.

### Fixes

* `AposSelect` now emits values on `change` event as they were originally given. Their values "just work" so you do not have to think about JSON anymore when you receive it.
* Unpinned tiptap as the tiptap team has made releases that resolve the packaging errors that caused us to pin it in 3.22.1.
* Pinned `vue-loader` to the `15.9.x` minor release series for now. The `15.10.0` release breaks support for using `npm link` to develop the `apostrophe` module itself.
* Minimum version of `sanitize-html` bumped to ensure a potential denial-of-service vector is closed.

## 3.24.0 (2022-07-06)

### Adds

* Handle `private: true` locale option in i18n module, preventing logged out users from accessing the content of a private locale.

### Fixes

* Fix missing title translation in the "Array Editor" component.
* Add `follow: true` flag to `glob` functions (with `**` pattern) to allow registering symlink files and folders for nested modules
* Fix disabled context menu for relationship fields editing ([#3820](https://github.com/apostrophecms/apostrophe/issues/3820))
* In getReq method form the task module, extract the right `role` property from the options object.
* Fix `def:` option in `array` fields, in order to be able to see the default items in the array editor modal

## 3.23.0 (2022-06-22)

### Adds

* Shared Drafts: gives the possibility to share a link which can be used to preview the draft version of page, or a piece `show` page.
* Add `Localize` option to `@apostrophecms/image`. In Edit mode the context bar menu includes a "Localize" option to start cloning this image into other locales.

### Fixes

* Update `sass` to [`1.52.3`+](https://github.com/sass/dart-sass/pull/1713) to prevent the error `RangeError: Invalid value: Not in inclusive range 0..145: -1`. You can now fix that by upgrading with `npm update`. If it does not immediately clear up the issue in development, try `node app @apostrophecms/asset:clear-cache`.
* Fix a potential issue when URLs have a query string, in the `'@apostrophecms/page:notFound'` handler of the `soft-redirect` module.

## 3.22.1 (2022-06-17)

* Hotfix: temporarily pin versions of tiptap modules to work around packaging error that breaks import of the most recent releases. We will unpin as soon as this is fixed upstream. Fixes a bug where `npm update` would fail for A3 projects.

## 3.22.0 (2022-06-08)

### Adds

* Possibility to pass options to webpack extensions from any module.

### Fixes

* Fix a Webpack cache issue leading to modules symlinked in `node_modules` not being rebuilt.
* Fixes login maximum attempts error message that wasn't showing the plural when lockoutMinutes is more than 1.
* Fixes the text color of the current array item's slat label in the array editor modal.
* Fixes the maximum width of an array item's slat label so as to not obscure the Remove button in narrow viewports.
* If an array field's titleField option is set to a select field, use the selected option's label as the slat label rather its value.
* Disable the slat controls of the attachment component while uploading.
* Fixes bug when re-attaching the same file won't trigger an upload.
* AposSlat now fully respects the disabled state.

## 3.21.1 (2022-06-04)

### Fixes

* Work around backwards compatibility break in `sass` module by pinning to `sass` `1.50.x` while we investigate. If you saw the error `RangeError: Invalid value: Not in inclusive range 0..145: -1` you can now fix that by upgrading with `npm update`. If it does not immediately clear up the issue in development, try `node app @apostrophecms/asset:clear-cache`.

## 3.21.0 (2022-05-25)

### Adds

* Trigger only the relevant build when in a watch mode (development). The build paths should not contain comma (`,`).
* Adds an `unpublish` method, available for any doc-type.
An _Unpublish_ option has also been added to the context menu of the modal when editing a piece or a page.
* Allows developers to group fields in relationships the same way it's done for normal schemas.

### Fixes

* Vue files not being parsed when running eslint through command line, fixes all lint errors in vue files.
* Fix a bug where some Apostrophe modules symlinked in `node_modules` are not being watched.
* Recover after webpack build error in watch mode (development only).
* Fixes an edge case when failing (throw) task invoked via `task.invoke` will result in `apos.isTask()` to always return true due to `apos.argv` not reverted properly.

## 3.20.1 (2022-05-17)

### Fixes

* Minor corrections to French translation.

## 3.20.0

### Adds

* Adds French translation of the admin UI (use the `fr` locale).

## 3.19.0

### Adds

* New schema field type `dateAndTime` added. This schema field type saves in ISO8601 format, as UTC (Universal Coordinated Time), but is edited in a user-friendly way in the user's current time zone and locale.
* Webpack disk cache for better build performance in development and, if appropriately configured, production as well.
* In development, Webpack rebuilds the front end without the need to restart the Node.js process, yielding an additional speedup. To get this speedup for existing projects, see the `nodemonConfig` section of the latest `package.json` in [a3-boilerplate](https://github.com/apostrophecms/a3-boilerplate) for the new "ignore" rules you'll need to prevent nodemon from stopping the process and restarting.
* Added the new command line task `apostrophecms/asset:clear-cache` for clearing the webpack disk cache. This should be necessary only in rare cases where the configuration has changed in ways Apostrophe can't automatically detect.
* A separate `publishedLabel` field can be set for any schema field of a page or piece. If present it is displayed instead of `label` if the document has already been published.

### 3.18.1

### Fixes

* The admin UI now rebuilds properly in a development environment when new npm modules are installed in a multisite project (`apos.rootDir` differs from `apos.npmRootDir`).

## 3.18.0 (2022-05-03)

### Adds

* Images may now be cropped to suit a particular placement after selecting them. SVG files may not be cropped as it is not possible in the general case.
* Editors may also select a "focal point" for the image after selecting it. This ensures that this particular point remains visible even if CSS would otherwise crop it, which is a common issue in responsive design. See the `@apostrophecms/image` widget for a sample implementation of the necessary styles.
* Adds the `aspectRatio` option for image widgets. When set to `[ w, h ]` (a ratio of width to height), images are automatically cropped to this aspect ratio when chosen for that particular widget. If the user does not crop manually, then cropping happens automatically.
* Adds the `minSize` option for image widgets. This ensures that the images chosen are at least the given size `[ width, height ]`, and also ensures the user cannot choose something smaller than that when cropping.
* Implements OpenTelemetry instrumentation.
* Developers may now specify an alternate Vue component to be used for editing the subfields of relationships, either at the field level or as a default for all relationships with a particular piece type.
* The widget type base module now always passes on the `components` option as browser data, so that individual widget type modules that support contextual editing can be implemented more conveniently.
* In-context widget editor components now receive a `focused` prop which is helpful in deciding when to display additional UI.
* Adds new configuration option - `beforeExit` async handler.
* Handlers listening for the `apostrophe:run` event are now able to send an exit code to the Apostrophe bootstrap routine.
* Support for Node.js 17 and 18. MongoDB connections to `localhost` will now successfully find a typical dev MongoDB server bound only to `127.0.0.1`, Apostrophe can generate valid ipv6 URLs pointing back to itself, and `webpack` and `vue-loader` have been updated to address incompatibilities.
* Adds support for custom context menus provided by any module (see `apos.doc.addContextOperation()`).
* The `AposSchema` component now supports an optional `generation` prop which may be used to force a refresh when the value of the object changes externally. This is a compromise to avoid the performance hit of checking numerous subfields for possible changes every time the `value` prop changes in response to an `input` event.
* Adds new event `@apostrophecms/doc:afterAllModesDeleted` fired after all modes of a given document are purged.

### Fixes

* Documentation of obsolete options has been removed.
* Dead code relating to activating in-context widget editors have been removed. They are always active and have been for some time. In the future they might be swapped in on scroll, but there will never be a need to swap them in "on click."
* The `self.email` method of modules now correctly accepts a default `from` address configured for a specific module via the `from` subproperty of the `email` option to that module. Thanks to `chmdebeer` for pointing out the issue and the fix.
* Fixes `_urls` not added on attachment fields when pieces API index is requested (#3643)
* Fixes float field UI bug that transforms the value to integer when there is no field error and the first number after the decimal is `0`.
* The `nestedModuleSubdirs` feature no longer throws an error and interrupts startup if a project contains both `@apostrophecms/asset` and `asset`, which should be considered separate module names.

## 3.17.0 (2022-03-31)

### Adds

* Full support for the [`object` field type](https://v3.docs.apostrophecms.org/reference/field-types/object.html), which works just like `array` but stores just one sub-object as a property, rather than an array of objects.
* To help find documents that reference related ones via `relationship` fields, implement backlinks of related documents by adding a `relatedReverseIds` field to them and keeping it up to date. There is no UI based on this feature yet but it will permit various useful features in the near future.
* Adds possibility for modules to [extend the webpack configuration](https://v3.docs.apostrophecms.org/guide/webpack.html).
* Adds possibility for modules to [add extra frontend bundles for scss and js](https://v3.docs.apostrophecms.org/guide/webpack.html). This is useful when the `ui/src` build would otherwise be very large due to code used on rarely accessed pages.
* Loads the right bundles on the right pages depending on the page template and the loaded widgets. Logged-in users have all the bundles on every page, because they might introduce widgets at any time.
* Fixes deprecation warnings displayed after running `npm install`, for dependencies that are directly included by this package.
* Implement custom ETags emission when `etags` cache option is enabled. [See the documentation for more information](https://v3.docs.apostrophecms.org/guide/caching.html).
It allows caching of pages and pieces, using a cache invalidation mechanism that takes into account related (and reverse related) document updates, thanks to backlinks mentioned above.
Note that for now, only single pages and pieces benefit from the ETags caching system (pages' and pieces' `getOne` REST API route, and regular served pages).
The cache of an index page corresponding to the type of a piece that was just saved will automatically be invalidated. However, please consider that it won't be effective when a related piece is saved, therefore the cache will automatically be invalidated _after_ the cache lifetime set in `maxAge` cache option.

### Fixes

* Apostrophe's webpack build now works properly when developing code that imports module-specific npm dependencies from `ui/src` or `ui/apos` when using `npm link` to develop the module in question.
* The `es5: true` option to `@apostrophecms/asset` works again.

## 3.16.1 (2022-03-21)

### Fixes

* Fixes a bug in the new `Cache-Control` support introduced by 3.16.0 in which we get the logged-out homepage right after logging in. This issue only came into play if the new caching options were enabled.

## 3.16.0 (2022-03-18)

### Adds

* Offers a simple way to set a Cache-Control max-age for Apostrophe page and GET REST API responses for pieces and pages. [See the documentation for more information](https://v3.docs.apostrophecms.org/guide/caching.html).
* API keys and bearer tokens "win" over session cookies when both are present. Since API keys and bearer tokens are explicitly added to the request at hand, it never makes sense to ignore them in favor of a cookie, which is implicit. This also simplifies automated testing.
* `data-apos-test=""` selectors for certain elements frequently selected in QA tests, such as `data-apos-test="adminBar"`.
* Offer a simple way to set a Cache-Control max-age for Apostrophe page and GET REST API responses for pieces and pages.
* To speed up functional tests, an `insecurePasswords` option has been added to the login module. This option is deliberately named to discourage use for any purpose other than functional tests in which repeated password hashing would unduly limit performance. Normally password hashing is intentionally difficult to slow down brute force attacks, especially if a database is compromised.

### Fixes

* `POST`ing a new child page with `_targetId: '_home'` now works properly in combination with `_position: 'lastChild'`.

## 3.15.0 (2022-03-02)

### Adds

* Adds throttle system based on username (even when not existing), on initial login route. Also added for each late login requirement, e.g. for 2FA attempts.

## 3.14.2 (2022-02-27)

* Hotfix: fixed a bug introduced by 3.14.1 in which non-parked pages could throw an error during the migration to fix replication issues.

## 3.14.1 (2022-02-25)

* Hotfix: fixed a bug in which replication across locales did not work properly for parked pages configured via the `_children` feature. A one-time migration is included to reconnect improperly replicated versions of the same parked pages. This runs automatically, no manual action is required. Thanks to [justyna1](https://github.com/justyna13) for identifying the issue.

## 3.14.0 (2022-02-22)

### Adds

* To reduce complications for those implementing caching strategies, the CSRF protection cookie now contains a simple constant string, and is not recorded in `req.session`. This is acceptable because the real purpose of the CSRF check is simply to verify that the browser has sent the cookie at all, which it will not allow a cross-origin script to do.
* As a result of the above, a session cookie is not generated and sent at all unless `req.session` is actually used or a user logs in. Again, this reduces complications for those implementing caching strategies.
* When logging out, the session cookie is now cleared in the browser. Formerly the session was destroyed on the server side only, which was sufficient for security purposes but could create caching issues.
* Uses `express-cache-on-demand` lib to make similar and concurrent requests on pieces and pages faster.
* Frontend build errors now stop app startup in development, and SCSS and JS/Vue build warnings are visible on the terminal console for the first time.

### Fixes

* Fixed a bug when editing a page more than once if the page has a relationship to itself, whether directly or indirectly. Widget ids were unnecessarily regenerated in this situation, causing in-context edits after the first to fail to save.
* Pages no longer emit double `beforeUpdate` and `beforeSave` events.
* When the home page extends `@apostrophecms/piece-page-type`, the "show page" URLs for individual pieces should not contain two slashes before the piece slug. Thanks to [Martí Bravo](https://github.com/martibravo) for the fix.
* Fixes transitions between login page and `afterPasswordVerified` login steps.
* Frontend build errors now stop the `@apostrophecms/asset:build` task properly in production.
* `start` replaced with `flex-start` to address SCSS warnings.
* Dead code removal, as a result of following up on JS/Vue build warnings.

## 3.13.0 - 2022-02-04

### Adds

* Additional requirements and related UI may be imposed on native ApostropheCMS logins using the new `requirements` feature, which can be extended in modules that `improve` the `@apostrophecms/login` module. These requirements are not imposed for single sign-on logins via `@apostrophecms/passport-bridge`. See the documentation for more information.
* Adds latest Slovak translation strings to SK.json in `i18n/` folder. Thanks to [Michael Huna](https://github.com/Miselrkba) for the contribution.
* Verifies `afterPasswordVerified` requirements one by one when emitting done event, allows to manage errors ans success before to go to the next requirement. Stores and validate each requirement in the token. Checks the new `askForConfirmation` requirement option to go to the next step when emitting done event or waiting for the confirm event (in order to manage success messages). Removes support for `afterSubmit` for now.

### Fixes

* Decodes the testReq `param` property in `serveNotFound`. This fixes a problem where page titles using diacritics triggered false 404 errors.
* Registers the default namespace in the Vue instance of i18n, fixing a lack of support for un-namespaced l10n keys in the UI.

## 3.12.0 - 2022-01-21

### Adds

* It is now best practice to deliver namespaced i18n strings as JSON files in module-level subdirectories of `i18n/` named to match the namespace, e.g. `i18n/ourTeam` if the namespace is `ourTeam`. This allows base class modules to deliver phrases to any namespace without conflicting with those introduced at project level. The `i18n` option is now deprecated in favor of the new `i18n` module format section, which is only needed if `browser: true` must be specified for a namespace.
* Brought back the `nestedModuleSubdirs` feature from A2, which allows modules to be nested in subdirectories if `nestedModuleSubdirs: true` is set in `app.js`. As in A2, module configuration (including activation) can also be grouped in a `modules.js` file in such subdirectories.

### Fixes

* Fixes minor inline documentation comments.
* UI strings that are not registered localization keys will now display properly when they contain a colon (`:`). These were previously interpreted as i18next namespace/key pairs and the "namespace" portion was left out.
* Fixes a bug where changing the page type immediately after clicking "New Page" would produce a console error. In general, areas and checkboxes now correctly handle their value being changed to `null` by the parent schema after initial startup of the `AposInputArea` or `AposInputCheckboxes` component.
* It is now best practice to deliver namespaced i18n strings as JSON files in module-level subdirectories of `i18n/` named to match the namespace, e.g. `i18n/ourTeam` if the namespace is `ourTeam`. This allows base class modules to deliver phrases to any namespace without conflicting with those introduced at project level. The `i18n` option is now deprecated in favor of the new `i18n` module format section, which is only needed if `browser: true` must be specified for a namespace.
* Removes the `@apostrophecms/util` module template helper `indexBy`, which was using a lodash method not included in lodash v4.
* Removes an unimplemented `csrfExceptions` module section cascade. Use the `csrfExceptions` *option* of any module to set an array of URLs excluded from CSRF protection. More information is forthcoming in the documentation.
* Fix `[Object Object]` in the console when warning `A permission.can() call was made with a type that has no manager` is printed.

### Changes

* Temporarily removes `npm audit` from our automated tests because of a sub-dependency of vue-loader that doesn't actually cause a security vulnerability for apostrophe.

## 3.11.0 - 2022-01-06

### Adds

* Apostrophe now extends Passport's `req.login` to emit an `afterSessionLogin` event from the `@apostrophecms:login` module, with `req` as an argument. Note that this does not occur at all for login API calls that return a bearer token rather than establishing an Express session.

### Fixes

* Apostrophe's extension of `req.login` now accounts for the `req.logIn` alias and the skippable `options` parameter, which is relied upon in some `passport` strategies.
* Apostrophe now warns if a nonexistent widget type is configured for an area field, with special attention to when `-widget` has been erroneously included in the name. For backwards compatibility this is a startup warning rather than a fatal error, as sites generally did operate successfully otherwise with this type of bug present.

### Changes

* Unpins `vue-click-outside-element` the packaging of which has been fixed upstream.
* Adds deprecation note to `__testDefaults` option. It is not in use, but removing would be a minor BC break we don't need to make.
* Allows test modules to use a custom port as an option on the `@apostrophecms/express` module.
* Removes the code base pull request template to instead inherit the organization-level template.
* Adds `npm audit` back to the test scripts.

## 3.10.0 - 2021-12-22

### Fixes

* `slug` type fields can now have an empty string or `null` as their `def` value without the string `'none'` populating automatically.
* The `underline` feature works properly in tiptap toolbar configuration.
* Required checkbox fields now properly prevent editor submission when empty.
* Pins `vue-click-outside-element` to a version that does not attempt to use `eval` in its distribution build, which is incompatible with a strict Content Security Policy.

### Adds

* Adds a `last` option to fields. Setting `last: true` on a field puts that field at the end of the field's widget order. If more than one field has that option active the true last item will depend on general field registration order. If the field is ordered with the `fields.order` array or field group ordering, those specified orders will take precedence.

### Changes

* Adds deprecation notes to the widget class methods `getWidgetWrapperClasses` and `getWidgetClasses` from A2.
* Adds a deprecation note to the `reorganize` query builder for the next major version.
* Uses the runtime build of Vue. This has major performance and bundle size benefits, however it does require changes to Apostrophe admin UI apps that use a `template` property (components should require no changes, just apps require an update). These apps must now use a `render` function instead. Since custom admin UI apps are not yet a documented feature we do not regard this as a bc break.
* Compatible with the `@apostrophecms/security-headers` module, which supports a strict `Content-Security-Policy`.
* Adds a deprecation note to the `addLateCriteria` query builder.
* Updates the `toCount` doc type query method to use Math.ceil rather than Math.floor plus an additional step.

## 3.9.0 - 2021-12-08

### Adds

* Developers can now override any Vue component of the ApostropheCMS admin UI by providing a component of the same name in the `ui/apos/components` folder of their own module. This is not always the best approach, see the documentation for details.
* When running a job, we now trigger the notification before to run the job, this way the progress notification ID is available from the job and the notification can be dismissed if needed.
* Adds `maxUi`, `maxLabel`, `minUi`, and `minLabel` localization strings for array input and other UI.

### Fixes

* Fully removes references to the A2 `self.partial` module method. It appeared only once outside of comments, but was not actually used by the UI. The `self.render` method should be used for simple template rendering.
* Fixes string interpolation for the confirmation modal when publishing a page that has an unpublished parent page.
* No more "cannot set headers after they are sent to the client" and "req.res.redirect not defined" messages when handling URLs with extra trailing slashes.
* The `apos.util.runPlayers` method is not called until all of the widgets in a particular tree of areas and sub-areas have been added to the DOM. This means a parent area widget player will see the expected markup for any sub-widgets when the "Edit" button is clicked.
* Properly activates the `apostropheI18nDebugPlugin` i18next debugging plugin when using the `APOS_SHOW_I18N` environment variable. The full set of l10n emoji indicators previously available for the UI is now available for template and server-side strings.
* Actually registers piece types for site search unless the `searchable` option is `false`.
* Fixes the methods required for the search `index` task.

### Changes

* Adds localization keys for the password field component's min and max error messages.

## 3.8.1 - 2021-11-23

### Fixes

* The search field of the pieces manager modal works properly. Thanks to [Miro Yovchev](https://github.com/myovchev) for pointing out the issue and providing a solution.
* Fixes a bug in `AposRichTextWidgetEditor.vue` when a rich text widget was specifically configured with an empty array as the `styles` option. In that case a new empty rich text widget will initiate with an empty paragraph tag.
* The`fieldsPresent` method that is used with the `presentFieldsOnly` option in doc-type was broken, looking for properties in strings and wasn't returning anything.

## 3.8.0 - 2021-11-15

### Adds

* Checkboxes for pieces are back, a main checkbox allows to select all page items. When all pieces on a page are checked, a banner where the user can select all pieces appears. A launder for mongo projections has been added.
* Registered `batchOperations` on a piece-type will now become buttons in the manager batch operations "more menu" (styled as a kebab icon). Batch operations should include a label, `messages` object, and `modalOptions` for the confirmation modal.
* `batchOperations` can be grouped into a single button with a menu using the `group` cascade subproperty.
* `batchOperations` can be conditional with an `if` conditional object. This allows developers to pass a single value or an array of values.
* Piece types can have `utilityOperations` configured as a top-level cascade property. These operations are made available in the piece manager as new buttons.
* Notifications may now include an `event` property, which the AposNotification component will emit on mount. The `event` property should be set to an object with `name` (the event name) and optionally `data` (data included with the event emission).
* Adds support for using the attachments query builder in REST API calls via the query string.
* Adds contextual menu for pieces, any module extending the piece-type one can add actions in this contextual menu.
* When clicking on a batch operation, it opens a confirmation modal using modal options from the batch operation, it also works for operations in grouped ones. operations name property has been renamed in action to work with AposContextMenu component.
* Beginning with this release, a module-specific static asset in your project such as `modules/mymodulename/public/images/bg.png` can always be referenced in your `.scss` and `.css` files as `/modules/mymodulename/images/bg.png`, even if assets are actually being deployed to S3, CDNs, etc. Note that `public` and `ui/public` module subdirectories have separate functions. See the documentation for more information.
* Adds AposFile.vue component to abstract file dropzone UI, uses it in AposInputAttachment, and uses it in the confirmation modal for pieces import.
* Optionally add `dimensionAttrs` option to image widget, which sets width & height attributes to optimize for Cumulative Layout Shift. Thank you to [Qiao Lin](https://github.com/qclin) for the contribution.

### Fixes

* The `apos.util.attachmentUrl` method now works correctly. To facilitate that, `apos.uploadsUrl` is now populated browser-side at all times as the frontend logic originally expected. For backwards compatibility `apos.attachment.uploadsUrl` is still populated when logged in.
* Widget players are now prevented from being played twice by the implementing vue component.

### Changes
* Removes Apostrophe 2 documentation and UI configuration from the `@apostrophecms/job` module. These options were not yet in use for A3.
* Renames methods and removes unsupported routes in the `@apostrophecms/job` module that were not yet in use. This was not done lightly, but specifically because of the minimal likelihood that they were in use in project code given the lack of UI support.
  * The deprecated `cancel` route was removed and will likely be replaced at a later date.
  * `run` was renamed `runBatch` as its purpose is specifically to run processes on a "batch selected" array of pieces or pages.
  * `runNonBatch` was renamed to `run` as it is the more generic job-running method. It is likely that `runBatch` will eventually be refactored to use this method.
  * The `good` and `bad` methods are renamed `success` and `failure`, respectively. The expected methods used in the `run` method were similarly renamed. They still increment job document properties called `good` and `bad`.
* Comments out the unused `batchSimpleRoute` methods in the page and piece-type modules to avoid usage before they are fully implemented.
* Optionally add `dimensionAttrs` option to image widget, which sets width & height attributes to optimize for Cumulative Layout Shift.
* Temporarily removes `npm audit` from our automated tests because of a sub-dependency of uploadfs that doesn't actually cause a security vulnerability for apostrophe.

## 3.7.0 - 2021-10-28

### Adds

* Schema select field choices can now be populated by a server side function, like an API call. Set the `choices` property to a method name of the calling module. That function should take a single argument of `req`, and return an array of objects with `label` and `value` properties. The function can be async and will be awaited.
* Apostrophe now has built-in support for the Node.js cluster module. If the `APOS_CLUSTER_PROCESSES` environment variable is set to a number, that number of child processes are forked, sharing the same listening port. If the variable is set to `0`, one process is forked for each CPU core, with a minimum of `2` to provide availability during restarts. If the variable is set to a negative number, that number is added to the number of CPU cores, e.g. `-1` is a good way to reserve one core for MongoDB if it is running on the same server. This is for production use only (`NODE_ENV=production`). If a child process fails it is restarted automatically.

### Fixes

* Prevents double-escaping interpolated localization strings in the UI.
* Rich text editor style labels are now run through a localization method to get the translated strings from their l10n keys.
* Fixes README Node version requirement (Node 12+).
* The text alignment buttons now work immediately in a new rich text widget. Previously they worked only after manually setting a style or refreshing the page. Thanks to Michelin for their support of this fix.
* Users can now activate the built-in date and time editing popups of modern browsers when using the `date` and `time` schema field types.
* Developers can now `require` their project `app.js` file in the Node.js REPL for debugging and inspection. Thanks to [Matthew Francis Brunetti](https://github.com/zenflow).
* If a static text phrase is unavailable in both the current locale and the default locale, Apostrophe will always fall back to the `en` locale as a last resort, which ensures the admin UI works if it has not been translated.
* Developers can now `require` their project `app.js` in the Node.js REPL for debugging and inspection
* Ensure array field items have valid _id prop before storing. Thanks to Thanks to [Matthew Francis Brunetti](https://github.com/zenflow).

### Changes

* In 3.x, `relationship` fields have an optional `builders` property, which replaces `filters` from 2.x, and within that an optional `project` property, which replaces `projection` from 2.x (to match MongoDB's `cursor.project`). Prior to this release leaving the old syntax in place could lead to severe performance problems due to a lack of projections. Starting with this release the 2.x syntax results in an error at startup to help the developer correct their code.
* The `className` option from the widget options in a rich text area field is now also applied to the rich text editor itself, for a consistently WYSIWYG appearance when editing and when viewing. Thanks to [Max Mulatz](https://github.com/klappradla) for this contribution.
* Adds deprecation notes to doc module `afterLoad` events, which are deprecated.
* Removes unused `afterLogin` method in the login module.

## 3.6.0 - 2021-10-13

### Adds

* The `context-editing` apostrophe admin UI bus event can now take a boolean parameter, explicitly indicating whether the user is actively typing or performing a similar active manipulation of controls right now. If a boolean parameter is not passed, the existing 1100-millisecond debounced timeout is used.
* Adds 'no-search' modifier to relationship fields as a UI simplification option.
* Fields can now have their own `modifiers` array. This is combined with the schema modifiers, allowing for finer grained control of field rendering.
* Adds a Slovak localization file. Activate the `sk` locale to use this. Many thanks to [Michael Huna](https://github.com/Miselrkba) for the contribution.
* Adds a Spanish localization file. Activate the `es` locale to use this. Many thanks to [Eugenio Gonzalez](https://github.com/egonzalezg9) for the contribution.
* Adds a Brazilian Portuguese localization file. Activate the `pt-BR` locale to use this. Many thanks to [Pietro Rutzen](https://github.com/pietro-rutzen) for the contribution.

### Fixes

* Fixed missing translation for "New Piece" option on the "more" menu of the piece manager, seen when using it as a chooser.
* Piece types with relationships to multiple other piece types may now be configured in any order, relative to the other piece types. This sometimes appeared to be a bug in reverse relationships.
* Code at the project level now overrides code found in modules that use `improve` for the same module name. For example, options set by the `@apostrophecms/seo-global` improvement that ships with `@apostrophecms/seo` can now be overridden at project level by `/modules/@apostrophecms/global/index.js` in the way one would expect.
* Array input component edit button label is now propertly localized.
* A memory leak on each request has been fixed, and performance improved, by avoiding the use of new Nunjucks environments for each request. Thanks to Miro Yovchev for pointing out the leak.
* Fragments now have access to `__t()`, `getOptions` and other features passed to regular templates.
* Fixes field group cascade merging, using the original group label if none is given in the new field group configuration.
* If a field is conditional (using an `if` option), is required, but the condition has not been met, it no longer throws a validation error.
* Passing `busy: true` to `apos.http.post` and related methods no longer produces an error if invoked when logged out, however note that there will likely never be a UI for this when logged out, so indicate busy state in your own way.
* Bugs in document modification detection have been fixed. These bugs caused edge cases where modifications were not detected and the "Update" button did not appear, and could cause false positives as well.

### Changes

* No longer logs a warning about no users if `testModule` is true on the app.

## 3.5.0 - 2021-09-23

* Pinned dependency on `vue-material-design-icons` to fix `apos-build.js` build error in production.
* The file size of uploaded media is visible again when selected in the editor, and media information such as upload date, dimensions and file size is now properly localized.
* Fixes moog error messages to reflect the recommended pattern of customization functions only taking `self` as an argument.
* Rich Text widgets now instantiate with a valid element from the `styles` option rather than always starting with an unclassed `<p>` tag.
* Since version 3.2.0, apostrophe modules to be loaded via npm must appear as explicit npm dependencies of the project. This is a necessary security and stability improvement, but it was slightly too strict. Starting with this release, if the project has no `package.json` in its root directory, the `package.json` in the closest ancestor directory is consulted.
* Fixes a bug where having no project modules directory would throw an error. This is primarily a concern for module unit tests where there are no additional modules involved.
* `css-loader` now ignores `url()` in css files inside `assets` so that paths are left intact, i.e. `url(/images/file.svg)` will now find a static file at `/public/images/file.svg` (static assets in `/public` are served by `express.static`). Thanks to Matic Tersek.
* Restored support for clicking on a "foreign" area, i.e. an area displayed on the page whose content comes from a piece, in order to edit it in an appropriate way.
* Apostrophe module aliases and the data attached to them are now visible immediately to `ui/src/index.js` JavaScript code, i.e. you can write `apos.alias` where `alias` matches the `alias` option configured for that module. Previously one had to write `apos.modules['module-name']` or wait until next tick. However, note that most modules do not push any data to the browser when a user is not logged in. You can do so in a custom module by calling `self.enableBrowserData('public')` from `init` and implementing or extending the `getBrowserData(req)` method (note that page, piece and widget types already have one, so it is important to extend in those cases).
* `options.testModule` works properly when implementing unit tests for an npm module that is namespaced.

### Changes

* Cascade grouping (e.g., grouping fields) will now concatenate a group's field name array with the field name array of an existing group of the same name. Put simply, if a new piece module adds their custom fields to a `basics` group, that field will be added to the default `basics` group fields. Previously the new group would have replaced the old, leaving inherited fields in the "Ungrouped" section.
* AposButton's `block` modifier now less login-specific

### Adds

* Rich Text widget's styles support a `def` property for specifying the default style the editor should instantiate with.
* A more helpful error message if a field of type `area` is missing its `options` property.

## 3.4.1 - 2021-09-13

No changes. Publishing to correctly mark the latest 3.x release as "latest" in npm.

## 3.4.0 - 2021-09-13

### Security

* Changing a user's password or marking their account as disabled now immediately terminates any active sessions or bearer tokens for that user. Thanks to Daniel Elkabes for pointing out the issue. To ensure all sessions have the necessary data for this, all users logged in via sessions at the time of this upgrade will need to log in again.
* Users with permission to upload SVG files were previously able to do so even if they contained XSS attacks. In Apostrophe 3.x, the general public so far never has access to upload SVG files, so the risk is minor but could be used to phish access from an admin user by encouraging them to upload a specially crafted SVG file. While Apostrophe typically displays SVG files using the `img` tag, which ignores XSS vectors, an XSS attack might still be possible if the image were opened directly via the Apostrophe media library's convenience link for doing so. All SVG uploads are now sanitized via DOMPurify to remove XSS attack vectors. In addition, all existing SVG attachments not already validated are passed through DOMPurify during a one-time migration.

### Fixes

* The `apos.attachment.each` method, intended for migrations, now respects its `criteria` argument. This was necessary to the above security fix.
* Removes a lodash wrapper around `@apostrophecms/express` `bodyParser.json` options that prevented adding custom options to the body parser.
* Uses `req.clone` consistently when creating a new `req` object with a different mode or locale for localization purposes, etc.
* Fixes bug in the "select all" relationship chooser UI where it selected unpublished items.
* Fixes bug in "next" and "previous" query builders.
* Cutting and pasting widgets now works between locales that do not share a hostname, provided that you switch locales after cutting (it does not work between tabs that are already open on separate hostnames).
* The `req.session` object now exists in task `req` objects, for better compatibility. It has no actual persistence.
* Unlocalized piece types, such as users, may now be selected as part of a relationship when browsing.
* Unpublished localized piece types may not be selected via the autocomplete feature of the relationship input field, which formerly ignored this requirement, although the browse button enforced it.
* The server-side JavaScript and REST APIs to delete pieces now work properly for pieces that are not subject to either localization or draft/published workflow at all the (`localize: false` option). UI for this is under discussion, this is just a bug fix for the back end feature which already existed.
* Starting in version 3.3.1, a newly added image widget did not display its image until the page was refreshed. This has been fixed.
* A bug that prevented Undo operations from working properly and resulted in duplicate widget _id properties has been fixed.
* A bug that caused problems for Undo operations in nested widgets, i.e. layout or multicolumn widgets, has been fixed.
* Duplicate widget _id properties within the same document are now prevented on the server side at save time.
* Existing duplicate widget _id properties are corrected by a one-time migration.

### Adds

* Adds a linter to warn in dev mode when a module name include a period.
* Lints module names for `apostrophe-` prefixes even if they don't have a module directory (e.g., only in `app.js`).
* Starts all `warnDev` messages with a line break and warning symbol (⚠️) to stand out in the console.
* `apos.util.onReady` aliases `apos.util.onReadyAndRefresh` for brevity. The `apos.util.onReadyAndRefresh` method name will be deprecated in the next major version.
* Adds a developer setting that applies a margin between parent and child areas, allowing developers to change the default spacing in nested areas.

### Changes

* Removes the temporary `trace` method from the `@apostrophecms/db` module.
* Beginning with this release, the `apostrophe:modulesReady` event has been renamed `apostrophe:modulesRegistered`, and the `apostrophe:afterInit` event has been renamed `apostrophe:ready`. This better reflects their actual roles. The old event names are accepted for backwards compatibility. See the documentation for more information.
* Only autofocuses rich text editors when they are empty.
* Nested areas now have a vertical margin applied when editing, allowing easier access to the parent area's controls.

## 3.3.1 - 2021-09-01

### Fixes

* In some situations it was possible for a relationship with just one selected document to list that document several times in the returned result, resulting in very large responses.
* Permissions roles UI localized correctly.
* Do not crash on startup if users have a relationship to another type. This was caused by the code that checks whether any users exist to present a warning to developers. That code was running too early for relationships to work due to event timing issues.

## 3.3.0 - 2021-08-30

### Fixes

* Addresses the page jump when using the in-context undo/redo feature. The page will immediately return users to their origin scroll position after the content refreshes.
* Resolves slug-related bug when switching between images in the archived view of the media manager. The slug field was not taking into account the double slug prefix case.
* Fixes migration task crash when parking new page. Thanks to [Miro Yovchev](https://www.corllete.com/) for this fix.
* Fixes incorrect month name in `AposCellDate`, which can be optionally used in manage views of pieces. Thanks to [Miro Yovchev](https://www.corllete.com/) for this fix.

### Adds

* This version achieves localization (l10n) through a rich set of internationalization (i18n) features. For more information, [see the documentation](https://v3.docs.apostrophecms.org/).
* There is support for both static string localization and dynamic content localization.
* The home page, other parked pages, and the global document are automatically replicated to all configured locales at startup. Parked properties are refreshed if needed. Other pages and pieces are replicated if and when an editor chooses to do so.
* An API route has been added for voluntary replication, i.e. when deciding a document should exist in a second locale, or desiring to overwrite the current draft contents in locale `B` with the draft contents of locale `A`.
* Locales can specify `prefix` and `hostname` options, which are automatically recognized by middleware that removes the prefix dynamically where appropriate and sets `req.locale`. In 3.x this works more like the global site `prefix` option. This is a departure from 2.x which stored the prefix directly in the slug, creating maintenance issues.
* Locales are stateless: they are never recorded in the session. This eliminates many avenues for bugs and bad SEO. However, this also means the developer must fully distinguish them from the beginning via either `prefix` or `hostname`. A helpful error message is displayed if this is not the case.
* Switching locales preserves the user's editing session even if on separate hostnames. To enable this, if any locales have hostnames, all configured locales must have hostnames and/or baseUrl must be set for those that don't.
* An API route has been added to discover the locales in which a document exists. This provides basic information only for performance (it does not report `title` or `_url`).
* Editors can "localize" documents, copying draft content from one locale to another to create a corresponding document in a different locale. For convenience related documents, such as images and other pieces directly referenced by the document's structure, can be localized at the same time. Developers can opt out of this mechanism for a piece type entirely, check the box by default for that type, or leave it as an "opt-in" choice.
* The `@apostrophecms/i18n` module now uses `i18next` to implement static localization. All phrases in the Vue-based admin UI are passed through `i18next` via `this.$t`, and `i18next` is also available via `req.t()` in routes and `__t()` in templates. Apostrophe's own admin UI phrases are in the `apostrophe` namespace for a clean separation. An array of locale codes, such as `en` or `fr` or `en-au`, can be specified using the `locales` option to the `@apostrophecms/i18n` module. The first locale is the default, unless the `defaultLocale` option is set. If no locales are set, the locale defaults to `en`. The `i18next-http-middleware` locale guesser is installed and will select an available locale if possible, otherwise it will fall back to the default.
* In the admin UI, `v-tooltip` has been extended as `v-apos-tooltip`, which passes phrases through `i18next`.
* Developers can link to alternate locales by iterating over `data.localizations` in any page template. Each element always has `locale`, `label` and `homePageUrl` properties. Each element also has an `available` property (if true, the current context document is available in that locale), `title` and a small number of other document properties are populated, and `_url` redirects to the context document in that locale. The current locale is marked with `current: true`.
* To facilitate adding interpolated values to phrases that are passed as a single value through many layers of code, the `this.$t` helper provided in Vue also accepts an object argument with a `key` property. Additional properties may be used for interpolation.
* `i18next` localization JSON files can be added to the `i18n` subdirectory of *any* module, as long as its `i18n` option is set. The `i18n` object may specify `ns` to give an `i18next` namespace, otherwise phrases are in the default namespace, used when no namespace is specified with a `:` in an `i18next` call. The default namespace is yours for use at project level. Multiple modules may contribute to the same namespace.
* If `APOS_DEBUG_I18N=1` is set in the environment, the `i18next` debug flag is activated. For server-side translations, i.e. `req.t()` and `__t()`, debugging output will appear on the server console. For browser-side translations in the Vue admin UI, debugging output will appear in the browser console.
* If `APOS_SHOW_I18N=1` is set in the environment, all phrases passed through `i18next` are visually marked, to make it easier to find those that didn't go through `i18next`. This does not mean translations actually exist in the JSON files. For that, review the output of `APOS_DEBUG_I18N=1`.
* There is a locale switcher for editors.
* There is a backend route to accept a new locale on switch.
* A `req.clone(properties)` method is now available. This creates a clone of the `req` object, optionally passing in an object of properties to be set. The use of `req.clone` ensures the new object supports `req.get` and other methods of a true `req` object. This technique is mainly used to obtain a new request object with the same privileges but a different mode or locale, i.e. `mode: 'published'`.
* Fallback wrappers are provided for the `req.__()`, `res.__()` and `__()` localization helpers, which were never official or documented in 3.x but may be in use in projects ported from 2.x. These wrappers do not localize but do output the input they are given along with a developer warning. You should migrate them to use `req.t()` (in server-side javascript) or `__t()` (Nunjucks templates).

### Changes

* Bolsters the CSS that backs Apostrophe UI's typography to help prevent unintended style leaks at project-level code.
* Removes the 2.x series changelog entries. They can be found in the 2.0 branch in Github.

## 3.2.0 - 2021-08-13

### Fixes

* `req.hostname` now works as expected when `trustProxy: true` is passed to the `@apostrophecms/express` module.
* Apostrophe loads modules from npm if they exist there and are configured in the `modules` section of `app.js`. This was always intended only as a way to load direct, intentional dependencies of your project. However, since npm "flattens" the dependency tree, dependencies of dependencies that happen to have the same name as a project-level Apostrophe module could be loaded by default, crashing the site or causing unexpected behavior. So beginning with this release, Apostrophe scans `package.json` to verify an npm module is actually a dependency of the project itself before attempting to load it as an Apostrophe module.
* Fixes the reference to sanitize-html defaults in the rich text widget.
* Fixes the `toolbarToAllowedStyles` method in the rich text widget, which was not returning any configuration.
* Fixes the broken text alignment in rich text widgets.
* Adds a missing npm dependency on `chokidar`, which Apostrophe and Nunjucks use for template refreshes. In most environments this worked anyway due to an indirect dependency via the `sass` module, but for stability Apostrophe should depend directly on any npm module it uses.
* Fixes the display of inline range inputs, notably broken when using Palette
* Fixes occasional unique key errors from migrations when attempting to start up again with a site that experienced a startup failure before inserting its first document.
* Requires that locale names begin with a letter character to ensure order when looping over the object entries.
* Unit tests pass in MongoDB 5.x.

### Adds
* Adds Cut and Paste to area controls. You can now Cut a widget to a virtual clipboard and paste it in suitable areas. If an area
can include the widget on the clipboard, a special Clipboard widget will appear in area's Add UI. This works across pages as well.

### Changes
* Apostrophe's Global's UI (the @apostrophecms/global singleton has moved from the admin bar's content controls to the admin utility tray under a cog icon.
* The context bar's document Edit button, which was a cog icon, has been rolled into the doc's context menu.

## 3.1.3 - 2021-07-16

### Fixes

* Hotfix for an incompatibility between `vue-loader` and `webpack` 5.45.0 which causes a crash at startup in development, or asset build time in production. We have temporarily pinned our dependency to `webpack` 5.44.x. We are [contributing to the discussion around the best long-term fix for vue-loader](https://github.com/vuejs/vue-loader/issues/1854).

## 3.1.2 - 2021-07-14

### Changes

* Removes an unused method, `mapMongoIdToJqtreeId`, that was used in A2 but is no longer relevant.
* Removes deprecated and non-functional steps from the `edit` method in the `AposDocsManager.vue` component.
* Legacy migrations to update 3.0 alpha and 3.0 beta sites to 3.0 stable are still in place, with no functional changes, but have been relocated to separate source files for ease of maintenance. Note that this is not a migration path for 2.x databases. Tools for that are forthcoming.

## 3.1.1 - 2021-07-08

### Fixes

* Two distinct modules may each have their own `ui/src/index.scss` file, similar to the fix already applied to allow multiple `ui/src/index.js` files.

## 3.1.0 - 2021-06-30

### Fixes

* Corrects a bug that caused Apostrophe to rebuild the admin UI on every nodemon restart, which led to excessive wait times to test new code. Now this happens only when `package-lock.json` has been modified (i.e. you installed a new module that might contain new Apostrophe admin UI code). If you are actively developing Apostrophe admin UI code, you can opt into rebuilding all the time with the `APOS_DEV=1` environment variable. In any case, `ui/src` is always rebuilt in a dev environment.
* Updates `cheerio`, `deep-get-set`, and `oembetter` versions to resolve vulnerability warnings.
* Modules with a `ui/src` folder, but no other content, are no longer considered "empty" and do not generate a warning.
* Pushing a secondary context document now always results in entry to draft mode, as intended.
* Pushing a secondary context document works reliably, correcting a race condition that could cause the primary document to remain in context in some cases if the user was not already in edit mode.

### Changes

* Deprecates `self.renderPage` method for removal in next major version.
* Since `ui/src/index.js` files must export a function to avoid a browser error in production which breaks the website experience, we now detect this at startup and throw a more helpful error to prevent a last-minute discovery in production.

## 3.0.1 - 2021-06-17

### Fixes

* Fixes an error observed in the browser console when using more than one `ui/src/index.js` file in the same project. Using more than one is a good practice as it allows you to group frontend code with an appropriate module, or ship frontend code in an npm module that extends Apostrophe.
* Migrates all of our own frontend players and utilities from `ui/public` to `ui/src`, which provides a robust functional test of the above.
* Executes `ui/src` imports without waiting for next tick, which is appropriate as we have positioned it as an alternative to `ui/public` which is run without delay.

## 3.0.0 - 2021-06-16

### Breaks

* Previously our `a3-boilerplate` project came with a webpack build that pushed code to the `ui/public` folder of an `asset` module. Now the webpack build is not needed because Apostrophe takes care of compiling `ui/src` for us. This is good! However, **if you are transitioning your project to this new strategy, you will need to remove the `modules/asset/ui/public` folder from your project manually** to ensure that webpack-generated code originally intended for webpack-dev-server does not fail with a `publicPath` error in the console.
* The `CORE_DEV=1` environment setting has been changed to `APOS_DEV=1` because it is appropriate for anyone who is actively developing custom Apostrophe admin UI using `ui/apos` folders in their own modules.
* Apostrophe now uses Dart Sass, aka the `sass` npm module. The `node-sass` npm module has been deprecated by its authors for some time now. Most existing projects will be unaffected, but those writing their own Apostrophe UI components will need to change any `/deep/` selectors to `::v-deep` and consider making other Dart Sass updates as well. For more information see the [Dart Sass documentation](https://sass-lang.com/dart-sass). Those embracing the new `ui/src` feature should also bear in mind that Dart Sass is being used.

### Changes

* Relationship ids are now stored as aposDocIds (without the locale and mode part). The appropriate locale and mode are known from the request. This allows easy comparison and copying of these properties across locales and fixes a bug with reverse relationships when publishing documents. A migration has been added to take care of this conversion on first startup.
- The `attachment` field type now correctly limits file uploads by file type when using the `fileGroup` field option.
- Uploading SVG files is permitted in the Media Library by default.

### Adds

- Apostrophe now enables you to ship frontend JavaScript and Sass (using the SCSS syntax) without your own webpack configuration.
- Any module may contain modern JavaScript in a `ui/src/index.js` file, which may use `import` to bring in other files in the standard way. Note that **`ui/src/index.js must export a function`**. These functions are called for you in the order modules are initialized.
- Any module may contain a Sass (SCSS) stylesheet in a `ui/src/index.scss` file, which may also import other Sass (SCSS) files.
- Any project that requires IE11 support for `ui/src` JavaScript code can enable it by setting the `es5: true` option to the `@apostrophecms/asset` module. Apostrophe produces separate builds for IE11 and modern browsers, so there is no loss of performance in modern browsers. Code is automatically compiled for IE11 using `babel` and missing language features are polyfilled using `core-js` so you can use promises, `async/await` and other standard modern JavaScript features.
- `ui/public` is still available for raw JavaScript and CSS files that should be pushed *as-is* to the browser. The best use of this feature is to deliver the output of your own custom webpack build, if you have one.
- Adds browser-side `editMode` flag that tracks the state of the current view (edit or preview), located at `window.apos.adminBar.editMode`.
- Support for automatic inline style attribute sanitization for Rich Text widgets.
- Adds text align controls for Rich Text widgets. The following tools are now supported as part of a rich text widget's `toolbar` property:
-- `alignLeft`
-- `alignRight`
-- `alignCenter`
-- `alignJustify`
- `@apostrophecms/express` module now supports the `trustProxy: true` option, allowing your reverse proxy server (such as nginx) to pass on the original hostname, protocol and client IP address.

### Fixes

* Unit tests passing again. Temporarily disabled npm audit checks as a source of critical failures owing to upstream issues with third-party packages which are not actually a concern in our use case.
* Fixed issues with the query builder code for relationships. These issues were introduced in beta 3 but did not break typical applications, except for displaying distinct choices for existing values of a relationship field.
* Checkbox field types can now be used as conditional fields.
* Tracks references to attachments correctly, and introduces a migration to address any attachments previously tracked as part of documents that merely have a relationship to the proper document, i.e. pages containing widgets that reference an image piece.
* Tracks the "previously published" version of a document as a legitimate reference to any attachments, so that they are not discarded and can be brought back as expected if "Undo Publish" is clicked.
* Reverse relationships work properly for published documents.
* Relationship subfields are now loaded properly when `reverseOf` is used.
* "Discard Draft" is available when appropriate in "Manage Pages" and "Manage Pieces."
* "Discard Draft" disables the "Submit Updates" button when working as a contributor.
* Relationship subfields can now be edited when selecting in the full "manage view" browser, as well as in the compact relationship field view which worked previously.
* Relationship subfields now respect the `def` property.
* Relationship subfields are restored if you deselect a document and then reselect it within a single editing experience, i.e. accidentally deselect and immediately reselect, for instance.
* A console warning when editing subfields for a new relationship was fixed.
* Field type `color`'s `format` option moved out of the UI options and into the general options object. Supported formats are "rgb", "prgb", "hex6", "hex3", "hex8", "name", "hsl", "hsv". Pass the `format` string like:
```js
myColorField: {
  type: 'color',
  label: 'My Color',
  options: {
    format: 'hsl'
  }
}
```
* Restored Vue dependency to using semantic versioning now that Vue 2.6.14 has been released with a fix for the bug that required us to pin 2.6.12.
* Nunjucks template loader is fully compatible with Linux in a development environment.
* Improved template performance by reusing template loaders.
* `min` and `max` work properly for both string-like and number-like fields.
* Negative numbers, leading minus and plus signs, and trailing periods are accepted in the right ways by appropriate field types.
* If a user is inadvertently inserted with no password, set a random password on the backend for safety. In tests it appears that login with a blank password was already forbidden, but this provides an additional level of certainty.
* `data.page` and `data.contextOptions` are now available in `widget.html` templates in most cases. Specifically, they are available when loading the page, (2) when a widget has just been inserted on the page, and (3) when a widget has just been edited and saved back to the page. However, bear in mind that these parameters are never available when a widget is being edited "out of context" via "Page Settings", via the "Edit Piece" dialog box, via a dialog box for a parent widget, etc. Your templates should be written to tolerate the absence of these parameters.
* Double slashes in the slug cannot be used to trick Apostrophe into serving as an open redirect (fix ported to 3.x from 2.92.0).
* The global doc respects the `def` property of schema fields when first inserted at site creation time.
* Fixed fragment keyword arguments being available when not a part of the fragment signature.

## 3.0.0-beta.3.1 - 2021-06-07

### Breaks
- This backwards compatibility break actually occurred in 3.0.0-beta.3 and was not documented at that time, but it is important to know that the following Rich Text tool names have been updated to match Tiptap2's convention:
-- `bullet_list` -> `bulletList`
-- `ordered_list` -> `orderedList`
-- `code_block` -> `codeBlock`
-- `horizontal_rule` -> `horizontalRule`

### Fixes

- Rich Text default tool names updated, no longer broken. Bug introduced in 3.0.0-beta.3.
- Fixed Rich Text's tool cascade to properly account for core defaults, project level defaults, and area-specific options.

## 3.0.0-beta.3 - 2021-06-03

### Security Fixes

The `nlbr` and `nlp` Nunjucks filters marked their output as safe to preserve the tags that they added, without first escaping their input, creating a CSRF risk. These filters have been updated to escape their input unless it has already been marked safe. No code changes are required to templates whose input to the filter is intended as plaintext, however if you were intentionally leveraging this bug to output unescaped HTML markup you will need to make sure your input is free of CSRF risks and then use the `| safe` filter before the `| nlbr` or `| nlp` filter.

### Adds

- Added the `ignoreUnusedFolderWarning` option for modules that intentionally might not be activated or inherited from in a particular startup.
- Better explanation of how to replace macros with fragments, in particular how to call the fragments with `{% render fragmentName(args) %}`.

### Fixes

- Temporarily pinned to Vue 2.6.12 to fix an issue where the "New" button in the piece manager modals disappeared. We think this is a bug in the newly released Vue 2.6.13 but we are continuing to research it.
- Updated dependencies on `sanitize-html` and `nodemailer` to new major versions, causing no bc breaks at the ApostropheCMS level. This resolved two critical vulnerabilities according to `npm audit`.
- Removed many unused dependencies.
- The data retained for "Undo Publish" no longer causes slug conflicts in certain situations.
- Custom piece types using `localized: false` or `autopublish: true,` as well as singleton types, now display the correct options on the "Save" dropdown.
- The "Save and View," "Publish and View" and/or "Save Draft and Preview" options now appear only if an appropriate piece page actually exists for the piece type.
- Duplicating a widget now properly assigns new IDs to all copied sub-widgets, sub-areas and array items as well.

- Added the `ignoreUnusedFolderWarning` option for modules that intentionally might not be activated or inherited from in a particular startup.
- If you refresh the page while previewing or editing, you will be returned to that same state.

### Notices

- Numerous `npm audit` vulnerability warnings relating to `postcss` 7.x were examined, however it was determined that these are based on the idea of a malicious SASS coder attempting to cause a denial of service. Apostrophe developers would in any case be able to contribute JavaScript as well and so are already expected to be trusted parties. This issue must be resolved upstream in packages including both `stylelint` and `vue-loader` which have considerable work to do before supporting `postcss` 8.x, and in any case public access to write SASS is not part of the attack surface of Apostrophe.

### Changes

- When logging out on a page that only exists in draft form, or a page with access controls, you are redirected to the home page rather than seeing a 404 message.

- Rich text editor upgraded to [tiptap 2.x beta](https://www.tiptap.dev) :tada:. On the surface not a lot has changed with the upgrade, but tiptap 2 has big improvements in terms of speed, composability, and extension support. [See the technical differences of tiptap 1 and 2 here](https://www.tiptap.dev/overview/upgrade-guide#reasons-to-upgrade-to-tiptap-2x)

## 3.0.0-beta.2 - 2021-05-21

### **Breaks**

- The `updateModified: false` option, formerly supported only by `apos.doc.update`, has been renamed to `setModified: false` and is now supported by `apos.doc.insert` as well. If explicitly set to false, the insert and update methods will leave the `modified` property alone, rather than trying to detect or infer whether a change has been made to the draft relative to the published version.
- The `permission` module no longer takes an `interestingTypes` option. Instead, doc type managers may set their `showPermissions` option to `true` to always be broken out separately in the permissions explorer, or explicitly set it to `false` to never be mentioned at all, even on a list of typical piece types that have the same permissions. This allows module creators to ship the right options with their modules rather than requiring the developer to hand-configure `interestingTypes`.
- When editing users, the permissions explorer no longer lists "submitted draft" as a piece type.
- Removed `apos.adminBar.group` method, which is unlikely to be needed in 3.x. One can group admin bar items into dropdowns via the `groups` option.
- Raw HTML is no longer permitted in an `apos.notify` message parameter. Instead, `options.buttons` is available. If present, it must be an array of objects with `type` and `label` properties. If `type` is `'event'` then that button object must have `name` and `data` properties, and when clicked the button will trigger an apos bus event of the given `name` with the provided `data` object. Currently `'event'` is the only supported value for `type`.

### Adds

- The name `@apostrophecms/any-page-type` is now accepted for relationships that should match any page. With this change, the doc type manager module name and the type name are now identical for all types in 3.x. However, for backwards compatibility `@apostrophecms/page` is still accepted. `apos.doc.getManager` will accept either name.
- Sets the project root-level `views` directory as the default fallback views directory. This is no longer a necessary configuration in projects unless they want to change it on the `@apostrophecms/template` option `viewsFolderFallback`.
- The new `afterAposScripts` nunjucks block allows for pushing markup after Apostrophe's asset bundle script tag, at the end of the body. This is a useful way to add a script tag for Webpack's hot reload capabilities in development while still ensuring that Apostrophe's utility methods are available first, like they are in production.
- An `uploadfs` option may be passed to the `@apostrophecms/asset` module, in order to pass options configuring a separate instance of `uploadfs` specifically for the static assets. The `@apostrophecms/uploadfs` module now exports a method to instantiate an uploadfs instance. The default behavior, in which user-uploaded attachments and static assets share a single instance of uploadfs, is unchanged. Note that asset builds never use uploadfs unless `APOS_UPLOADFS_ASSETS=1` is set in the environment.
- `AposButtonSplit` is a new UI component that combines a button with a context menu. Users can act on a primary action or change the button's function via menu button to the right of the button itself.
- Developers can now pass options to the `color` schema field by passing a `pickerOptions` object through your field. This allows for modifying/removing the default color palette, changing the resulting color format, and disabling various UI. For full set of options [see this example](https://github.com/xiaokaike/vue-color/blob/master/src/components/Sketch.vue)
- `AposModal` now emits a `ready` event when it is fully painted and can be interacted with by users or code.
- The video widget is now compatible with vimeo private videos when the domain is on the allowlist in vimeo.

### Changes

- You can now override the parked page definition for the home page without copying the entirety of `minimumPark` from the source code. Specifically, you will not lose the root archive page if you park the home page without explicitly parking the archive page as well. This makes it easier to choose your own type for the home page, in lieu of `@apostrophecms/home-page`.

### Fixes

- Piece types like users that have a slug prefix no longer trigger a false positive as being "modified" when you first click the "New" button.
- The `name` option to widget modules, which never worked in 3.x, has been officially removed. The name of the widget type is always the name of the module, with the `-widget` suffix removed.
- The home page and other parked pages should not immediately show as "pending changes."
- In-context editing works properly when the current browser URL has a hash (portion beginning with `#`), enabling the use of the hash for project-specific work. Thanks to [https://stepanjakl.com/](Štěpán Jákl) for reporting the issue.
- When present, the `apos.http.addQueryToUrl` method preserves the hash of the URL intact.
- The home page and other parked pages should not immediately show as "pending changes."
- The browser-side `apos.http.parseQuery` function now handles objects and arrays properly again.
- The in-context menu for documents has been refactored as a smart component that carries out actions on its own, eliminating a great deal of redundant code, props and events.
- Added additional retries when binding to the port in a dev environment.
- The "Submit" button in the admin bar updates properly to "Submitted" if the submission happens in the page settings modal.
- Skipping positional arguments in fragments now works as expected.
- The rich text editor now supports specifying a `styles` array with no `p` tags properly. A newly added rich text widget initially contains an element with the first style, rather than always a paragraph. If no styles are configured, a `p` tag is assumed. Thanks to Stepan Jakl for reporting the issue.

### Changes
- Editor modal's Save button (publish / save draft / submit) now updated to use the `AposSplitButton` component. Editors can choose from several follow-up actions that occur after save, including creating another piece of content of the same type, being taken to the in-context version of the document, or being returned to the manager. Editor's selection is saved in localstorage, creating a remembered preference per content type.

## 3.0.0-beta.1.1 - 2021-05-07

### Fixes

- A hotfix for an issue spotted in beta 1 in our demo: all previously published pages of sites migrated from early alpha releases had a "Draft" label until published again.

## 3.0.0-beta.1 - 2021-05-06

### **Breaks**

- Removes the `firstName` and `lastName` fields in user pieces.
- The query parameters `apos-refresh`, `apos-edit`, `apos-mode` and `apos-locale` are now `aposRefresh`, `aposEdit`, `aposMode`and `aposLocale`. Going forward all query parameters will be camelCase for consistency with query builders.

### Changes

- Archiving a page or piece deletes any outstanding draft in favor of archiving the last published version. Previously the behavior was effectively the opposite.
- "Publish Changes" button label has been changes to "Update".
- Draft mode is no longer the default view for published documents.
- The page and piece manager views now display the title, etc. of the published version of a document, unless that document only exists in draft form. However a label is also provided indicating if a newer draft is in progress.
- Notifications have been updated with a new visual display and animation style.

### **Adds**

- Four permissions roles are supported and enforced: guest, contributor, editor and admin. See the documentation for details. Pre-existing alpha users are automatically migrated to the admin role.
- Documents in managers now have context sensitive action menus that allow actions like edit, discard draft, archive, restore, etc.
- A fragment call may now have a body using `rendercall`, just like a macro call can have a body using `call`. In addition, fragments can now have named arguments, just like macros. Many thanks to Miro Yovchev for contributing this implementation.
- Major performance improvement to the `nestedModuleSubdirs` option.
- Updates URL fields and oEmbed URL requests to use the `httpsFix` option in launder's `url()` method.
- Documents receive a state label based on their document state (draft, pending, pending updates)
- Contributors can submit drafts for review ("Submit" versus "Submit Updates").
- Editors and admins can manage submitted drafts.
- Editors and admins can easily see the number of proposed changes awaiting their attention.
- Support for virtual piece types, such as submitted drafts, which in actuality manage more than one type of doc.
- Confirm modals now support a schema which can be assessed after confirmation.
- When archiving and restoring pages, editors can chose whether the action affects only this document or this document + children
- Routes support the `before` syntax, allowing routes that are added to Express prior to the routes or middleware of another module. The syntax `before: 'middleware:moduleName'` must be used to add the route prior to the middleware of `moduleName`. If `middleware:` is not used, the route is added before the routes of `moduleName`. Note that normally all middleware is added before all routes.
- A `url` property can now optionally be specified when adding middleware. By default all middleware is global.
- The pieces REST GET API now supports returning only a count of all matching pieces, using the `?count=1` query parameter.
- Admin bar menu items can now specify a custom Vue component to be used in place of `AposButton`.
- Sets `username` fields to follow the user `title` field to remove an extra step in user creation.
- Adds default data to the `outerLayoutBase.html` `<title>` tag: `data.piece.title or data.page.title`.
- Moves the core UI build task into the start up process. The UI build runs automatically when `NODE_ENV` is *not* 'production' and when:
    1. The build folder does not yet exist.
    2. The package.json file is newer than the existing UI build.
    3. You explicitly tell it to by setting the environment variable `CORE_DEV=1`
- The new `._ids(_idOrArrayOfIds)` query builder replaces `explicitOrder` and accepts an array of document `_id`s or a single one. `_id` can be used as a multivalued query parameter. Documents are returned in the order you specify, and just like with single-document REST GET requests, the locale of the `_id`s is overridden by the `aposMode` query parameter if present.
- The `.withPublished(true)` query builder adds a `_publishedDoc` property to each returned draft document that has a published equivalent. `withPublished=1` can be used as a query parameter. Note this is not the way to fetch only published documents. For that, use `.locale('en:published')` or similar.
- The server-side implementation of `apos.http.post` now supports passing a `FormData` object created with the `[form-data](https://www.npmjs.com/package/form-data)` npm module. This keeps the API parallel with the browser-side implementation and allows for unit testing the attachments feature, as well as uploading files to internal and external APIs from the server.
- `manuallyPublished` computed property moved to the `AposPublishMixin` for the use cases where that mixin is otherwise warranted.
- `columns` specified for a piece type's manage view can have a name that uses "dot notation" to access a subproperty. Also, for types that are localized, the column name can begin with `draft:` or `published:` to specifically display a property of the draft or published version of the document rather than the best available. When a prefix is not used, the property comes from the published version of the document if available, otherwise from the draft.
- For page queries, the `children` query builder is now supported in query strings, including the `depth` subproperty. For instance you could fetch `/api/v1/@apostrophecms/page/id-of-page?children=1` or `/api/v1/@apostrophecms/page/id-of-page?children[depth]=3`.
- Setting `APOS_LOG_ALL_QUERIES=1` now logs the projection, skip, limit and sort in addition to the criteria, which were previously logged.

### **Fixes**

- Fragments can now call other fragments, both those declared in the same file and those imported, just like macros calling other macros. Thanks to Miro Yovchev for reporting the issue.
- There was a bug that allowed parked properties, such as the slug of the home page, to be edited. Note that if you don't want a property of a parked page to be locked down forever you can use the `_defaults` feature of parked pages.
- A required field error no longer appears immediately when you first start creating a user.
- Vue warning in the pieces manager due to use of value rather than name of column as a Vue key. Thanks to Miro Yovchev for spotting the issue.
- "Save Draft" is not an appropriate operation to offer when editing users.
- Pager links no longer break due to `aposRefresh=1` when in edit mode. Also removed superfluous `append` query parameter from these.
- You may now intentionally clear the username and slug fields in preparation to type a new value. They do not instantly repopulate based on the title field when you clear them.
- Language of buttons, labels, filters, and other UI updated and normalized throughout.
- A contributor who enters the page tree dialog box, opens the editor, and selects "delete draft" from within the editor of an individual page now sees the page tree reflect that change right away.
- The page manager listens for content change events in general and its refresh mechanism is robust in possible situations where both an explicit refresh call and a content change event occur.
- Automatically retries once if unable to bind to the port in a dev environment. This helps with occasional `EADDRINUSE` errors during nodemon restarts.
- Update the current page's context bar properly when appropriate after actions such as "Discard Draft."
- The main archive page cannot be restored, etc. via the context menu in the page tree.
- The context menu and "Preview Draft" are both disabled while errors are present in the editor dialog box.
- "Duplicate" should lead to a "Publish" button, not an "Update" button, "Submit" rather than "Submit Update," etc.
- When you "Duplicate" the home page you should be able to set a slug for the new page (parked properties of parked pages should be editable when making a duplicate).
- When duplicating the home page, the suggested slug should not be `/` as only one page can have that slug at a time.
- Attention is properly called to a slug conflict if it exists immediately when the document is opened (such as making a copy where the suggested slug has already been used for another copy).
- "Preview Draft" never appears for types that do not use drafts.
- The toggle state of admin bar utility items should only be mapped to an `is-active` class if, like palette, they opt in with `toggle: true`
- Fixed unique key errors in the migrate task by moving the parking of parked pages to a new `@apostrophecms/migrate:after` event handler, which runs only after migrations, whether that is at startup (in dev) or at the end of the migration task (in production).
- UI does not offer "Archive" for the home page, or other archived pages.
- Notification checks and other polling requests now occur only when the tab is in the foreground, resolving a number of problems that masqueraded as other bugs when the browser hit its connection limit for multiple tabs on the same site.
- Parked pages are now parked immediately after database migrations are checked and/or run. In dev this still happens at each startup. In production this happens when the database is brand new and when the migration task is manually run.

## 3.0.0-alpha.7 - 2021-04-07

### Breaks

* The `trash` property has been renamed `archived`, and throughout the UI we refer to "archiving" and the "archive" rather than "move to trash" and the "trash can." A database migration is included to address this for existing databases. However, **if you set the minimumPark option, or used a boilerplate in which it is set,** you will need to **change the settings for the `parkedId: 'trash'` page to match those [currently found in the `minimumPark` option setting in the `@apostrophecms/page` source code](https://github.com/apostrophecms/apostrophe/blob/481252f9bd8f42b62648a0695105e6e9250810d3/modules/%40apostrophecms/page/index.js#L25-L32).

### Adds

* General UX and UI improvements to the experience of moving documents to and from the archive, formerly known as the trash.
* Links to each piece are available in the manage view when appropriate.
* Search is implemented in the media library.
* You can now pass core widgets a `className` option when configuring them as part of an area.
* `previewDraft` for pieces, adds a Preview Draft button on creation for quick in-context editing. Defaults to true.

### Changes

* Do not immediately redirect to new pages and pieces.
* Restored pieces now restore as unpublished drafts.
* Refactored the admin bar component for maintainability.
* Notification style updates

### Fixes

* Advisory lock no longer triggers an update to the modification timestamp of a document.
* Attempts to connect Apostrophe 3.x to an Apostrophe 2.x database are blocked to prevent content loss.
* "Save as Draft" is now available as soon as a new document is created.
* Areas nested in array schema fields can now be edited in context.
* When using `apos.image.first`, the alt attribute of the image piece is available on the returned attachment object as `._alt`. In addition, `_credit` and `_creditUrl` are available.
* Fixes relating to the editing of widgets in nested areas, both on the page and in the modal.
* Removed published / draft switch for unpublished drafts.
* "Publish Changes" appears only at appropriate times.
* Notifications moved from the bottom right of the viewport to the bottom center, fixing some cases of UI overlap.

## 3.0.0-alpha.6.1 - 2021-03-26

### Fixes

* Conditional fields (`if`) and the "following values" mechanism now work properly in array item fields.
* When editing "Page Settings" or a piece, the "publish" button should not be clickable if there are errors.

## 3.0.0-alpha.6 - 2021-03-24

### Adds
* You can "copy" a page or a piece via the ⠇ menu.
* When moving the current page or piece to the trash, you are taken to the home page.
* `permissions: false` is supported for piece and page insert operations.
* Adds note to remove deprecated `allowedInChooser` option on piece type filters.
* UX improvement: "Move to Trash" and "Restore" buttons added for pieces, replacing the boolean field. You can open a piece that is in the trash in a read-only way in order to review it and click "Restore."
* Advisory lock support has been completed for all content types, including on-page, in-context editing. This prevents accidental conflicts between editors.
* Image widgets now accept a `size` context option from the template, which can be used to avoid sending a full-width image for a very small placement.
* Additional improvements.

### Fixes
* Fixes error from missing `select` method in `AposPiecesManager` component.
* No more migration messages at startup for brand-new sites.
* `max` is now properly implemented for relationships when using the manager dialog box as a chooser.
* "Trash" filter now displays its state properly in the piece manager dialog box.
* Dragging an image to the media library works reliably.
* Infinite loop warning when editing page titles has been fixed.
* Users can locate the tab that still contains errors when blocked from saving a piece due to schema field errors.
* Calling `insert` works properly in the `init` function of a module.
* Additional fixes.

### Breaks

* Apostrophe's instance of `uploadfs` has moved from `apos.attachment.uploadfs` to `apos.uploadfs`. The `uploadfs` configuration option has similarly moved from the `@apostrophecms/attachment` module to the `@apostrophecms/uploadfs` module. `imageSizes` is still an option to `@apostrophecms/attachment`.

## 3.0.0-alpha.5 - 2021-02-11

* Conditional fields are now supported via the new `if` syntax. The old 2.x `showFields` feature has been replaced with `if: { ... }`.
* Adds the option to pass context options to an area for its widgets following the `with` keyword. Context options for widgets not in that area (or that don't exist) are ignored. Syntax: `{% area data.page, 'areaName' with { '@apostrophecms/image: { size: 'full' } } %}`.
* Advisory locking has been implemented for in-context editing, including nested contexts like the palette module. Advisory locking has also been implemented for the media manager, completing the advisory locking story.
* Detects many common configuration errors at startup.
* Extends `getBrowserData` in `@apostrophecms/doc-type` rather than overwriting the method.
* If a select element has no default, but is required, it should default to the first option. The select elements appeared as if this were the case, but on save you would be told to make a choice, forcing you to change and change back. This has been fixed.
* Removes 2.x piece module option code, including for `contextual`, `manageViews`, `publishMenu`, and `contextMenu`.
* Removes admin bar module options related to 2.x slide-out UI: `openOnLoad`, `openOnHomepageLoad`, `closeDelay`.
* Fixed a bug that allowed users to appear to be in edit mode while looking at published content in certain edge cases.
* The PATCH API for pages can now infer the correct _id in cases where the locale is specified in the query string as an override, just like other methods.
* Check permissions for the delete and publish operations.
* Many bug fixes.

### Breaks
* Changes the `piecesModuleName` option to `pieceModuleName` (no "s") in the `@apostrophecms/piece-page-type` module. This feature is used only when you have two or more piece page types for the same piece type.

## 3.0.0-alpha.4.2 - 2021-01-27

* The `label` option is no longer required for widget type modules. This was already true for piece type and page type modules.
* Ability to namespace asset builds. Do not push asset builds to uploadfs unless specified.

### Breaking changes

* Removes the `browser` module option, which was only used by the rich text widget in core. All browser data should now be added by extending or overriding `getBrowserData` in a module. Also updates `getComponentName` to reference `options.components` instead of `options.browser.components`.

## 3.0.0-alpha.4.1

* Hotfix: the asset module now looks for a `./release-id` file (relative to the project), not a `./data/release-id` file, because `data` is not a deployed folder and the intent of `release-id` is to share a common release identifier between the asset build step and the deployed instances.

## 3.0.0-alpha.4

* **"Fragments" have been added to the Apostrophe template API, as an alternative to Nunjucks' macros, to fully support areas and async components.** [See the A3 alpha documentation](https://a3.docs.apos.dev/guide/widgets-and-templates/fragments.html) for instructions on how to use this feature.
* **CSS files in the `ui/public` subdirectory of any module are now bundled and pushed to the browser.** This allows you to efficiently deliver your CSS assets, just as you can deliver JS assets in `ui/public`. Note that these assets must be browser-ready JS and CSS, so it is customary to use your own webpack build to generate them. See [the a3-boilerplate project](https://github.com/apostrophecms/a3-boilerplate) for an example, especially `webpack.config.js`.
* **More support for rendering HTML in REST API requests.** See the `render-areas` query parameter in [piece and page REST API documentation](https://a3.docs.apos.dev/reference/api/pieces.html#get-api-v1-piece-name).
* **Context bar takeover capability,** for situations where a secondary document should temporarily own the undo/redo/publish UI.
* **Unpublished pages in the tree** are easier to identify
* **Range fields** have been added.
* **Support for npm bundles is back.** It works just like in 2.x, but the property is `bundle`, not `moogBundle`. Thanks to Miro Yovchev.

### Breaking changes

* **A3 now uses webpack 5.** For now, **due to a known issue with vue-loader, your own project must also be updated to use webpack 5.** The a3-boilerplate project has been updated accordingly, so you may refer to [the a3-boilerplate project](https://github.com/apostrophecms/a3-boilerplate) for an example of the changes to be made, notably in `webpack.config.js` and `package.json`. We are in communication with upstream developers to resolve the issue so that projects and apostrophe core can use different major versions of webpack.

## 3.0.0-alpha.3

Third alpha release of 3.x. Introduced draft mode and the "Publish Changes" button.

## 3.0.0-alpha.2

Second alpha release of 3.x. Introduced a distinct "edit" mode.

## 3.0.0-alpha.1

First alpha release of 3.x.<|MERGE_RESOLUTION|>--- conflicted
+++ resolved
@@ -13,13 +13,10 @@
 * Add `title` and `_url` to select all projection.
 * Display `Select all` message on all pages in the manager modal.
 * Refresh `checked` in manager modal after archive action.
-<<<<<<< HEAD
 * Update `@apostrophecms/emulate-mongo-3-driver` dependency to keep supporting `mongodb@3.x` queries while using `mongodb@6.x`.
-=======
 * Updates rich text link tool's keyboard key detection strategy.
 * Buttons that appear on slats (preview, edit crop/relationship, remove) are visually focusable and keyboard accessible.
 * Added tooltip for update button. Thanks to [gkumar9891](https://github.com/gkumar9891) for this addition.
->>>>>>> df025a01
 
 ### Fixes
 
