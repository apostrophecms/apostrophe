--- conflicted
+++ resolved
@@ -30,11 +30,8 @@
 * Admin bar menu items can now specify a custom Vue component to be used in place of `AposButton`.
 * Sets `username` fields to follow the user `title` field to remove an extra step in user creation.
 * Adds default data to the `outerLayoutBase.html` `<title>` tag: `data.piece.title or data.page.title`.
-<<<<<<< HEAD
 * The server-side implementation of `apos.http.post` now supports passing a `FormData` object created with the [`form-data`](https://www.npmjs.com/package/form-data) npm module. This keeps the API parallel with the browser-side implementation and allows for unit testing the attachments feature, as well as uploading files to internal and external APIs from the server.
-=======
 * `manuallyPublished` computed property moved to the `AposPublishMixin` for the use cases where that mixin is otherwise warranted.
->>>>>>> c7962ac7
 
 ### Fixes
 
