--- conflicted
+++ resolved
@@ -6,11 +6,8 @@
 
 * Add translation keys used by the multisite assembly module.
 * Add side by side comparison support in AposSchema component.
-<<<<<<< HEAD
+* Add the possibility to make widget modals wider, which can be useful for widgets that contain areas taking significant space. See [documentation](https://v3.docs.apostrophecms.org/reference/modules/widget-type.html#options).
 * Add new `getChanges` method to the schema module to get an array of document changed field names instead of just a boolean like does the `isEqual` method. 
-=======
-* Add the possibility to make widget modals wider, which can be useful for widgets that contain areas taking significant space. See [documentation](https://v3.docs.apostrophecms.org/reference/modules/widget-type.html#options).
->>>>>>> 51411185
 
 ### Fixes
 
