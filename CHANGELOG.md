# Changelog

## UNRELEASED

### Adds
- Adds browser-side `editMode` flag that tracks the state of the current view (edit or preview), located at `window.apos.adminBar.editMode`
- `@apostrophecms/express` module now supports the `trustProxy: true` option, allowing your reverse proxy server (such as nginx) to pass on the original hostname, protocol and client IP address.

### Fixes

* Tracks references to attachments correctly, and introduces a migration to address any attachments previously tracked as part of documents that merely have a relationship to the proper document, i.e. pages containing widgets that reference an image piece.
* Tracks the "previously published" version of a document as a legitimate reference to any attachments, so that they are not discarded and can be brought back as expected if "Undo Publish" is clicked.
* Reverse relationships work properly for published documents.
* Relationship subfields are now loaded properly when `reverseOf` is used.
<<<<<<< HEAD
* Relationship subfields can now be edited when selecting in the full "manage view" browser, as well as in the compact relationship field view which worked previously.
* A console warning when editing subfields for a new relationship was fixed.
* Relationship subfields now respect the `def` property.
* Relationship subfields are restored if you deselect a document and then reselect it within a single editing experience, i.e. accidentally deselect and immediately reselect, for instance.
=======
* Field type `color`'s `format` option moved out of the UI options and into the general options object. Supported formats are "rgb", "prgb", "hex6", "hex3", "hex8", "name", "hsl", "hsv". Pass the `format` string like:
```js
myColorField: {
  type: 'color',
  label: 'My Color',
  options: {
    format: 'hsl'
  }
}
```
>>>>>>> 43429284

### Changes

* Relationship ids are now stored as aposDocIds (without the locale and mode part). The appropriate locale and mode are known from the request. This allows easy comparison and copying of these properties across locales and fixes a bug with reverse relationships when publishing documents. A migration has been added to take care of this conversion on first startup.
- The `attachment` field type now correctly limits file uploads by file type when using the `fileGroup` field option.
- Uploading SVG files is permitted in the Media Library by default.

## 3.0.0-beta.3.1 - 2021-06-07

### Breaks
- This backwards compatibility break actually occurred in 3.0.0-beta.3 and was not documented at that time, but it is important to know that the following Rich Text tool names have been updated to match Tiptap2's convention:
-- `bullet_list` -> `bulletList`
-- `ordered_list` -> `orderedList`
-- `code_block` -> `codeBlock`
-- `horizontal_rule` -> `horizontalRule`

### Fixes

- Rich Text default tool names updated, no longer broken. Bug introduced in 3.0.0-beta.3.
- Fixed Rich Text's tool cascade to properly account for core defaults, project level defaults, and area-specific options.

## 3.0.0-beta.3 - 2021-06-03

### Security Fixes

The `nlbr` and `nlp` Nunjucks filters marked their output as safe to preserve the tags that they added, without first escaping their input, creating a CSRF risk. These filters have been updated to escape their input unless it has already been marked safe. No code changes are required to templates whose input to the filter is intended as plaintext, however if you were intentionally leveraging this bug to output unescaped HTML markup you will need to make sure your input is free of CSRF risks and then use the `| safe` filter before the `| nlbr` or `| nlp` filter.

### Adds

- Added the `ignoreUnusedFolderWarning` option for modules that intentionally might not be activated or inherited from in a particular startup.
- Better explanation of how to replace macros with fragments, in particular how to call the fragments with `{% render fragmentName(args) %}`.

### Fixes

- Temporarily pinned to Vue 2.6.12 to fix an issue where the "New" button in the piece manager modals disappeared. We think this is a bug in the newly released Vue 2.6.13 but we are continuing to research it.
- Updated dependencies on `sanitize-html` and `nodemailer` to new major versions, causing no bc breaks at the ApostropheCMS level. This resolved two critical vulnerabilities according to `npm audit`.
- Removed many unused dependencies.
- The data retained for "Undo Publish" no longer causes slug conflicts in certain situations.
- Custom piece types using `localized: false` or `autopublish: true,` as well as singleton types, now display the correct options on the "Save" dropdown.
- The "Save and View," "Publish and View" and/or "Save Draft and Preview" options now appear only if an appropriate piece page actually exists for the piece type.
- Duplicating a widget now properly assigns new IDs to all copied sub-widgets, sub-areas and array items as well.

- Added the `ignoreUnusedFolderWarning` option for modules that intentionally might not be activated or inherited from in a particular startup.
- If you refresh the page while previewing or editing, you will be returned to that same state.

### Notices

- Numerous `npm audit` vulnerabily warnings relating to `postcss` 7.x were examined, however it was determined that these are based on the idea of a malicious SASS coder attempting to cause a denial of service. Apostrophe developers would in any case be able to contribute JavaScript as well and so are already expected to be trusted parties. This issue must be resolved upstream in packages including both `stylelint` and `vue-loader` which have considerable work to do before supporting `postcss` 8.x, and in any case public access to write SASS is not part of the attack surface of Apostrophe.

### Changes

- When logging out on a page that only exists in draft form, or a page with access controls, you are redirected to the home page rather than seeing a 404 message.

- Rich text editor upgraded to [tiptap 2.x beta](https://www.tiptap.dev) :tada:. On the surface not a lot has changed with the upgrade, but tiptap 2 has big improvements in terms of speed, composability, and extension support. [See the technical differences of tiptap 1 and 2 here](https://www.tiptap.dev/overview/upgrade-guide#reasons-to-upgrade-to-tiptap-2x)

## 3.0.0-beta.2 - 2021-05-21

### **Breaks**

- The `updateModified: false` option, formerly supported only by `apos.doc.update`, has been renamed to `setModified: false` and is now supported by `apos.doc.insert` as well. If explicitly set to false, the insert and update methods will leave the `modified` property alone, rather than trying to detect or infer whether a change has been made to the draft relative to the published version.
- The `permission` module no longer takes an `interestingTypes` option. Instead, doc type managers may set their `showPermissions` option to `true` to always be broken out separately in the permissions explorer, or explicitly set it to `false` to never be mentioned at all, even on a list of typical piece types that have the same permissions. This allows module creators to ship the right options with their modules rather than requiring the developer to hand-configure `interestingTypes`.
- When editing users, the permissions explorer no longer lists "submitted draft" as a piece type.
- Removed `apos.adminBar.group` method, which is unlikely to be needed in 3.x. One can group admin bar items into dropdowns via the `groups` option.
- Raw HTML is no longer permitted in an `apos.notify` message parameter. Instead, `options.buttons` is available. If present, it must be an array of objects with `type` and `label` properties. If `type` is `'event'` then that button object must have `name` and `data` properties, and when clicked the button will trigger an apos bus event of the given `name` with the provided `data` object. Currently `'event'` is the only supported value for `type`.

### Adds

- The name `@apostrophecms/any-page-type` is now accepted for relationships that should match any page. With this change, the doc type manager module name and the type name are now identical for all types in 3.x. However, for backwards compatibility `@apostrophecms/page` is still accepted. `apos.doc.getManager` will accept either name.
- Sets the project root-level `views` directory as the default fallback views directory. This is no longer a necessary configuration in projects unless they want to change it on the `@apostrophecms/template` option `viewsFolderFallback`.
- The new `afterAposScripts` nunjucks block allows for pushing markup after Apostrophe's asset bundle script tag, at the end of the body. This is a useful way to add a script tag for Webpack's hot reload capabilities in development while still ensuring that Apostrophe's utility methods are available first, like they are in production.
- An `uploadfs` option may be passed to the `@apostrophecms/asset` module, in order to pass options configuring a separate instance of `uploadfs` specifically for the static assets. The `@apostrophecms/uploadfs` module now exports a method to instantiate an uploadfs instance. The default behavior, in which user-uploaded attachments and static assets share a single instance of uploadfs, is unchanged. Note that asset builds never use uploadfs unless `APOS_UPLOADFS_ASSETS=1` is set in the environment.
- `AposButtonSplit` is a new UI component that combines a button with a context menu. Users can act on a primary action or change the button's function via menu button to the right of the button itself.
- Developers can now pass options to the `color` schema field by passing a `pickerOptions` object through your field. This allows for modifying/removing the default color palette, changing the resulting color format, and disabling various UI. For full set of options [see this example](https://github.com/xiaokaike/vue-color/blob/master/src/components/Sketch.vue)
- `AposModal` now emits a `ready` event when it is fully painted and can be interacted with by users or code.
- The video widget is now compatible with vimeo private videos when the domain is on the allowlist in vimeo.

### Changes

- You can now override the parked page definition for the home page without copying the entirety of `minimumPark` from the source code. Specifically, you will not lose the root archive page if you park the home page without explicitly parking the archive page as well. This makes it easier to choose your own type for the home page, in lieu of `@apostrophecms/home-page`.

### Fixes

- Piece types like users that have a slug prefix no longer trigger a false positive as being "modified" when you first click the "New" button.
- The `name` option to widget modules, which never worked in 3.x, has been officially removed. The name of the widget type is always the name of the module, with the `-widget` suffix removed.
- The home page and other parked pages should not immediately show as "pending changes."
- In-context editing works properly when the current browser URL has a hash (portion beginning with `#`), enabling the use of the hash for project-specific work. Thanks to [https://stepanjakl.com/](Štěpán Jákl) for reporting the issue.
- When present, the `apos.http.addQueryToUrl` method preserves the hash of the URL intact.
- The home page and other parked pages should not immediately show as "pending changes."
- The browser-side `apos.http.parseQuery` function now handles objects and arrays properly again.
- The in-context menu for documents has been refactored as a smart component that carries out actions on its own, eliminating a great deal of redundant code, props and events.
- Added additional retries when binding to the port in a dev environment.
- The "Submit" button in the admin bar updates properly to "Submitted" if the submission happens in the page settings modal.
- Skipping positional arguments in fragments now works as expected.
- The rich text editor now supports specifying a `styles` array with no `p` tags properly. A newly added rich text widget initially contains an element with the first style, rather than always a paragraph. If no styles are configured, a `p` tag is assumed. Thanks to Stepan Jakl for reporting the issue.

### Changes
- Editor modal's Save button (publish / save draft / submit) now updated to use the `AposSplitButton` component. Editors can choose from several follow-up actions that occur after save, including creating another piece of content of the same type, being taken to the in-context version of the document, or being returned to the manager. Editor's selection is saved in localstorage, creating a remembered preference per content type.

## 3.0.0-beta.1.1 - 2021-05-07

### Fixes

- A hotfix for an issue spotted in beta 1 in our demo: all previously published pages of sites migrated from early alpha releases had a "Draft" label until published again.

## 3.0.0-beta.1 - 2021-05-06

### **Breaks**

- Removes the `firstName` and `lastName` fields in user pieces.
- The query parameters `apos-refresh`, `apos-edit`, `apos-mode` and `apos-locale` are now `aposRefresh`, `aposEdit`, `aposMode`and `aposLocale`. Going forward all query parameters will be camelCase for consistency with query builders.

### Changes

- Archiving a page or piece deletes any outstanding draft in favor of archiving the last published version. Previously the behavior was effectively the opposite.
- "Publish Changes" button label has been changes to "Update".
- Draft mode is no longer the default view for published documents.
- The page and piece manager views now display the title, etc. of the published version of a document, unless that document only exists in draft form. However a label is also provided indicating if a newer draft is in progress.
- Notifications have been updated with a new visual display and animation style.

### **Adds**

- Four permissions roles are supported and enforced: guest, contributor, editor and admin. See the documentation for details. Pre-existing alpha users are automatically migrated to the admin role.
- Documents in managers now have context sensitive action menus that allow actions like edit, discard draft, archive, restore, etc.
- A fragment call may now have a body using `rendercall`, just like a macro call can have a body using `call`. In addition, fragments can now have named arguments, just like macros. Many thanks to Miro Yovchev for contributing this implementation.
- Major performance improvement to the `nestedModuleSubdirs` option.
- Updates URL fields and oEmbed URL requests to use the `httpsFix` option in launder's `url()` method.
- Documents receive a state label based on their document state (draft, pending, pending updates)
- Contributors can submit drafts for review ("Submit" versus "Submit Updates").
- Editors and admins can manage submitted drafts.
- Editors and admins can easily see the number of proposed changes awaiting their attention.
- Support for virtual piece types, such as submitted drafts, which in actuality manage more than one type of doc.
- Confirm modals now support a schema which can be assessed after confirmation.
- When archiving and restoring pages, editors can chose whether the action affects only this document or this document + children
- Routes support the `before` syntax, allowing routes that are added to Express prior to the routes or middleware of another module. The syntax `before: 'middleware:moduleName'` must be used to add the route prior to the middleware of `moduleName`. If `middleware:` is not used, the route is added before the routes of `moduleName`. Note that normally all middleware is added before all routes.
- A `url` property can now optionally be specified when adding middleware. By default all middleware is global.
- The pieces REST GET API now supports returning only a count of all matching pieces, using the `?count=1` query parameter.
- Admin bar menu items can now specify a custom Vue component to be used in place of `AposButton`.
- Sets `username` fields to follow the user `title` field to remove an extra step in user creation.
- Adds default data to the `outerLayoutBase.html` `<title>` tag: `data.piece.title or data.page.title`.
- Moves the core UI build task into the start up process. The UI build runs automatically when `NODE_ENV` is *not* 'production' and when:
    1. The build folder does not yet exist.
    2. The package.json file is newer than the existing UI build.
    3. You explicitly tell it to by setting the environment variable `CORE_DEV=1`
- The new `._ids(_idOrArrayOfIds)` query builder replaces `explicitOrder` and accepts an array of document `_id`s or a single one. `_id` can be used as a multivalued query parameter. Documents are returned in the order you specify, and just like with single-document REST GET requests, the locale of the `_id`s is overridden by the `aposMode` query parameter if present.
- The `.withPublished(true)` query builder adds a `_publishedDoc` property to each returned draft document that has a published equivalent. `withPublished=1` can be used as a query parameter. Note this is not the way to fetch only published documents. For that, use `.locale('en:published')` or similar.
- The server-side implementation of `apos.http.post` now supports passing a `FormData` object created with the `[form-data](https://www.npmjs.com/package/form-data)` npm module. This keeps the API parallel with the browser-side implementation and allows for unit testing the attachments feature, as well as uploading files to internal and external APIs from the server.
- `manuallyPublished` computed property moved to the `AposPublishMixin` for the use cases where that mixin is otherwise warranted.
- `columns` specified for a piece type's manage view can have a name that uses "dot notation" to access a subproperty. Also, for types that are localized, the column name can begin with `draft:` or `published:` to specifically display a property of the draft or published version of the document rather than the best available. When a prefix is not used, the property comes from the published version of the document if available, otherwise from the draft.
- For page queries, the `children` query builder is now supported in query strings, including the `depth` subproperty. For instance you could fetch `/api/v1/@apostrophecms/page/id-of-page?children=1` or `/api/v1/@apostrophecms/page/id-of-page?children[depth]=3`.
- Setting `APOS_LOG_ALL_QUERIES=1` now logs the projection, skip, limit and sort in addition to the criteria, which were previously logged.

### **Fixes**

- Fragments can now call other fragments, both those declared in the same file and those imported, just like macros calling other macros. Thanks to Miro Yovchev for reporting the issue.
- There was a bug that allowed parked properties, such as the slug of the home page, to be edited. Note that if you don't want a property of a parked page to be locked down forever you can use the `_defaults` feature of parked pages.
- A required field error no longer appears immediately when you first start creating a user.
- Vue warning in the pieces manager due to use of value rather than name of column as a Vue key. Thanks to Miro Yovchev for spotting the issue.
- "Save Draft" is not an appropriate operation to offer when editing users.
- Pager links no longer break due to `aposRefresh=1` when in edit mode. Also removed superfluous `append` query parameter from these.
- You may now intentionally clear the username and slug fields in preparation to type a new value. They do not instantly repopulate based on the title field when you clear them.
- Language of buttons, labels, filters, and other UI updated and normalized throughout.
- A contributor who enters the page tree dialog box, opens the editor, and selects "delete draft" from within the editor of an individual page now sees the page tree reflect that change right away.
- The page manager listens for content change events in general and its refresh mechanism is robust in possible situations where both an explicit refresh call and a content change event occur.
- Automatically retries once if unable to bind to the port in a dev environment. This helps with occasional `EADDRINUSE` errors during nodemon restarts.
- Update the current page's context bar properly when appropriate after actions such as "Discard Draft."
- The main archive page cannot be restored, etc. via the context menu in the page tree.
- The context menu and "Preview Draft" are both disabled while errors are present in the editor dialog box.
- "Duplicate" should lead to a "Publish" button, not an "Update" button, "Submit" rather than "Submit Update," etc.
- When you "Duplicate" the home page you should be able to set a slug for the new page (parked properties of parked pages should be editable when making a duplicate).
- When duplicating the home page, the suggested slug should not be `/` as only one page can have that slug at a time.
- Attention is properly called to a slug conflict if it exists immediately when the document is opened (such as making a copy where the suggested slug has already been used for another copy).
- "Preview Draft" never appears for types that do not use drafts.
- The toggle state of admin bar utility items should only be mapped to an `is-active` class if, like palette, they opt in with `toggle: true`
- Fixed unique key errors in the migrate task by moving the parking of parked pages to a new `@apostrophecms/migrate:after` event handler, which runs only after migrations, whether that is at startup (in dev) or at the end of the migration task (in production).
- UI does not offer "Archive" for the home page, or other archived pages.
- Notification checks and other polling requests now occur only when the tab is in the foreground, resolving a number of problems that masqueraded as other bugs when the browser hit its connection limit for multiple tabs on the same site.
- Parked pages are now parked immediately after database migrations are checked and/or run. In dev this still happens at each startup. In production this happens when the database is brand new and when the migration task is manually run.

## 3.0.0-alpha.7 - 2021-04-07

### Breaks

* The `trash` property has been renamed `archived`, and throughout the UI we refer to "archiving" and the "archive" rather than "move to trash" and the "trash can." A database migration is included to address this for existing databases. However, **if you set the minimumPark option, or used a boilerplate in which it is set,** you will need to **change the settings for the `parkedId: 'trash'` page to match those [currently found in the `minimumPark` option setting in the `@apostrophecms/page` source code](https://github.com/apostrophecms/apostrophe/blob/481252f9bd8f42b62648a0695105e6e9250810d3/modules/%40apostrophecms/page/index.js#L25-L32).

### Adds

* General UX and UI improvements to the experience of moving documents to and from the archive, formerly known as the trash.
* Links to each piece are available in the manage view when appropriate.
* Search is implemented in the media library.
* You can now pass core widgets a `className` option when configuring them as part of an area.
* `previewDraft` for pieces, adds a Preview Draft button on creation for quick in-context editing. Defaults to true.

### Changes

* Do not immediately redirect to new pages and pieces.
* Restored pieces now restore as unpublished drafts.
* Refactored the admin bar component for maintainability.
* Notification style updates

### Fixes

* Advisory lock no longer triggers an update to the modification timestamp of a document.
* Attempts to connect Apostrophe 3.x to an Apostrophe 2.x database are blocked to prevent content loss.
* "Save as Draft" is now available as soon as a new document is created.
* Areas nested in array schema fields can now be edited in context.
* When using `apos.image.first`, the alt attribute of the image piece is available on the returned attachment object as `._alt`. In addition, `_credit` and `_creditUrl` are available.
* Fixes relating to the editing of widgets in nested areas, both on the page and in the modal.
* Removed published / draft switch for unpublished drafts.
* "Publish Changes" appears only at appropriate times.
* Notifications moved from the bottom right of the viewport to the bottom center, fixing some cases of UI overlap.

## 3.0.0-alpha.6.1 - 2021-03-26

### Fixes

* Conditional fields (`if`) and the "following values" mechanism now work properly in array item fields.
* When editing "Page Settings" or a piece, the "publish" button should not be clickable if there are errors.

## 3.0.0-alpha.6 - 2021-03-24

### Adds
* You can "copy" a page or a piece via the ⠇ menu.
* When moving the current page or piece to the trash, you are taken to the home page.
* `permissions: false` is supported for piece and page insert operations.
* Adds note to remove deprecated `allowedInChooser` option on piece type filters.
* UX improvement: "Move to Trash" and "Restore" buttons added for pieces, replacing the boolean field. You can open a piece that is in the trash in a read-only way in order to review it and click "Restore."
* Advisory lock support has been completed for all content types, including on-page, in-context editing. This prevents accidental conflicts between editors.
* Image widgets now accept a `size` context option from the template, which can be used to avoid sending a full-width image for a very small placement.
* Additional improvements.

### Fixes
* Fixes error from missing `select` method in `AposPiecesManager` component.
* No more migration messages at startup for brand-new sites.
* `max` is now properly implemented for relationships when using the manager dialog box as a chooser.
* "Trash" filter now displays its state properly in the piece manager dialog box.
* Dragging an image to the media library works reliably.
* Infinite loop warning when editing page titles has been fixed.
* Users can locate the tab that still contains errors when blocked from saving a piece due to schema field errors.
* Calling `insert` works properly in the `init` function of a module.
* Additional fixes.

### Breaks

* Apostrophe's instance of `uploadfs` has moved from `apos.attachment.uploadfs` to `apos.uploadfs`. The `uploadfs` configuration option has similarly moved from the `@apostrophecms/attachment` module to the `@apostrophecms/uploadfs` module. `imageSizes` is still an option to `@apostrophecms/attachment`.

## 3.0.0-alpha.5 - 2021-02-11

* Conditional fields are now supported via the new `if` syntax. The old 2.x `showFields` feature has been replaced with `if: { ... }`.
* Adds the option to pass context options to an area for its widgets following the `with` keyword. Context options for widgets not in that area (or that don't exist) are ignored. Syntax: `{% area data.page, 'areaName' with { '@apostrophecms/image: { size: 'full' } } %}`.
* Advisory locking has been implemented for in-context editing, including nested contexts like the palette module. Advisory locking has also been implemented for the media manager, completing the advisory locking story.
* Detects many common configuration errors at startup.
* Extends `getBrowserData` in `@apostrophecms/doc-type` rather than overwriting the method.
* If a select element has no default, but is required, it should default to the first option. The select elements appeared as if this were the case, but on save you would be told to make a choice, forcing you to change and change back. This has been fixed.
* Removes 2.x piece module option code, including for `contextual`, `manageViews`, `publishMenu`, and `contextMenu`.
* Removes admin bar module options related to 2.x slide-out UI: `openOnLoad`, `openOnHomepageLoad`, `closeDelay`.
* Fixed a bug that allowed users to appear to be in edit mode while looking at published content in certain edge cases.
* The PATCH API for pages can now infer the correct _id in cases where the locale is specified in the query string as an override, just like other methods.
* Check permissions for the delete and publish operations.
* Many bug fixes.

### Breaks
* Changes the `piecesModuleName` option to `pieceModuleName` (no "s") in the `@apostrophecms/piece-page-type` module. This feature is used only when you have two or more piece page types for the same piece type.

## 3.0.0-alpha.4.2 - 2021-01-27

* The `label` option is no longer required for widget type modules. This was already true for piece type and page type modules.
* Ability to namespace asset builds. Do not push asset builds to uploadfs unless specified.

### Breaking changes

* Removes the `browser` module option, which was only used by the rich text widget in core. All browser data should now be added by extending or overriding `getBrowserData` in a module. Also updates `getComponentName` to reference `options.components` instead of `options.browser.components`.

## 3.0.0-alpha.4.1

* Hotfix: the asset module now looks for a `./release-id` file (relative to the project), not a `./data/release-id` file, because `data` is not a deployed folder and the intent of `release-id` is to share a common release identifier between the asset build step and the deployed instances.

## 3.0.0-alpha.4

* **"Fragments" have been added to the Apostrophe template API, as an alternative to Nunjucks' macros, to fully support areas and async components.** [See the A3 alpha documentation](https://a3.docs.apos.dev/guide/widgets-and-templates/fragments.html) for instructions on how to use this feature.
* **CSS files in the `ui/public` subdirectory of any module are now bundled and pushed to the browser.** This allows you to efficiently deliver your CSS assets, just as you can deliver JS assets in `ui/public`. Note that these assets must be browser-ready JS and CSS, so it is customary to use your own webpack build to generate them. See [the a3-boilerplate project](https://github.com/apostrophecms/a3-boilerplate) for an example, especially `webpack.config.js`.
* **More support for rendering HTML in REST API requests.** See the `render-areas` query parameter in [piece and page REST API documentation](https://a3.docs.apos.dev/reference/api/pieces.html#get-api-v1-piece-name).
* **Context bar takeover capability,** for situations where a secondary document should temporarily own the undo/redo/publish UI.
* **Unpublished pages in the tree** are easier to identify
* **Range fields** have been added.
* **Support for npm bundles is back.** It works just like in 2.x, but the property is `bundle`, not `moogBundle`. Thanks to Miro Yovchev.

### Breaking changes

* **A3 now uses webpack 5.** For now, **due to a known issue with vue-loader, your own project must also be updated to use webpack 5.** The a3-boilerplate project has been updated accordingly, so you may refer to [the a3-boilerplate project](https://github.com/apostrophecms/a3-boilerplate) for an example of the changes to be made, notably in `webpack.config.js` and `package.json`. We are in communication with upstream developers to resolve the issue so that projects and apostrophe core can use different major versions of webpack.

## 3.0.0-alpha.3

Third alpha release of 3.x. Introduced draft mode and the "Publish Changes" button.

## 3.0.0-alpha.2

Second alpha release of 3.x. Introduced a distinct "edit" mode.

## 3.0.0-alpha.1

First alpha release of 3.x.

## 2.67.0

Unit tests passing.

Regression tests passing.

* Pages can now be locked down with the `allowedHomepageTypes` and `allowedSubpageTypes` options, like this:

```javascript
// Only one type allowed for the home page
allowedHomepageTypes: [ 'home' ],

allowedSubpageTypes: {
  // Two subpage types allowed for the home page
  'home': [ 'default', 'apostrophe-blog-page' ],
  // No subpages for the blog page ("show pages" don't count)
  'apostrophe-blog-page': [],
  // default page type can only have another default page as a subpage
  'default': [ 'default' ]
}
```

These options make it easy to prevent users from creating unintended scenarios, like nesting pages too deeply for your navigation design.

* Pages now support batch operations, just like pieces do. The initial set includes trash, rescue, publish, unpublish, tag and untag. You can only rescue pages in this way if you are using the `trashInSchema` option of the docs module, which is always the case with `apostrophe-workflow`. With the conventional trash can, it is unclear what should happen because you have not indicated where you want each page to be restored. New batch operations for pages can be added in the same way that they are added for pieces.

* Important performance fix needed for those using the `apostrophe-pieces-orderings-bundle` module to create custom sort orders for pieces. Without this fix it is also possible to get a loader error and stop fetching content prematurely.

* The "revert" button for versions is now labeled "Revert to" to emphasize that it reverts to what you had at the end of that operation, not its beginning. Thanks to Fredrik Ekelund.

## 2.66.0

* Updated to CKEditor version 4.10.0. The CKEditor build now includes the CKEditor "widgets" feature (not to be confused with Apostrophe widgets). These are essential for modules like the forthcoming `apostrophe-rich-text-merge-tags`.
* `apos.areas.richText` and `apos.areas.plaintext` no longer produce duplicate text. To achieve this, the `apos.docs.walk` method no longer walks through the `_originalWidgets` property. This property is only used to preserve the previous versions of widgets that the user lacks permission to edit due to schema field permissions. Exploration of this property by `apos.docs.walk` led to the observed bug.
* The browser-side implementation of `apos.utils.escapeHtml` now works properly.

## 2.65.0

Unit tests passing.

Regression tests passing.

* **Important fix for MongoDB replica sets:** previously we used the `autoReconnect` option of the MongoDB driver by default. From now on, we use it only if the MongoDB URI does not refer to a replica set. The use of `autoReconnect` is [inappropriate with a replica set](https://github.com/apostrophecms/apostrophe/issues/1508) because it will keep trying to connect to the node that went down. Leaving this option out results in automatic use of nodes that are up. Also see the [apostrophe-db-mongo-3-driver](https://npmjs.org/package/apostrophe-db-mongo-3-driver) module for a way to use the newer `mongodb+srv` URIs. Thanks to Matt Broadstone of MongoDB for his advice.

* An `apostrophe-file` now has a default URL. The default `_url` property of an `apostrophe-file` piece is simply the URL of the file itself. This allows `apostrophe-file` to be included in your configuration for [apostrophe-permalinks](https://npmjs.org/package/apostrophe-permalinks); picking a PDF in this way generates a direct link to the PDF, which is what the user expects. Note that if the developer elects to set up an `apostrophe-files-pages` module that extends `apostrophe-pieces-pages`, that will still take precedence, so there is no bc break.

* Clicking directly from one rich text widget into another did not work properly; the toolbar did not appear in this situation. This bug has been fixed. The bug only occurred when clicking in a second rich text widget without any intervening clicks outside of all rich text widgets.

* Also see expanded notes on version `2.64.1`, below, which contained several features missed in the original changelog.

## 2.64.1

Unit tests passing.

Regression tests passing.

* Improved Apostrophe's ability to redisplay the appropriate widget, array element, and field and call the user's attention to it when a schema field error is not detected until server-side validation takes place. This addresses problems that come up when fields become `required` at a later time, and/or data was originally created with an earlier release of Apostrophe that did not enforce `required` in all situations. Browser-side validation is still preferred for ease of use but server-side validation no longer creates situations the user cannot easily resolve.

* Introduced the `apos.global.whileBusy` method. This method accepts a function to be run *while no one is permitted to access the site.* The provided function may return a promise, and that promise resolves before the site becomes accessible again. In the presence of `apostrophe-workflow` it is possible to mark only one locale as busy.

* By default, the `apos.locks.lock` method waits until the lock is available before proceeding. However there is now a `wait` option which can be set to `false` to avoid waiting at all, or to any number of milliseconds. If the method fails because of `wait`, the error is the string `locked`.

* The `apos.locks.lock` method also now accepts a `waitForSelf` option. By default, if the same process invokes `apos.locks.lock` for the same lock in two requests simultaneously, one of the two will receive an error. With `waitForSelf`, the second invocation will wait for the first to resolve and then obtain the lock.

## 2.64.0

Unit tests passing.

Regression tests passing.

* Apostrophe's "search suggestions" feature for `notFound.html` templates is now fully baked. It only takes two steps:

1. Include an element like this in your `notFound.html` template:

```
<div data-apos-notfound-search-results></div>
```

2. Set the `suggestions` option to `true` for the `apostrophe-search` module.

With `suggestions: true`, this feature no longer requires that you have a `/search` page, it uses a dedicated route. See the documentation of the `apostrophe-search` module for more information.

* The `showFields` option is now available for checkboxes. The syntax is as follows:

```
{
  "name": "awesomeBoolean",
  "label": "Awesome Boolean",
  "type": "boolean",
  "choices": [
    {
      "value": true,
      "showFields": ["otherField1"]
    },
    {
      "value": false,
      "showFields": ["otherField2"]
    }
  ]
}
```

Thanks to falkodev.

* A useful error message appears if you try to use a `mongodb+srv` URL. These are meant for newer versions of the MongoDB driver. You **can** use them, but you must install the [apostrophe-db-mongo-3-driver](https://npmjs.com/package/apostrophe-db-mongo-3-driver) module first. The error message now explains this, addressing a common question on stackoverflow.
* Basic styles added for the most common rich text markup tags when within the bounds of an Apostrophe modal. Thanks to Lars Houmark.
* Fixed UI overlap issue when joining with `apostrophe-page`.
* `apos.images.all`, `apos.images.first`, etc. now include `_description`, `_credit` and `_creditUrl` when they can be inferred from an `apostrophe-image` containing the attachment.
* `apos.images.srcset` helper improved. It is now smart enough to limit the image sizes it offers based on what it knows about the size of the original. Thanks to Fredrik Ekelund.
* Fixes to CSS asset URL generation to pass validation.
* Performance: eliminated use of `$or` MongoDB queries with regard to pages in the trash. MongoDB tests demonstrate that `$ne: true` is faster than `$or` for our purposes.

## 2.63.0

Unit tests passing.

Regression tests passing.

* “Promise events” have arrived. This is a major feature. Promise events will completely
replace `callAll` in Apostrophe 3.x. For 2.x, all existing invocations of `callAll` in the
core Apostrophe module now also emit a promise event. For instance, when the `docBeforeInsert`
callAll method is invoked, Apostrophe also emits the `beforeInsert` promise event on the
apostrophe-docs` module.

Other modules may listen for this event by writing code like this:

```javascript
`self.on('apostrophe-docs:beforeInsert', 'chooseASpecialist', function(req, doc, options) {
  // Modify `doc` here. You may return a promise, and it will resolve before
  // any more handlers run. Then the doc is inserted
});
```

The above code adds a new `chooseASpecialist` method to your module. This way, the method can be overridden by assigning a new function to `self.chooseASpecialist` in a module that
extends it, or its behavior can be extended in the usual way following the `super` pattern.

But, since it does not have the same name as
the event (attempting to register a method of the same name will throw an error), it is unlikely
that parent class modules and subclass modules will have unintentional conflicts.

See the [original github issue](https://github.com/apostrophecms/apostrophe/issues/1415) for a more
complete description of the feature and the reasoning behind it.

**Your existing callAll methods will still work.** But, we recommend you start migrating to be
ready to move to 3.x in the future... and because returning promises is just a heck of
a lot nicer. You will have fewer problems.

* Optional SVG support for `apostrophe-attachments`. To enable it, set the `svgImages` option to
`true` when configuring the `apostrophe-attachments` module. SVG files can be uploaded just like
other image types. Manual cropping is not available. However, since most SVG files play very well
with backgrounds, the SVG file is displayed in its entirety without distortion at the largest size
that fits within the aspect ratio of the widget in question, if any (`background-size: contain`
is used). If you have overridden `widget.html` for `apostrophe-images-widgets`, you will want
to refer to the latest version of `widgetBase.html` for the technique we used here to ensure
SVG files do not break the slideshow’s overall height.
* New `apos.templates.prepend` and `apos.templates.append` methods. Call
`apos.templates.prepend('head', function(req) { ... })` to register a function to be called just after
the head tag is opened each time a page is rendered. The output of your function is inserted into
the markup. The standard named locations are `head`, `body`, `contextMenu` and `main`. This is
convenient when writing modules that add new features to Apostrophe. For project level work also see the
named Nunjucks blocks already provided in `outerLayoutBase.html`.
* `apos.singleton` now accepts an `areaOptions` option, which can receive any option that can be
passed to `apos.area`. Thanks to Manoj Krishnan.
* Apostrophe’s “projector” jQuery plugin now respects the `outerHeight` of the tallest slideshow item,
not just the inner height.
* `apos.area` now accepts an `addLabel` option for each widget type in the area. Thanks to
Fredrik Ekelund.
* UI improvements to versioning. Thanks to Lars Houmark.
* Button to revert to the current version has been replaced with a label indicating it is current,
since reverting to the current version has no effect.
* “Page settings” can now be accessed for any page in the trash via “reorganize.” When
working with `apostrophe-workflow`, this is
often required to commit the fact that a page is in the trash.
* The `uploadfs` module now has a `prefix` option. If present, the prefix is prepended to all uploadfs paths before they reach the storage layer, and is also prepended to URLs. In practice, this means that a single S3 bucket can be used to host multiple sites without all of the uploaded media jumbling together in `/attachments`. The `apostrophe-multisite` module now leverages this.

## 2.62.0

Unit tests passing.

Regression tests passing.

* Introduced a `findWithProjection()` method that is added to all MongoDB collection objects. All Apostrophe core modules are migrating towards using this method rather than `find()` when working **directly with MongoDB collections**. If you are using the standard MongoDB 2.x driver that is included with Apostrophe, this just calls regular `find()`. When using the forthcoming `apostrophe-db-mongo-3-driver` module to replace that with a newer driver that supports the full features of MongoDB 3.6, 4.0 and beyond, this method will provide backwards compatibility by accepting a projection as the second argument like `find()` did until the 3.x driver was released. Developers wishing to be compatible with both drivers will want to start using this method. Again, this **only concerns you if you are querying MongoDB directly and passing a projection to find() as the second argument**. And if you don't care about using the 3.x driver, you **do not have to change anything**.
* Various UX improvements and bug fixes to the page versions dialog box. Thanks to Lars Houmark.
* The widget wrapper is updated on the fly with new classes if they change due to edits. Thanks to Fredrik Ekelund.
* When configuring a `date` field, you may pass a `pikadayOptions` property. This object is passed on to the `pikaday` library. Thanks to Lars Houmark.
* The `counts: true` option for `piecesFilters` now works properly with joins.

## 2.61.0

Unit tests passing.

Regression tests passing.

* New "secrets" feature in `apostrophe-users` makes it easy to hash other "secrets" similar in spirit to passwords.
* This feature is now used for password reset tokens, making them more secure.
* Additional joins can now be added to the schema of a widget that extends `apostrophe-pieces-widgets`.
* Brute force password attacks against an Apostrophe server are now more difficult. Thanks to Lars Houmark.
* Tolerant sanitization of array items while they are still in the editor. This avoids confusion caused by `required` fields in the array editor.
* Error messages now behave sensibly when multiple label elements appear in a field. Thanks to Lars Houmark.
* Fix background color on notification on uploads when file extension is not accepted. Thanks to Lars Houmark.
* If you can't move a widget out of an area, you can no longer move widgets into that area either (movable: false is fully enforced). Thanks to Fredrik Ekelund.
* New browser-side events are emitted during the attachment upload process, and the built-in facility that delays the saving of a form until attachment uploads are complete has been fixed. Thanks to Lars Houmark.
* Fixes to the active state display of array items. Thanks to Lars Houmark.
* [Contributor Guide](https://github.com/apostrophecms/apostrophe/blob/master/CONTRIBUTING.md) expanded with lots of new information about practical ways to contribute to Apostrophe.
* [Contributor Covenant Code of Conduct](https://github.com/apostrophecms/apostrophe/blob/master/CODE_OF_CONDUCT.md) added to the project. The Apostrophe community is a welcoming place, and now is a great time to lock that in for the future.

## 2.60.4

Unit tests passing.

Regression tests passing.

* Shallowly clone the required definition in defineRelatedType to prevent yet more crosstalk between instances of apos when `apostrophe-multisite` is used. No other changes.

## 2.60.3

Unit tests passing.

Regression tests passing.

* Improved support for nested areas and widgets. Apostrophe now pushes the correct doc id and dot path all the way to the page in various situations where this could previously have led to errors at save time.
* The new `apos.locks.withLock(lockName, fn)` method can be used to execute a function while the process has the named lock. This ensures that other processes cannot run that function simultaneously. You may optionally pass a callback, otherwise a promise is returned. Similarly `fn` may take a callback, or no arguments at all, in which case it is expected to return a promise.
* Cleanup: don't call `server.close` unless we've succeeded in listening for connections.

## 2.60.2

Unit tests passing.

Regression tests passing.

* Version 2.60.1 broke validation of schema fields which were
`required`, but blank because they were hidden by `showFields`.
This is of course permitted, `required` applies only if the field
is active according to `showFields` or not addressed by any
`showFields` possibilities at all. Comprehensive unit testing was
added for this issue to prevent a recurrence.
* Version 2.60.1 also introduced a more subtle issue: if constraints
like `required` or `min`, or general improvements to validation such
as NaN detection for integers and floats, were added to a widget schema later
after content already existed then it became impossible to open a widget
editor and correct the issues. Validation tolerance was added for this
situation.
* When a user edits an area "in context" on the page, the server now
reports errors using a path that can be used to identify the widget
responsible and open its editing dialog box. A more relevant notification
is also displayed. This remains a secondary mechanism. Server-side
validation is mostly about preventing intentional abuse. Browser-side
validation is still the best way to provide feedback during data entry.

## 2.60.1

Unit tests passing.

Regression tests passing.

* Fields of type `checkboxes` now play nicely with the `live/draft` toggle of `apostrophe-workflow`.
* Improved validation of integers and floats. Thanks to Lars Houmark.
* The "Global" dialog box now follows the same pattern as that for other piece types, which means that the workflow dropdown menu is available if workflow is present.
* Options may be passed to the `express.static` middleware that serves the `public` folder, via the `static` option of the `apostrophe-express` module. Thanks to Leonhard Melzer.
* `apostrophe` now depends on `bluebird` properly and there are no lingering references to the wrong version fo `lodash`. Formerly we got away with this because some of our dependencies did depend on these, and npm flattens dependencies. Thanks to Leonhard Melzer.
* The new `eslint-config-punkave` ruleset is in place, and includes a check for "unofficial dependencies" in `require` calls that could go away suddenly.
* `fieldClasses` and `fieldAttributes` may be set on form fields themselves, similar to the existing `classes` and `attributes` properties that are applied to the `fieldset`. Thanks to Lars Houmark.
* The "Pages" admin UI now includes a "New Page" button, in addition to the usual "reorganize" functionality. Thanks to Lars Houmark.
* Fixed a crash when an `apostrophe-pieces-widget` is configured to always show all pieces via `by: 'all'`. Thanks to Aurélien Wolz.
* General UI styling improvements and fixes.

## 2.60.0

Unit tests passing.

Regression tests passing.

* New feature: you can now display counts for each tag, joined item, etc. when using the `piecesFilters` option of `apostrophe-pieces-pages`. Just add `counts: true` to the configuration for that filter. The count is then available in a `.count` property for each value in the array. See [creating filter UI with apostrophe-pieces-pages](https://apostrophecms.org/docs/tutorials/intermediate/cursors.html#creating-filter-u-i-with-code-apostrophe-pieces-pages-code) for more information.
* New feature: command line tasks such as `apostrophe-blog:generate` may now be run programmatically, for example: `apos.tasks.invoke('apostrophe-blog:generate', { total: 50 })`. A promise is returned if a callback is not passed. Note that not all tasks are written to behave politely and invoke their callback normally, however most do. This feature is most useful when writing tasks that logically should incorporate other tasks.
* Many UX and UI improvements that make the experience more pleasant in subtle and not-so-subtle ways. Thanks to Carsten, Marco Arnone and the prolific Lars Houmark for their contributions. This was an excellent week for Apostrophe PRs.
* The full set of controls for joined items are again available in the chooser, as well as in the browse modal.
* The automatic opening of the admin bar menu on page load can now be configured with the `openOnLoad`, `openOnHomepageLoad`, and `closeDelay` options.
* `autocomplete="off"` for date fields prevents chrome autocomplete suggestions from wrecking calendar UI.
* Always remove .apos-global-busy on unlock, even if the transition event never fires. Yes, that is sadly a thing. Prevents the UI from becoming unusable in rare situations (less rare inside functional tests).
* Use `one` to reduce the overhead of .apos-global-busy's transition event handler. We could do more here to reduce overhead, i.e. unhooking it entirely.
* Much-improved validation of `min`, `max` and `required` for strings, integers and floats on both the server and the browser side. Thanks to Lars Houmark.

## 2.59.1

Unit tests passing.

Regression tests passing.

* Widget schemas now support the `def` property for fields. This always worked for pieces and pages.
* Accommodations for functional testing in nightwatch. The currently active Apostrophe modal, and all of its proxies such as its controls that are in a separate div for presentation reasons, now has the attribute `data-apos-modal-current` which is set to the class name of the modal. This powers the new [apostrophe-nightwatch-tools](https://npmjs.org/package/apostrophe-nightwatch-tools) module, which provides reusable commands and steps that can be used to create test projects similar to our [apostrophe-enterprise-testbed](https://github.com/apostrophecms/apostrophe-enterprise-testbed). Testing with the enterprise testbed project is a standard part of our release process.
* Previously if workflow was in use slugs could not be reused by new pages when the original page was in the trash. This has been addressed; the slug is now deduplicated in the same way that email addresses and usernames of users are when in the trash.
* The infinite scroll feature of `apostrophe-pieces-pages` now works as documented with the styles provided. The code is also more efficient and scroll events are throttled for performance. Thanks to Lars Houmark.
* Various UX fixes, thanks to Lars Houmark and various members of the Apostrophe team.

## 2.59.0

Unit tests passing.

Regression tests passing.

* Fixed nested widget editing for existing widgets whose modal dialog boxes have been accessed (#1428).
* A clear warning message with instructions has been added for those who are seeing "unblessed" messages due to widget schemas and in-template `apos.area` calls that do not match (#1429). The easiest way to avoid this is to just mark the area `contextual: true` in your widget schema so it is edited *only* on the page. But if you really want to do both, the widget options must match.
* The mechanism that automatically makes slugs, paths and other keys unique now gives up eventually and reports the original duplicate key error. This makes it easier to debug your code if you are violating your own custom indexes that feature unique keys. It is possible to make the deduplicator aware of your own own properties that need to be made more unique on inserts if you wish, by implementing a `docFixUniqueError` method. *Please note:* this change is not a regression. Code that formerly never completed its task in this situation will simply report an error promptly rather than retrying inserts forever while degrading your database performance.
* A new profiling API has been added: the `apos.utils.profile` method. This method can be called to report how long code takes to run for later analysis. It does nothing in the default implementation; modules like our forthcoming profiler override it to give feedback on the speed of your code.

## 2.58.0

Unit tests passing.

Regression tests passing.

* Polymorphic joins have arrived! You may now create joins like this:

```javascript
{
  name: '_items',
  type: 'joinByArray',
  withType: [ 'apostrophe-blog', 'product', 'apostrophe-page' ]
}
```

When you join with more than one type, Apostrophe presents a chooser that allows you to pick between tabs for each type. Note that `apostrophe-page` can be included, so you can pick a mix of pages and pieces for the same join.

This feature is useful for creating navigation that may point to a variety of document types, without the need for an array of items with several different joins and a `select` element to choose between them.

Polymorphic joins work for both `joinByOne` and `joinByArray`. Currently they are **not** available for `joinByOneReverse`, `joinByArrayReverse`, or pieces filters. Their primary use case is creating navigation widgets.

* `apos.images.srcset` helper function added. You can use this function to generate a `srcset` attribute for responsive display of an image. Just pass an attachment to the helper:

`<img srcset="{{ apos.images.srcset(apos.images.first(data.piece.thumbnail)) }}" />`

A `src` attribute for backwards compatibility is always advisable too.

Thanks to Fredrik Ekelund for this contribution.

* Fast forms for big schemas are back! The issue with tags has been resolved.

* A single MongoDB connection may be reused by several `apos` objects for separate sites, a feature which is exploited by the [apostrophe-multisite](https://github.com/apostrophecms/apostrophe-multisite) module. Note that this only reuses the connection, it does not share a single MongoDB database. It *does* allow you to keep potentially hundreds of sites on a single MongoDB server or replica set, as the overhead of multiple logical "databases" is small in MongoDB's modern WiredTiger storage engine. To reuse a connection, pass it to the `apostrophe-db` module as the `db` option.

* Fixed a MongoDB 3.6 incompatibility in the "Apply to Subpages" feature for permissions. Also made this feature available again when *removing* someone's permissions. We plan further UX work here to make this feature easier to understand and use.

* UX fix to the "manage tags" dialog box: don't attempt to add an empty tag. Thanks to Anthony Tarlao.

* Warn developers if they use bad area names.

* For those deploying asset bundles to S3: the command line task that builds an asset bundle no longer requires access to your production database, although it still needs to start up normally with access to a database in the pre-production environment where you are building the bundle.

* Refactoring of the trash field deduplication features, in preparation to extend them to pages as well in an upcoming release.

## 2.57.2

Unit tests passing.

Relevant regression tests passing.

* New `extraHtml` block in `outerLayoutBase.html` allows your `outerLayout.html` to add attributes to the outer `html` element without the need to completely override the layout. It is a best practice to avoid completely overriding the layout because this maximizes your compatibility with future updates to our admin markup, etc.

## 2.57.1

Unit tests passing.

* Hotfix for bug in 2.57.0 that broke saving tags. We have reverted the "fast forms" change until the cause is understood.

## 2.57.0

Unit tests passing.

Functional tests passing.

* Displaying and saving schema-driven forms is much, much faster.
This becomes very noticeable with 100 or more fields. With about
250 fields, this formerly took about 4.5 seconds to load or to
save such a form on a fast Mac. It now takes about 250 milliseconds.
* Users may re-order the items they have selected via drag and drop
when using "Browse" to select pieces, images, etc.
* Prior to this release, asset generation ids were surprisingly short and
made up only of digits due to an accidental holdover from an old version.
Conflicts were rare, but possible. Asset generation ids are now proper cuids,
no conflicts should occur.
* IDs may be added to notifications as a simple way to give other
code access to them.
* The `apos.global.addGlobalToData` method may now be called
with just `req` (returns a promise), with `req, callback` (invokes
the callback), or as middleware (which Apostrophe does by default).
This method is handy in command line tasks and other places
where middleware does not run and `req.data.global` is not populated
by default.

## 2.56.0

Unit tests passing.

Functional tests passing.

* **Security:** numerous issues formerly flagged by the new `npm audit` command have been addressed. We are now using a [maintained branch of lodash 3.x](https://github.com/sailshq/lodash) to keep bc while addressing security (many thanks to the Sails team). We are also using LESS 3.x, which has caused no issues in our testing and corrects security concerns with LESS 2.x. Numerous `npm audit` security reports regarding `imagemin` modules were addressed by removing `imagemin` from `uploadfs` itself, however you may opt into it via the new [`postprocessors` option of `uploadfs`](https://github.com/punkave/uploadfs). As of this writing, one `npm audit` complaint remains: the `azure-storage` module needs to update a dependency to address a possible vulnerability. You may mitigate this issue by not using the `azure` backend of `uploadfs` with Apostrophe until it is resolved upstream.
* Many UI enhancements when choosing, browsing and managing items which reduce user confusion. For instance: moving items up and down in a selection no longer refreshes the entire list and forces the user to scroll down again. Trashed pages are easier to distinguish in "reorganize." "More" dropdown for pieces is again fully visible when clicked. Placeholder helpers make the search field for joins easier to understand. Chevrons added to various select elements which were difficult to identify as dropdowns before.
* Deeply nested areas now save properly. Formerly in certain situations the same widget might be duplicated.
* `apos.tasks.getReq` now supplies an empty `req.data` object for easier use with code expecting an Express request, Apostrophe-style.
* Bedeviled by case-sensitive sorting? The `sortify: true` property for `string` schema fields is now documented and automatically creates a database migration to ensure it is available for your existing data as well. When used, this flag ensures that any `sort('fieldname')` call for that field in Apostrophe is case-insensitive, ignores punctuation and otherwise behaves as end users expect.

## 2.55.2

Unit tests passing.

Relevant functional tests passing.

* Reverted change to date formatting. `moment` will produce warnings again, but dates will not be a day old in some time zones, which is more important. We are working on a better fix for this problem.

## 2.55.1

Unit tests passing.

Relevant functional tests passing.

* `apos.migrations.eachArea` no longer crashes the stack when iterating over a large number of documents without areas.

## 2.55.0

Unit tests passing.

Regression tests passing.

* Security fix: uploaded images "in the trash" were still accessible at the same URL in most sizes. This has been corrected. As documented, the only size that now remains accessible is the `one-sixth` size, and this choice can be changed or eliminated entirely. **This bug did not affect other file attachments, such as PDFs.**

As always, be sure to run the `apostrophe-migrations:migrate` task. This will make sure the permissions of your files are correct. Harmless warnings may appear for those that were already correct.

* The `apostrophe-attachments:migrate-to-disabled-file-key` and `apostrophe-attachments:migrate-from-disabled-file-key` have been added for the convenience of those using the `disabledFileKey` option to `uploadfs` to rename disabled files in a cryptographically sound way rather than changing their permissions. These are relevant only with the `local` storage option of `uploadfs`, since since the option is neither available nor necessary for S3, and is mandatory for Azure from the beginning.

* Although technically part of UploadFS 1.9.0, we'd like to note that the `azure` storage backend is now available and can be part of your `uploadfs` configuration for the `apostrophe-attachments` module.

* Server-side modules can now extend the buttons available in the "manage" modal of pieces without overriding templates, similar to the way they are extensible in the "edit" modal.

* UX fixes.

* Cropping an image through Apostrophe now works when attachments are stored in S3, Azure, etc.

* Date parsing does not generate `momentjs` warnings.

* Overrideable block in the outerLayout for the context menu.

* The `apostrophe-soft-redirects` module now accepts a `statusCode` option, which you may change to `301` to use hard redirects. Thanks to Leo Melzer.

## 2.54.3

Unit tests passing.

Regression tests passing.

* Contextual editing of pieces found in a `widget.html` template saves properly, as does contextual editing of a nested area added to the page for the first time.

* Previously executed migrations are remembered in a collection that persists, not just in a cache, avoiding extra work which could be extensive in a large database. Migrations are still required to be idempotent (they should detect whether they have any work to do, and do no harm if they are not needed again for a particular document).

* `apos.migrations.eachWidget` now delivers an accurate `dotPath`, which is crucial for the use of `apos.docs.db.update` with `$set`. No standard migrations in Apostrophe were using the feature until now.

## 2.54.2

Unit tests passing.

Regression tests passing.

* A bug in the recently introduced `apostrophe-soft-redirects` module caused crashes in cases where the context page or piece had no `_url` property... which is an unusual situation (how did you get there exactly? Overrides are clearly involved), but it can happen in customized projects. Fixed.

## 2.54.1

Unit tests passing.

Regression tests passing.

* A bug in Chrome 66 causes problems when selecting images in Apostrophe's media library. This bug did not appear before Chrome 66 and does not appear in other browsers. We resolved it by migrating to the use of the CSS grid feature in compatible browsers.

## 2.54.0

Unit tests passing.

Regression tests passing.

* Several performance improvements. In situations where Apostrophe formerly made expensive "matching nothing" queries, Apostrophe now either skips the entire query or uses an efficient query for a nonexistent `_id`, depending on whether the method in question has the right to cancel the entire operation.
* Resources released more completely by `apos.destroy`, which can now satisfy the expectations of `mocha` 5.x (no timeouts left active, etc). This was done by adding a `destroy` method to `uploadfs`.
* `range` schema fields behave better when there is no existing value.
* Save operation of a modal now triggers the global busy state to prevent race conditions and other unwanted behavior.
* Global busy state can now be pushed and popped, and modals utilize this, so that a modal can be used to gather information during the `saveContent` method of another modal.

## 2.53.0

Unit tests passing.

Regression tests passing.

* Do not send X-XSRF-TOKEN headers in an OPTIONS request. This change was mistakenly left out of the 2.52.0 release.
* The named anchor `main` can now be overridden via the `mainAnchor` nunjucks block.
* The `npmRootDir` option can be used to cause Apostrophe's module loading mechanism to seek npm modules in a location other than that specified by `rootDir` (or the project root). The new `localesDir` option of `apostrophe-i18n` does the same for localization. This makes it possible to use `rootDir` to specify an alternate location for everything else, i.e. the parent of `public`, `data`, `modules`, etc. A necessary accommodation for the evolving `apostrophe-multisite` module.
* Raw HTML widgets now offer help text out of the box.
* The `express.static` middleware now runs before the `apostrophe-global` middleware and other "standard" Apostrophe middleware.
* Your own module-level `expressMiddleware` object can specify `{ when: 'beforeRequired', middleware: function(req, res, next) { ... })` to run before the required middleware as well. Note that this means no sessions, no users and no body parser. Most of the time you'll want those things.
* CSS adjustment to tabs in modals so they don't scroll in Firefox.
* Dropzones for empty areas are easier to drop onto.

## 2.52.0

Unit tests passing.

Regression tests passing.

* No more 404's when slugs change for pages and pieces. Apostrophe now automatically implements "soft redirects" to the new URL of a page or piece. This is a major SEO improvement, with good support for any page or piece with a `._url` property. Note that this feature "learns" URLs over time as the pages and pieces are actually accessed, so if you decide to test it, remember that you must access the old URL at least once before you change it for the test. This feature can be disabled, if you really want to, by setting the `enable` option of the `apostrophe-soft-redirects` module to `false`.
* Indexed queries on the `parkedId` and `advisoryLock._id` properties. The lack of indexes for these properties could lead to full collection scans, so this is a significant performance boost on large databases.
* Apostrophe's anti-CSRF forgery X-XSRF-TOKEN header is no longer sent as part of an OPTIONS request, or as part of a cross-domain request. In the first case, cookies cannot be set by the server anyway, and in the second, we are communicating with a server that cannot see our session to verify it. In both cases, sending the headers was causing configuration headaches for developers. Thanks to Priyansh Gupta.
* A UI bug fix: the recently added "clone" button for widgets is no longer displayed for singletons, or for areas whose `limit` has been reached. Also, the `cloneable: false` option can be used to disable this feature for a particular area.
* UI bug fix: no more conflicts between the "Add Content" menu and the up/down/remove/etc. buttons for widgets.
* Clearer warnings and error messages.

## 2.51.1

Unit tests passing.

Regression tests passing.

* Do not crash when updating a doc if widgets exist but `_originalWidget` does not. This can happen in workflow scenarios where Apostrophe's `find` is bypassed.
* Accommodations for the forthcoming `apostrophe-optimizer` module.

## 2.51.0

Unit tests passing.

Regression tests passing.

* Widget fields may now have a `permission` property. If present, the user must have the named permission (such as `admin`), or they will not see that particular field in the editing dialog box. This is useful when a widget should be authorable by most users but has a sensitive field that should be restricted to a smaller group of users. Note that this feature already existed for schema fields of pieces and pages.
* Apostrophe again allows a named pipe to be specified via the `PORT` environment variable, for compatibility with Windows. Thanks to Jørgen M. Skogås for this fix.
* Apostrophe's default settings for the `bodyParser` option are now generous enough, in the case of JSON request bodies, to cover all reasonable editing scenarios in Apostrophe. This change also benefits the `apostrophe-headless` module.
* When Apostrophe must generate a `path` for a new page, it will look at the provided `slug` before it looks at the provided `title`. This is useful when titles in an import are of poor quality but slugs are unique. Prevents unnecessary numbered suffixes after both slugs and paths.
* The dropdown menu to add a widget no longer has a conflict with the hover menu offering widget controls such as "up," "down," etc. The hover menu does not appear while the dropdown menu is open.

## 2.50.0

Unit tests passing.

Regression tests passing.

* Clone button for widgets in areas, to save time when editing.
* New features for displaying the titles of array items when editing fields of type `array`. `titleField` may now use dot notation. In addition, if that isn't enough, you may use `listItemTemplate` to point to an alternative to the standard `arrayListItem.html` template, which you may use as a reference. In addition, both `titleField` dot notation and the custom `listItemTemplate` have full access to joins. Be sure to use cross-module include syntax if you don't want to put the template in `modules/apostrophe-schemas/views`. For instance, you may write `listItemTemplate: 'my-module-name:listItemTemplate.html'`.
* Bug fix: modals are the right height when jQuery 3 is in use.
* CSS class added to the `h4` that displays the title in an `apostrophe-images` widget, for your CSS styling convenience. Thanks to Gareth Cooper.

## 2.49.0

Unit tests passing.

Regression tests passing.

* New password reset feature. You will need to configure `apostrophe-email` and opt into this feature. See the new [Apostrophe password reset HOWTO](https://apostrophecms.org/docs/tutorials/howtos/password-reset.html).
* Significant performance boost to the "reorganize" modal in situations where numerous pages are in the trash when using the `apostrophe-workflow` module.
* If widget ids are not provided when inserting new documents they are automatically generated. This makes [apostrophe-headless](https://npmjs.org/package/apostrophe-headless) easier to use.

## 2.48.0

Unit tests passing.

Regression tests passing.

* New `color` and `range` schema field types. `color` provides a color picker field allowing values compatible with CSS, etc. `range` provides an `<input type="range">` element and respects `min` and `max` options.
* New `apos.utils.log`, `apos.utils.info`, `apos.utils.debug`, `apos.utils.warn` and `apos.utils.error` methods. These are now used consistently throughout Apostrophe core, both in the server and in the browser. On the server, these methods wrap the corresponding methods of a `logger` object and you can inject your own via the `logger` option of the `apostrophe-utils` module. By default a logger object that wraps the `console` object is created. For convenience, if your logger has no `log` method, `apos.utils.log` will call `logger.info`. This allows many popular loggers like `winston` to be used without modification "out of the box."
* `modulesSubdir` option to specify subdir where local modules come from, overriding `modules`. Useful when more than one `apos` object exists in a project.
* Major speedup to parked pages. Also eliminates spurious warnings about inefficient joins at startup.
* Refactored autocollapse behavior of admin bar into its own method for easier overrides.
* CSS fixes for improved usability.

## 2.47.0

Unit tests passing.

Regression tests passing.

* Developers now have the option to use jQuery 3. To enable jQuery 3, set the `jQuery` option of the `apostrophe-assets` module to the number `3`. We have packaged specific versions of jQuery 3 and jQuery UI which are known to be compatible with and tested with Apostrophe's UI, and we plan to use these in our own projects going forward. We will be making this change in the apostrophe boilerplate project. Of course Apostrophe's UI remains compatible with the older version of jQuery that loads by default. There is no bc break.

* When you join with pages, by using the virtual doc type `apostrophe-page`, the user is now invited to choose a page via a version of the reorganize dialog box, which has been made more user-friendly for this purpose. Autocomplete is still supported too.

* The reorganize dialog box is more pleasant to use. This dialog will continue to evolve to offer more of the functionality found in the "manage" dialog boxes for piece types.

* The page parking mechanism has been overhauled and improved. From now on, it is our recommendation that you set a unique `parkedId` for each parked page you configure for `apostrophe-pages`. This ensures that even if you change the slug in the configuration of the parked page, Apostrophe will still be able to understand that the page already exists and a new one should not be inserted. This is especially critical if using `apostrophe-workflow`, since you might decide to add or change locale prefixes at some point.

* The database connection keepalive mechanism now uses a query against an empty collection, rather than a server status call that the database user might not have permission to make.

* The `apos.utils.cssName` helper now preserves double dashes, as they are a common feature in modern CSS frameworks.

* There is now an `apostrophe-areas:widgetBase.html` file which can be extended block by block in a project-level `modules/apostrophe-areas/views/widget.html` file. New overrideable methods have also been added to simplify adding custom classes programmatically to the wrapper and the widget itself without overriding any templates.

* It is now possible to configure select elements (we do not recommend more than one) to be displayed inline with the other widget controls, i.e. up, down, delete, etc. The back end of this is left to the developer, however you can check out the still-evolving [apostrophe-personas](https://github.com/apostrophecms/apostrophe-personas) module for an example. This feature is primarily meant for modules like `apostrophe-personas` that impact all widgets in a general way.

## 2.46.1

Unit tests passing.

Regression tests passing.

* Attachment fields now save properly when directly part of the schema of a widget. A bug was introduced in version 2.42.0 when the `length` property was added to attachments. A fix made long ago to `apos.utils.clonePermanent` on the server side was also needed on the browser side.

## 2.46.0

Unit tests passing.

Regression tests passing.

* The "Copy" button of pieces now copies areas that do not explicitly appear in the schema, and works correctly when an `apostrophe-pieces` module is set `contextual: true`. Overrideable methods are provided for those who need to copy more than schema fields and top-level areas. We do not copy every property by default because this could have unforeseen consequences; we copy only what is in the schema, plus top-level areas because these have always been supported without an explicit schema in templates.

* It is now possible to secure widget properties so that they are not visible to end users if you do not choose to output them in the markup. To do that, set the `playerData` option of your widget module to `false`, or to an array of properties that **should** be visible in the `data` JSON attribute so that they are passed to the `play()` method. Normally widget properties are public information, intended for display, but this technique is useful if you have a `username` and `password` for use in fetching an external feed in a server-side `load` method, for instance. **Note that to allow widget editing to function, everything is still passed in `data` if the user has editing privileges for the widget.** So if you seek to verify this feature, be sure to check as a logged-out user, or a user without editing permissions for that content.

* It is now easy to override the `fieldset` markup for Apostrophe schemas. Just copy `modules/apostrophe-schemas/views/fieldset.html` to your project-level version of that path and edit it. However, please note that you must continue to have an outer wrapper element with the given attributes.

* Apostrophe's codebase now passes `eslint`. In the process many cases of callback errors being ignored were fixed, as well as global variable leaks.

* Apostrophe's `apos.locks.lock` and `apos.locks.unlock` methods now support promises.

## 2.45.0

Unit tests passing.

Regression tests passing.

* The `apostrophe-caches` module has better, clearer documentation and it now supports promises.
* All modules can now conveniently send email using [Nodemailer](https://nodemailer.com/about/). The new `email` method of all modules renders a template in that module's `views` folder, exactly as you would hope it would, and also automatically generates a plaintext version for the occasional user who does not view HTML email. The automatically generated versions include links properly.
* Extending `apostrophe-images-widgets` and other pieces widgets is easier. If your widget name doesn't correspond to the kind of piece you are displaying, a helpful error appears explaining that you need to set `piecesModuleName`. Adding fields to these widgets now behaves reasonably. Also, if you add fields to `apostrophe-images` or `apostrophe-files` at project level, this now behaves as expected too.
* A locking mechanism has been added during the movement of pages in the page tree. This prevents rare race conditions that could previously have resulted in duplicate page ranks, although the design of the page tree is such that more serious consequences were always avoided.
* Text justification options for ckeditor are now standard in our build of ckeditor. Of course you still need to configure `sanitize-html` properly when using them.
* Any widgets module may now specify a `wrapperTemplate` option. That template is rendered instead of the standard `apostrophe-areas:widget.html` template, and can use `extends` and override blocks found in that template. This is useful if you need to set attributes of the outer wrapper element of the widget.
* The migration added in 2.43.0 to address file permissions for existing attachments in the trash has been greatly accelerated, helpful on large sites.
* Better error messages for `min` and `max` options of some schema field types; provisions for expanded error messages in general.
* For those using the `testModule` option to test their own npm modules in the context of Apostrophe, a default shortname is automatically provided.
* Fixed missing space in admin bar markup, thanks to arlecchino.

## 2.44.0

Unit tests passing.

Regression tests passing.

* Apostrophe's AJAX filter features for `apostrophe-pieces-pages` now support "Load More" buttons and infinite scroll.

To add a "Load More" button:

1. Wrap a new element inside your data-apos-ajax-context element around the content that makes up the current "page" of results. This should not wrap around filter links or the "Load More" button itself.
2. Give that new element the `data-apos-ajax-append` attribute.
3. Add `append=1` to the query string of your Load More button. Example:

```
{% if data.currentPage < data.totalPages %}
  <a href="{{ data.url }} | build({ page: data.currentPage + 1, append: 1 })">Load More...</a>
{% endif %}
```

To progressively enhance this for infinite scroll, add a `data-apos-ajax-infinite-scroll` attribute to the button.

Note that we do this via progressive enhancement of a "Load More" button so that Google can still reach and index all of the pages (SEO).

* Attachment schema fields now respect the new `fileGroup` and `fileGroups` properties. If `fileGroup` is set to `images`, then only image types (GIF, JPEG, PNG) are accepted; if it is set to `office` only typical business file types are accepted. Note that we have always rejected files that didn't appear on the list for either type. You can also specify `fileGroups` as an array.
* `fileGroup: 'image'` is now configured by default for `apostrophe-images`, as was always intended but incorrectly implemented in the past.
* Attachment schema fields now respect the new `extension` and `extensions` properties. The former is handy if you only want to allow one extension, the latter if you want to allow more than one. The extensions must be those specified for `fileGroups` in the default configuration of `apostrophe-attachments` or your override of it (all lower case; JPEG is `jpg`; no period).
* The `addDocReferences` migration has been parallelized, as this one-time migration can be time-consuming on a large site.
* Broken `less` calculation fixed, thanks to Antoine COMBES.

## 2.43.0

Unit tests passing.

Regression tests passing.

* When a "file" or "image" is moved to the trash, the attachment in question now becomes inaccessible. This is particularly important to stop access to obsolete PDFs, which Google loves to access. If the file or image is removed from the trash, the attachment becomes available again. In the case of images, the 1/6th size remains available by default to provide preview when viewing the trash. If the same attachment is referenced by more than one doc, which can happen due to "Copy" operations or `apostrophe-workflow`, it remains available until all such docs are in the trash.

* Parked properties are no longer editable in page settings. Since every site restart always wiped them out anyway, this is a bug fix, not a truly new behavior. With this change, you can finally set `type: 'home'` when `park`ing the home page, and remove `home` from your page types dropdown.

* The `apostrophe-jobs` module now offers a `runNonBatch` method, which is useful for long-running operations that don't involve iterating over many instances of the same type of object.

* Improvements to background image positioning for images widgets.

* A block has been added to override the `lang` attribute easily. Thanks to Ayho.

* The `imgAlt` block can now be used to conveniently override the `alt` attribute of images when overriding `widget.html` for `apostrophe-images-widgets`. Thanks to Raphaël DiRago.

* The `required` option now works properly for fields of type `array` (there must be at least one item in the array).

* Improved error messages for unblessed widget schemas. These are usually related to a widget that is no longer in the page template but appears in the database.

* A UI bug that caused tabs to become invisible when returning from nested dialog boxes has been fixed.

* Filters for "select" fields now default to "no opinion," rather than the default choice. This is the normal behavior for other field types.

* Even more promise support! `apos.attachments.insert`, `pieces.trash` and `pieces.rescue` all return promises if no callback is given.

* A YouTube embed unit test was removed to ensure consistent results in Travis CI, which is once again in routine use.

## 2.42.1

Unit tests passing.

* Use of a capitalized filename that should have been lowercase in a `require` briefly broke Apostrophe's initialization on Linux. We are correcting this by reinstating CI in a Linux environment.

## 2.42.0

Unit tests passing.

Regression tests passing.

* Promises have landed in Apostrophe. Calling `toArray`, `toObject`, `toDistinct` or `toMongo` on an Apostrophe cursor *without a callback* will return a promise. That promise will resolve to the expected result.

In addition, `docs.insert`, `docs.update`, `pieces.insert`, `pieces.update`, and `pages.insert` will all return a promise if invoked without a callback.

These are the most frequently invoked functions in Apostrophe that formerly required callbacks.

**As always with promises, be sure to catch errors with `.catch()`** at some level.

Note that **the `await` keyword can now be used with these methods**, as long as you're running Node.js 8.x or newer or using Babel to provide that language feature.

* Apostrophe's custom `Split` CKEditor toolbar control now works correctly in 2.x. You can give your users the `Split` control to allow them to break up a large rich text widget in order to insert other types of widget "in the middle." Note that the control name is now capitalized to match the way other CKEditor toolbar buttons are named.

* You may now specify `_url: 1` or `_nameOfJoin: 1` in a projection when using Apostrophe's `find()` methods. Native MongoDB projections naturally can't see these "computed properties" because they don't live in the database — they are computed "on the fly" after documents are fetched. However, Apostrophe now automatically adds the right underlying fields to the projection.

Only `_url` and the names of `joinByOne` or `joinByArray` fields are supported. It does not make sense to use a projection on `people` to locate IDs that are actually attached to `products` via `joinByOneReverse` or `joinByArrayReverse`.

*This feature does not conflict with legitimate uses of MongoDB projections because Apostrophe discards all properties beginning with `_` when writing to the database, except for `_id`.*

* The `length` property of an Apostrophe `attachment` object is now correctly populated with the original file size. Thanks to David Keita. Note that images are also made available in many scaled sizes. Also the original may be replaced with a correctly rotated version, in which case `length` will not match. So the most useful scenario for this property is likely to be in working with office formats, especially PDF which can sometimes be very large.

* Fixed bug in the `isEmpty` methods for areas and singletons. Thanks to David Keita.

## 2.41.0

Unit tests passing.

Regression tests passing.

* The new `apostrophe-jobs` module, part of the core of Apostrophe, provides a progress meter mechanism and the ability to stop long-running user-initiated operations, such as batch operations on pieces. See the [jobs module documentation](http://apostrophecms.org/docs/modules/apostrophe-jobs/index.html). You can also refer to the pieces module for examples if you wish to use this for your own long-running user-initiated operations.
* Batch operations now have more robust support for "select everything." A number of bugs related to multiple selection of pieces have been fixed in a refactoring that made this code much more maintainable and predictable.
* The option of pushing an asset of type `template`, which never worked in 2.x and was never used by Apostrophe, has been removed for clarity. Our preference is for rendering assets on the server side dynamically when needed, rather than pushing many templates into the DOM on every page load.
* An `.editorconfig` file has been added. Thanks to Fredrik Ekelund.
* Parking a page only pushes permanent properties. `_defaults` and `_children` should never have been in the database; they are of course still interpreted to decide what should happen, but the properties *themselves* did not belong in the database. (You may need to write a migration if they are already there and this is causing issues for you.)
* Scrolling UI behavior of pieces improved; various other UI touch-ups. Thanks to Fredrik Ekelund.
* `newBrowserCalls` helper for `push` module can be used when you want JavaScript calls queued up with `req.browserCall` to be executed in an AJAX update of just part of a page.
* Fixed bugs affecting access to the published/unpublished batch operations and similar.

## 2.40.0

Unit tests passing.

Regression tests passing.

* Support for "select everything" when managing pieces. Once you check the box to select everything on the current page, you are given a secondary option to select everything that matches your current criteria. This works both when choosing pieces for widgets and when working with batch operations like "trash" or "rescue."
* Fixed various bugs affecting combinations of "select all on page", the chooser and working with images.
* Improvements to batch operations on pieces. The `requiredField` property is checked correctly, and the new `onlyIf` property allows for passing a function that accepts the doc type name and decides whether the button should appear. Multiword action names are properly camelcased. New "success" and "dataSource" options to `batchSimple` allow for carrying out additional operations afterward as well as gathering input independently at the start. And batch operations are composed late so that other modules can add them.
* The `self.api` and `self.html` methods of `apostrophe-context` and `apostrophe-modal` now support a syntax for making cross-module API calls, just like templates.
* Addressed moog versioning issue with latest npm that caused errors about "synth.instanceOf" not being found depending on the state of your npm cache.

## 2.39.2

Unit tests passing.

Startup-related regression tests passing.

* The `APOS_MONGODB_LOG_LEVEL` environment variable can now be set to `debug`, `info` or anything else supported by the MongoDB driver's `Logger.setLevel` method. This is helpful for debugging database issues at the lowest level.

## 2.39.1

Unit tests passing.

Regression tests passing.

* Factored out a `getBaseUrl` method for `apostrophe-pages`, allowing
overrides of this that pay attention to `req`.
* Report `pageBeforeSend` errors and failures to load the global doc properly, don't silently tolerate them.
* Documentation corrections. Thanks to Frederik Ekelund.


## 2.39.0

Unit tests passing.

Regression tests passing.

* Easier access to options. Introduced the `getOption` method to all modules. Calling `self.getOption(req, 'sizes.large')` from your module's server-side JavaScript code, or just `module.getOption('sizes.large')` from Nunjucks, will return the value of `self.options.sizes.large` for that module. You may also pass an array of keys, i.e. `module.getOption([ 'sizes', 'large' ])`. This method is tolerant, it returns undefined if any part of the path does not exist. See also the new [apostrophe-override-options](https://npmjs.org/package/apostrophe-override-options) which extends this feature to support customizing the returned value for any option based on the current page type, page settings, piece settings and locale. * Helpful warning when maximum area/widget loader recursion level is reached. Always use projections when adding joins to your schema to avoid a performance hit due to runaway recursion.
* New `disabledTypes` option to `apostrophe-pages`, primarily for use with `apostrophe-override-options`.
* Fixed UI bug relating to area menus at the bottom of the page.
* Fixed bug that caused a crash when invalid usernames attempted to log in. Thanks to Arthur.

## 2.38.0

Unit tests passing.

Regression tests passing.

* Various schema field validators for required fields no longer crash on the browser side if a property is nonexistent, as opposed to being the expected empty string.
* Buttons for editing pieces widgets now use less confusing language.
* Accommodations for the `apostrophe-headless` module (arriving later today), including factoring out certain login-related and piece-related functionality to separate methods in order to make it easier to introduce RESTful APIs for the same features.
* Unit tests no longer drop the entire test database between suites; instead they drop the collections. Also the unit test timeout can be set via an environment variable. This accommodates testing against various cloud databases with security that precludes dropping entire databases.
* Lots of new content in the README to get folks who haven't been to the documentation site yet a little more excited.

## 2.37.2

Unit tests passing.

Conflict resolution and template extension-related regression tests passing.

* The conflict resolution feature, which helps users avoid conflicts in which neither is successfully able to save content reliably by explaining that two users are editing the same doc and offering the option of taking control, can now be disabled by setting the `conflictResolution` option of the `apostrophe-docs` module explicitly to `false`. **We do not recommend** the use of this option in normal practice, however it has valid applications in automated testing.

* Recently a bug was introduced in which extensions other than `.html` or `.njk` did not work in `include` statements, etc. in Nunjucks templates unless the file in question existed in the project-level version of the module including it. The full cascade of template folder paths is now supported for these explicit extensions, including searching `viewsFolderFallback`.

## 2.37.1

Unit tests passing.

Piece- and schema-related regression tests passing.

* Filters are now available for schema fields of type `integer`. You can configure these for the manage view, or for pieces-pages, exactly as you would for other field types. Previously this feature existed but did not function properly, so this is a patchlevel release rather than a minor version bump.
* Previously, when viewing pieces in the trash, the batch operation button initially read "Trash Items" rather than "Rescue Items." It did not match the selected operation in the select element, and did not perform the needed operation of rescuing items unless you switched operations and switched back again. This has been fixed.

## 2.37.0

Unit tests passing.

Regression tests passing.

* New feature: you may now use the `.njk` file extension in addition to `.html` for your Nunjucks templates. In order to maximize the usefulness of this feature in the context of existing Apostrophe code, `.njk` is still checked for even if `.html` was specified when calling the `render` method. `.njk` is a convention adopted by the Nunjucks community and is supported by some syntax highlighters.
* Bug fix: drag-and-drop reordering and movement of widgets is once again functional. (The arrows worked all along.)
* Bug fix: drag-and-drop targets for widgets residing in areas nested in other widgets now appear and function properly.


## 2.36.3

Unit tests passing.

Regression tests passing.

* If an oembed provider responds with an HTTP error and a response that is not parseable as XML or JSON, Apostrophe no longer crashes (this fix is actually in the oembetter npm module). This fixes crashes on non-embeddable YouTube videos.
* If the oembed provider issues a 401 or 404 error, a relevant error message is given. Otherwise the generic error icon is still given.

## 2.36.2

Unit tests passing.

Regression tests passing.

* Dragging and dropping will now automatically scroll the "reorganize" dialog box.
* Attempts to drag a page above or below the "Home" page in "reorganize" no longer cause a restart. Also, the interface rejects them gracefully.
* Attempts to drag a page below the trashcan are rejected gracefully.
* When `trashInSchema` is active, the "traditional" trash can sorts below "in-context" trash, and the traditional trash can receives the special label "Legacy Trash" to reduce confusion.
* When on page two (or higher) in the "manage" view of pieces, performing a text search now correctly resets to page one.
* Throw an error at startup if a forbidden schema field name is used in `addFields` configuration. For instance, `type` is forbidden for widget schemas, while `docPermissions` is forbidden for doc type schemas, and `_id` is forbidden for both. Note that field names like `title` that are already in the schema are *not* forbidden because re-adding a schema field replaces it, which is often done to change the label, etc. So we'll be adding more documentation about these to help developers avoid surprises if their intention was an entirely new field.

## 2.36.1

Unit tests passing.

Regression tests passing.

* Spurious conflict resolution warnings for pieces fixed.
* Notifications are spaced properly, and in the upper right corner as intended, on all screens.
* Reorganize feature: upgraded to jqtree 1.4.2. Regression testing found no bc breaks.
* A debugging convenience: the `log(true)` cursor filter logs MongoDB criteria objects resulting from the cursor in question to the console.

## 2.36.0

Unit tests passing.

Regression tests passing.

* You may now set the `skipInitialModal` option for any widget module to `true` in order to avoid displaying the editing dialog box when the widget is first added. This makes sense if the widget has a useful default behavior, or consists of a contextually editable rich text sub-widget with a "style" select element you might or might not need to set every time.
* Fields in Apostrophe's schema-driven forms now receive globally unique `id` attributes, and the `for` attributes of `label` elements now reference them properly.

## 2.35.1

Unit tests passing.

Regression tests passing.

* Intermittent "not blessed" errors when editing joins in widget schemas have been corrected by blessing all widget schemas at page serve time, just as we already bless all doc type schemas at page serve time. Blessing them when the individual routes fire is problematic because of probable race conditions with sessions.

## 2.35.0

Unit tests passing.

Regression tests passing.

* `apos.areas.isEmpty(data.page, 'body')` will now tell you if that area is considered empty (it contains no widgets, or the widgets consider themselves empty).

* The new `controls` option may be passed to any widget, via `apos.singleton` or via the configuration for that specific widget type in an `apos.area` call. In this example, the widget cannot be removed, cannot be moved, and has its controls positioned at the upper right instead of the upper left:

```
{{
  apos.singleton(data.page, 'footer', 'apostrophe-rich-text', {
    controls: {
      removable: false,
      movable: false,
      position: 'top-right'
      }
    }
  })
}}
```

The `position` suboption may be set to `top-left`, `top-right`, `bottom-left` or `bottom-right`.

The `removable` and `movable` suboptions are primarily intended for singletons.

* By popular demand, the `insert` and `update` methods of pieces now pass the piece to their callback as the second argument.

* Better CSS reset for Apostrophe's admin UI.

* `callOne` added for convenience when you want to invoke a method normally invoked by `callAll` in the same way, but for only one module. Thanks to Arthur.

* If an attachment does not exist, `apos.attachments.url` no longer results in a template error page. Instead a fallback icon is displayed and an error message is logged. Developers should still always check whether attachments and joined objects still exist in their templates. Thanks to Raphaël DiRago.

* Notifications within modals move to lower right corner of modal for readability.

* Cleaned up font paths.

* Accommodations for the latest release of the separately published apostrophe-workflow module.

## 2.34.3

Unit tests passing.

Regression tests passing.

A bug was fixed that prevented nested area editing. The bug appeared in version 2.34.0.

Note that editing an area on the page has never been possible when it is part of the schema of an array field. That is not a new issue. It is being tracked and discussed. Today's fix was for a regression that impacted all nested areas.

## 2.34.2

All tests passing.

Fixed a bug that generated an error message regarding conflict resolution when attempting to edit an area inside a piece editor dialog box.

## 2.34.1

All tests passing.

Fixed an issue impacting unit test harness only. It didn't come up initially because it had to do with automatically creating `test/node_modules`, which existed our dev environment.

No code changes outside of tests.

## 2.34.0

All tests passing.

* Conflict resolution has been added to Apostrophe. When two users attempt to edit the same document, whether "in context" on the page or via a dialog box, Apostrophe now makes the latecomer aware of the issue and gives them the option to take control of the document after warning that the first party could lose work.

Since the first user may have simply abandoned their work, Apostrophe also indicates how long it has been since the first user last made a change.

If the same user attempts to edit a document in two tabs or windows, something very similar happens, although the message is different.

* In a related change, Apostrophe does not begin attempting to save an area on the page until the user interacts with it for the first time. This fixes many commonly reported frustrating situations in which one user is editing and the other is logged in but merely looking at the page, creating a ping-pong exchange of save requests.

* Apostrophe's unit tests have been restructured so that a single test file can be run conveniently, via `mocha test/docs.js`, for instance, and there is no longer a need for us to update `test/test.js` every time a test is added. Also, the unit tests use the same `apos.tasks.getReq` and `apos.tasks.getAnonReq` methods that are used by real-life command line tasks, which provide a more faithful simulation of an Express request object and one we anticipate extending as needed.

## 2.33.1

All tests passing.

* Fixed potential crash in version pruning mechanism.

## 2.33.0

All tests passing.

* The login page can be disabled via the new `localLogin` option of the `apostrophe-login` module. Set it explicitly to `false` to disable the login URL completely.
* Refactoring: the `apostrophe-login` module now has an `afterLogin` method which takes care of invoking the `loginAfterLogin` callAll method on all modules that have one, and then redirecting appropriately. This code was factored out to make it easier to use in the new [apostrophe-passport](https://npmjs.org/package/apostrophe-passport) module, which allows the use of almost any [Passport](http://passportjs.org)-based strategy, such as Facebook login, Google login, Github login, etc.
* `apos.users.ensureGroup` now delivers the group to its callback as the second argument.

Thanks to Michelin for their support of this work.

## 2.32.0

All tests passing.

* Fixed an S3 asset bundle generation bug that caused `.less` files to be imported with the wrong file extension if the `public` folder did not yet exist at the time `--create-bundle` was used. Thanks to Michelin for their support of this work.

* Also added an `apostrophe-caches:clear` task to aid in testing various functionality. You must specify the cache name since caches may or may not even be known to Apostrophe at task startup time based on whether and when code calls `.get` for each cache name.

## 2.31.0

All tests passing.

* The new `testModule: true` option causes Apostrophe to supply much of the boilerplate for a published npm apostrophe module that wants to test itself as part of an apostrophe instance, i.e. apostrophe-workflow, apostrophe-caches-redis, etc. See those modules for examples of usage. This is a feature for those writing their own npm modules that wish to unit test by initializing Apostrophe and loading the module in question.

* Fixed caching bugs, notably the oembed cache, which is now operating properly. Oembed responses, such as YouTube iframe markup, are now cached for an hour as originally intended which improves frontend loading time.

* Page type changes only refreshed the schema fields on the first change — now they do it properly after every change.

* Page type changes use the "busy" mechanism while refreshing the schema fields to prevent user interface race conditions and avoid user confusion.

* `trash` is never offered as a schema field of the `global` doc (mainly a concern with `apostrophe-workflow`).

## 2.30.0

All tests passing.

It is now easier to set up Redis or another alternative session store:

```
'apostrophe-express': {
  session: {
    secret: 'your-secret-here',
    store: {
      name: 'connect-redis',
      options: {
        // redis-specific options here
      }
    }
  }
}
```

For bc, you can still pass a live instance of a store as the `store` option, but this way is easier; all you have to do is `npm install --save` your connect-compatible session store of choice and configure it.

Thanks to Michelin for their support of this work.

## 2.29.2

All tests passing.

* Overrideable widgetControlGroups method takes (req, widget, options) allowing for better control when customizing these buttons.
* The `createControls` option of the `apostrophe-pages` module is now respected properly.

## 2.29.1

All tests passing.

* Fixed a short-lived issue with the reorganize feature.

## 2.29.0

All tests passing.

This is a significant update containing various accommodations required by the shortly forthcoming Apostrophe 2.x version of the `apostrophe-workflow` module, as well as other recent enhancements in our queue.

* Editing an area "in context" on the page when it is part of a widget or piece will always work, even if `contextual: true` was not set. That property is optional and prevents the area from also appearing in the dialog box for editing the content type.

* Multiple select filters are now available for the "manage" view of any piece type. Just like configuring single-select filters, except that you'll add `multiple: true` to the relevant object in your `addFilters` configuration for the module. Thanks to Michelin for their support of this work.

* When editing a previous selection of pieces for a join or widget, you can also easily edit them without locating them again in the manage view.

* "Next" and "previous" links can now be easily added to your `show.html` pages for pieces. Just set the `next` and `previous` options for your `apostrophe-pieces-pages` subclass to `true`, or to an object with a `projection` property for best performance. This will populate `data.previous` and `data.next` in your `show.html` template. *For blogs they may seem backwards; they refer to relative position on the index page, and blogs are reverse-chronological. Just switch the terms on the front end in your template in cases where they appear confusing.*

* There is now a "pages" option on the admin bar, for cases where "reorganize" is not visible because "Page Settings" is not accessible to the user for the current page.

* If the `trashInSchema` option is set to `true` when configuring `apostrophe-docs`, pages that are in the trash retain their position in the page tree rather than moving to a separate "trash" subtree. In the "reorganize" interface, they are grouped into trash cans displayed beneath each parent page, rather than a single global trash can. This is necessary for the new workflow module and also helpful in any situation where trying to find pages in the trash is more troublesome than explaining this alternative approach.

When `trashInSchema` is `true`, users can also change the trash status of a piece or page via "Page Settings" or the "Edit" dialog box of the piece, and it is possible to access "Page Settings" for any page via "Reorganize."

* The buttons displayed for each widget in an Apostrophe area can be adjusted via the `addWidgetControlGroups` option of the `apostrophe-areas` module, which can be used to introduce additional buttons.

* Empty `beforeMove` and `afterMove` methods have been added to the `apostrophe-pages` module for the convenience of modules using `improve` to enhance it.

* The `apostrophe-doc-type-manager` module now has `getEditPermissionName` and `getAdminPermissionName` methods. These can be overridden by subclasses. For instance, all page subtypes return `edit-apostrophe-page` for the former because page types can be changed.

* `apos.destroy(function() { ... })` may be called to shut down a running Apostrophe instance. This does **not** delete any data. It simply releases the database connection, HTTP server port, etc. This mechanism is extensible by implementing an `apostropheDestroy` method in your own module.

* `before` option for `expressMiddleware`. As before any module can provide middleware via an `expressMiddleware` property which may be a function or array of functions. In addition, if that property is an object, it may also have a `before` subproperty specifying a module whose middleware should run after it. In this case the actual middleware function or functions must be in a `middleware` subproperty.

* `apos.instancesOf(name)` returns an array of modules that extend `name` or a subclass of it. `apos.instanceOf(object, name)` returns true if the given `object` is a moog instance of `name` or a subclass of it.

* `apos.permissions.criteria` can now supply MongoDB criteria restricted to the types the user can edit when a general permission name like `edit` or `edit-doc` is asked for. *This was never a security bug because permissions for actual editing were checked when individual edits occurred. The change makes it easier to display lists of editable content of mixed types.*

* Extending the indexes of Apostrophe's `aposDocs` collection is easier to achieve in modules that use `improve` to extend `apostrophe-docs`.

* Removed tests for obsolete, unsupported Node.js 0.10.x. Node.js 4.x is now the minimum version. *We do not intend to break ES5 compliance in 2.x, however testing old versions of Node that are not maintained with security patches in any freely available repository is not practical.*

* `insert` method for `apos.attachments`, mirroring the other modules better. Thanks to Arthur Agombart.

## 2.28.0

All tests passing.

* Notifications are available, replacing the use of `alert`. This feature is primarily for Apostrophe's own administrative features; you can use it when extending the editing UI. Call `apos.notify('message')` to display a simple message. You can specify several `type` options such as `error` and `info`, and you can also use `%s` wildcards. Everything is localized on the server side. [See the documentation for more information](http://apostrophecms.org/docs/modules/apostrophe-notifications/browser-apostrophe-notifications.html#trigger). Thanks to Michelin for their support of this work.
* The `apostrophe-images` widget now provides a focal point editor. See the new [responsive images HOWTO](http://apostrophecms.org/docs/tutorials/howtos/responsive-images.html). Thanks to Michelin for their support of this work.
* UX: clicking "edit" on an image you have already selected no longer deselects the image. Thanks to Michelin for their support of this work.
* Bug fix: corrected issue that sometimes prevented joins with pages from editing properly.
* Bug fix: added sort index on `level` and `rank`, preventing MongoDB errors on very large page trees.
* UX: a complete URL is suggested at startup when testing locally. Thanks to Alex Gleason.

## 2.27.1

All tests passing.

* Fixed recently introduced bug preventing page type switching.

## 2.27.0

All tests passing.

* Lazy schema field configuration, in general and especially for joins. No more need to specify `idField`, `idsField`, `relationshipsField` or even `label` for your schema fields. `withType` can be inferred too in many cases, depending on the name of the join field. You can still specify all of the details by hand.

Also, for reverse joins, there is a new `reverseOf` option, allowing you to just specify the name of the join you are reversing. This is much easier to understand than specifying the `idField` of the other join. However that is still permitted.

Lazy configuration is in place for doc types (like pages and pieces) and widget types. It can be extended to other uses of schemas by calling the new validation methods.

* ckeditor 4.6.2. Resolves #896: you can now create links properly in Microsoft Edge. Our policy is now to check in periodically with new ckeditor releases and just make sure they are compatible with our editor skin before releasing them.

* `apos.areas.fromRichText` can be used to create an area with a single rich text widget from a trusted string of HTML. Not intended for mixed media, just rich text. Related: both `fromRichText` and `fromPlaintext` now correctly give their widgets an `_id` property.

## 2.26.1

All tests passing.

* Fixed short-lived bug introduced in 2.26.0 re: detecting missing widget types.

## 2.26.0

All tests passing.

* Do not crash on missing widget types, print good warning messages.

* Complete implementation of the [explicitOrder](http://apostrophecms.org/docs/modules/apostrophe-docs/server-apostrophe-cursor.html#explicit-order) cursor filter, replacing a nonfunctional implementation.

* If the mongodb connection is lost, the default behavior is now to retry it forever, so when MongoDB does get restarted Apostrophe will find it. In addition, a `connect` object may be passed to the `apostrophe-db` module to be passed on to the MongoDB connect call.

* Spaces added between DOM attributes for better HTML5 compliance.

* `required` subfields are now enforced when editing fields of type `array`.

Thanks to Michelin for their support of much of the work in this release.

## 2.25.0

All tests passing.

* There is now a `readOnly` option for the standard schema field types. Thanks to Michelin for contributing this feature.

* Apostrophe now displays useful warnings and, in some cases, errors at startup when schemas are improperly configured. This is particularly useful if you have found it frustrating to configure joins correctly. We are continuing to deepen the coverage here.

* In the manage view, the "published" and "trash" filters now always offer both "yes" and "no," regardless of whether anything is available in those categories. This is necessary because these are the respective defaults, and these are also unusual cases in which it is actually interesting to know nothing is available.

## 2.24.0

All tests passing.

There is now an `object` schema field type. It works much like the `array` schema field type, however there is just one object, represented as an object property of the doc in the database. Thanks to Michelin's development team for contributing this feature.

## 2.23.2

All tests passing.

The options object of `enhanceDate` is now passed on to `pikaday`. Considered a bug fix since the options object was erroneously ignored.

* 2.23.1

All tests passing.

cleanCss needs to know that the output CSS files are going to live in apos-minified in order to correctly parse `@import` statements that pull in plain .css files. Also, the mechanism for prefixing URLs in CSS code was not applied at the correct stage of the bundling process (the minify stage), which broke the ability to reference fonts, images, etc. via URLs beginning with /modules when using an S3 asset bundle.

## 2.23.0

All tests passing.

* The "manage" view of `apostrophe-pieces` now supports robust filters, in the same way they were already supported on the front end for `apostrophe-pieces-pages`. Use the `addFilters` option to configure them. There is bc with existing filters that relied on the old assumption that manage filters have a boolean API. However now you can specify any field with a cursor filter, which includes most schema fields, notably including joins.

Note that since all of the options are presented in a dropdown, not all fields are good candidates for this feature.

The "manage" view filters now refresh to reflect only the options that still make sense based on the other filters you have selected, reducing user frustration.

See [reusable content with pieces](http://apostrophecms.org/docs/tutorials/getting-started/reusable-content-with-pieces.html) for more information and examples.

Thanks to Michelin for their support of this work.

* `apos.utils.isFalse` allows you to check for values that are strictly `=== false` in templates.

* `apos.utils.startCase` converts property names to English, roughly speaking. It is used as a fallback if a filter does not have a `label` property. This is primarily for bc, you should add a `label` property to your fields.

* Production now matches the dev environment with regard to relative URLs in LESS files, such as those used to specify background images or font files. Previously the behavior was different in dev and production, which is a bug.

* You can now pass a `less` option to `apostrophe-assets`, which is merged with the options given to `less.render` both in dev and production. You can use this, for instance, to enable `strictMath`.

* `apostrophe.oembed`'s `fetch` method now propagates its `options` object to `oembetter` correctly. Thanks to Fotis Paraskevopoulos.

## 2.22.0

All tests passing.

* Apostrophe now supports publishing CSS and JS assets via S3 rather than serving them directly.

Apostrophe already had an option to build asset "bundles" and deploy them at startup, as described in our [cloud HOWTO](http://apostrophecms.org/docs/tutorials/howtos/deploying-apostrophe-in-the-cloud.html). However this serves the assets from the cloud webserver, such as a Heroku dyno or EC2 instance. It is now possible to serve the assets from Amazon S3.

See the [updated cloud HOWTO](http://apostrophecms.org/docs/tutorials/howtos/deploying-apostrophe-in-the-cloud.html) for details.

Thanks to Michelin for their support of this work.

* Enforce string field `min` and `max` properties on server side.

* When validation of a form with tabs fails, such as a pieces edit modal, activate the correct tab and scroll to the first error in that tab.

* thanks to Ludovic Bret for fixing a bug in the admin bar markup.

## 2.21.0

All tests passing.

* For a small performance boost, `defer` option can be set to `true` when configuring any widget module.
This defers calls to the `load` method until just before the page is rendered, allowing a single query
to fetch them all in simple cases. This is best applied
to the `apostrophe-images-widgets` module and similar widgets. It should not be applied if you wish
to access the results of the join in asynchronous code, because they are not available until the last
possible moment.

Thanks to Michelin for their support of this work.

* You can also set `deferImageLoading` to `true` for the `apostrophe-globals` module if you want the
same technique to be applied when loading the `global` doc's widgets. This does not always yield a
performance improvement.

* Bug fix: if two crops of the same image were present in separate widgets on a page, only one of the crops would be seen in template code. This issue has been resolved.

## 2.20.3

All tests passing.

* The search filter is once again available when choosing images. This involved a deeper fix to modals: filters for sliding modals were not being properly captured and hoisted into the shared part of the outer div. This is now being done exactly as it is done for the controls (buttons) and the instructions.

To avoid incompatibility with existing uses of `self.$filters`, such as in the manage modal, they are captured to `self.$modalFilters`. A small change to the manage modal was needed to take advantage of this.

* Moved a warning message from `console.log` to `console.error`. `stdout` should never be used for warnings and errors. Moving toward clean output so that command line tasks can be safely used in pipelines.

## 2.20.2

All tests passing.

Improved UI for editing widgets. The edit button is no longer separate from the area-related controls such as up, down, etc. This reduces clutter and reduces difficulty in accessing widgets while editing.

## 2.20.1

All tests passing.

When autocompleting doc titles to add them to a join, Apostrophe again utilizes search result quality to display the best results first.

## 2.20.0

All tests passing.

This is a significant update with two useful new features and various minor improvements.

* Support for batch uploads. The `apostrophe-images` and `apostrophe-files` modules now implement batch uploads by default.

When you click "New File" or "New Image," you now go directly to the file browser, and if you select multiple files they are uploaded without a modal dialog appearing for each one; the title and slug are populated from the filename, and that's that.

You can also drag one or more files directly to the chooser/manager modal.

If you are choosing files or images for a widget, they are automatically selected after a batch upload.

This feature can be disabled by setting the `insertViaUpload` option to `false` for `apostrophe-images` or `apostrophe-files`. If you are adding `required` fields to `apostrophe-images` or `apostrophe-files`, then batch uploading is not the best option for you because it would bypass that.

**If you wish, you can enable the feature for your own `apostrophe-pieces` modules that have an `attachment` field in their schema by setting the `insertViaUpload` option to `true`.** However please note that this does not currently do anything for pieces that refer to an image or file indirectly via widget.

* Global preference editing, and a standard UI to roll back to earlier versions of global content. There is now a "Global Content" admin bar button. By default, this launches the version rollback dialog box for shared global content.

However, if you use `addFields` to add schema fields to the `apostrophe-global` module, this button instead launches an editing modal where you can edit those fields, and also offers a "Versions" button accessible from there.

Global preferences set in this way are accessible in all situations where `data.global` is available. This is very useful for creating project-wide preference settings.

All the usual features of schemas can be used, including `groupFields`. Of course, if you choose to use joins or widgets in global content, you should keep the performance impact in mind.

* Various UX fixes to the manager and chooser modals.

* If there is a `minSize` setting in play, that information is displayed to the user when choosing images.

* The `checkboxes` schema field type now supports the `browseFilters` feature.

* When batch file uploads fail, a more useful set of error messages are displayed.

## 2.19.1

All tests passing.

* When saving any doc with a schema, if an attachment field does not match a valid attachment that has actually been uploaded, that field is correctly nulled out. In addition, if the attachment's file extension is not in a valid fileGroup as configured via the attachments module, the field is nulled out. Finally, the `crop: true` option for attachments is saved successfully. This option allows for attachments to have a crop that is inherent to them, useful when there is no widget standing between the doc and the attachment.

All of these changes correct bugs in intended behavior. Certain checks were present in the code but not completely functional. If you need to update your configuration to add file extensions, [apostrophe-attachments](http://apostrophecms.org/docs/modules/apostrophe-attachments/).

## 2.19.0

All tests passing.

* As always, Apostrophe always populates `req.data.home`; when `req.data.page._ancestors[0]` exists that is used, otherwise Apostrophe carries out a separate query. However as a performance enhancement, you may now disable this additional query by passing the `home: false` option to the `apostrophe-pages` module. Note that `req.data.home` is not guaranteed to exist if you do this.

As for children of the home page, for performance you may now pass `home: { children: false }` option to the `apostrophe-pages` module. This option only comes into play when using `builders: { ancestors: false }`.

Thanks to Michelin for their support of this work.

## 2.18.2

All tests passing.

* Performance enhancement: when fetching `req.data.home` directly in the absence of `req.data.page._ancestors[0]`, such as on the home page itself or a non-page route like `/login`, we must apply the same default filters before applying the filter options, namely `.areas(false).joins(false)`, otherwise duplicate queries are made.

* Fixed bug in as-yet-unused `schemas.export` method caught by babel's linter.

Thanks to Michelin for their support of this work.

## 2.18.0

All tests passing.

* New batch editing features for pieces! You can now use the checkboxes to select many items and then carry out the following operations in one step: trash, rescue from trash, publish, unpublish, tag and untag.

In addition there is a clearly documented procedure for creating new batch editing features with a minimum of new code.

* Several bugs in the array editor were fixed. Up, down and remove buttons work properly again, an aesthetic glitch was resolved and redundant ordinal numbers do not creep in when managing the order of an array without the `titleField` option.

* Logging out completely destroys the session. While the standard behavior of `req.logout` in the Passport module is only to break the relationship between the `user` object and the session, users expect a clean break.

## 2.17.2

All tests passing.

* Members of a group that has the admin permission for a specific piece type can now move pieces of that type to and from the trash. (This was always intended, so this is a bug fix.)
* For better out-of-the-box SEO, an `alt` attribute with the title of the image is now part of the `img` markup of `apostrophe-images` widgets.

## 2.17.1

All tests passing.

* Fixed XSS (cross-site scripting) vulnerability in `req.browserCall` and `apos.push.browserCall`.

* Removed confusing strikethrough of "Apply to Subpages" subform when the permission is being removed rather than added.

* Improved UX of area widget controls.

* Improved modal array tab UI and CSS.

* The `oembedReady` Apostrophe event is now emitted correctly after `apostrophe-oembed` renders an oembed-based player, such as a YouTube video player for the `apostrophe-video` widget. This event can be listened for via `apos.on('apostrophe-oembed', fn)` and receives a jQuery object referring to the relevant element.

## 2.17.0

All tests passing.

* `array` schema fields now accept a `limit` option. They also support the `def` property to set defaults for individual fields. The array editor code has been refactored for better reliability and performance and documentation for the methods has been written.

* Relative `@import` statements now work when you push plain `.css` files as Apostrophe assets. There is no change in behavior for LESS files. Thanks to Fredrik Ekelund.

* Controls such as the "Finished" button of the reorganize modal were floating off the screen. This has been fixed.

## 2.16.1

All tests passing.

* If you have tried using `piecesFilters` with a `tags` field type, you may have noticed that when the query string parameter is present but empty, you get no results. This is suboptimal because that's a common result if you use an HTML form to drive the query. An empty string for a `tags` filter now correctly does nothing.

* In `apostrophe-rich-text-widgets`, initialize CKEditor on `instanceReady`, rather than via a dodgy timeout. Thanks to Frederik Ekelund for finding a better way!

## 2.16.0

All tests passing.

* Reintroduced the reorganize feature for editors who have permissions for some pages but not others. You are able to see the pages you can edit and also their ancestors, in order to navigate the tree. However you are able to drag pages only to parents you can edit.

* Introduced the new `deleteFromTrash` option to the `apostrophe-pages` module. If this option is enabled, a new icon appears in "reorganize" when looking at pages in the trash. This icon allows you to permanently delete a page and its descendants from the site.

The use of this option can lead to unhappy customers if they do not clearly understand it is a permanent action. For that reason, it is disabled by default. However it can be quite useful when transitioning from the initial site build to long-term support. We recommend enabling it during that period and disabling it again after cleanup.

* "Reorganize" no longer displays nonfunctional "view" and "trash" icons for the trash and pages inside it.

* The tests for the `apostrophe-locks` module are now deterministic and should always pass.

## 2.15.2

All tests passing.

Fixed a bug which could cause a crash if the `sort` filter was explicitly set to `search` and no search was actually present. Conditions existed in which this could happen with the autocomplete route.

## 2.15.1

Due to a miscommunication the version number 2.15.0 had been previously used. The description below was originally intended for 2.15.0 and has been published as 2.15.1 purely to address the version numbering conflict.

All tests passing.

* `apos.permissions.addPublic` accepts multiple arguments and array arguments,
adding all of the permission names given including any listed in the arrays.
* Permissions checks for pieces admin routes longer check for req.user, checking for the appropriate `edit-` permission is sufficient and makes addPublic more useful.
* Updated the `i18n` module to address a problem where labels that happened to be numbers rather than strings would crash the template if passed to `__()`.
* Documentation improvements.

## 2.14.3

All tests passing.

The mechanism that preserves text fields when performing AJAX refreshes was preserving
other types of `input` elements. Checkboxes, radio buttons and `type="submit"` are now
properly excluded from this mechanism.

## 2.14.2

Fixed [#385](https://github.com/punkave/apostrophe/issues/385): if a page is moved to the trash, its slug must always change, even if it has been edited so that it no longer has its parent's slug as a prefix. In addition, if the resulting slug of a descendant of the page moving to the trash conflicts with an existing page in the trash, steps are taken to ensure uniqueness.

## 2.14.1

All tests passing.

* The `apos.utils.clonePermanent` method no longer turns objects into long arrays of nulls if they happen to have a `length` property. `lodash` uses the `length` property as an indicator that the object should be treated as an array, but this would be an unrealistic restriction on Apostrophe schema field names. Instead, `clonePermanent` now uses `Array.isArray` to distinguish true arrays. This fixes a nasty bug when importing content from A1.5 and subsequently editing it.

* When a user is logged in there is an `apos.user` object on the browser side. Due to a bug this was an empty object. It now contains `title`, `_id` and `username` properties as intended.

## 2.14.0

All tests passing.

* A version rollback dialog box for the `global` doc is now opened if an element with the `data-apos-versions-global` attribute is clicked. There is currently no such element in the standard UI but you may introduce one in your own layout if you have mission-critical content in the `global` doc that is awkward to recreate after an accidental deletion, such as a custom sitewide nav.
* An error message is correctly displayed when login fails.
* Many UI messages are now passed through the `__()` internationalization helper correctly. Thanks to `timaebi`.

## 2.13.2

All tests passing.

The `data-apos-ajax-context` feature had a bug which prevented ordinary anchor links from performing AJAX refreshes correctly.

## 2.13.1

All tests passing.

The `apostrophe-attachments` module now calls `apos.ui.busy` correctly on the fieldset so that the busy and completed indicators are correctly shown and hidden. Previously the string `0` was passed, which is not falsy.

## 2.12.0

All tests passing.

* Developers are no longer required to set `instantiate: false` in `app.js` when configuring an npm module that uses the `improve` property to implicitly subclass and enhance a different module. In addition, bugs were fixed in the underlying `moog-require` module to ensure that assets can be loaded from the `public` and `views` folders of modules that use `improve`.
* `string` has replaced `csv` as the property name of the schema field converters that handle plaintext. Backwards compatibility has been implemented so that existing `csv` converters will work transparently and calls to `convert` with `csv` as the `from` argument still work as well. In all new custom field types you should say `string` rather than `csv`. There is no change in the functionality or implementation other than the name.

## 2.11.0

All tests passing.

You can now add middleware to your Apostrophe site via any module in your project. Just add an `self.expressMiddleware` method to your module, which takes the usual `req, res, next` arguments. Or, if it's more convenient, set `self.expressMiddleware` to an array of such functions. "Module middleware" is added immediately after the minimum required Apostrophe middleware (bodyParser, `req.data`, etc), and before any routes.

## 2.10.3

All tests passing.

Fixed bug in `autoPreserveText` feature of our `data-apos-ajax-context` mechanism; also, restricted it to text inputs and textareas that actually have the focus so that you can replace their values normally at other times

## 2.10.2

All tests passing.

A very minor fix, but 2.10.1 had a very noisy console.log statement left in.

## 2.10.1

All tests passing.

* The built-in cursor filters for `float` and `integer` no longer incorrectly default to filtering for docs with the value `0` if the value being filtered for is undefined or null. They default to not filtering at all, which is correct.

## 2.10.0

All tests passing.

* Apostrophe now automatically recompiles modified Nunjucks templates. This means you can hit refresh in your browser after hitting save in your editor when working on `.html` files. Also note that this has always worked for `.less` files.
* Fixed a longstanding bug in `joinByArrayReverse`, which now works properly.

## 2.9.2

All tests passing.

* Starting with MongoDB 3.3.x (?), it is an error to pass `safe: true` when calling `createIndex`, and it has never done anything in any version. In our defense, cargo-cult practice was probably adopted back in the days when MongoDB would invoke your write callback without actually confirming anything unless you passed `safe: true`, but apparently this was never a thing for indexes. Removed all the `safe: true` arguments from `createIndex` calls.
* Added a `beforeAjax` Apostrophe event to facilitate progress display and animations when using the new `data-apos-ajax-content` feature.

## 2.9.1

All tests passing.

* Fixed an omission that prevented the use of the back button to undo the very first click when using the new `data-apos-ajax-context`. Later clicks worked just fine, but for the first one to work we need a call to `replaceState` to make it possible to restore the original query.

## 2.9.0

All tests passing.

* Two major new features in this release: built-in filters for most schema fields, and built-in AJAX support for `apostrophe-pieces-pages`. These combine to eliminate the need for custom code in a wide array of situations where you wish to allow users to browse and filter blog posts, events, etc. In most cases there is no longer any need to write your own `cursor.js` or your own AJAX implementation. The provided AJAX implementation handles browser history operations, bookmarking and sharing properly and is SEO-friendly.

[See the official summary of the pull request for details and examples of usage.](https://github.com/punkave/apostrophe/pull/766)

* We also fixed a bug in the `refinalize` feature of cursors. state.criteria is now cloned before finalize and restored after it. Otherwise many criteria are added twice after refinalize which causes a fatal error with a few, like text search in mongodb.

In addition, we merged a contribution from Fotis Paraskevopoulos that allows a `bodyParser` option with `json` and `urlencoded` properties to be passed to the `apostrophe-express` module. Those properties are passed on to configure those two body parser middleware functions.

## 2.8.0

All tests passing.

* `APOS_MONGODB_URI` environment variable is used to connect to MongoDB if present. Helpful for cloud hosting. See the new [deploying Apostrophe in the cloud HOWTO](http://apostrophecms.org/docs/tutorials/howtos/deploying-apostrophe-in-the-cloud.html).
* `APOS_S3_BUCKET`, `APOS_S3_ENDPOINT` (optional), `APOS_S3_SECRET`, `APOS_S3_KEY`, and `APOS_S3_REGION` environment variables can be used to configure Apostrophe to use S3 for uploaded media storage. This behavior kicks in if `APOS_S3_BUCKET` is set. See the new [deploying Apostrophe in the cloud HOWTO](http://apostrophecms.org/docs/tutorials/howtos/deploying-apostrophe-in-the-cloud.html).
* New advisory locking API accessible via `apos.locks.lock` and `apos.locks.unlock`. `apostrophe-migrations:migrate` is now wrapped in a lock. More locks are coming, although Apostrophe was carefully designed for benign worst case outcomes during race conditions.
* Better asset deployment for Heroku and other cloud services. `node app apostrophe:generation --create-bundle=NAME` now creates a new folder, `NAME`, containing assets that would otherwise have been written to `public`. Launching a server with the `APOS_BUNDLE` environment variable set to `NAME` will then copy that bundle's contents into `public` before listening for connections. See the new [deploying Apostrophe in the cloud HOWTO](http://apostrophecms.org/docs/tutorials/howtos/deploying-apostrophe-in-the-cloud.html).
* `apostrophe-pieces-pages` index pages are about 2x faster; discovered we were inefficiently deep-cloning `req` when cloning a cursor.
* Helpful error message if you forget to set the `name` property of one of your `types` when configuring `apostrophe-pages`.

## 2.7.0

* We do a better job of defaulting to a sort by search match quality if full-text search is present in a query. Under the hood this is powered by the new `defaultSort` filter, which just stores a default value for the `sort` filter to be used only if `search` (and anything else with an implicit preferred sort order) is not present. No more lame search results for blog posts. You can explicitly set the `sort()` filter in a cursor override if you really want to, but trust us, when `search` is present sorting by anything but search quality produces poor results.
* Fixed bugs in the sanitizer for page slugs. It is now impossible to save a slug with trailing or consecutive slashes (except the home page slug which is allowed to consist of a single "trailing" slash). Added unit tests.
* Apostrophe's dropdown menus, etc. will more robustly maintain their font size in the presence of project-level CSS. There is an explicit default font size for `.apos-ui`.

## 2.6.2

All tests passing.

* The auto-suggestion of titles upon uploading files also suggests slugs.
* The auto-suggestion of titles and slugs applies to both "files" and "images."
* Reduce the clutter in the versions collection by checking for meaningful change on the server side, where final sanitization of HTML, etc. has taken place to iron out distinctions without a difference.
* Use the permission name `edit-attachment` consistently, so that calling `addPublic('edit-attachment')` has the intended effect.
* Manage view of pieces does not crash if `updatedAt` is missing from a piece.

## 2.6.1

All tests passing.

* Choosers and schema arrays play nicely with the new fixed-position tabs.
* Better CSS solution to positioning the attachment upload buttons which doesn't interfere with other styles.
* Images in the chooser choices column "stay in their lane."
* Better error message when an attempt to edit an area with a hyphenated name is used.
* Array edit button fixed.
* The `type()` cursor filter now has a finalizer and merges its criteria there at the very end, so that you can override a previous call to it at any time prior to invoking `toArray` or similar.
* Area controls no longer interfere with visibility of widget type selection menu.

## 2.6.0

All tests passing.

* `relationship` fields defined for `joinByArray` can now have an `inline: true` flag. If they are inline, they are presented right in the chooser, rather than appearing in a separate modal dialog reachable by clicking an icon. This feature should be used sparingly, but that's true of relationship fields in general.
* Permissions editing for pages now takes advantage of the new inline relationship fields to make the "apply to subpages" functionality easier to discover.
* When uploading files or images, the title field is automatically suggested based on the filename.
* Improvements in form field UX and design.
* When choosing pieces (including images), if you elect to create a new piece it is automatically added to the selection.
* When choosing pieces, if the `limit` is reached and it is greater than 1, a helpful message appears, and the UI changes to make clear that you cannot add items until you remove one. If the limit is exactly 1, a new selection automatically replaces the current selection, and singular language is used to clarify what is happening.
* Syntax errors in "related types" such as cursors now produce an improved error message with filename and line number.
* Showstopper errors during startup are reported in a less redundant way.

## 2.5.2

All tests passing.

* New `blockLevelControls: true` option to areas ensures controls for "blocks," i.e. "layout" widgets whose primary purpose is to contain other widgets, can be easily distinguished from controls for "regular" areas nested inside them. Think of a "two-column" or "three-column" widget with three areas in its template. The controls for these areas are displayed in a distinct color and various visual affordances are made to ensure they are accessible when things would otherwise be tightly spaces.
* General improvements to the usability of area-related controls.
* The search index now correctly includes the text of string and select schema fields found in widgets, pieces, pages, etc., as it always did before in 0.5. You may use `searchable: false` to disable this on a per-field basis.
* Search indexing has been refactored for clarity (no changes to working APIs).
* Checkboxes for the `checkboxes` schema field type are now styled.
* "View file" links in the file library are now styled as buttons.

## 2.5.1

All tests passing.

* The `minSize` option to `apostrophe-images` widgets now works properly when cropping.
* The cropper no longer starts out cropping to the entire image, as this made it unclear what was happening. However if you click the crop button and then just save you still get reasonable behavior.
* Bigger crop handles.
* Textarea focus state receives the same "glow" as a regular text input field.
* Small documentation updates.

## 2.5.0

All tests passing.

* Implemented `apos.areas.fromPlaintext`, which accepts a string of plaintext (not markup) and returns an area with a single `apostrophe-rich-text` widget in it, containing that text. Useful in implementing importers.
* The so-called `csv` import mode of `apos.schemas.convert` works properly for areas, using the above. Although it is called csv this mode is really suitable for any situation in which you have plaintext representations of each property in an object and would like those sanitized and converted to populate a doc.
* Bug fix: emit the `enhance` Apostrophe event only once on page load. This event is emitted only when there is new content that has been added to the page, e.g. once at page load, and also when a new widget is added or updated, etc. The first argument to your event handler will be a jQuery element which will contain only new elements.
* Legacy support for `data/port` and `data/address` files has been restored. (Note that `PORT` and `ADDRESS` environment variables supersede these. In modern Stagecoach deployments `data/port` is often a space-separated list of ports, and the `deployment/start` script parses these out and launches multiple processes with different PORT variables.)

## 2.4.0

All tests passing.

Workarounds for two limitations in MongoDB that impact the use of Apostrophe cursors:

* The `addLateCriteria` cursor filter has been introduced. This filter should be used only when
you need to invoke `$near` or another MongoDB operator that cannot be used within `$and`. The object
you pass to `addLateCriteria` is merged with the criteria object that is built normally by the cursor.
**Use of this filter is strongly discouraged unless you must use operators that do
not support `$and`.**
* Custom filters that invoke `$near` or other MongoDB operators that are incompatible
with `$text` queries may call `self.set('regexSearch', true)` to force the cursor to use
a regular expression search rather than full MongoDB full-text search, if and when the
`search()` filter is called on the same cursor. This was implemented to allow combination
of full-text and geographical searches, subject of course to the limitation that regular expression
search is not indexed. It also doesn't sort by quality, but `$near` provides its own sort
by distance.

Since these are new features a minor version level bump is appropriate. However neither of these is a feature that a typical site developer will need to call directly.

## 2.3.2

All tests passing.

* The quality of the autocomplete search results shown when selecting pages or pieces via a join was low. This has been corrected by calling the `.sort('search')` filter to sort by search result quality rather than the default sort order for the doc type manager in question.
* All of the autocomplete suggestions fit on the screen on reasonably sized displays. With the recent addition of the "flip" feature to push the suggestions up rather than down if the bottom of the screen would otherwise be reached, this is critical to show the first and best suggestion. Further discussion for future UX improvement in [issue 704](https://github.com/punkave/apostrophe/issues/704).

## 2.3.1

All tests passing.

* Fixed a bug in the new "copy page" feature that affects pages that have `null` properties.
* Improved the experience of using the widget controls to manage the widgets in an area.
* The `login` module now has an alias, `apos.login`, like other core modules.
* Updated the jquery projector plugin to the latest version.

## 2.3.0

All tests passing.

* Fixed a bug affecting the use of `arrangeFields` in modules that extend another module's use of `arrangeFields`. Added unit test based directly on a real-world project.
* `baseUrl` project-wide option added, yielding the same benefit as in 0.5: you get absolute URLs for all pages everywhere. (If you don't want absolute URLs, just don't set it.) This is very beneficial when generating `og:meta` tags for Facebook, or generating emails.
* A direct link to the original file has been added to the file manager's editor modal.

## 2.2.2

All tests passing.

* Addition of slugs to projection for autocomplete is now done in a way that still allows overrides at the doc level to add other properties.
* Addition of slugs to projection for autocomplete works for joins with a specific page type, too.
* Fixed a chicken-and-egg problem in the global module that kicked in if the "global" doc contains widgets powered by modules not yet initialized at the time the global module checks for the existence of the doc.

## 2.2.1

All tests passing.

Fixed an oversight: the new `pageBeforeCopy` global method now takes `req` as its first parameter. Since `2.2.0` was first published 5 minutes ago and this method has not yet been documented this is not regarded as a bc break.

## 2.2.0

All tests passing.

* Fixed bug that broke removal of permissions for pages.
* "Copy Page" feature added to the page menu.
* Automatically reposition the autocomplete dropdown for joins if it would collide with the bottom of the window.
* Include page slugs in the autocomplete dropdown for joins with pages.
* `chooserChoiceBase.html` restored; some projects were depending on extending it, which is a useful technique.

## 2.1.5

All tests passing.

* Admin bar: previously grouped fields can be re-grouped successfully, so concatenating admin bar configuration works just as well as concatenating `addFields` arrays
* Files widget displays upload button in the same user-friendly position as the images widget
* Font size for tabs and help labels is explicit to avoid side effects from project-level CSS

## 2.1.4

All tests passing.

* Previously chosen items that now reside in the trash no longer break the chooser for editing joins
* All joins editable; certain edge cases weren't getting blessed
* A field appears properly when two diferent choices list it for `showFields`
* As in 0.5, a required field hidden by `showFields` is not required (but will be if you elect the choice that shows it)

## 2.1.3

All tests passing.

* A typo in the unit tests caused unit tests to fail. This has been fixed.
* The recent addition of the HTML5 doctype caused the login page to be invisible in the sandbox project (not the boilerplate project). This has been fixed.
* The recent addition of the HTML5 doctype caused the admin bar to appear with a slight visual defect. This has been fixed.

## 2.1.2

Fix for [#668](https://github.com/punkave/apostrophe/issues/668), crash occurring when admin bar group leader starts out too close to the end of the admin bar items array.

## 2.1.1

Full Windows compatibility restored. The "recursively copy asset folders if on Windows" behavior from 0.5 was reimplemented. This is necessary to allow Apostrophe to run as a non-administrator on Windows. Running as administrator is the moral equivalent of running as root on Linux, which we would never recommend.

Since Apostrophe did not function previously on Windows and there is no behavior change on Mac/Linux this is effectively a bug fix rather than a new feature, thus 2.1.1.

## 2.1.0

* Introduced the new `apos.areas.richText` and `apos.areas.plaintext` methods, which are also available in templates by the same names.

* Added and documented the `addImageSizes` option of the `apostrophe-attachments` module.

## 2.0.4

* The `apostrophe-login` module now invokes `loginAfterLogin(req, callback)` on all modules that have such a method, via `apos.callAll`. Modules that do not need a callback can supply this method with only one argument. Afterwards, `apostrophe-login` redirects to `req.redirect`, as is supported elsewhere in Apostrophe. So you can assign to `req.redirect` in your callback to change the user's destination after a successful login. If `req.redirect` is not set, the user is redirected to the home page.

## 2.0.3

The `ancestors` and `children` filters defaulted to `areas(false)`, but `joins(false)` was omitted, contrary to documentation which has always indicated the information returned is limited for performance. This was fixed. You can still override freely with the `filters` option to `apostrophe-pages`.

The HTML5 doctype was added to `outerLayoutBase`. HTML5 was always assumed, and the absence of the doctype broke jQuery's support for distinguishing `$(window).height()` from `$(document).height()`, causing runaway infinite scroll loading.

Warning message instructions for configuring the session secret were fixed (the actual location has not changed).

## 2.0.2

Previously the `contextual` flag of a pieces module was not considered before deciding to redirect to the "show page" for the piece, which might not exist. This has been fixed. It should only happen when the module has `contextual: true`, creating a reasonable expectation that such a page must exist.

## 2.0.1

Packaging and documentation issues only.

## 2.0.0

Inaugural npm release of Apostrophe 2.x, which was used prior to that in many projects via git dependencies.<|MERGE_RESOLUTION|>--- conflicted
+++ resolved
@@ -12,12 +12,10 @@
 * Tracks the "previously published" version of a document as a legitimate reference to any attachments, so that they are not discarded and can be brought back as expected if "Undo Publish" is clicked.
 * Reverse relationships work properly for published documents.
 * Relationship subfields are now loaded properly when `reverseOf` is used.
-<<<<<<< HEAD
 * Relationship subfields can now be edited when selecting in the full "manage view" browser, as well as in the compact relationship field view which worked previously.
-* A console warning when editing subfields for a new relationship was fixed.
 * Relationship subfields now respect the `def` property.
 * Relationship subfields are restored if you deselect a document and then reselect it within a single editing experience, i.e. accidentally deselect and immediately reselect, for instance.
-=======
+* A console warning when editing subfields for a new relationship was fixed.
 * Field type `color`'s `format` option moved out of the UI options and into the general options object. Supported formats are "rgb", "prgb", "hex6", "hex3", "hex8", "name", "hsl", "hsv". Pass the `format` string like:
 ```js
 myColorField: {
@@ -28,7 +26,6 @@
   }
 }
 ```
->>>>>>> 43429284
 
 ### Changes
 
