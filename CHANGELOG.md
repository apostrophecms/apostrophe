--- conflicted
+++ resolved
@@ -25,14 +25,10 @@
 was old, but was masked in some situations until the release of version `4.4.3`.
 * Identify and mark server validation errors in the admin UI. This helps editors identify already existing data fields, having validation errors when schema changes (e.g. optional field becomes required).
 * Removes `menu-offset` props that were causing `AposContextMenu` to not display properly. 
-<<<<<<< HEAD
-Allows to pass a number or an array to `ApodContextMenu` to set the offset of the context menu (main and cross axis see `floating-ui` documentation).
-* Fixes weird slug computations based on followed values like title. Simplifies based on the new tech design.
-=======
 * Allows to pass a number or an array to `AposContextMenu` to set the offset of the context menu (main and cross axis see `floating-ui` documentation).
 * Fixes the relationship fields not having the data when coming from the relationship modal.
 * Fixes watch on `checkedDocs` passed to `AposSlatList` not being reactive and not seeing updated relationship fields.
->>>>>>> 4ca680f2
+* Fixes weird slug computations based on followed values like title. Simplifies based on the new tech design.
 
 ## 4.4.3 (2024-06-17)
 
