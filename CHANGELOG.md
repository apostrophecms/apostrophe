--- conflicted
+++ resolved
@@ -45,11 +45,8 @@
 Instead, makes the AposSchema for loop keys more unique using `modelValue.data._id`, 
 if document changes it re-renders schema fields.
 * Fixes `TheAposCommandMenu` modals not computing shortcuts from the current opened modal.
-<<<<<<< HEAD
 * Fixes Vue 3 race condition in a simple but temporary way, waiting to create a reproducible test case for vue team.
-=======
 * Fixes select boxes of relationships, we can now check manually published relationships, and `AposSlatList` renders properly checked relationships.
->>>>>>> e29855b4
 
 ## 4.3.2 (2024-05-18)
 
