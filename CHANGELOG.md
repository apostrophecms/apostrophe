--- conflicted
+++ resolved
@@ -4,11 +4,6 @@
 
 ### Adds
 
-<<<<<<< HEAD
-=======
-* Schema select field choices can now be populated by a server side function, like an API call. Set the `choices` property to a method name of the calling module. That function should take a single argument of `req`, and return an array of objects with `label` and `value` properties. The function can be async and will be awaited.
-* Apostrophe now has built-in support for the Node.js cluster module. If the `APOS_CLUSTER_PROCESSES` environment variable is set to a number, that number of child processes are forked, sharing the same listening port. If the variable is set to `0`, one process is forked for each CPU core, with a minimum of `2` to provide availability during restarts. If the variable is set to a negative number, that number is added to the number of CPU cores, e.g. `-1` is a good way to reserve one core for MongoDB if it is running on the same server. This is for production use only (`NODE_ENV=production`). If a child process fails it is restarted automatically.
->>>>>>> 7ca68d8f
 * Checkboxes for pieces are back, a main checkbox allows to select all page items. When all pieces on a page are checked, a banner where the user can select all pieces appears. A launder for mongo projections has been added.
 * Registered `batchOperations` on a piece-type will now become buttons in the manager batch operations "more menu" (styled as a kebab icon). Batch operations should include a label as well as either a `route`, `schema` or `modal` property to lead into action execution.
 * `batchOperations` can now be grouped into a single button with a menu, `unlessFilter` has been changed to `if`, and allows to pass a single value or an array of values.
