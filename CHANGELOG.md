--- conflicted
+++ resolved
@@ -4,12 +4,9 @@
 
 ### Fixes
 
-<<<<<<< HEAD
 * Focus properly Widget Editor modals when opened. Keep the previous active focus on the modal when closing the widget editor.
 * a11y improvements for context menus.
-=======
 * Fixes broken widget preview URL when the image is overridden (module improve) and external build module is registered.
->>>>>>> e05027b6
 
 ## 4.10.0 (2024-11-20)
 
