--- conflicted
+++ resolved
@@ -2,15 +2,13 @@
 
 ## UNRELEASED
 
-<<<<<<< HEAD
 ### Adds
 
 * Support for the `render-areas` query parameter in the REST API when using Astro as an external frontend, provided the Astro project has the corresponding route. This allows section template library previews to work in Astro projects.
-=======
-### Changes
-
-* Refactors complex logic from `AposSchema` that handle data updates to simplifies it.
->>>>>>> 95626fe2
+
+### Changes
+
+* Refactored complex logic regarding data updates in `AposSchema`.
 
 ## 4.22.0 (2025-10-01)
 
