# Changelog

<<<<<<< HEAD
## UNRELEASED

### Fixes

* Include `type` in the projection only if there are no exclusions in the projection. Needed to prevent `Cannot do
exclusion on field in inclusion projection` error.
=======
## 3.58.1 (2023-10-16)

### Security

* Update `uploadfs` to guarantee users get a fix for a [potential security vulnerability in `sharp`](https://security.snyk.io/vuln/SNYK-JS-SHARP-5922108).
This was theoretically exploitable only by users with permission to upload media to Apostrophe
* Remove the webpack bundle analyzer feature, which had been nonfunctional for some time, to address a harmless npm audit warning
* Note: there is one remaining `npm audit` warning regarding `postcss`. This is not a true vulnerability because only developers
with access to the entire codebase can modify styles passed to `postcss` by Apostrophe, but we are working with upstream
developers to determine the best steps to clear the warning
>>>>>>> 3f1ffae5

## 3.58.0 (2023-10-12)

### Fixes

* Ensure Apostrophe can make appropriate checks by always including `type` in the projection even if it is not explicitly listed.
* Never try to annotate a widget with permissions the way we annotate a document, even if the widget is simulating a document.
* The `areas` query builder now works properly when an array of area names has been specified.

### Adds

* Widget schema can now follow the parent schema via the similar to introduced in the `array` field type syntax (`<` prefix). In order a parent followed field to be available to the widget schema, the area field should follow it. For example, if area follows the root schema `title` field via `following: ['title']`, any field from a widget schema inside that area can do `following: ['<title']`.
* The values of fields followed by an `area` field are now available in custom widget preview Vue components (registered with widget option `options.widget = 'MyComponentPreview'`). Those components will also receive additional `areaField` prop (the parent area field definition object).
* Allows to insert attachments with a given ID, as well as with `docIds` and `archivedDocIds` to preserve related docs.
* Adds an `update` method to the attachment module, that updates the mongoDB doc and the associated file.
* Adds an option to the `http` `remote` method to allow receiving the original response from `node-fetch` that is a stream.

## 3.57.0 2023-09-27

### Changes
* Removes a 25px gap used to prevent in-context widget UI from overlapping with the admin bar
* Simplifies the way in-context widget state is rendered via modifier classes
### Adds

* Widgets detect whether or not their in-context editing UI will collide with the admin bar and adjust it appropriately.
* Italian translation i18n file created for the Apostrophe Admin-UI. Thanks to [Antonello Zanini](https://github.com/Tonel) for this contribution.
* Fixed date in piece type being displayed as current date in column when set as undefined and without default value. Thanks to [TheSaddestBread](https://github.com/AllanKoder) for this contribution.

### Fixes

* Bumped dependency on `oembetter` to ensure Vimeo starts working again
for everyone with this release. This is necessary because Vimeo stopped
offering oembed discovery meta tags on their video pages.

### Fixes

* The `118n` module now ignores non-JSON files within the i18n folder of any module and does not crash the build process.

## 3.56.0 (2023-09-13)

### Adds

* Add ability for custom tiptap extensions to access the options passed to rich text widgets at the area level.
* Add support for [npm workspaces](https://docs.npmjs.com/cli/v10/configuring-npm/package-json#workspaces) dependencies. A workspace dependency can now be used as an Apostrophe module even if it is not a direct dependency of the Apostrophe project. Only direct workspaces dependencies of the Apostrophe project are supported, meaning this will only work with workspaces set in the Apostrophe project. Workspaces set in npm modules are not supported, please use [`bundle`](https://v3.docs.apostrophecms.org/reference/module-api/module-overview.html#bundle) instead. For instance, I have an Apostrophe project called `website`. `website` is set with two [npm workspaces](https://docs.npmjs.com/cli/v10/using-npm/workspaces), `workspace-a` & `workspace-b`. `workspace-a` `package.json` contains a module named `blog` as a dependency. `website` can reference `blog` as enabled in the Apostrophe `modules` configuration.
* The actual invocation of `renderPageForModule` by the `sendPage` method of all modules has been
factored out to `renderPage`, which is no longer deprecated. This provides a convenient override point
for those who wish to substitute something else for Nunjucks or just wrap the HTML in a larger data
structure. For consistent results, one might also choose to override the `renderWidget` and `render`
methods of the `@apostrophecms/area` module, which are used to render content while editing.
Thanks to Michelin for their support of this work.
* Add `@apostrophecms/rich-text-widget:lint-fix-figure` task to wrap text nodes in paragraph tags when next to figure tags. Figure tags are not valid children of paragraph tags.
* Add `@apostrophecms/rich-text-widget:remove-empty-paragraph` task to remove empty paragraphs from all existing rich-texts.

## 3.55.1 (2023-09-11)

### Fixes

* The structured logging for API routes now responds properly if an API route throws a `string` as an exception, rather than
a politely `Error`-derived object with a `stack` property. Previously this resulted in an error message about the logging
system itself, which was not useful for debugging the original exception.

## 3.55.0 (2023-08-30)

### Adds

* Add `publicApiCheckAsync` wrapper method (and use it internally) to allow for overrides to do async permission checks of REST APIs. This feature doesn't introduce any breaking changes because the default implementation still invokes `publicApiCheck` in case developers have overridden it.

### Fixes

* Refresh schema field with same name in `AposDocEditor` when the schema changes.
* Infer parent ID mode from the request when retrieving the parent (target) page to avoid `notfound`.
* Log the actual REST API error message and not the one meant for the user.
* Hide dash on autopublished pages title.

## 3.54.0 (2023-08-16)

### Adds

* Add `@apostrophecms/log` module to allow structured logging. All modules have `logDebug`, `logInfo`, `logWarn` and `logError` methods now. See the [documentation](https://v3.docs.apostrophecms.org/guide/logging.html) for more details.
* Add `@apostrophecms/settings` translations.
* Add the ability to have custom modals for batch operations.
* Add the possibility to display utility operations inside a 3-dots menu on the page manager, the same way it is done for the docs manager.
* Custom context operations now accept a `moduleIf` property, which tests options at the module level
the same way that `if` tests properties of the document to determine if the operation should be
offered for a particular document. Note that not all options are passed to the front end unless
`getBrowserData` is extended to suit the need.
* Move Pages Manager modal business logic to a mixin.
* Add `column.extraWidth` option (number) for `AposTreeHeader.vue` to allow control over the tree cell width.
* Move `AposDocContextMenu.vue` business logic to a mixin.
* Move Pages Manager modal business logic to a mixin. Add `column.extraWidth` option (number) for `AposTreeHeader.vue` to allow control over the tree cell width.

### Changes

* Rename misleading `projection` parameter into `options` in `self.find` method signature for
`@apostrophecms/any-doc-type`, `@apostrophecms/any-page-type` & `@apostrophecms/piece-type`.
**This was never really a projection in A3,** so it is not a backwards compatibility issue.
* Hide save button during in-context editing if the document is autopublished.
* Beginning with this release, the correct `moduleName` for typical
actions on the context document is automatically passed to the
modal associated with a custom context operation, unless `moduleName`
is explicitly specified. The `moduleName` parameter to `addContextOperation`
is no longer required and should not be passed at all in most cases
(just pass the object argument). If you do wish to specify a `moduleName`
to override that prop given to the modal, then it is recommended to pass
it as a `moduleName` property of the object, not as a separate argument.
For backwards compatibility the two-argument syntax is still permitted.

### Fixes

* Resolved data integrity issue with certain page tree operations by inferring the best peer to position the page relative to rather
than attempting to remember the most recent move operation.
* Fixes a downstream bug in the `getFieldsByCategory` method in the `AposEditorMixin.js` by checking for a property before accessing it.
* In Nunjucks templates, `data.url` now includes any sitewide and locale URL prefixes. This fixes local prefixing for pagination of piece-type index pages.
* Changes were detected in various fields such as integers, which caused the "Update" button to be active even when there was no actual modification in the doc.
* Fix a bug that prevented adding multiple operations in the same batch operation group.
* The `getTarget` method of the page module should use `findForEditing` to make sure it is able to see
pages that would be filtered out of a public view by project level or npm module overrides.

## 3.53.0 (2023-08-03)

### Adds

* Accessibility improved for navigation inside modals and various UI elements.
Pages/Docs Manager and Doc Editor modal now have better keyboard accessibility.
They keep the focus on elements inside modals and give it back to their parent modal when closed.
This implementation is evolving and will likely switch to use the `dialog` HTML element soon.
* Adds support for a new `if` property in `addContextOperation` in order to show or not a context operation based on the current document properties.
* Add `update-doc-fields` event to call `AposDocEditor.updateDocFields` method
* Add schema field `hidden` property to always hide a field
* Hide empty schema tabs in `AposDocEditor` when all fields are hidden due to `if` conditions
* The front end UI now respects the `_aposEditorModal` and `_aposAutopublish`
properties of a document if present, and otherwise falls back to module
configuration. This is a powerful addition to custom editor components
for piece and page types, allowing "virtual piece types" on the back end that
deal with many content types to give better hints to the UI.
* Respect the `_aposAutopublish` property of a document if present, otherwise
fall back to module configuration.
* For convenience in custom editor components, pass the new prop `type`, the original type of the document being copied or edited.
* For better results in custom editor components, pass the prop `copyOfId`, which implies
the custom editor should fetch the original itself by its means of choice.
For backwards compatibility `copyOf` is still passed, but it may be an
incomplete projection and should not be used in new code.
* Custom context operations now receive a `docId` prop, which should
be used in preference to `doc` because `doc` may be an incomplete
projection.
* Those creating custom context operations for documents can now
specify both a `props` object for additional properties to be passed to
their modal and a `docProps` object to map properties from the document
to props of their choosing.
* Adds support to add context labels in admin bar.
* Adds support for admin UI language configuration in the `@apostrophecms/i18n` module. The new options allow control over the default admin UI language and configures the list of languages, that any individual logged in user can choose from. See the [documentation](https://v3.docs.apostrophecms.org/reference/modules/i18n.html) for more details.
* Adds `adminLocale` User field to allow users to set their preferred admin UI language, but only when the `@apostrophecms/i18n` is configured accordingly (see above).
* Adds `@apostrophecms/settings` module and a "Personal Settings" feature. See the [documentation](https://v3.docs.apostrophecms.org/reference/modules/settings.html) for more details.
* Adds `$and` operator on `addContextOperation` `if` property in order to check multiple fields before showing or hiding a context operation.

### Fixes

* `AposDocEditor` `onSave` method signature. We now always expect an object when a parameter is passed to the function to check
the value of `navigate` flag.
* Fixes a problem in the rich text editor where the slash would not be deleted after item selectin from the insert menu.
* Modules that have a `public` or `i18n` subdirectory no longer generate a
warning if they export no code.
* Clean up focus parent event handlers when components are destroyed. Prevents a slow degradation of performance while editing.
Thanks to [Joshua N. Miller](https://github.com/jmiller-rise8).
* Fixes a visual discrepancy in the rich text editor where empty paragraphs would appear smaller in preview mode compared to edit mode.

### Changes

* To make life easier for module developers, modules that are `npm link`ed to
the project no longer have to be listed in `package.json` as
dependencies. To prevent surprises this is still a requirement for modules
that are not symlinked.

## 3.52.0 (2023-07-06)

### Changes

* Foreign widget UI no longer uses inverted theme styles.

### Adds

* Allows users to double-click a nested widget's breadcrumb entry and open its editor.
* Adds support for a new `conditions` property in `addContextOperation` and validation of `addContextOperation` configuration.

### Fixes

* The API now allows the user to create a page without defining the page target ID. By default it takes the Home page.
* Users are no longer blocked from saving documents when a field is hidden
by an `if` condition fails to satisfy a condition such as `min` or `max`
or is otherwise invalid. Instead the invalid value is discarded for safety.
Note that `required` has always been ignored when an `if` condition is not
satisfied.
* Errors thrown in `@apostrophecms/login:afterSessionLogin` event handlers are now properly passed back to Passport as such, avoiding a process restart.

## 3.51.1 (2023-06-23)

## Fixes

* Fix a regression introduced in 3.51.0 - conditional fields work again in the array editor dialog box.

## 3.51.0 (2023-06-21)

### Adds

* Items can now be added to the user's personal menu in the
admin bar, alongside the "Log Out" option. To do so, specify
the `user: true` option when calling `self.apos.adminBar.add`.
This should be reserved for items that manage personal settings.
* When duplicating another document, the `_id` properties of
array items, widgets and areas are still regenerated to ensure
uniqueness across documents. However, an `_originalId` property
is now available for reference while the document remains in memory.
This facilitates change detection within array items in
`beforeSave` handlers and the like.
* Adds the possibility to add custom admin bars via the `addBar()` method from the `admin-bar` module.
* Adds support for conditional fields within `array` and `object` field schema. See the [documentation](https://v3.docs.apostrophecms.org/guide/conditional-fields/) for more information.

### Fixes

* Uses `findForEditing` method in the page put route.
* The "Duplicate" option in the page or piece manager now correctly duplicates the
entire document. This was a regression introduced in 3.48.0. The "Duplicate" option
in the editor dialog box always worked correctly.

### Changes

* Browser URL now changes to reflect the slug of the document according to the mode that is being viewed.

## 3.50.0 (2023-06-09)

### Adds

* As a further fix for issues that could ensue before the improvements
to locale renaming support that were released in 3.49.0, an
`@apostrophecms/page:reattach` task has been added. This command line task
takes the `_id` or `slug` of a page and reattaches it to the page tree as
the last child of the home page, even if page tree data for that page
is corrupted. You may wish to use the `--new-slug` and `--locale` options. This task should not
be needed in normal circumstances.

## 3.49.0 (2023-06-08)

### Changes

* Updates area UX to not display Add Content controls when a widget is focused.
* Updates area UX to unfocus widget on esc key.
* Updates widget UI to use dashed outlines instead of borders to indicate bounds.
* Updates UI for Insert Menu.
* Updates Insert Menu UX to allow mid-node insertion.
* Rich Text Widget's Insert components are now expected to emit `done` and `cancel` for proper RT cleanup. `close` still supported for BC, acts as `done`.
* Migrated the business logic of the login-related Vue components to external mixins, so that the templates and styles can be overridden by
copying the component `.vue` file to project level without copying all of the business logic. If you have already copied the components to style them,
we encourage you to consider replacing your `script` tag with the new version, which just imports the mixin, so that fixes we make there will be
available in your project.

### Adds

* Adds keyboard accessibility to Insert menu.
* Adds regex pattern feature for string fields.
* Adds `pnpm` support. Introduces new optional Apostrophe root configuration `pnpm` to force opt-in/out when auto detection fails. See the [documentation](https://v3.docs.apostrophecms.org/guide/using-pnpm.html) for more details.
* Adds a warning if database queries involving relationships
are made before the last `apostrophe:modulesRegistered` handler has fired.
If you need to call Apostrophe's `find()` methods at startup,
it is best to wait for the `@apostrophecms/doc:beforeReplicate` event.
* Allow `@` when a piece is a template and `/@` for page templates (doc-template-library module).
* Adds a `prefix` option to the http frontend util module.
If explicitly set to `false`, prevents the prefix from being automatically added to the URL,
when making calls with already-prefixed URLs for instance.
* Adds the `redirectToFirstLocale` option to the `i18n` module to prevent users from reaching a version of their site that would not match any locale when requesting the site without a locale prefix in the URL.
* If just one instance of a piece type should always exist (per locale if localized), the
`singletonAuto` option may now be set to `true` or to an object with a `slug` option in
order to guarantee it. This implicitly sets `singleton: true` as well. This is now used
internally by `@apostrophecms/global` as well as the optional `@apostrophecms-pro/palette` module.

### Fixes

* Fix 404 error when viewing/editing a doc which draft has a different version of the slug than the published one.
* Fixed a bug where multiple home pages can potentially be inserted into the database if the
default locale is renamed. Introduced the `async apos.doc.bestAposDocId(criteria)` method to
help identify the right `aposDocId` when inserting a document that might exist in
other locales.
* Fixed a bug where singletons like the global doc might not be inserted at all if they
exist under the former name of the default locale and there are no other locales.

## 3.48.0 (2023-05-26)

### Adds

* For performance, add `apos.modules['piece-type']getManagerApiProjection` method to reduce the amount of data returned in the manager
    modal. The projection will contain the fields returned in the method in addition to the existing manager modal
    columns.
* Add `apos.schema.getRelationshipQueryBuilderChoicesProjection` method to set the projection used in
    `apos.schema.relationshipQueryBuilderChoices`.
* Rich-text inline images now copies the `alt` attribute from the original image from the Media Library.

### Changes

* Remove `stripPlaceholderBrs` and `restorePlaceholderBrs` from `AposRichTextWidgetEditor.vue` component.
* Change tiptap `Gapcursor` display to use a vertical blinking cursor instead of an horizontal cursor, which allow users to add text before and after inline images and tables.
* You can set `max-width` on `.apos-rich-text-toolbar__inner` to define the width of the rich-text toolbar. It will now
    flow on multiple lines if needed.
* The `utilityRail` prop of `AposSchema` now defaults to `false`, removing
the need to explicitly pass it in almost all contexts.
* Mark `apos.modules['doc-type']` methods `getAutocompleteTitle`, `getAutocompleteProjection` and `autocomplete` as
    deprecated. Our admin UI does not use them, it uses the `autocomplete('...')` query builder.
    More info at https://v3.docs.apostrophecms.org/reference/query-builders.html#autocomplete'.
* Print a warning with a clear explanation if a module's `index.js` file contains
no `module.exports` object (often due to a typo), or it is empty.

### Fixes

* Now errors and exits when a piece-type or widget-type module has a field object with the property `type`. Thanks to [NuktukDev](https://github.com/nuktukdev) for this contribution.
* Add a default page type value to prevent the dropdown from containing an empty value.

## 3.47.0 (2023-05-05)

### Changes

* Since Node 14 and MongoDB 4.2 have reached their own end-of-support dates,
we are **no longer supporting them for A3.** Note that our dependency on
`jsdom` 22 is incompatible with Node 14. Node 16 and Node 18 are both
still supported. However, because Node 16 reaches its
end-of-life date quite soon (September), testing and upgrading directly
to Node 18 is strongly recommended.
* Updated `sluggo` to version 1.0.0.
* Updated `jsdom` to version `22.0.0` to address an installation warning about the `word-wrap` module.

### Fixes

* Fix `extendQueries` to use super pattern for every function in builders and methods (and override properties that are not functions).

## 3.46.0 (2023-05-03)

### Fixes

* Adding or editing a piece no longer immediately refreshes the main content area if a widget editor is open. This prevents interruption of the widget editing process
when working with the `@apostrophecms/ai-helper` module, and also helps in other situations.
* Check that `e.doc` exists when handling `content-changed` event.
* Require updated `uploadfs` version with no dependency warnings.

### Adds

* Allow sub-schema fields (array and object) to follow parent schema fields using the newly introduced `following: '<parentField'` syntax, where the starting `<` indicates the parent level. For example `<parentField` follows a field in the parent level, `<<grandParentField` follows a field in the grandparent level, etc. The change is fully backward compatible with the current syntax for following fields from the same schema level.

### Changes

* Debounce search to prevent calling search on every key stroke in the manager modal.
* Various size and spacing adjustments in the expanded Add Content modal UI

## 3.45.1 (2023-04-28)

### Fixes

* Added missing styles to ensure consistent presentation of the rich text insert menu.
* Fixed a bug in which clicking on an image in the media manager would close the "insert
image" dialog box.
* Update `html-to-text` package to the latest major version.

## 3.45.0 (2023-04-27)

### Adds

* Rich text widgets now support the `insert` option, an array
which currently may contain the strings `image` and `table` in order to add a
convenient "insert menu" that pops up when the slash key is pressed.
This provides a better user experience for rich text features that shouldn't
require that the user select existing text before using them.
* Auto expand inline array width if needed using `width: max-content` in the admin UI.
* The "browse" button is now available when selecting pages and pieces
to link to in the rich text editor.
* The "browse" button is also available when selecting inline images
in the rich text editor.
* Images are now previewed in the relationship field's compact list view.
* The new `apos-refreshing` Apostrophe bus event can be used to prevent
Apostrophe from refreshing the main content zone of the page when images
and pieces are edited, by clearing the `refresh` property of the object
passed to the event.
* To facilitate custom click handlers, an `apos.modal.onTopOf(el1, el2)` function is now
available to check whether an element is considered to be "on top of" another element in
the modal stack.

### Changes

* The `v-click-outside-element` Vue directive now understands that modals "on top of"
an element should be considered to be "inside" the element, e.g. clicks on them
shouldn't close the link dialog etc.

### Fixes

* Fix various issues on conditional fields that were occurring when adding new widgets with default values or selecting a falsy value in a field that has a conditional field relying on it.
Populate new or existing doc instances with default values and add an empty `null` choice to select fields that do not have a default value (required or not) and to the ones configured with dynamic choices.
* Rich text widgets save more reliably when many actions are taken quickly just before save.
* Fix an issue in the `oembed` field where the value was kept in memory after cancelling the widget editor, which resulted in saving the value if the widget was nested and the parent widget was saved.
Also improve the `oembed` field UX by setting the input as `readonly` rather than `disabled` when fetching the video metadata, in order to avoid losing its focus when typing.

## 3.44.0 (2023-04-13)

### Adds

* `checkboxes` fields now support a new `style: 'combobox'` option for a better multiple-select experience when there
are many choices.
* If the new `guestApiAccess` option is set to `true` for a piece type or for `@apostrophecms/page`,
Apostrophe will allow all logged-in users to access the GET-method REST APIs of that
module, not just users with editing privileges, even if `publicApiProjection` is not set.
This is useful when the goal is to allow REST API access to "guest" users who have
project-specific reasons to fetch access content via REST APIs.
* `test-lib/utils.js` has new `createUser` and `loginAs` methods for the convenience of
those writing mocha tests of Apostrophe modules.
* `batchOperations` permissions: if a `permission` property is added to any entry in the `batchOperations` cascade of a piece-type module, this permission will be checked for every user. See `batchOperations` configuration in `modules/@apostrophecms/piece-type/index.js`. The check function `checkBatchOperationsPermissions` can be extended. Please note that this permission is checked only to determine whether to offer the operation.

### Fixes
* Fix child page slug when title is deleted

## 3.43.0 (2023-03-29)

### Adds

* Add the possibility to override the default "Add Item" button label by setting the `itemLabel` option of an `array` field.
* Adds `touch` task for every piece type. This task invokes `update` on each piece, which will execute all of the same event handlers that normally execute when a piece of that type is updated. Example usage: `node app article:touch`.

### Fixes

* Hide the suggestion help from the relationship input list when the user starts typing a search term.
* Hide the suggestion hint from the relationship input list when the user starts typing a search term except when there are no matches to display.
* Disable context menu for related items when their `relationship` field has no sub-[`fields`](https://v3.docs.apostrophecms.org/guide/relationships.html#providing-context-with-fields) configured.

## 3.42.0 (2023-03-16)

### Adds

* You can now set `style: table` on inline arrays. It will display the array as a regular HTML table instead of an accordion.
See the [array field documentation](https://v3.docs.apostrophecms.org/reference/field-types/array.html#settings) for more information.
* You can now set `draggable: false` on inline arrays. It will disable the drag and drop feature. Useful when the order is not significant.
See the [array field documentation](https://v3.docs.apostrophecms.org/reference/field-types/array.html#settings) for more information.
* You can now set the label and icon to display on inline arrays when they are empty.
See the [array field documentation](https://v3.docs.apostrophecms.org/reference/field-types/array.html#whenEmpty) for more information.
* We have added a new and improved suggestion UI to relationship fields.
* The `utilityOperations` feature of piece types now supports additional properties:
`relationship: true` (show the operation only when editing a relationship), `relationship: false` (never show
the operation when editing a relationship), `button: true`, `icon` and `iconOnly: true`.
When `button: true` is specified, the operation appears as a standalone button rather than
being tucked away in the "more" menu.
* In addition, `utilityOperations` can now specify `eventOptions` with an `event` subproperty
instead of `modalOptions`. This is useful with the new `edit` event (see below).
* Those extending our admin UI on the front end can now open a modal to create or edit a page or piece by calling
`await apos.doc.edit({ type: 'article' })` (the type here is an example). To edit an existing document add an
`_id` property. To copy an existing document (like our "duplicate" feature) add a `copyOf`
property. When creating new pages, `type` can be sent to `@apostrophecms/page` for convenience
(note that the `type` property does not override the default or current page type in the editor).
* The `edit` Apostrophe event is now available and takes an object with the same properties
as above. This is useful when configuring `utilityOperations`.
* The `content-changed` Apostrophe event can now be emitted with a `select: true` property. If a
document manager for the relevant content type is open, it will attempt to add the document to the
current selection. Currently this works best with newly inserted documents.
* Localized strings in the admin UI can now use `$t(key)` to localize a string inside
an interpolated variable. This was accomplished by setting `skipOnVariables` to false
for i18next, solely on the front end for admin UI purposes.
* The syntax of the method defined for dynamic `choices` now accepts a module prefix to get the method from, and the `()` suffix.
This has been done for consistency with the external conditions syntax shipped in the previous release. See the documentation for more information.
* Added the `viewPermission` property of schema fields, and renamed `permission` to `editPermission` (with backwards
compatibility) for clarity. You can now decide if a schema field requires permissions to be visible or editable.
See the documentation for more information.
* Display the right environment label on login page. By default, based on `NODE_ENV`, overriden by `environmentLabel` option in `@apostrophecms/login` module. The environment variable `APOS_ENV_LABEL` will override this. Note that `NODE_ENV` should generally only be set to `development` (the default) or `production` as many Node.js modules opt into optimizations suitable for all deployed environments when it is set to `production`. This is why we offer the separate `APOS_ENV_LABEL` variable.

### Fixes

* Do not log unnecessary "required" errors for hidden fields.
* Fixed a bug that prevented "Text Align" from working properly in the rich text editor in certain cases.
* Fix typo in `@apostrophecms/doc-type` and `@apostrophecms/submitted-drafts` where we were using `canCreate` instead of `showCreate` to display the `Create New` button or showing the `Copy` button in `Manager` modals.
* Send external condition results in an object so that numbers are supported as returned values.

## 3.41.1 (2023-03-07)

No changes. Publishing to make sure 3.x is tagged `latest` in npm, rather than 2.x.

## 3.41.0 (2023-03-06)

### Adds

* Handle external conditions to display fields according to the result of a module method, or multiple methods from different modules.
This can be useful for displaying fields according to the result of an external API or any business logic run on the server. See the documentation for more information.

### Fixes

* Replace `deep-get-set` dependency with `lodash`'s `get` and `set` functions to fix the [Prototype Pollution in deep-get-set](https://github.com/advisories/GHSA-mjjj-6p43-vhhv) vulnerability. There was no actual vulnerability in Apostrophe due to the way the module was actually used, and this was done to address vulnerability scan reports.
* The "soft redirects" for former URLs of documents now work better with localization. Thanks to [Waldemar Pankratz](https://github.com/waldemar-p).
* Destroy `AreaEditor` Vue apps when the page content is refreshed in edit mode. This avoids a leak of Vue apps components being recreated while instances of old ones are still alive.

### Security

* Upgrades passport to the latest version in order to ensure session regeneration when logging in or out. This adds additional security to logins by mitigating any risks due to XSS attacks. Apostrophe is already robust against XSS attacks. For passport methods that are internally used by Apostrophe everything is still working. For projects that are accessing the passport instance directly through `self.apos.login.passport`, some verifications may be necessary to avoid any compatibility issue. The internally used methods are `authenticate`, `use`, `serializeUser`, `deserializeUser`, `initialize`, `session`.

## 3.40.1 (2023-02-18)

* No code change. Patch level bump for package update.

## 3.40.0 (2023-02-17)

### Adds

* For devops purposes, the `APOS_BASE_URL` environment variable is now respected as an override of the `baseUrl` option.

### Fixes

* Do not display shortcut conflicts at startup if there are none.
* Range field correctly handles the `def` attribute set to `0` now. The `def` property will be used when the field has no value provided; a value going over the max or below the min threshold still returns `null`.
* `select` fields now work properly when the `value` of a choice is a boolean rather than a string or a number.

## 3.39.2 (2023-02-03)

### Fixes
* Hotfix for a backwards compatibility break in webpack that triggered a tiptap bug. The admin UI build will now succeed as expected.

## 3.39.1 (2023-02-02)

### Fixes

* Rescaling cropped images with the `@apostrophecms/attachment:rescale` task now works correctly. Thanks to [Waldemar Pankratz](https://github.com/waldemar-p) for this contribution.

## 3.39.0 (2023-02-01)

### Adds

* Basic support for editing tables by adding `table` to the rich text toolbar. Enabling `table` allows you to create tables, including `td` and `th` tags, with the ability to merge and split cells. For now the table editing UI is basic, all of the functionality is there but we plan to add more conveniences for easy table editing soon. See the "Table" dropdown for actions that are permitted based on the current selection.
* `superscript` and `subscript` may now be added to the rich text widget's `toolbar` option.
* Early beta-quality support for adding inline images to rich text, by adding `image` to the rich text toolbar. This feature works reliably, however the UI is not mature yet. In particular you must search for images by typing part of the title. We will support a proper "browse" experience here soon. For good results you should also configure the `imageStyles` option. You will also want to style the `figure` tags produced. See the documentation for more information.
* Support for `div` tags in the rich text toolbar, if you choose to include them in `styles`. This is often necessary for A2 content migration and can potentially be useful in new work when combined with a `class` if there is no suitable semantic block tag.
* The new `@apostrophecms/attachment:download-all --to=folder` command line task is useful to download all of your attachments from an uploadfs backend other than local storage, especially if you do not have a more powerful "sync" utility for that particular storage backend.
* A new `loadingType` option can now be set for `image-widget` when configuring an `area` field. This sets the `loading` attribute of the `img` tag, which can be used to enable lazy loading in most browsers. Thanks to [Waldemar Pankratz](https://github.com/waldemar-p) for this contribution.
* Two new module-level options have been added to the `image-widget` module: `loadingType` and `size`. These act as fallbacks for the same options at the area level. Thanks to [Waldemar Pankratz](https://github.com/waldemar-p) for this contribution.

### Fixes

* Adding missing require (`bluebird`) and fallback (`file.crops || []`) to `@apostrophecms/attachment:rescale`-task

## 3.38.1 (2023-01-23)

### Fixes

* Version 3.38.0 introduced a regression that temporarily broke support for user-edited content in locales with names like `de-de` (note the lowercase country name). This was inadvertently introduced in an effort to improve support for locale fallback when generating static translations of the admin interface. Version 3.38.1 brings back the content that temporarily appeared to be missing for these locales (it was never removed from the database), and also achieves the original goal. **However, if you created content for such locales using `3.38.0` (released five days ago) and wish to keep that content,** rather than reverting to the content from before `3.38.0`, see below.

### Adds

* The new `i18n:rename-locale` task can be used to move all content from one locale name to another, using the `--old` and `--new` options. By default, any duplicate keys for content existing in both locales will stop the process. However you can specify which content to keep in the event of a duplicate key error using the `--keep=localename` option. Note that the value of `--new` should match the a locale name that is currently configured for the `@apostrophecms/i18n` module.

Example:

```
# If you always had de-de configured as a locale, but created
# a lot of content with Apostrophe 3.38.0 which incorrectly stored
# it under de-DE, you can copy that content. In this case we opt
# to keep de-de content in the event of any conflicts
node app @apostrophecms/i18n:rename-locale --old=de-DE --new=de-de --keep=de-de
```

## 3.38.0 (2023-01-18)

### Adds

* Emit a `beforeSave` event from the `@apostrophecms:notification` module, with `req` and the `notification` as arguments, in order to give the possibility to override the notification.
* Emit a `beforeInsert` event from the `@apostrophecms:attachment` module, with `req` and the `doc` as arguments, in order to give the possibility to override the attachment.
* Emit a `beforeSaveSafe` event from the `@apostrophecms:user` module, with `req`, `safeUser` and `user` as arguments, in order to give the possibility to override properties of the `safeUser` object which contains password hashes and other information too sensitive to be stored in the aposDocs collection.
* Automatically convert failed uppercase URLs to their lowercase version - can be disabled with `redirectFailedUpperCaseUrls: false` in `@apostrophecms/page/index.js` options. This only comes into play if a 404 is about to happen.
* Automatically convert country codes in locales like `xx-yy` to `xx-YY` before passing them to `i18next`, which is strict about uppercase country codes.
* Keyboard shortcuts conflicts are detected and logged on to the terminal.

### Fixes

* Invalid locales passed to the i18n locale switching middleware are politely mapped to 400 errors.
* Any other exceptions thrown in the i18n locale switching middleware can no longer crash the process.
* Documents kept as the `previous` version for undo purposes were not properly marked as such, breaking the public language switcher in some cases. This was fixed and a migration was added for existing data.
* Uploading an image in an apostrophe area with `minSize` requirements will not trigger an unexpected error anymore. If the image is too small, a notification will be displayed with the minimum size requirements. The `Edit Image` modal will now display the minimum size requirements, if any, above the `Browse Images` field.
* Some browsers saw the empty `POST` response for new notifications as invalid XML. It will now return an empty JSON object with the `Content-Type` set to `application/json`.

## 3.37.0 (2023-01-06)

### Adds

* Dynamic choice functions in schemas now also receive a data object with their original doc id for further inspection by your function.
* Use `mergeWithCustomize` when merging extended source Webpack configuration. Introduce overideable asset module methods `srcCustomizeArray` and `srcCustomizeObject`, with reasonable default behavior, for fine tuning Webpack config arrays and objects merging. More info - [the Webpack mergeWithCustomize docs](https://github.com/survivejs/webpack-merge#mergewithcustomize-customizearray-customizeobject-configuration--configuration)
* The image widget now accepts a `placeholderImage` option that works like `previewImage` (just specify a file extension, like `placeholderImage: 'jpg'`, and provide the file `public/placeholder.jpg` in the module). The `placeholderUrl` option is still available for backwards compatibility.

### Fixes

* `docId` is now properly passed through array and object fields and into their child schemas.
* Remove module `@apostrophecms/polymorphic-type` name alias `@apostrophecms/polymorphic`. It was causing warnings
    e.g. `A permission.can() call was made with a type that has no manager: @apostrophecms/polymorphic-type`.
* The module `webpack.extensions` configuration is not applied to the core Admin UI build anymore. This is the correct and intended behavior as explained in the [relevant documentation](https://v3.docs.apostrophecms.org/guide/webpack.html#extending-webpack-configuration).
* The `previewImage` option now works properly for widget modules loaded from npm and those that subclass them. Specifically, the preview image may be provided in the `public/` subdirectory of the original module, the project-level configuration of it, or a subclass.

## 3.36.0 (2022-12-22)

### Adds

* `shortcut` option for piece modules, allowing easy re-mapping of the manager command shortcut per module.

### Fixes

* Ensure there are no conflicting command shortcuts for the core modules.

## 3.35.0 (2022-12-21)

### Adds

* Introduced support for linking directly to other Apostrophe documents in a rich text widget. The user can choose to link to a URL, or to a page. Linking to various piece types can also be enabled with the `linkWithType` option. This is equivalent to the old `apostrophe-rich-text-permalinks` module but is included in the core in A3. See the [documentation](https://v3.docs.apostrophecms.org/guide/core-widgets.html#rich-text-widget) for details.
* Introduced support for the `anchor` toolbar control in the rich text editor. This allows named anchors to be inserted. These are rendered as `span` tags with the given `id` and can then be linked to via `#id`, providing basic support for internal links. HTML 4-style named anchors in legacy content (`name` on `a` tags) are automatically migrated upon first edit.
* German translation i18n file created for the Apostrophe Admin-UI. Thanks to [Noah Gysin](https://github.com/NoahGysin) for this contribution.
* Introduced support for keyboard shortcuts in admin UI. Hitting `?` will display the list of available shortcuts. Developpers can define their own shortcuts by using the new `@apostrophecms/command-menu` module and the `commands` property. Please check the [keyboard shortcut documentation](https://v3.docs.apostrophecms.org/guide/command-menu.html) for more details.

### Fixes

* The `bulletList` and `orderedList` TipTap toolbar items now work as expected.
* When using the autocomplete/typeahead feature of relationship fields, typing a space at the start no longer results in an error.
* Replace [`credential`](https://www.npmjs.com/package/credential) package with [`credentials`](https://www.npmjs.com/package/credentials) to fix the [`mout` Prototype Pollution vulnerability](https://cve.mitre.org/cgi-bin/cvename.cgi?name=CVE-2020-7792). There was no actual vulnerability in Apostrophe or credential due to the way the module was actually used, and this was done to address vulnerability scan reports.
* Added a basic implementation of the missing "Paste from Clipboard" option to Expanded Widget Previews.


## 3.34.0 (2022-12-12)

### Fixes

* Nested areas work properly in widgets that have the `initialModal: false` property.
* Apostrophe's search index now properly incorporates most string field types as in A2.

### Adds

* Relationships load more quickly.
* Parked page checks at startup are faster.
* Tasks to localize and unlocalize piece type content (see `node app help [yourModuleName]:localize` and `node app help [yourModuleName]:unlocalize`).
## 3.33.0 (2022-11-28)

### Adds

* You can now set `inline: true` on schema fields of type `array`. This displays a simple editing interface in the context of the main dialog box for the document in question, avoiding the need to open an additional dialog box. Usually best for cases with just one field or just a few. If your array field has a large number of subfields the default behavior (`inline: false`) is more suitable for your needs. See the [array field](https://v3.docs.apostrophecms.org/reference/field-types/array.html) documentation for more information.
* Batch feature for publishing pieces.
* Add extensibility for `rich-text-widget` `defaultOptions`. Every key will now be used in the `AposRichTextWidgetEditor`.

### Fixes

* Prior to this release, widget templates that contained areas pulled in from related documents would break the ability to add another widget beneath.
* Validation of object fields now works properly on the browser side, in addition to server-side validation, resolving UX issues.
* Provisions were added to prevent any possibility of a discrepancy in relationship loading results under high load. It is not clear whether this A2 bug was actually possible in A3.

## 3.32.0 (2022-11-09)

### Adds

* Adds Reset Password feature to the login page. Note that the feature must be enabled and email delivery must be properly configured. See the [documentation](https://v3.docs.apostrophecms.org/reference/modules/login.html) for more details.
* Allow project-level developer to override bundling decisions by configuring the `@apostrophecms/asset` module. Check the [module documentation](https://v3.docs.apostrophecms.org/reference/modules/asset.html#options) for more information.

### Fixes

* Query builders for regular select fields have always accepted null to mean "do not filter on this property." Now this also works for dynamic select fields.
* The i18n UI state management now doesn't allow actions while it's busy.
* Fixed various localization bugs in the text of the "Update" dropdown menu.
* The `singleton: true` option for piece types now automatically implies `showCreate: false`.
* Remove browser console warnings by handling Tiptap Editor's breaking changes and duplicated plugins.
* The editor modal now allocates more space to area fields when possible, resolving common concerns about editing large widgets inside the modal.

## 3.31.0 (2022-10-27)

### Adds

* Adds `placeholder: true` and `initialModal: false` features to improve the user experience of adding widgets to the page. Checkout the [Widget Placeholders documentation](https://v3.docs.apostrophecms.org/guide/areas-and-widgets.html#adding-placeholder-content-to-widgets) for more detail.

### Fixes

* When another user is editing the document, the other user's name is now displayed correctly.

## 3.30.0 (2022-10-12)

### Adds

* New `APOS_LOG_ALL_ROUTES` environment variable. If set, Apostrophe logs information about all middleware functions and routes that are executed on behalf of a particular URL.
* Adds the `addFileGroups` option to the `attachment` module. Additionally it exposes a new method, `addFileGroup(group)`. These allow easier addition of new file groups or extension of the existing groups.

### Fixes

* Vue 3 may now be used in a separate webpack build at project level without causing problems for the admin UI Vue 2 build.
* Fixes `cache` module `clear-cache` CLI task message
* Fixes help message for `express` module `list-routes` CLI task

## 3.29.1 (2022-10-03)

### Fixes

* Hotfix to restore Node 14 support. Of course Node 16 is also supported.


## 3.29.0 (2022-10-03)

### Adds

* Areas now support an `expanded: true` option to display previews for widgets. The Expanded Widget Preview Menu also supports grouping and display columns for each group.
* Add "showQuery" in piece-page-type in order to override the query for the "show" page as "indexQuery" does it for the index page

### Fixes

* Resolved a bug in which users making a password error in the presence of pre-login checks such as a CAPTCHA were unable to try again until they refreshed the page.

## 3.28.1 (2022-09-15)

### Fixes

* `AposInputBoolean` can now be `required` and have the value `false`.
* Schema fields containing boolean filters can now list both `yes` and `no` choices according to available values in the database.
* Fix attachment `getHeight()` and `getWidth()` template helpers by changing the assignment of the `attachment._crop` property.
* Change assignment of `attachment._focalPoint` for consistency.

## 3.28.0 (2022-08-31)

### Fixes

* Fix UI bug when creating a document via a relationship.

### Adds

* Support for uploading `webp` files for display as images. This is supported by all current browsers now that Microsoft has removed IE11. For best results, you should run `npm update` on your project to make sure you are receiving the latest release of `uploadfs` which uses `sharp` for image processing. Thanks to [Isaac Preston](https://github.com/ixc7) for this addition.
* Clicking outside a modal now closes it, the same way the `Escape` key does when pressed.
* `checkboxes` fields now support `min` and `max` properties. Thanks to [Gabe Flores](https://github.com/gabeflores-appstem).

## 3.27.0 (2022-08-18)

### Adds

* Add `/grid` `POST` route in permission module, in addition to the existing `GET` one.
* New utility script to help find excessively heavy npm dependencies of apostrophe core.

### Changes

* Extract permission grid into `AposPermissionGrid` vue component.
* Moved `stylelint` from `dependencies` to `devDependencies`. The benefit may be small because many projects will depend on `stylelint` at project level, but every little bit helps install speed, and it may make a bigger difference if different major versions are in use.

## 3.26.1 (2022-08-06)

### Fixes

Hotfix: always waits for the DOM to be ready before initializing the Apostrophe Admin UI. `setTimeout` alone might not guarantee that every time. This issue has apparently become more frequent in the latest versions of Chrome.
* Modifies the `login` module to return an empty object in the API session cookie response body to avoid potential invalid JSON error if `response.json()` is retrieved.

## 3.26.0 (2022-08-03)

### Adds

* Tasks can now be registered with the `afterModuleReady` flag, which is more useful than `afterModuleInit` because it waits for the module to be more fully initialized, including all "improvements" loaded via npm. The original `afterModuleInit` flag is still supported in case someone was counting on its behavior.
* Add `/grid` `POST` route in permission module, in addition to the existing `GET` one, to improve extensibility.
* `@apostrophecms/express:list-routes` command line task added, to facilitate debugging.

### Changes

* Since Microsoft has ended support for IE11 and support for ES5 builds is responsible for a significant chunk of Apostrophe's installation time, the `es5: true` option no longer produces an IE11 build. For backwards compatibility, developers will receive a warning, but their build will proceed without IE11 support. IE11 ES5 builds can be brought back by installing the optional [@apostrophecms/asset-es5](https://github.com/apostrophecms/asset-es5) module.

### Fixes

* `testModule: true` works in unit tests of external Apostrophe modules again even with modern versions of `mocha`, thanks to [Amin Shazrin](https://github.com/ammein).
* `getObjectManager` is now implemented for `Object` field types, fixing a bug that prevented the use of areas found in `object` schema fields within templates. Thanks to [James R T](https://github.com/jamestiotio).

## 3.25.0 (2022-07-20)

### Adds

* `radio` and `checkboxes` input field types now support a server side `choices` function for supplying their `choices` array dynamically, just like `select` fields do. Future custom field types can opt into this functionality with the field type flag `dynamicChoices: true`.

### Fixes

* `AposSelect` now emits values on `change` event as they were originally given. Their values "just work" so you do not have to think about JSON anymore when you receive it.
* Unpinned tiptap as the tiptap team has made releases that resolve the packaging errors that caused us to pin it in 3.22.1.
* Pinned `vue-loader` to the `15.9.x` minor release series for now. The `15.10.0` release breaks support for using `npm link` to develop the `apostrophe` module itself.
* Minimum version of `sanitize-html` bumped to ensure a potential denial-of-service vector is closed.

## 3.24.0 (2022-07-06)

### Adds

* Handle `private: true` locale option in i18n module, preventing logged out users from accessing the content of a private locale.

### Fixes

* Fix missing title translation in the "Array Editor" component.
* Add `follow: true` flag to `glob` functions (with `**` pattern) to allow registering symlink files and folders for nested modules
* Fix disabled context menu for relationship fields editing ([#3820](https://github.com/apostrophecms/apostrophe/issues/3820))
* In getReq method form the task module, extract the right `role` property from the options object.
* Fix `def:` option in `array` fields, in order to be able to see the default items in the array editor modal

## 3.23.0 (2022-06-22)

### Adds

* Shared Drafts: gives the possibility to share a link which can be used to preview the draft version of page, or a piece `show` page.
* Add `Localize` option to `@apostrophecms/image`. In Edit mode the context bar menu includes a "Localize" option to start cloning this image into other locales.

### Fixes

* Update `sass` to [`1.52.3`+](https://github.com/sass/dart-sass/pull/1713) to prevent the error `RangeError: Invalid value: Not in inclusive range 0..145: -1`. You can now fix that by upgrading with `npm update`. If it does not immediately clear up the issue in development, try `node app @apostrophecms/asset:clear-cache`.
* Fix a potential issue when URLs have a query string, in the `'@apostrophecms/page:notFound'` handler of the `soft-redirect` module.

## 3.22.1 (2022-06-17)

* Hotfix: temporarily pin versions of tiptap modules to work around packaging error that breaks import of the most recent releases. We will unpin as soon as this is fixed upstream. Fixes a bug where `npm update` would fail for A3 projects.

## 3.22.0 (2022-06-08)

### Adds

* Possibility to pass options to webpack extensions from any module.

### Fixes

* Fix a Webpack cache issue leading to modules symlinked in `node_modules` not being rebuilt.
* Fixes login maximum attempts error message that wasn't showing the plural when lockoutMinutes is more than 1.
* Fixes the text color of the current array item's slat label in the array editor modal.
* Fixes the maximum width of an array item's slat label so as to not obscure the Remove button in narrow viewports.
* If an array field's titleField option is set to a select field, use the selected option's label as the slat label rather its value.
* Disable the slat controls of the attachment component while uploading.
* Fixes bug when re-attaching the same file won't trigger an upload.
* AposSlat now fully respects the disabled state.

## 3.21.1 (2022-06-04)

### Fixes

* Work around backwards compatibility break in `sass` module by pinning to `sass` `1.50.x` while we investigate. If you saw the error `RangeError: Invalid value: Not in inclusive range 0..145: -1` you can now fix that by upgrading with `npm update`. If it does not immediately clear up the issue in development, try `node app @apostrophecms/asset:clear-cache`.

## 3.21.0 (2022-05-25)

### Adds

* Trigger only the relevant build when in a watch mode (development). The build paths should not contain comma (`,`).
* Adds an `unpublish` method, available for any doc-type.
An _Unpublish_ option has also been added to the context menu of the modal when editing a piece or a page.
* Allows developers to group fields in relationships the same way it's done for normal schemas.

### Fixes

* Vue files not being parsed when running eslint through command line, fixes all lint errors in vue files.
* Fix a bug where some Apostrophe modules symlinked in `node_modules` are not being watched.
* Recover after webpack build error in watch mode (development only).
* Fixes an edge case when failing (throw) task invoked via `task.invoke` will result in `apos.isTask()` to always return true due to `apos.argv` not reverted properly.

## 3.20.1 (2022-05-17)

### Fixes

* Minor corrections to French translation.

## 3.20.0

### Adds

* Adds French translation of the admin UI (use the `fr` locale).

## 3.19.0

### Adds

* New schema field type `dateAndTime` added. This schema field type saves in ISO8601 format, as UTC (Universal Coordinated Time), but is edited in a user-friendly way in the user's current time zone and locale.
* Webpack disk cache for better build performance in development and, if appropriately configured, production as well.
* In development, Webpack rebuilds the front end without the need to restart the Node.js process, yielding an additional speedup. To get this speedup for existing projects, see the `nodemonConfig` section of the latest `package.json` in [a3-boilerplate](https://github.com/apostrophecms/a3-boilerplate) for the new "ignore" rules you'll need to prevent nodemon from stopping the process and restarting.
* Added the new command line task `apostrophecms/asset:clear-cache` for clearing the webpack disk cache. This should be necessary only in rare cases where the configuration has changed in ways Apostrophe can't automatically detect.
* A separate `publishedLabel` field can be set for any schema field of a page or piece. If present it is displayed instead of `label` if the document has already been published.

### 3.18.1

### Fixes

* The admin UI now rebuilds properly in a development environment when new npm modules are installed in a multisite project (`apos.rootDir` differs from `apos.npmRootDir`).

## 3.18.0 (2022-05-03)

### Adds

* Images may now be cropped to suit a particular placement after selecting them. SVG files may not be cropped as it is not possible in the general case.
* Editors may also select a "focal point" for the image after selecting it. This ensures that this particular point remains visible even if CSS would otherwise crop it, which is a common issue in responsive design. See the `@apostrophecms/image` widget for a sample implementation of the necessary styles.
* Adds the `aspectRatio` option for image widgets. When set to `[ w, h ]` (a ratio of width to height), images are automatically cropped to this aspect ratio when chosen for that particular widget. If the user does not crop manually, then cropping happens automatically.
* Adds the `minSize` option for image widgets. This ensures that the images chosen are at least the given size `[ width, height ]`, and also ensures the user cannot choose something smaller than that when cropping.
* Implements OpenTelemetry instrumentation.
* Developers may now specify an alternate Vue component to be used for editing the subfields of relationships, either at the field level or as a default for all relationships with a particular piece type.
* The widget type base module now always passes on the `components` option as browser data, so that individual widget type modules that support contextual editing can be implemented more conveniently.
* In-context widget editor components now receive a `focused` prop which is helpful in deciding when to display additional UI.
* Adds new configuration option - `beforeExit` async handler.
* Handlers listening for the `apostrophe:run` event are now able to send an exit code to the Apostrophe bootstrap routine.
* Support for Node.js 17 and 18. MongoDB connections to `localhost` will now successfully find a typical dev MongoDB server bound only to `127.0.0.1`, Apostrophe can generate valid ipv6 URLs pointing back to itself, and `webpack` and `vue-loader` have been updated to address incompatibilities.
* Adds support for custom context menus provided by any module (see `apos.doc.addContextOperation()`).
* The `AposSchema` component now supports an optional `generation` prop which may be used to force a refresh when the value of the object changes externally. This is a compromise to avoid the performance hit of checking numerous subfields for possible changes every time the `value` prop changes in response to an `input` event.
* Adds new event `@apostrophecms/doc:afterAllModesDeleted` fired after all modes of a given document are purged.

### Fixes

* Documentation of obsolete options has been removed.
* Dead code relating to activating in-context widget editors have been removed. They are always active and have been for some time. In the future they might be swapped in on scroll, but there will never be a need to swap them in "on click."
* The `self.email` method of modules now correctly accepts a default `from` address configured for a specific module via the `from` subproperty of the `email` option to that module. Thanks to `chmdebeer` for pointing out the issue and the fix.
* Fixes `_urls` not added on attachment fields when pieces API index is requested (#3643)
* Fixes float field UI bug that transforms the value to integer when there is no field error and the first number after the decimal is `0`.
* The `nestedModuleSubdirs` feature no longer throws an error and interrupts startup if a project contains both `@apostrophecms/asset` and `asset`, which should be considered separate module names.

## 3.17.0 (2022-03-31)

### Adds

* Full support for the [`object` field type](https://v3.docs.apostrophecms.org/reference/field-types/object.html), which works just like `array` but stores just one sub-object as a property, rather than an array of objects.
* To help find documents that reference related ones via `relationship` fields, implement backlinks of related documents by adding a `relatedReverseIds` field to them and keeping it up to date. There is no UI based on this feature yet but it will permit various useful features in the near future.
* Adds possibility for modules to [extend the webpack configuration](https://v3.docs.apostrophecms.org/guide/webpack.html).
* Adds possibility for modules to [add extra frontend bundles for scss and js](https://v3.docs.apostrophecms.org/guide/webpack.html). This is useful when the `ui/src` build would otherwise be very large due to code used on rarely accessed pages.
* Loads the right bundles on the right pages depending on the page template and the loaded widgets. Logged-in users have all the bundles on every page, because they might introduce widgets at any time.
* Fixes deprecation warnings displayed after running `npm install`, for dependencies that are directly included by this package.
* Implement custom ETags emission when `etags` cache option is enabled. [See the documentation for more information](https://v3.docs.apostrophecms.org/guide/caching.html).
It allows caching of pages and pieces, using a cache invalidation mechanism that takes into account related (and reverse related) document updates, thanks to backlinks mentioned above.
Note that for now, only single pages and pieces benefit from the ETags caching system (pages' and pieces' `getOne` REST API route, and regular served pages).
The cache of an index page corresponding to the type of a piece that was just saved will automatically be invalidated. However, please consider that it won't be effective when a related piece is saved, therefore the cache will automatically be invalidated _after_ the cache lifetime set in `maxAge` cache option.

### Fixes

* Apostrophe's webpack build now works properly when developing code that imports module-specific npm dependencies from `ui/src` or `ui/apos` when using `npm link` to develop the module in question.
* The `es5: true` option to `@apostrophecms/asset` works again.

## 3.16.1 (2022-03-21)

### Fixes

* Fixes a bug in the new `Cache-Control` support introduced by 3.16.0 in which we get the logged-out homepage right after logging in. This issue only came into play if the new caching options were enabled.

## 3.16.0 (2022-03-18)

### Adds

* Offers a simple way to set a Cache-Control max-age for Apostrophe page and GET REST API responses for pieces and pages. [See the documentation for more information](https://v3.docs.apostrophecms.org/guide/caching.html).
* API keys and bearer tokens "win" over session cookies when both are present. Since API keys and bearer tokens are explicitly added to the request at hand, it never makes sense to ignore them in favor of a cookie, which is implicit. This also simplifies automated testing.
* `data-apos-test=""` selectors for certain elements frequently selected in QA tests, such as `data-apos-test="adminBar"`.
* Offer a simple way to set a Cache-Control max-age for Apostrophe page and GET REST API responses for pieces and pages.
* To speed up functional tests, an `insecurePasswords` option has been added to the login module. This option is deliberately named to discourage use for any purpose other than functional tests in which repeated password hashing would unduly limit performance. Normally password hashing is intentionally difficult to slow down brute force attacks, especially if a database is compromised.

### Fixes

* `POST`ing a new child page with `_targetId: '_home'` now works properly in combination with `_position: 'lastChild'`.

## 3.15.0 (2022-03-02)

### Adds

* Adds throttle system based on username (even when not existing), on initial login route. Also added for each late login requirement, e.g. for 2FA attempts.

## 3.14.2 (2022-02-27)

* Hotfix: fixed a bug introduced by 3.14.1 in which non-parked pages could throw an error during the migration to fix replication issues.

## 3.14.1 (2022-02-25)

* Hotfix: fixed a bug in which replication across locales did not work properly for parked pages configured via the `_children` feature. A one-time migration is included to reconnect improperly replicated versions of the same parked pages. This runs automatically, no manual action is required. Thanks to [justyna1](https://github.com/justyna13) for identifying the issue.

## 3.14.0 (2022-02-22)

### Adds

* To reduce complications for those implementing caching strategies, the CSRF protection cookie now contains a simple constant string, and is not recorded in `req.session`. This is acceptable because the real purpose of the CSRF check is simply to verify that the browser has sent the cookie at all, which it will not allow a cross-origin script to do.
* As a result of the above, a session cookie is not generated and sent at all unless `req.session` is actually used or a user logs in. Again, this reduces complications for those implementing caching strategies.
* When logging out, the session cookie is now cleared in the browser. Formerly the session was destroyed on the server side only, which was sufficient for security purposes but could create caching issues.
* Uses `express-cache-on-demand` lib to make similar and concurrent requests on pieces and pages faster.
* Frontend build errors now stop app startup in development, and SCSS and JS/Vue build warnings are visible on the terminal console for the first time.

### Fixes

* Fixed a bug when editing a page more than once if the page has a relationship to itself, whether directly or indirectly. Widget ids were unnecessarily regenerated in this situation, causing in-context edits after the first to fail to save.
* Pages no longer emit double `beforeUpdate` and `beforeSave` events.
* When the home page extends `@apostrophecms/piece-page-type`, the "show page" URLs for individual pieces should not contain two slashes before the piece slug. Thanks to [Martí Bravo](https://github.com/martibravo) for the fix.
* Fixes transitions between login page and `afterPasswordVerified` login steps.
* Frontend build errors now stop the `@apostrophecms/asset:build` task properly in production.
* `start` replaced with `flex-start` to address SCSS warnings.
* Dead code removal, as a result of following up on JS/Vue build warnings.

## 3.13.0 - 2022-02-04

### Adds

* Additional requirements and related UI may be imposed on native ApostropheCMS logins using the new `requirements` feature, which can be extended in modules that `improve` the `@apostrophecms/login` module. These requirements are not imposed for single sign-on logins via `@apostrophecms/passport-bridge`. See the documentation for more information.
* Adds latest Slovak translation strings to SK.json in `i18n/` folder. Thanks to [Michael Huna](https://github.com/Miselrkba) for the contribution.
* Verifies `afterPasswordVerified` requirements one by one when emitting done event, allows to manage errors ans success before to go to the next requirement. Stores and validate each requirement in the token. Checks the new `askForConfirmation` requirement option to go to the next step when emitting done event or waiting for the confirm event (in order to manage success messages). Removes support for `afterSubmit` for now.

### Fixes

* Decodes the testReq `param` property in `serveNotFound`. This fixes a problem where page titles using diacritics triggered false 404 errors.
* Registers the default namespace in the Vue instance of i18n, fixing a lack of support for un-namespaced l10n keys in the UI.

## 3.12.0 - 2022-01-21

### Adds

* It is now best practice to deliver namespaced i18n strings as JSON files in module-level subdirectories of `i18n/` named to match the namespace, e.g. `i18n/ourTeam` if the namespace is `ourTeam`. This allows base class modules to deliver phrases to any namespace without conflicting with those introduced at project level. The `i18n` option is now deprecated in favor of the new `i18n` module format section, which is only needed if `browser: true` must be specified for a namespace.
* Brought back the `nestedModuleSubdirs` feature from A2, which allows modules to be nested in subdirectories if `nestedModuleSubdirs: true` is set in `app.js`. As in A2, module configuration (including activation) can also be grouped in a `modules.js` file in such subdirectories.

### Fixes

* Fixes minor inline documentation comments.
* UI strings that are not registered localization keys will now display properly when they contain a colon (`:`). These were previously interpreted as i18next namespace/key pairs and the "namespace" portion was left out.
* Fixes a bug where changing the page type immediately after clicking "New Page" would produce a console error. In general, areas and checkboxes now correctly handle their value being changed to `null` by the parent schema after initial startup of the `AposInputArea` or `AposInputCheckboxes` component.
* It is now best practice to deliver namespaced i18n strings as JSON files in module-level subdirectories of `i18n/` named to match the namespace, e.g. `i18n/ourTeam` if the namespace is `ourTeam`. This allows base class modules to deliver phrases to any namespace without conflicting with those introduced at project level. The `i18n` option is now deprecated in favor of the new `i18n` module format section, which is only needed if `browser: true` must be specified for a namespace.
* Removes the `@apostrophecms/util` module template helper `indexBy`, which was using a lodash method not included in lodash v4.
* Removes an unimplemented `csrfExceptions` module section cascade. Use the `csrfExceptions` *option* of any module to set an array of URLs excluded from CSRF protection. More information is forthcoming in the documentation.
* Fix `[Object Object]` in the console when warning `A permission.can() call was made with a type that has no manager` is printed.

### Changes

* Temporarily removes `npm audit` from our automated tests because of a sub-dependency of vue-loader that doesn't actually cause a security vulnerability for apostrophe.

## 3.11.0 - 2022-01-06

### Adds

* Apostrophe now extends Passport's `req.login` to emit an `afterSessionLogin` event from the `@apostrophecms:login` module, with `req` as an argument. Note that this does not occur at all for login API calls that return a bearer token rather than establishing an Express session.

### Fixes

* Apostrophe's extension of `req.login` now accounts for the `req.logIn` alias and the skippable `options` parameter, which is relied upon in some `passport` strategies.
* Apostrophe now warns if a nonexistent widget type is configured for an area field, with special attention to when `-widget` has been erroneously included in the name. For backwards compatibility this is a startup warning rather than a fatal error, as sites generally did operate successfully otherwise with this type of bug present.

### Changes

* Unpins `vue-click-outside-element` the packaging of which has been fixed upstream.
* Adds deprecation note to `__testDefaults` option. It is not in use, but removing would be a minor BC break we don't need to make.
* Allows test modules to use a custom port as an option on the `@apostrophecms/express` module.
* Removes the code base pull request template to instead inherit the organization-level template.
* Adds `npm audit` back to the test scripts.

## 3.10.0 - 2021-12-22

### Fixes

* `slug` type fields can now have an empty string or `null` as their `def` value without the string `'none'` populating automatically.
* The `underline` feature works properly in tiptap toolbar configuration.
* Required checkbox fields now properly prevent editor submission when empty.
* Pins `vue-click-outside-element` to a version that does not attempt to use `eval` in its distribution build, which is incompatible with a strict Content Security Policy.

### Adds

* Adds a `last` option to fields. Setting `last: true` on a field puts that field at the end of the field's widget order. If more than one field has that option active the true last item will depend on general field registration order. If the field is ordered with the `fields.order` array or field group ordering, those specified orders will take precedence.

### Changes

* Adds deprecation notes to the widget class methods `getWidgetWrapperClasses` and `getWidgetClasses` from A2.
* Adds a deprecation note to the `reorganize` query builder for the next major version.
* Uses the runtime build of Vue. This has major performance and bundle size benefits, however it does require changes to Apostrophe admin UI apps that use a `template` property (components should require no changes, just apps require an update). These apps must now use a `render` function instead. Since custom admin UI apps are not yet a documented feature we do not regard this as a bc break.
* Compatible with the `@apostrophecms/security-headers` module, which supports a strict `Content-Security-Policy`.
* Adds a deprecation note to the `addLateCriteria` query builder.
* Updates the `toCount` doc type query method to use Math.ceil rather than Math.floor plus an additional step.

## 3.9.0 - 2021-12-08

### Adds

* Developers can now override any Vue component of the ApostropheCMS admin UI by providing a component of the same name in the `ui/apos/components` folder of their own module. This is not always the best approach, see the documentation for details.
* When running a job, we now trigger the notification before to run the job, this way the progress notification ID is available from the job and the notification can be dismissed if needed.
* Adds `maxUi`, `maxLabel`, `minUi`, and `minLabel` localization strings for array input and other UI.

### Fixes

* Fully removes references to the A2 `self.partial` module method. It appeared only once outside of comments, but was not actually used by the UI. The `self.render` method should be used for simple template rendering.
* Fixes string interpolation for the confirmation modal when publishing a page that has an unpublished parent page.
* No more "cannot set headers after they are sent to the client" and "req.res.redirect not defined" messages when handling URLs with extra trailing slashes.
* The `apos.util.runPlayers` method is not called until all of the widgets in a particular tree of areas and sub-areas have been added to the DOM. This means a parent area widget player will see the expected markup for any sub-widgets when the "Edit" button is clicked.
* Properly activates the `apostropheI18nDebugPlugin` i18next debugging plugin when using the `APOS_SHOW_I18N` environment variable. The full set of l10n emoji indicators previously available for the UI is now available for template and server-side strings.
* Actually registers piece types for site search unless the `searchable` option is `false`.
* Fixes the methods required for the search `index` task.

### Changes

* Adds localization keys for the password field component's min and max error messages.

## 3.8.1 - 2021-11-23

### Fixes

* The search field of the pieces manager modal works properly. Thanks to [Miro Yovchev](https://github.com/myovchev) for pointing out the issue and providing a solution.
* Fixes a bug in `AposRichTextWidgetEditor.vue` when a rich text widget was specifically configured with an empty array as the `styles` option. In that case a new empty rich text widget will initiate with an empty paragraph tag.
* The`fieldsPresent` method that is used with the `presentFieldsOnly` option in doc-type was broken, looking for properties in strings and wasn't returning anything.

## 3.8.0 - 2021-11-15

### Adds

* Checkboxes for pieces are back, a main checkbox allows to select all page items. When all pieces on a page are checked, a banner where the user can select all pieces appears. A launder for mongo projections has been added.
* Registered `batchOperations` on a piece-type will now become buttons in the manager batch operations "more menu" (styled as a kebab icon). Batch operations should include a label, `messages` object, and `modalOptions` for the confirmation modal.
* `batchOperations` can be grouped into a single button with a menu using the `group` cascade subproperty.
* `batchOperations` can be conditional with an `if` conditional object. This allows developers to pass a single value or an array of values.
* Piece types can have `utilityOperations` configured as a top-level cascade property. These operations are made available in the piece manager as new buttons.
* Notifications may now include an `event` property, which the AposNotification component will emit on mount. The `event` property should be set to an object with `name` (the event name) and optionally `data` (data included with the event emission).
* Adds support for using the attachments query builder in REST API calls via the query string.
* Adds contextual menu for pieces, any module extending the piece-type one can add actions in this contextual menu.
* When clicking on a batch operation, it opens a confirmation modal using modal options from the batch operation, it also works for operations in grouped ones. operations name property has been renamed in action to work with AposContextMenu component.
* Beginning with this release, a module-specific static asset in your project such as `modules/mymodulename/public/images/bg.png` can always be referenced in your `.scss` and `.css` files as `/modules/mymodulename/images/bg.png`, even if assets are actually being deployed to S3, CDNs, etc. Note that `public` and `ui/public` module subdirectories have separate functions. See the documentation for more information.
* Adds AposFile.vue component to abstract file dropzone UI, uses it in AposInputAttachment, and uses it in the confirmation modal for pieces import.
* Optionally add `dimensionAttrs` option to image widget, which sets width & height attributes to optimize for Cumulative Layout Shift. Thank you to [Qiao Lin](https://github.com/qclin) for the contribution.

### Fixes

* The `apos.util.attachmentUrl` method now works correctly. To facilitate that, `apos.uploadsUrl` is now populated browser-side at all times as the frontend logic originally expected. For backwards compatibility `apos.attachment.uploadsUrl` is still populated when logged in.
* Widget players are now prevented from being played twice by the implementing vue component.

### Changes
* Removes Apostrophe 2 documentation and UI configuration from the `@apostrophecms/job` module. These options were not yet in use for A3.
* Renames methods and removes unsupported routes in the `@apostrophecms/job` module that were not yet in use. This was not done lightly, but specifically because of the minimal likelihood that they were in use in project code given the lack of UI support.
  * The deprecated `cancel` route was removed and will likely be replaced at a later date.
  * `run` was renamed `runBatch` as its purpose is specifically to run processes on a "batch selected" array of pieces or pages.
  * `runNonBatch` was renamed to `run` as it is the more generic job-running method. It is likely that `runBatch` will eventually be refactored to use this method.
  * The `good` and `bad` methods are renamed `success` and `failure`, respectively. The expected methods used in the `run` method were similarly renamed. They still increment job document properties called `good` and `bad`.
* Comments out the unused `batchSimpleRoute` methods in the page and piece-type modules to avoid usage before they are fully implemented.
* Optionally add `dimensionAttrs` option to image widget, which sets width & height attributes to optimize for Cumulative Layout Shift.
* Temporarily removes `npm audit` from our automated tests because of a sub-dependency of uploadfs that doesn't actually cause a security vulnerability for apostrophe.

## 3.7.0 - 2021-10-28

### Adds

* Schema select field choices can now be populated by a server side function, like an API call. Set the `choices` property to a method name of the calling module. That function should take a single argument of `req`, and return an array of objects with `label` and `value` properties. The function can be async and will be awaited.
* Apostrophe now has built-in support for the Node.js cluster module. If the `APOS_CLUSTER_PROCESSES` environment variable is set to a number, that number of child processes are forked, sharing the same listening port. If the variable is set to `0`, one process is forked for each CPU core, with a minimum of `2` to provide availability during restarts. If the variable is set to a negative number, that number is added to the number of CPU cores, e.g. `-1` is a good way to reserve one core for MongoDB if it is running on the same server. This is for production use only (`NODE_ENV=production`). If a child process fails it is restarted automatically.

### Fixes

* Prevents double-escaping interpolated localization strings in the UI.
* Rich text editor style labels are now run through a localization method to get the translated strings from their l10n keys.
* Fixes README Node version requirement (Node 12+).
* The text alignment buttons now work immediately in a new rich text widget. Previously they worked only after manually setting a style or refreshing the page. Thanks to Michelin for their support of this fix.
* Users can now activate the built-in date and time editing popups of modern browsers when using the `date` and `time` schema field types.
* Developers can now `require` their project `app.js` file in the Node.js REPL for debugging and inspection. Thanks to [Matthew Francis Brunetti](https://github.com/zenflow).
* If a static text phrase is unavailable in both the current locale and the default locale, Apostrophe will always fall back to the `en` locale as a last resort, which ensures the admin UI works if it has not been translated.
* Developers can now `require` their project `app.js` in the Node.js REPL for debugging and inspection
* Ensure array field items have valid _id prop before storing. Thanks to Thanks to [Matthew Francis Brunetti](https://github.com/zenflow).

### Changes

* In 3.x, `relationship` fields have an optional `builders` property, which replaces `filters` from 2.x, and within that an optional `project` property, which replaces `projection` from 2.x (to match MongoDB's `cursor.project`). Prior to this release leaving the old syntax in place could lead to severe performance problems due to a lack of projections. Starting with this release the 2.x syntax results in an error at startup to help the developer correct their code.
* The `className` option from the widget options in a rich text area field is now also applied to the rich text editor itself, for a consistently WYSIWYG appearance when editing and when viewing. Thanks to [Max Mulatz](https://github.com/klappradla) for this contribution.
* Adds deprecation notes to doc module `afterLoad` events, which are deprecated.
* Removes unused `afterLogin` method in the login module.

## 3.6.0 - 2021-10-13

### Adds

* The `context-editing` apostrophe admin UI bus event can now take a boolean parameter, explicitly indicating whether the user is actively typing or performing a similar active manipulation of controls right now. If a boolean parameter is not passed, the existing 1100-millisecond debounced timeout is used.
* Adds 'no-search' modifier to relationship fields as a UI simplification option.
* Fields can now have their own `modifiers` array. This is combined with the schema modifiers, allowing for finer grained control of field rendering.
* Adds a Slovak localization file. Activate the `sk` locale to use this. Many thanks to [Michael Huna](https://github.com/Miselrkba) for the contribution.
* Adds a Spanish localization file. Activate the `es` locale to use this. Many thanks to [Eugenio Gonzalez](https://github.com/egonzalezg9) for the contribution.
* Adds a Brazilian Portuguese localization file. Activate the `pt-BR` locale to use this. Many thanks to [Pietro Rutzen](https://github.com/pietro-rutzen) for the contribution.

### Fixes

* Fixed missing translation for "New Piece" option on the "more" menu of the piece manager, seen when using it as a chooser.
* Piece types with relationships to multiple other piece types may now be configured in any order, relative to the other piece types. This sometimes appeared to be a bug in reverse relationships.
* Code at the project level now overrides code found in modules that use `improve` for the same module name. For example, options set by the `@apostrophecms/seo-global` improvement that ships with `@apostrophecms/seo` can now be overridden at project level by `/modules/@apostrophecms/global/index.js` in the way one would expect.
* Array input component edit button label is now propertly localized.
* A memory leak on each request has been fixed, and performance improved, by avoiding the use of new Nunjucks environments for each request. Thanks to Miro Yovchev for pointing out the leak.
* Fragments now have access to `__t()`, `getOptions` and other features passed to regular templates.
* Fixes field group cascade merging, using the original group label if none is given in the new field group configuration.
* If a field is conditional (using an `if` option), is required, but the condition has not been met, it no longer throws a validation error.
* Passing `busy: true` to `apos.http.post` and related methods no longer produces an error if invoked when logged out, however note that there will likely never be a UI for this when logged out, so indicate busy state in your own way.
* Bugs in document modification detection have been fixed. These bugs caused edge cases where modifications were not detected and the "Update" button did not appear, and could cause false positives as well.

### Changes

* No longer logs a warning about no users if `testModule` is true on the app.

## 3.5.0 - 2021-09-23

* Pinned dependency on `vue-material-design-icons` to fix `apos-build.js` build error in production.
* The file size of uploaded media is visible again when selected in the editor, and media information such as upload date, dimensions and file size is now properly localized.
* Fixes moog error messages to reflect the recommended pattern of customization functions only taking `self` as an argument.
* Rich Text widgets now instantiate with a valid element from the `styles` option rather than always starting with an unclassed `<p>` tag.
* Since version 3.2.0, apostrophe modules to be loaded via npm must appear as explicit npm dependencies of the project. This is a necessary security and stability improvement, but it was slightly too strict. Starting with this release, if the project has no `package.json` in its root directory, the `package.json` in the closest ancestor directory is consulted.
* Fixes a bug where having no project modules directory would throw an error. This is primarily a concern for module unit tests where there are no additional modules involved.
* `css-loader` now ignores `url()` in css files inside `assets` so that paths are left intact, i.e. `url(/images/file.svg)` will now find a static file at `/public/images/file.svg` (static assets in `/public` are served by `express.static`). Thanks to Matic Tersek.
* Restored support for clicking on a "foreign" area, i.e. an area displayed on the page whose content comes from a piece, in order to edit it in an appropriate way.
* Apostrophe module aliases and the data attached to them are now visible immediately to `ui/src/index.js` JavaScript code, i.e. you can write `apos.alias` where `alias` matches the `alias` option configured for that module. Previously one had to write `apos.modules['module-name']` or wait until next tick. However, note that most modules do not push any data to the browser when a user is not logged in. You can do so in a custom module by calling `self.enableBrowserData('public')` from `init` and implementing or extending the `getBrowserData(req)` method (note that page, piece and widget types already have one, so it is important to extend in those cases).
* `options.testModule` works properly when implementing unit tests for an npm module that is namespaced.

### Changes

* Cascade grouping (e.g., grouping fields) will now concatenate a group's field name array with the field name array of an existing group of the same name. Put simply, if a new piece module adds their custom fields to a `basics` group, that field will be added to the default `basics` group fields. Previously the new group would have replaced the old, leaving inherited fields in the "Ungrouped" section.
* AposButton's `block` modifier now less login-specific

### Adds

* Rich Text widget's styles support a `def` property for specifying the default style the editor should instantiate with.
* A more helpful error message if a field of type `area` is missing its `options` property.

## 3.4.1 - 2021-09-13

No changes. Publishing to correctly mark the latest 3.x release as "latest" in npm.

## 3.4.0 - 2021-09-13

### Security

* Changing a user's password or marking their account as disabled now immediately terminates any active sessions or bearer tokens for that user. Thanks to Daniel Elkabes for pointing out the issue. To ensure all sessions have the necessary data for this, all users logged in via sessions at the time of this upgrade will need to log in again.
* Users with permission to upload SVG files were previously able to do so even if they contained XSS attacks. In Apostrophe 3.x, the general public so far never has access to upload SVG files, so the risk is minor but could be used to phish access from an admin user by encouraging them to upload a specially crafted SVG file. While Apostrophe typically displays SVG files using the `img` tag, which ignores XSS vectors, an XSS attack might still be possible if the image were opened directly via the Apostrophe media library's convenience link for doing so. All SVG uploads are now sanitized via DOMPurify to remove XSS attack vectors. In addition, all existing SVG attachments not already validated are passed through DOMPurify during a one-time migration.

### Fixes

* The `apos.attachment.each` method, intended for migrations, now respects its `criteria` argument. This was necessary to the above security fix.
* Removes a lodash wrapper around `@apostrophecms/express` `bodyParser.json` options that prevented adding custom options to the body parser.
* Uses `req.clone` consistently when creating a new `req` object with a different mode or locale for localization purposes, etc.
* Fixes bug in the "select all" relationship chooser UI where it selected unpublished items.
* Fixes bug in "next" and "previous" query builders.
* Cutting and pasting widgets now works between locales that do not share a hostname, provided that you switch locales after cutting (it does not work between tabs that are already open on separate hostnames).
* The `req.session` object now exists in task `req` objects, for better compatibility. It has no actual persistence.
* Unlocalized piece types, such as users, may now be selected as part of a relationship when browsing.
* Unpublished localized piece types may not be selected via the autocomplete feature of the relationship input field, which formerly ignored this requirement, although the browse button enforced it.
* The server-side JavaScript and REST APIs to delete pieces now work properly for pieces that are not subject to either localization or draft/published workflow at all the (`localize: false` option). UI for this is under discussion, this is just a bug fix for the back end feature which already existed.
* Starting in version 3.3.1, a newly added image widget did not display its image until the page was refreshed. This has been fixed.
* A bug that prevented Undo operations from working properly and resulted in duplicate widget _id properties has been fixed.
* A bug that caused problems for Undo operations in nested widgets, i.e. layout or multicolumn widgets, has been fixed.
* Duplicate widget _id properties within the same document are now prevented on the server side at save time.
* Existing duplicate widget _id properties are corrected by a one-time migration.

### Adds

* Adds a linter to warn in dev mode when a module name include a period.
* Lints module names for `apostrophe-` prefixes even if they don't have a module directory (e.g., only in `app.js`).
* Starts all `warnDev` messages with a line break and warning symbol (⚠️) to stand out in the console.
* `apos.util.onReady` aliases `apos.util.onReadyAndRefresh` for brevity. The `apos.util.onReadyAndRefresh` method name will be deprecated in the next major version.
* Adds a developer setting that applies a margin between parent and child areas, allowing developers to change the default spacing in nested areas.

### Changes

* Removes the temporary `trace` method from the `@apostrophecms/db` module.
* Beginning with this release, the `apostrophe:modulesReady` event has been renamed `apostrophe:modulesRegistered`, and the `apostrophe:afterInit` event has been renamed `apostrophe:ready`. This better reflects their actual roles. The old event names are accepted for backwards compatibility. See the documentation for more information.
* Only autofocuses rich text editors when they are empty.
* Nested areas now have a vertical margin applied when editing, allowing easier access to the parent area's controls.

## 3.3.1 - 2021-09-01

### Fixes

* In some situations it was possible for a relationship with just one selected document to list that document several times in the returned result, resulting in very large responses.
* Permissions roles UI localized correctly.
* Do not crash on startup if users have a relationship to another type. This was caused by the code that checks whether any users exist to present a warning to developers. That code was running too early for relationships to work due to event timing issues.

## 3.3.0 - 2021-08-30

### Fixes

* Addresses the page jump when using the in-context undo/redo feature. The page will immediately return users to their origin scroll position after the content refreshes.
* Resolves slug-related bug when switching between images in the archived view of the media manager. The slug field was not taking into account the double slug prefix case.
* Fixes migration task crash when parking new page. Thanks to [Miro Yovchev](https://www.corllete.com/) for this fix.
* Fixes incorrect month name in `AposCellDate`, which can be optionally used in manage views of pieces. Thanks to [Miro Yovchev](https://www.corllete.com/) for this fix.

### Adds

* This version achieves localization (l10n) through a rich set of internationalization (i18n) features. For more information, [see the documentation](https://v3.docs.apostrophecms.org/).
* There is support for both static string localization and dynamic content localization.
* The home page, other parked pages, and the global document are automatically replicated to all configured locales at startup. Parked properties are refreshed if needed. Other pages and pieces are replicated if and when an editor chooses to do so.
* An API route has been added for voluntary replication, i.e. when deciding a document should exist in a second locale, or desiring to overwrite the current draft contents in locale `B` with the draft contents of locale `A`.
* Locales can specify `prefix` and `hostname` options, which are automatically recognized by middleware that removes the prefix dynamically where appropriate and sets `req.locale`. In 3.x this works more like the global site `prefix` option. This is a departure from 2.x which stored the prefix directly in the slug, creating maintenance issues.
* Locales are stateless: they are never recorded in the session. This eliminates many avenues for bugs and bad SEO. However, this also means the developer must fully distinguish them from the beginning via either `prefix` or `hostname`. A helpful error message is displayed if this is not the case.
* Switching locales preserves the user's editing session even if on separate hostnames. To enable this, if any locales have hostnames, all configured locales must have hostnames and/or baseUrl must be set for those that don't.
* An API route has been added to discover the locales in which a document exists. This provides basic information only for performance (it does not report `title` or `_url`).
* Editors can "localize" documents, copying draft content from one locale to another to create a corresponding document in a different locale. For convenience related documents, such as images and other pieces directly referenced by the document's structure, can be localized at the same time. Developers can opt out of this mechanism for a piece type entirely, check the box by default for that type, or leave it as an "opt-in" choice.
* The `@apostrophecms/i18n` module now uses `i18next` to implement static localization. All phrases in the Vue-based admin UI are passed through `i18next` via `this.$t`, and `i18next` is also available via `req.t()` in routes and `__t()` in templates. Apostrophe's own admin UI phrases are in the `apostrophe` namespace for a clean separation. An array of locale codes, such as `en` or `fr` or `en-au`, can be specified using the `locales` option to the `@apostrophecms/i18n` module. The first locale is the default, unless the `defaultLocale` option is set. If no locales are set, the locale defaults to `en`. The `i18next-http-middleware` locale guesser is installed and will select an available locale if possible, otherwise it will fall back to the default.
* In the admin UI, `v-tooltip` has been extended as `v-apos-tooltip`, which passes phrases through `i18next`.
* Developers can link to alternate locales by iterating over `data.localizations` in any page template. Each element always has `locale`, `label` and `homePageUrl` properties. Each element also has an `available` property (if true, the current context document is available in that locale), `title` and a small number of other document properties are populated, and `_url` redirects to the context document in that locale. The current locale is marked with `current: true`.
* To facilitate adding interpolated values to phrases that are passed as a single value through many layers of code, the `this.$t` helper provided in Vue also accepts an object argument with a `key` property. Additional properties may be used for interpolation.
* `i18next` localization JSON files can be added to the `i18n` subdirectory of *any* module, as long as its `i18n` option is set. The `i18n` object may specify `ns` to give an `i18next` namespace, otherwise phrases are in the default namespace, used when no namespace is specified with a `:` in an `i18next` call. The default namespace is yours for use at project level. Multiple modules may contribute to the same namespace.
* If `APOS_DEBUG_I18N=1` is set in the environment, the `i18next` debug flag is activated. For server-side translations, i.e. `req.t()` and `__t()`, debugging output will appear on the server console. For browser-side translations in the Vue admin UI, debugging output will appear in the browser console.
* If `APOS_SHOW_I18N=1` is set in the environment, all phrases passed through `i18next` are visually marked, to make it easier to find those that didn't go through `i18next`. This does not mean translations actually exist in the JSON files. For that, review the output of `APOS_DEBUG_I18N=1`.
* There is a locale switcher for editors.
* There is a backend route to accept a new locale on switch.
* A `req.clone(properties)` method is now available. This creates a clone of the `req` object, optionally passing in an object of properties to be set. The use of `req.clone` ensures the new object supports `req.get` and other methods of a true `req` object. This technique is mainly used to obtain a new request object with the same privileges but a different mode or locale, i.e. `mode: 'published'`.
* Fallback wrappers are provided for the `req.__()`, `res.__()` and `__()` localization helpers, which were never official or documented in 3.x but may be in use in projects ported from 2.x. These wrappers do not localize but do output the input they are given along with a developer warning. You should migrate them to use `req.t()` (in server-side javascript) or `__t()` (Nunjucks templates).

### Changes

* Bolsters the CSS that backs Apostrophe UI's typography to help prevent unintended style leaks at project-level code.
* Removes the 2.x series changelog entries. They can be found in the 2.0 branch in Github.

## 3.2.0 - 2021-08-13

### Fixes

* `req.hostname` now works as expected when `trustProxy: true` is passed to the `@apostrophecms/express` module.
* Apostrophe loads modules from npm if they exist there and are configured in the `modules` section of `app.js`. This was always intended only as a way to load direct, intentional dependencies of your project. However, since npm "flattens" the dependency tree, dependencies of dependencies that happen to have the same name as a project-level Apostrophe module could be loaded by default, crashing the site or causing unexpected behavior. So beginning with this release, Apostrophe scans `package.json` to verify an npm module is actually a dependency of the project itself before attempting to load it as an Apostrophe module.
* Fixes the reference to sanitize-html defaults in the rich text widget.
* Fixes the `toolbarToAllowedStyles` method in the rich text widget, which was not returning any configuration.
* Fixes the broken text alignment in rich text widgets.
* Adds a missing npm dependency on `chokidar`, which Apostrophe and Nunjucks use for template refreshes. In most environments this worked anyway due to an indirect dependency via the `sass` module, but for stability Apostrophe should depend directly on any npm module it uses.
* Fixes the display of inline range inputs, notably broken when using Palette
* Fixes occasional unique key errors from migrations when attempting to start up again with a site that experienced a startup failure before inserting its first document.
* Requires that locale names begin with a letter character to ensure order when looping over the object entries.
* Unit tests pass in MongoDB 5.x.

### Adds
* Adds Cut and Paste to area controls. You can now Cut a widget to a virtual clipboard and paste it in suitable areas. If an area
can include the widget on the clipboard, a special Clipboard widget will appear in area's Add UI. This works across pages as well.

### Changes
* Apostrophe's Global's UI (the @apostrophecms/global singleton has moved from the admin bar's content controls to the admin utility tray under a cog icon.
* The context bar's document Edit button, which was a cog icon, has been rolled into the doc's context menu.

## 3.1.3 - 2021-07-16

### Fixes

* Hotfix for an incompatibility between `vue-loader` and `webpack` 5.45.0 which causes a crash at startup in development, or asset build time in production. We have temporarily pinned our dependency to `webpack` 5.44.x. We are [contributing to the discussion around the best long-term fix for vue-loader](https://github.com/vuejs/vue-loader/issues/1854).

## 3.1.2 - 2021-07-14

### Changes

* Removes an unused method, `mapMongoIdToJqtreeId`, that was used in A2 but is no longer relevant.
* Removes deprecated and non-functional steps from the `edit` method in the `AposDocsManager.vue` component.
* Legacy migrations to update 3.0 alpha and 3.0 beta sites to 3.0 stable are still in place, with no functional changes, but have been relocated to separate source files for ease of maintenance. Note that this is not a migration path for 2.x databases. Tools for that are forthcoming.

## 3.1.1 - 2021-07-08

### Fixes

* Two distinct modules may each have their own `ui/src/index.scss` file, similar to the fix already applied to allow multiple `ui/src/index.js` files.

## 3.1.0 - 2021-06-30

### Fixes

* Corrects a bug that caused Apostrophe to rebuild the admin UI on every nodemon restart, which led to excessive wait times to test new code. Now this happens only when `package-lock.json` has been modified (i.e. you installed a new module that might contain new Apostrophe admin UI code). If you are actively developing Apostrophe admin UI code, you can opt into rebuilding all the time with the `APOS_DEV=1` environment variable. In any case, `ui/src` is always rebuilt in a dev environment.
* Updates `cheerio`, `deep-get-set`, and `oembetter` versions to resolve vulnerability warnings.
* Modules with a `ui/src` folder, but no other content, are no longer considered "empty" and do not generate a warning.
* Pushing a secondary context document now always results in entry to draft mode, as intended.
* Pushing a secondary context document works reliably, correcting a race condition that could cause the primary document to remain in context in some cases if the user was not already in edit mode.

### Changes

* Deprecates `self.renderPage` method for removal in next major version.
* Since `ui/src/index.js` files must export a function to avoid a browser error in production which breaks the website experience, we now detect this at startup and throw a more helpful error to prevent a last-minute discovery in production.

## 3.0.1 - 2021-06-17

### Fixes

* Fixes an error observed in the browser console when using more than one `ui/src/index.js` file in the same project. Using more than one is a good practice as it allows you to group frontend code with an appropriate module, or ship frontend code in an npm module that extends Apostrophe.
* Migrates all of our own frontend players and utilities from `ui/public` to `ui/src`, which provides a robust functional test of the above.
* Executes `ui/src` imports without waiting for next tick, which is appropriate as we have positioned it as an alternative to `ui/public` which is run without delay.

## 3.0.0 - 2021-06-16

### Breaks

* Previously our `a3-boilerplate` project came with a webpack build that pushed code to the `ui/public` folder of an `asset` module. Now the webpack build is not needed because Apostrophe takes care of compiling `ui/src` for us. This is good! However, **if you are transitioning your project to this new strategy, you will need to remove the `modules/asset/ui/public` folder from your project manually** to ensure that webpack-generated code originally intended for webpack-dev-server does not fail with a `publicPath` error in the console.
* The `CORE_DEV=1` environment setting has been changed to `APOS_DEV=1` because it is appropriate for anyone who is actively developing custom Apostrophe admin UI using `ui/apos` folders in their own modules.
* Apostrophe now uses Dart Sass, aka the `sass` npm module. The `node-sass` npm module has been deprecated by its authors for some time now. Most existing projects will be unaffected, but those writing their own Apostrophe UI components will need to change any `/deep/` selectors to `::v-deep` and consider making other Dart Sass updates as well. For more information see the [Dart Sass documentation](https://sass-lang.com/dart-sass). Those embracing the new `ui/src` feature should also bear in mind that Dart Sass is being used.

### Changes

* Relationship ids are now stored as aposDocIds (without the locale and mode part). The appropriate locale and mode are known from the request. This allows easy comparison and copying of these properties across locales and fixes a bug with reverse relationships when publishing documents. A migration has been added to take care of this conversion on first startup.
- The `attachment` field type now correctly limits file uploads by file type when using the `fileGroup` field option.
- Uploading SVG files is permitted in the Media Library by default.

### Adds

- Apostrophe now enables you to ship frontend JavaScript and Sass (using the SCSS syntax) without your own webpack configuration.
- Any module may contain modern JavaScript in a `ui/src/index.js` file, which may use `import` to bring in other files in the standard way. Note that **`ui/src/index.js must export a function`**. These functions are called for you in the order modules are initialized.
- Any module may contain a Sass (SCSS) stylesheet in a `ui/src/index.scss` file, which may also import other Sass (SCSS) files.
- Any project that requires IE11 support for `ui/src` JavaScript code can enable it by setting the `es5: true` option to the `@apostrophecms/asset` module. Apostrophe produces separate builds for IE11 and modern browsers, so there is no loss of performance in modern browsers. Code is automatically compiled for IE11 using `babel` and missing language features are polyfilled using `core-js` so you can use promises, `async/await` and other standard modern JavaScript features.
- `ui/public` is still available for raw JavaScript and CSS files that should be pushed *as-is* to the browser. The best use of this feature is to deliver the output of your own custom webpack build, if you have one.
- Adds browser-side `editMode` flag that tracks the state of the current view (edit or preview), located at `window.apos.adminBar.editMode`.
- Support for automatic inline style attribute sanitization for Rich Text widgets.
- Adds text align controls for Rich Text widgets. The following tools are now supported as part of a rich text widget's `toolbar` property:
-- `alignLeft`
-- `alignRight`
-- `alignCenter`
-- `alignJustify`
- `@apostrophecms/express` module now supports the `trustProxy: true` option, allowing your reverse proxy server (such as nginx) to pass on the original hostname, protocol and client IP address.

### Fixes

* Unit tests passing again. Temporarily disabled npm audit checks as a source of critical failures owing to upstream issues with third-party packages which are not actually a concern in our use case.
* Fixed issues with the query builder code for relationships. These issues were introduced in beta 3 but did not break typical applications, except for displaying distinct choices for existing values of a relationship field.
* Checkbox field types can now be used as conditional fields.
* Tracks references to attachments correctly, and introduces a migration to address any attachments previously tracked as part of documents that merely have a relationship to the proper document, i.e. pages containing widgets that reference an image piece.
* Tracks the "previously published" version of a document as a legitimate reference to any attachments, so that they are not discarded and can be brought back as expected if "Undo Publish" is clicked.
* Reverse relationships work properly for published documents.
* Relationship subfields are now loaded properly when `reverseOf` is used.
* "Discard Draft" is available when appropriate in "Manage Pages" and "Manage Pieces."
* "Discard Draft" disables the "Submit Updates" button when working as a contributor.
* Relationship subfields can now be edited when selecting in the full "manage view" browser, as well as in the compact relationship field view which worked previously.
* Relationship subfields now respect the `def` property.
* Relationship subfields are restored if you deselect a document and then reselect it within a single editing experience, i.e. accidentally deselect and immediately reselect, for instance.
* A console warning when editing subfields for a new relationship was fixed.
* Field type `color`'s `format` option moved out of the UI options and into the general options object. Supported formats are "rgb", "prgb", "hex6", "hex3", "hex8", "name", "hsl", "hsv". Pass the `format` string like:
```js
myColorField: {
  type: 'color',
  label: 'My Color',
  options: {
    format: 'hsl'
  }
}
```
* Restored Vue dependency to using semantic versioning now that Vue 2.6.14 has been released with a fix for the bug that required us to pin 2.6.12.
* Nunjucks template loader is fully compatible with Linux in a development environment.
* Improved template performance by reusing template loaders.
* `min` and `max` work properly for both string-like and number-like fields.
* Negative numbers, leading minus and plus signs, and trailing periods are accepted in the right ways by appropriate field types.
* If a user is inadvertently inserted with no password, set a random password on the backend for safety. In tests it appears that login with a blank password was already forbidden, but this provides an additional level of certainty.
* `data.page` and `data.contextOptions` are now available in `widget.html` templates in most cases. Specifically, they are available when loading the page, (2) when a widget has just been inserted on the page, and (3) when a widget has just been edited and saved back to the page. However, bear in mind that these parameters are never available when a widget is being edited "out of context" via "Page Settings", via the "Edit Piece" dialog box, via a dialog box for a parent widget, etc. Your templates should be written to tolerate the absence of these parameters.
* Double slashes in the slug cannot be used to trick Apostrophe into serving as an open redirect (fix ported to 3.x from 2.92.0).
* The global doc respects the `def` property of schema fields when first inserted at site creation time.
* Fixed fragment keyword arguments being available when not a part of the fragment signature.

## 3.0.0-beta.3.1 - 2021-06-07

### Breaks
- This backwards compatibility break actually occurred in 3.0.0-beta.3 and was not documented at that time, but it is important to know that the following Rich Text tool names have been updated to match Tiptap2's convention:
-- `bullet_list` -> `bulletList`
-- `ordered_list` -> `orderedList`
-- `code_block` -> `codeBlock`
-- `horizontal_rule` -> `horizontalRule`

### Fixes

- Rich Text default tool names updated, no longer broken. Bug introduced in 3.0.0-beta.3.
- Fixed Rich Text's tool cascade to properly account for core defaults, project level defaults, and area-specific options.

## 3.0.0-beta.3 - 2021-06-03

### Security Fixes

The `nlbr` and `nlp` Nunjucks filters marked their output as safe to preserve the tags that they added, without first escaping their input, creating a CSRF risk. These filters have been updated to escape their input unless it has already been marked safe. No code changes are required to templates whose input to the filter is intended as plaintext, however if you were intentionally leveraging this bug to output unescaped HTML markup you will need to make sure your input is free of CSRF risks and then use the `| safe` filter before the `| nlbr` or `| nlp` filter.

### Adds

- Added the `ignoreUnusedFolderWarning` option for modules that intentionally might not be activated or inherited from in a particular startup.
- Better explanation of how to replace macros with fragments, in particular how to call the fragments with `{% render fragmentName(args) %}`.

### Fixes

- Temporarily pinned to Vue 2.6.12 to fix an issue where the "New" button in the piece manager modals disappeared. We think this is a bug in the newly released Vue 2.6.13 but we are continuing to research it.
- Updated dependencies on `sanitize-html` and `nodemailer` to new major versions, causing no bc breaks at the ApostropheCMS level. This resolved two critical vulnerabilities according to `npm audit`.
- Removed many unused dependencies.
- The data retained for "Undo Publish" no longer causes slug conflicts in certain situations.
- Custom piece types using `localized: false` or `autopublish: true,` as well as singleton types, now display the correct options on the "Save" dropdown.
- The "Save and View," "Publish and View" and/or "Save Draft and Preview" options now appear only if an appropriate piece page actually exists for the piece type.
- Duplicating a widget now properly assigns new IDs to all copied sub-widgets, sub-areas and array items as well.

- Added the `ignoreUnusedFolderWarning` option for modules that intentionally might not be activated or inherited from in a particular startup.
- If you refresh the page while previewing or editing, you will be returned to that same state.

### Notices

- Numerous `npm audit` vulnerability warnings relating to `postcss` 7.x were examined, however it was determined that these are based on the idea of a malicious SASS coder attempting to cause a denial of service. Apostrophe developers would in any case be able to contribute JavaScript as well and so are already expected to be trusted parties. This issue must be resolved upstream in packages including both `stylelint` and `vue-loader` which have considerable work to do before supporting `postcss` 8.x, and in any case public access to write SASS is not part of the attack surface of Apostrophe.

### Changes

- When logging out on a page that only exists in draft form, or a page with access controls, you are redirected to the home page rather than seeing a 404 message.

- Rich text editor upgraded to [tiptap 2.x beta](https://www.tiptap.dev) :tada:. On the surface not a lot has changed with the upgrade, but tiptap 2 has big improvements in terms of speed, composability, and extension support. [See the technical differences of tiptap 1 and 2 here](https://www.tiptap.dev/overview/upgrade-guide#reasons-to-upgrade-to-tiptap-2x)

## 3.0.0-beta.2 - 2021-05-21

### **Breaks**

- The `updateModified: false` option, formerly supported only by `apos.doc.update`, has been renamed to `setModified: false` and is now supported by `apos.doc.insert` as well. If explicitly set to false, the insert and update methods will leave the `modified` property alone, rather than trying to detect or infer whether a change has been made to the draft relative to the published version.
- The `permission` module no longer takes an `interestingTypes` option. Instead, doc type managers may set their `showPermissions` option to `true` to always be broken out separately in the permissions explorer, or explicitly set it to `false` to never be mentioned at all, even on a list of typical piece types that have the same permissions. This allows module creators to ship the right options with their modules rather than requiring the developer to hand-configure `interestingTypes`.
- When editing users, the permissions explorer no longer lists "submitted draft" as a piece type.
- Removed `apos.adminBar.group` method, which is unlikely to be needed in 3.x. One can group admin bar items into dropdowns via the `groups` option.
- Raw HTML is no longer permitted in an `apos.notify` message parameter. Instead, `options.buttons` is available. If present, it must be an array of objects with `type` and `label` properties. If `type` is `'event'` then that button object must have `name` and `data` properties, and when clicked the button will trigger an apos bus event of the given `name` with the provided `data` object. Currently `'event'` is the only supported value for `type`.

### Adds

- The name `@apostrophecms/any-page-type` is now accepted for relationships that should match any page. With this change, the doc type manager module name and the type name are now identical for all types in 3.x. However, for backwards compatibility `@apostrophecms/page` is still accepted. `apos.doc.getManager` will accept either name.
- Sets the project root-level `views` directory as the default fallback views directory. This is no longer a necessary configuration in projects unless they want to change it on the `@apostrophecms/template` option `viewsFolderFallback`.
- The new `afterAposScripts` nunjucks block allows for pushing markup after Apostrophe's asset bundle script tag, at the end of the body. This is a useful way to add a script tag for Webpack's hot reload capabilities in development while still ensuring that Apostrophe's utility methods are available first, like they are in production.
- An `uploadfs` option may be passed to the `@apostrophecms/asset` module, in order to pass options configuring a separate instance of `uploadfs` specifically for the static assets. The `@apostrophecms/uploadfs` module now exports a method to instantiate an uploadfs instance. The default behavior, in which user-uploaded attachments and static assets share a single instance of uploadfs, is unchanged. Note that asset builds never use uploadfs unless `APOS_UPLOADFS_ASSETS=1` is set in the environment.
- `AposButtonSplit` is a new UI component that combines a button with a context menu. Users can act on a primary action or change the button's function via menu button to the right of the button itself.
- Developers can now pass options to the `color` schema field by passing a `pickerOptions` object through your field. This allows for modifying/removing the default color palette, changing the resulting color format, and disabling various UI. For full set of options [see this example](https://github.com/xiaokaike/vue-color/blob/master/src/components/Sketch.vue)
- `AposModal` now emits a `ready` event when it is fully painted and can be interacted with by users or code.
- The video widget is now compatible with vimeo private videos when the domain is on the allowlist in vimeo.

### Changes

- You can now override the parked page definition for the home page without copying the entirety of `minimumPark` from the source code. Specifically, you will not lose the root archive page if you park the home page without explicitly parking the archive page as well. This makes it easier to choose your own type for the home page, in lieu of `@apostrophecms/home-page`.

### Fixes

- Piece types like users that have a slug prefix no longer trigger a false positive as being "modified" when you first click the "New" button.
- The `name` option to widget modules, which never worked in 3.x, has been officially removed. The name of the widget type is always the name of the module, with the `-widget` suffix removed.
- The home page and other parked pages should not immediately show as "pending changes."
- In-context editing works properly when the current browser URL has a hash (portion beginning with `#`), enabling the use of the hash for project-specific work. Thanks to [https://stepanjakl.com/](Štěpán Jákl) for reporting the issue.
- When present, the `apos.http.addQueryToUrl` method preserves the hash of the URL intact.
- The home page and other parked pages should not immediately show as "pending changes."
- The browser-side `apos.http.parseQuery` function now handles objects and arrays properly again.
- The in-context menu for documents has been refactored as a smart component that carries out actions on its own, eliminating a great deal of redundant code, props and events.
- Added additional retries when binding to the port in a dev environment.
- The "Submit" button in the admin bar updates properly to "Submitted" if the submission happens in the page settings modal.
- Skipping positional arguments in fragments now works as expected.
- The rich text editor now supports specifying a `styles` array with no `p` tags properly. A newly added rich text widget initially contains an element with the first style, rather than always a paragraph. If no styles are configured, a `p` tag is assumed. Thanks to Stepan Jakl for reporting the issue.

### Changes
- Editor modal's Save button (publish / save draft / submit) now updated to use the `AposSplitButton` component. Editors can choose from several follow-up actions that occur after save, including creating another piece of content of the same type, being taken to the in-context version of the document, or being returned to the manager. Editor's selection is saved in localstorage, creating a remembered preference per content type.

## 3.0.0-beta.1.1 - 2021-05-07

### Fixes

- A hotfix for an issue spotted in beta 1 in our demo: all previously published pages of sites migrated from early alpha releases had a "Draft" label until published again.

## 3.0.0-beta.1 - 2021-05-06

### **Breaks**

- Removes the `firstName` and `lastName` fields in user pieces.
- The query parameters `apos-refresh`, `apos-edit`, `apos-mode` and `apos-locale` are now `aposRefresh`, `aposEdit`, `aposMode`and `aposLocale`. Going forward all query parameters will be camelCase for consistency with query builders.

### Changes

- Archiving a page or piece deletes any outstanding draft in favor of archiving the last published version. Previously the behavior was effectively the opposite.
- "Publish Changes" button label has been changes to "Update".
- Draft mode is no longer the default view for published documents.
- The page and piece manager views now display the title, etc. of the published version of a document, unless that document only exists in draft form. However a label is also provided indicating if a newer draft is in progress.
- Notifications have been updated with a new visual display and animation style.

### **Adds**

- Four permissions roles are supported and enforced: guest, contributor, editor and admin. See the documentation for details. Pre-existing alpha users are automatically migrated to the admin role.
- Documents in managers now have context sensitive action menus that allow actions like edit, discard draft, archive, restore, etc.
- A fragment call may now have a body using `rendercall`, just like a macro call can have a body using `call`. In addition, fragments can now have named arguments, just like macros. Many thanks to Miro Yovchev for contributing this implementation.
- Major performance improvement to the `nestedModuleSubdirs` option.
- Updates URL fields and oEmbed URL requests to use the `httpsFix` option in launder's `url()` method.
- Documents receive a state label based on their document state (draft, pending, pending updates)
- Contributors can submit drafts for review ("Submit" versus "Submit Updates").
- Editors and admins can manage submitted drafts.
- Editors and admins can easily see the number of proposed changes awaiting their attention.
- Support for virtual piece types, such as submitted drafts, which in actuality manage more than one type of doc.
- Confirm modals now support a schema which can be assessed after confirmation.
- When archiving and restoring pages, editors can chose whether the action affects only this document or this document + children
- Routes support the `before` syntax, allowing routes that are added to Express prior to the routes or middleware of another module. The syntax `before: 'middleware:moduleName'` must be used to add the route prior to the middleware of `moduleName`. If `middleware:` is not used, the route is added before the routes of `moduleName`. Note that normally all middleware is added before all routes.
- A `url` property can now optionally be specified when adding middleware. By default all middleware is global.
- The pieces REST GET API now supports returning only a count of all matching pieces, using the `?count=1` query parameter.
- Admin bar menu items can now specify a custom Vue component to be used in place of `AposButton`.
- Sets `username` fields to follow the user `title` field to remove an extra step in user creation.
- Adds default data to the `outerLayoutBase.html` `<title>` tag: `data.piece.title or data.page.title`.
- Moves the core UI build task into the start up process. The UI build runs automatically when `NODE_ENV` is *not* 'production' and when:
    1. The build folder does not yet exist.
    2. The package.json file is newer than the existing UI build.
    3. You explicitly tell it to by setting the environment variable `CORE_DEV=1`
- The new `._ids(_idOrArrayOfIds)` query builder replaces `explicitOrder` and accepts an array of document `_id`s or a single one. `_id` can be used as a multivalued query parameter. Documents are returned in the order you specify, and just like with single-document REST GET requests, the locale of the `_id`s is overridden by the `aposMode` query parameter if present.
- The `.withPublished(true)` query builder adds a `_publishedDoc` property to each returned draft document that has a published equivalent. `withPublished=1` can be used as a query parameter. Note this is not the way to fetch only published documents. For that, use `.locale('en:published')` or similar.
- The server-side implementation of `apos.http.post` now supports passing a `FormData` object created with the `[form-data](https://www.npmjs.com/package/form-data)` npm module. This keeps the API parallel with the browser-side implementation and allows for unit testing the attachments feature, as well as uploading files to internal and external APIs from the server.
- `manuallyPublished` computed property moved to the `AposPublishMixin` for the use cases where that mixin is otherwise warranted.
- `columns` specified for a piece type's manage view can have a name that uses "dot notation" to access a subproperty. Also, for types that are localized, the column name can begin with `draft:` or `published:` to specifically display a property of the draft or published version of the document rather than the best available. When a prefix is not used, the property comes from the published version of the document if available, otherwise from the draft.
- For page queries, the `children` query builder is now supported in query strings, including the `depth` subproperty. For instance you could fetch `/api/v1/@apostrophecms/page/id-of-page?children=1` or `/api/v1/@apostrophecms/page/id-of-page?children[depth]=3`.
- Setting `APOS_LOG_ALL_QUERIES=1` now logs the projection, skip, limit and sort in addition to the criteria, which were previously logged.

### **Fixes**

- Fragments can now call other fragments, both those declared in the same file and those imported, just like macros calling other macros. Thanks to Miro Yovchev for reporting the issue.
- There was a bug that allowed parked properties, such as the slug of the home page, to be edited. Note that if you don't want a property of a parked page to be locked down forever you can use the `_defaults` feature of parked pages.
- A required field error no longer appears immediately when you first start creating a user.
- Vue warning in the pieces manager due to use of value rather than name of column as a Vue key. Thanks to Miro Yovchev for spotting the issue.
- "Save Draft" is not an appropriate operation to offer when editing users.
- Pager links no longer break due to `aposRefresh=1` when in edit mode. Also removed superfluous `append` query parameter from these.
- You may now intentionally clear the username and slug fields in preparation to type a new value. They do not instantly repopulate based on the title field when you clear them.
- Language of buttons, labels, filters, and other UI updated and normalized throughout.
- A contributor who enters the page tree dialog box, opens the editor, and selects "delete draft" from within the editor of an individual page now sees the page tree reflect that change right away.
- The page manager listens for content change events in general and its refresh mechanism is robust in possible situations where both an explicit refresh call and a content change event occur.
- Automatically retries once if unable to bind to the port in a dev environment. This helps with occasional `EADDRINUSE` errors during nodemon restarts.
- Update the current page's context bar properly when appropriate after actions such as "Discard Draft."
- The main archive page cannot be restored, etc. via the context menu in the page tree.
- The context menu and "Preview Draft" are both disabled while errors are present in the editor dialog box.
- "Duplicate" should lead to a "Publish" button, not an "Update" button, "Submit" rather than "Submit Update," etc.
- When you "Duplicate" the home page you should be able to set a slug for the new page (parked properties of parked pages should be editable when making a duplicate).
- When duplicating the home page, the suggested slug should not be `/` as only one page can have that slug at a time.
- Attention is properly called to a slug conflict if it exists immediately when the document is opened (such as making a copy where the suggested slug has already been used for another copy).
- "Preview Draft" never appears for types that do not use drafts.
- The toggle state of admin bar utility items should only be mapped to an `is-active` class if, like palette, they opt in with `toggle: true`
- Fixed unique key errors in the migrate task by moving the parking of parked pages to a new `@apostrophecms/migrate:after` event handler, which runs only after migrations, whether that is at startup (in dev) or at the end of the migration task (in production).
- UI does not offer "Archive" for the home page, or other archived pages.
- Notification checks and other polling requests now occur only when the tab is in the foreground, resolving a number of problems that masqueraded as other bugs when the browser hit its connection limit for multiple tabs on the same site.
- Parked pages are now parked immediately after database migrations are checked and/or run. In dev this still happens at each startup. In production this happens when the database is brand new and when the migration task is manually run.

## 3.0.0-alpha.7 - 2021-04-07

### Breaks

* The `trash` property has been renamed `archived`, and throughout the UI we refer to "archiving" and the "archive" rather than "move to trash" and the "trash can." A database migration is included to address this for existing databases. However, **if you set the minimumPark option, or used a boilerplate in which it is set,** you will need to **change the settings for the `parkedId: 'trash'` page to match those [currently found in the `minimumPark` option setting in the `@apostrophecms/page` source code](https://github.com/apostrophecms/apostrophe/blob/481252f9bd8f42b62648a0695105e6e9250810d3/modules/%40apostrophecms/page/index.js#L25-L32).

### Adds

* General UX and UI improvements to the experience of moving documents to and from the archive, formerly known as the trash.
* Links to each piece are available in the manage view when appropriate.
* Search is implemented in the media library.
* You can now pass core widgets a `className` option when configuring them as part of an area.
* `previewDraft` for pieces, adds a Preview Draft button on creation for quick in-context editing. Defaults to true.

### Changes

* Do not immediately redirect to new pages and pieces.
* Restored pieces now restore as unpublished drafts.
* Refactored the admin bar component for maintainability.
* Notification style updates

### Fixes

* Advisory lock no longer triggers an update to the modification timestamp of a document.
* Attempts to connect Apostrophe 3.x to an Apostrophe 2.x database are blocked to prevent content loss.
* "Save as Draft" is now available as soon as a new document is created.
* Areas nested in array schema fields can now be edited in context.
* When using `apos.image.first`, the alt attribute of the image piece is available on the returned attachment object as `._alt`. In addition, `_credit` and `_creditUrl` are available.
* Fixes relating to the editing of widgets in nested areas, both on the page and in the modal.
* Removed published / draft switch for unpublished drafts.
* "Publish Changes" appears only at appropriate times.
* Notifications moved from the bottom right of the viewport to the bottom center, fixing some cases of UI overlap.

## 3.0.0-alpha.6.1 - 2021-03-26

### Fixes

* Conditional fields (`if`) and the "following values" mechanism now work properly in array item fields.
* When editing "Page Settings" or a piece, the "publish" button should not be clickable if there are errors.

## 3.0.0-alpha.6 - 2021-03-24

### Adds
* You can "copy" a page or a piece via the ⠇ menu.
* When moving the current page or piece to the trash, you are taken to the home page.
* `permissions: false` is supported for piece and page insert operations.
* Adds note to remove deprecated `allowedInChooser` option on piece type filters.
* UX improvement: "Move to Trash" and "Restore" buttons added for pieces, replacing the boolean field. You can open a piece that is in the trash in a read-only way in order to review it and click "Restore."
* Advisory lock support has been completed for all content types, including on-page, in-context editing. This prevents accidental conflicts between editors.
* Image widgets now accept a `size` context option from the template, which can be used to avoid sending a full-width image for a very small placement.
* Additional improvements.

### Fixes
* Fixes error from missing `select` method in `AposPiecesManager` component.
* No more migration messages at startup for brand-new sites.
* `max` is now properly implemented for relationships when using the manager dialog box as a chooser.
* "Trash" filter now displays its state properly in the piece manager dialog box.
* Dragging an image to the media library works reliably.
* Infinite loop warning when editing page titles has been fixed.
* Users can locate the tab that still contains errors when blocked from saving a piece due to schema field errors.
* Calling `insert` works properly in the `init` function of a module.
* Additional fixes.

### Breaks

* Apostrophe's instance of `uploadfs` has moved from `apos.attachment.uploadfs` to `apos.uploadfs`. The `uploadfs` configuration option has similarly moved from the `@apostrophecms/attachment` module to the `@apostrophecms/uploadfs` module. `imageSizes` is still an option to `@apostrophecms/attachment`.

## 3.0.0-alpha.5 - 2021-02-11

* Conditional fields are now supported via the new `if` syntax. The old 2.x `showFields` feature has been replaced with `if: { ... }`.
* Adds the option to pass context options to an area for its widgets following the `with` keyword. Context options for widgets not in that area (or that don't exist) are ignored. Syntax: `{% area data.page, 'areaName' with { '@apostrophecms/image: { size: 'full' } } %}`.
* Advisory locking has been implemented for in-context editing, including nested contexts like the palette module. Advisory locking has also been implemented for the media manager, completing the advisory locking story.
* Detects many common configuration errors at startup.
* Extends `getBrowserData` in `@apostrophecms/doc-type` rather than overwriting the method.
* If a select element has no default, but is required, it should default to the first option. The select elements appeared as if this were the case, but on save you would be told to make a choice, forcing you to change and change back. This has been fixed.
* Removes 2.x piece module option code, including for `contextual`, `manageViews`, `publishMenu`, and `contextMenu`.
* Removes admin bar module options related to 2.x slide-out UI: `openOnLoad`, `openOnHomepageLoad`, `closeDelay`.
* Fixed a bug that allowed users to appear to be in edit mode while looking at published content in certain edge cases.
* The PATCH API for pages can now infer the correct _id in cases where the locale is specified in the query string as an override, just like other methods.
* Check permissions for the delete and publish operations.
* Many bug fixes.

### Breaks
* Changes the `piecesModuleName` option to `pieceModuleName` (no "s") in the `@apostrophecms/piece-page-type` module. This feature is used only when you have two or more piece page types for the same piece type.

## 3.0.0-alpha.4.2 - 2021-01-27

* The `label` option is no longer required for widget type modules. This was already true for piece type and page type modules.
* Ability to namespace asset builds. Do not push asset builds to uploadfs unless specified.

### Breaking changes

* Removes the `browser` module option, which was only used by the rich text widget in core. All browser data should now be added by extending or overriding `getBrowserData` in a module. Also updates `getComponentName` to reference `options.components` instead of `options.browser.components`.

## 3.0.0-alpha.4.1

* Hotfix: the asset module now looks for a `./release-id` file (relative to the project), not a `./data/release-id` file, because `data` is not a deployed folder and the intent of `release-id` is to share a common release identifier between the asset build step and the deployed instances.

## 3.0.0-alpha.4

* **"Fragments" have been added to the Apostrophe template API, as an alternative to Nunjucks' macros, to fully support areas and async components.** [See the A3 alpha documentation](https://a3.docs.apos.dev/guide/widgets-and-templates/fragments.html) for instructions on how to use this feature.
* **CSS files in the `ui/public` subdirectory of any module are now bundled and pushed to the browser.** This allows you to efficiently deliver your CSS assets, just as you can deliver JS assets in `ui/public`. Note that these assets must be browser-ready JS and CSS, so it is customary to use your own webpack build to generate them. See [the a3-boilerplate project](https://github.com/apostrophecms/a3-boilerplate) for an example, especially `webpack.config.js`.
* **More support for rendering HTML in REST API requests.** See the `render-areas` query parameter in [piece and page REST API documentation](https://a3.docs.apos.dev/reference/api/pieces.html#get-api-v1-piece-name).
* **Context bar takeover capability,** for situations where a secondary document should temporarily own the undo/redo/publish UI.
* **Unpublished pages in the tree** are easier to identify
* **Range fields** have been added.
* **Support for npm bundles is back.** It works just like in 2.x, but the property is `bundle`, not `moogBundle`. Thanks to Miro Yovchev.

### Breaking changes

* **A3 now uses webpack 5.** For now, **due to a known issue with vue-loader, your own project must also be updated to use webpack 5.** The a3-boilerplate project has been updated accordingly, so you may refer to [the a3-boilerplate project](https://github.com/apostrophecms/a3-boilerplate) for an example of the changes to be made, notably in `webpack.config.js` and `package.json`. We are in communication with upstream developers to resolve the issue so that projects and apostrophe core can use different major versions of webpack.

## 3.0.0-alpha.3

Third alpha release of 3.x. Introduced draft mode and the "Publish Changes" button.

## 3.0.0-alpha.2

Second alpha release of 3.x. Introduced a distinct "edit" mode.

## 3.0.0-alpha.1

First alpha release of 3.x.<|MERGE_RESOLUTION|>--- conflicted
+++ resolved
@@ -1,13 +1,12 @@
 # Changelog
 
-<<<<<<< HEAD
 ## UNRELEASED
 
 ### Fixes
 
 * Include `type` in the projection only if there are no exclusions in the projection. Needed to prevent `Cannot do
 exclusion on field in inclusion projection` error.
-=======
+
 ## 3.58.1 (2023-10-16)
 
 ### Security
@@ -18,7 +17,6 @@
 * Note: there is one remaining `npm audit` warning regarding `postcss`. This is not a true vulnerability because only developers
 with access to the entire codebase can modify styles passed to `postcss` by Apostrophe, but we are working with upstream
 developers to determine the best steps to clear the warning
->>>>>>> 3f1ffae5
 
 ## 3.58.0 (2023-10-12)
 
