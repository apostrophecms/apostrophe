--- conflicted
+++ resolved
@@ -54,15 +54,12 @@
 }
 ```
 * Restored Vue dependency to using semantic versioning now that Vue 2.6.14 has been released with a fix for the bug that required us to pin 2.6.12.
-<<<<<<< HEAD
-=======
 * Nunjucks template loader is fully compatible with Linux in a development environment.
 * Improved template performance by reusing template loaders.
 * `min` and `max` work properly for both string-like and number-like fields.
 * Negative numbers, leading minus and plus signs, and trailing periods are accepted in the right ways by appropriate field types.
 * If a user is inadvertently inserted with no password, set a random password on the backend for safety. In tests it appears that login with a blank password was already forbidden, but this provides an additional level of certainty.
 * `data.page` and `data.contextOptions` are now available in `widget.html` templates in most cases. Specifically, they are available when loading the page, (2) when a widget has just been inserted on the page, and (3) when a widget has just been edited and saved back to the page. However, bear in mind that these parameters are never available when a widget is being edited "out of context" via "Page Settings", via the "Edit Piece" dialog box, via a dialog box for a parent widget, etc. Your templates should be written to tolerate the absence of these parameters.
->>>>>>> 9e3a5110
 * Double slashes in the slug cannot be used to trick Apostrophe into serving as an open redirect (fix ported to 3.x from 2.92.0).
 * The global doc respects the `def` property of schema fields when first inserted at site creation time.
 * Fixed fragment keyword arguments being available when not a part of the fragment signature.
