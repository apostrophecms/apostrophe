# Changelog

## UNRELEASED

### **Breaks**

- The `updateModified: false` option, formerly supported only by `apos.doc.update`, has been renamed to `setModified: false` and is now supported by `apos.doc.insert` as well. If explicitly set to false, the insert and update methods will leave the `modified` property alone, rather than trying to detect or infer whether a change has been made to the draft relative to the published version.
- The `permission` module no longer takes an `interestingTypes` option. Instead, doc type managers may set their `showPermissions` option to `true` to always be broken out separately in the permissions explorer, or explicitly set it to `false` to never be mentioned at all, even on a list of typical piece types that have the same permissions. This allows module creators to ship the right options with their modules rather than requiring the developer to hand-configure `interestingTypes`.
- The name `@apostrophecms/any-page-type` is now accepted for relationships that should match any page. With this change, the doc type manager module name and the type name are now identical for all types in 3.x. However, for backwards compatibility `@apostrophecms/page` is still accepted. `apos.doc.getManager` will accept either name.
- When editing users, the permissions explorer no longer lists "submitted draft" as a piece type.
- Removed `apos.adminBar.group` method, which is unlikely to be needed in 3.x. One can group admin bar items into dropdowns via the `groups` option.

### Adds

- The new `afterAposScripts` nunjucks block allows for pushing markup after Apostrophe's asset bundle script tag, at the end of the body. This is a useful way to add a script tag for Webpack's hot reload capabilities in development while still ensuring that Apostrophe's utility methods are available first, like they are in production.
- An `uploadfs` option may be passed to the `@apostrophecms/asset` module, in order to pass options configuring a separate instance of `uploadfs` specifically for the static assets. The `@apostrophecms/uploadfs` module now exports a method to instantiate an uploadfs instance. The default behavior, in which user-uploaded attachments and static assets share a single instance of uploadfs, is unchanged. Note that asset builds never use uploadfs unless `APOS_UPLOADFS_ASSETS=1` is set in the environment.

### Fixes

- Piece types like users that have a slug prefix no longer trigger a false positive as being "modified" when you first click the "New" button.
- The `name` option to widget modules, which never worked in 3.x, has been officially removed. The name of the widget type is always the name of the module, with the `-widget` suffix removed.
- The home page and other parked pages should not immediately show as "pending changes." 
- The browser-side `apos.http.parseQuery` function now handles objects and arrays properly again.
<<<<<<< HEAD
- The "Submit" button in the admin bar updates properly to "Submitted" if the submission happens in the page settings modal.
=======
- Skipping positional arguments in fragments now works as expected.
>>>>>>> b134ca28

## 3.0.0-beta.1.1 - 2021-05-07

### Fixes

- A hotfix for an issue spotted in beta 1 in our demo: all previously published pages of sites migrated from early alpha releases had a "Draft" label until published again.

## 3.0.0-beta.1 - 2021-05-06

### **Breaks**

- Removes the `firstName` and `lastName` fields in user pieces.
- The query parameters `apos-refresh`, `apos-edit`, `apos-mode` and `apos-locale` are now `aposRefresh`, `aposEdit`, `aposMode`and `aposLocale`. Going forward all query parameters will be camelCase for consistency with query builders.

### Changes

- Archiving a page or piece deletes any outstanding draft in favor of archiving the last published version. Previously the behavior was effectively the opposite.
- "Publish Changes" button label has been changes to "Update".
- Draft mode is no longer the default view for published documents.
- The page and piece manager views now display the title, etc. of the published version of a document, unless that document only exists in draft form. However a label is also provided indicating if a newer draft is in progress.
- Notifications have been updated with a new visual display and animation style.

### **Adds**

- Four permissions roles are supported and enforced: guest, contributor, editor and admin. See the documentation for details. Pre-existing alpha users are automatically migrated to the admin role.
- Documents in managers now have context sensitive action menus that allow actions like edit, discard draft, archive, restore, etc.
- A fragment call may now have a body using `rendercall`, just like a macro call can have a body using `call`. In addition, fragments can now have named arguments, just like macros. Many thanks to Miro Yovchev for contributing this implementation.
- Major performance improvement to the `nestedModuleSubdirs` option.
- Updates URL fields and oEmbed URL requests to use the `httpsFix` option in launder's `url()` method.
- Documents receive a state label based on their document state (draft, pending, pending updates)
- Contributors can submit drafts for review ("Submit" versus "Submit Updates").
- Editors and admins can manage submitted drafts.
- Editors and admins can easily see the number of proposed changes awaiting their attention.
- Support for virtual piece types, such as submitted drafts, which in actuality manage more than one type of doc.
- Confirm modals now support a schema which can be assessed after confirmation.
- When archiving and restoring pages, editors can chose whether the action affects only this document or this document + children
- Routes support the `before` syntax, allowing routes that are added to Express prior to the routes or middleware of another module. The syntax `before: 'middleware:moduleName'` must be used to add the route prior to the middleware of `moduleName`. If `middleware:` is not used, the route is added before the routes of `moduleName`. Note that normally all middleware is added before all routes.
- A `url` property can now optionally be specified when adding middleware. By default all middleware is global.
- The pieces REST GET API now supports returning only a count of all matching pieces, using the `?count=1` query parameter.
- Admin bar menu items can now specify a custom Vue component to be used in place of `AposButton`.
- Sets `username` fields to follow the user `title` field to remove an extra step in user creation.
- Adds default data to the `outerLayoutBase.html` `<title>` tag: `data.piece.title or data.page.title`.
- Moves the core UI build task into the start up process. The UI build runs automatically when `NODE_ENV` is *not* 'production' and when:
    1. The build folder does not yet exist.
    2. The package.json file is newer than the existing UI build.
    3. You explicitly tell it to by setting the environment variable `CORE_DEV=1`
- The new `._ids(_idOrArrayOfIds)` query builder replaces `explicitOrder` and accepts an array of document `_id`s or a single one. `_id` can be used as a multivalued query parameter. Documents are returned in the order you specify, and just like with single-document REST GET requests, the locale of the `_id`s is overridden by the `aposMode` query parameter if present.
- The `.withPublished(true)` query builder adds a `_publishedDoc` property to each returned draft document that has a published equivalent. `withPublished=1` can be used as a query parameter. Note this is not the way to fetch only published documents. For that, use `.locale('en:published')` or similar.
- The server-side implementation of `apos.http.post` now supports passing a `FormData` object created with the `[form-data](https://www.npmjs.com/package/form-data)` npm module. This keeps the API parallel with the browser-side implementation and allows for unit testing the attachments feature, as well as uploading files to internal and external APIs from the server.
- `manuallyPublished` computed property moved to the `AposPublishMixin` for the use cases where that mixin is otherwise warranted.
- `columns` specified for a piece type's manage view can have a name that uses "dot notation" to access a subproperty. Also, for types that are localized, the column name can begin with `draft:` or `published:` to specifically display a property of the draft or published version of the document rather than the best available. When a prefix is not used, the property comes from the published version of the document if available, otherwise from the draft.
- For page queries, the `children` query builder is now supported in query strings, including the `depth` subproperty. For instance you could fetch `/api/v1/@apostrophecms/page/id-of-page?children=1` or `/api/v1/@apostrophecms/page/id-of-page?children[depth]=3`.
- Setting `APOS_LOG_ALL_QUERIES=1` now logs the projection, skip, limit and sort in addition to the criteria, which were previously logged.

### **Fixes**

- Fragments can now call other fragments, both those declared in the same file and those imported, just like macros calling other macros. Thanks to Miro Yovchev for reporting the issue.
- There was a bug that allowed parked properties, such as the slug of the home page, to be edited. Note that if you don't want a property of a parked page to be locked down forever you can use the `_defaults` feature of parked pages.
- A required field error no longer appears immediately when you first start creating a user.
- Vue warning in the pieces manager due to use of value rather than name of column as a Vue key. Thanks to Miro Yovchev for spotting the issue.
- "Save Draft" is not an appropriate operation to offer when editing users.
- Pager links no longer break due to `aposRefresh=1` when in edit mode. Also removed superfluous `append` query parameter from these.
- You may now intentionally clear the username and slug fields in preparation to type a new value. They do not instantly repopulate based on the title field when you clear them.
- Language of buttons, labels, filters, and other UI updated and normalized throughout.
- A contributor who enters the page tree dialog box, opens the editor, and selects "delete draft" from within the editor of an individual page now sees the page tree reflect that change right away.
- The page manager listens for content change events in general and its refresh mechanism is robust in possible situations where both an explicit refresh call and a content change event occur.
- Automatically retries once if unable to bind to the port in a dev environment. This helps with occasional `EADDRINUSE` errors during nodemon restarts.
- Update the current page's context bar properly when appropriate after actions such as "Discard Draft."
- The main archive page cannot be restored, etc. via the context menu in the page tree.
- The context menu and "Preview Draft" are both disabled while errors are present in the editor dialog box.
- "Duplicate" should lead to a "Publish" button, not an "Update" button, "Submit" rather than "Submit Update," etc.
- When you "Duplicate" the home page you should be able to set a slug for the new page (parked properties of parked pages should be editable when making a duplicate).
- When duplicating the home page, the suggested slug should not be `/` as only one page can have that slug at a time.
- Attention is properly called to a slug conflict if it exists immediately when the document is opened (such as making a copy where the suggested slug has already been used for another copy).
- "Preview Draft" never appears for types that do not use drafts.
- The toggle state of admin bar utility items should only be mapped to an `is-active` class if, like palette, they opt in with `toggle: true`
- Fixed unique key errors in the migrate task by moving the parking of parked pages to a new `@apostrophecms/migrate:after` event handler, which runs only after migrations, whether that is at startup (in dev) or at the end of the migration task (in production).
- UI does not offer "Archive" for the home page, or other archived pages.
- Notification checks and other polling requests now occur only when the tab is in the foreground, resolving a number of problems that masqueraded as other bugs when the browser hit its connection limit for multiple tabs on the same site.
- Parked pages are now parked immediately after database migrations are checked and/or run. In dev this still happens at each startup. In production this happens when the database is brand new and when the migration task is manually run.

## 3.0.0-alpha.7 - 2021-04-07

### Breaks

* The `trash` property has been renamed `archived`, and throughout the UI we refer to "archiving" and the "archive" rather than "move to trash" and the "trash can." A database migration is included to address this for existing databases. However, **if you set the minimumPark option, or used a boilerplate in which it is set,** you will need to **change the settings for the `parkedId: 'trash'` page to match those [currently found in the `minimumPark` option setting in the `@apostrophecms/page` source code](https://github.com/apostrophecms/apostrophe/blob/481252f9bd8f42b62648a0695105e6e9250810d3/modules/%40apostrophecms/page/index.js#L25-L32).

### Adds

* General UX and UI improvements to the experience of moving documents to and from the archive, formerly known as the trash.
* Links to each piece are available in the manage view when appropriate.
* Search is implemented in the media library.
* You can now pass core widgets a `className` option when configuring them as part of an area.
* `previewDraft` for pieces, adds a Preview Draft button on creation for quick in-context editing. Defaults to true.

### Changes

* Do not immediately redirect to new pages and pieces.
* Restored pieces now restore as unpublished drafts.
* Refactored the admin bar component for maintainability.
* Notification style updates

### Fixes

* Advisory lock no longer triggers an update to the modification timestamp of a document.
* Attempts to connect Apostrophe 3.x to an Apostrophe 2.x database are blocked to prevent content loss.
* "Save as Draft" is now available as soon as a new document is created.
* Areas nested in array schema fields can now be edited in context.
* When using `apos.image.first`, the alt attribute of the image piece is available on the returned attachment object as `._alt`. In addition, `_credit` and `_creditUrl` are available.
* Fixes relating to the editing of widgets in nested areas, both on the page and in the modal.
* Removed published / draft switch for unpublished drafts.
* "Publish Changes" appears only at appropriate times.
* Notifications moved from the bottom right of the viewport to the bottom center, fixing some cases of UI overlap.

## 3.0.0-alpha.6.1 - 2021-03-26

### Fixes

* Conditional fields (`if`) and the "following values" mechanism now work properly in array item fields.
* When editing "Page Settings" or a piece, the "publish" button should not be clickable if there are errors.

## 3.0.0-alpha.6 - 2021-03-24

### Adds
* You can "copy" a page or a piece via the ⠇ menu.
* When moving the current page or piece to the trash, you are taken to the home page.
* `permissions: false` is supported for piece and page insert operations.
* Adds note to remove deprecated `allowedInChooser` option on piece type filters.
* UX improvement: "Move to Trash" and "Restore" buttons added for pieces, replacing the boolean field. You can open a piece that is in the trash in a read-only way in order to review it and click "Restore."
* Advisory lock support has been completed for all content types, including on-page, in-context editing. This prevents accidental conflicts between editors.
* Image widgets now accept a `size` context option from the template, which can be used to avoid sending a full-width image for a very small placement.
* Additional improvements.

### Fixes
* Fixes error from missing `select` method in `AposPiecesManager` component.
* No more migration messages at startup for brand-new sites.
* `max` is now properly implemented for relationships when using the manager dialog box as a chooser.
* "Trash" filter now displays its state properly in the piece manager dialog box.
* Dragging an image to the media library works reliably.
* Infinite loop warning when editing page titles has been fixed.
* Users can locate the tab that still contains errors when blocked from saving a piece due to schema field errors.
* Calling `insert` works properly in the `init` function of a module.
* Additional fixes.

### Breaks

* Apostrophe's instance of `uploadfs` has moved from `apos.attachment.uploadfs` to `apos.uploadfs`. The `uploadfs` configuration option has similarly moved from the `@apostrophecms/attachment` module to the `@apostrophecms/uploadfs` module. `imageSizes` is still an option to `@apostrophecms/attachment`.

## 3.0.0-alpha.5 - 2021-02-11

* Conditional fields are now supported via the new `if` syntax. The old 2.x `showFields` feature has been replaced with `if: { ... }`.
* Adds the option to pass context options to an area for its widgets following the `with` keyword. Context options for widgets not in that area (or that don't exist) are ignored. Syntax: `{% area data.page, 'areaName' with { '@apostrophecms/image: { size: 'full' } } %}`.
* Advisory locking has been implemented for in-context editing, including nested contexts like the palette module. Advisory locking has also been implemented for the media manager, completing the advisory locking story.
* Detects many common configuration errors at startup.
* Extends `getBrowserData` in `@apostrophecms/doc-type` rather than overwriting the method.
* If a select element has no default, but is required, it should default to the first option. The select elements appeared as if this were the case, but on save you would be told to make a choice, forcing you to change and change back. This has been fixed.
* Removes 2.x piece module option code, including for `contextual`, `manageViews`, `publishMenu`, and `contextMenu`.
* Removes admin bar module options related to 2.x slide-out UI: `openOnLoad`, `openOnHomepageLoad`, `closeDelay`.
* Fixed a bug that allowed users to appear to be in edit mode while looking at published content in certain edge cases.
* The PATCH API for pages can now infer the correct _id in cases where the locale is specified in the query string as an override, just like other methods.
* Check permissions for the delete and publish operations.
* Many bug fixes.

### Breaks
* Changes the `piecesModuleName` option to `pieceModuleName` (no "s") in the `@apostrophecms/piece-page-type` module. This feature is used only when you have two or more piece page types for the same piece type.

## 3.0.0-alpha.4.2 - 2021-01-27

* The `label` option is no longer required for widget type modules. This was already true for piece type and page type modules.
* Ability to namespace asset builds. Do not push asset builds to uploadfs unless specified.

### Breaking changes

* Removes the `browser` module option, which was only used by the rich text widget in core. All browser data should now be added by extending or overriding `getBrowserData` in a module. Also updates `getComponentName` to reference `options.components` instead of `options.browser.components`.

## 3.0.0-alpha.4.1

* Hotfix: the asset module now looks for a `./release-id` file (relative to the project), not a `./data/release-id` file, because `data` is not a deployed folder and the intent of `release-id` is to share a common release identifier between the asset build step and the deployed instances.

## 3.0.0-alpha.4

* **"Fragments" have been added to the Apostrophe template API, as an alternative to Nunjucks' macros, to fully support areas and async components.** [See the A3 alpha documentation](https://a3.docs.apos.dev/guide/widgets-and-templates/fragments.html) for instructions on how to use this feature.
* **CSS files in the `ui/public` subdirectory of any module are now bundled and pushed to the browser.** This allows you to efficiently deliver your CSS assets, just as you can deliver JS assets in `ui/public`. Note that these assets must be browser-ready JS and CSS, so it is customary to use your own webpack build to generate them. See [the a3-boilerplate project](https://github.com/apostrophecms/a3-boilerplate) for an example, especially `webpack.config.js`.
* **More support for rendering HTML in REST API requests.** See the `render-areas` query parameter in [piece and page REST API documentation](https://a3.docs.apos.dev/reference/api/pieces.html#get-api-v1-piece-name).
* **Context bar takeover capability,** for situations where a secondary document should temporarily own the undo/redo/publish UI.
* **Unpublished pages in the tree** are easier to identify
* **Range fields** have been added.
* **Support for npm bundles is back.** It works just like in 2.x, but the property is `bundle`, not `moogBundle`. Thanks to Miro Yovchev.

### Breaking changes

* **A3 now uses webpack 5.** For now, **due to a known issue with vue-loader, your own project must also be updated to use webpack 5.** The a3-boilerplate project has been updated accordingly, so you may refer to [the a3-boilerplate project](https://github.com/apostrophecms/a3-boilerplate) for an example of the changes to be made, notably in `webpack.config.js` and `package.json`. We are in communication with upstream developers to resolve the issue so that projects and apostrophe core can use different major versions of webpack.

## 3.0.0-alpha.3

Third alpha release of 3.x. Introduced draft mode and the "Publish Changes" button.

## 3.0.0-alpha.2

Second alpha release of 3.x. Introduced a distinct "edit" mode.

## 3.0.0-alpha.1

First alpha release of 3.x.

## 2.67.0

Unit tests passing.

Regression tests passing.

* Pages can now be locked down with the `allowedHomepageTypes` and `allowedSubpageTypes` options, like this:

```javascript
// Only one type allowed for the home page
allowedHomepageTypes: [ 'home' ],

allowedSubpageTypes: {
  // Two subpage types allowed for the home page
  'home': [ 'default', 'apostrophe-blog-page' ],
  // No subpages for the blog page ("show pages" don't count)
  'apostrophe-blog-page': [],
  // default page type can only have another default page as a subpage
  'default': [ 'default' ]
}
```

These options make it easy to prevent users from creating unintended scenarios, like nesting pages too deeply for your navigation design.

* Pages now support batch operations, just like pieces do. The initial set includes trash, rescue, publish, unpublish, tag and untag. You can only rescue pages in this way if you are using the `trashInSchema` option of the docs module, which is always the case with `apostrophe-workflow`. With the conventional trash can, it is unclear what should happen because you have not indicated where you want each page to be restored. New batch operations for pages can be added in the same way that they are added for pieces.

* Important performance fix needed for those using the `apostrophe-pieces-orderings-bundle` module to create custom sort orders for pieces. Without this fix it is also possible to get a loader error and stop fetching content prematurely.

* The "revert" button for versions is now labeled "Revert to" to emphasize that it reverts to what you had at the end of that operation, not its beginning. Thanks to Fredrik Ekelund.

## 2.66.0

* Updated to CKEditor version 4.10.0. The CKEditor build now includes the CKEditor "widgets" feature (not to be confused with Apostrophe widgets). These are essential for modules like the forthcoming `apostrophe-rich-text-merge-tags`.
* `apos.areas.richText` and `apos.areas.plaintext` no longer produce duplicate text. To achieve this, the `apos.docs.walk` method no longer walks through the `_originalWidgets` property. This property is only used to preserve the previous versions of widgets that the user lacks permission to edit due to schema field permissions. Exploration of this property by `apos.docs.walk` led to the observed bug.
* The browser-side implementation of `apos.utils.escapeHtml` now works properly.

## 2.65.0

Unit tests passing.

Regression tests passing.

* **Important fix for MongoDB replica sets:** previously we used the `autoReconnect` option of the MongoDB driver by default. From now on, we use it only if the MongoDB URI does not refer to a replica set. The use of `autoReconnect` is [inappropriate with a replica set](https://github.com/apostrophecms/apostrophe/issues/1508) because it will keep trying to connect to the node that went down. Leaving this option out results in automatic use of nodes that are up. Also see the [apostrophe-db-mongo-3-driver](https://npmjs.org/package/apostrophe-db-mongo-3-driver) module for a way to use the newer `mongodb+srv` URIs. Thanks to Matt Broadstone of MongoDB for his advice.

* An `apostrophe-file` now has a default URL. The default `_url` property of an `apostrophe-file` piece is simply the URL of the file itself. This allows `apostrophe-file` to be included in your configuration for [apostrophe-permalinks](https://npmjs.org/package/apostrophe-permalinks); picking a PDF in this way generates a direct link to the PDF, which is what the user expects. Note that if the developer elects to set up an `apostrophe-files-pages` module that extends `apostrophe-pieces-pages`, that will still take precedence, so there is no bc break.

* Clicking directly from one rich text widget into another did not work properly; the toolbar did not appear in this situation. This bug has been fixed. The bug only occurred when clicking in a second rich text widget without any intervening clicks outside of all rich text widgets.

* Also see expanded notes on version `2.64.1`, below, which contained several features missed in the original changelog.

## 2.64.1

Unit tests passing.

Regression tests passing.

* Improved Apostrophe's ability to redisplay the appropriate widget, array element, and field and call the user's attention to it when a schema field error is not detected until server-side validation takes place. This addresses problems that come up when fields become `required` at a later time, and/or data was originally created with an earlier release of Apostrophe that did not enforce `required` in all situations. Browser-side validation is still preferred for ease of use but server-side validation no longer creates situations the user cannot easily resolve.

* Introduced the `apos.global.whileBusy` method. This method accepts a function to be run *while no one is permitted to access the site.* The provided function may return a promise, and that promise resolves before the site becomes accessible again. In the presence of `apostrophe-workflow` it is possible to mark only one locale as busy.

* By default, the `apos.locks.lock` method waits until the lock is available before proceeding. However there is now a `wait` option which can be set to `false` to avoid waiting at all, or to any number of milliseconds. If the method fails because of `wait`, the error is the string `locked`.

* The `apos.locks.lock` method also now accepts a `waitForSelf` option. By default, if the same process invokes `apos.locks.lock` for the same lock in two requests simultaneously, one of the two will receive an error. With `waitForSelf`, the second invocation will wait for the first to resolve and then obtain the lock.

## 2.64.0

Unit tests passing.

Regression tests passing.

* Apostrophe's "search suggestions" feature for `notFound.html` templates is now fully baked. It only takes two steps:

1. Include an element like this in your `notFound.html` template:

```
<div data-apos-notfound-search-results></div>
```

2. Set the `suggestions` option to `true` for the `apostrophe-search` module.

With `suggestions: true`, this feature no longer requires that you have a `/search` page, it uses a dedicated route. See the documentation of the `apostrophe-search` module for more information.

* The `showFields` option is now available for checkboxes. The syntax is as follows:

```
{
  "name": "awesomeBoolean",
  "label": "Awesome Boolean",
  "type": "boolean",
  "choices": [
    {
      "value": true,
      "showFields": ["otherField1"]
    },
    {
      "value": false,
      "showFields": ["otherField2"]
    }
  ]
}
```

Thanks to falkodev.

* A useful error message appears if you try to use a `mongodb+srv` URL. These are meant for newer versions of the MongoDB driver. You **can** use them, but you must install the [apostrophe-db-mongo-3-driver](https://npmjs.com/package/apostrophe-db-mongo-3-driver) module first. The error message now explains this, addressing a common question on stackoverflow.
* Basic styles added for the most common rich text markup tags when within the bounds of an Apostrophe modal. Thanks to Lars Houmark.
* Fixed UI overlap issue when joining with `apostrophe-page`.
* `apos.images.all`, `apos.images.first`, etc. now include `_description`, `_credit` and `_creditUrl` when they can be inferred from an `apostrophe-image` containing the attachment.
* `apos.images.srcset` helper improved. It is now smart enough to limit the image sizes it offers based on what it knows about the size of the original. Thanks to Fredrik Ekelund.
* Fixes to CSS asset URL generation to pass validation.
* Performance: eliminated use of `$or` MongoDB queries with regard to pages in the trash. MongoDB tests demonstrate that `$ne: true` is faster than `$or` for our purposes.

## 2.63.0

Unit tests passing.

Regression tests passing.

* “Promise events” have arrived. This is a major feature. Promise events will completely
replace `callAll` in Apostrophe 3.x. For 2.x, all existing invocations of `callAll` in the
core Apostrophe module now also emit a promise event. For instance, when the `docBeforeInsert`
callAll method is invoked, Apostrophe also emits the `beforeInsert` promise event on the
apostrophe-docs` module.

Other modules may listen for this event by writing code like this:

```javascript
`self.on('apostrophe-docs:beforeInsert', 'chooseASpecialist', function(req, doc, options) {
  // Modify `doc` here. You may return a promise, and it will resolve before
  // any more handlers run. Then the doc is inserted
});
```

The above code adds a new `chooseASpecialist` method to your module. This way, the method can be overridden by assigning a new function to `self.chooseASpecialist` in a module that
extends it, or its behavior can be extended in the usual way following the `super` pattern.

But, since it does not have the same name as
the event (attempting to register a method of the same name will throw an error), it is unlikely
that parent class modules and subclass modules will have unintentional conflicts.

See the [original github issue](https://github.com/apostrophecms/apostrophe/issues/1415) for a more
complete description of the feature and the reasoning behind it.

**Your existing callAll methods will still work.** But, we recommend you start migrating to be
ready to move to 3.x in the future... and because returning promises is just a heck of
a lot nicer. You will have fewer problems.

* Optional SVG support for `apostrophe-attachments`. To enable it, set the `svgImages` option to
`true` when configuring the `apostrophe-attachments` module. SVG files can be uploaded just like
other image types. Manual cropping is not available. However, since most SVG files play very well
with backgrounds, the SVG file is displayed in its entirety without distortion at the largest size
that fits within the aspect ratio of the widget in question, if any (`background-size: contain`
is used). If you have overridden `widget.html` for `apostrophe-images-widgets`, you will want
to refer to the latest version of `widgetBase.html` for the technique we used here to ensure
SVG files do not break the slideshow’s overall height.
* New `apos.templates.prepend` and `apos.templates.append` methods. Call
`apos.templates.prepend('head', function(req) { ... })` to register a function to be called just after
the head tag is opened each time a page is rendered. The output of your function is inserted into
the markup. The standard named locations are `head`, `body`, `contextMenu` and `main`. This is
convenient when writing modules that add new features to Apostrophe. For project level work also see the
named Nunjucks blocks already provided in `outerLayoutBase.html`.
* `apos.singleton` now accepts an `areaOptions` option, which can receive any option that can be
passed to `apos.area`. Thanks to Manoj Krishnan.
* Apostrophe’s “projector” jQuery plugin now respects the `outerHeight` of the tallest slideshow item,
not just the inner height.
* `apos.area` now accepts an `addLabel` option for each widget type in the area. Thanks to
Fredrik Ekelund.
* UI improvements to versioning. Thanks to Lars Houmark.
* Button to revert to the current version has been replaced with a label indicating it is current,
since reverting to the current version has no effect.
* “Page settings” can now be accessed for any page in the trash via “reorganize.” When
working with `apostrophe-workflow`, this is
often required to commit the fact that a page is in the trash.
* The `uploadfs` module now has a `prefix` option. If present, the prefix is prepended to all uploadfs paths before they reach the storage layer, and is also prepended to URLs. In practice, this means that a single S3 bucket can be used to host multiple sites without all of the uploaded media jumbling together in `/attachments`. The `apostrophe-multisite` module now leverages this.

## 2.62.0

Unit tests passing.

Regression tests passing.

* Introduced a `findWithProjection()` method that is added to all MongoDB collection objects. All Apostrophe core modules are migrating towards using this method rather than `find()` when working **directly with MongoDB collections**. If you are using the standard MongoDB 2.x driver that is included with Apostrophe, this just calls regular `find()`. When using the forthcoming `apostrophe-db-mongo-3-driver` module to replace that with a newer driver that supports the full features of MongoDB 3.6, 4.0 and beyond, this method will provide backwards compatibility by accepting a projection as the second argument like `find()` did until the 3.x driver was released. Developers wishing to be compatible with both drivers will want to start using this method. Again, this **only concerns you if you are querying MongoDB directly and passing a projection to find() as the second argument**. And if you don't care about using the 3.x driver, you **do not have to change anything**.
* Various UX improvements and bug fixes to the page versions dialog box. Thanks to Lars Houmark.
* The widget wrapper is updated on the fly with new classes if they change due to edits. Thanks to Fredrik Ekelund.
* When configuring a `date` field, you may pass a `pikadayOptions` property. This object is passed on to the `pikaday` library. Thanks to Lars Houmark.
* The `counts: true` option for `piecesFilters` now works properly with joins.

## 2.61.0

Unit tests passing.

Regression tests passing.

* New "secrets" feature in `apostrophe-users` makes it easy to hash other "secrets" similar in spirit to passwords.
* This feature is now used for password reset tokens, making them more secure.
* Additional joins can now be added to the schema of a widget that extends `apostrophe-pieces-widgets`.
* Brute force password attacks against an Apostrophe server are now more difficult. Thanks to Lars Houmark.
* Tolerant sanitization of array items while they are still in the editor. This avoids confusion caused by `required` fields in the array editor.
* Error messages now behave sensibly when multiple label elements appear in a field. Thanks to Lars Houmark.
* Fix background color on notification on uploads when file extension is not accepted. Thanks to Lars Houmark.
* If you can't move a widget out of an area, you can no longer move widgets into that area either (movable: false is fully enforced). Thanks to Fredrik Ekelund.
* New browser-side events are emitted during the attachment upload process, and the built-in facility that delays the saving of a form until attachment uploads are complete has been fixed. Thanks to Lars Houmark.
* Fixes to the active state display of array items. Thanks to Lars Houmark.
* [Contributor Guide](https://github.com/apostrophecms/apostrophe/blob/master/CONTRIBUTING.md) expanded with lots of new information about practical ways to contribute to Apostrophe.
* [Contributor Covenant Code of Conduct](https://github.com/apostrophecms/apostrophe/blob/master/CODE_OF_CONDUCT.md) added to the project. The Apostrophe community is a welcoming place, and now is a great time to lock that in for the future.

## 2.60.4

Unit tests passing.

Regression tests passing.

* Shallowly clone the required definition in defineRelatedType to prevent yet more crosstalk between instances of apos when `apostrophe-multisite` is used. No other changes.

## 2.60.3

Unit tests passing.

Regression tests passing.

* Improved support for nested areas and widgets. Apostrophe now pushes the correct doc id and dot path all the way to the page in various situations where this could previously have led to errors at save time.
* The new `apos.locks.withLock(lockName, fn)` method can be used to execute a function while the process has the named lock. This ensures that other processes cannot run that function simultaneously. You may optionally pass a callback, otherwise a promise is returned. Similarly `fn` may take a callback, or no arguments at all, in which case it is expected to return a promise.
* Cleanup: don't call `server.close` unless we've succeeded in listening for connections.

## 2.60.2

Unit tests passing.

Regression tests passing.

* Version 2.60.1 broke validation of schema fields which were
`required`, but blank because they were hidden by `showFields`.
This is of course permitted, `required` applies only if the field
is active according to `showFields` or not addressed by any
`showFields` possibilities at all. Comprehensive unit testing was
added for this issue to prevent a recurrence.
* Version 2.60.1 also introduced a more subtle issue: if constraints
like `required` or `min`, or general improvements to validation such
as NaN detection for integers and floats, were added to a widget schema later
after content already existed then it became impossible to open a widget
editor and correct the issues. Validation tolerance was added for this
situation.
* When a user edits an area "in context" on the page, the server now
reports errors using a path that can be used to identify the widget
responsible and open its editing dialog box. A more relevant notification
is also displayed. This remains a secondary mechanism. Server-side
validation is mostly about preventing intentional abuse. Browser-side
validation is still the best way to provide feedback during data entry.

## 2.60.1

Unit tests passing.

Regression tests passing.

* Fields of type `checkboxes` now play nicely with the `live/draft` toggle of `apostrophe-workflow`.
* Improved validation of integers and floats. Thanks to Lars Houmark.
* The "Global" dialog box now follows the same pattern as that for other piece types, which means that the workflow dropdown menu is available if workflow is present.
* Options may be passed to the `express.static` middleware that serves the `public` folder, via the `static` option of the `apostrophe-express` module. Thanks to Leonhard Melzer.
* `apostrophe` now depends on `bluebird` properly and there are no lingering references to the wrong version fo `lodash`. Formerly we got away with this because some of our dependencies did depend on these, and npm flattens dependencies. Thanks to Leonhard Melzer.
* The new `eslint-config-punkave` ruleset is in place, and includes a check for "unofficial dependencies" in `require` calls that could go away suddenly.
* `fieldClasses` and `fieldAttributes` may be set on form fields themselves, similar to the existing `classes` and `attributes` properties that are applied to the `fieldset`. Thanks to Lars Houmark.
* The "Pages" admin UI now includes a "New Page" button, in addition to the usual "reorganize" functionality. Thanks to Lars Houmark.
* Fixed a crash when an `apostrophe-pieces-widget` is configured to always show all pieces via `by: 'all'`. Thanks to Aurélien Wolz.
* General UI styling improvements and fixes.

## 2.60.0

Unit tests passing.

Regression tests passing.

* New feature: you can now display counts for each tag, joined item, etc. when using the `piecesFilters` option of `apostrophe-pieces-pages`. Just add `counts: true` to the configuration for that filter. The count is then available in a `.count` property for each value in the array. See [creating filter UI with apostrophe-pieces-pages](https://apostrophecms.org/docs/tutorials/intermediate/cursors.html#creating-filter-u-i-with-code-apostrophe-pieces-pages-code) for more information.
* New feature: command line tasks such as `apostrophe-blog:generate` may now be run programmatically, for example: `apos.tasks.invoke('apostrophe-blog:generate', { total: 50 })`. A promise is returned if a callback is not passed. Note that not all tasks are written to behave politely and invoke their callback normally, however most do. This feature is most useful when writing tasks that logically should incorporate other tasks.
* Many UX and UI improvements that make the experience more pleasant in subtle and not-so-subtle ways. Thanks to Carsten, Marco Arnone and the prolific Lars Houmark for their contributions. This was an excellent week for Apostrophe PRs.
* The full set of controls for joined items are again available in the chooser, as well as in the browse modal.
* The automatic opening of the admin bar menu on page load can now be configured with the `openOnLoad`, `openOnHomepageLoad`, and `closeDelay` options.
* `autocomplete="off"` for date fields prevents chrome autocomplete suggestions from wrecking calendar UI.
* Always remove .apos-global-busy on unlock, even if the transition event never fires. Yes, that is sadly a thing. Prevents the UI from becoming unusable in rare situations (less rare inside functional tests).
* Use `one` to reduce the overhead of .apos-global-busy's transition event handler. We could do more here to reduce overhead, i.e. unhooking it entirely.
* Much-improved validation of `min`, `max` and `required` for strings, integers and floats on both the server and the browser side. Thanks to Lars Houmark.

## 2.59.1

Unit tests passing.

Regression tests passing.

* Widget schemas now support the `def` property for fields. This always worked for pieces and pages.
* Accommodations for functional testing in nightwatch. The currently active Apostrophe modal, and all of its proxies such as its controls that are in a separate div for presentation reasons, now has the attribute `data-apos-modal-current` which is set to the class name of the modal. This powers the new [apostrophe-nightwatch-tools](https://npmjs.org/package/apostrophe-nightwatch-tools) module, which provides reusable commands and steps that can be used to create test projects similar to our [apostrophe-enterprise-testbed](https://github.com/apostrophecms/apostrophe-enterprise-testbed). Testing with the enterprise testbed project is a standard part of our release process.
* Previously if workflow was in use slugs could not be reused by new pages when the original page was in the trash. This has been addressed; the slug is now deduplicated in the same way that email addresses and usernames of users are when in the trash.
* The infinite scroll feature of `apostrophe-pieces-pages` now works as documented with the styles provided. The code is also more efficient and scroll events are throttled for performance. Thanks to Lars Houmark.
* Various UX fixes, thanks to Lars Houmark and various members of the Apostrophe team.

## 2.59.0

Unit tests passing.

Regression tests passing.

* Fixed nested widget editing for existing widgets whose modal dialog boxes have been accessed (#1428).
* A clear warning message with instructions has been added for those who are seeing "unblessed" messages due to widget schemas and in-template `apos.area` calls that do not match (#1429). The easiest way to avoid this is to just mark the area `contextual: true` in your widget schema so it is edited *only* on the page. But if you really want to do both, the widget options must match.
* The mechanism that automatically makes slugs, paths and other keys unique now gives up eventually and reports the original duplicate key error. This makes it easier to debug your code if you are violating your own custom indexes that feature unique keys. It is possible to make the deduplicator aware of your own own properties that need to be made more unique on inserts if you wish, by implementing a `docFixUniqueError` method. *Please note:* this change is not a regression. Code that formerly never completed its task in this situation will simply report an error promptly rather than retrying inserts forever while degrading your database performance.
* A new profiling API has been added: the `apos.utils.profile` method. This method can be called to report how long code takes to run for later analysis. It does nothing in the default implementation; modules like our forthcoming profiler override it to give feedback on the speed of your code.

## 2.58.0

Unit tests passing.

Regression tests passing.

* Polymorphic joins have arrived! You may now create joins like this:

```javascript
{
  name: '_items',
  type: 'joinByArray',
  withType: [ 'apostrophe-blog', 'product', 'apostrophe-page' ]
}
```

When you join with more than one type, Apostrophe presents a chooser that allows you to pick between tabs for each type. Note that `apostrophe-page` can be included, so you can pick a mix of pages and pieces for the same join.

This feature is useful for creating navigation that may point to a variety of document types, without the need for an array of items with several different joins and a `select` element to choose between them.

Polymorphic joins work for both `joinByOne` and `joinByArray`. Currently they are **not** available for `joinByOneReverse`, `joinByArrayReverse`, or pieces filters. Their primary use case is creating navigation widgets.

* `apos.images.srcset` helper function added. You can use this function to generate a `srcset` attribute for responsive display of an image. Just pass an attachment to the helper:

`<img srcset="{{ apos.images.srcset(apos.images.first(data.piece.thumbnail)) }}" />`

A `src` attribute for backwards compatibility is always advisable too.

Thanks to Fredrik Ekelund for this contribution.

* Fast forms for big schemas are back! The issue with tags has been resolved.

* A single MongoDB connection may be reused by several `apos` objects for separate sites, a feature which is exploited by the [apostrophe-multisite](https://github.com/apostrophecms/apostrophe-multisite) module. Note that this only reuses the connection, it does not share a single MongoDB database. It *does* allow you to keep potentially hundreds of sites on a single MongoDB server or replica set, as the overhead of multiple logical "databases" is small in MongoDB's modern WiredTiger storage engine. To reuse a connection, pass it to the `apostrophe-db` module as the `db` option.

* Fixed a MongoDB 3.6 incompatibility in the "Apply to Subpages" feature for permissions. Also made this feature available again when *removing* someone's permissions. We plan further UX work here to make this feature easier to understand and use.

* UX fix to the "manage tags" dialog box: don't attempt to add an empty tag. Thanks to Anthony Tarlao.

* Warn developers if they use bad area names.

* For those deploying asset bundles to S3: the command line task that builds an asset bundle no longer requires access to your production database, although it still needs to start up normally with access to a database in the pre-production environment where you are building the bundle.

* Refactoring of the trash field deduplication features, in preparation to extend them to pages as well in an upcoming release.

## 2.57.2

Unit tests passing.

Relevant regression tests passing.

* New `extraHtml` block in `outerLayoutBase.html` allows your `outerLayout.html` to add attributes to the outer `html` element without the need to completely override the layout. It is a best practice to avoid completely overriding the layout because this maximizes your compatibility with future updates to our admin markup, etc.

## 2.57.1

Unit tests passing.

* Hotfix for bug in 2.57.0 that broke saving tags. We have reverted the "fast forms" change until the cause is understood.

## 2.57.0

Unit tests passing.

Functional tests passing.

* Displaying and saving schema-driven forms is much, much faster.
This becomes very noticeable with 100 or more fields. With about
250 fields, this formerly took about 4.5 seconds to load or to
save such a form on a fast Mac. It now takes about 250 milliseconds.
* Users may re-order the items they have selected via drag and drop
when using "Browse" to select pieces, images, etc.
* Prior to this release, asset generation ids were surprisingly short and
made up only of digits due to an accidental holdover from an old version.
Conflicts were rare, but possible. Asset generation ids are now proper cuids,
no conflicts should occur.
* IDs may be added to notifications as a simple way to give other
code access to them.
* The `apos.global.addGlobalToData` method may now be called
with just `req` (returns a promise), with `req, callback` (invokes
the callback), or as middleware (which Apostrophe does by default).
This method is handy in command line tasks and other places
where middleware does not run and `req.data.global` is not populated
by default.

## 2.56.0

Unit tests passing.

Functional tests passing.

* **Security:** numerous issues formerly flagged by the new `npm audit` command have been addressed. We are now using a [maintained branch of lodash 3.x](https://github.com/sailshq/lodash) to keep bc while addressing security (many thanks to the Sails team). We are also using LESS 3.x, which has caused no issues in our testing and corrects security concerns with LESS 2.x. Numerous `npm audit` security reports regarding `imagemin` modules were addressed by removing `imagemin` from `uploadfs` itself, however you may opt into it via the new [`postprocessors` option of `uploadfs`](https://github.com/punkave/uploadfs). As of this writing, one `npm audit` complaint remains: the `azure-storage` module needs to update a dependency to address a possible vulnerability. You may mitigate this issue by not using the `azure` backend of `uploadfs` with Apostrophe until it is resolved upstream.
* Many UI enhancements when choosing, browsing and managing items which reduce user confusion. For instance: moving items up and down in a selection no longer refreshes the entire list and forces the user to scroll down again. Trashed pages are easier to distinguish in "reorganize." "More" dropdown for pieces is again fully visible when clicked. Placeholder helpers make the search field for joins easier to understand. Chevrons added to various select elements which were difficult to identify as dropdowns before.
* Deeply nested areas now save properly. Formerly in certain situations the same widget might be duplicated.
* `apos.tasks.getReq` now supplies an empty `req.data` object for easier use with code expecting an Express request, Apostrophe-style.
* Bedeviled by case-sensitive sorting? The `sortify: true` property for `string` schema fields is now documented and automatically creates a database migration to ensure it is available for your existing data as well. When used, this flag ensures that any `sort('fieldname')` call for that field in Apostrophe is case-insensitive, ignores punctuation and otherwise behaves as end users expect.

## 2.55.2

Unit tests passing.

Relevant functional tests passing.

* Reverted change to date formatting. `moment` will produce warnings again, but dates will not be a day old in some time zones, which is more important. We are working on a better fix for this problem.

## 2.55.1

Unit tests passing.

Relevant functional tests passing.

* `apos.migrations.eachArea` no longer crashes the stack when iterating over a large number of documents without areas.

## 2.55.0

Unit tests passing.

Regression tests passing.

* Security fix: uploaded images "in the trash" were still accessible at the same URL in most sizes. This has been corrected. As documented, the only size that now remains accessible is the `one-sixth` size, and this choice can be changed or eliminated entirely. **This bug did not affect other file attachments, such as PDFs.**

As always, be sure to run the `apostrophe-migrations:migrate` task. This will make sure the permissions of your files are correct. Harmless warnings may appear for those that were already correct.

* The `apostrophe-attachments:migrate-to-disabled-file-key` and `apostrophe-attachments:migrate-from-disabled-file-key` have been added for the convenience of those using the `disabledFileKey` option to `uploadfs` to rename disabled files in a cryptographically sound way rather than changing their permissions. These are relevant only with the `local` storage option of `uploadfs`, since since the option is neither available nor necessary for S3, and is mandatory for Azure from the beginning.

* Although technically part of UploadFS 1.9.0, we'd like to note that the `azure` storage backend is now available and can be part of your `uploadfs` configuration for the `apostrophe-attachments` module.

* Server-side modules can now extend the buttons available in the "manage" modal of pieces without overriding templates, similar to the way they are extensible in the "edit" modal.

* UX fixes.

* Cropping an image through Apostrophe now works when attachments are stored in S3, Azure, etc.

* Date parsing does not generate `momentjs` warnings.

* Overrideable block in the outerLayout for the context menu.

* The `apostrophe-soft-redirects` module now accepts a `statusCode` option, which you may change to `301` to use hard redirects. Thanks to Leo Melzer.

## 2.54.3

Unit tests passing.

Regression tests passing.

* Contextual editing of pieces found in a `widget.html` template saves properly, as does contextual editing of a nested area added to the page for the first time.

* Previously executed migrations are remembered in a collection that persists, not just in a cache, avoiding extra work which could be extensive in a large database. Migrations are still required to be idempotent (they should detect whether they have any work to do, and do no harm if they are not needed again for a particular document).

* `apos.migrations.eachWidget` now delivers an accurate `dotPath`, which is crucial for the use of `apos.docs.db.update` with `$set`. No standard migrations in Apostrophe were using the feature until now.

## 2.54.2

Unit tests passing.

Regression tests passing.

* A bug in the recently introduced `apostrophe-soft-redirects` module caused crashes in cases where the context page or piece had no `_url` property... which is an unusual situation (how did you get there exactly? Overrides are clearly involved), but it can happen in customized projects. Fixed.

## 2.54.1

Unit tests passing.

Regression tests passing.

* A bug in Chrome 66 causes problems when selecting images in Apostrophe's media library. This bug did not appear before Chrome 66 and does not appear in other browsers. We resolved it by migrating to the use of the CSS grid feature in compatible browsers.

## 2.54.0

Unit tests passing.

Regression tests passing.

* Several performance improvements. In situations where Apostrophe formerly made expensive "matching nothing" queries, Apostrophe now either skips the entire query or uses an efficient query for a nonexistent `_id`, depending on whether the method in question has the right to cancel the entire operation.
* Resources released more completely by `apos.destroy`, which can now satisfy the expectations of `mocha` 5.x (no timeouts left active, etc). This was done by adding a `destroy` method to `uploadfs`.
* `range` schema fields behave better when there is no existing value.
* Save operation of a modal now triggers the global busy state to prevent race conditions and other unwanted behavior.
* Global busy state can now be pushed and popped, and modals utilize this, so that a modal can be used to gather information during the `saveContent` method of another modal.

## 2.53.0

Unit tests passing.

Regression tests passing.

* Do not send X-XSRF-TOKEN headers in an OPTIONS request. This change was mistakenly left out of the 2.52.0 release.
* The named anchor `main` can now be overridden via the `mainAnchor` nunjucks block.
* The `npmRootDir` option can be used to cause Apostrophe's module loading mechanism to seek npm modules in a location other than that specified by `rootDir` (or the project root). The new `localesDir` option of `apostrophe-i18n` does the same for localization. This makes it possible to use `rootDir` to specify an alternate location for everything else, i.e. the parent of `public`, `data`, `modules`, etc. A necessary accommodation for the evolving `apostrophe-multisite` module.
* Raw HTML widgets now offer help text out of the box.
* The `express.static` middleware now runs before the `apostrophe-global` middleware and other "standard" Apostrophe middleware.
* Your own module-level `expressMiddleware` object can specify `{ when: 'beforeRequired', middleware: function(req, res, next) { ... })` to run before the required middleware as well. Note that this means no sessions, no users and no body parser. Most of the time you'll want those things.
* CSS adjustment to tabs in modals so they don't scroll in Firefox.
* Dropzones for empty areas are easier to drop onto.

## 2.52.0

Unit tests passing.

Regression tests passing.

* No more 404's when slugs change for pages and pieces. Apostrophe now automatically implements "soft redirects" to the new URL of a page or piece. This is a major SEO improvement, with good support for any page or piece with a `._url` property. Note that this feature "learns" URLs over time as the pages and pieces are actually accessed, so if you decide to test it, remember that you must access the old URL at least once before you change it for the test. This feature can be disabled, if you really want to, by setting the `enable` option of the `apostrophe-soft-redirects` module to `false`.
* Indexed queries on the `parkedId` and `advisoryLock._id` properties. The lack of indexes for these properties could lead to full collection scans, so this is a significant performance boost on large databases.
* Apostrophe's anti-CSRF forgery X-XSRF-TOKEN header is no longer sent as part of an OPTIONS request, or as part of a cross-domain request. In the first case, cookies cannot be set by the server anyway, and in the second, we are communicating with a server that cannot see our session to verify it. In both cases, sending the headers was causing configuration headaches for developers. Thanks to Priyansh Gupta.
* A UI bug fix: the recently added "clone" button for widgets is no longer displayed for singletons, or for areas whose `limit` has been reached. Also, the `cloneable: false` option can be used to disable this feature for a particular area.
* UI bug fix: no more conflicts between the "Add Content" menu and the up/down/remove/etc. buttons for widgets.
* Clearer warnings and error messages.

## 2.51.1

Unit tests passing.

Regression tests passing.

* Do not crash when updating a doc if widgets exist but `_originalWidget` does not. This can happen in workflow scenarios where Apostrophe's `find` is bypassed.
* Accommodations for the forthcoming `apostrophe-optimizer` module.

## 2.51.0

Unit tests passing.

Regression tests passing.

* Widget fields may now have a `permission` property. If present, the user must have the named permission (such as `admin`), or they will not see that particular field in the editing dialog box. This is useful when a widget should be authorable by most users but has a sensitive field that should be restricted to a smaller group of users. Note that this feature already existed for schema fields of pieces and pages.
* Apostrophe again allows a named pipe to be specified via the `PORT` environment variable, for compatibility with Windows. Thanks to Jørgen M. Skogås for this fix.
* Apostrophe's default settings for the `bodyParser` option are now generous enough, in the case of JSON request bodies, to cover all reasonable editing scenarios in Apostrophe. This change also benefits the `apostrophe-headless` module.
* When Apostrophe must generate a `path` for a new page, it will look at the provided `slug` before it looks at the provided `title`. This is useful when titles in an import are of poor quality but slugs are unique. Prevents unnecessary numbered suffixes after both slugs and paths.
* The dropdown menu to add a widget no longer has a conflict with the hover menu offering widget controls such as "up," "down," etc. The hover menu does not appear while the dropdown menu is open.

## 2.50.0

Unit tests passing.

Regression tests passing.

* Clone button for widgets in areas, to save time when editing.
* New features for displaying the titles of array items when editing fields of type `array`. `titleField` may now use dot notation. In addition, if that isn't enough, you may use `listItemTemplate` to point to an alternative to the standard `arrayListItem.html` template, which you may use as a reference. In addition, both `titleField` dot notation and the custom `listItemTemplate` have full access to joins. Be sure to use cross-module include syntax if you don't want to put the template in `modules/apostrophe-schemas/views`. For instance, you may write `listItemTemplate: 'my-module-name:listItemTemplate.html'`.
* Bug fix: modals are the right height when jQuery 3 is in use.
* CSS class added to the `h4` that displays the title in an `apostrophe-images` widget, for your CSS styling convenience. Thanks to Gareth Cooper.

## 2.49.0

Unit tests passing.

Regression tests passing.

* New password reset feature. You will need to configure `apostrophe-email` and opt into this feature. See the new [Apostrophe password reset HOWTO](https://apostrophecms.org/docs/tutorials/howtos/password-reset.html).
* Significant performance boost to the "reorganize" modal in situations where numerous pages are in the trash when using the `apostrophe-workflow` module.
* If widget ids are not provided when inserting new documents they are automatically generated. This makes [apostrophe-headless](https://npmjs.org/package/apostrophe-headless) easier to use.

## 2.48.0

Unit tests passing.

Regression tests passing.

* New `color` and `range` schema field types. `color` provides a color picker field allowing values compatible with CSS, etc. `range` provides an `<input type="range">` element and respects `min` and `max` options.
* New `apos.utils.log`, `apos.utils.info`, `apos.utils.debug`, `apos.utils.warn` and `apos.utils.error` methods. These are now used consistently throughout Apostrophe core, both in the server and in the browser. On the server, these methods wrap the corresponding methods of a `logger` object and you can inject your own via the `logger` option of the `apostrophe-utils` module. By default a logger object that wraps the `console` object is created. For convenience, if your logger has no `log` method, `apos.utils.log` will call `logger.info`. This allows many popular loggers like `winston` to be used without modification "out of the box."
* `modulesSubdir` option to specify subdir where local modules come from, overriding `modules`. Useful when more than one `apos` object exists in a project.
* Major speedup to parked pages. Also eliminates spurious warnings about inefficient joins at startup.
* Refactored autocollapse behavior of admin bar into its own method for easier overrides.
* CSS fixes for improved usability.

## 2.47.0

Unit tests passing.

Regression tests passing.

* Developers now have the option to use jQuery 3. To enable jQuery 3, set the `jQuery` option of the `apostrophe-assets` module to the number `3`. We have packaged specific versions of jQuery 3 and jQuery UI which are known to be compatible with and tested with Apostrophe's UI, and we plan to use these in our own projects going forward. We will be making this change in the apostrophe boilerplate project. Of course Apostrophe's UI remains compatible with the older version of jQuery that loads by default. There is no bc break.

* When you join with pages, by using the virtual doc type `apostrophe-page`, the user is now invited to choose a page via a version of the reorganize dialog box, which has been made more user-friendly for this purpose. Autocomplete is still supported too.

* The reorganize dialog box is more pleasant to use. This dialog will continue to evolve to offer more of the functionality found in the "manage" dialog boxes for piece types.

* The page parking mechanism has been overhauled and improved. From now on, it is our recommendation that you set a unique `parkedId` for each parked page you configure for `apostrophe-pages`. This ensures that even if you change the slug in the configuration of the parked page, Apostrophe will still be able to understand that the page already exists and a new one should not be inserted. This is especially critical if using `apostrophe-workflow`, since you might decide to add or change locale prefixes at some point.

* The database connection keepalive mechanism now uses a query against an empty collection, rather than a server status call that the database user might not have permission to make.

* The `apos.utils.cssName` helper now preserves double dashes, as they are a common feature in modern CSS frameworks.

* There is now an `apostrophe-areas:widgetBase.html` file which can be extended block by block in a project-level `modules/apostrophe-areas/views/widget.html` file. New overrideable methods have also been added to simplify adding custom classes programmatically to the wrapper and the widget itself without overriding any templates.

* It is now possible to configure select elements (we do not recommend more than one) to be displayed inline with the other widget controls, i.e. up, down, delete, etc. The back end of this is left to the developer, however you can check out the still-evolving [apostrophe-personas](https://github.com/apostrophecms/apostrophe-personas) module for an example. This feature is primarily meant for modules like `apostrophe-personas` that impact all widgets in a general way.

## 2.46.1

Unit tests passing.

Regression tests passing.

* Attachment fields now save properly when directly part of the schema of a widget. A bug was introduced in version 2.42.0 when the `length` property was added to attachments. A fix made long ago to `apos.utils.clonePermanent` on the server side was also needed on the browser side.

## 2.46.0

Unit tests passing.

Regression tests passing.

* The "Copy" button of pieces now copies areas that do not explicitly appear in the schema, and works correctly when an `apostrophe-pieces` module is set `contextual: true`. Overrideable methods are provided for those who need to copy more than schema fields and top-level areas. We do not copy every property by default because this could have unforeseen consequences; we copy only what is in the schema, plus top-level areas because these have always been supported without an explicit schema in templates.

* It is now possible to secure widget properties so that they are not visible to end users if you do not choose to output them in the markup. To do that, set the `playerData` option of your widget module to `false`, or to an array of properties that **should** be visible in the `data` JSON attribute so that they are passed to the `play()` method. Normally widget properties are public information, intended for display, but this technique is useful if you have a `username` and `password` for use in fetching an external feed in a server-side `load` method, for instance. **Note that to allow widget editing to function, everything is still passed in `data` if the user has editing privileges for the widget.** So if you seek to verify this feature, be sure to check as a logged-out user, or a user without editing permissions for that content.

* It is now easy to override the `fieldset` markup for Apostrophe schemas. Just copy `modules/apostrophe-schemas/views/fieldset.html` to your project-level version of that path and edit it. However, please note that you must continue to have an outer wrapper element with the given attributes.

* Apostrophe's codebase now passes `eslint`. In the process many cases of callback errors being ignored were fixed, as well as global variable leaks.

* Apostrophe's `apos.locks.lock` and `apos.locks.unlock` methods now support promises.

## 2.45.0

Unit tests passing.

Regression tests passing.

* The `apostrophe-caches` module has better, clearer documentation and it now supports promises.
* All modules can now conveniently send email using [Nodemailer](https://nodemailer.com/about/). The new `email` method of all modules renders a template in that module's `views` folder, exactly as you would hope it would, and also automatically generates a plaintext version for the occasional user who does not view HTML email. The automatically generated versions include links properly.
* Extending `apostrophe-images-widgets` and other pieces widgets is easier. If your widget name doesn't correspond to the kind of piece you are displaying, a helpful error appears explaining that you need to set `piecesModuleName`. Adding fields to these widgets now behaves reasonably. Also, if you add fields to `apostrophe-images` or `apostrophe-files` at project level, this now behaves as expected too.
* A locking mechanism has been added during the movement of pages in the page tree. This prevents rare race conditions that could previously have resulted in duplicate page ranks, although the design of the page tree is such that more serious consequences were always avoided.
* Text justification options for ckeditor are now standard in our build of ckeditor. Of course you still need to configure `sanitize-html` properly when using them.
* Any widgets module may now specify a `wrapperTemplate` option. That template is rendered instead of the standard `apostrophe-areas:widget.html` template, and can use `extends` and override blocks found in that template. This is useful if you need to set attributes of the outer wrapper element of the widget.
* The migration added in 2.43.0 to address file permissions for existing attachments in the trash has been greatly accelerated, helpful on large sites.
* Better error messages for `min` and `max` options of some schema field types; provisions for expanded error messages in general.
* For those using the `testModule` option to test their own npm modules in the context of Apostrophe, a default shortname is automatically provided.
* Fixed missing space in admin bar markup, thanks to arlecchino.

## 2.44.0

Unit tests passing.

Regression tests passing.

* Apostrophe's AJAX filter features for `apostrophe-pieces-pages` now support "Load More" buttons and infinite scroll.

To add a "Load More" button:

1. Wrap a new element inside your data-apos-ajax-context element around the content that makes up the current "page" of results. This should not wrap around filter links or the "Load More" button itself.
2. Give that new element the `data-apos-ajax-append` attribute.
3. Add `append=1` to the query string of your Load More button. Example:

```
{% if data.currentPage < data.totalPages %}
  <a href="{{ data.url }} | build({ page: data.currentPage + 1, append: 1 })">Load More...</a>
{% endif %}
```

To progressively enhance this for infinite scroll, add a `data-apos-ajax-infinite-scroll` attribute to the button.

Note that we do this via progressive enhancement of a "Load More" button so that Google can still reach and index all of the pages (SEO).

* Attachment schema fields now respect the new `fileGroup` and `fileGroups` properties. If `fileGroup` is set to `images`, then only image types (GIF, JPEG, PNG) are accepted; if it is set to `office` only typical business file types are accepted. Note that we have always rejected files that didn't appear on the list for either type. You can also specify `fileGroups` as an array.
* `fileGroup: 'image'` is now configured by default for `apostrophe-images`, as was always intended but incorrectly implemented in the past.
* Attachment schema fields now respect the new `extension` and `extensions` properties. The former is handy if you only want to allow one extension, the latter if you want to allow more than one. The extensions must be those specified for `fileGroups` in the default configuration of `apostrophe-attachments` or your override of it (all lower case; JPEG is `jpg`; no period).
* The `addDocReferences` migration has been parallelized, as this one-time migration can be time-consuming on a large site.
* Broken `less` calculation fixed, thanks to Antoine COMBES.

## 2.43.0

Unit tests passing.

Regression tests passing.

* When a "file" or "image" is moved to the trash, the attachment in question now becomes inaccessible. This is particularly important to stop access to obsolete PDFs, which Google loves to access. If the file or image is removed from the trash, the attachment becomes available again. In the case of images, the 1/6th size remains available by default to provide preview when viewing the trash. If the same attachment is referenced by more than one doc, which can happen due to "Copy" operations or `apostrophe-workflow`, it remains available until all such docs are in the trash.

* Parked properties are no longer editable in page settings. Since every site restart always wiped them out anyway, this is a bug fix, not a truly new behavior. With this change, you can finally set `type: 'home'` when `park`ing the home page, and remove `home` from your page types dropdown.

* The `apostrophe-jobs` module now offers a `runNonBatch` method, which is useful for long-running operations that don't involve iterating over many instances of the same type of object.

* Improvements to background image positioning for images widgets.

* A block has been added to override the `lang` attribute easily. Thanks to Ayho.

* The `imgAlt` block can now be used to conveniently override the `alt` attribute of images when overriding `widget.html` for `apostrophe-images-widgets`. Thanks to Raphaël DiRago.

* The `required` option now works properly for fields of type `array` (there must be at least one item in the array).

* Improved error messages for unblessed widget schemas. These are usually related to a widget that is no longer in the page template but appears in the database.

* A UI bug that caused tabs to become invisible when returning from nested dialog boxes has been fixed.

* Filters for "select" fields now default to "no opinion," rather than the default choice. This is the normal behavior for other field types.

* Even more promise support! `apos.attachments.insert`, `pieces.trash` and `pieces.rescue` all return promises if no callback is given.

* A YouTube embed unit test was removed to ensure consistent results in Travis CI, which is once again in routine use.

## 2.42.1

Unit tests passing.

* Use of a capitalized filename that should have been lowercase in a `require` briefly broke Apostrophe's initialization on Linux. We are correcting this by reinstating CI in a Linux environment.

## 2.42.0

Unit tests passing.

Regression tests passing.

* Promises have landed in Apostrophe. Calling `toArray`, `toObject`, `toDistinct` or `toMongo` on an Apostrophe cursor *without a callback* will return a promise. That promise will resolve to the expected result.

In addition, `docs.insert`, `docs.update`, `pieces.insert`, `pieces.update`, and `pages.insert` will all return a promise if invoked without a callback.

These are the most frequently invoked functions in Apostrophe that formerly required callbacks.

**As always with promises, be sure to catch errors with `.catch()`** at some level.

Note that **the `await` keyword can now be used with these methods**, as long as you're running Node.js 8.x or newer or using Babel to provide that language feature.

* Apostrophe's custom `Split` CKEditor toolbar control now works correctly in 2.x. You can give your users the `Split` control to allow them to break up a large rich text widget in order to insert other types of widget "in the middle." Note that the control name is now capitalized to match the way other CKEditor toolbar buttons are named.

* You may now specify `_url: 1` or `_nameOfJoin: 1` in a projection when using Apostrophe's `find()` methods. Native MongoDB projections naturally can't see these "computed properties" because they don't live in the database — they are computed "on the fly" after documents are fetched. However, Apostrophe now automatically adds the right underlying fields to the projection.

Only `_url` and the names of `joinByOne` or `joinByArray` fields are supported. It does not make sense to use a projection on `people` to locate IDs that are actually attached to `products` via `joinByOneReverse` or `joinByArrayReverse`.

*This feature does not conflict with legitimate uses of MongoDB projections because Apostrophe discards all properties beginning with `_` when writing to the database, except for `_id`.*

* The `length` property of an Apostrophe `attachment` object is now correctly populated with the original file size. Thanks to David Keita. Note that images are also made available in many scaled sizes. Also the original may be replaced with a correctly rotated version, in which case `length` will not match. So the most useful scenario for this property is likely to be in working with office formats, especially PDF which can sometimes be very large.

* Fixed bug in the `isEmpty` methods for areas and singletons. Thanks to David Keita.

## 2.41.0

Unit tests passing.

Regression tests passing.

* The new `apostrophe-jobs` module, part of the core of Apostrophe, provides a progress meter mechanism and the ability to stop long-running user-initiated operations, such as batch operations on pieces. See the [jobs module documentation](http://apostrophecms.org/docs/modules/apostrophe-jobs/index.html). You can also refer to the pieces module for examples if you wish to use this for your own long-running user-initiated operations.
* Batch operations now have more robust support for "select everything." A number of bugs related to multiple selection of pieces have been fixed in a refactoring that made this code much more maintainable and predictable.
* The option of pushing an asset of type `template`, which never worked in 2.x and was never used by Apostrophe, has been removed for clarity. Our preference is for rendering assets on the server side dynamically when needed, rather than pushing many templates into the DOM on every page load.
* An `.editorconfig` file has been added. Thanks to Fredrik Ekelund.
* Parking a page only pushes permanent properties. `_defaults` and `_children` should never have been in the database; they are of course still interpreted to decide what should happen, but the properties *themselves* did not belong in the database. (You may need to write a migration if they are already there and this is causing issues for you.)
* Scrolling UI behavior of pieces improved; various other UI touch-ups. Thanks to Fredrik Ekelund.
* `newBrowserCalls` helper for `push` module can be used when you want JavaScript calls queued up with `req.browserCall` to be executed in an AJAX update of just part of a page.
* Fixed bugs affecting access to the published/unpublished batch operations and similar.

## 2.40.0

Unit tests passing.

Regression tests passing.

* Support for "select everything" when managing pieces. Once you check the box to select everything on the current page, you are given a secondary option to select everything that matches your current criteria. This works both when choosing pieces for widgets and when working with batch operations like "trash" or "rescue."
* Fixed various bugs affecting combinations of "select all on page", the chooser and working with images.
* Improvements to batch operations on pieces. The `requiredField` property is checked correctly, and the new `onlyIf` property allows for passing a function that accepts the doc type name and decides whether the button should appear. Multiword action names are properly camelcased. New "success" and "dataSource" options to `batchSimple` allow for carrying out additional operations afterward as well as gathering input independently at the start. And batch operations are composed late so that other modules can add them.
* The `self.api` and `self.html` methods of `apostrophe-context` and `apostrophe-modal` now support a syntax for making cross-module API calls, just like templates.
* Addressed moog versioning issue with latest npm that caused errors about "synth.instanceOf" not being found depending on the state of your npm cache.

## 2.39.2

Unit tests passing.

Startup-related regression tests passing.

* The `APOS_MONGODB_LOG_LEVEL` environment variable can now be set to `debug`, `info` or anything else supported by the MongoDB driver's `Logger.setLevel` method. This is helpful for debugging database issues at the lowest level.

## 2.39.1

Unit tests passing.

Regression tests passing.

* Factored out a `getBaseUrl` method for `apostrophe-pages`, allowing
overrides of this that pay attention to `req`.
* Report `pageBeforeSend` errors and failures to load the global doc properly, don't silently tolerate them.
* Documentation corrections. Thanks to Frederik Ekelund.


## 2.39.0

Unit tests passing.

Regression tests passing.

* Easier access to options. Introduced the `getOption` method to all modules. Calling `self.getOption(req, 'sizes.large')` from your module's server-side JavaScript code, or just `module.getOption('sizes.large')` from Nunjucks, will return the value of `self.options.sizes.large` for that module. You may also pass an array of keys, i.e. `module.getOption([ 'sizes', 'large' ])`. This method is tolerant, it returns undefined if any part of the path does not exist. See also the new [apostrophe-override-options](https://npmjs.org/package/apostrophe-override-options) which extends this feature to support customizing the returned value for any option based on the current page type, page settings, piece settings and locale. * Helpful warning when maximum area/widget loader recursion level is reached. Always use projections when adding joins to your schema to avoid a performance hit due to runaway recursion.
* New `disabledTypes` option to `apostrophe-pages`, primarily for use with `apostrophe-override-options`.
* Fixed UI bug relating to area menus at the bottom of the page.
* Fixed bug that caused a crash when invalid usernames attempted to log in. Thanks to Arthur.

## 2.38.0

Unit tests passing.

Regression tests passing.

* Various schema field validators for required fields no longer crash on the browser side if a property is nonexistent, as opposed to being the expected empty string.
* Buttons for editing pieces widgets now use less confusing language.
* Accommodations for the `apostrophe-headless` module (arriving later today), including factoring out certain login-related and piece-related functionality to separate methods in order to make it easier to introduce RESTful APIs for the same features.
* Unit tests no longer drop the entire test database between suites; instead they drop the collections. Also the unit test timeout can be set via an environment variable. This accommodates testing against various cloud databases with security that precludes dropping entire databases.
* Lots of new content in the README to get folks who haven't been to the documentation site yet a little more excited.

## 2.37.2

Unit tests passing.

Conflict resolution and template extension-related regression tests passing.

* The conflict resolution feature, which helps users avoid conflicts in which neither is successfully able to save content reliably by explaining that two users are editing the same doc and offering the option of taking control, can now be disabled by setting the `conflictResolution` option of the `apostrophe-docs` module explicitly to `false`. **We do not recommend** the use of this option in normal practice, however it has valid applications in automated testing.

* Recently a bug was introduced in which extensions other than `.html` or `.njk` did not work in `include` statements, etc. in Nunjucks templates unless the file in question existed in the project-level version of the module including it. The full cascade of template folder paths is now supported for these explicit extensions, including searching `viewsFolderFallback`.

## 2.37.1

Unit tests passing.

Piece- and schema-related regression tests passing.

* Filters are now available for schema fields of type `integer`. You can configure these for the manage view, or for pieces-pages, exactly as you would for other field types. Previously this feature existed but did not function properly, so this is a patchlevel release rather than a minor version bump.
* Previously, when viewing pieces in the trash, the batch operation button initially read "Trash Items" rather than "Rescue Items." It did not match the selected operation in the select element, and did not perform the needed operation of rescuing items unless you switched operations and switched back again. This has been fixed.

## 2.37.0

Unit tests passing.

Regression tests passing.

* New feature: you may now use the `.njk` file extension in addition to `.html` for your Nunjucks templates. In order to maximize the usefulness of this feature in the context of existing Apostrophe code, `.njk` is still checked for even if `.html` was specified when calling the `render` method. `.njk` is a convention adopted by the Nunjucks community and is supported by some syntax highlighters.
* Bug fix: drag-and-drop reordering and movement of widgets is once again functional. (The arrows worked all along.)
* Bug fix: drag-and-drop targets for widgets residing in areas nested in other widgets now appear and function properly.


## 2.36.3

Unit tests passing.

Regression tests passing.

* If an oembed provider responds with an HTTP error and a response that is not parseable as XML or JSON, Apostrophe no longer crashes (this fix is actually in the oembetter npm module). This fixes crashes on non-embeddable YouTube videos.
* If the oembed provider issues a 401 or 404 error, a relevant error message is given. Otherwise the generic error icon is still given.

## 2.36.2

Unit tests passing.

Regression tests passing.

* Dragging and dropping will now automatically scroll the "reorganize" dialog box.
* Attempts to drag a page above or below the "Home" page in "reorganize" no longer cause a restart. Also, the interface rejects them gracefully.
* Attempts to drag a page below the trashcan are rejected gracefully.
* When `trashInSchema` is active, the "traditional" trash can sorts below "in-context" trash, and the traditional trash can receives the special label "Legacy Trash" to reduce confusion.
* When on page two (or higher) in the "manage" view of pieces, performing a text search now correctly resets to page one.
* Throw an error at startup if a forbidden schema field name is used in `addFields` configuration. For instance, `type` is forbidden for widget schemas, while `docPermissions` is forbidden for doc type schemas, and `_id` is forbidden for both. Note that field names like `title` that are already in the schema are *not* forbidden because re-adding a schema field replaces it, which is often done to change the label, etc. So we'll be adding more documentation about these to help developers avoid surprises if their intention was an entirely new field.

## 2.36.1

Unit tests passing.

Regression tests passing.

* Spurious conflict resolution warnings for pieces fixed.
* Notifications are spaced properly, and in the upper right corner as intended, on all screens.
* Reorganize feature: upgraded to jqtree 1.4.2. Regression testing found no bc breaks.
* A debugging convenience: the `log(true)` cursor filter logs MongoDB criteria objects resulting from the cursor in question to the console.

## 2.36.0

Unit tests passing.

Regression tests passing.

* You may now set the `skipInitialModal` option for any widget module to `true` in order to avoid displaying the editing dialog box when the widget is first added. This makes sense if the widget has a useful default behavior, or consists of a contextually editable rich text sub-widget with a "style" select element you might or might not need to set every time.
* Fields in Apostrophe's schema-driven forms now receive globally unique `id` attributes, and the `for` attributes of `label` elements now reference them properly.

## 2.35.1

Unit tests passing.

Regression tests passing.

* Intermittent "not blessed" errors when editing joins in widget schemas have been corrected by blessing all widget schemas at page serve time, just as we already bless all doc type schemas at page serve time. Blessing them when the individual routes fire is problematic because of probable race conditions with sessions.

## 2.35.0

Unit tests passing.

Regression tests passing.

* `apos.areas.isEmpty(data.page, 'body')` will now tell you if that area is considered empty (it contains no widgets, or the widgets consider themselves empty).

* The new `controls` option may be passed to any widget, via `apos.singleton` or via the configuration for that specific widget type in an `apos.area` call. In this example, the widget cannot be removed, cannot be moved, and has its controls positioned at the upper right instead of the upper left:

```
{{
  apos.singleton(data.page, 'footer', 'apostrophe-rich-text', {
    controls: {
      removable: false,
      movable: false,
      position: 'top-right'
      }
    }
  })
}}
```

The `position` suboption may be set to `top-left`, `top-right`, `bottom-left` or `bottom-right`.

The `removable` and `movable` suboptions are primarily intended for singletons.

* By popular demand, the `insert` and `update` methods of pieces now pass the piece to their callback as the second argument.

* Better CSS reset for Apostrophe's admin UI.

* `callOne` added for convenience when you want to invoke a method normally invoked by `callAll` in the same way, but for only one module. Thanks to Arthur.

* If an attachment does not exist, `apos.attachments.url` no longer results in a template error page. Instead a fallback icon is displayed and an error message is logged. Developers should still always check whether attachments and joined objects still exist in their templates. Thanks to Raphaël DiRago.

* Notifications within modals move to lower right corner of modal for readability.

* Cleaned up font paths.

* Accommodations for the latest release of the separately published apostrophe-workflow module.

## 2.34.3

Unit tests passing.

Regression tests passing.

A bug was fixed that prevented nested area editing. The bug appeared in version 2.34.0.

Note that editing an area on the page has never been possible when it is part of the schema of an array field. That is not a new issue. It is being tracked and discussed. Today's fix was for a regression that impacted all nested areas.

## 2.34.2

All tests passing.

Fixed a bug that generated an error message regarding conflict resolution when attempting to edit an area inside a piece editor dialog box.

## 2.34.1

All tests passing.

Fixed an issue impacting unit test harness only. It didn't come up initially because it had to do with automatically creating `test/node_modules`, which existed our dev environment.

No code changes outside of tests.

## 2.34.0

All tests passing.

* Conflict resolution has been added to Apostrophe. When two users attempt to edit the same document, whether "in context" on the page or via a dialog box, Apostrophe now makes the latecomer aware of the issue and gives them the option to take control of the document after warning that the first party could lose work.

Since the first user may have simply abandoned their work, Apostrophe also indicates how long it has been since the first user last made a change.

If the same user attempts to edit a document in two tabs or windows, something very similar happens, although the message is different.

* In a related change, Apostrophe does not begin attempting to save an area on the page until the user interacts with it for the first time. This fixes many commonly reported frustrating situations in which one user is editing and the other is logged in but merely looking at the page, creating a ping-pong exchange of save requests.

* Apostrophe's unit tests have been restructured so that a single test file can be run conveniently, via `mocha test/docs.js`, for instance, and there is no longer a need for us to update `test/test.js` every time a test is added. Also, the unit tests use the same `apos.tasks.getReq` and `apos.tasks.getAnonReq` methods that are used by real-life command line tasks, which provide a more faithful simulation of an Express request object and one we anticipate extending as needed.

## 2.33.1

All tests passing.

* Fixed potential crash in version pruning mechanism.

## 2.33.0

All tests passing.

* The login page can be disabled via the new `localLogin` option of the `apostrophe-login` module. Set it explicitly to `false` to disable the login URL completely.
* Refactoring: the `apostrophe-login` module now has an `afterLogin` method which takes care of invoking the `loginAfterLogin` callAll method on all modules that have one, and then redirecting appropriately. This code was factored out to make it easier to use in the new [apostrophe-passport](https://npmjs.org/package/apostrophe-passport) module, which allows the use of almost any [Passport](http://passportjs.org)-based strategy, such as Facebook login, Google login, Github login, etc.
* `apos.users.ensureGroup` now delivers the group to its callback as the second argument.

Thanks to Michelin for their support of this work.

## 2.32.0

All tests passing.

* Fixed an S3 asset bundle generation bug that caused `.less` files to be imported with the wrong file extension if the `public` folder did not yet exist at the time `--create-bundle` was used. Thanks to Michelin for their support of this work.

* Also added an `apostrophe-caches:clear` task to aid in testing various functionality. You must specify the cache name since caches may or may not even be known to Apostrophe at task startup time based on whether and when code calls `.get` for each cache name.

## 2.31.0

All tests passing.

* The new `testModule: true` option causes Apostrophe to supply much of the boilerplate for a published npm apostrophe module that wants to test itself as part of an apostrophe instance, i.e. apostrophe-workflow, apostrophe-caches-redis, etc. See those modules for examples of usage. This is a feature for those writing their own npm modules that wish to unit test by initializing Apostrophe and loading the module in question.

* Fixed caching bugs, notably the oembed cache, which is now operating properly. Oembed responses, such as YouTube iframe markup, are now cached for an hour as originally intended which improves frontend loading time.

* Page type changes only refreshed the schema fields on the first change — now they do it properly after every change.

* Page type changes use the "busy" mechanism while refreshing the schema fields to prevent user interface race conditions and avoid user confusion.

* `trash` is never offered as a schema field of the `global` doc (mainly a concern with `apostrophe-workflow`).

## 2.30.0

All tests passing.

It is now easier to set up Redis or another alternative session store:

```
'apostrophe-express': {
  session: {
    secret: 'your-secret-here',
    store: {
      name: 'connect-redis',
      options: {
        // redis-specific options here
      }
    }
  }
}
```

For bc, you can still pass a live instance of a store as the `store` option, but this way is easier; all you have to do is `npm install --save` your connect-compatible session store of choice and configure it.

Thanks to Michelin for their support of this work.

## 2.29.2

All tests passing.

* Overrideable widgetControlGroups method takes (req, widget, options) allowing for better control when customizing these buttons.
* The `createControls` option of the `apostrophe-pages` module is now respected properly.

## 2.29.1

All tests passing.

* Fixed a short-lived issue with the reorganize feature.

## 2.29.0

All tests passing.

This is a significant update containing various accommodations required by the shortly forthcoming Apostrophe 2.x version of the `apostrophe-workflow` module, as well as other recent enhancements in our queue.

* Editing an area "in context" on the page when it is part of a widget or piece will always work, even if `contextual: true` was not set. That property is optional and prevents the area from also appearing in the dialog box for editing the content type.

* Multiple select filters are now available for the "manage" view of any piece type. Just like configuring single-select filters, except that you'll add `multiple: true` to the relevant object in your `addFilters` configuration for the module. Thanks to Michelin for their support of this work.

* When editing a previous selection of pieces for a join or widget, you can also easily edit them without locating them again in the manage view.

* "Next" and "previous" links can now be easily added to your `show.html` pages for pieces. Just set the `next` and `previous` options for your `apostrophe-pieces-pages` subclass to `true`, or to an object with a `projection` property for best performance. This will populate `data.previous` and `data.next` in your `show.html` template. *For blogs they may seem backwards; they refer to relative position on the index page, and blogs are reverse-chronological. Just switch the terms on the front end in your template in cases where they appear confusing.*

* There is now a "pages" option on the admin bar, for cases where "reorganize" is not visible because "Page Settings" is not accessible to the user for the current page.

* If the `trashInSchema` option is set to `true` when configuring `apostrophe-docs`, pages that are in the trash retain their position in the page tree rather than moving to a separate "trash" subtree. In the "reorganize" interface, they are grouped into trash cans displayed beneath each parent page, rather than a single global trash can. This is necessary for the new workflow module and also helpful in any situation where trying to find pages in the trash is more troublesome than explaining this alternative approach.

When `trashInSchema` is `true`, users can also change the trash status of a piece or page via "Page Settings" or the "Edit" dialog box of the piece, and it is possible to access "Page Settings" for any page via "Reorganize."

* The buttons displayed for each widget in an Apostrophe area can be adjusted via the `addWidgetControlGroups` option of the `apostrophe-areas` module, which can be used to introduce additional buttons.

* Empty `beforeMove` and `afterMove` methods have been added to the `apostrophe-pages` module for the convenience of modules using `improve` to enhance it.

* The `apostrophe-doc-type-manager` module now has `getEditPermissionName` and `getAdminPermissionName` methods. These can be overridden by subclasses. For instance, all page subtypes return `edit-apostrophe-page` for the former because page types can be changed.

* `apos.destroy(function() { ... })` may be called to shut down a running Apostrophe instance. This does **not** delete any data. It simply releases the database connection, HTTP server port, etc. This mechanism is extensible by implementing an `apostropheDestroy` method in your own module.

* `before` option for `expressMiddleware`. As before any module can provide middleware via an `expressMiddleware` property which may be a function or array of functions. In addition, if that property is an object, it may also have a `before` subproperty specifying a module whose middleware should run after it. In this case the actual middleware function or functions must be in a `middleware` subproperty.

* `apos.instancesOf(name)` returns an array of modules that extend `name` or a subclass of it. `apos.instanceOf(object, name)` returns true if the given `object` is a moog instance of `name` or a subclass of it.

* `apos.permissions.criteria` can now supply MongoDB criteria restricted to the types the user can edit when a general permission name like `edit` or `edit-doc` is asked for. *This was never a security bug because permissions for actual editing were checked when individual edits occurred. The change makes it easier to display lists of editable content of mixed types.*

* Extending the indexes of Apostrophe's `aposDocs` collection is easier to achieve in modules that use `improve` to extend `apostrophe-docs`.

* Removed tests for obsolete, unsupported Node.js 0.10.x. Node.js 4.x is now the minimum version. *We do not intend to break ES5 compliance in 2.x, however testing old versions of Node that are not maintained with security patches in any freely available repository is not practical.*

* `insert` method for `apos.attachments`, mirroring the other modules better. Thanks to Arthur Agombart.

## 2.28.0

All tests passing.

* Notifications are available, replacing the use of `alert`. This feature is primarily for Apostrophe's own administrative features; you can use it when extending the editing UI. Call `apos.notify('message')` to display a simple message. You can specify several `type` options such as `error` and `info`, and you can also use `%s` wildcards. Everything is localized on the server side. [See the documentation for more information](http://apostrophecms.org/docs/modules/apostrophe-notifications/browser-apostrophe-notifications.html#trigger). Thanks to Michelin for their support of this work.
* The `apostrophe-images` widget now provides a focal point editor. See the new [responsive images HOWTO](http://apostrophecms.org/docs/tutorials/howtos/responsive-images.html). Thanks to Michelin for their support of this work.
* UX: clicking "edit" on an image you have already selected no longer deselects the image. Thanks to Michelin for their support of this work.
* Bug fix: corrected issue that sometimes prevented joins with pages from editing properly.
* Bug fix: added sort index on `level` and `rank`, preventing MongoDB errors on very large page trees.
* UX: a complete URL is suggested at startup when testing locally. Thanks to Alex Gleason.

## 2.27.1

All tests passing.

* Fixed recently introduced bug preventing page type switching.

## 2.27.0

All tests passing.

* Lazy schema field configuration, in general and especially for joins. No more need to specify `idField`, `idsField`, `relationshipsField` or even `label` for your schema fields. `withType` can be inferred too in many cases, depending on the name of the join field. You can still specify all of the details by hand.

Also, for reverse joins, there is a new `reverseOf` option, allowing you to just specify the name of the join you are reversing. This is much easier to understand than specifying the `idField` of the other join. However that is still permitted.

Lazy configuration is in place for doc types (like pages and pieces) and widget types. It can be extended to other uses of schemas by calling the new validation methods.

* ckeditor 4.6.2. Resolves #896: you can now create links properly in Microsoft Edge. Our policy is now to check in periodically with new ckeditor releases and just make sure they are compatible with our editor skin before releasing them.

* `apos.areas.fromRichText` can be used to create an area with a single rich text widget from a trusted string of HTML. Not intended for mixed media, just rich text. Related: both `fromRichText` and `fromPlaintext` now correctly give their widgets an `_id` property.

## 2.26.1

All tests passing.

* Fixed short-lived bug introduced in 2.26.0 re: detecting missing widget types.

## 2.26.0

All tests passing.

* Do not crash on missing widget types, print good warning messages.

* Complete implementation of the [explicitOrder](http://apostrophecms.org/docs/modules/apostrophe-docs/server-apostrophe-cursor.html#explicit-order) cursor filter, replacing a nonfunctional implementation.

* If the mongodb connection is lost, the default behavior is now to retry it forever, so when MongoDB does get restarted Apostrophe will find it. In addition, a `connect` object may be passed to the `apostrophe-db` module to be passed on to the MongoDB connect call.

* Spaces added between DOM attributes for better HTML5 compliance.

* `required` subfields are now enforced when editing fields of type `array`.

Thanks to Michelin for their support of much of the work in this release.

## 2.25.0

All tests passing.

* There is now a `readOnly` option for the standard schema field types. Thanks to Michelin for contributing this feature.

* Apostrophe now displays useful warnings and, in some cases, errors at startup when schemas are improperly configured. This is particularly useful if you have found it frustrating to configure joins correctly. We are continuing to deepen the coverage here.

* In the manage view, the "published" and "trash" filters now always offer both "yes" and "no," regardless of whether anything is available in those categories. This is necessary because these are the respective defaults, and these are also unusual cases in which it is actually interesting to know nothing is available.

## 2.24.0

All tests passing.

There is now an `object` schema field type. It works much like the `array` schema field type, however there is just one object, represented as an object property of the doc in the database. Thanks to Michelin's development team for contributing this feature.

## 2.23.2

All tests passing.

The options object of `enhanceDate` is now passed on to `pikaday`. Considered a bug fix since the options object was erroneously ignored.

* 2.23.1

All tests passing.

cleanCss needs to know that the output CSS files are going to live in apos-minified in order to correctly parse `@import` statements that pull in plain .css files. Also, the mechanism for prefixing URLs in CSS code was not applied at the correct stage of the bundling process (the minify stage), which broke the ability to reference fonts, images, etc. via URLs beginning with /modules when using an S3 asset bundle.

## 2.23.0

All tests passing.

* The "manage" view of `apostrophe-pieces` now supports robust filters, in the same way they were already supported on the front end for `apostrophe-pieces-pages`. Use the `addFilters` option to configure them. There is bc with existing filters that relied on the old assumption that manage filters have a boolean API. However now you can specify any field with a cursor filter, which includes most schema fields, notably including joins.

Note that since all of the options are presented in a dropdown, not all fields are good candidates for this feature.

The "manage" view filters now refresh to reflect only the options that still make sense based on the other filters you have selected, reducing user frustration.

See [reusable content with pieces](http://apostrophecms.org/docs/tutorials/getting-started/reusable-content-with-pieces.html) for more information and examples.

Thanks to Michelin for their support of this work.

* `apos.utils.isFalse` allows you to check for values that are strictly `=== false` in templates.

* `apos.utils.startCase` converts property names to English, roughly speaking. It is used as a fallback if a filter does not have a `label` property. This is primarily for bc, you should add a `label` property to your fields.

* Production now matches the dev environment with regard to relative URLs in LESS files, such as those used to specify background images or font files. Previously the behavior was different in dev and production, which is a bug.

* You can now pass a `less` option to `apostrophe-assets`, which is merged with the options given to `less.render` both in dev and production. You can use this, for instance, to enable `strictMath`.

* `apostrophe.oembed`'s `fetch` method now propagates its `options` object to `oembetter` correctly. Thanks to Fotis Paraskevopoulos.

## 2.22.0

All tests passing.

* Apostrophe now supports publishing CSS and JS assets via S3 rather than serving them directly.

Apostrophe already had an option to build asset "bundles" and deploy them at startup, as described in our [cloud HOWTO](http://apostrophecms.org/docs/tutorials/howtos/deploying-apostrophe-in-the-cloud.html). However this serves the assets from the cloud webserver, such as a Heroku dyno or EC2 instance. It is now possible to serve the assets from Amazon S3.

See the [updated cloud HOWTO](http://apostrophecms.org/docs/tutorials/howtos/deploying-apostrophe-in-the-cloud.html) for details.

Thanks to Michelin for their support of this work.

* Enforce string field `min` and `max` properties on server side.

* When validation of a form with tabs fails, such as a pieces edit modal, activate the correct tab and scroll to the first error in that tab.

* thanks to Ludovic Bret for fixing a bug in the admin bar markup.

## 2.21.0

All tests passing.

* For a small performance boost, `defer` option can be set to `true` when configuring any widget module.
This defers calls to the `load` method until just before the page is rendered, allowing a single query
to fetch them all in simple cases. This is best applied
to the `apostrophe-images-widgets` module and similar widgets. It should not be applied if you wish
to access the results of the join in asynchronous code, because they are not available until the last
possible moment.

Thanks to Michelin for their support of this work.

* You can also set `deferImageLoading` to `true` for the `apostrophe-globals` module if you want the
same technique to be applied when loading the `global` doc's widgets. This does not always yield a
performance improvement.

* Bug fix: if two crops of the same image were present in separate widgets on a page, only one of the crops would be seen in template code. This issue has been resolved.

## 2.20.3

All tests passing.

* The search filter is once again available when choosing images. This involved a deeper fix to modals: filters for sliding modals were not being properly captured and hoisted into the shared part of the outer div. This is now being done exactly as it is done for the controls (buttons) and the instructions.

To avoid incompatibility with existing uses of `self.$filters`, such as in the manage modal, they are captured to `self.$modalFilters`. A small change to the manage modal was needed to take advantage of this.

* Moved a warning message from `console.log` to `console.error`. `stdout` should never be used for warnings and errors. Moving toward clean output so that command line tasks can be safely used in pipelines.

## 2.20.2

All tests passing.

Improved UI for editing widgets. The edit button is no longer separate from the area-related controls such as up, down, etc. This reduces clutter and reduces difficulty in accessing widgets while editing.

## 2.20.1

All tests passing.

When autocompleting doc titles to add them to a join, Apostrophe again utilizes search result quality to display the best results first.

## 2.20.0

All tests passing.

This is a significant update with two useful new features and various minor improvements.

* Support for batch uploads. The `apostrophe-images` and `apostrophe-files` modules now implement batch uploads by default.

When you click "New File" or "New Image," you now go directly to the file browser, and if you select multiple files they are uploaded without a modal dialog appearing for each one; the title and slug are populated from the filename, and that's that.

You can also drag one or more files directly to the chooser/manager modal.

If you are choosing files or images for a widget, they are automatically selected after a batch upload.

This feature can be disabled by setting the `insertViaUpload` option to `false` for `apostrophe-images` or `apostrophe-files`. If you are adding `required` fields to `apostrophe-images` or `apostrophe-files`, then batch uploading is not the best option for you because it would bypass that.

**If you wish, you can enable the feature for your own `apostrophe-pieces` modules that have an `attachment` field in their schema by setting the `insertViaUpload` option to `true`.** However please note that this does not currently do anything for pieces that refer to an image or file indirectly via widget.

* Global preference editing, and a standard UI to roll back to earlier versions of global content. There is now a "Global Content" admin bar button. By default, this launches the version rollback dialog box for shared global content.

However, if you use `addFields` to add schema fields to the `apostrophe-global` module, this button instead launches an editing modal where you can edit those fields, and also offers a "Versions" button accessible from there.

Global preferences set in this way are accessible in all situations where `data.global` is available. This is very useful for creating project-wide preference settings.

All the usual features of schemas can be used, including `groupFields`. Of course, if you choose to use joins or widgets in global content, you should keep the performance impact in mind.

* Various UX fixes to the manager and chooser modals.

* If there is a `minSize` setting in play, that information is displayed to the user when choosing images.

* The `checkboxes` schema field type now supports the `browseFilters` feature.

* When batch file uploads fail, a more useful set of error messages are displayed.

## 2.19.1

All tests passing.

* When saving any doc with a schema, if an attachment field does not match a valid attachment that has actually been uploaded, that field is correctly nulled out. In addition, if the attachment's file extension is not in a valid fileGroup as configured via the attachments module, the field is nulled out. Finally, the `crop: true` option for attachments is saved successfully. This option allows for attachments to have a crop that is inherent to them, useful when there is no widget standing between the doc and the attachment.

All of these changes correct bugs in intended behavior. Certain checks were present in the code but not completely functional. If you need to update your configuration to add file extensions, [apostrophe-attachments](http://apostrophecms.org/docs/modules/apostrophe-attachments/).

## 2.19.0

All tests passing.

* As always, Apostrophe always populates `req.data.home`; when `req.data.page._ancestors[0]` exists that is used, otherwise Apostrophe carries out a separate query. However as a performance enhancement, you may now disable this additional query by passing the `home: false` option to the `apostrophe-pages` module. Note that `req.data.home` is not guaranteed to exist if you do this.

As for children of the home page, for performance you may now pass `home: { children: false }` option to the `apostrophe-pages` module. This option only comes into play when using `builders: { ancestors: false }`.

Thanks to Michelin for their support of this work.

## 2.18.2

All tests passing.

* Performance enhancement: when fetching `req.data.home` directly in the absence of `req.data.page._ancestors[0]`, such as on the home page itself or a non-page route like `/login`, we must apply the same default filters before applying the filter options, namely `.areas(false).joins(false)`, otherwise duplicate queries are made.

* Fixed bug in as-yet-unused `schemas.export` method caught by babel's linter.

Thanks to Michelin for their support of this work.

## 2.18.0

All tests passing.

* New batch editing features for pieces! You can now use the checkboxes to select many items and then carry out the following operations in one step: trash, rescue from trash, publish, unpublish, tag and untag.

In addition there is a clearly documented procedure for creating new batch editing features with a minimum of new code.

* Several bugs in the array editor were fixed. Up, down and remove buttons work properly again, an aesthetic glitch was resolved and redundant ordinal numbers do not creep in when managing the order of an array without the `titleField` option.

* Logging out completely destroys the session. While the standard behavior of `req.logout` in the Passport module is only to break the relationship between the `user` object and the session, users expect a clean break.

## 2.17.2

All tests passing.

* Members of a group that has the admin permission for a specific piece type can now move pieces of that type to and from the trash. (This was always intended, so this is a bug fix.)
* For better out-of-the-box SEO, an `alt` attribute with the title of the image is now part of the `img` markup of `apostrophe-images` widgets.

## 2.17.1

All tests passing.

* Fixed XSS (cross-site scripting) vulnerability in `req.browserCall` and `apos.push.browserCall`.

* Removed confusing strikethrough of "Apply to Subpages" subform when the permission is being removed rather than added.

* Improved UX of area widget controls.

* Improved modal array tab UI and CSS.

* The `oembedReady` Apostrophe event is now emitted correctly after `apostrophe-oembed` renders an oembed-based player, such as a YouTube video player for the `apostrophe-video` widget. This event can be listened for via `apos.on('apostrophe-oembed', fn)` and receives a jQuery object referring to the relevant element.

## 2.17.0

All tests passing.

* `array` schema fields now accept a `limit` option. They also support the `def` property to set defaults for individual fields. The array editor code has been refactored for better reliability and performance and documentation for the methods has been written.

* Relative `@import` statements now work when you push plain `.css` files as Apostrophe assets. There is no change in behavior for LESS files. Thanks to Fredrik Ekelund.

* Controls such as the "Finished" button of the reorganize modal were floating off the screen. This has been fixed.

## 2.16.1

All tests passing.

* If you have tried using `piecesFilters` with a `tags` field type, you may have noticed that when the query string parameter is present but empty, you get no results. This is suboptimal because that's a common result if you use an HTML form to drive the query. An empty string for a `tags` filter now correctly does nothing.

* In `apostrophe-rich-text-widgets`, initialize CKEditor on `instanceReady`, rather than via a dodgy timeout. Thanks to Frederik Ekelund for finding a better way!

## 2.16.0

All tests passing.

* Reintroduced the reorganize feature for editors who have permissions for some pages but not others. You are able to see the pages you can edit and also their ancestors, in order to navigate the tree. However you are able to drag pages only to parents you can edit.

* Introduced the new `deleteFromTrash` option to the `apostrophe-pages` module. If this option is enabled, a new icon appears in "reorganize" when looking at pages in the trash. This icon allows you to permanently delete a page and its descendants from the site.

The use of this option can lead to unhappy customers if they do not clearly understand it is a permanent action. For that reason, it is disabled by default. However it can be quite useful when transitioning from the initial site build to long-term support. We recommend enabling it during that period and disabling it again after cleanup.

* "Reorganize" no longer displays nonfunctional "view" and "trash" icons for the trash and pages inside it.

* The tests for the `apostrophe-locks` module are now deterministic and should always pass.

## 2.15.2

All tests passing.

Fixed a bug which could cause a crash if the `sort` filter was explicitly set to `search` and no search was actually present. Conditions existed in which this could happen with the autocomplete route.

## 2.15.1

Due to a miscommunication the version number 2.15.0 had been previously used. The description below was originally intended for 2.15.0 and has been published as 2.15.1 purely to address the version numbering conflict.

All tests passing.

* `apos.permissions.addPublic` accepts multiple arguments and array arguments,
adding all of the permission names given including any listed in the arrays.
* Permissions checks for pieces admin routes longer check for req.user, checking for the appropriate `edit-` permission is sufficient and makes addPublic more useful.
* Updated the `i18n` module to address a problem where labels that happened to be numbers rather than strings would crash the template if passed to `__()`.
* Documentation improvements.

## 2.14.3

All tests passing.

The mechanism that preserves text fields when performing AJAX refreshes was preserving
other types of `input` elements. Checkboxes, radio buttons and `type="submit"` are now
properly excluded from this mechanism.

## 2.14.2

Fixed [#385](https://github.com/punkave/apostrophe/issues/385): if a page is moved to the trash, its slug must always change, even if it has been edited so that it no longer has its parent's slug as a prefix. In addition, if the resulting slug of a descendant of the page moving to the trash conflicts with an existing page in the trash, steps are taken to ensure uniqueness.

## 2.14.1

All tests passing.

* The `apos.utils.clonePermanent` method no longer turns objects into long arrays of nulls if they happen to have a `length` property. `lodash` uses the `length` property as an indicator that the object should be treated as an array, but this would be an unrealistic restriction on Apostrophe schema field names. Instead, `clonePermanent` now uses `Array.isArray` to distinguish true arrays. This fixes a nasty bug when importing content from A1.5 and subsequently editing it.

* When a user is logged in there is an `apos.user` object on the browser side. Due to a bug this was an empty object. It now contains `title`, `_id` and `username` properties as intended.

## 2.14.0

All tests passing.

* A version rollback dialog box for the `global` doc is now opened if an element with the `data-apos-versions-global` attribute is clicked. There is currently no such element in the standard UI but you may introduce one in your own layout if you have mission-critical content in the `global` doc that is awkward to recreate after an accidental deletion, such as a custom sitewide nav.
* An error message is correctly displayed when login fails.
* Many UI messages are now passed through the `__()` internationalization helper correctly. Thanks to `timaebi`.

## 2.13.2

All tests passing.

The `data-apos-ajax-context` feature had a bug which prevented ordinary anchor links from performing AJAX refreshes correctly.

## 2.13.1

All tests passing.

The `apostrophe-attachments` module now calls `apos.ui.busy` correctly on the fieldset so that the busy and completed indicators are correctly shown and hidden. Previously the string `0` was passed, which is not falsy.

## 2.12.0

All tests passing.

* Developers are no longer required to set `instantiate: false` in `app.js` when configuring an npm module that uses the `improve` property to implicitly subclass and enhance a different module. In addition, bugs were fixed in the underlying `moog-require` module to ensure that assets can be loaded from the `public` and `views` folders of modules that use `improve`.
* `string` has replaced `csv` as the property name of the schema field converters that handle plaintext. Backwards compatibility has been implemented so that existing `csv` converters will work transparently and calls to `convert` with `csv` as the `from` argument still work as well. In all new custom field types you should say `string` rather than `csv`. There is no change in the functionality or implementation other than the name.

## 2.11.0

All tests passing.

You can now add middleware to your Apostrophe site via any module in your project. Just add an `self.expressMiddleware` method to your module, which takes the usual `req, res, next` arguments. Or, if it's more convenient, set `self.expressMiddleware` to an array of such functions. "Module middleware" is added immediately after the minimum required Apostrophe middleware (bodyParser, `req.data`, etc), and before any routes.

## 2.10.3

All tests passing.

Fixed bug in `autoPreserveText` feature of our `data-apos-ajax-context` mechanism; also, restricted it to text inputs and textareas that actually have the focus so that you can replace their values normally at other times

## 2.10.2

All tests passing.

A very minor fix, but 2.10.1 had a very noisy console.log statement left in.

## 2.10.1

All tests passing.

* The built-in cursor filters for `float` and `integer` no longer incorrectly default to filtering for docs with the value `0` if the value being filtered for is undefined or null. They default to not filtering at all, which is correct.

## 2.10.0

All tests passing.

* Apostrophe now automatically recompiles modified Nunjucks templates. This means you can hit refresh in your browser after hitting save in your editor when working on `.html` files. Also note that this has always worked for `.less` files.
* Fixed a longstanding bug in `joinByArrayReverse`, which now works properly.

## 2.9.2

All tests passing.

* Starting with MongoDB 3.3.x (?), it is an error to pass `safe: true` when calling `createIndex`, and it has never done anything in any version. In our defense, cargo-cult practice was probably adopted back in the days when MongoDB would invoke your write callback without actually confirming anything unless you passed `safe: true`, but apparently this was never a thing for indexes. Removed all the `safe: true` arguments from `createIndex` calls.
* Added a `beforeAjax` Apostrophe event to facilitate progress display and animations when using the new `data-apos-ajax-content` feature.

## 2.9.1

All tests passing.

* Fixed an omission that prevented the use of the back button to undo the very first click when using the new `data-apos-ajax-context`. Later clicks worked just fine, but for the first one to work we need a call to `replaceState` to make it possible to restore the original query.

## 2.9.0

All tests passing.

* Two major new features in this release: built-in filters for most schema fields, and built-in AJAX support for `apostrophe-pieces-pages`. These combine to eliminate the need for custom code in a wide array of situations where you wish to allow users to browse and filter blog posts, events, etc. In most cases there is no longer any need to write your own `cursor.js` or your own AJAX implementation. The provided AJAX implementation handles browser history operations, bookmarking and sharing properly and is SEO-friendly.

[See the official summary of the pull request for details and examples of usage.](https://github.com/punkave/apostrophe/pull/766)

* We also fixed a bug in the `refinalize` feature of cursors. state.criteria is now cloned before finalize and restored after it. Otherwise many criteria are added twice after refinalize which causes a fatal error with a few, like text search in mongodb.

In addition, we merged a contribution from Fotis Paraskevopoulos that allows a `bodyParser` option with `json` and `urlencoded` properties to be passed to the `apostrophe-express` module. Those properties are passed on to configure those two body parser middleware functions.

## 2.8.0

All tests passing.

* `APOS_MONGODB_URI` environment variable is used to connect to MongoDB if present. Helpful for cloud hosting. See the new [deploying Apostrophe in the cloud HOWTO](http://apostrophecms.org/docs/tutorials/howtos/deploying-apostrophe-in-the-cloud.html).
* `APOS_S3_BUCKET`, `APOS_S3_ENDPOINT` (optional), `APOS_S3_SECRET`, `APOS_S3_KEY`, and `APOS_S3_REGION` environment variables can be used to configure Apostrophe to use S3 for uploaded media storage. This behavior kicks in if `APOS_S3_BUCKET` is set. See the new [deploying Apostrophe in the cloud HOWTO](http://apostrophecms.org/docs/tutorials/howtos/deploying-apostrophe-in-the-cloud.html).
* New advisory locking API accessible via `apos.locks.lock` and `apos.locks.unlock`. `apostrophe-migrations:migrate` is now wrapped in a lock. More locks are coming, although Apostrophe was carefully designed for benign worst case outcomes during race conditions.
* Better asset deployment for Heroku and other cloud services. `node app apostrophe:generation --create-bundle=NAME` now creates a new folder, `NAME`, containing assets that would otherwise have been written to `public`. Launching a server with the `APOS_BUNDLE` environment variable set to `NAME` will then copy that bundle's contents into `public` before listening for connections. See the new [deploying Apostrophe in the cloud HOWTO](http://apostrophecms.org/docs/tutorials/howtos/deploying-apostrophe-in-the-cloud.html).
* `apostrophe-pieces-pages` index pages are about 2x faster; discovered we were inefficiently deep-cloning `req` when cloning a cursor.
* Helpful error message if you forget to set the `name` property of one of your `types` when configuring `apostrophe-pages`.

## 2.7.0

* We do a better job of defaulting to a sort by search match quality if full-text search is present in a query. Under the hood this is powered by the new `defaultSort` filter, which just stores a default value for the `sort` filter to be used only if `search` (and anything else with an implicit preferred sort order) is not present. No more lame search results for blog posts. You can explicitly set the `sort()` filter in a cursor override if you really want to, but trust us, when `search` is present sorting by anything but search quality produces poor results.
* Fixed bugs in the sanitizer for page slugs. It is now impossible to save a slug with trailing or consecutive slashes (except the home page slug which is allowed to consist of a single "trailing" slash). Added unit tests.
* Apostrophe's dropdown menus, etc. will more robustly maintain their font size in the presence of project-level CSS. There is an explicit default font size for `.apos-ui`.

## 2.6.2

All tests passing.

* The auto-suggestion of titles upon uploading files also suggests slugs.
* The auto-suggestion of titles and slugs applies to both "files" and "images."
* Reduce the clutter in the versions collection by checking for meaningful change on the server side, where final sanitization of HTML, etc. has taken place to iron out distinctions without a difference.
* Use the permission name `edit-attachment` consistently, so that calling `addPublic('edit-attachment')` has the intended effect.
* Manage view of pieces does not crash if `updatedAt` is missing from a piece.

## 2.6.1

All tests passing.

* Choosers and schema arrays play nicely with the new fixed-position tabs.
* Better CSS solution to positioning the attachment upload buttons which doesn't interfere with other styles.
* Images in the chooser choices column "stay in their lane."
* Better error message when an attempt to edit an area with a hyphenated name is used.
* Array edit button fixed.
* The `type()` cursor filter now has a finalizer and merges its criteria there at the very end, so that you can override a previous call to it at any time prior to invoking `toArray` or similar.
* Area controls no longer interfere with visibility of widget type selection menu.

## 2.6.0

All tests passing.

* `relationship` fields defined for `joinByArray` can now have an `inline: true` flag. If they are inline, they are presented right in the chooser, rather than appearing in a separate modal dialog reachable by clicking an icon. This feature should be used sparingly, but that's true of relationship fields in general.
* Permissions editing for pages now takes advantage of the new inline relationship fields to make the "apply to subpages" functionality easier to discover.
* When uploading files or images, the title field is automatically suggested based on the filename.
* Improvements in form field UX and design.
* When choosing pieces (including images), if you elect to create a new piece it is automatically added to the selection.
* When choosing pieces, if the `limit` is reached and it is greater than 1, a helpful message appears, and the UI changes to make clear that you cannot add items until you remove one. If the limit is exactly 1, a new selection automatically replaces the current selection, and singular language is used to clarify what is happening.
* Syntax errors in "related types" such as cursors now produce an improved error message with filename and line number.
* Showstopper errors during startup are reported in a less redundant way.

## 2.5.2

All tests passing.

* New `blockLevelControls: true` option to areas ensures controls for "blocks," i.e. "layout" widgets whose primary purpose is to contain other widgets, can be easily distinguished from controls for "regular" areas nested inside them. Think of a "two-column" or "three-column" widget with three areas in its template. The controls for these areas are displayed in a distinct color and various visual affordances are made to ensure they are accessible when things would otherwise be tightly spaces.
* General improvements to the usability of area-related controls.
* The search index now correctly includes the text of string and select schema fields found in widgets, pieces, pages, etc., as it always did before in 0.5. You may use `searchable: false` to disable this on a per-field basis.
* Search indexing has been refactored for clarity (no changes to working APIs).
* Checkboxes for the `checkboxes` schema field type are now styled.
* "View file" links in the file library are now styled as buttons.

## 2.5.1

All tests passing.

* The `minSize` option to `apostrophe-images` widgets now works properly when cropping.
* The cropper no longer starts out cropping to the entire image, as this made it unclear what was happening. However if you click the crop button and then just save you still get reasonable behavior.
* Bigger crop handles.
* Textarea focus state receives the same "glow" as a regular text input field.
* Small documentation updates.

## 2.5.0

All tests passing.

* Implemented `apos.areas.fromPlaintext`, which accepts a string of plaintext (not markup) and returns an area with a single `apostrophe-rich-text` widget in it, containing that text. Useful in implementing importers.
* The so-called `csv` import mode of `apos.schemas.convert` works properly for areas, using the above. Although it is called csv this mode is really suitable for any situation in which you have plaintext representations of each property in an object and would like those sanitized and converted to populate a doc.
* Bug fix: emit the `enhance` Apostrophe event only once on page load. This event is emitted only when there is new content that has been added to the page, e.g. once at page load, and also when a new widget is added or updated, etc. The first argument to your event handler will be a jQuery element which will contain only new elements.
* Legacy support for `data/port` and `data/address` files has been restored. (Note that `PORT` and `ADDRESS` environment variables supersede these. In modern Stagecoach deployments `data/port` is often a space-separated list of ports, and the `deployment/start` script parses these out and launches multiple processes with different PORT variables.)

## 2.4.0

All tests passing.

Workarounds for two limitations in MongoDB that impact the use of Apostrophe cursors:

* The `addLateCriteria` cursor filter has been introduced. This filter should be used only when
you need to invoke `$near` or another MongoDB operator that cannot be used within `$and`. The object
you pass to `addLateCriteria` is merged with the criteria object that is built normally by the cursor.
**Use of this filter is strongly discouraged unless you must use operators that do
not support `$and`.**
* Custom filters that invoke `$near` or other MongoDB operators that are incompatible
with `$text` queries may call `self.set('regexSearch', true)` to force the cursor to use
a regular expression search rather than full MongoDB full-text search, if and when the
`search()` filter is called on the same cursor. This was implemented to allow combination
of full-text and geographical searches, subject of course to the limitation that regular expression
search is not indexed. It also doesn't sort by quality, but `$near` provides its own sort
by distance.

Since these are new features a minor version level bump is appropriate. However neither of these is a feature that a typical site developer will need to call directly.

## 2.3.2

All tests passing.

* The quality of the autocomplete search results shown when selecting pages or pieces via a join was low. This has been corrected by calling the `.sort('search')` filter to sort by search result quality rather than the default sort order for the doc type manager in question.
* All of the autocomplete suggestions fit on the screen on reasonably sized displays. With the recent addition of the "flip" feature to push the suggestions up rather than down if the bottom of the screen would otherwise be reached, this is critical to show the first and best suggestion. Further discussion for future UX improvement in [issue 704](https://github.com/punkave/apostrophe/issues/704).

## 2.3.1

All tests passing.

* Fixed a bug in the new "copy page" feature that affects pages that have `null` properties.
* Improved the experience of using the widget controls to manage the widgets in an area.
* The `login` module now has an alias, `apos.login`, like other core modules.
* Updated the jquery projector plugin to the latest version.

## 2.3.0

All tests passing.

* Fixed a bug affecting the use of `arrangeFields` in modules that extend another module's use of `arrangeFields`. Added unit test based directly on a real-world project.
* `baseUrl` project-wide option added, yielding the same benefit as in 0.5: you get absolute URLs for all pages everywhere. (If you don't want absolute URLs, just don't set it.) This is very beneficial when generating `og:meta` tags for Facebook, or generating emails.
* A direct link to the original file has been added to the file manager's editor modal.

## 2.2.2

All tests passing.

* Addition of slugs to projection for autocomplete is now done in a way that still allows overrides at the doc level to add other properties.
* Addition of slugs to projection for autocomplete works for joins with a specific page type, too.
* Fixed a chicken-and-egg problem in the global module that kicked in if the "global" doc contains widgets powered by modules not yet initialized at the time the global module checks for the existence of the doc.

## 2.2.1

All tests passing.

Fixed an oversight: the new `pageBeforeCopy` global method now takes `req` as its first parameter. Since `2.2.0` was first published 5 minutes ago and this method has not yet been documented this is not regarded as a bc break.

## 2.2.0

All tests passing.

* Fixed bug that broke removal of permissions for pages.
* "Copy Page" feature added to the page menu.
* Automatically reposition the autocomplete dropdown for joins if it would collide with the bottom of the window.
* Include page slugs in the autocomplete dropdown for joins with pages.
* `chooserChoiceBase.html` restored; some projects were depending on extending it, which is a useful technique.

## 2.1.5

All tests passing.

* Admin bar: previously grouped fields can be re-grouped successfully, so concatenating admin bar configuration works just as well as concatenating `addFields` arrays
* Files widget displays upload button in the same user-friendly position as the images widget
* Font size for tabs and help labels is explicit to avoid side effects from project-level CSS

## 2.1.4

All tests passing.

* Previously chosen items that now reside in the trash no longer break the chooser for editing joins
* All joins editable; certain edge cases weren't getting blessed
* A field appears properly when two diferent choices list it for `showFields`
* As in 0.5, a required field hidden by `showFields` is not required (but will be if you elect the choice that shows it)

## 2.1.3

All tests passing.

* A typo in the unit tests caused unit tests to fail. This has been fixed.
* The recent addition of the HTML5 doctype caused the login page to be invisible in the sandbox project (not the boilerplate project). This has been fixed.
* The recent addition of the HTML5 doctype caused the admin bar to appear with a slight visual defect. This has been fixed.

## 2.1.2

Fix for [#668](https://github.com/punkave/apostrophe/issues/668), crash occurring when admin bar group leader starts out too close to the end of the admin bar items array.

## 2.1.1

Full Windows compatibility restored. The "recursively copy asset folders if on Windows" behavior from 0.5 was reimplemented. This is necessary to allow Apostrophe to run as a non-administrator on Windows. Running as administrator is the moral equivalent of running as root on Linux, which we would never recommend.

Since Apostrophe did not function previously on Windows and there is no behavior change on Mac/Linux this is effectively a bug fix rather than a new feature, thus 2.1.1.

## 2.1.0

* Introduced the new `apos.areas.richText` and `apos.areas.plaintext` methods, which are also available in templates by the same names.

* Added and documented the `addImageSizes` option of the `apostrophe-attachments` module.

## 2.0.4

* The `apostrophe-login` module now invokes `loginAfterLogin(req, callback)` on all modules that have such a method, via `apos.callAll`. Modules that do not need a callback can supply this method with only one argument. Afterwards, `apostrophe-login` redirects to `req.redirect`, as is supported elsewhere in Apostrophe. So you can assign to `req.redirect` in your callback to change the user's destination after a successful login. If `req.redirect` is not set, the user is redirected to the home page.

## 2.0.3

The `ancestors` and `children` filters defaulted to `areas(false)`, but `joins(false)` was omitted, contrary to documentation which has always indicated the information returned is limited for performance. This was fixed. You can still override freely with the `filters` option to `apostrophe-pages`.

The HTML5 doctype was added to `outerLayoutBase`. HTML5 was always assumed, and the absence of the doctype broke jQuery's support for distinguishing `$(window).height()` from `$(document).height()`, causing runaway infinite scroll loading.

Warning message instructions for configuring the session secret were fixed (the actual location has not changed).

## 2.0.2

Previously the `contextual` flag of a pieces module was not considered before deciding to redirect to the "show page" for the piece, which might not exist. This has been fixed. It should only happen when the module has `contextual: true`, creating a reasonable expectation that such a page must exist.

## 2.0.1

Packaging and documentation issues only.

## 2.0.0

Inaugural npm release of Apostrophe 2.x, which was used prior to that in many projects via git dependencies.<|MERGE_RESOLUTION|>--- conflicted
+++ resolved
@@ -21,11 +21,8 @@
 - The `name` option to widget modules, which never worked in 3.x, has been officially removed. The name of the widget type is always the name of the module, with the `-widget` suffix removed.
 - The home page and other parked pages should not immediately show as "pending changes." 
 - The browser-side `apos.http.parseQuery` function now handles objects and arrays properly again.
-<<<<<<< HEAD
 - The "Submit" button in the admin bar updates properly to "Submitted" if the submission happens in the page settings modal.
-=======
 - Skipping positional arguments in fragments now works as expected.
->>>>>>> b134ca28
 
 ## 3.0.0-beta.1.1 - 2021-05-07
 
