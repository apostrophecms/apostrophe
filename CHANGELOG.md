# Changelog

<<<<<<< HEAD
## Unreleased

### Fixes

* Fix a Webpack cache issue leading to modules symlinked in `node_modules` not being rebuilt. 
=======
## UNRELEASED

### Fixes

* Fixes login maximum attempts error message that wasn't showing the plural when lockoutMinutes is more than 1.
>>>>>>> bceb1b6f

## 3.21.0 (2022-05-25)

### Adds

* Trigger only the relevant build when in a watch mode (development). The build paths should not contain comma (`,`).
* Adds an `unpublish` method, available for any doc-type.  
An _Unpublish_ option has also been added to the context menu of the modal when editing a piece or a page.

### Fixes

* Vue files not being parsed when running eslint through command line, fixes all lint errors in vue files.
* Fix a bug where some Apostrophe modules symlinked in `node_modules` are not being watched.
* Recover after webpack build error in watch mode (development only).
* Fixes an edge case when failing (throw) task invoked via `task.invoke` will result in `apos.isTask()` to always return true due to `apos.argv` not reverted properly.

## 3.20.1 (2022-05-17)

### Fixes

* Minor corrections to French translation.

## 3.20.0

### Adds

* Adds French translation of the admin UI (use the `fr` locale).

## 3.19.0

### Adds

* New schema field type `dateAndTime` added. This schema field type saves in ISO8601 format, as UTC (Universal Coordinated Time), but is edited in a user-friendly way in the user's current time zone and locale.
* Webpack disk cache for better build performance in development and, if appropriately configured, production as well.
* In development, Webpack rebuilds the front end without the need to restart the Node.js process, yielding an additional speedup. To get this speedup for existing projects, see the `nodemonConfig` section of the latest `package.json` in [a3-boilerplate](https://github.com/apostrophecms/a3-boilerplate) for the new "ignore" rules you'll need to prevent nodemon from stopping the process and restarting.
* Added the new command line task `apostrophecms/asset:clear-cache` for clearing the webpack disk cache. This should be necessary only in rare cases where the configuration has changed in ways Apostrophe can't automatically detect.
* A separate `publishedLabel` field can be set for any schema field of a page or piece. If present it is displayed instead of `label` if the document has already been published.

### 3.18.1

### Fixes

* The admin UI now rebuilds properly in a development environment when new npm modules are installed in a multisite project (`apos.rootDir` differs from `apos.npmRootDir`).

## 3.18.0 (2022-05-03)

### Adds

* Images may now be cropped to suit a particular placement after selecting them. SVG files may not be cropped as it is not possible in the general case.
* Editors may also select a "focal point" for the image after selecting it. This ensures that this particular point remains visible even if CSS would otherwise crop it, which is a common issue in responsive design. See the `@apostrophecms/image` widget for a sample implementation of the necessary styles.
* Adds the `aspectRatio` option for image widgets. When set to `[ w, h ]` (a ratio of width to height), images are automatically cropped to this aspect ratio when chosen for that particular widget. If the user does not crop manually, then cropping happens automatically.
* Adds the `minSize` option for image widgets. This ensures that the images chosen are at least the given size `[ width, height ]`, and also ensures the user cannot choose something smaller than that when cropping.
* Implements OpenTelemetry instrumentation.
* Developers may now specify an alternate Vue component to be used for editing the subfields of relationships, either at the field level or as a default for all relationships with a particular piece type.
* The widget type base module now always passes on the `components` option as browser data, so that individual widget type modules that support contextual editing can be implemented more conveniently.
* In-context widget editor components now receive a `focused` prop which is helpful in deciding when to display additional UI.
* Adds new configuration option - `beforeExit` async handler.
* Handlers listening for the `apostrophe:run` event are now able to send an exit code to the Apostrophe bootstrap routine.
* Support for Node.js 17 and 18. MongoDB connections to `localhost` will now successfully find a typical dev MongoDB server bound only to `127.0.0.1`, Apostrophe can generate valid ipv6 URLs pointing back to itself, and `webpack` and `vue-loader` have been updated to address incompatibilities.
* Adds support for custom context menus provided by any module (see `apos.doc.addContextOperation()`).
* The `AposSchema` component now supports an optional `generation` prop which may be used to force a refresh when the value of the object changes externally. This is a compromise to avoid the performance hit of checking numerous subfields for possible changes every time the `value` prop changes in response to an `input` event.
* Adds new event `@apostrophecms/doc:afterAllModesDeleted` fired after all modes of a given document are purged.

### Fixes

* Documentation of obsolete options has been removed.
* Dead code relating to activating in-context widget editors have been removed. They are always active and have been for some time. In the future they might be swapped in on scroll, but there will never be a need to swap them in "on click."
* The `self.email` method of modules now correctly accepts a default `from` address configured for a specific module via the `from` subproperty of the `email` option to that module. Thanks to `chmdebeer` for pointing out the issue and the fix.
* Fixes `_urls` not added on attachment fields when pieces API index is requested (#3643)
* Fixes float field UI bug that transforms the value to integer when there is no field error and the first number after the decimal is `0`.
* The `nestedModuleSubdirs` feature no longer throws an error and interrupts startup if a project contains both `@apostrophecms/asset` and `asset`, which should be considered separate module names.

## 3.17.0 (2022-03-31)

### Adds

* Full support for the [`object` field type](https://v3.docs.apostrophecms.org/reference/field-types/object.html), which works just like `array` but stores just one sub-object as a property, rather than an array of objects.
* To help find documents that reference related ones via `relationship` fields, implement backlinks of related documents by adding a `relatedReverseIds` field to them and keeping it up to date. There is no UI based on this feature yet but it will permit various useful features in the near future.
* Adds possibility for modules to [extend the webpack configuration](https://v3.docs.apostrophecms.org/guide/webpack.html).
* Adds possibility for modules to [add extra frontend bundles for scss and js](https://v3.docs.apostrophecms.org/guide/webpack.html). This is useful when the `ui/src` build would otherwise be very large due to code used on rarely accessed pages.
* Loads the right bundles on the right pages depending on the page template and the loaded widgets. Logged-in users have all the bundles on every page, because they might introduce widgets at any time.
* Fixes deprecation warnings displayed after running `npm install`, for dependencies that are directly included by this package.
* Implement custom ETags emission when `etags` cache option is enabled. [See the documentation for more information](https://v3.docs.apostrophecms.org/guide/caching.html).  
It allows caching of pages and pieces, using a cache invalidation mechanism that takes into account related (and reverse related) document updates, thanks to backlinks mentioned above.  
Note that for now, only single pages and pieces benefit from the ETags caching system (pages' and pieces' `getOne` REST API route, and regular served pages).  
The cache of an index page corresponding to the type of a piece that was just saved will automatically be invalidated. However, please consider that it won't be effective when a related piece is saved, therefore the cache will automatically be invalidated _after_ the cache lifetime set in `maxAge` cache option.

### Fixes

* Apostrophe's webpack build now works properly when developing code that imports module-specific npm dependencies from `ui/src` or `ui/apos` when using `npm link` to develop the module in question.
* The `es5: true` option to `@apostrophecms/asset` works again.

## 3.16.1 (2022-03-21)

### Fixes

* Fixes a bug in the new `Cache-Control` support introduced by 3.16.0 in which we get the logged-out homepage right after logging in. This issue only came into play if the new caching options were enabled.

## 3.16.0 (2022-03-18)

### Adds

* Offers a simple way to set a Cache-Control max-age for Apostrophe page and GET REST API responses for pieces and pages. [See the documentation for more information](https://v3.docs.apostrophecms.org/guide/caching.html).
* API keys and bearer tokens "win" over session cookies when both are present. Since API keys and bearer tokens are explicitly added to the request at hand, it never makes sense to ignore them in favor of a cookie, which is implicit. This also simplifies automated testing.
* `data-apos-test=""` selectors for certain elements frequently selected in QA tests, such as `data-apos-test="adminBar"`.
* Offer a simple way to set a Cache-Control max-age for Apostrophe page and GET REST API responses for pieces and pages.
* To speed up functional tests, an `insecurePasswords` option has been added to the login module. This option is deliberately named to discourage use for any purpose other than functional tests in which repeated password hashing would unduly limit performance. Normally password hashing is intentionally difficult to slow down brute force attacks, especially if a database is compromised.

### Fixes

* `POST`ing a new child page with `_targetId: '_home'` now works properly in combination with `_position: 'lastChild'`.

## 3.15.0 (2022-03-02)

### Adds

* Adds throttle system based on username (even when not existing), on initial login route. Also added for each late login requirement, e.g. for 2FA attempts.

## 3.14.2 (2022-02-27)

* Hotfix: fixed a bug introduced by 3.14.1 in which non-parked pages could throw an error during the migration to fix replication issues.

## 3.14.1 (2022-02-25)

* Hotfix: fixed a bug in which replication across locales did not work properly for parked pages configured via the `_children` feature. A one-time migration is included to reconnect improperly replicated versions of the same parked pages. This runs automatically, no manual action is required. Thanks to [justyna1](https://github.com/justyna13) for identifying the issue.

## 3.14.0 (2022-02-22)

### Adds

* To reduce complications for those implementing caching strategies, the CSRF protection cookie now contains a simple constant string, and is not recorded in `req.session`. This is acceptable because the real purpose of the CSRF check is simply to verify that the browser has sent the cookie at all, which it will not allow a cross-origin script to do.
* As a result of the above, a session cookie is not generated and sent at all unless `req.session` is actually used or a user logs in. Again, this reduces complications for those implementing caching strategies.
* When logging out, the session cookie is now cleared in the browser. Formerly the session was destroyed on the server side only, which was sufficient for security purposes but could create caching issues.
* Uses `express-cache-on-demand` lib to make similar and concurrent requests on pieces and pages faster.
* Frontend build errors now stop app startup in development, and SCSS and JS/Vue build warnings are visible on the terminal console for the first time.

### Fixes

* Fixed a bug when editing a page more than once if the page has a relationship to itself, whether directly or indirectly. Widget ids were unnecessarily regenerated in this situation, causing in-context edits after the first to fail to save.
* Pages no longer emit double `beforeUpdate` and `beforeSave` events.
* When the home page extends `@apostrophecms/piece-page-type`, the "show page" URLs for individual pieces should not contain two slashes before the piece slug. Thanks to [Martí Bravo](https://github.com/martibravo) for the fix.
* Fixes transitions between login page and `afterPasswordVerified` login steps.
* Frontend build errors now stop the `@apostrophecms/asset:build` task properly in production.
* `start` replaced with `flex-start` to address SCSS warnings.
* Dead code removal, as a result of following up on JS/Vue build warnings.

## 3.13.0 - 2022-02-04

### Adds

* Additional requirements and related UI may be imposed on native ApostropheCMS logins using the new `requirements` feature, which can be extended in modules that `improve` the `@apostrophecms/login` module. These requirements are not imposed for single sign-on logins via `@apostrophecms/passport-bridge`. See the documentation for more information.
* Adds latest Slovak translation strings to SK.json in `i18n/` folder. Thanks to [Michael Huna](https://github.com/Miselrkba) for the contribution.
* Verifies `afterPasswordVerified` requirements one by one when emitting done event, allows to manage errors ans success before to go to the next requirement. Stores and validate each requirement in the token. Checks the new `askForConfirmation` requirement option to go to the next step when emitting done event or waiting for the confirm event (in order to manage success messages). Removes support for `afterSubmit` for now.

### Fixes

* Decodes the testReq `param` property in `serveNotFound`. This fixes a problem where page titles using diacritics triggered false 404 errors.
* Registers the default namespace in the Vue instance of i18n, fixing a lack of support for un-namespaced l10n keys in the UI.

## 3.12.0 - 2022-01-21

### Adds

* It is now best practice to deliver namespaced i18n strings as JSON files in module-level subdirectories of `i18n/` named to match the namespace, e.g. `i18n/ourTeam` if the namespace is `ourTeam`. This allows base class modules to deliver phrases to any namespace without conflicting with those introduced at project level. The `i18n` option is now deprecated in favor of the new `i18n` module format section, which is only needed if `browser: true` must be specified for a namespace.
* Brought back the `nestedModuleSubdirs` feature from A2, which allows modules to be nested in subdirectories if `nestedModuleSubdirs: true` is set in `app.js`. As in A2, module configuration (including activation) can also be grouped in a `modules.js` file in such subdirectories.

### Fixes

* Fixes minor inline documentation comments.
* UI strings that are not registered localization keys will now display properly when they contain a colon (`:`). These were previously interpreted as i18next namespace/key pairs and the "namespace" portion was left out.
* Fixes a bug where changing the page type immediately after clicking "New Page" would produce a console error. In general, areas and checkboxes now correctly handle their value being changed to `null` by the parent schema after initial startup of the `AposInputArea` or `AposInputCheckboxes` component.
* It is now best practice to deliver namespaced i18n strings as JSON files in module-level subdirectories of `i18n/` named to match the namespace, e.g. `i18n/ourTeam` if the namespace is `ourTeam`. This allows base class modules to deliver phrases to any namespace without conflicting with those introduced at project level. The `i18n` option is now deprecated in favor of the new `i18n` module format section, which is only needed if `browser: true` must be specified for a namespace.
* Removes the `@apostrophecms/util` module template helper `indexBy`, which was using a lodash method not included in lodash v4.
* Removes an unimplemented `csrfExceptions` module section cascade. Use the `csrfExceptions` *option* of any module to set an array of URLs excluded from CSRF protection. More information is forthcoming in the documentation.
* Fix `[Object Object]` in the console when warning `A permission.can() call was made with a type that has no manager` is printed.

### Changes

* Temporarily removes `npm audit` from our automated tests because of a sub-dependency of vue-loader that doesn't actually cause a security vulnerability for apostrophe.

## 3.11.0 - 2022-01-06

### Adds

* Apostrophe now extends Passport's `req.login` to emit an `afterSessionLogin` event from the `@apostrophecms:login` module, with `req` as an argument. Note that this does not occur at all for login API calls that return a bearer token rather than establishing an Express session.

### Fixes

* Apostrophe's extension of `req.login` now accounts for the `req.logIn` alias and the skippable `options` parameter, which is relied upon in some `passport` strategies.
* Apostrophe now warns if a nonexistent widget type is configured for an area field, with special attention to when `-widget` has been erroneously included in the name. For backwards compatibility this is a startup warning rather than a fatal error, as sites generally did operate successfully otherwise with this type of bug present.

### Changes

* Unpins `vue-click-outside-element` the packaging of which has been fixed upstream.
* Adds deprecation note to `__testDefaults` option. It is not in use, but removing would be a minor BC break we don't need to make.
* Allows test modules to use a custom port as an option on the `@apostrophecms/express` module.
* Removes the code base pull request template to instead inherit the organization-level template.
* Adds `npm audit` back to the test scripts.

## 3.10.0 - 2021-12-22

### Fixes

* `slug` type fields can now have an empty string or `null` as their `def` value without the string `'none'` populating automatically.
* The `underline` feature works properly in tiptap toolbar configuration.
* Required checkbox fields now properly prevent editor submission when empty.
* Pins `vue-click-outside-element` to a version that does not attempt to use `eval` in its distribution build, which is incompatible with a strict Content Security Policy.

### Adds

* Adds a `last` option to fields. Setting `last: true` on a field puts that field at the end of the field's widget order. If more than one field has that option active the true last item will depend on general field registration order. If the field is ordered with the `fields.order` array or field group ordering, those specified orders will take precedence.

### Changes

* Adds deprecation notes to the widget class methods `getWidgetWrapperClasses` and `getWidgetClasses` from A2.
* Adds a deprecation note to the `reorganize` query builder for the next major version.
* Uses the runtime build of Vue. This has major performance and bundle size benefits, however it does require changes to Apostrophe admin UI apps that use a `template` property (components should require no changes, just apps require an update). These apps must now use a `render` function instead. Since custom admin UI apps are not yet a documented feature we do not regard this as a bc break.
* Compatible with the `@apostrophecms/security-headers` module, which supports a strict `Content-Security-Policy`.
* Adds a deprecation note to the `addLateCriteria` query builder.
* Updates the `toCount` doc type query method to use Math.ceil rather than Math.floor plus an additional step.

## 3.9.0 - 2021-12-08

### Adds

* Developers can now override any Vue component of the ApostropheCMS admin UI by providing a component of the same name in the `ui/apos/components` folder of their own module. This is not always the best approach, see the documentation for details.
* When running a job, we now trigger the notification before to run the job, this way the progress notification ID is available from the job and the notification can be dismissed if needed.
* Adds `maxUi`, `maxLabel`, `minUi`, and `minLabel` localization strings for array input and other UI.

### Fixes

* Fully removes references to the A2 `self.partial` module method. It appeared only once outside of comments, but was not actually used by the UI. The `self.render` method should be used for simple template rendering.
* Fixes string interpolation for the confirmation modal when publishing a page that has an unpublished parent page.
* No more "cannot set headers after they are sent to the client" and "req.res.redirect not defined" messages when handling URLs with extra trailing slashes.
* The `apos.util.runPlayers` method is not called until all of the widgets in a particular tree of areas and sub-areas have been added to the DOM. This means a parent area widget player will see the expected markup for any sub-widgets when the "Edit" button is clicked.
* Properly activates the `apostropheI18nDebugPlugin` i18next debugging plugin when using the `APOS_SHOW_I18N` environment variable. The full set of l10n emoji indicators previously available for the UI is now available for template and server-side strings.
* Actually registers piece types for site search unless the `searchable` option is `false`.
* Fixes the methods required for the search `index` task.

### Changes

* Adds localization keys for the password field component's min and max error messages.

## 3.8.1 - 2021-11-23

### Fixes

* The search field of the pieces manager modal works properly. Thanks to [Miro Yovchev](https://github.com/myovchev) for pointing out the issue and providing a solution.
* Fixes a bug in `AposRichTextWidgetEditor.vue` when a rich text widget was specifically configured with an empty array as the `styles` option. In that case a new empty rich text widget will initiate with an empty paragraph tag.
* The`fieldsPresent` method that is used with the `presentFieldsOnly` option in doc-type was broken, looking for properties in strings and wasn't returning anything.

## 3.8.0 - 2021-11-15

### Adds

* Checkboxes for pieces are back, a main checkbox allows to select all page items. When all pieces on a page are checked, a banner where the user can select all pieces appears. A launder for mongo projections has been added.
* Registered `batchOperations` on a piece-type will now become buttons in the manager batch operations "more menu" (styled as a kebab icon). Batch operations should include a label, `messages` object, and `modalOptions` for the confirmation modal.
* `batchOperations` can be grouped into a single button with a menu using the `group` cascade subproperty.
* `batchOperations` can be conditional with an `if` conditional object. This allows developers to pass a single value or an array of values.
* Piece types can have `utilityOperations` configured as a top-level cascade property. These operations are made available in the piece manager as new buttons.
* Notifications may now include an `event` property, which the AposNotification component will emit on mount. The `event` property should be set to an object with `name` (the event name) and optionally `data` (data included with the event emission).
* Adds support for using the attachments query builder in REST API calls via the query string.
* Adds contextual menu for pieces, any module extending the piece-type one can add actions in this contextual menu.
* When clicking on a batch operation, it opens a confirmation modal using modal options from the batch operation, it also works for operations in grouped ones. operations name property has been renamed in action to work with AposContextMenu component.
* Beginning with this release, a module-specific static asset in your project such as `modules/mymodulename/public/images/bg.png` can always be referenced in your `.scss` and `.css` files as `/modules/mymodulename/images/bg.png`, even if assets are actually being deployed to S3, CDNs, etc. Note that `public` and `ui/public` module subdirectories have separate functions. See the documentation for more information.
* Adds AposFile.vue component to abstract file dropzone UI, uses it in AposInputAttachment, and uses it in the confirmation modal for pieces import.
* Optionally add `dimensionAttrs` option to image widget, which sets width & height attributes to optimize for Cumulative Layout Shift. Thank you to [Qiao Lin](https://github.com/qclin) for the contribution.

### Fixes

* The `apos.util.attachmentUrl` method now works correctly. To facilitate that, `apos.uploadsUrl` is now populated browser-side at all times as the frontend logic originally expected. For backwards compatibility `apos.attachment.uploadsUrl` is still populated when logged in.
* Widget players are now prevented from being played twice by the implementing vue component.

### Changes
* Removes Apostrophe 2 documentation and UI configuration from the `@apostrophecms/job` module. These options were not yet in use for A3.
* Renames methods and removes unsupported routes in the `@apostrophecms/job` module that were not yet in use. This was not done lightly, but specifically because of the minimal likelihood that they were in use in project code given the lack of UI support.
  * The deprecated `cancel` route was removed and will likely be replaced at a later date.
  * `run` was renamed `runBatch` as its purpose is specifically to run processes on a "batch selected" array of pieces or pages.
  * `runNonBatch` was renamed to `run` as it is the more generic job-running method. It is likely that `runBatch` will eventually be refactored to use this method.
  * The `good` and `bad` methods are renamed `success` and `failure`, respectively. The expected methods used in the `run` method were similarly renamed. They still increment job document properties called `good` and `bad`.
* Comments out the unused `batchSimpleRoute` methods in the page and piece-type modules to avoid usage before they are fully implemented.
* Optionally add `dimensionAttrs` option to image widget, which sets width & height attributes to optimize for Cumulative Layout Shift.
* Temporarily removes `npm audit` from our automated tests because of a sub-dependency of uploadfs that doesn't actually cause a security vulnerability for apostrophe.

## 3.7.0 - 2021-10-28

### Adds

* Schema select field choices can now be populated by a server side function, like an API call. Set the `choices` property to a method name of the calling module. That function should take a single argument of `req`, and return an array of objects with `label` and `value` properties. The function can be async and will be awaited.
* Apostrophe now has built-in support for the Node.js cluster module. If the `APOS_CLUSTER_PROCESSES` environment variable is set to a number, that number of child processes are forked, sharing the same listening port. If the variable is set to `0`, one process is forked for each CPU core, with a minimum of `2` to provide availability during restarts. If the variable is set to a negative number, that number is added to the number of CPU cores, e.g. `-1` is a good way to reserve one core for MongoDB if it is running on the same server. This is for production use only (`NODE_ENV=production`). If a child process fails it is restarted automatically.

### Fixes

* Prevents double-escaping interpolated localization strings in the UI.
* Rich text editor style labels are now run through a localization method to get the translated strings from their l10n keys.
* Fixes README Node version requirement (Node 12+).
* The text alignment buttons now work immediately in a new rich text widget. Previously they worked only after manually setting a style or refreshing the page. Thanks to Michelin for their support of this fix.
* Users can now activate the built-in date and time editing popups of modern browsers when using the `date` and `time` schema field types.
* Developers can now `require` their project `app.js` file in the Node.js REPL for debugging and inspection. Thanks to [Matthew Francis Brunetti](https://github.com/zenflow).
* If a static text phrase is unavailable in both the current locale and the default locale, Apostrophe will always fall back to the `en` locale as a last resort, which ensures the admin UI works if it has not been translated.
* Developers can now `require` their project `app.js` in the Node.js REPL for debugging and inspection
* Ensure array field items have valid _id prop before storing. Thanks to Thanks to [Matthew Francis Brunetti](https://github.com/zenflow).

### Changes

* In 3.x, `relationship` fields have an optional `builders` property, which replaces `filters` from 2.x, and within that an optional `project` property, which replaces `projection` from 2.x (to match MongoDB's `cursor.project`). Prior to this release leaving the old syntax in place could lead to severe performance problems due to a lack of projections. Starting with this release the 2.x syntax results in an error at startup to help the developer correct their code.
* The `className` option from the widget options in a rich text area field is now also applied to the rich text editor itself, for a consistently WYSIWYG appearance when editing and when viewing. Thanks to [Max Mulatz](https://github.com/klappradla) for this contribution.
* Adds deprecation notes to doc module `afterLoad` events, which are deprecated.
* Removes unused `afterLogin` method in the login module.

## 3.6.0 - 2021-10-13

### Adds

* The `context-editing` apostrophe admin UI bus event can now take a boolean parameter, explicitly indicating whether the user is actively typing or performing a similar active manipulation of controls right now. If a boolean parameter is not passed, the existing 1100-millisecond debounced timeout is used.
* Adds 'no-search' modifier to relationship fields as a UI simplification option.
* Fields can now have their own `modifiers` array. This is combined with the schema modifiers, allowing for finer grained control of field rendering.
* Adds a Slovak localization file. Activate the `sk` locale to use this. Many thanks to [Michael Huna](https://github.com/Miselrkba) for the contribution.
* Adds a Spanish localization file. Activate the `es` locale to use this. Many thanks to [Eugenio Gonzalez](https://github.com/egonzalezg9) for the contribution.
* Adds a Brazilian Portuguese localization file. Activate the `pt-BR` locale to use this. Many thanks to [Pietro Rutzen](https://github.com/pietro-rutzen) for the contribution.

### Fixes

* Fixed missing translation for "New Piece" option on the "more" menu of the piece manager, seen when using it as a chooser.
* Piece types with relationships to multiple other piece types may now be configured in any order, relative to the other piece types. This sometimes appeared to be a bug in reverse relationships.
* Code at the project level now overrides code found in modules that use `improve` for the same module name. For example, options set by the `@apostrophecms/seo-global` improvement that ships with `@apostrophecms/seo` can now be overridden at project level by `/modules/@apostrophecms/global/index.js` in the way one would expect.
* Array input component edit button label is now propertly localized.
* A memory leak on each request has been fixed, and performance improved, by avoiding the use of new Nunjucks environments for each request. Thanks to Miro Yovchev for pointing out the leak.
* Fragments now have access to `__t()`, `getOptions` and other features passed to regular templates.
* Fixes field group cascade merging, using the original group label if none is given in the new field group configuration.
* If a field is conditional (using an `if` option), is required, but the condition has not been met, it no longer throws a validation error.
* Passing `busy: true` to `apos.http.post` and related methods no longer produces an error if invoked when logged out, however note that there will likely never be a UI for this when logged out, so indicate busy state in your own way.
* Bugs in document modification detection have been fixed. These bugs caused edge cases where modifications were not detected and the "Update" button did not appear, and could cause false positives as well.

### Changes

* No longer logs a warning about no users if `testModule` is true on the app.

## 3.5.0 - 2021-09-23

* Pinned dependency on `vue-material-design-icons` to fix `apos-build.js` build error in production.
* The file size of uploaded media is visible again when selected in the editor, and media information such as upload date, dimensions and file size is now properly localized.
* Fixes moog error messages to reflect the recommended pattern of customization functions only taking `self` as an argument.
* Rich Text widgets now instantiate with a valid element from the `styles` option rather than always starting with an unclassed `<p>` tag.
* Since version 3.2.0, apostrophe modules to be loaded via npm must appear as explicit npm dependencies of the project. This is a necessary security and stability improvement, but it was slightly too strict. Starting with this release, if the project has no `package.json` in its root directory, the `package.json` in the closest ancestor directory is consulted.
* Fixes a bug where having no project modules directory would throw an error. This is primarily a concern for module unit tests where there are no additional modules involved.
* `css-loader` now ignores `url()` in css files inside `assets` so that paths are left intact, i.e. `url(/images/file.svg)` will now find a static file at `/public/images/file.svg` (static assets in `/public` are served by `express.static`). Thanks to Matic Tersek.
* Restored support for clicking on a "foreign" area, i.e. an area displayed on the page whose content comes from a piece, in order to edit it in an appropriate way.
* Apostrophe module aliases and the data attached to them are now visible immediately to `ui/src/index.js` JavaScript code, i.e. you can write `apos.alias` where `alias` matches the `alias` option configured for that module. Previously one had to write `apos.modules['module-name']` or wait until next tick. However, note that most modules do not push any data to the browser when a user is not logged in. You can do so in a custom module by calling `self.enableBrowserData('public')` from `init` and implementing or extending the `getBrowserData(req)` method (note that page, piece and widget types already have one, so it is important to extend in those cases).
* `options.testModule` works properly when implementing unit tests for an npm module that is namespaced.

### Changes

* Cascade grouping (e.g., grouping fields) will now concatenate a group's field name array with the field name array of an existing group of the same name. Put simply, if a new piece module adds their custom fields to a `basics` group, that field will be added to the default `basics` group fields. Previously the new group would have replaced the old, leaving inherited fields in the "Ungrouped" section.
* AposButton's `block` modifier now less login-specific

### Adds

* Rich Text widget's styles support a `def` property for specifying the default style the editor should instantiate with.
* A more helpful error message if a field of type `area` is missing its `options` property.

## 3.4.1 - 2021-09-13

No changes. Publishing to correctly mark the latest 3.x release as "latest" in npm.

## 3.4.0 - 2021-09-13

### Security

* Changing a user's password or marking their account as disabled now immediately terminates any active sessions or bearer tokens for that user. Thanks to Daniel Elkabes for pointing out the issue. To ensure all sessions have the necessary data for this, all users logged in via sessions at the time of this upgrade will need to log in again.
* Users with permission to upload SVG files were previously able to do so even if they contained XSS attacks. In Apostrophe 3.x, the general public so far never has access to upload SVG files, so the risk is minor but could be used to phish access from an admin user by encouraging them to upload a specially crafted SVG file. While Apostrophe typically displays SVG files using the `img` tag, which ignores XSS vectors, an XSS attack might still be possible if the image were opened directly via the Apostrophe media library's convenience link for doing so. All SVG uploads are now sanitized via DOMPurify to remove XSS attack vectors. In addition, all existing SVG attachments not already validated are passed through DOMPurify during a one-time migration.

### Fixes

* The `apos.attachment.each` method, intended for migrations, now respects its `criteria` argument. This was necessary to the above security fix.
* Removes a lodash wrapper around `@apostrophecms/express` `bodyParser.json` options that prevented adding custom options to the body parser.
* Uses `req.clone` consistently when creating a new `req` object with a different mode or locale for localization purposes, etc.
* Fixes bug in the "select all" relationship chooser UI where it selected unpublished items.
* Fixes bug in "next" and "previous" query builders.
* Cutting and pasting widgets now works between locales that do not share a hostname, provided that you switch locales after cutting (it does not work between tabs that are already open on separate hostnames).
* The `req.session` object now exists in task `req` objects, for better compatibility. It has no actual persistence.
* Unlocalized piece types, such as users, may now be selected as part of a relationship when browsing.
* Unpublished localized piece types may not be selected via the autocomplete feature of the relationship input field, which formerly ignored this requirement, although the browse button enforced it.
* The server-side JavaScript and REST APIs to delete pieces now work properly for pieces that are not subject to either localization or draft/published workflow at all the (`localize: false` option). UI for this is under discussion, this is just a bug fix for the back end feature which already existed.
* Starting in version 3.3.1, a newly added image widget did not display its image until the page was refreshed. This has been fixed.
* A bug that prevented Undo operations from working properly and resulted in duplicate widget _id properties has been fixed.
* A bug that caused problems for Undo operations in nested widgets, i.e. layout or multicolumn widgets, has been fixed.
* Duplicate widget _id properties within the same document are now prevented on the server side at save time.
* Existing duplicate widget _id properties are corrected by a one-time migration.

### Adds

* Adds a linter to warn in dev mode when a module name include a period.
* Lints module names for `apostrophe-` prefixes even if they don't have a module directory (e.g., only in `app.js`).
* Starts all `warnDev` messages with a line break and warning symbol (⚠️) to stand out in the console.
* `apos.util.onReady` aliases `apos.util.onReadyAndRefresh` for brevity. The `apos.util.onReadyAndRefresh` method name will be deprecated in the next major version.
* Adds a developer setting that applies a margin between parent and child areas, allowing developers to change the default spacing in nested areas.

### Changes

* Removes the temporary `trace` method from the `@apostrophecms/db` module.
* Beginning with this release, the `apostrophe:modulesReady` event has been renamed `apostrophe:modulesRegistered`, and the `apostrophe:afterInit` event has been renamed `apostrophe:ready`. This better reflects their actual roles. The old event names are accepted for backwards compatibility. See the documentation for more information.
* Only autofocuses rich text editors when they are empty.
* Nested areas now have a vertical margin applied when editing, allowing easier access to the parent area's controls.

## 3.3.1 - 2021-09-01

### Fixes

* In some situations it was possible for a relationship with just one selected document to list that document several times in the returned result, resulting in very large responses.
* Permissions roles UI localized correctly.
* Do not crash on startup if users have a relationship to another type. This was caused by the code that checks whether any users exist to present a warning to developers. That code was running too early for relationships to work due to event timing issues.

## 3.3.0 - 2021-08-30

### Fixes

* Addresses the page jump when using the in-context undo/redo feature. The page will immediately return users to their origin scroll position after the content refreshes.
* Resolves slug-related bug when switching between images in the archived view of the media manager. The slug field was not taking into account the double slug prefix case.
* Fixes migration task crash when parking new page. Thanks to [Miro Yovchev](https://www.corllete.com/) for this fix.
* Fixes incorrect month name in `AposCellDate`, which can be optionally used in manage views of pieces. Thanks to [Miro Yovchev](https://www.corllete.com/) for this fix.

### Adds

* This version achieves localization (l10n) through a rich set of internationalization (i18n) features. For more information, [see the documentation](https://v3.docs.apostrophecms.org/).
* There is support for both static string localization and dynamic content localization.
* The home page, other parked pages, and the global document are automatically replicated to all configured locales at startup. Parked properties are refreshed if needed. Other pages and pieces are replicated if and when an editor chooses to do so.
* An API route has been added for voluntary replication, i.e. when deciding a document should exist in a second locale, or desiring to overwrite the current draft contents in locale `B` with the draft contents of locale `A`.
* Locales can specify `prefix` and `hostname` options, which are automatically recognized by middleware that removes the prefix dynamically where appropriate and sets `req.locale`. In 3.x this works more like the global site `prefix` option. This is a departure from 2.x which stored the prefix directly in the slug, creating maintenance issues.
* Locales are stateless: they are never recorded in the session. This eliminates many avenues for bugs and bad SEO. However, this also means the developer must fully distinguish them from the beginning via either `prefix` or `hostname`. A helpful error message is displayed if this is not the case.
* Switching locales preserves the user's editing session even if on separate hostnames. To enable this, if any locales have hostnames, all configured locales must have hostnames and/or baseUrl must be set for those that don't.
* An API route has been added to discover the locales in which a document exists. This provides basic information only for performance (it does not report `title` or `_url`).
* Editors can "localize" documents, copying draft content from one locale to another to create a corresponding document in a different locale. For convenience related documents, such as images and other pieces directly referenced by the document's structure, can be localized at the same time. Developers can opt out of this mechanism for a piece type entirely, check the box by default for that type, or leave it as an "opt-in" choice.
* The `@apostrophecms/i18n` module now uses `i18next` to implement static localization. All phrases in the Vue-based admin UI are passed through `i18next` via `this.$t`, and `i18next` is also available via `req.t()` in routes and `__t()` in templates. Apostrophe's own admin UI phrases are in the `apostrophe` namespace for a clean separation. An array of locale codes, such as `en` or `fr` or `en-au`, can be specified using the `locales` option to the `@apostrophecms/i18n` module. The first locale is the default, unless the `defaultLocale` option is set. If no locales are set, the locale defaults to `en`. The `i18next-http-middleware` locale guesser is installed and will select an available locale if possible, otherwise it will fall back to the default.
* In the admin UI, `v-tooltip` has been extended as `v-apos-tooltip`, which passes phrases through `i18next`.
* Developers can link to alternate locales by iterating over `data.localizations` in any page template. Each element always has `locale`, `label` and `homePageUrl` properties. Each element also has an `available` property (if true, the current context document is available in that locale), `title` and a small number of other document properties are populated, and `_url` redirects to the context document in that locale. The current locale is marked with `current: true`.
* To facilitate adding interpolated values to phrases that are passed as a single value through many layers of code, the `this.$t` helper provided in Vue also accepts an object argument with a `key` property. Additional properties may be used for interpolation.
* `i18next` localization JSON files can be added to the `i18n` subdirectory of *any* module, as long as its `i18n` option is set. The `i18n` object may specify `ns` to give an `i18next` namespace, otherwise phrases are in the default namespace, used when no namespace is specified with a `:` in an `i18next` call. The default namespace is yours for use at project level. Multiple modules may contribute to the same namespace.
* If `APOS_DEBUG_I18N=1` is set in the environment, the `i18next` debug flag is activated. For server-side translations, i.e. `req.t()` and `__t()`, debugging output will appear on the server console. For browser-side translations in the Vue admin UI, debugging output will appear in the browser console.
* If `APOS_SHOW_I18N=1` is set in the environment, all phrases passed through `i18next` are visually marked, to make it easier to find those that didn't go through `i18next`. This does not mean translations actually exist in the JSON files. For that, review the output of `APOS_DEBUG_I18N=1`.
* There is a locale switcher for editors.
* There is a backend route to accept a new locale on switch.
* A `req.clone(properties)` method is now available. This creates a clone of the `req` object, optionally passing in an object of properties to be set. The use of `req.clone` ensures the new object supports `req.get` and other methods of a true `req` object. This technique is mainly used to obtain a new request object with the same privileges but a different mode or locale, i.e. `mode: 'published'`.
* Fallback wrappers are provided for the `req.__()`, `res.__()` and `__()` localization helpers, which were never official or documented in 3.x but may be in use in projects ported from 2.x. These wrappers do not localize but do output the input they are given along with a developer warning. You should migrate them to use `req.t()` (in server-side javascript) or `__t()` (Nunjucks templates).

### Changes

* Bolsters the CSS that backs Apostrophe UI's typography to help prevent unintended style leaks at project-level code.
* Removes the 2.x series changelog entries. They can be found in the 2.0 branch in Github.

## 3.2.0 - 2021-08-13

### Fixes

* `req.hostname` now works as expected when `trustProxy: true` is passed to the `@apostrophecms/express` module.
* Apostrophe loads modules from npm if they exist there and are configured in the `modules` section of `app.js`. This was always intended only as a way to load direct, intentional dependencies of your project. However, since npm "flattens" the dependency tree, dependencies of dependencies that happen to have the same name as a project-level Apostrophe module could be loaded by default, crashing the site or causing unexpected behavior. So beginning with this release, Apostrophe scans `package.json` to verify an npm module is actually a dependency of the project itself before attempting to load it as an Apostrophe module.
* Fixes the reference to sanitize-html defaults in the rich text widget.
* Fixes the `toolbarToAllowedStyles` method in the rich text widget, which was not returning any configuration.
* Fixes the broken text alignment in rich text widgets.
* Adds a missing npm dependency on `chokidar`, which Apostrophe and Nunjucks use for template refreshes. In most environments this worked anyway due to an indirect dependency via the `sass` module, but for stability Apostrophe should depend directly on any npm module it uses.
* Fixes the display of inline range inputs, notably broken when using Palette
* Fixes occasional unique key errors from migrations when attempting to start up again with a site that experienced a startup failure before inserting its first document.
* Requires that locale names begin with a letter character to ensure order when looping over the object entries.
* Unit tests pass in MongoDB 5.x.

### Adds
* Adds Cut and Paste to area controls. You can now Cut a widget to a virtual clipboard and paste it in suitable areas. If an area
can include the widget on the clipboard, a special Clipboard widget will appear in area's Add UI. This works across pages as well.

### Changes
* Apostrophe's Global's UI (the @apostrophecms/global singleton has moved from the admin bar's content controls to the admin utility tray under a cog icon.
* The context bar's document Edit button, which was a cog icon, has been rolled into the doc's context menu.

## 3.1.3 - 2021-07-16

### Fixes

* Hotfix for an incompatibility between `vue-loader` and `webpack` 5.45.0 which causes a crash at startup in development, or asset build time in production. We have temporarily pinned our dependency to `webpack` 5.44.x. We are [contributing to the discussion around the best long-term fix for vue-loader](https://github.com/vuejs/vue-loader/issues/1854).

## 3.1.2 - 2021-07-14

### Changes

* Removes an unused method, `mapMongoIdToJqtreeId`, that was used in A2 but is no longer relevant.
* Removes deprecated and non-functional steps from the `edit` method in the `AposDocsManager.vue` component.
* Legacy migrations to update 3.0 alpha and 3.0 beta sites to 3.0 stable are still in place, with no functional changes, but have been relocated to separate source files for ease of maintenance. Note that this is not a migration path for 2.x databases. Tools for that are forthcoming.

## 3.1.1 - 2021-07-08

### Fixes

* Two distinct modules may each have their own `ui/src/index.scss` file, similar to the fix already applied to allow multiple `ui/src/index.js` files.

## 3.1.0 - 2021-06-30

### Fixes

* Corrects a bug that caused Apostrophe to rebuild the admin UI on every nodemon restart, which led to excessive wait times to test new code. Now this happens only when `package-lock.json` has been modified (i.e. you installed a new module that might contain new Apostrophe admin UI code). If you are actively developing Apostrophe admin UI code, you can opt into rebuilding all the time with the `APOS_DEV=1` environment variable. In any case, `ui/src` is always rebuilt in a dev environment.
* Updates `cheerio`, `deep-get-set`, and `oembetter` versions to resolve vulnerability warnings.
* Modules with a `ui/src` folder, but no other content, are no longer considered "empty" and do not generate a warning.
* Pushing a secondary context document now always results in entry to draft mode, as intended.
* Pushing a secondary context document works reliably, correcting a race condition that could cause the primary document to remain in context in some cases if the user was not already in edit mode.

### Changes

* Deprecates `self.renderPage` method for removal in next major version.
* Since `ui/src/index.js` files must export a function to avoid a browser error in production which breaks the website experience, we now detect this at startup and throw a more helpful error to prevent a last-minute discovery in production.

## 3.0.1 - 2021-06-17

### Fixes

* Fixes an error observed in the browser console when using more than one `ui/src/index.js` file in the same project. Using more than one is a good practice as it allows you to group frontend code with an appropriate module, or ship frontend code in an npm module that extends Apostrophe.
* Migrates all of our own frontend players and utilities from `ui/public` to `ui/src`, which provides a robust functional test of the above.
* Executes `ui/src` imports without waiting for next tick, which is appropriate as we have positioned it as an alternative to `ui/public` which is run without delay.

## 3.0.0 - 2021-06-16

### Breaks

* Previously our `a3-boilerplate` project came with a webpack build that pushed code to the `ui/public` folder of an `asset` module. Now the webpack build is not needed because Apostrophe takes care of compiling `ui/src` for us. This is good! However, **if you are transitioning your project to this new strategy, you will need to remove the `modules/asset/ui/public` folder from your project manually** to ensure that webpack-generated code originally intended for webpack-dev-server does not fail with a `publicPath` error in the console.
* The `CORE_DEV=1` environment setting has been changed to `APOS_DEV=1` because it is appropriate for anyone who is actively developing custom Apostrophe admin UI using `ui/apos` folders in their own modules.
* Apostrophe now uses Dart Sass, aka the `sass` npm module. The `node-sass` npm module has been deprecated by its authors for some time now. Most existing projects will be unaffected, but those writing their own Apostrophe UI components will need to change any `/deep/` selectors to `::v-deep` and consider making other Dart Sass updates as well. For more information see the [Dart Sass documentation](https://sass-lang.com/dart-sass). Those embracing the new `ui/src` feature should also bear in mind that Dart Sass is being used.

### Changes

* Relationship ids are now stored as aposDocIds (without the locale and mode part). The appropriate locale and mode are known from the request. This allows easy comparison and copying of these properties across locales and fixes a bug with reverse relationships when publishing documents. A migration has been added to take care of this conversion on first startup.
- The `attachment` field type now correctly limits file uploads by file type when using the `fileGroup` field option.
- Uploading SVG files is permitted in the Media Library by default.

### Adds

- Apostrophe now enables you to ship frontend JavaScript and Sass (using the SCSS syntax) without your own webpack configuration.
- Any module may contain modern JavaScript in a `ui/src/index.js` file, which may use `import` to bring in other files in the standard way. Note that **`ui/src/index.js must export a function`**. These functions are called for you in the order modules are initialized.
- Any module may contain a Sass (SCSS) stylesheet in a `ui/src/index.scss` file, which may also import other Sass (SCSS) files.
- Any project that requires IE11 support for `ui/src` JavaScript code can enable it by setting the `es5: true` option to the `@apostrophecms/asset` module. Apostrophe produces separate builds for IE11 and modern browsers, so there is no loss of performance in modern browsers. Code is automatically compiled for IE11 using `babel` and missing language features are polyfilled using `core-js` so you can use promises, `async/await` and other standard modern JavaScript features.
- `ui/public` is still available for raw JavaScript and CSS files that should be pushed *as-is* to the browser. The best use of this feature is to deliver the output of your own custom webpack build, if you have one.
- Adds browser-side `editMode` flag that tracks the state of the current view (edit or preview), located at `window.apos.adminBar.editMode`.
- Support for automatic inline style attribute sanitization for Rich Text widgets.
- Adds text align controls for Rich Text widgets. The following tools are now supported as part of a rich text widget's `toolbar` property:
-- `alignLeft`
-- `alignRight`
-- `alignCenter`
-- `alignJustify`
- `@apostrophecms/express` module now supports the `trustProxy: true` option, allowing your reverse proxy server (such as nginx) to pass on the original hostname, protocol and client IP address.

### Fixes

* Unit tests passing again. Temporarily disabled npm audit checks as a source of critical failures owing to upstream issues with third-party packages which are not actually a concern in our use case.
* Fixed issues with the query builder code for relationships. These issues were introduced in beta 3 but did not break typical applications, except for displaying distinct choices for existing values of a relationship field.
* Checkbox field types can now be used as conditional fields.
* Tracks references to attachments correctly, and introduces a migration to address any attachments previously tracked as part of documents that merely have a relationship to the proper document, i.e. pages containing widgets that reference an image piece.
* Tracks the "previously published" version of a document as a legitimate reference to any attachments, so that they are not discarded and can be brought back as expected if "Undo Publish" is clicked.
* Reverse relationships work properly for published documents.
* Relationship subfields are now loaded properly when `reverseOf` is used.
* "Discard Draft" is available when appropriate in "Manage Pages" and "Manage Pieces."
* "Discard Draft" disables the "Submit Updates" button when working as a contributor.
* Relationship subfields can now be edited when selecting in the full "manage view" browser, as well as in the compact relationship field view which worked previously.
* Relationship subfields now respect the `def` property.
* Relationship subfields are restored if you deselect a document and then reselect it within a single editing experience, i.e. accidentally deselect and immediately reselect, for instance.
* A console warning when editing subfields for a new relationship was fixed.
* Field type `color`'s `format` option moved out of the UI options and into the general options object. Supported formats are "rgb", "prgb", "hex6", "hex3", "hex8", "name", "hsl", "hsv". Pass the `format` string like:
```js
myColorField: {
  type: 'color',
  label: 'My Color',
  options: {
    format: 'hsl'
  }
}
```
* Restored Vue dependency to using semantic versioning now that Vue 2.6.14 has been released with a fix for the bug that required us to pin 2.6.12.
* Nunjucks template loader is fully compatible with Linux in a development environment.
* Improved template performance by reusing template loaders.
* `min` and `max` work properly for both string-like and number-like fields.
* Negative numbers, leading minus and plus signs, and trailing periods are accepted in the right ways by appropriate field types.
* If a user is inadvertently inserted with no password, set a random password on the backend for safety. In tests it appears that login with a blank password was already forbidden, but this provides an additional level of certainty.
* `data.page` and `data.contextOptions` are now available in `widget.html` templates in most cases. Specifically, they are available when loading the page, (2) when a widget has just been inserted on the page, and (3) when a widget has just been edited and saved back to the page. However, bear in mind that these parameters are never available when a widget is being edited "out of context" via "Page Settings", via the "Edit Piece" dialog box, via a dialog box for a parent widget, etc. Your templates should be written to tolerate the absence of these parameters.
* Double slashes in the slug cannot be used to trick Apostrophe into serving as an open redirect (fix ported to 3.x from 2.92.0).
* The global doc respects the `def` property of schema fields when first inserted at site creation time.
* Fixed fragment keyword arguments being available when not a part of the fragment signature.

## 3.0.0-beta.3.1 - 2021-06-07

### Breaks
- This backwards compatibility break actually occurred in 3.0.0-beta.3 and was not documented at that time, but it is important to know that the following Rich Text tool names have been updated to match Tiptap2's convention:
-- `bullet_list` -> `bulletList`
-- `ordered_list` -> `orderedList`
-- `code_block` -> `codeBlock`
-- `horizontal_rule` -> `horizontalRule`

### Fixes

- Rich Text default tool names updated, no longer broken. Bug introduced in 3.0.0-beta.3.
- Fixed Rich Text's tool cascade to properly account for core defaults, project level defaults, and area-specific options.

## 3.0.0-beta.3 - 2021-06-03

### Security Fixes

The `nlbr` and `nlp` Nunjucks filters marked their output as safe to preserve the tags that they added, without first escaping their input, creating a CSRF risk. These filters have been updated to escape their input unless it has already been marked safe. No code changes are required to templates whose input to the filter is intended as plaintext, however if you were intentionally leveraging this bug to output unescaped HTML markup you will need to make sure your input is free of CSRF risks and then use the `| safe` filter before the `| nlbr` or `| nlp` filter.

### Adds

- Added the `ignoreUnusedFolderWarning` option for modules that intentionally might not be activated or inherited from in a particular startup.
- Better explanation of how to replace macros with fragments, in particular how to call the fragments with `{% render fragmentName(args) %}`.

### Fixes

- Temporarily pinned to Vue 2.6.12 to fix an issue where the "New" button in the piece manager modals disappeared. We think this is a bug in the newly released Vue 2.6.13 but we are continuing to research it.
- Updated dependencies on `sanitize-html` and `nodemailer` to new major versions, causing no bc breaks at the ApostropheCMS level. This resolved two critical vulnerabilities according to `npm audit`.
- Removed many unused dependencies.
- The data retained for "Undo Publish" no longer causes slug conflicts in certain situations.
- Custom piece types using `localized: false` or `autopublish: true,` as well as singleton types, now display the correct options on the "Save" dropdown.
- The "Save and View," "Publish and View" and/or "Save Draft and Preview" options now appear only if an appropriate piece page actually exists for the piece type.
- Duplicating a widget now properly assigns new IDs to all copied sub-widgets, sub-areas and array items as well.

- Added the `ignoreUnusedFolderWarning` option for modules that intentionally might not be activated or inherited from in a particular startup.
- If you refresh the page while previewing or editing, you will be returned to that same state.

### Notices

- Numerous `npm audit` vulnerability warnings relating to `postcss` 7.x were examined, however it was determined that these are based on the idea of a malicious SASS coder attempting to cause a denial of service. Apostrophe developers would in any case be able to contribute JavaScript as well and so are already expected to be trusted parties. This issue must be resolved upstream in packages including both `stylelint` and `vue-loader` which have considerable work to do before supporting `postcss` 8.x, and in any case public access to write SASS is not part of the attack surface of Apostrophe.

### Changes

- When logging out on a page that only exists in draft form, or a page with access controls, you are redirected to the home page rather than seeing a 404 message.

- Rich text editor upgraded to [tiptap 2.x beta](https://www.tiptap.dev) :tada:. On the surface not a lot has changed with the upgrade, but tiptap 2 has big improvements in terms of speed, composability, and extension support. [See the technical differences of tiptap 1 and 2 here](https://www.tiptap.dev/overview/upgrade-guide#reasons-to-upgrade-to-tiptap-2x)

## 3.0.0-beta.2 - 2021-05-21

### **Breaks**

- The `updateModified: false` option, formerly supported only by `apos.doc.update`, has been renamed to `setModified: false` and is now supported by `apos.doc.insert` as well. If explicitly set to false, the insert and update methods will leave the `modified` property alone, rather than trying to detect or infer whether a change has been made to the draft relative to the published version.
- The `permission` module no longer takes an `interestingTypes` option. Instead, doc type managers may set their `showPermissions` option to `true` to always be broken out separately in the permissions explorer, or explicitly set it to `false` to never be mentioned at all, even on a list of typical piece types that have the same permissions. This allows module creators to ship the right options with their modules rather than requiring the developer to hand-configure `interestingTypes`.
- When editing users, the permissions explorer no longer lists "submitted draft" as a piece type.
- Removed `apos.adminBar.group` method, which is unlikely to be needed in 3.x. One can group admin bar items into dropdowns via the `groups` option.
- Raw HTML is no longer permitted in an `apos.notify` message parameter. Instead, `options.buttons` is available. If present, it must be an array of objects with `type` and `label` properties. If `type` is `'event'` then that button object must have `name` and `data` properties, and when clicked the button will trigger an apos bus event of the given `name` with the provided `data` object. Currently `'event'` is the only supported value for `type`.

### Adds

- The name `@apostrophecms/any-page-type` is now accepted for relationships that should match any page. With this change, the doc type manager module name and the type name are now identical for all types in 3.x. However, for backwards compatibility `@apostrophecms/page` is still accepted. `apos.doc.getManager` will accept either name.
- Sets the project root-level `views` directory as the default fallback views directory. This is no longer a necessary configuration in projects unless they want to change it on the `@apostrophecms/template` option `viewsFolderFallback`.
- The new `afterAposScripts` nunjucks block allows for pushing markup after Apostrophe's asset bundle script tag, at the end of the body. This is a useful way to add a script tag for Webpack's hot reload capabilities in development while still ensuring that Apostrophe's utility methods are available first, like they are in production.
- An `uploadfs` option may be passed to the `@apostrophecms/asset` module, in order to pass options configuring a separate instance of `uploadfs` specifically for the static assets. The `@apostrophecms/uploadfs` module now exports a method to instantiate an uploadfs instance. The default behavior, in which user-uploaded attachments and static assets share a single instance of uploadfs, is unchanged. Note that asset builds never use uploadfs unless `APOS_UPLOADFS_ASSETS=1` is set in the environment.
- `AposButtonSplit` is a new UI component that combines a button with a context menu. Users can act on a primary action or change the button's function via menu button to the right of the button itself.
- Developers can now pass options to the `color` schema field by passing a `pickerOptions` object through your field. This allows for modifying/removing the default color palette, changing the resulting color format, and disabling various UI. For full set of options [see this example](https://github.com/xiaokaike/vue-color/blob/master/src/components/Sketch.vue)
- `AposModal` now emits a `ready` event when it is fully painted and can be interacted with by users or code.
- The video widget is now compatible with vimeo private videos when the domain is on the allowlist in vimeo.

### Changes

- You can now override the parked page definition for the home page without copying the entirety of `minimumPark` from the source code. Specifically, you will not lose the root archive page if you park the home page without explicitly parking the archive page as well. This makes it easier to choose your own type for the home page, in lieu of `@apostrophecms/home-page`.

### Fixes

- Piece types like users that have a slug prefix no longer trigger a false positive as being "modified" when you first click the "New" button.
- The `name` option to widget modules, which never worked in 3.x, has been officially removed. The name of the widget type is always the name of the module, with the `-widget` suffix removed.
- The home page and other parked pages should not immediately show as "pending changes."
- In-context editing works properly when the current browser URL has a hash (portion beginning with `#`), enabling the use of the hash for project-specific work. Thanks to [https://stepanjakl.com/](Štěpán Jákl) for reporting the issue.
- When present, the `apos.http.addQueryToUrl` method preserves the hash of the URL intact.
- The home page and other parked pages should not immediately show as "pending changes."
- The browser-side `apos.http.parseQuery` function now handles objects and arrays properly again.
- The in-context menu for documents has been refactored as a smart component that carries out actions on its own, eliminating a great deal of redundant code, props and events.
- Added additional retries when binding to the port in a dev environment.
- The "Submit" button in the admin bar updates properly to "Submitted" if the submission happens in the page settings modal.
- Skipping positional arguments in fragments now works as expected.
- The rich text editor now supports specifying a `styles` array with no `p` tags properly. A newly added rich text widget initially contains an element with the first style, rather than always a paragraph. If no styles are configured, a `p` tag is assumed. Thanks to Stepan Jakl for reporting the issue.

### Changes
- Editor modal's Save button (publish / save draft / submit) now updated to use the `AposSplitButton` component. Editors can choose from several follow-up actions that occur after save, including creating another piece of content of the same type, being taken to the in-context version of the document, or being returned to the manager. Editor's selection is saved in localstorage, creating a remembered preference per content type.

## 3.0.0-beta.1.1 - 2021-05-07

### Fixes

- A hotfix for an issue spotted in beta 1 in our demo: all previously published pages of sites migrated from early alpha releases had a "Draft" label until published again.

## 3.0.0-beta.1 - 2021-05-06

### **Breaks**

- Removes the `firstName` and `lastName` fields in user pieces.
- The query parameters `apos-refresh`, `apos-edit`, `apos-mode` and `apos-locale` are now `aposRefresh`, `aposEdit`, `aposMode`and `aposLocale`. Going forward all query parameters will be camelCase for consistency with query builders.

### Changes

- Archiving a page or piece deletes any outstanding draft in favor of archiving the last published version. Previously the behavior was effectively the opposite.
- "Publish Changes" button label has been changes to "Update".
- Draft mode is no longer the default view for published documents.
- The page and piece manager views now display the title, etc. of the published version of a document, unless that document only exists in draft form. However a label is also provided indicating if a newer draft is in progress.
- Notifications have been updated with a new visual display and animation style.

### **Adds**

- Four permissions roles are supported and enforced: guest, contributor, editor and admin. See the documentation for details. Pre-existing alpha users are automatically migrated to the admin role.
- Documents in managers now have context sensitive action menus that allow actions like edit, discard draft, archive, restore, etc.
- A fragment call may now have a body using `rendercall`, just like a macro call can have a body using `call`. In addition, fragments can now have named arguments, just like macros. Many thanks to Miro Yovchev for contributing this implementation.
- Major performance improvement to the `nestedModuleSubdirs` option.
- Updates URL fields and oEmbed URL requests to use the `httpsFix` option in launder's `url()` method.
- Documents receive a state label based on their document state (draft, pending, pending updates)
- Contributors can submit drafts for review ("Submit" versus "Submit Updates").
- Editors and admins can manage submitted drafts.
- Editors and admins can easily see the number of proposed changes awaiting their attention.
- Support for virtual piece types, such as submitted drafts, which in actuality manage more than one type of doc.
- Confirm modals now support a schema which can be assessed after confirmation.
- When archiving and restoring pages, editors can chose whether the action affects only this document or this document + children
- Routes support the `before` syntax, allowing routes that are added to Express prior to the routes or middleware of another module. The syntax `before: 'middleware:moduleName'` must be used to add the route prior to the middleware of `moduleName`. If `middleware:` is not used, the route is added before the routes of `moduleName`. Note that normally all middleware is added before all routes.
- A `url` property can now optionally be specified when adding middleware. By default all middleware is global.
- The pieces REST GET API now supports returning only a count of all matching pieces, using the `?count=1` query parameter.
- Admin bar menu items can now specify a custom Vue component to be used in place of `AposButton`.
- Sets `username` fields to follow the user `title` field to remove an extra step in user creation.
- Adds default data to the `outerLayoutBase.html` `<title>` tag: `data.piece.title or data.page.title`.
- Moves the core UI build task into the start up process. The UI build runs automatically when `NODE_ENV` is *not* 'production' and when:
    1. The build folder does not yet exist.
    2. The package.json file is newer than the existing UI build.
    3. You explicitly tell it to by setting the environment variable `CORE_DEV=1`
- The new `._ids(_idOrArrayOfIds)` query builder replaces `explicitOrder` and accepts an array of document `_id`s or a single one. `_id` can be used as a multivalued query parameter. Documents are returned in the order you specify, and just like with single-document REST GET requests, the locale of the `_id`s is overridden by the `aposMode` query parameter if present.
- The `.withPublished(true)` query builder adds a `_publishedDoc` property to each returned draft document that has a published equivalent. `withPublished=1` can be used as a query parameter. Note this is not the way to fetch only published documents. For that, use `.locale('en:published')` or similar.
- The server-side implementation of `apos.http.post` now supports passing a `FormData` object created with the `[form-data](https://www.npmjs.com/package/form-data)` npm module. This keeps the API parallel with the browser-side implementation and allows for unit testing the attachments feature, as well as uploading files to internal and external APIs from the server.
- `manuallyPublished` computed property moved to the `AposPublishMixin` for the use cases where that mixin is otherwise warranted.
- `columns` specified for a piece type's manage view can have a name that uses "dot notation" to access a subproperty. Also, for types that are localized, the column name can begin with `draft:` or `published:` to specifically display a property of the draft or published version of the document rather than the best available. When a prefix is not used, the property comes from the published version of the document if available, otherwise from the draft.
- For page queries, the `children` query builder is now supported in query strings, including the `depth` subproperty. For instance you could fetch `/api/v1/@apostrophecms/page/id-of-page?children=1` or `/api/v1/@apostrophecms/page/id-of-page?children[depth]=3`.
- Setting `APOS_LOG_ALL_QUERIES=1` now logs the projection, skip, limit and sort in addition to the criteria, which were previously logged.

### **Fixes**

- Fragments can now call other fragments, both those declared in the same file and those imported, just like macros calling other macros. Thanks to Miro Yovchev for reporting the issue.
- There was a bug that allowed parked properties, such as the slug of the home page, to be edited. Note that if you don't want a property of a parked page to be locked down forever you can use the `_defaults` feature of parked pages.
- A required field error no longer appears immediately when you first start creating a user.
- Vue warning in the pieces manager due to use of value rather than name of column as a Vue key. Thanks to Miro Yovchev for spotting the issue.
- "Save Draft" is not an appropriate operation to offer when editing users.
- Pager links no longer break due to `aposRefresh=1` when in edit mode. Also removed superfluous `append` query parameter from these.
- You may now intentionally clear the username and slug fields in preparation to type a new value. They do not instantly repopulate based on the title field when you clear them.
- Language of buttons, labels, filters, and other UI updated and normalized throughout.
- A contributor who enters the page tree dialog box, opens the editor, and selects "delete draft" from within the editor of an individual page now sees the page tree reflect that change right away.
- The page manager listens for content change events in general and its refresh mechanism is robust in possible situations where both an explicit refresh call and a content change event occur.
- Automatically retries once if unable to bind to the port in a dev environment. This helps with occasional `EADDRINUSE` errors during nodemon restarts.
- Update the current page's context bar properly when appropriate after actions such as "Discard Draft."
- The main archive page cannot be restored, etc. via the context menu in the page tree.
- The context menu and "Preview Draft" are both disabled while errors are present in the editor dialog box.
- "Duplicate" should lead to a "Publish" button, not an "Update" button, "Submit" rather than "Submit Update," etc.
- When you "Duplicate" the home page you should be able to set a slug for the new page (parked properties of parked pages should be editable when making a duplicate).
- When duplicating the home page, the suggested slug should not be `/` as only one page can have that slug at a time.
- Attention is properly called to a slug conflict if it exists immediately when the document is opened (such as making a copy where the suggested slug has already been used for another copy).
- "Preview Draft" never appears for types that do not use drafts.
- The toggle state of admin bar utility items should only be mapped to an `is-active` class if, like palette, they opt in with `toggle: true`
- Fixed unique key errors in the migrate task by moving the parking of parked pages to a new `@apostrophecms/migrate:after` event handler, which runs only after migrations, whether that is at startup (in dev) or at the end of the migration task (in production).
- UI does not offer "Archive" for the home page, or other archived pages.
- Notification checks and other polling requests now occur only when the tab is in the foreground, resolving a number of problems that masqueraded as other bugs when the browser hit its connection limit for multiple tabs on the same site.
- Parked pages are now parked immediately after database migrations are checked and/or run. In dev this still happens at each startup. In production this happens when the database is brand new and when the migration task is manually run.

## 3.0.0-alpha.7 - 2021-04-07

### Breaks

* The `trash` property has been renamed `archived`, and throughout the UI we refer to "archiving" and the "archive" rather than "move to trash" and the "trash can." A database migration is included to address this for existing databases. However, **if you set the minimumPark option, or used a boilerplate in which it is set,** you will need to **change the settings for the `parkedId: 'trash'` page to match those [currently found in the `minimumPark` option setting in the `@apostrophecms/page` source code](https://github.com/apostrophecms/apostrophe/blob/481252f9bd8f42b62648a0695105e6e9250810d3/modules/%40apostrophecms/page/index.js#L25-L32).

### Adds

* General UX and UI improvements to the experience of moving documents to and from the archive, formerly known as the trash.
* Links to each piece are available in the manage view when appropriate.
* Search is implemented in the media library.
* You can now pass core widgets a `className` option when configuring them as part of an area.
* `previewDraft` for pieces, adds a Preview Draft button on creation for quick in-context editing. Defaults to true.

### Changes

* Do not immediately redirect to new pages and pieces.
* Restored pieces now restore as unpublished drafts.
* Refactored the admin bar component for maintainability.
* Notification style updates

### Fixes

* Advisory lock no longer triggers an update to the modification timestamp of a document.
* Attempts to connect Apostrophe 3.x to an Apostrophe 2.x database are blocked to prevent content loss.
* "Save as Draft" is now available as soon as a new document is created.
* Areas nested in array schema fields can now be edited in context.
* When using `apos.image.first`, the alt attribute of the image piece is available on the returned attachment object as `._alt`. In addition, `_credit` and `_creditUrl` are available.
* Fixes relating to the editing of widgets in nested areas, both on the page and in the modal.
* Removed published / draft switch for unpublished drafts.
* "Publish Changes" appears only at appropriate times.
* Notifications moved from the bottom right of the viewport to the bottom center, fixing some cases of UI overlap.

## 3.0.0-alpha.6.1 - 2021-03-26

### Fixes

* Conditional fields (`if`) and the "following values" mechanism now work properly in array item fields.
* When editing "Page Settings" or a piece, the "publish" button should not be clickable if there are errors.

## 3.0.0-alpha.6 - 2021-03-24

### Adds
* You can "copy" a page or a piece via the ⠇ menu.
* When moving the current page or piece to the trash, you are taken to the home page.
* `permissions: false` is supported for piece and page insert operations.
* Adds note to remove deprecated `allowedInChooser` option on piece type filters.
* UX improvement: "Move to Trash" and "Restore" buttons added for pieces, replacing the boolean field. You can open a piece that is in the trash in a read-only way in order to review it and click "Restore."
* Advisory lock support has been completed for all content types, including on-page, in-context editing. This prevents accidental conflicts between editors.
* Image widgets now accept a `size` context option from the template, which can be used to avoid sending a full-width image for a very small placement.
* Additional improvements.

### Fixes
* Fixes error from missing `select` method in `AposPiecesManager` component.
* No more migration messages at startup for brand-new sites.
* `max` is now properly implemented for relationships when using the manager dialog box as a chooser.
* "Trash" filter now displays its state properly in the piece manager dialog box.
* Dragging an image to the media library works reliably.
* Infinite loop warning when editing page titles has been fixed.
* Users can locate the tab that still contains errors when blocked from saving a piece due to schema field errors.
* Calling `insert` works properly in the `init` function of a module.
* Additional fixes.

### Breaks

* Apostrophe's instance of `uploadfs` has moved from `apos.attachment.uploadfs` to `apos.uploadfs`. The `uploadfs` configuration option has similarly moved from the `@apostrophecms/attachment` module to the `@apostrophecms/uploadfs` module. `imageSizes` is still an option to `@apostrophecms/attachment`.

## 3.0.0-alpha.5 - 2021-02-11

* Conditional fields are now supported via the new `if` syntax. The old 2.x `showFields` feature has been replaced with `if: { ... }`.
* Adds the option to pass context options to an area for its widgets following the `with` keyword. Context options for widgets not in that area (or that don't exist) are ignored. Syntax: `{% area data.page, 'areaName' with { '@apostrophecms/image: { size: 'full' } } %}`.
* Advisory locking has been implemented for in-context editing, including nested contexts like the palette module. Advisory locking has also been implemented for the media manager, completing the advisory locking story.
* Detects many common configuration errors at startup.
* Extends `getBrowserData` in `@apostrophecms/doc-type` rather than overwriting the method.
* If a select element has no default, but is required, it should default to the first option. The select elements appeared as if this were the case, but on save you would be told to make a choice, forcing you to change and change back. This has been fixed.
* Removes 2.x piece module option code, including for `contextual`, `manageViews`, `publishMenu`, and `contextMenu`.
* Removes admin bar module options related to 2.x slide-out UI: `openOnLoad`, `openOnHomepageLoad`, `closeDelay`.
* Fixed a bug that allowed users to appear to be in edit mode while looking at published content in certain edge cases.
* The PATCH API for pages can now infer the correct _id in cases where the locale is specified in the query string as an override, just like other methods.
* Check permissions for the delete and publish operations.
* Many bug fixes.

### Breaks
* Changes the `piecesModuleName` option to `pieceModuleName` (no "s") in the `@apostrophecms/piece-page-type` module. This feature is used only when you have two or more piece page types for the same piece type.

## 3.0.0-alpha.4.2 - 2021-01-27

* The `label` option is no longer required for widget type modules. This was already true for piece type and page type modules.
* Ability to namespace asset builds. Do not push asset builds to uploadfs unless specified.

### Breaking changes

* Removes the `browser` module option, which was only used by the rich text widget in core. All browser data should now be added by extending or overriding `getBrowserData` in a module. Also updates `getComponentName` to reference `options.components` instead of `options.browser.components`.

## 3.0.0-alpha.4.1

* Hotfix: the asset module now looks for a `./release-id` file (relative to the project), not a `./data/release-id` file, because `data` is not a deployed folder and the intent of `release-id` is to share a common release identifier between the asset build step and the deployed instances.

## 3.0.0-alpha.4

* **"Fragments" have been added to the Apostrophe template API, as an alternative to Nunjucks' macros, to fully support areas and async components.** [See the A3 alpha documentation](https://a3.docs.apos.dev/guide/widgets-and-templates/fragments.html) for instructions on how to use this feature.
* **CSS files in the `ui/public` subdirectory of any module are now bundled and pushed to the browser.** This allows you to efficiently deliver your CSS assets, just as you can deliver JS assets in `ui/public`. Note that these assets must be browser-ready JS and CSS, so it is customary to use your own webpack build to generate them. See [the a3-boilerplate project](https://github.com/apostrophecms/a3-boilerplate) for an example, especially `webpack.config.js`.
* **More support for rendering HTML in REST API requests.** See the `render-areas` query parameter in [piece and page REST API documentation](https://a3.docs.apos.dev/reference/api/pieces.html#get-api-v1-piece-name).
* **Context bar takeover capability,** for situations where a secondary document should temporarily own the undo/redo/publish UI.
* **Unpublished pages in the tree** are easier to identify
* **Range fields** have been added.
* **Support for npm bundles is back.** It works just like in 2.x, but the property is `bundle`, not `moogBundle`. Thanks to Miro Yovchev.

### Breaking changes

* **A3 now uses webpack 5.** For now, **due to a known issue with vue-loader, your own project must also be updated to use webpack 5.** The a3-boilerplate project has been updated accordingly, so you may refer to [the a3-boilerplate project](https://github.com/apostrophecms/a3-boilerplate) for an example of the changes to be made, notably in `webpack.config.js` and `package.json`. We are in communication with upstream developers to resolve the issue so that projects and apostrophe core can use different major versions of webpack.

## 3.0.0-alpha.3

Third alpha release of 3.x. Introduced draft mode and the "Publish Changes" button.

## 3.0.0-alpha.2

Second alpha release of 3.x. Introduced a distinct "edit" mode.

## 3.0.0-alpha.1

First alpha release of 3.x.<|MERGE_RESOLUTION|>--- conflicted
+++ resolved
@@ -1,18 +1,11 @@
 # Changelog
 
-<<<<<<< HEAD
-## Unreleased
+## UNRELEASED
 
 ### Fixes
 
 * Fix a Webpack cache issue leading to modules symlinked in `node_modules` not being rebuilt. 
-=======
-## UNRELEASED
-
-### Fixes
-
 * Fixes login maximum attempts error message that wasn't showing the plural when lockoutMinutes is more than 1.
->>>>>>> bceb1b6f
 
 ## 3.21.0 (2022-05-25)
 
