--- conflicted
+++ resolved
@@ -5,15 +5,12 @@
 ### Fixes
 
 * Extra bundle detection when using external build module works properly now.
-<<<<<<< HEAD
 * Widget players are now properly invoked when they arrive later in the page load process.
+* Fix permission grid tooltip display.
 
 ### Adds
 
 * It's possible now to target the HMR build when registering via `template.append` and `template.prepend`. Use `when: 'hmr:public'` or `when: 'hmr:apos'` that will be evaluated against the current asset `options.hmr` configuration.
-=======
-* Fix permission grid tooltip display.
->>>>>>> 6b7c1dce
 
 ## 4.9.0 (2024-10-31)
 
