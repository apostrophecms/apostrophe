--- conflicted
+++ resolved
@@ -1,4 +1,10 @@
 # Changelog
+
+## UNRELEASED
+
+### Changes
+
+* Change user's email field type to `email`.
 
 ## 4.14.0 (2025-03-19)
 
@@ -14,12 +20,8 @@
 ### Changes
 
 * Bumps the `perPage` option for piece-types from 10 to 50
-<<<<<<< HEAD
 * Bumps z-index of widget controls to get above the admin bar.
-* Change user's email field type to `email`.
-=======
 * Reworks rich text popovers to use `AposContextMenu`, for toolbar components as well as insert menu items.
->>>>>>> bb2a1945
 
 ### Fixes
 
