# Changelog

## UNRELEASED

### Adds

* Adds a pinia store to handle modals logic. 
* Methods from the store are registered on `apos.modal` instead of methods from `TheAposModals` component.
* No more need to emit `safe-close` when defining an `AposModal`, modal is automatically resolved when closed.
* Adds field components access to the reactive document value.
* Expose `AposContextMenu` owned method for re-calculation of the content position.
* Field Meta components of `slug` and `string` types can now fire `replace-field-value` events with text value payload, which will replace the respective field value.
* `AposInputString` now accepts a `rows` prop, in effect only when `field.textarea` is set to `true`.
* Add `T,S` shortcut to open the Personal Settings.
* Add `T,D` shortcut to open the Submitted Drafts.
* Add a scrollbar to the shortcut list.
* Add breadcrumbs to search results page.
* Pages relationships have now their checkboxes disabled when max is reached.

### Changes

* Improves widget tabs for the hidden entries, improves UX when validation errors are present in non-focused tabs.
* When moving a page, recognize when the slug of a new child
already contains the new parent's slug and not double it.
For example, given we have two pages as children of the home page, page A and page B.
Page A and page B are siblings.
Page A has the slug `/peer` and page B has the slug `/peer/page`.
Now we want page B to be the child of page A.
We will now end up with page B slug as `/peer/page` and not `/peer/peer/page` as before.
* `AposSpinner` now respects the colors for `heavy` weight mode and also accepts second, "light" color in this mode. Props JSDoc blocks are added.
* `AposContextMenu` now respects the `menuOffset` component property.
* Set `G,Shift+I` shortcut to open the Image Tags manager modal.
* Set `G,Shift+F` shortcut to open the File Tags manager modal.
* Remove slug from suggestion for images.
* Increase suggestion search image size to 50px.
* For suggestions with image, keep title on a single line and truncate title field with `...` when it hits the right side.

### Fixes

* Rich Text editor properly unsets marks on heading close.
* Widget client side schema validation.
* Allow `G,Shift+I` shortcut style.
* Detect shortcut conflicts when using multiple shortcuts.
* Updating schema fields as read-only no longer reset the value when updating the document.
* Fixes stylelint config file, uses config from our shared configuration, fixes all lint errors. 
* Removes `$nextTick` use to re render schema in `AposArrayEditor` because it was triggering weird vue error in production.
Instead, makes the AposSchema for loop keys more unique using `modelValue.data._id`, 
if document changes it re-renders schema fields.
* Fixes `TheAposCommandMenu` modals not computing shortcuts from the current opened modal.
* Fixes select boxes of relationships, we can now check manually published relationships, and `AposSlatList` renders properly checked relationships.
* Fixes issues in `AposInputArray` on production build to be able to add, remove and edit array items after `required` error.
* Relationships browse button isn't disabled when max is reached.
<<<<<<< HEAD
* In media manager image checkboxes are disabled when max is reached.
* Fixes tiptap bubble menu jumping on Firefox when clicking on buttons. Also fixes the fact that 
double clicking on bubble menu out of buttons would prevent it from closing when unfocusing the rich text area.
=======
* In media manager images checkboxes are disabled when max is reached.
* Makes the final fields accessible in the media manager right rail.
>>>>>>> 1d4c392e

## 4.3.2 (2024-05-18)

### Fixes

* Corrects a regression introduced in version 4.3.0 that broke the validation of widget modals, resulting in a confusing
error on the page. A "required" field in a widget, for instance, once again blocks the save operation properly.

### Changes

* Improves widget tab UI for the hidden entries, improves UX when validation errors are present in non-focused tabs.

## 4.3.1 (2024-05-17)

### Fixes

* Databases containing documents that no longer correspond to any module no longer cause the migration that adds missing mode properties
to fail (an issue introduced in version 4.2.0). Databases with no such "orphaned" documents were not affected.

## 4.3.0 (2024-05-15)

### Adds

* Allows to disable page refresh on content changed for page types.
* Widget editor can now have tabs.
* Adds prop to `AposInputMixin` to disable blur emit.
* Adds `throttle` function in ui module utils.
* Adds a `publicBundle` option to `@apostrophecms/asset`. When set to `false`, the `ui/src` public asset bundle is not built at all in most cases
except as part of the admin UI bundle which depends on it. For use with external front ends such as [apostrophe-astro](https://github.com/apostrophecms/apostrophe-astro).
Thanks to Michelin for contributing this feature.

### Fixes

* Do not show widget editor tabs when the developer hasn't created any groups.
* `npm link` now works again for Apostrophe modules that are dependencies of a project.
* Re-crop image attachments found in image widgets, etc. when replacing an image in the Media Manager.
* Fixes visual transitions between modals, as well as slider transition on overlay opacity.
* Changing the aspect ratio multiple times in the image cropper modal no longer makes the stencil smaller and smaller.

### Changes

* Improves `debounce` function to handle async properly (waiting for previous async call to finish before triggering a new one).
* Adds the `copyOfId` property to be passed to the `apos.doc.edit()` method, while still allowing the entire `copyOf` object for backwards compatibility.

### Fixes


## 4.2.1 (2024-04-29)

### Fixes

* Fixes drag and drop regression in the page tree where pages were not able to be moved between parent and child.

## 4.2.0 (2024-04-18)

* Typing a `/` in the title field of a page no longer confuses the slug field. Thanks to [Gauav Kumar](https://github.com/gkumar9891).

### Changes

* Rich text styles are now split into Nodes and Marks, with independent toolbar controls for a better user experience when applying text styles.
There is no change in how the `styles` option is configured.
* Rich text style labels are fully localized.
* `i18n` module now uses the regular `req.redirect` instead of a direct `res.redirect` to ensure redirection, enabling more possibilities for `@apostrophecms/redirect` module
* Refactors `AposModal` component with composition api to get rid of duplicated code in `AposFocusMixin` and `AposFocus`.
* `APOS_MONGODB_LOG_LEVEL` has been removed. According to [mongodb documentation](https://github.com/mongodb/node-mongodb-native/blob/main/etc/notes/CHANGES_5.0.0.md#mongoclientoptionslogger-and-mongoclientoptionsloglevel-removed) "Both the logger and the logLevel options had no effect and have been removed."
* Update `connect-mongo` to `5.x`. Add `@apostrophecms/emulate-mongo-3-driver` dependency to keep supporting `mongodb@3.x` queries while using `mongodb@6.x`.

### Fixes

* Updates the docs `beforeInsert` handler to avoid ending with different modes being set between `_id`, `aposLocale` and `aposMode`.
* Adds a migration to fix potential corrupted data having different modes set between `_id`, `aposLocale` and `aposMode`.
* Fix a crash in `notification` when `req.body` was not present. Thanks to Michelin for contributing this fix.
* Addresses a console error observed when opening and closing the `@apostrophecms-pro/palette` module across various projects.
* Fixes the color picker field in `@apostrophecms-pro/palette` module.
* Ensures that the `data-apos-test` attribute in the admin bar's tray item buttons is set by passing the `action` prop to `AposButton`.
* Prevents stripping of query parameters from the URL when the page is either switched to edit mode or reloaded while in edit mode.
* Add the missing `metaType` property to newly inserted widgets.

### Security

* New passwords are now hashed with `scrypt`, the best password hash available in the Node.js core `crypto` module, following guidance from [OWASP](https://cheatsheetseries.owasp.org/cheatsheets/Password_Storage_Cheat_Sheet.html).
This reduces login time while improving overall security.
* Old passwords are automatically re-hashed with `scrypt` on the next successful login attempt, which
adds some delay to that next attempt, but speeds them up forever after compared to the old implementation.
* Custom `scrypt` parameters for password hashing can be passed to the `@apostrophecms/user` module via the `scrypt` option. See the [Node.js documentation for `scrypt`]. Note that the `maxmem` parameter is computed automatically based on the other parameters.

## 4.1.1 (2024-03-21)

### Fixes

* Hotfix for a bug that broke the rich text editor when the rich text widget has
a `styles` property. The bug was introduced in 4.0.0 as an indirect side effect of deeper
watching behavior by Vue 3.

## 4.1.0 (2024-03-20)

### Fixes

* Don't crash if a document of a type no longer corresponding to any module is present
together with the advanced permission module.
* AposLoginForm.js now pulls its schema from the user module rather than hardcoding it. Includes the
addition of `enterUsername` and `enterPassword` i18n fields for front end customization and localization.
* Simulated Express requests returned by `apos.task.getReq` now include a `req.headers` property, for
greater accuracy and to prevent unexpected bugs in other code.
* Fix the missing attachment icon. The responsibility for checking whether an attachment
actually exists before calling `attachment.url` still lies with the developer.

### Adds

* Add new `getChanges` method to the schema module to get an array of document changed field names instead of just a boolean like does the `isEqual` method.
* Add highlight class in UI when comparing documents.

## 4.0.0 (2024-03-12)

### Adds
* Add Marks tool to the Rich Text widget for handling toggling marks.
* Add translation keys used by the multisite assembly module.
* Add side by side comparison support in AposSchema component.
* Add `beforeLocalize` and `afterLocalize` events.
* Add custom manager indicators support via `apos.schema.addManagerIndicator({ component, props, if })`. The component registered this way will be automatically rendered in the manager modal.
* Add the possibility to make widget modals wider, which can be useful for widgets that contain areas taking significant space. See [documentation](https://v3.docs.apostrophecms.org/reference/modules/widget-type.html#options).
* Temporarily add `translation` module to support document translations via the `@apostrophecms-pro/automatic-translation` module.
**The `translation` core module may be removed or refactored to reduce overhead in the core,** so its presence should
not be relied upon.

### Changes

* Migrate to Vue 3. This entails changes to some admin UI code, as detailed in our public announcement.
There are no other backwards incompatible changes in apostrophe version 4.0.0.
Certain other modules containing custom admin UI have also been updated in a new major version to be compatible,
as noted in our announcement and on the migration page of our website.

### Fixes

* Adds `textStyle` to Tiptap types so that spans are rendered on RT initialization
* `field.help` and `field.htmlHelp` are now correctly translated when displayed in a tooltip.
* Bump the `he` package to most recent version.
* Notification REST APIs should not directly return the result of MongoDB operations.

## 3.63.2 (2024-03-01)

### Security

* Always validate that method names passed to the `external-condition` API actually appear in `if` or `requiredIf`
clauses for the field in question. This fix addresses a serious security risk in which arbitrary methods of
Apostrophe modules could be called over the network, without arguments, and the results returned to the caller.
While the lack of arguments mitigates the data exfiltration risk, it is possible to cause data loss by
invoking the right method. Therefore this is an urgent upgrade for all Apostrophe 3.x users. Our thanks to the Michelin
penetration test red team for disclosing this vulnerability. All are welcome to disclose security vulnerabilities
in ApostropheCMS code via [security@apostrophecms.com](mailto:security@apostrophecms.com).
* Disable the `alwaysIframe` query parameter of the oembed proxy. This feature was never used in Apostrophe core, and could be misused to carry out arbitrary GET requests in the context of an iframe, although it could not be used to exfiltrate any information other than the success or failure of the request, and the request was still performed by the user's browser only. Thanks to the Michelin team.
* Remove vestigial A2 code relating to polymorphic relationship fields. The code in question had no relevance to the way such a feature would be implemented in A3, and could be used to cause a denial of service by crashing and restarting the process. Thanks to the Michelin team.

## 3.63.1 (2024-02-22)

### Security

* Bump dependency on `sanitize-html` to `^2.12.1` at a minimum, to ensure that `npm update apostrophe` is sufficient to guarantee a security update is installed. This security update prevents specially crafted HTML documents from revealing the existence or non-existence of files on the server. The vulnerability did not expose any other information about those files. Thanks to the [Snyk Security team](https://snyk.io/) for the disclosure and to [Dylan Armstrong](https://dylan.is/) for the fix.

## 3.63.0 (2024-02-21)

### Adds

* Adds a `launder` method to the `slug` schema field query builder to allow for use in API queries.
* Adds support for browsing specific pages in a relationship field when `withType` is set to a page type, like `@apostrophecms/home-page`, `default-page`, `article-page`...
* Add support for `canCreate`, `canPreview` & `canShareDraft` in context operations conditions.
* Add support for `canCreate`, `canEdit`, `canArchive` & `canPublish` in utility operations definitions.
* Add `uponSubmit` requirement in the `@apostrophecms/login` module. `uponSubmit` requirements are checked each time the user submit the login form. See the documentation for more information.
* Add field metadata feature, where every module can add metadata to fields via public API offered by `apos.doc.setMeta()`, `apos.doc.getMeta()`, `apos.doc.getMetaPath()` and `apos.doc.removeMeta()`. The metadata is stored in the database and can be used to store additional information about a field.
* Add new `apos.schema.addFieldMetadataComponent(namespace, component)` method to allow adding custom components. They have access to the server-side added field metadata and can decide to show indicators on the admin UI fields. Currently supported fields are "string", "slug", "array", "object" and "area".

### Fixes

* When deleting a draft document, we remove related reverse IDs of documents having a relation to the deleted one.
* Fix publishing or moving published page after a draft page on the same tree level to work as expected.
* Check create permissions on create keyboard shortcut.
* Copy requires create and edit permission.
* Display a more informative error message when publishing a page because the parent page is not published and the current user has no permission to publish the parent page (while having permission to publish the current one).
* The `content-changed` event for the submit draft action now uses a complete document.
* Fix the context bar overlap on palette for non-admin users that have the permission to modify it.
* Show widget icons in the editor area context menu.

### Changes

* Share Drafts modal styles made larger and it's toggle input has a larger hitbox.

## 3.62.0 (2024-01-25)

### Adds

* Adds support for `type` query parameter for page autocomplete. This allows to filter the results by page type. Example: `/api/v1/@apostrophecms/page?autocomplete=something&type=my-page-type`.
* Add testing for the `float` schema field query builder.
* Add testing for the `integer` schema field query builder.
* Add support for link HTML attributes in the rich text widget via configurable fields `linkFields`, extendable on a project level (same as it's done for `fields`). Add an `htmlAttribute` property to the standard fields that map directly to an HTML attribute, except `href` (see special case below), and set it accordingly, even if it is the same as the field name. Setting `htmlAttribute: 'href'` is not allowed and will throw a schema validation exception (on application boot).
* Adds support in `can` and `criteria` methods for `create` and `delete`.
* Changes support for image upload from `canEdit` to `canCreate`.
* The media manager is compatible with per-doc permissions granted via the `@apostrophecms-pro/advanced-permission` module.
* In inline arrays, the trash icon has been replaced by a close icon.

### Fixes

* Fix the `launder` and `finalize` methods of the `float` schema field query builder.
* Fix the `launder` and `finalize` methods of the `integer` schema field query builder.
* A user who has permission to `publish` a particular page should always be allowed to insert it into the
published version of the site even if they could not otherwise insert a child of the published
parent.
* Display the "Browse" button in a relationship inside an inline array.

## 3.61.1 (2023-01-08)

### Fixes

* Pinned Vue dependency to 2.7.15. Released on December 24th, Vue 2.7.16 broke the rich text toolbar in Apostrophe.

## 3.61.0 (2023-12-21)

### Adds

* Add a `validate` method to the `url` field type to allow the use of the `pattern` property.
* Add `autocomplete` attribute to schema fields that implement it (cf. [HTML attribute: autocomplete](https://developer.mozilla.org/en-US/docs/Web/HTML/Attributes/autocomplete)).
* Add the `delete` method to the `@apostrophecms/cache` module so we don't have to rely on direct MongoDB manipulation to remove a cache item.
* Adds tag property to fields in order to show a tag next to the field title (used in advanced permission for the admin field). Adds new sensitive label color.
* Pass on the module name and the full, namespaced template name to external front ends, e.g. Astro.
Also make this information available to other related methods for future and project-level use.
* Fixes the AposCheckbox component to be used more easily standalone, accepts a single model value instead of an array.

### Fixes

* Fix `date` schema field query builder to work with arrays.
* Fix `if` on pages. When you open the `AposDocEditor` modal on pages, you now see an up to date view of the visible fields.
* Pass on complete annotation information for nested areas when adding or editing a nested widget using an external front, like Astro.
* We can now close the image modal in rich-text widgets when we click outside of the modal.
The click on the cancel button now works too.
* Fixes the `clearLoginAttempts` method to work with the new `@apostrophecms/cache` module `delete` method.

## 3.60.1 (2023-12-06)

### Fixes

* corrected an issue where the use of the doc template library can result in errors at startup when
replicating certain content to new locales. This was not a bug in the doc template library.
Apostrophe was not invoking `findForEditing` where it should have.

## 3.60.0 (2023-11-29)

### Adds

* Add the possibility to add custom classes to notifications.
Setting the `apos-notification--hidden` class will hide the notification, which can be useful when we only care about the event carried by it.
* Give the possibility to add horizontal rules from the insert menu of the rich text editor with the following widget option: `insert: [ 'horizontalRule' ]`.
Improve also the UX to focus back the editor after inserting a horizontal rule or a table.

### Fixes

* The `render-widget` route now provides an `options` property on the widget, so that
schema-level options of the widget are available to the external front end when
rendering a newly added or edited widget in the editor. Note that when rendering a full page,
this information is already available on the parent area: `area.options.widgets[widget.type]`
* Pages inserted directly in the published mode are now given a
correct `lastPublishedAt` property, correcting several bugs relating
to the page tree.
* A migration has been added to introduce `lastPublishedAt` wherever
it is missing for existing pages.
* Fixed a bug that prevented page ranks from renumbering properly during "insert after" operations.
* Added a one-time migration to make existing page ranks unique among peers.
* Fixes conditional fields not being properly updated when switching items in array editor.
* The `beforeSend` event for pages and the loading of deferred widgets are now
handled in `renderPage` with the proper timing so that areas can be annotated
successfully for "external front" use.
* The external front now receives 100% of the serialization-friendly data that Nunjucks receives,
including the `home` property etc. Note that the responsibility to avoid passing any nonserializable
or excessively large data in `req.data` falls on the developer when choosing to use the
`apos-external-front` feature.
* Wraps the group label in the expanded preview menu component in `$t()` to allow translation

## 3.59.1 (2023-11-14)

### Fixes

* Fix `if` and `requiredIf` fields inside arrays. With regard to `if`, this is a hotfix for a regression introduced in 3.59.0.

## 3.59.0 (2023-11-03)

### Changes

* Webpack warnings about package size during the admin UI build process have been turned off by default. Warnings are still enabled for the public build, where a large bundle can be problematic for SEO.

### Fixes

* Apostrophe warns you if you have more than one piece page for the same piece type and you have not overridden `chooseParentPage`
to help Apostrophe decide which page is suitable as the `_url` of each piece. Beginning with this release, Apostrophe can recognize
when you have chosen to do this via `extendMethods`, so that you can call `_super()` to fall back to the default implementation without
receiving this warning. The default implementation still just returns the first page found, but always following the
`_super()` pattern here opens the door to npm modules that `improve` `@apostrophecms/piece-page` to do something more
sophisticated by default.
* `newInstance` always returns a reasonable non-null empty value for area and
object fields in case the document is inserted without being passed through
the editor, e.g. in a parked page like the home page. This simplifies
the new external front feature.

### Adds

* An adapter for Astro is under development with support from Michelin.
Starting with this release, adapters for external fronts, i.e. "back for front"
frameworks such as Astro, may now be implemented more easily. Apostrophe recognizes the
`x-requested-with: AposExternalFront` header and the `apos-external-front-key` header.
If both are present and `apos-external-front-key` matches the `APOS_EXTERNAL_FRONT_KEY`
environment variable, then Apostrophe returns JSON in place of a normal page response.
This mechanism is also available for the `render-widget` route.
* Like `type`, `metaType` is always included in projections. This helps
ensure that `apos.util.getManagerOf()` can be used on any object returned
by the Apostrophe APIs.

## 3.58.1 (2023-10-18)

### Security

* Update `uploadfs` to guarantee users get a fix for a [potential security vulnerability in `sharp`](https://security.snyk.io/vuln/SNYK-JS-SHARP-5922108).
This was theoretically exploitable only by users with permission to upload media to Apostrophe
* Remove the webpack bundle analyzer feature, which had been nonfunctional for some time, to address a harmless npm audit warning
* Note: there is one remaining `npm audit` warning regarding `postcss`. This is not a true vulnerability because only developers
with access to the entire codebase can modify styles passed to `postcss` by Apostrophe, but we are working with upstream
developers to determine the best steps to clear the warning

### Fixes

* Automatically add `type` to the projection only if there are no exclusions in the projection. Needed to prevent `Cannot do
exclusion on field in inclusion projection` error.

## 3.58.0 (2023-10-12)

### Fixes

* Ensure Apostrophe can make appropriate checks by always including `type` in the projection even if it is not explicitly listed.
* Never try to annotate a widget with permissions the way we annotate a document, even if the widget is simulating a document.
* The `areas` query builder now works properly when an array of area names has been specified.

### Adds

* Widget schema can now follow the parent schema via the similar to introduced in the `array` field type syntax (`<` prefix). In order a parent followed field to be available to the widget schema, the area field should follow it. For example, if area follows the root schema `title` field via `following: ['title']`, any field from a widget schema inside that area can do `following: ['<title']`.
* The values of fields followed by an `area` field are now available in custom widget preview Vue components (registered with widget option `options.widget = 'MyComponentPreview'`). Those components will also receive additional `areaField` prop (the parent area field definition object).
* Allows to insert attachments with a given ID, as well as with `docIds` and `archivedDocIds` to preserve related docs.
* Adds an `update` method to the attachment module, that updates the mongoDB doc and the associated file.
* Adds an option to the `http` `remote` method to allow receiving the original response from `node-fetch` that is a stream.

## 3.57.0 2023-09-27

### Changes
* Removes a 25px gap used to prevent in-context widget UI from overlapping with the admin bar
* Simplifies the way in-context widget state is rendered via modifier classes
### Adds

* Widgets detect whether or not their in-context editing UI will collide with the admin bar and adjust it appropriately.
* Italian translation i18n file created for the Apostrophe Admin-UI. Thanks to [Antonello Zanini](https://github.com/Tonel) for this contribution.
* Fixed date in piece type being displayed as current date in column when set as undefined and without default value. Thanks to [TheSaddestBread](https://github.com/AllanKoder) for this contribution.

### Fixes

* Bumped dependency on `oembetter` to ensure Vimeo starts working again
for everyone with this release. This is necessary because Vimeo stopped
offering oembed discovery meta tags on their video pages.

### Fixes

* The `118n` module now ignores non-JSON files within the i18n folder of any module and does not crash the build process.

## 3.56.0 (2023-09-13)

### Adds

* Add ability for custom tiptap extensions to access the options passed to rich text widgets at the area level.
* Add support for [npm workspaces](https://docs.npmjs.com/cli/v10/configuring-npm/package-json#workspaces) dependencies. A workspace dependency can now be used as an Apostrophe module even if it is not a direct dependency of the Apostrophe project. Only direct workspaces dependencies of the Apostrophe project are supported, meaning this will only work with workspaces set in the Apostrophe project. Workspaces set in npm modules are not supported, please use [`bundle`](https://v3.docs.apostrophecms.org/reference/module-api/module-overview.html#bundle) instead. For instance, I have an Apostrophe project called `website`. `website` is set with two [npm workspaces](https://docs.npmjs.com/cli/v10/using-npm/workspaces), `workspace-a` & `workspace-b`. `workspace-a` `package.json` contains a module named `blog` as a dependency. `website` can reference `blog` as enabled in the Apostrophe `modules` configuration.
* The actual invocation of `renderPageForModule` by the `sendPage` method of all modules has been
factored out to `renderPage`, which is no longer deprecated. This provides a convenient override point
for those who wish to substitute something else for Nunjucks or just wrap the HTML in a larger data
structure. For consistent results, one might also choose to override the `renderWidget` and `render`
methods of the `@apostrophecms/area` module, which are used to render content while editing.
Thanks to Michelin for their support of this work.
* Add `@apostrophecms/rich-text-widget:lint-fix-figure` task to wrap text nodes in paragraph tags when next to figure tags. Figure tags are not valid children of paragraph tags.
* Add `@apostrophecms/rich-text-widget:remove-empty-paragraph` task to remove empty paragraphs from all existing rich-texts.

## 3.55.1 (2023-09-11)

### Fixes

* The structured logging for API routes now responds properly if an API route throws a `string` as an exception, rather than
a politely `Error`-derived object with a `stack` property. Previously this resulted in an error message about the logging
system itself, which was not useful for debugging the original exception.

## 3.55.0 (2023-08-30)

### Adds

* Add `publicApiCheckAsync` wrapper method (and use it internally) to allow for overrides to do async permission checks of REST APIs. This feature doesn't introduce any breaking changes because the default implementation still invokes `publicApiCheck` in case developers have overridden it.

### Fixes

* Refresh schema field with same name in `AposDocEditor` when the schema changes.
* Infer parent ID mode from the request when retrieving the parent (target) page to avoid `notfound`.
* Log the actual REST API error message and not the one meant for the user.
* Hide dash on autopublished pages title.

## 3.54.0 (2023-08-16)

### Adds

* Add `@apostrophecms/log` module to allow structured logging. All modules have `logDebug`, `logInfo`, `logWarn` and `logError` methods now. See the [documentation](https://v3.docs.apostrophecms.org/guide/logging.html) for more details.
* Add `@apostrophecms/settings` translations.
* Add the ability to have custom modals for batch operations.
* Add the possibility to display utility operations inside a 3-dots menu on the page manager, the same way it is done for the docs manager.
* Custom context operations now accept a `moduleIf` property, which tests options at the module level
the same way that `if` tests properties of the document to determine if the operation should be
offered for a particular document. Note that not all options are passed to the front end unless
`getBrowserData` is extended to suit the need.
* Move Pages Manager modal business logic to a mixin.
* Add `column.extraWidth` option (number) for `AposTreeHeader.vue` to allow control over the tree cell width.
* Move `AposDocContextMenu.vue` business logic to a mixin.
* Move Pages Manager modal business logic to a mixin. Add `column.extraWidth` option (number) for `AposTreeHeader.vue` to allow control over the tree cell width.

### Changes

* Rename misleading `projection` parameter into `options` in `self.find` method signature for
`@apostrophecms/any-doc-type`, `@apostrophecms/any-page-type` & `@apostrophecms/piece-type`.
**This was never really a projection in A3,** so it is not a backwards compatibility issue.
* Hide save button during in-context editing if the document is autopublished.
* Beginning with this release, the correct `moduleName` for typical
actions on the context document is automatically passed to the
modal associated with a custom context operation, unless `moduleName`
is explicitly specified. The `moduleName` parameter to `addContextOperation`
is no longer required and should not be passed at all in most cases
(just pass the object argument). If you do wish to specify a `moduleName`
to override that prop given to the modal, then it is recommended to pass
it as a `moduleName` property of the object, not as a separate argument.
For backwards compatibility the two-argument syntax is still permitted.

### Fixes

* Resolved data integrity issue with certain page tree operations by inferring the best peer to position the page relative to rather
than attempting to remember the most recent move operation.
* Fixes a downstream bug in the `getFieldsByCategory` method in the `AposEditorMixin.js` by checking for a property before accessing it.
* In Nunjucks templates, `data.url` now includes any sitewide and locale URL prefixes. This fixes local prefixing for pagination of piece-type index pages.
* Changes were detected in various fields such as integers, which caused the "Update" button to be active even when there was no actual modification in the doc.
* Fix a bug that prevented adding multiple operations in the same batch operation group.
* The `getTarget` method of the page module should use `findForEditing` to make sure it is able to see
pages that would be filtered out of a public view by project level or npm module overrides.

## 3.53.0 (2023-08-03)

### Adds

* Accessibility improved for navigation inside modals and various UI elements.
Pages/Docs Manager and Doc Editor modal now have better keyboard accessibility.
They keep the focus on elements inside modals and give it back to their parent modal when closed.
This implementation is evolving and will likely switch to use the `dialog` HTML element soon.
* Adds support for a new `if` property in `addContextOperation` in order to show or not a context operation based on the current document properties.
* Add `update-doc-fields` event to call `AposDocEditor.updateDocFields` method
* Add schema field `hidden` property to always hide a field
* Hide empty schema tabs in `AposDocEditor` when all fields are hidden due to `if` conditions
* The front end UI now respects the `_aposEditorModal` and `_aposAutopublish`
properties of a document if present, and otherwise falls back to module
configuration. This is a powerful addition to custom editor components
for piece and page types, allowing "virtual piece types" on the back end that
deal with many content types to give better hints to the UI.
* Respect the `_aposAutopublish` property of a document if present, otherwise
fall back to module configuration.
* For convenience in custom editor components, pass the new prop `type`, the original type of the document being copied or edited.
* For better results in custom editor components, pass the prop `copyOfId`, which implies
the custom editor should fetch the original itself by its means of choice.
For backwards compatibility `copyOf` is still passed, but it may be an
incomplete projection and should not be used in new code.
* Custom context operations now receive a `docId` prop, which should
be used in preference to `doc` because `doc` may be an incomplete
projection.
* Those creating custom context operations for documents can now
specify both a `props` object for additional properties to be passed to
their modal and a `docProps` object to map properties from the document
to props of their choosing.
* Adds support to add context labels in admin bar.
* Adds support for admin UI language configuration in the `@apostrophecms/i18n` module. The new options allow control over the default admin UI language and configures the list of languages, that any individual logged in user can choose from. See the [documentation](https://v3.docs.apostrophecms.org/reference/modules/i18n.html) for more details.
* Adds `adminLocale` User field to allow users to set their preferred admin UI language, but only when the `@apostrophecms/i18n` is configured accordingly (see above).
* Adds `@apostrophecms/settings` module and a "Personal Settings" feature. See the [documentation](https://v3.docs.apostrophecms.org/reference/modules/settings.html) for more details.
* Adds `$and` operator on `addContextOperation` `if` property in order to check multiple fields before showing or hiding a context operation.

### Fixes

* `AposDocEditor` `onSave` method signature. We now always expect an object when a parameter is passed to the function to check
the value of `navigate` flag.
* Fixes a problem in the rich text editor where the slash would not be deleted after item selectin from the insert menu.
* Modules that have a `public` or `i18n` subdirectory no longer generate a
warning if they export no code.
* Clean up focus parent event handlers when components are destroyed. Prevents a slow degradation of performance while editing.
Thanks to [Joshua N. Miller](https://github.com/jmiller-rise8).
* Fixes a visual discrepancy in the rich text editor where empty paragraphs would appear smaller in preview mode compared to edit mode.

### Changes

* To make life easier for module developers, modules that are `npm link`ed to
the project no longer have to be listed in `package.json` as
dependencies. To prevent surprises this is still a requirement for modules
that are not symlinked.

## 3.52.0 (2023-07-06)

### Changes

* Foreign widget UI no longer uses inverted theme styles.

### Adds

* Allows users to double-click a nested widget's breadcrumb entry and open its editor.
* Adds support for a new `conditions` property in `addContextOperation` and validation of `addContextOperation` configuration.

### Fixes

* The API now allows the user to create a page without defining the page target ID. By default it takes the Home page.
* Users are no longer blocked from saving documents when a field is hidden
by an `if` condition fails to satisfy a condition such as `min` or `max`
or is otherwise invalid. Instead the invalid value is discarded for safety.
Note that `required` has always been ignored when an `if` condition is not
satisfied.
* Errors thrown in `@apostrophecms/login:afterSessionLogin` event handlers are now properly passed back to Passport as such, avoiding a process restart.

## 3.51.1 (2023-06-23)

## Fixes

* Fix a regression introduced in 3.51.0 - conditional fields work again in the array editor dialog box.

## 3.51.0 (2023-06-21)

### Adds

* Items can now be added to the user's personal menu in the
admin bar, alongside the "Log Out" option. To do so, specify
the `user: true` option when calling `self.apos.adminBar.add`.
This should be reserved for items that manage personal settings.
* When duplicating another document, the `_id` properties of
array items, widgets and areas are still regenerated to ensure
uniqueness across documents. However, an `_originalId` property
is now available for reference while the document remains in memory.
This facilitates change detection within array items in
`beforeSave` handlers and the like.
* Adds the possibility to add custom admin bars via the `addBar()` method from the `admin-bar` module.
* Adds support for conditional fields within `array` and `object` field schema. See the [documentation](https://v3.docs.apostrophecms.org/guide/conditional-fields/) for more information.

### Fixes

* Uses `findForEditing` method in the page put route.
* The "Duplicate" option in the page or piece manager now correctly duplicates the
entire document. This was a regression introduced in 3.48.0. The "Duplicate" option
in the editor dialog box always worked correctly.

### Changes

* Browser URL now changes to reflect the slug of the document according to the mode that is being viewed.

## 3.50.0 (2023-06-09)

### Adds

* As a further fix for issues that could ensue before the improvements
to locale renaming support that were released in 3.49.0, an
`@apostrophecms/page:reattach` task has been added. This command line task
takes the `_id` or `slug` of a page and reattaches it to the page tree as
the last child of the home page, even if page tree data for that page
is corrupted. You may wish to use the `--new-slug` and `--locale` options. This task should not
be needed in normal circumstances.

## 3.49.0 (2023-06-08)

### Changes

* Updates area UX to not display Add Content controls when a widget is focused.
* Updates area UX to unfocus widget on esc key.
* Updates widget UI to use dashed outlines instead of borders to indicate bounds.
* Updates UI for Insert Menu.
* Updates Insert Menu UX to allow mid-node insertion.
* Rich Text Widget's Insert components are now expected to emit `done` and `cancel` for proper RT cleanup. `close` still supported for BC, acts as `done`.
* Migrated the business logic of the login-related Vue components to external mixins, so that the templates and styles can be overridden by
copying the component `.vue` file to project level without copying all of the business logic. If you have already copied the components to style them,
we encourage you to consider replacing your `script` tag with the new version, which just imports the mixin, so that fixes we make there will be
available in your project.

### Adds

* Adds keyboard accessibility to Insert menu.
* Adds regex pattern feature for string fields.
* Adds `pnpm` support. Introduces new optional Apostrophe root configuration `pnpm` to force opt-in/out when auto detection fails. See the [documentation](https://v3.docs.apostrophecms.org/guide/using-pnpm.html) for more details.
* Adds a warning if database queries involving relationships
are made before the last `apostrophe:modulesRegistered` handler has fired.
If you need to call Apostrophe's `find()` methods at startup,
it is best to wait for the `@apostrophecms/doc:beforeReplicate` event.
* Allow `@` when a piece is a template and `/@` for page templates (doc-template-library module).
* Adds a `prefix` option to the http frontend util module.
If explicitly set to `false`, prevents the prefix from being automatically added to the URL,
when making calls with already-prefixed URLs for instance.
* Adds the `redirectToFirstLocale` option to the `i18n` module to prevent users from reaching a version of their site that would not match any locale when requesting the site without a locale prefix in the URL.
* If just one instance of a piece type should always exist (per locale if localized), the
`singletonAuto` option may now be set to `true` or to an object with a `slug` option in
order to guarantee it. This implicitly sets `singleton: true` as well. This is now used
internally by `@apostrophecms/global` as well as the optional `@apostrophecms-pro/palette` module.

### Fixes

* Fix 404 error when viewing/editing a doc which draft has a different version of the slug than the published one.
* Fixed a bug where multiple home pages can potentially be inserted into the database if the
default locale is renamed. Introduced the `async apos.doc.bestAposDocId(criteria)` method to
help identify the right `aposDocId` when inserting a document that might exist in
other locales.
* Fixed a bug where singletons like the global doc might not be inserted at all if they
exist under the former name of the default locale and there are no other locales.

## 3.48.0 (2023-05-26)

### Adds

* For performance, add `apos.modules['piece-type']getManagerApiProjection` method to reduce the amount of data returned in the manager
    modal. The projection will contain the fields returned in the method in addition to the existing manager modal
    columns.
* Add `apos.schema.getRelationshipQueryBuilderChoicesProjection` method to set the projection used in
    `apos.schema.relationshipQueryBuilderChoices`.
* Rich-text inline images now copies the `alt` attribute from the original image from the Media Library.

### Changes

* Remove `stripPlaceholderBrs` and `restorePlaceholderBrs` from `AposRichTextWidgetEditor.vue` component.
* Change tiptap `Gapcursor` display to use a vertical blinking cursor instead of an horizontal cursor, which allow users to add text before and after inline images and tables.
* You can set `max-width` on `.apos-rich-text-toolbar__inner` to define the width of the rich-text toolbar. It will now
    flow on multiple lines if needed.
* The `utilityRail` prop of `AposSchema` now defaults to `false`, removing
the need to explicitly pass it in almost all contexts.
* Mark `apos.modules['doc-type']` methods `getAutocompleteTitle`, `getAutocompleteProjection` and `autocomplete` as
    deprecated. Our admin UI does not use them, it uses the `autocomplete('...')` query builder.
    More info at https://v3.docs.apostrophecms.org/reference/query-builders.html#autocomplete'.
* Print a warning with a clear explanation if a module's `index.js` file contains
no `module.exports` object (often due to a typo), or it is empty.

### Fixes

* Now errors and exits when a piece-type or widget-type module has a field object with the property `type`. Thanks to [NuktukDev](https://github.com/nuktukdev) for this contribution.
* Add a default page type value to prevent the dropdown from containing an empty value.

## 3.47.0 (2023-05-05)

### Changes

* Since Node 14 and MongoDB 4.2 have reached their own end-of-support dates,
we are **no longer supporting them for A3.** Note that our dependency on
`jsdom` 22 is incompatible with Node 14. Node 16 and Node 18 are both
still supported. However, because Node 16 reaches its
end-of-life date quite soon (September), testing and upgrading directly
to Node 18 is strongly recommended.
* Updated `sluggo` to version 1.0.0.
* Updated `jsdom` to version `22.0.0` to address an installation warning about the `word-wrap` module.

### Fixes

* Fix `extendQueries` to use super pattern for every function in builders and methods (and override properties that are not functions).

## 3.46.0 (2023-05-03)

### Fixes

* Adding or editing a piece no longer immediately refreshes the main content area if a widget editor is open. This prevents interruption of the widget editing process
when working with the `@apostrophecms/ai-helper` module, and also helps in other situations.
* Check that `e.doc` exists when handling `content-changed` event.
* Require updated `uploadfs` version with no dependency warnings.

### Adds

* Allow sub-schema fields (array and object) to follow parent schema fields using the newly introduced `following: '<parentField'` syntax, where the starting `<` indicates the parent level. For example `<parentField` follows a field in the parent level, `<<grandParentField` follows a field in the grandparent level, etc. The change is fully backward compatible with the current syntax for following fields from the same schema level.

### Changes

* Debounce search to prevent calling search on every key stroke in the manager modal.
* Various size and spacing adjustments in the expanded Add Content modal UI

## 3.45.1 (2023-04-28)

### Fixes

* Added missing styles to ensure consistent presentation of the rich text insert menu.
* Fixed a bug in which clicking on an image in the media manager would close the "insert
image" dialog box.
* Update `html-to-text` package to the latest major version.

## 3.45.0 (2023-04-27)

### Adds

* Rich text widgets now support the `insert` option, an array
which currently may contain the strings `image` and `table` in order to add a
convenient "insert menu" that pops up when the slash key is pressed.
This provides a better user experience for rich text features that shouldn't
require that the user select existing text before using them.
* Auto expand inline array width if needed using `width: max-content` in the admin UI.
* The "browse" button is now available when selecting pages and pieces
to link to in the rich text editor.
* The "browse" button is also available when selecting inline images
in the rich text editor.
* Images are now previewed in the relationship field's compact list view.
* The new `apos-refreshing` Apostrophe bus event can be used to prevent
Apostrophe from refreshing the main content zone of the page when images
and pieces are edited, by clearing the `refresh` property of the object
passed to the event.
* To facilitate custom click handlers, an `apos.modal.onTopOf(el1, el2)` function is now
available to check whether an element is considered to be "on top of" another element in
the modal stack.

### Changes

* The `v-click-outside-element` Vue directive now understands that modals "on top of"
an element should be considered to be "inside" the element, e.g. clicks on them
shouldn't close the link dialog etc.

### Fixes

* Fix various issues on conditional fields that were occurring when adding new widgets with default values or selecting a falsy value in a field that has a conditional field relying on it.
Populate new or existing doc instances with default values and add an empty `null` choice to select fields that do not have a default value (required or not) and to the ones configured with dynamic choices.
* Rich text widgets save more reliably when many actions are taken quickly just before save.
* Fix an issue in the `oembed` field where the value was kept in memory after cancelling the widget editor, which resulted in saving the value if the widget was nested and the parent widget was saved.
Also improve the `oembed` field UX by setting the input as `readonly` rather than `disabled` when fetching the video metadata, in order to avoid losing its focus when typing.

## 3.44.0 (2023-04-13)

### Adds

* `checkboxes` fields now support a new `style: 'combobox'` option for a better multiple-select experience when there
are many choices.
* If the new `guestApiAccess` option is set to `true` for a piece type or for `@apostrophecms/page`,
Apostrophe will allow all logged-in users to access the GET-method REST APIs of that
module, not just users with editing privileges, even if `publicApiProjection` is not set.
This is useful when the goal is to allow REST API access to "guest" users who have
project-specific reasons to fetch access content via REST APIs.
* `test-lib/utils.js` has new `createUser` and `loginAs` methods for the convenience of
those writing mocha tests of Apostrophe modules.
* `batchOperations` permissions: if a `permission` property is added to any entry in the `batchOperations` cascade of a piece-type module, this permission will be checked for every user. See `batchOperations` configuration in `modules/@apostrophecms/piece-type/index.js`. The check function `checkBatchOperationsPermissions` can be extended. Please note that this permission is checked only to determine whether to offer the operation.

### Fixes
* Fix child page slug when title is deleted

## 3.43.0 (2023-03-29)

### Adds

* Add the possibility to override the default "Add Item" button label by setting the `itemLabel` option of an `array` field.
* Adds `touch` task for every piece type. This task invokes `update` on each piece, which will execute all of the same event handlers that normally execute when a piece of that type is updated. Example usage: `node app article:touch`.

### Fixes

* Hide the suggestion help from the relationship input list when the user starts typing a search term.
* Hide the suggestion hint from the relationship input list when the user starts typing a search term except when there are no matches to display.
* Disable context menu for related items when their `relationship` field has no sub-[`fields`](https://v3.docs.apostrophecms.org/guide/relationships.html#providing-context-with-fields) configured.
* Logic for checking whether we are running a unit test of an external module under mocha now uses `includes` for a simpler, safer test that should be more cross-platform.

## 3.42.0 (2023-03-16)

### Adds

* You can now set `style: table` on inline arrays. It will display the array as a regular HTML table instead of an accordion.
See the [array field documentation](https://v3.docs.apostrophecms.org/reference/field-types/array.html#settings) for more information.
* You can now set `draggable: false` on inline arrays. It will disable the drag and drop feature. Useful when the order is not significant.
See the [array field documentation](https://v3.docs.apostrophecms.org/reference/field-types/array.html#settings) for more information.
* You can now set the label and icon to display on inline arrays when they are empty.
See the [array field documentation](https://v3.docs.apostrophecms.org/reference/field-types/array.html#whenEmpty) for more information.
* We have added a new and improved suggestion UI to relationship fields.
* The `utilityOperations` feature of piece types now supports additional properties:
`relationship: true` (show the operation only when editing a relationship), `relationship: false` (never show
the operation when editing a relationship), `button: true`, `icon` and `iconOnly: true`.
When `button: true` is specified, the operation appears as a standalone button rather than
being tucked away in the "more" menu.
* In addition, `utilityOperations` can now specify `eventOptions` with an `event` subproperty
instead of `modalOptions`. This is useful with the new `edit` event (see below).
* Those extending our admin UI on the front end can now open a modal to create or edit a page or piece by calling
`await apos.doc.edit({ type: 'article' })` (the type here is an example). To edit an existing document add an
`_id` property. To copy an existing document (like our "duplicate" feature) add a `copyOf`
property. When creating new pages, `type` can be sent to `@apostrophecms/page` for convenience
(note that the `type` property does not override the default or current page type in the editor).
* The `edit` Apostrophe event is now available and takes an object with the same properties
as above. This is useful when configuring `utilityOperations`.
* The `content-changed` Apostrophe event can now be emitted with a `select: true` property. If a
document manager for the relevant content type is open, it will attempt to add the document to the
current selection. Currently this works best with newly inserted documents.
* Localized strings in the admin UI can now use `$t(key)` to localize a string inside
an interpolated variable. This was accomplished by setting `skipOnVariables` to false
for i18next, solely on the front end for admin UI purposes.
* The syntax of the method defined for dynamic `choices` now accepts a module prefix to get the method from, and the `()` suffix.
This has been done for consistency with the external conditions syntax shipped in the previous release. See the documentation for more information.
* Added the `viewPermission` property of schema fields, and renamed `permission` to `editPermission` (with backwards
compatibility) for clarity. You can now decide if a schema field requires permissions to be visible or editable.
See the documentation for more information.
* Display the right environment label on login page. By default, based on `NODE_ENV`, overriden by `environmentLabel` option in `@apostrophecms/login` module. The environment variable `APOS_ENV_LABEL` will override this. Note that `NODE_ENV` should generally only be set to `development` (the default) or `production` as many Node.js modules opt into optimizations suitable for all deployed environments when it is set to `production`. This is why we offer the separate `APOS_ENV_LABEL` variable.

### Fixes

* Do not log unnecessary "required" errors for hidden fields.
* Fixed a bug that prevented "Text Align" from working properly in the rich text editor in certain cases.
* Fix typo in `@apostrophecms/doc-type` and `@apostrophecms/submitted-drafts` where we were using `canCreate` instead of `showCreate` to display the `Create New` button or showing the `Copy` button in `Manager` modals.
* Send external condition results in an object so that numbers are supported as returned values.

## 3.41.1 (2023-03-07)

No changes. Publishing to make sure 3.x is tagged `latest` in npm, rather than 2.x.

## 3.41.0 (2023-03-06)

### Adds

* Handle external conditions to display fields according to the result of a module method, or multiple methods from different modules.
This can be useful for displaying fields according to the result of an external API or any business logic run on the server. See the documentation for more information.

### Fixes

* Replace `deep-get-set` dependency with `lodash`'s `get` and `set` functions to fix the [Prototype Pollution in deep-get-set](https://github.com/advisories/GHSA-mjjj-6p43-vhhv) vulnerability. There was no actual vulnerability in Apostrophe due to the way the module was actually used, and this was done to address vulnerability scan reports.
* The "soft redirects" for former URLs of documents now work better with localization. Thanks to [Waldemar Pankratz](https://github.com/waldemar-p).
* Destroy `AreaEditor` Vue apps when the page content is refreshed in edit mode. This avoids a leak of Vue apps components being recreated while instances of old ones are still alive.

### Security

* Upgrades passport to the latest version in order to ensure session regeneration when logging in or out. This adds additional security to logins by mitigating any risks due to XSS attacks. Apostrophe is already robust against XSS attacks. For passport methods that are internally used by Apostrophe everything is still working. For projects that are accessing the passport instance directly through `self.apos.login.passport`, some verifications may be necessary to avoid any compatibility issue. The internally used methods are `authenticate`, `use`, `serializeUser`, `deserializeUser`, `initialize`, `session`.

## 3.40.1 (2023-02-18)

* No code change. Patch level bump for package update.

## 3.40.0 (2023-02-17)

### Adds

* For devops purposes, the `APOS_BASE_URL` environment variable is now respected as an override of the `baseUrl` option.

### Fixes

* Do not display shortcut conflicts at startup if there are none.
* Range field correctly handles the `def` attribute set to `0` now. The `def` property will be used when the field has no value provided; a value going over the max or below the min threshold still returns `null`.
* `select` fields now work properly when the `value` of a choice is a boolean rather than a string or a number.

## 3.39.2 (2023-02-03)

### Fixes
* Hotfix for a backwards compatibility break in webpack that triggered a tiptap bug. The admin UI build will now succeed as expected.

## 3.39.1 (2023-02-02)

### Fixes

* Rescaling cropped images with the `@apostrophecms/attachment:rescale` task now works correctly. Thanks to [Waldemar Pankratz](https://github.com/waldemar-p) for this contribution.

## 3.39.0 (2023-02-01)

### Adds

* Basic support for editing tables by adding `table` to the rich text toolbar. Enabling `table` allows you to create tables, including `td` and `th` tags, with the ability to merge and split cells. For now the table editing UI is basic, all of the functionality is there but we plan to add more conveniences for easy table editing soon. See the "Table" dropdown for actions that are permitted based on the current selection.
* `superscript` and `subscript` may now be added to the rich text widget's `toolbar` option.
* Early beta-quality support for adding inline images to rich text, by adding `image` to the rich text toolbar. This feature works reliably, however the UI is not mature yet. In particular you must search for images by typing part of the title. We will support a proper "browse" experience here soon. For good results you should also configure the `imageStyles` option. You will also want to style the `figure` tags produced. See the documentation for more information.
* Support for `div` tags in the rich text toolbar, if you choose to include them in `styles`. This is often necessary for A2 content migration and can potentially be useful in new work when combined with a `class` if there is no suitable semantic block tag.
* The new `@apostrophecms/attachment:download-all --to=folder` command line task is useful to download all of your attachments from an uploadfs backend other than local storage, especially if you do not have a more powerful "sync" utility for that particular storage backend.
* A new `loadingType` option can now be set for `image-widget` when configuring an `area` field. This sets the `loading` attribute of the `img` tag, which can be used to enable lazy loading in most browsers. Thanks to [Waldemar Pankratz](https://github.com/waldemar-p) for this contribution.
* Two new module-level options have been added to the `image-widget` module: `loadingType` and `size`. These act as fallbacks for the same options at the area level. Thanks to [Waldemar Pankratz](https://github.com/waldemar-p) for this contribution.

### Fixes

* Adding missing require (`bluebird`) and fallback (`file.crops || []`) to `@apostrophecms/attachment:rescale`-task

## 3.38.1 (2023-01-23)

### Fixes

* Version 3.38.0 introduced a regression that temporarily broke support for user-edited content in locales with names like `de-de` (note the lowercase country name). This was inadvertently introduced in an effort to improve support for locale fallback when generating static translations of the admin interface. Version 3.38.1 brings back the content that temporarily appeared to be missing for these locales (it was never removed from the database), and also achieves the original goal. **However, if you created content for such locales using `3.38.0` (released five days ago) and wish to keep that content,** rather than reverting to the content from before `3.38.0`, see below.

### Adds

* The new `i18n:rename-locale` task can be used to move all content from one locale name to another, using the `--old` and `--new` options. By default, any duplicate keys for content existing in both locales will stop the process. However you can specify which content to keep in the event of a duplicate key error using the `--keep=localename` option. Note that the value of `--new` should match the a locale name that is currently configured for the `@apostrophecms/i18n` module.

Example:

```
# If you always had de-de configured as a locale, but created
# a lot of content with Apostrophe 3.38.0 which incorrectly stored
# it under de-DE, you can copy that content. In this case we opt
# to keep de-de content in the event of any conflicts
node app @apostrophecms/i18n:rename-locale --old=de-DE --new=de-de --keep=de-de
```

## 3.38.0 (2023-01-18)

### Adds

* Emit a `beforeSave` event from the `@apostrophecms:notification` module, with `req` and the `notification` as arguments, in order to give the possibility to override the notification.
* Emit a `beforeInsert` event from the `@apostrophecms:attachment` module, with `req` and the `doc` as arguments, in order to give the possibility to override the attachment.
* Emit a `beforeSaveSafe` event from the `@apostrophecms:user` module, with `req`, `safeUser` and `user` as arguments, in order to give the possibility to override properties of the `safeUser` object which contains password hashes and other information too sensitive to be stored in the aposDocs collection.
* Automatically convert failed uppercase URLs to their lowercase version - can be disabled with `redirectFailedUpperCaseUrls: false` in `@apostrophecms/page/index.js` options. This only comes into play if a 404 is about to happen.
* Automatically convert country codes in locales like `xx-yy` to `xx-YY` before passing them to `i18next`, which is strict about uppercase country codes.
* Keyboard shortcuts conflicts are detected and logged on to the terminal.

### Fixes

* Invalid locales passed to the i18n locale switching middleware are politely mapped to 400 errors.
* Any other exceptions thrown in the i18n locale switching middleware can no longer crash the process.
* Documents kept as the `previous` version for undo purposes were not properly marked as such, breaking the public language switcher in some cases. This was fixed and a migration was added for existing data.
* Uploading an image in an apostrophe area with `minSize` requirements will not trigger an unexpected error anymore. If the image is too small, a notification will be displayed with the minimum size requirements. The `Edit Image` modal will now display the minimum size requirements, if any, above the `Browse Images` field.
* Some browsers saw the empty `POST` response for new notifications as invalid XML. It will now return an empty JSON object with the `Content-Type` set to `application/json`.

## 3.37.0 (2023-01-06)

### Adds

* Dynamic choice functions in schemas now also receive a data object with their original doc id for further inspection by your function.
* Use `mergeWithCustomize` when merging extended source Webpack configuration. Introduce overideable asset module methods `srcCustomizeArray` and `srcCustomizeObject`, with reasonable default behavior, for fine tuning Webpack config arrays and objects merging. More info - [the Webpack mergeWithCustomize docs](https://github.com/survivejs/webpack-merge#mergewithcustomize-customizearray-customizeobject-configuration--configuration)
* The image widget now accepts a `placeholderImage` option that works like `previewImage` (just specify a file extension, like `placeholderImage: 'jpg'`, and provide the file `public/placeholder.jpg` in the module). The `placeholderUrl` option is still available for backwards compatibility.

### Fixes

* `docId` is now properly passed through array and object fields and into their child schemas.
* Remove module `@apostrophecms/polymorphic-type` name alias `@apostrophecms/polymorphic`. It was causing warnings
    e.g. `A permission.can() call was made with a type that has no manager: @apostrophecms/polymorphic-type`.
* The module `webpack.extensions` configuration is not applied to the core Admin UI build anymore. This is the correct and intended behavior as explained in the [relevant documentation](https://v3.docs.apostrophecms.org/guide/webpack.html#extending-webpack-configuration).
* The `previewImage` option now works properly for widget modules loaded from npm and those that subclass them. Specifically, the preview image may be provided in the `public/` subdirectory of the original module, the project-level configuration of it, or a subclass.

## 3.36.0 (2022-12-22)

### Adds

* `shortcut` option for piece modules, allowing easy re-mapping of the manager command shortcut per module.

### Fixes

* Ensure there are no conflicting command shortcuts for the core modules.

## 3.35.0 (2022-12-21)

### Adds

* Introduced support for linking directly to other Apostrophe documents in a rich text widget. The user can choose to link to a URL, or to a page. Linking to various piece types can also be enabled with the `linkWithType` option. This is equivalent to the old `apostrophe-rich-text-permalinks` module but is included in the core in A3. See the [documentation](https://v3.docs.apostrophecms.org/guide/core-widgets.html#rich-text-widget) for details.
* Introduced support for the `anchor` toolbar control in the rich text editor. This allows named anchors to be inserted. These are rendered as `span` tags with the given `id` and can then be linked to via `#id`, providing basic support for internal links. HTML 4-style named anchors in legacy content (`name` on `a` tags) are automatically migrated upon first edit.
* German translation i18n file created for the Apostrophe Admin-UI. Thanks to [Noah Gysin](https://github.com/NoahGysin) for this contribution.
* Introduced support for keyboard shortcuts in admin UI. Hitting `?` will display the list of available shortcuts. Developpers can define their own shortcuts by using the new `@apostrophecms/command-menu` module and the `commands` property. Please check the [keyboard shortcut documentation](https://v3.docs.apostrophecms.org/guide/command-menu.html) for more details.

### Fixes

* The `bulletList` and `orderedList` TipTap toolbar items now work as expected.
* When using the autocomplete/typeahead feature of relationship fields, typing a space at the start no longer results in an error.
* Replace [`credential`](https://www.npmjs.com/package/credential) package with [`credentials`](https://www.npmjs.com/package/credentials) to fix the [`mout` Prototype Pollution vulnerability](https://cve.mitre.org/cgi-bin/cvename.cgi?name=CVE-2020-7792). There was no actual vulnerability in Apostrophe or credential due to the way the module was actually used, and this was done to address vulnerability scan reports.
* Added a basic implementation of the missing "Paste from Clipboard" option to Expanded Widget Previews.


## 3.34.0 (2022-12-12)

### Fixes

* Nested areas work properly in widgets that have the `initialModal: false` property.
* Apostrophe's search index now properly incorporates most string field types as in A2.

### Adds

* Relationships load more quickly.
* Parked page checks at startup are faster.
* Tasks to localize and unlocalize piece type content (see `node app help [yourModuleName]:localize` and `node app help [yourModuleName]:unlocalize`).
## 3.33.0 (2022-11-28)

### Adds

* You can now set `inline: true` on schema fields of type `array`. This displays a simple editing interface in the context of the main dialog box for the document in question, avoiding the need to open an additional dialog box. Usually best for cases with just one field or just a few. If your array field has a large number of subfields the default behavior (`inline: false`) is more suitable for your needs. See the [array field](https://v3.docs.apostrophecms.org/reference/field-types/array.html) documentation for more information.
* Batch feature for publishing pieces.
* Add extensibility for `rich-text-widget` `defaultOptions`. Every key will now be used in the `AposRichTextWidgetEditor`.

### Fixes

* Prior to this release, widget templates that contained areas pulled in from related documents would break the ability to add another widget beneath.
* Validation of object fields now works properly on the browser side, in addition to server-side validation, resolving UX issues.
* Provisions were added to prevent any possibility of a discrepancy in relationship loading results under high load. It is not clear whether this A2 bug was actually possible in A3.

## 3.32.0 (2022-11-09)

### Adds

* Adds Reset Password feature to the login page. Note that the feature must be enabled and email delivery must be properly configured. See the [documentation](https://v3.docs.apostrophecms.org/reference/modules/login.html) for more details.
* Allow project-level developer to override bundling decisions by configuring the `@apostrophecms/asset` module. Check the [module documentation](https://v3.docs.apostrophecms.org/reference/modules/asset.html#options) for more information.

### Fixes

* Query builders for regular select fields have always accepted null to mean "do not filter on this property." Now this also works for dynamic select fields.
* The i18n UI state management now doesn't allow actions while it's busy.
* Fixed various localization bugs in the text of the "Update" dropdown menu.
* The `singleton: true` option for piece types now automatically implies `showCreate: false`.
* Remove browser console warnings by handling Tiptap Editor's breaking changes and duplicated plugins.
* The editor modal now allocates more space to area fields when possible, resolving common concerns about editing large widgets inside the modal.

## 3.31.0 (2022-10-27)

### Adds

* Adds `placeholder: true` and `initialModal: false` features to improve the user experience of adding widgets to the page. Checkout the [Widget Placeholders documentation](https://v3.docs.apostrophecms.org/guide/areas-and-widgets.html#adding-placeholder-content-to-widgets) for more detail.

### Fixes

* When another user is editing the document, the other user's name is now displayed correctly.

## 3.30.0 (2022-10-12)

### Adds

* New `APOS_LOG_ALL_ROUTES` environment variable. If set, Apostrophe logs information about all middleware functions and routes that are executed on behalf of a particular URL.
* Adds the `addFileGroups` option to the `attachment` module. Additionally it exposes a new method, `addFileGroup(group)`. These allow easier addition of new file groups or extension of the existing groups.

### Fixes

* Vue 3 may now be used in a separate webpack build at project level without causing problems for the admin UI Vue 2 build.
* Fixes `cache` module `clear-cache` CLI task message
* Fixes help message for `express` module `list-routes` CLI task

## 3.29.1 (2022-10-03)

### Fixes

* Hotfix to restore Node 14 support. Of course Node 16 is also supported.


## 3.29.0 (2022-10-03)

### Adds

* Areas now support an `expanded: true` option to display previews for widgets. The Expanded Widget Preview Menu also supports grouping and display columns for each group.
* Add "showQuery" in piece-page-type in order to override the query for the "show" page as "indexQuery" does it for the index page

### Fixes

* Resolved a bug in which users making a password error in the presence of pre-login checks such as a CAPTCHA were unable to try again until they refreshed the page.

## 3.28.1 (2022-09-15)

### Fixes

* `AposInputBoolean` can now be `required` and have the value `false`.
* Schema fields containing boolean filters can now list both `yes` and `no` choices according to available values in the database.
* Fix attachment `getHeight()` and `getWidth()` template helpers by changing the assignment of the `attachment._crop` property.
* Change assignment of `attachment._focalPoint` for consistency.

## 3.28.0 (2022-08-31)

### Fixes

* Fix UI bug when creating a document via a relationship.

### Adds

* Support for uploading `webp` files for display as images. This is supported by all current browsers now that Microsoft has removed IE11. For best results, you should run `npm update` on your project to make sure you are receiving the latest release of `uploadfs` which uses `sharp` for image processing. Thanks to [Isaac Preston](https://github.com/ixc7) for this addition.
* Clicking outside a modal now closes it, the same way the `Escape` key does when pressed.
* `checkboxes` fields now support `min` and `max` properties. Thanks to [Gabe Flores](https://github.com/gabeflores-appstem).

## 3.27.0 (2022-08-18)

### Adds

* Add `/grid` `POST` route in permission module, in addition to the existing `GET` one.
* New utility script to help find excessively heavy npm dependencies of apostrophe core.

### Changes

* Extract permission grid into `AposPermissionGrid` vue component.
* Moved `stylelint` from `dependencies` to `devDependencies`. The benefit may be small because many projects will depend on `stylelint` at project level, but every little bit helps install speed, and it may make a bigger difference if different major versions are in use.

## 3.26.1 (2022-08-06)

### Fixes

Hotfix: always waits for the DOM to be ready before initializing the Apostrophe Admin UI. `setTimeout` alone might not guarantee that every time. This issue has apparently become more frequent in the latest versions of Chrome.
* Modifies the `login` module to return an empty object in the API session cookie response body to avoid potential invalid JSON error if `response.json()` is retrieved.

## 3.26.0 (2022-08-03)

### Adds

* Tasks can now be registered with the `afterModuleReady` flag, which is more useful than `afterModuleInit` because it waits for the module to be more fully initialized, including all "improvements" loaded via npm. The original `afterModuleInit` flag is still supported in case someone was counting on its behavior.
* Add `/grid` `POST` route in permission module, in addition to the existing `GET` one, to improve extensibility.
* `@apostrophecms/express:list-routes` command line task added, to facilitate debugging.

### Changes

* Since Microsoft has ended support for IE11 and support for ES5 builds is responsible for a significant chunk of Apostrophe's installation time, the `es5: true` option no longer produces an IE11 build. For backwards compatibility, developers will receive a warning, but their build will proceed without IE11 support. IE11 ES5 builds can be brought back by installing the optional [@apostrophecms/asset-es5](https://github.com/apostrophecms/asset-es5) module.

### Fixes

* `testModule: true` works in unit tests of external Apostrophe modules again even with modern versions of `mocha`, thanks to [Amin Shazrin](https://github.com/ammein).
* `getObjectManager` is now implemented for `Object` field types, fixing a bug that prevented the use of areas found in `object` schema fields within templates. Thanks to [James R T](https://github.com/jamestiotio).

## 3.25.0 (2022-07-20)

### Adds

* `radio` and `checkboxes` input field types now support a server side `choices` function for supplying their `choices` array dynamically, just like `select` fields do. Future custom field types can opt into this functionality with the field type flag `dynamicChoices: true`.

### Fixes

* `AposSelect` now emits values on `change` event as they were originally given. Their values "just work" so you do not have to think about JSON anymore when you receive it.
* Unpinned tiptap as the tiptap team has made releases that resolve the packaging errors that caused us to pin it in 3.22.1.
* Pinned `vue-loader` to the `15.9.x` minor release series for now. The `15.10.0` release breaks support for using `npm link` to develop the `apostrophe` module itself.
* Minimum version of `sanitize-html` bumped to ensure a potential denial-of-service vector is closed.

## 3.24.0 (2022-07-06)

### Adds

* Handle `private: true` locale option in i18n module, preventing logged out users from accessing the content of a private locale.

### Fixes

* Fix missing title translation in the "Array Editor" component.
* Add `follow: true` flag to `glob` functions (with `**` pattern) to allow registering symlink files and folders for nested modules
* Fix disabled context menu for relationship fields editing ([#3820](https://github.com/apostrophecms/apostrophe/issues/3820))
* In getReq method form the task module, extract the right `role` property from the options object.
* Fix `def:` option in `array` fields, in order to be able to see the default items in the array editor modal

## 3.23.0 (2022-06-22)

### Adds

* Shared Drafts: gives the possibility to share a link which can be used to preview the draft version of page, or a piece `show` page.
* Add `Localize` option to `@apostrophecms/image`. In Edit mode the context bar menu includes a "Localize" option to start cloning this image into other locales.

### Fixes

* Update `sass` to [`1.52.3`+](https://github.com/sass/dart-sass/pull/1713) to prevent the error `RangeError: Invalid value: Not in inclusive range 0..145: -1`. You can now fix that by upgrading with `npm update`. If it does not immediately clear up the issue in development, try `node app @apostrophecms/asset:clear-cache`.
* Fix a potential issue when URLs have a query string, in the `'@apostrophecms/page:notFound'` handler of the `soft-redirect` module.

## 3.22.1 (2022-06-17)

* Hotfix: temporarily pin versions of tiptap modules to work around packaging error that breaks import of the most recent releases. We will unpin as soon as this is fixed upstream. Fixes a bug where `npm update` would fail for A3 projects.

## 3.22.0 (2022-06-08)

### Adds

* Possibility to pass options to webpack extensions from any module.

### Fixes

* Fix a Webpack cache issue leading to modules symlinked in `node_modules` not being rebuilt.
* Fixes login maximum attempts error message that wasn't showing the plural when lockoutMinutes is more than 1.
* Fixes the text color of the current array item's slat label in the array editor modal.
* Fixes the maximum width of an array item's slat label so as to not obscure the Remove button in narrow viewports.
* If an array field's titleField option is set to a select field, use the selected option's label as the slat label rather its value.
* Disable the slat controls of the attachment component while uploading.
* Fixes bug when re-attaching the same file won't trigger an upload.
* AposSlat now fully respects the disabled state.

## 3.21.1 (2022-06-04)

### Fixes

* Work around backwards compatibility break in `sass` module by pinning to `sass` `1.50.x` while we investigate. If you saw the error `RangeError: Invalid value: Not in inclusive range 0..145: -1` you can now fix that by upgrading with `npm update`. If it does not immediately clear up the issue in development, try `node app @apostrophecms/asset:clear-cache`.

## 3.21.0 (2022-05-25)

### Adds

* Trigger only the relevant build when in a watch mode (development). The build paths should not contain comma (`,`).
* Adds an `unpublish` method, available for any doc-type.
An _Unpublish_ option has also been added to the context menu of the modal when editing a piece or a page.
* Allows developers to group fields in relationships the same way it's done for normal schemas.

### Fixes

* Vue files not being parsed when running eslint through command line, fixes all lint errors in vue files.
* Fix a bug where some Apostrophe modules symlinked in `node_modules` are not being watched.
* Recover after webpack build error in watch mode (development only).
* Fixes an edge case when failing (throw) task invoked via `task.invoke` will result in `apos.isTask()` to always return true due to `apos.argv` not reverted properly.

## 3.20.1 (2022-05-17)

### Fixes

* Minor corrections to French translation.

## 3.20.0

### Adds

* Adds French translation of the admin UI (use the `fr` locale).

## 3.19.0

### Adds

* New schema field type `dateAndTime` added. This schema field type saves in ISO8601 format, as UTC (Universal Coordinated Time), but is edited in a user-friendly way in the user's current time zone and locale.
* Webpack disk cache for better build performance in development and, if appropriately configured, production as well.
* In development, Webpack rebuilds the front end without the need to restart the Node.js process, yielding an additional speedup. To get this speedup for existing projects, see the `nodemonConfig` section of the latest `package.json` in [a3-boilerplate](https://github.com/apostrophecms/a3-boilerplate) for the new "ignore" rules you'll need to prevent nodemon from stopping the process and restarting.
* Added the new command line task `apostrophecms/asset:clear-cache` for clearing the webpack disk cache. This should be necessary only in rare cases where the configuration has changed in ways Apostrophe can't automatically detect.
* A separate `publishedLabel` field can be set for any schema field of a page or piece. If present it is displayed instead of `label` if the document has already been published.

### 3.18.1

### Fixes

* The admin UI now rebuilds properly in a development environment when new npm modules are installed in a multisite project (`apos.rootDir` differs from `apos.npmRootDir`).

## 3.18.0 (2022-05-03)

### Adds

* Images may now be cropped to suit a particular placement after selecting them. SVG files may not be cropped as it is not possible in the general case.
* Editors may also select a "focal point" for the image after selecting it. This ensures that this particular point remains visible even if CSS would otherwise crop it, which is a common issue in responsive design. See the `@apostrophecms/image` widget for a sample implementation of the necessary styles.
* Adds the `aspectRatio` option for image widgets. When set to `[ w, h ]` (a ratio of width to height), images are automatically cropped to this aspect ratio when chosen for that particular widget. If the user does not crop manually, then cropping happens automatically.
* Adds the `minSize` option for image widgets. This ensures that the images chosen are at least the given size `[ width, height ]`, and also ensures the user cannot choose something smaller than that when cropping.
* Implements OpenTelemetry instrumentation.
* Developers may now specify an alternate Vue component to be used for editing the subfields of relationships, either at the field level or as a default for all relationships with a particular piece type.
* The widget type base module now always passes on the `components` option as browser data, so that individual widget type modules that support contextual editing can be implemented more conveniently.
* In-context widget editor components now receive a `focused` prop which is helpful in deciding when to display additional UI.
* Adds new configuration option - `beforeExit` async handler.
* Handlers listening for the `apostrophe:run` event are now able to send an exit code to the Apostrophe bootstrap routine.
* Support for Node.js 17 and 18. MongoDB connections to `localhost` will now successfully find a typical dev MongoDB server bound only to `127.0.0.1`, Apostrophe can generate valid ipv6 URLs pointing back to itself, and `webpack` and `vue-loader` have been updated to address incompatibilities.
* Adds support for custom context menus provided by any module (see `apos.doc.addContextOperation()`).
* The `AposSchema` component now supports an optional `generation` prop which may be used to force a refresh when the value of the object changes externally. This is a compromise to avoid the performance hit of checking numerous subfields for possible changes every time the `value` prop changes in response to an `input` event.
* Adds new event `@apostrophecms/doc:afterAllModesDeleted` fired after all modes of a given document are purged.

### Fixes

* Documentation of obsolete options has been removed.
* Dead code relating to activating in-context widget editors have been removed. They are always active and have been for some time. In the future they might be swapped in on scroll, but there will never be a need to swap them in "on click."
* The `self.email` method of modules now correctly accepts a default `from` address configured for a specific module via the `from` subproperty of the `email` option to that module. Thanks to `chmdebeer` for pointing out the issue and the fix.
* Fixes `_urls` not added on attachment fields when pieces API index is requested (#3643)
* Fixes float field UI bug that transforms the value to integer when there is no field error and the first number after the decimal is `0`.
* The `nestedModuleSubdirs` feature no longer throws an error and interrupts startup if a project contains both `@apostrophecms/asset` and `asset`, which should be considered separate module names.

## 3.17.0 (2022-03-31)

### Adds

* Full support for the [`object` field type](https://v3.docs.apostrophecms.org/reference/field-types/object.html), which works just like `array` but stores just one sub-object as a property, rather than an array of objects.
* To help find documents that reference related ones via `relationship` fields, implement backlinks of related documents by adding a `relatedReverseIds` field to them and keeping it up to date. There is no UI based on this feature yet but it will permit various useful features in the near future.
* Adds possibility for modules to [extend the webpack configuration](https://v3.docs.apostrophecms.org/guide/webpack.html).
* Adds possibility for modules to [add extra frontend bundles for scss and js](https://v3.docs.apostrophecms.org/guide/webpack.html). This is useful when the `ui/src` build would otherwise be very large due to code used on rarely accessed pages.
* Loads the right bundles on the right pages depending on the page template and the loaded widgets. Logged-in users have all the bundles on every page, because they might introduce widgets at any time.
* Fixes deprecation warnings displayed after running `npm install`, for dependencies that are directly included by this package.
* Implement custom ETags emission when `etags` cache option is enabled. [See the documentation for more information](https://v3.docs.apostrophecms.org/guide/caching.html).
It allows caching of pages and pieces, using a cache invalidation mechanism that takes into account related (and reverse related) document updates, thanks to backlinks mentioned above.
Note that for now, only single pages and pieces benefit from the ETags caching system (pages' and pieces' `getOne` REST API route, and regular served pages).
The cache of an index page corresponding to the type of a piece that was just saved will automatically be invalidated. However, please consider that it won't be effective when a related piece is saved, therefore the cache will automatically be invalidated _after_ the cache lifetime set in `maxAge` cache option.

### Fixes

* Apostrophe's webpack build now works properly when developing code that imports module-specific npm dependencies from `ui/src` or `ui/apos` when using `npm link` to develop the module in question.
* The `es5: true` option to `@apostrophecms/asset` works again.

## 3.16.1 (2022-03-21)

### Fixes

* Fixes a bug in the new `Cache-Control` support introduced by 3.16.0 in which we get the logged-out homepage right after logging in. This issue only came into play if the new caching options were enabled.

## 3.16.0 (2022-03-18)

### Adds

* Offers a simple way to set a Cache-Control max-age for Apostrophe page and GET REST API responses for pieces and pages. [See the documentation for more information](https://v3.docs.apostrophecms.org/guide/caching.html).
* API keys and bearer tokens "win" over session cookies when both are present. Since API keys and bearer tokens are explicitly added to the request at hand, it never makes sense to ignore them in favor of a cookie, which is implicit. This also simplifies automated testing.
* `data-apos-test=""` selectors for certain elements frequently selected in QA tests, such as `data-apos-test="adminBar"`.
* Offer a simple way to set a Cache-Control max-age for Apostrophe page and GET REST API responses for pieces and pages.
* To speed up functional tests, an `insecurePasswords` option has been added to the login module. This option is deliberately named to discourage use for any purpose other than functional tests in which repeated password hashing would unduly limit performance. Normally password hashing is intentionally difficult to slow down brute force attacks, especially if a database is compromised.

### Fixes

* `POST`ing a new child page with `_targetId: '_home'` now works properly in combination with `_position: 'lastChild'`.

## 3.15.0 (2022-03-02)

### Adds

* Adds throttle system based on username (even when not existing), on initial login route. Also added for each late login requirement, e.g. for 2FA attempts.

## 3.14.2 (2022-02-27)

* Hotfix: fixed a bug introduced by 3.14.1 in which non-parked pages could throw an error during the migration to fix replication issues.

## 3.14.1 (2022-02-25)

* Hotfix: fixed a bug in which replication across locales did not work properly for parked pages configured via the `_children` feature. A one-time migration is included to reconnect improperly replicated versions of the same parked pages. This runs automatically, no manual action is required. Thanks to [justyna1](https://github.com/justyna13) for identifying the issue.

## 3.14.0 (2022-02-22)

### Adds

* To reduce complications for those implementing caching strategies, the CSRF protection cookie now contains a simple constant string, and is not recorded in `req.session`. This is acceptable because the real purpose of the CSRF check is simply to verify that the browser has sent the cookie at all, which it will not allow a cross-origin script to do.
* As a result of the above, a session cookie is not generated and sent at all unless `req.session` is actually used or a user logs in. Again, this reduces complications for those implementing caching strategies.
* When logging out, the session cookie is now cleared in the browser. Formerly the session was destroyed on the server side only, which was sufficient for security purposes but could create caching issues.
* Uses `express-cache-on-demand` lib to make similar and concurrent requests on pieces and pages faster.
* Frontend build errors now stop app startup in development, and SCSS and JS/Vue build warnings are visible on the terminal console for the first time.

### Fixes

* Fixed a bug when editing a page more than once if the page has a relationship to itself, whether directly or indirectly. Widget ids were unnecessarily regenerated in this situation, causing in-context edits after the first to fail to save.
* Pages no longer emit double `beforeUpdate` and `beforeSave` events.
* When the home page extends `@apostrophecms/piece-page-type`, the "show page" URLs for individual pieces should not contain two slashes before the piece slug. Thanks to [Martí Bravo](https://github.com/martibravo) for the fix.
* Fixes transitions between login page and `afterPasswordVerified` login steps.
* Frontend build errors now stop the `@apostrophecms/asset:build` task properly in production.
* `start` replaced with `flex-start` to address SCSS warnings.
* Dead code removal, as a result of following up on JS/Vue build warnings.

## 3.13.0 - 2022-02-04

### Adds

* Additional requirements and related UI may be imposed on native ApostropheCMS logins using the new `requirements` feature, which can be extended in modules that `improve` the `@apostrophecms/login` module. These requirements are not imposed for single sign-on logins via `@apostrophecms/passport-bridge`. See the documentation for more information.
* Adds latest Slovak translation strings to SK.json in `i18n/` folder. Thanks to [Michael Huna](https://github.com/Miselrkba) for the contribution.
* Verifies `afterPasswordVerified` requirements one by one when emitting done event, allows to manage errors ans success before to go to the next requirement. Stores and validate each requirement in the token. Checks the new `askForConfirmation` requirement option to go to the next step when emitting done event or waiting for the confirm event (in order to manage success messages). Removes support for `afterSubmit` for now.

### Fixes

* Decodes the testReq `param` property in `serveNotFound`. This fixes a problem where page titles using diacritics triggered false 404 errors.
* Registers the default namespace in the Vue instance of i18n, fixing a lack of support for un-namespaced l10n keys in the UI.

## 3.12.0 - 2022-01-21

### Adds

* It is now best practice to deliver namespaced i18n strings as JSON files in module-level subdirectories of `i18n/` named to match the namespace, e.g. `i18n/ourTeam` if the namespace is `ourTeam`. This allows base class modules to deliver phrases to any namespace without conflicting with those introduced at project level. The `i18n` option is now deprecated in favor of the new `i18n` module format section, which is only needed if `browser: true` must be specified for a namespace.
* Brought back the `nestedModuleSubdirs` feature from A2, which allows modules to be nested in subdirectories if `nestedModuleSubdirs: true` is set in `app.js`. As in A2, module configuration (including activation) can also be grouped in a `modules.js` file in such subdirectories.

### Fixes

* Fixes minor inline documentation comments.
* UI strings that are not registered localization keys will now display properly when they contain a colon (`:`). These were previously interpreted as i18next namespace/key pairs and the "namespace" portion was left out.
* Fixes a bug where changing the page type immediately after clicking "New Page" would produce a console error. In general, areas and checkboxes now correctly handle their value being changed to `null` by the parent schema after initial startup of the `AposInputArea` or `AposInputCheckboxes` component.
* It is now best practice to deliver namespaced i18n strings as JSON files in module-level subdirectories of `i18n/` named to match the namespace, e.g. `i18n/ourTeam` if the namespace is `ourTeam`. This allows base class modules to deliver phrases to any namespace without conflicting with those introduced at project level. The `i18n` option is now deprecated in favor of the new `i18n` module format section, which is only needed if `browser: true` must be specified for a namespace.
* Removes the `@apostrophecms/util` module template helper `indexBy`, which was using a lodash method not included in lodash v4.
* Removes an unimplemented `csrfExceptions` module section cascade. Use the `csrfExceptions` *option* of any module to set an array of URLs excluded from CSRF protection. More information is forthcoming in the documentation.
* Fix `[Object Object]` in the console when warning `A permission.can() call was made with a type that has no manager` is printed.

### Changes

* Temporarily removes `npm audit` from our automated tests because of a sub-dependency of vue-loader that doesn't actually cause a security vulnerability for apostrophe.

## 3.11.0 - 2022-01-06

### Adds

* Apostrophe now extends Passport's `req.login` to emit an `afterSessionLogin` event from the `@apostrophecms:login` module, with `req` as an argument. Note that this does not occur at all for login API calls that return a bearer token rather than establishing an Express session.

### Fixes

* Apostrophe's extension of `req.login` now accounts for the `req.logIn` alias and the skippable `options` parameter, which is relied upon in some `passport` strategies.
* Apostrophe now warns if a nonexistent widget type is configured for an area field, with special attention to when `-widget` has been erroneously included in the name. For backwards compatibility this is a startup warning rather than a fatal error, as sites generally did operate successfully otherwise with this type of bug present.

### Changes

* Unpins `vue-click-outside-element` the packaging of which has been fixed upstream.
* Adds deprecation note to `__testDefaults` option. It is not in use, but removing would be a minor BC break we don't need to make.
* Allows test modules to use a custom port as an option on the `@apostrophecms/express` module.
* Removes the code base pull request template to instead inherit the organization-level template.
* Adds `npm audit` back to the test scripts.

## 3.10.0 - 2021-12-22

### Fixes

* `slug` type fields can now have an empty string or `null` as their `def` value without the string `'none'` populating automatically.
* The `underline` feature works properly in tiptap toolbar configuration.
* Required checkbox fields now properly prevent editor submission when empty.
* Pins `vue-click-outside-element` to a version that does not attempt to use `eval` in its distribution build, which is incompatible with a strict Content Security Policy.

### Adds

* Adds a `last` option to fields. Setting `last: true` on a field puts that field at the end of the field's widget order. If more than one field has that option active the true last item will depend on general field registration order. If the field is ordered with the `fields.order` array or field group ordering, those specified orders will take precedence.

### Changes

* Adds deprecation notes to the widget class methods `getWidgetWrapperClasses` and `getWidgetClasses` from A2.
* Adds a deprecation note to the `reorganize` query builder for the next major version.
* Uses the runtime build of Vue. This has major performance and bundle size benefits, however it does require changes to Apostrophe admin UI apps that use a `template` property (components should require no changes, just apps require an update). These apps must now use a `render` function instead. Since custom admin UI apps are not yet a documented feature we do not regard this as a bc break.
* Compatible with the `@apostrophecms/security-headers` module, which supports a strict `Content-Security-Policy`.
* Adds a deprecation note to the `addLateCriteria` query builder.
* Updates the `toCount` doc type query method to use Math.ceil rather than Math.floor plus an additional step.

## 3.9.0 - 2021-12-08

### Adds

* Developers can now override any Vue component of the ApostropheCMS admin UI by providing a component of the same name in the `ui/apos/components` folder of their own module. This is not always the best approach, see the documentation for details.
* When running a job, we now trigger the notification before to run the job, this way the progress notification ID is available from the job and the notification can be dismissed if needed.
* Adds `maxUi`, `maxLabel`, `minUi`, and `minLabel` localization strings for array input and other UI.

### Fixes

* Fully removes references to the A2 `self.partial` module method. It appeared only once outside of comments, but was not actually used by the UI. The `self.render` method should be used for simple template rendering.
* Fixes string interpolation for the confirmation modal when publishing a page that has an unpublished parent page.
* No more "cannot set headers after they are sent to the client" and "req.res.redirect not defined" messages when handling URLs with extra trailing slashes.
* The `apos.util.runPlayers` method is not called until all of the widgets in a particular tree of areas and sub-areas have been added to the DOM. This means a parent area widget player will see the expected markup for any sub-widgets when the "Edit" button is clicked.
* Properly activates the `apostropheI18nDebugPlugin` i18next debugging plugin when using the `APOS_SHOW_I18N` environment variable. The full set of l10n emoji indicators previously available for the UI is now available for template and server-side strings.
* Actually registers piece types for site search unless the `searchable` option is `false`.
* Fixes the methods required for the search `index` task.

### Changes

* Adds localization keys for the password field component's min and max error messages.

## 3.8.1 - 2021-11-23

### Fixes

* The search field of the pieces manager modal works properly. Thanks to [Miro Yovchev](https://github.com/myovchev) for pointing out the issue and providing a solution.
* Fixes a bug in `AposRichTextWidgetEditor.vue` when a rich text widget was specifically configured with an empty array as the `styles` option. In that case a new empty rich text widget will initiate with an empty paragraph tag.
* The`fieldsPresent` method that is used with the `presentFieldsOnly` option in doc-type was broken, looking for properties in strings and wasn't returning anything.

## 3.8.0 - 2021-11-15

### Adds

* Checkboxes for pieces are back, a main checkbox allows to select all page items. When all pieces on a page are checked, a banner where the user can select all pieces appears. A launder for mongo projections has been added.
* Registered `batchOperations` on a piece-type will now become buttons in the manager batch operations "more menu" (styled as a kebab icon). Batch operations should include a label, `messages` object, and `modalOptions` for the confirmation modal.
* `batchOperations` can be grouped into a single button with a menu using the `group` cascade subproperty.
* `batchOperations` can be conditional with an `if` conditional object. This allows developers to pass a single value or an array of values.
* Piece types can have `utilityOperations` configured as a top-level cascade property. These operations are made available in the piece manager as new buttons.
* Notifications may now include an `event` property, which the AposNotification component will emit on mount. The `event` property should be set to an object with `name` (the event name) and optionally `data` (data included with the event emission).
* Adds support for using the attachments query builder in REST API calls via the query string.
* Adds contextual menu for pieces, any module extending the piece-type one can add actions in this contextual menu.
* When clicking on a batch operation, it opens a confirmation modal using modal options from the batch operation, it also works for operations in grouped ones. operations name property has been renamed in action to work with AposContextMenu component.
* Beginning with this release, a module-specific static asset in your project such as `modules/mymodulename/public/images/bg.png` can always be referenced in your `.scss` and `.css` files as `/modules/mymodulename/images/bg.png`, even if assets are actually being deployed to S3, CDNs, etc. Note that `public` and `ui/public` module subdirectories have separate functions. See the documentation for more information.
* Adds AposFile.vue component to abstract file dropzone UI, uses it in AposInputAttachment, and uses it in the confirmation modal for pieces import.
* Optionally add `dimensionAttrs` option to image widget, which sets width & height attributes to optimize for Cumulative Layout Shift. Thank you to [Qiao Lin](https://github.com/qclin) for the contribution.

### Fixes

* The `apos.util.attachmentUrl` method now works correctly. To facilitate that, `apos.uploadsUrl` is now populated browser-side at all times as the frontend logic originally expected. For backwards compatibility `apos.attachment.uploadsUrl` is still populated when logged in.
* Widget players are now prevented from being played twice by the implementing vue component.

### Changes
* Removes Apostrophe 2 documentation and UI configuration from the `@apostrophecms/job` module. These options were not yet in use for A3.
* Renames methods and removes unsupported routes in the `@apostrophecms/job` module that were not yet in use. This was not done lightly, but specifically because of the minimal likelihood that they were in use in project code given the lack of UI support.
  * The deprecated `cancel` route was removed and will likely be replaced at a later date.
  * `run` was renamed `runBatch` as its purpose is specifically to run processes on a "batch selected" array of pieces or pages.
  * `runNonBatch` was renamed to `run` as it is the more generic job-running method. It is likely that `runBatch` will eventually be refactored to use this method.
  * The `good` and `bad` methods are renamed `success` and `failure`, respectively. The expected methods used in the `run` method were similarly renamed. They still increment job document properties called `good` and `bad`.
* Comments out the unused `batchSimpleRoute` methods in the page and piece-type modules to avoid usage before they are fully implemented.
* Optionally add `dimensionAttrs` option to image widget, which sets width & height attributes to optimize for Cumulative Layout Shift.
* Temporarily removes `npm audit` from our automated tests because of a sub-dependency of uploadfs that doesn't actually cause a security vulnerability for apostrophe.

## 3.7.0 - 2021-10-28

### Adds

* Schema select field choices can now be populated by a server side function, like an API call. Set the `choices` property to a method name of the calling module. That function should take a single argument of `req`, and return an array of objects with `label` and `value` properties. The function can be async and will be awaited.
* Apostrophe now has built-in support for the Node.js cluster module. If the `APOS_CLUSTER_PROCESSES` environment variable is set to a number, that number of child processes are forked, sharing the same listening port. If the variable is set to `0`, one process is forked for each CPU core, with a minimum of `2` to provide availability during restarts. If the variable is set to a negative number, that number is added to the number of CPU cores, e.g. `-1` is a good way to reserve one core for MongoDB if it is running on the same server. This is for production use only (`NODE_ENV=production`). If a child process fails it is restarted automatically.

### Fixes

* Prevents double-escaping interpolated localization strings in the UI.
* Rich text editor style labels are now run through a localization method to get the translated strings from their l10n keys.
* Fixes README Node version requirement (Node 12+).
* The text alignment buttons now work immediately in a new rich text widget. Previously they worked only after manually setting a style or refreshing the page. Thanks to Michelin for their support of this fix.
* Users can now activate the built-in date and time editing popups of modern browsers when using the `date` and `time` schema field types.
* Developers can now `require` their project `app.js` file in the Node.js REPL for debugging and inspection. Thanks to [Matthew Francis Brunetti](https://github.com/zenflow).
* If a static text phrase is unavailable in both the current locale and the default locale, Apostrophe will always fall back to the `en` locale as a last resort, which ensures the admin UI works if it has not been translated.
* Developers can now `require` their project `app.js` in the Node.js REPL for debugging and inspection
* Ensure array field items have valid _id prop before storing. Thanks to Thanks to [Matthew Francis Brunetti](https://github.com/zenflow).

### Changes

* In 3.x, `relationship` fields have an optional `builders` property, which replaces `filters` from 2.x, and within that an optional `project` property, which replaces `projection` from 2.x (to match MongoDB's `cursor.project`). Prior to this release leaving the old syntax in place could lead to severe performance problems due to a lack of projections. Starting with this release the 2.x syntax results in an error at startup to help the developer correct their code.
* The `className` option from the widget options in a rich text area field is now also applied to the rich text editor itself, for a consistently WYSIWYG appearance when editing and when viewing. Thanks to [Max Mulatz](https://github.com/klappradla) for this contribution.
* Adds deprecation notes to doc module `afterLoad` events, which are deprecated.
* Removes unused `afterLogin` method in the login module.

## 3.6.0 - 2021-10-13

### Adds

* The `context-editing` apostrophe admin UI bus event can now take a boolean parameter, explicitly indicating whether the user is actively typing or performing a similar active manipulation of controls right now. If a boolean parameter is not passed, the existing 1100-millisecond debounced timeout is used.
* Adds 'no-search' modifier to relationship fields as a UI simplification option.
* Fields can now have their own `modifiers` array. This is combined with the schema modifiers, allowing for finer grained control of field rendering.
* Adds a Slovak localization file. Activate the `sk` locale to use this. Many thanks to [Michael Huna](https://github.com/Miselrkba) for the contribution.
* Adds a Spanish localization file. Activate the `es` locale to use this. Many thanks to [Eugenio Gonzalez](https://github.com/egonzalezg9) for the contribution.
* Adds a Brazilian Portuguese localization file. Activate the `pt-BR` locale to use this. Many thanks to [Pietro Rutzen](https://github.com/pietro-rutzen) for the contribution.

### Fixes

* Fixed missing translation for "New Piece" option on the "more" menu of the piece manager, seen when using it as a chooser.
* Piece types with relationships to multiple other piece types may now be configured in any order, relative to the other piece types. This sometimes appeared to be a bug in reverse relationships.
* Code at the project level now overrides code found in modules that use `improve` for the same module name. For example, options set by the `@apostrophecms/seo-global` improvement that ships with `@apostrophecms/seo` can now be overridden at project level by `/modules/@apostrophecms/global/index.js` in the way one would expect.
* Array input component edit button label is now propertly localized.
* A memory leak on each request has been fixed, and performance improved, by avoiding the use of new Nunjucks environments for each request. Thanks to Miro Yovchev for pointing out the leak.
* Fragments now have access to `__t()`, `getOptions` and other features passed to regular templates.
* Fixes field group cascade merging, using the original group label if none is given in the new field group configuration.
* If a field is conditional (using an `if` option), is required, but the condition has not been met, it no longer throws a validation error.
* Passing `busy: true` to `apos.http.post` and related methods no longer produces an error if invoked when logged out, however note that there will likely never be a UI for this when logged out, so indicate busy state in your own way.
* Bugs in document modification detection have been fixed. These bugs caused edge cases where modifications were not detected and the "Update" button did not appear, and could cause false positives as well.

### Changes

* No longer logs a warning about no users if `testModule` is true on the app.

## 3.5.0 - 2021-09-23

* Pinned dependency on `vue-material-design-icons` to fix `apos-build.js` build error in production.
* The file size of uploaded media is visible again when selected in the editor, and media information such as upload date, dimensions and file size is now properly localized.
* Fixes moog error messages to reflect the recommended pattern of customization functions only taking `self` as an argument.
* Rich Text widgets now instantiate with a valid element from the `styles` option rather than always starting with an unclassed `<p>` tag.
* Since version 3.2.0, apostrophe modules to be loaded via npm must appear as explicit npm dependencies of the project. This is a necessary security and stability improvement, but it was slightly too strict. Starting with this release, if the project has no `package.json` in its root directory, the `package.json` in the closest ancestor directory is consulted.
* Fixes a bug where having no project modules directory would throw an error. This is primarily a concern for module unit tests where there are no additional modules involved.
* `css-loader` now ignores `url()` in css files inside `assets` so that paths are left intact, i.e. `url(/images/file.svg)` will now find a static file at `/public/images/file.svg` (static assets in `/public` are served by `express.static`). Thanks to Matic Tersek.
* Restored support for clicking on a "foreign" area, i.e. an area displayed on the page whose content comes from a piece, in order to edit it in an appropriate way.
* Apostrophe module aliases and the data attached to them are now visible immediately to `ui/src/index.js` JavaScript code, i.e. you can write `apos.alias` where `alias` matches the `alias` option configured for that module. Previously one had to write `apos.modules['module-name']` or wait until next tick. However, note that most modules do not push any data to the browser when a user is not logged in. You can do so in a custom module by calling `self.enableBrowserData('public')` from `init` and implementing or extending the `getBrowserData(req)` method (note that page, piece and widget types already have one, so it is important to extend in those cases).
* `options.testModule` works properly when implementing unit tests for an npm module that is namespaced.

### Changes

* Cascade grouping (e.g., grouping fields) will now concatenate a group's field name array with the field name array of an existing group of the same name. Put simply, if a new piece module adds their custom fields to a `basics` group, that field will be added to the default `basics` group fields. Previously the new group would have replaced the old, leaving inherited fields in the "Ungrouped" section.
* AposButton's `block` modifier now less login-specific

### Adds

* Rich Text widget's styles support a `def` property for specifying the default style the editor should instantiate with.
* A more helpful error message if a field of type `area` is missing its `options` property.

## 3.4.1 - 2021-09-13

No changes. Publishing to correctly mark the latest 3.x release as "latest" in npm.

## 3.4.0 - 2021-09-13

### Security

* Changing a user's password or marking their account as disabled now immediately terminates any active sessions or bearer tokens for that user. Thanks to Daniel Elkabes for pointing out the issue. To ensure all sessions have the necessary data for this, all users logged in via sessions at the time of this upgrade will need to log in again.
* Users with permission to upload SVG files were previously able to do so even if they contained XSS attacks. In Apostrophe 3.x, the general public so far never has access to upload SVG files, so the risk is minor but could be used to phish access from an admin user by encouraging them to upload a specially crafted SVG file. While Apostrophe typically displays SVG files using the `img` tag, which ignores XSS vectors, an XSS attack might still be possible if the image were opened directly via the Apostrophe media library's convenience link for doing so. All SVG uploads are now sanitized via DOMPurify to remove XSS attack vectors. In addition, all existing SVG attachments not already validated are passed through DOMPurify during a one-time migration.

### Fixes

* The `apos.attachment.each` method, intended for migrations, now respects its `criteria` argument. This was necessary to the above security fix.
* Removes a lodash wrapper around `@apostrophecms/express` `bodyParser.json` options that prevented adding custom options to the body parser.
* Uses `req.clone` consistently when creating a new `req` object with a different mode or locale for localization purposes, etc.
* Fixes bug in the "select all" relationship chooser UI where it selected unpublished items.
* Fixes bug in "next" and "previous" query builders.
* Cutting and pasting widgets now works between locales that do not share a hostname, provided that you switch locales after cutting (it does not work between tabs that are already open on separate hostnames).
* The `req.session` object now exists in task `req` objects, for better compatibility. It has no actual persistence.
* Unlocalized piece types, such as users, may now be selected as part of a relationship when browsing.
* Unpublished localized piece types may not be selected via the autocomplete feature of the relationship input field, which formerly ignored this requirement, although the browse button enforced it.
* The server-side JavaScript and REST APIs to delete pieces now work properly for pieces that are not subject to either localization or draft/published workflow at all the (`localize: false` option). UI for this is under discussion, this is just a bug fix for the back end feature which already existed.
* Starting in version 3.3.1, a newly added image widget did not display its image until the page was refreshed. This has been fixed.
* A bug that prevented Undo operations from working properly and resulted in duplicate widget _id properties has been fixed.
* A bug that caused problems for Undo operations in nested widgets, i.e. layout or multicolumn widgets, has been fixed.
* Duplicate widget _id properties within the same document are now prevented on the server side at save time.
* Existing duplicate widget _id properties are corrected by a one-time migration.

### Adds

* Adds a linter to warn in dev mode when a module name include a period.
* Lints module names for `apostrophe-` prefixes even if they don't have a module directory (e.g., only in `app.js`).
* Starts all `warnDev` messages with a line break and warning symbol (⚠️) to stand out in the console.
* `apos.util.onReady` aliases `apos.util.onReadyAndRefresh` for brevity. The `apos.util.onReadyAndRefresh` method name will be deprecated in the next major version.
* Adds a developer setting that applies a margin between parent and child areas, allowing developers to change the default spacing in nested areas.

### Changes

* Removes the temporary `trace` method from the `@apostrophecms/db` module.
* Beginning with this release, the `apostrophe:modulesReady` event has been renamed `apostrophe:modulesRegistered`, and the `apostrophe:afterInit` event has been renamed `apostrophe:ready`. This better reflects their actual roles. The old event names are accepted for backwards compatibility. See the documentation for more information.
* Only autofocuses rich text editors when they are empty.
* Nested areas now have a vertical margin applied when editing, allowing easier access to the parent area's controls.

## 3.3.1 - 2021-09-01

### Fixes

* In some situations it was possible for a relationship with just one selected document to list that document several times in the returned result, resulting in very large responses.
* Permissions roles UI localized correctly.
* Do not crash on startup if users have a relationship to another type. This was caused by the code that checks whether any users exist to present a warning to developers. That code was running too early for relationships to work due to event timing issues.

## 3.3.0 - 2021-08-30

### Fixes

* Addresses the page jump when using the in-context undo/redo feature. The page will immediately return users to their origin scroll position after the content refreshes.
* Resolves slug-related bug when switching between images in the archived view of the media manager. The slug field was not taking into account the double slug prefix case.
* Fixes migration task crash when parking new page. Thanks to [Miro Yovchev](https://www.corllete.com/) for this fix.
* Fixes incorrect month name in `AposCellDate`, which can be optionally used in manage views of pieces. Thanks to [Miro Yovchev](https://www.corllete.com/) for this fix.

### Adds

* This version achieves localization (l10n) through a rich set of internationalization (i18n) features. For more information, [see the documentation](https://v3.docs.apostrophecms.org/).
* There is support for both static string localization and dynamic content localization.
* The home page, other parked pages, and the global document are automatically replicated to all configured locales at startup. Parked properties are refreshed if needed. Other pages and pieces are replicated if and when an editor chooses to do so.
* An API route has been added for voluntary replication, i.e. when deciding a document should exist in a second locale, or desiring to overwrite the current draft contents in locale `B` with the draft contents of locale `A`.
* Locales can specify `prefix` and `hostname` options, which are automatically recognized by middleware that removes the prefix dynamically where appropriate and sets `req.locale`. In 3.x this works more like the global site `prefix` option. This is a departure from 2.x which stored the prefix directly in the slug, creating maintenance issues.
* Locales are stateless: they are never recorded in the session. This eliminates many avenues for bugs and bad SEO. However, this also means the developer must fully distinguish them from the beginning via either `prefix` or `hostname`. A helpful error message is displayed if this is not the case.
* Switching locales preserves the user's editing session even if on separate hostnames. To enable this, if any locales have hostnames, all configured locales must have hostnames and/or baseUrl must be set for those that don't.
* An API route has been added to discover the locales in which a document exists. This provides basic information only for performance (it does not report `title` or `_url`).
* Editors can "localize" documents, copying draft content from one locale to another to create a corresponding document in a different locale. For convenience related documents, such as images and other pieces directly referenced by the document's structure, can be localized at the same time. Developers can opt out of this mechanism for a piece type entirely, check the box by default for that type, or leave it as an "opt-in" choice.
* The `@apostrophecms/i18n` module now uses `i18next` to implement static localization. All phrases in the Vue-based admin UI are passed through `i18next` via `this.$t`, and `i18next` is also available via `req.t()` in routes and `__t()` in templates. Apostrophe's own admin UI phrases are in the `apostrophe` namespace for a clean separation. An array of locale codes, such as `en` or `fr` or `en-au`, can be specified using the `locales` option to the `@apostrophecms/i18n` module. The first locale is the default, unless the `defaultLocale` option is set. If no locales are set, the locale defaults to `en`. The `i18next-http-middleware` locale guesser is installed and will select an available locale if possible, otherwise it will fall back to the default.
* In the admin UI, `v-tooltip` has been extended as `v-apos-tooltip`, which passes phrases through `i18next`.
* Developers can link to alternate locales by iterating over `data.localizations` in any page template. Each element always has `locale`, `label` and `homePageUrl` properties. Each element also has an `available` property (if true, the current context document is available in that locale), `title` and a small number of other document properties are populated, and `_url` redirects to the context document in that locale. The current locale is marked with `current: true`.
* To facilitate adding interpolated values to phrases that are passed as a single value through many layers of code, the `this.$t` helper provided in Vue also accepts an object argument with a `key` property. Additional properties may be used for interpolation.
* `i18next` localization JSON files can be added to the `i18n` subdirectory of *any* module, as long as its `i18n` option is set. The `i18n` object may specify `ns` to give an `i18next` namespace, otherwise phrases are in the default namespace, used when no namespace is specified with a `:` in an `i18next` call. The default namespace is yours for use at project level. Multiple modules may contribute to the same namespace.
* If `APOS_DEBUG_I18N=1` is set in the environment, the `i18next` debug flag is activated. For server-side translations, i.e. `req.t()` and `__t()`, debugging output will appear on the server console. For browser-side translations in the Vue admin UI, debugging output will appear in the browser console.
* If `APOS_SHOW_I18N=1` is set in the environment, all phrases passed through `i18next` are visually marked, to make it easier to find those that didn't go through `i18next`. This does not mean translations actually exist in the JSON files. For that, review the output of `APOS_DEBUG_I18N=1`.
* There is a locale switcher for editors.
* There is a backend route to accept a new locale on switch.
* A `req.clone(properties)` method is now available. This creates a clone of the `req` object, optionally passing in an object of properties to be set. The use of `req.clone` ensures the new object supports `req.get` and other methods of a true `req` object. This technique is mainly used to obtain a new request object with the same privileges but a different mode or locale, i.e. `mode: 'published'`.
* Fallback wrappers are provided for the `req.__()`, `res.__()` and `__()` localization helpers, which were never official or documented in 3.x but may be in use in projects ported from 2.x. These wrappers do not localize but do output the input they are given along with a developer warning. You should migrate them to use `req.t()` (in server-side javascript) or `__t()` (Nunjucks templates).

### Changes

* Bolsters the CSS that backs Apostrophe UI's typography to help prevent unintended style leaks at project-level code.
* Removes the 2.x series changelog entries. They can be found in the 2.0 branch in Github.

## 3.2.0 - 2021-08-13

### Fixes

* `req.hostname` now works as expected when `trustProxy: true` is passed to the `@apostrophecms/express` module.
* Apostrophe loads modules from npm if they exist there and are configured in the `modules` section of `app.js`. This was always intended only as a way to load direct, intentional dependencies of your project. However, since npm "flattens" the dependency tree, dependencies of dependencies that happen to have the same name as a project-level Apostrophe module could be loaded by default, crashing the site or causing unexpected behavior. So beginning with this release, Apostrophe scans `package.json` to verify an npm module is actually a dependency of the project itself before attempting to load it as an Apostrophe module.
* Fixes the reference to sanitize-html defaults in the rich text widget.
* Fixes the `toolbarToAllowedStyles` method in the rich text widget, which was not returning any configuration.
* Fixes the broken text alignment in rich text widgets.
* Adds a missing npm dependency on `chokidar`, which Apostrophe and Nunjucks use for template refreshes. In most environments this worked anyway due to an indirect dependency via the `sass` module, but for stability Apostrophe should depend directly on any npm module it uses.
* Fixes the display of inline range inputs, notably broken when using Palette
* Fixes occasional unique key errors from migrations when attempting to start up again with a site that experienced a startup failure before inserting its first document.
* Requires that locale names begin with a letter character to ensure order when looping over the object entries.
* Unit tests pass in MongoDB 5.x.

### Adds
* Adds Cut and Paste to area controls. You can now Cut a widget to a virtual clipboard and paste it in suitable areas. If an area
can include the widget on the clipboard, a special Clipboard widget will appear in area's Add UI. This works across pages as well.

### Changes
* Apostrophe's Global's UI (the @apostrophecms/global singleton has moved from the admin bar's content controls to the admin utility tray under a cog icon.
* The context bar's document Edit button, which was a cog icon, has been rolled into the doc's context menu.

## 3.1.3 - 2021-07-16

### Fixes

* Hotfix for an incompatibility between `vue-loader` and `webpack` 5.45.0 which causes a crash at startup in development, or asset build time in production. We have temporarily pinned our dependency to `webpack` 5.44.x. We are [contributing to the discussion around the best long-term fix for vue-loader](https://github.com/vuejs/vue-loader/issues/1854).

## 3.1.2 - 2021-07-14

### Changes

* Removes an unused method, `mapMongoIdToJqtreeId`, that was used in A2 but is no longer relevant.
* Removes deprecated and non-functional steps from the `edit` method in the `AposDocsManager.vue` component.
* Legacy migrations to update 3.0 alpha and 3.0 beta sites to 3.0 stable are still in place, with no functional changes, but have been relocated to separate source files for ease of maintenance. Note that this is not a migration path for 2.x databases. Tools for that are forthcoming.

## 3.1.1 - 2021-07-08

### Fixes

* Two distinct modules may each have their own `ui/src/index.scss` file, similar to the fix already applied to allow multiple `ui/src/index.js` files.

## 3.1.0 - 2021-06-30

### Fixes

* Corrects a bug that caused Apostrophe to rebuild the admin UI on every nodemon restart, which led to excessive wait times to test new code. Now this happens only when `package-lock.json` has been modified (i.e. you installed a new module that might contain new Apostrophe admin UI code). If you are actively developing Apostrophe admin UI code, you can opt into rebuilding all the time with the `APOS_DEV=1` environment variable. In any case, `ui/src` is always rebuilt in a dev environment.
* Updates `cheerio`, `deep-get-set`, and `oembetter` versions to resolve vulnerability warnings.
* Modules with a `ui/src` folder, but no other content, are no longer considered "empty" and do not generate a warning.
* Pushing a secondary context document now always results in entry to draft mode, as intended.
* Pushing a secondary context document works reliably, correcting a race condition that could cause the primary document to remain in context in some cases if the user was not already in edit mode.

### Changes

* Deprecates `self.renderPage` method for removal in next major version.
* Since `ui/src/index.js` files must export a function to avoid a browser error in production which breaks the website experience, we now detect this at startup and throw a more helpful error to prevent a last-minute discovery in production.

## 3.0.1 - 2021-06-17

### Fixes

* Fixes an error observed in the browser console when using more than one `ui/src/index.js` file in the same project. Using more than one is a good practice as it allows you to group frontend code with an appropriate module, or ship frontend code in an npm module that extends Apostrophe.
* Migrates all of our own frontend players and utilities from `ui/public` to `ui/src`, which provides a robust functional test of the above.
* Executes `ui/src` imports without waiting for next tick, which is appropriate as we have positioned it as an alternative to `ui/public` which is run without delay.

## 3.0.0 - 2021-06-16

### Breaks

* Previously our `a3-boilerplate` project came with a webpack build that pushed code to the `ui/public` folder of an `asset` module. Now the webpack build is not needed because Apostrophe takes care of compiling `ui/src` for us. This is good! However, **if you are transitioning your project to this new strategy, you will need to remove the `modules/asset/ui/public` folder from your project manually** to ensure that webpack-generated code originally intended for webpack-dev-server does not fail with a `publicPath` error in the console.
* The `CORE_DEV=1` environment setting has been changed to `APOS_DEV=1` because it is appropriate for anyone who is actively developing custom Apostrophe admin UI using `ui/apos` folders in their own modules.
* Apostrophe now uses Dart Sass, aka the `sass` npm module. The `node-sass` npm module has been deprecated by its authors for some time now. Most existing projects will be unaffected, but those writing their own Apostrophe UI components will need to change any `/deep/` selectors to `::v-deep` and consider making other Dart Sass updates as well. For more information see the [Dart Sass documentation](https://sass-lang.com/dart-sass). Those embracing the new `ui/src` feature should also bear in mind that Dart Sass is being used.

### Changes

* Relationship ids are now stored as aposDocIds (without the locale and mode part). The appropriate locale and mode are known from the request. This allows easy comparison and copying of these properties across locales and fixes a bug with reverse relationships when publishing documents. A migration has been added to take care of this conversion on first startup.
- The `attachment` field type now correctly limits file uploads by file type when using the `fileGroup` field option.
- Uploading SVG files is permitted in the Media Library by default.

### Adds

- Apostrophe now enables you to ship frontend JavaScript and Sass (using the SCSS syntax) without your own webpack configuration.
- Any module may contain modern JavaScript in a `ui/src/index.js` file, which may use `import` to bring in other files in the standard way. Note that **`ui/src/index.js must export a function`**. These functions are called for you in the order modules are initialized.
- Any module may contain a Sass (SCSS) stylesheet in a `ui/src/index.scss` file, which may also import other Sass (SCSS) files.
- Any project that requires IE11 support for `ui/src` JavaScript code can enable it by setting the `es5: true` option to the `@apostrophecms/asset` module. Apostrophe produces separate builds for IE11 and modern browsers, so there is no loss of performance in modern browsers. Code is automatically compiled for IE11 using `babel` and missing language features are polyfilled using `core-js` so you can use promises, `async/await` and other standard modern JavaScript features.
- `ui/public` is still available for raw JavaScript and CSS files that should be pushed *as-is* to the browser. The best use of this feature is to deliver the output of your own custom webpack build, if you have one.
- Adds browser-side `editMode` flag that tracks the state of the current view (edit or preview), located at `window.apos.adminBar.editMode`.
- Support for automatic inline style attribute sanitization for Rich Text widgets.
- Adds text align controls for Rich Text widgets. The following tools are now supported as part of a rich text widget's `toolbar` property:
-- `alignLeft`
-- `alignRight`
-- `alignCenter`
-- `alignJustify`
- `@apostrophecms/express` module now supports the `trustProxy: true` option, allowing your reverse proxy server (such as nginx) to pass on the original hostname, protocol and client IP address.

### Fixes

* Unit tests passing again. Temporarily disabled npm audit checks as a source of critical failures owing to upstream issues with third-party packages which are not actually a concern in our use case.
* Fixed issues with the query builder code for relationships. These issues were introduced in beta 3 but did not break typical applications, except for displaying distinct choices for existing values of a relationship field.
* Checkbox field types can now be used as conditional fields.
* Tracks references to attachments correctly, and introduces a migration to address any attachments previously tracked as part of documents that merely have a relationship to the proper document, i.e. pages containing widgets that reference an image piece.
* Tracks the "previously published" version of a document as a legitimate reference to any attachments, so that they are not discarded and can be brought back as expected if "Undo Publish" is clicked.
* Reverse relationships work properly for published documents.
* Relationship subfields are now loaded properly when `reverseOf` is used.
* "Discard Draft" is available when appropriate in "Manage Pages" and "Manage Pieces."
* "Discard Draft" disables the "Submit Updates" button when working as a contributor.
* Relationship subfields can now be edited when selecting in the full "manage view" browser, as well as in the compact relationship field view which worked previously.
* Relationship subfields now respect the `def` property.
* Relationship subfields are restored if you deselect a document and then reselect it within a single editing experience, i.e. accidentally deselect and immediately reselect, for instance.
* A console warning when editing subfields for a new relationship was fixed.
* Field type `color`'s `format` option moved out of the UI options and into the general options object. Supported formats are "rgb", "prgb", "hex6", "hex3", "hex8", "name", "hsl", "hsv". Pass the `format` string like:
```js
myColorField: {
  type: 'color',
  label: 'My Color',
  options: {
    format: 'hsl'
  }
}
```
* Restored Vue dependency to using semantic versioning now that Vue 2.6.14 has been released with a fix for the bug that required us to pin 2.6.12.
* Nunjucks template loader is fully compatible with Linux in a development environment.
* Improved template performance by reusing template loaders.
* `min` and `max` work properly for both string-like and number-like fields.
* Negative numbers, leading minus and plus signs, and trailing periods are accepted in the right ways by appropriate field types.
* If a user is inadvertently inserted with no password, set a random password on the backend for safety. In tests it appears that login with a blank password was already forbidden, but this provides an additional level of certainty.
* `data.page` and `data.contextOptions` are now available in `widget.html` templates in most cases. Specifically, they are available when loading the page, (2) when a widget has just been inserted on the page, and (3) when a widget has just been edited and saved back to the page. However, bear in mind that these parameters are never available when a widget is being edited "out of context" via "Page Settings", via the "Edit Piece" dialog box, via a dialog box for a parent widget, etc. Your templates should be written to tolerate the absence of these parameters.
* Double slashes in the slug cannot be used to trick Apostrophe into serving as an open redirect (fix ported to 3.x from 2.92.0).
* The global doc respects the `def` property of schema fields when first inserted at site creation time.
* Fixed fragment keyword arguments being available when not a part of the fragment signature.

## 3.0.0-beta.3.1 - 2021-06-07

### Breaks
- This backwards compatibility break actually occurred in 3.0.0-beta.3 and was not documented at that time, but it is important to know that the following Rich Text tool names have been updated to match Tiptap2's convention:
-- `bullet_list` -> `bulletList`
-- `ordered_list` -> `orderedList`
-- `code_block` -> `codeBlock`
-- `horizontal_rule` -> `horizontalRule`

### Fixes

- Rich Text default tool names updated, no longer broken. Bug introduced in 3.0.0-beta.3.
- Fixed Rich Text's tool cascade to properly account for core defaults, project level defaults, and area-specific options.

## 3.0.0-beta.3 - 2021-06-03

### Security Fixes

The `nlbr` and `nlp` Nunjucks filters marked their output as safe to preserve the tags that they added, without first escaping their input, creating a CSRF risk. These filters have been updated to escape their input unless it has already been marked safe. No code changes are required to templates whose input to the filter is intended as plaintext, however if you were intentionally leveraging this bug to output unescaped HTML markup you will need to make sure your input is free of CSRF risks and then use the `| safe` filter before the `| nlbr` or `| nlp` filter.

### Adds

- Added the `ignoreUnusedFolderWarning` option for modules that intentionally might not be activated or inherited from in a particular startup.
- Better explanation of how to replace macros with fragments, in particular how to call the fragments with `{% render fragmentName(args) %}`.

### Fixes

- Temporarily pinned to Vue 2.6.12 to fix an issue where the "New" button in the piece manager modals disappeared. We think this is a bug in the newly released Vue 2.6.13 but we are continuing to research it.
- Updated dependencies on `sanitize-html` and `nodemailer` to new major versions, causing no bc breaks at the ApostropheCMS level. This resolved two critical vulnerabilities according to `npm audit`.
- Removed many unused dependencies.
- The data retained for "Undo Publish" no longer causes slug conflicts in certain situations.
- Custom piece types using `localized: false` or `autopublish: true,` as well as singleton types, now display the correct options on the "Save" dropdown.
- The "Save and View," "Publish and View" and/or "Save Draft and Preview" options now appear only if an appropriate piece page actually exists for the piece type.
- Duplicating a widget now properly assigns new IDs to all copied sub-widgets, sub-areas and array items as well.

- Added the `ignoreUnusedFolderWarning` option for modules that intentionally might not be activated or inherited from in a particular startup.
- If you refresh the page while previewing or editing, you will be returned to that same state.

### Notices

- Numerous `npm audit` vulnerability warnings relating to `postcss` 7.x were examined, however it was determined that these are based on the idea of a malicious SASS coder attempting to cause a denial of service. Apostrophe developers would in any case be able to contribute JavaScript as well and so are already expected to be trusted parties. This issue must be resolved upstream in packages including both `stylelint` and `vue-loader` which have considerable work to do before supporting `postcss` 8.x, and in any case public access to write SASS is not part of the attack surface of Apostrophe.

### Changes

- When logging out on a page that only exists in draft form, or a page with access controls, you are redirected to the home page rather than seeing a 404 message.

- Rich text editor upgraded to [tiptap 2.x beta](https://www.tiptap.dev) :tada:. On the surface not a lot has changed with the upgrade, but tiptap 2 has big improvements in terms of speed, composability, and extension support. [See the technical differences of tiptap 1 and 2 here](https://www.tiptap.dev/overview/upgrade-guide#reasons-to-upgrade-to-tiptap-2x)

## 3.0.0-beta.2 - 2021-05-21

### **Breaks**

- The `updateModified: false` option, formerly supported only by `apos.doc.update`, has been renamed to `setModified: false` and is now supported by `apos.doc.insert` as well. If explicitly set to false, the insert and update methods will leave the `modified` property alone, rather than trying to detect or infer whether a change has been made to the draft relative to the published version.
- The `permission` module no longer takes an `interestingTypes` option. Instead, doc type managers may set their `showPermissions` option to `true` to always be broken out separately in the permissions explorer, or explicitly set it to `false` to never be mentioned at all, even on a list of typical piece types that have the same permissions. This allows module creators to ship the right options with their modules rather than requiring the developer to hand-configure `interestingTypes`.
- When editing users, the permissions explorer no longer lists "submitted draft" as a piece type.
- Removed `apos.adminBar.group` method, which is unlikely to be needed in 3.x. One can group admin bar items into dropdowns via the `groups` option.
- Raw HTML is no longer permitted in an `apos.notify` message parameter. Instead, `options.buttons` is available. If present, it must be an array of objects with `type` and `label` properties. If `type` is `'event'` then that button object must have `name` and `data` properties, and when clicked the button will trigger an apos bus event of the given `name` with the provided `data` object. Currently `'event'` is the only supported value for `type`.

### Adds

- The name `@apostrophecms/any-page-type` is now accepted for relationships that should match any page. With this change, the doc type manager module name and the type name are now identical for all types in 3.x. However, for backwards compatibility `@apostrophecms/page` is still accepted. `apos.doc.getManager` will accept either name.
- Sets the project root-level `views` directory as the default fallback views directory. This is no longer a necessary configuration in projects unless they want to change it on the `@apostrophecms/template` option `viewsFolderFallback`.
- The new `afterAposScripts` nunjucks block allows for pushing markup after Apostrophe's asset bundle script tag, at the end of the body. This is a useful way to add a script tag for Webpack's hot reload capabilities in development while still ensuring that Apostrophe's utility methods are available first, like they are in production.
- An `uploadfs` option may be passed to the `@apostrophecms/asset` module, in order to pass options configuring a separate instance of `uploadfs` specifically for the static assets. The `@apostrophecms/uploadfs` module now exports a method to instantiate an uploadfs instance. The default behavior, in which user-uploaded attachments and static assets share a single instance of uploadfs, is unchanged. Note that asset builds never use uploadfs unless `APOS_UPLOADFS_ASSETS=1` is set in the environment.
- `AposButtonSplit` is a new UI component that combines a button with a context menu. Users can act on a primary action or change the button's function via menu button to the right of the button itself.
- Developers can now pass options to the `color` schema field by passing a `pickerOptions` object through your field. This allows for modifying/removing the default color palette, changing the resulting color format, and disabling various UI. For full set of options [see this example](https://github.com/xiaokaike/vue-color/blob/master/src/components/Sketch.vue)
- `AposModal` now emits a `ready` event when it is fully painted and can be interacted with by users or code.
- The video widget is now compatible with vimeo private videos when the domain is on the allowlist in vimeo.

### Changes

- You can now override the parked page definition for the home page without copying the entirety of `minimumPark` from the source code. Specifically, you will not lose the root archive page if you park the home page without explicitly parking the archive page as well. This makes it easier to choose your own type for the home page, in lieu of `@apostrophecms/home-page`.

### Fixes

- Piece types like users that have a slug prefix no longer trigger a false positive as being "modified" when you first click the "New" button.
- The `name` option to widget modules, which never worked in 3.x, has been officially removed. The name of the widget type is always the name of the module, with the `-widget` suffix removed.
- The home page and other parked pages should not immediately show as "pending changes."
- In-context editing works properly when the current browser URL has a hash (portion beginning with `#`), enabling the use of the hash for project-specific work. Thanks to [https://stepanjakl.com/](Štěpán Jákl) for reporting the issue.
- When present, the `apos.http.addQueryToUrl` method preserves the hash of the URL intact.
- The home page and other parked pages should not immediately show as "pending changes."
- The browser-side `apos.http.parseQuery` function now handles objects and arrays properly again.
- The in-context menu for documents has been refactored as a smart component that carries out actions on its own, eliminating a great deal of redundant code, props and events.
- Added additional retries when binding to the port in a dev environment.
- The "Submit" button in the admin bar updates properly to "Submitted" if the submission happens in the page settings modal.
- Skipping positional arguments in fragments now works as expected.
- The rich text editor now supports specifying a `styles` array with no `p` tags properly. A newly added rich text widget initially contains an element with the first style, rather than always a paragraph. If no styles are configured, a `p` tag is assumed. Thanks to Stepan Jakl for reporting the issue.

### Changes
- Editor modal's Save button (publish / save draft / submit) now updated to use the `AposSplitButton` component. Editors can choose from several follow-up actions that occur after save, including creating another piece of content of the same type, being taken to the in-context version of the document, or being returned to the manager. Editor's selection is saved in localstorage, creating a remembered preference per content type.

## 3.0.0-beta.1.1 - 2021-05-07

### Fixes

- A hotfix for an issue spotted in beta 1 in our demo: all previously published pages of sites migrated from early alpha releases had a "Draft" label until published again.

## 3.0.0-beta.1 - 2021-05-06

### **Breaks**

- Removes the `firstName` and `lastName` fields in user pieces.
- The query parameters `apos-refresh`, `apos-edit`, `apos-mode` and `apos-locale` are now `aposRefresh`, `aposEdit`, `aposMode`and `aposLocale`. Going forward all query parameters will be camelCase for consistency with query builders.

### Changes

- Archiving a page or piece deletes any outstanding draft in favor of archiving the last published version. Previously the behavior was effectively the opposite.
- "Publish Changes" button label has been changes to "Update".
- Draft mode is no longer the default view for published documents.
- The page and piece manager views now display the title, etc. of the published version of a document, unless that document only exists in draft form. However a label is also provided indicating if a newer draft is in progress.
- Notifications have been updated with a new visual display and animation style.

### **Adds**

- Four permissions roles are supported and enforced: guest, contributor, editor and admin. See the documentation for details. Pre-existing alpha users are automatically migrated to the admin role.
- Documents in managers now have context sensitive action menus that allow actions like edit, discard draft, archive, restore, etc.
- A fragment call may now have a body using `rendercall`, just like a macro call can have a body using `call`. In addition, fragments can now have named arguments, just like macros. Many thanks to Miro Yovchev for contributing this implementation.
- Major performance improvement to the `nestedModuleSubdirs` option.
- Updates URL fields and oEmbed URL requests to use the `httpsFix` option in launder's `url()` method.
- Documents receive a state label based on their document state (draft, pending, pending updates)
- Contributors can submit drafts for review ("Submit" versus "Submit Updates").
- Editors and admins can manage submitted drafts.
- Editors and admins can easily see the number of proposed changes awaiting their attention.
- Support for virtual piece types, such as submitted drafts, which in actuality manage more than one type of doc.
- Confirm modals now support a schema which can be assessed after confirmation.
- When archiving and restoring pages, editors can chose whether the action affects only this document or this document + children
- Routes support the `before` syntax, allowing routes that are added to Express prior to the routes or middleware of another module. The syntax `before: 'middleware:moduleName'` must be used to add the route prior to the middleware of `moduleName`. If `middleware:` is not used, the route is added before the routes of `moduleName`. Note that normally all middleware is added before all routes.
- A `url` property can now optionally be specified when adding middleware. By default all middleware is global.
- The pieces REST GET API now supports returning only a count of all matching pieces, using the `?count=1` query parameter.
- Admin bar menu items can now specify a custom Vue component to be used in place of `AposButton`.
- Sets `username` fields to follow the user `title` field to remove an extra step in user creation.
- Adds default data to the `outerLayoutBase.html` `<title>` tag: `data.piece.title or data.page.title`.
- Moves the core UI build task into the start up process. The UI build runs automatically when `NODE_ENV` is *not* 'production' and when:
    1. The build folder does not yet exist.
    2. The package.json file is newer than the existing UI build.
    3. You explicitly tell it to by setting the environment variable `CORE_DEV=1`
- The new `._ids(_idOrArrayOfIds)` query builder replaces `explicitOrder` and accepts an array of document `_id`s or a single one. `_id` can be used as a multivalued query parameter. Documents are returned in the order you specify, and just like with single-document REST GET requests, the locale of the `_id`s is overridden by the `aposMode` query parameter if present.
- The `.withPublished(true)` query builder adds a `_publishedDoc` property to each returned draft document that has a published equivalent. `withPublished=1` can be used as a query parameter. Note this is not the way to fetch only published documents. For that, use `.locale('en:published')` or similar.
- The server-side implementation of `apos.http.post` now supports passing a `FormData` object created with the `[form-data](https://www.npmjs.com/package/form-data)` npm module. This keeps the API parallel with the browser-side implementation and allows for unit testing the attachments feature, as well as uploading files to internal and external APIs from the server.
- `manuallyPublished` computed property moved to the `AposPublishMixin` for the use cases where that mixin is otherwise warranted.
- `columns` specified for a piece type's manage view can have a name that uses "dot notation" to access a subproperty. Also, for types that are localized, the column name can begin with `draft:` or `published:` to specifically display a property of the draft or published version of the document rather than the best available. When a prefix is not used, the property comes from the published version of the document if available, otherwise from the draft.
- For page queries, the `children` query builder is now supported in query strings, including the `depth` subproperty. For instance you could fetch `/api/v1/@apostrophecms/page/id-of-page?children=1` or `/api/v1/@apostrophecms/page/id-of-page?children[depth]=3`.
- Setting `APOS_LOG_ALL_QUERIES=1` now logs the projection, skip, limit and sort in addition to the criteria, which were previously logged.

### **Fixes**

- Fragments can now call other fragments, both those declared in the same file and those imported, just like macros calling other macros. Thanks to Miro Yovchev for reporting the issue.
- There was a bug that allowed parked properties, such as the slug of the home page, to be edited. Note that if you don't want a property of a parked page to be locked down forever you can use the `_defaults` feature of parked pages.
- A required field error no longer appears immediately when you first start creating a user.
- Vue warning in the pieces manager due to use of value rather than name of column as a Vue key. Thanks to Miro Yovchev for spotting the issue.
- "Save Draft" is not an appropriate operation to offer when editing users.
- Pager links no longer break due to `aposRefresh=1` when in edit mode. Also removed superfluous `append` query parameter from these.
- You may now intentionally clear the username and slug fields in preparation to type a new value. They do not instantly repopulate based on the title field when you clear them.
- Language of buttons, labels, filters, and other UI updated and normalized throughout.
- A contributor who enters the page tree dialog box, opens the editor, and selects "delete draft" from within the editor of an individual page now sees the page tree reflect that change right away.
- The page manager listens for content change events in general and its refresh mechanism is robust in possible situations where both an explicit refresh call and a content change event occur.
- Automatically retries once if unable to bind to the port in a dev environment. This helps with occasional `EADDRINUSE` errors during nodemon restarts.
- Update the current page's context bar properly when appropriate after actions such as "Discard Draft."
- The main archive page cannot be restored, etc. via the context menu in the page tree.
- The context menu and "Preview Draft" are both disabled while errors are present in the editor dialog box.
- "Duplicate" should lead to a "Publish" button, not an "Update" button, "Submit" rather than "Submit Update," etc.
- When you "Duplicate" the home page you should be able to set a slug for the new page (parked properties of parked pages should be editable when making a duplicate).
- When duplicating the home page, the suggested slug should not be `/` as only one page can have that slug at a time.
- Attention is properly called to a slug conflict if it exists immediately when the document is opened (such as making a copy where the suggested slug has already been used for another copy).
- "Preview Draft" never appears for types that do not use drafts.
- The toggle state of admin bar utility items should only be mapped to an `is-active` class if, like palette, they opt in with `toggle: true`
- Fixed unique key errors in the migrate task by moving the parking of parked pages to a new `@apostrophecms/migrate:after` event handler, which runs only after migrations, whether that is at startup (in dev) or at the end of the migration task (in production).
- UI does not offer "Archive" for the home page, or other archived pages.
- Notification checks and other polling requests now occur only when the tab is in the foreground, resolving a number of problems that masqueraded as other bugs when the browser hit its connection limit for multiple tabs on the same site.
- Parked pages are now parked immediately after database migrations are checked and/or run. In dev this still happens at each startup. In production this happens when the database is brand new and when the migration task is manually run.

## 3.0.0-alpha.7 - 2021-04-07

### Breaks

* The `trash` property has been renamed `archived`, and throughout the UI we refer to "archiving" and the "archive" rather than "move to trash" and the "trash can." A database migration is included to address this for existing databases. However, **if you set the minimumPark option, or used a boilerplate in which it is set,** you will need to **change the settings for the `parkedId: 'trash'` page to match those [currently found in the `minimumPark` option setting in the `@apostrophecms/page` source code](https://github.com/apostrophecms/apostrophe/blob/481252f9bd8f42b62648a0695105e6e9250810d3/modules/%40apostrophecms/page/index.js#L25-L32).

### Adds

* General UX and UI improvements to the experience of moving documents to and from the archive, formerly known as the trash.
* Links to each piece are available in the manage view when appropriate.
* Search is implemented in the media library.
* You can now pass core widgets a `className` option when configuring them as part of an area.
* `previewDraft` for pieces, adds a Preview Draft button on creation for quick in-context editing. Defaults to true.

### Changes

* Do not immediately redirect to new pages and pieces.
* Restored pieces now restore as unpublished drafts.
* Refactored the admin bar component for maintainability.
* Notification style updates

### Fixes

* Advisory lock no longer triggers an update to the modification timestamp of a document.
* Attempts to connect Apostrophe 3.x to an Apostrophe 2.x database are blocked to prevent content loss.
* "Save as Draft" is now available as soon as a new document is created.
* Areas nested in array schema fields can now be edited in context.
* When using `apos.image.first`, the alt attribute of the image piece is available on the returned attachment object as `._alt`. In addition, `_credit` and `_creditUrl` are available.
* Fixes relating to the editing of widgets in nested areas, both on the page and in the modal.
* Removed published / draft switch for unpublished drafts.
* "Publish Changes" appears only at appropriate times.
* Notifications moved from the bottom right of the viewport to the bottom center, fixing some cases of UI overlap.

## 3.0.0-alpha.6.1 - 2021-03-26

### Fixes

* Conditional fields (`if`) and the "following values" mechanism now work properly in array item fields.
* When editing "Page Settings" or a piece, the "publish" button should not be clickable if there are errors.

## 3.0.0-alpha.6 - 2021-03-24

### Adds
* You can "copy" a page or a piece via the ⠇ menu.
* When moving the current page or piece to the trash, you are taken to the home page.
* `permissions: false` is supported for piece and page insert operations.
* Adds note to remove deprecated `allowedInChooser` option on piece type filters.
* UX improvement: "Move to Trash" and "Restore" buttons added for pieces, replacing the boolean field. You can open a piece that is in the trash in a read-only way in order to review it and click "Restore."
* Advisory lock support has been completed for all content types, including on-page, in-context editing. This prevents accidental conflicts between editors.
* Image widgets now accept a `size` context option from the template, which can be used to avoid sending a full-width image for a very small placement.
* Additional improvements.

### Fixes
* Fixes error from missing `select` method in `AposPiecesManager` component.
* No more migration messages at startup for brand-new sites.
* `max` is now properly implemented for relationships when using the manager dialog box as a chooser.
* "Trash" filter now displays its state properly in the piece manager dialog box.
* Dragging an image to the media library works reliably.
* Infinite loop warning when editing page titles has been fixed.
* Users can locate the tab that still contains errors when blocked from saving a piece due to schema field errors.
* Calling `insert` works properly in the `init` function of a module.
* Additional fixes.

### Breaks

* Apostrophe's instance of `uploadfs` has moved from `apos.attachment.uploadfs` to `apos.uploadfs`. The `uploadfs` configuration option has similarly moved from the `@apostrophecms/attachment` module to the `@apostrophecms/uploadfs` module. `imageSizes` is still an option to `@apostrophecms/attachment`.

## 3.0.0-alpha.5 - 2021-02-11

* Conditional fields are now supported via the new `if` syntax. The old 2.x `showFields` feature has been replaced with `if: { ... }`.
* Adds the option to pass context options to an area for its widgets following the `with` keyword. Context options for widgets not in that area (or that don't exist) are ignored. Syntax: `{% area data.page, 'areaName' with { '@apostrophecms/image: { size: 'full' } } %}`.
* Advisory locking has been implemented for in-context editing, including nested contexts like the palette module. Advisory locking has also been implemented for the media manager, completing the advisory locking story.
* Detects many common configuration errors at startup.
* Extends `getBrowserData` in `@apostrophecms/doc-type` rather than overwriting the method.
* If a select element has no default, but is required, it should default to the first option. The select elements appeared as if this were the case, but on save you would be told to make a choice, forcing you to change and change back. This has been fixed.
* Removes 2.x piece module option code, including for `contextual`, `manageViews`, `publishMenu`, and `contextMenu`.
* Removes admin bar module options related to 2.x slide-out UI: `openOnLoad`, `openOnHomepageLoad`, `closeDelay`.
* Fixed a bug that allowed users to appear to be in edit mode while looking at published content in certain edge cases.
* The PATCH API for pages can now infer the correct _id in cases where the locale is specified in the query string as an override, just like other methods.
* Check permissions for the delete and publish operations.
* Many bug fixes.

### Breaks
* Changes the `piecesModuleName` option to `pieceModuleName` (no "s") in the `@apostrophecms/piece-page-type` module. This feature is used only when you have two or more piece page types for the same piece type.

## 3.0.0-alpha.4.2 - 2021-01-27

* The `label` option is no longer required for widget type modules. This was already true for piece type and page type modules.
* Ability to namespace asset builds. Do not push asset builds to uploadfs unless specified.

### Breaking changes

* Removes the `browser` module option, which was only used by the rich text widget in core. All browser data should now be added by extending or overriding `getBrowserData` in a module. Also updates `getComponentName` to reference `options.components` instead of `options.browser.components`.

## 3.0.0-alpha.4.1

* Hotfix: the asset module now looks for a `./release-id` file (relative to the project), not a `./data/release-id` file, because `data` is not a deployed folder and the intent of `release-id` is to share a common release identifier between the asset build step and the deployed instances.

## 3.0.0-alpha.4

* **"Fragments" have been added to the Apostrophe template API, as an alternative to Nunjucks' macros, to fully support areas and async components.** [See the A3 alpha documentation](https://a3.docs.apos.dev/guide/widgets-and-templates/fragments.html) for instructions on how to use this feature.
* **CSS files in the `ui/public` subdirectory of any module are now bundled and pushed to the browser.** This allows you to efficiently deliver your CSS assets, just as you can deliver JS assets in `ui/public`. Note that these assets must be browser-ready JS and CSS, so it is customary to use your own webpack build to generate them. See [the a3-boilerplate project](https://github.com/apostrophecms/a3-boilerplate) for an example, especially `webpack.config.js`.
* **More support for rendering HTML in REST API requests.** See the `render-areas` query parameter in [piece and page REST API documentation](https://a3.docs.apos.dev/reference/api/pieces.html#get-api-v1-piece-name).
* **Context bar takeover capability,** for situations where a secondary document should temporarily own the undo/redo/publish UI.
* **Unpublished pages in the tree** are easier to identify
* **Range fields** have been added.
* **Support for npm bundles is back.** It works just like in 2.x, but the property is `bundle`, not `moogBundle`. Thanks to Miro Yovchev.

### Breaking changes

* **A3 now uses webpack 5.** For now, **due to a known issue with vue-loader, your own project must also be updated to use webpack 5.** The a3-boilerplate project has been updated accordingly, so you may refer to [the a3-boilerplate project](https://github.com/apostrophecms/a3-boilerplate) for an example of the changes to be made, notably in `webpack.config.js` and `package.json`. We are in communication with upstream developers to resolve the issue so that projects and apostrophe core can use different major versions of webpack.

## 3.0.0-alpha.3

Third alpha release of 3.x. Introduced draft mode and the "Publish Changes" button.

## 3.0.0-alpha.2

Second alpha release of 3.x. Introduced a distinct "edit" mode.

## 3.0.0-alpha.1

First alpha release of 3.x.<|MERGE_RESOLUTION|>--- conflicted
+++ resolved
@@ -50,14 +50,11 @@
 * Fixes select boxes of relationships, we can now check manually published relationships, and `AposSlatList` renders properly checked relationships.
 * Fixes issues in `AposInputArray` on production build to be able to add, remove and edit array items after `required` error.
 * Relationships browse button isn't disabled when max is reached.
-<<<<<<< HEAD
 * In media manager image checkboxes are disabled when max is reached.
 * Fixes tiptap bubble menu jumping on Firefox when clicking on buttons. Also fixes the fact that 
 double clicking on bubble menu out of buttons would prevent it from closing when unfocusing the rich text area.
-=======
 * In media manager images checkboxes are disabled when max is reached.
 * Makes the final fields accessible in the media manager right rail.
->>>>>>> 1d4c392e
 
 ## 4.3.2 (2024-05-18)
 
