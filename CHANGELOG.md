--- conflicted
+++ resolved
@@ -7,11 +7,8 @@
 * Add translation keys used by the multisite assembly module.
 * Add side by side comparison support in AposSchema component.
 * Add the possibility to make widget modals wider, which can be useful for widgets that contain areas taking significant space. See [documentation](https://v3.docs.apostrophecms.org/reference/modules/widget-type.html#options).
-<<<<<<< HEAD
 * Add new `getChanges` method to the schema module to get an array of document changed field names instead of just a boolean like does the `isEqual` method. 
-=======
 * Add highlight class in UI when comparing documents.
->>>>>>> 62d7cb63
 
 ### Fixes
 
