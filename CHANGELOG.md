--- conflicted
+++ resolved
@@ -4,9 +4,6 @@
 
 ### Adds
 
-<<<<<<< HEAD
-* Add breadcrumbs to search results page.
-=======
 * Adds a pinia store to handle modals logic. 
 * Methods from the store are registered on `apos.modal` instead of methods from `TheAposModals` component.
 * No more need to emit `safe-close` when defining an `AposModal`, modal is automatically resolved when closed.
@@ -17,7 +14,7 @@
 * Add `T,S` shortcut to open the Personal Settings.
 * Add `T,D` shortcut to open the Submitted Drafts.
 * Add a scrollbar to the shortcut list.
->>>>>>> e29855b4
+* Add breadcrumbs to search results page.
 
 ### Changes
 
