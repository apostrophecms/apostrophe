# Changelog

## 4.19.0 (2025-07-09)

### Adds

* Implemented GET /api/v1/@apostrophecms/login/whoami route such that it returns the details of the currently logged in user; added the route to the login module.
  Thanks to [sombitganguly](https://github.com/sombitganguly) for this contribution.
* Adds keyboard shortcuts for manipulating widgets in areas. Includes Cut, Copy, Paste, Delete, and Duplicate.
<<<<<<< HEAD
* Adds dynamic choices working with piece manager filters.
=======
* Automatic translation now supports a disclaimer and an help text for the checkbox. You can now set the disclaimer by setting `automaticTranslationDisclaimer` `i18n` key and the help text by setting `automaticTranslationCheckboxHelp` `i18n` key.
* Adds dynamic choices working with piece manager filters. 
>>>>>>> de90aa47
* Allow `import.imageTags` (array of image tag IDs) to be passed to the rich text widget when importing (see https://docs.apostrophecms.org/reference/api/rich-text.html#importing-inline-images).
* Adds a new way to make `GET` requests with a large query string. It can become a `POST` request containing the key `__aposGetWithQuery` in its body.
A middleware checks for this key and converts the request back to a `GET` request with the right `req.query` property.
* Adds a new batch operation to tag images.

### Changes

### Fixes

* Add missing Pages manager shortcuts list helper.
* Improve the `isEmpty` method of the rich text widget to take into account the HTML blocks (`<figure>` and `<table>`) that are not empty but do not contain any plain text.
* Fixed admin bar item ordering to correctly respect the precedence hierarchy: groups (when leader is positioned) > explicit order array > groups (when leader has positioning options) > individual `last`/`after` options.
* (Backward compatibility break) Conditional field that depends on already hidden field is also hidden, again.

## 4.18.0 (2025-06-11)

### Adds

* Adds MongoDB-style support (comparison operators) for conditional fields and all systems that use conditions. Conditional fields now have access to the `following` values from the parent schema fields.
* Add `followingIgnore` option to the `string` field schema. A boolean `true` results in all `following` values being ignored (not attempted to be used as a value for the field). When array of strings, the UI will ignore every item that matches a `following` field name.
* Adds link configuration to the `@apostrophecms/image-widget` UI and a new option `linkWithType` to control what document types can be linked to. Opt-out of the widget inline styles (reset) by setting `inlineStyles: false` in the widget configuration or contextual options (area). 
* Use the link configuration of the Rich Text widget for image links too. It respects the existing `linkWithType` Rich Text option and uses the same schema (`linkFields`) used for text links. The fields from that schema can opt-in for specific tiptap extension now via a field property `extensions` (array) with possible array values `Link` and/or `Image`. You still need to specify the `htmlAttribute` property (the name of the attribute to be added to the link tag) in the schema when adding more fields. If the `extensions` property is not set, the field will be applied for both tiptap extensions.
* Adds body style support for breakpoint preview mode. Created new `[data-apos-refreshable-body]` div inside the container during breapoint preview.
Switch body attributes to this new div to keep supporting body styles in breakpoint preview mode.

### Changes

* Set the `Cache-Control` header to `no-store` for error pages in order to prevent the risk of serving stale error pages to users.
* Updates rich-text default configuration.

### Fixes

* The Download links in the media library now immediately download the file as expected, rather than navigating to the image in the current tab. `AposButton` now supports the `:download="true"` prop as expected.
* Using an API key with the editor, contributor or guest role now have a `req` object with the corresponding rights. The old behavior gave non-admin API keys less access than expected.

## 4.17.1 (2025-05-16)

### Fixes

* Pinned to tiptap 2.11.0 and specific prosemirror releases compatible with it, to work around a bug that broke the behavior of lists in the editor when re-opening an existing list. We are working with upstream projects to resolve this so we can continue to track updates in tiptap and prosemirror.

## 4.17.0 (2025-05-14)

### Adds

* Support for `fetchRelationships: false` in `applyPatch` and related methods. This is intended for the use of the `@apostrophecms/import-export` module, so the functionality is not exposed in a way that can be accessed simply by making a web request.

### Fixes

* Errors thrown on the server side by subfields of widgets are now reported in a useful form at the document level. Previously a different error occurred in the error handling logic itself, confusing the issue.

## 4.16.0 (2025-05-14)

### Adds

* Uses new `widgetOperations` to add the `adjustImage` operation to the image widget.
* Adds a server validation before adding a widget to an area. Introduces a new POST route `@apostrophecms/area/validate-widget`.
* The new `widgetOperations` cascade config property can be used to display custom operations for widgets. An `if` condition can be used to test properties of the widget before displaying an operation.

### Changes

* Enable widget live preview by default.

### Fixes

* Fixes `range` field type default value not being set properly.
* Fixes autocomplete and search sorting and as a consequence, fixes potential duplicates during pagination.
* Fixes all eslint warnings.
* When pasting a widget from the clipboard, the correct widget type is always offered on the "Add Content" menu.
* Widget live preview is now attempting to auto-position the Widget Editor modal only if no explicit widget configuration (`options.origin`) is provided.
* `required` is now implemented on the server side as well for `relationship` fields. It behaves like `min: 1`. It was always implemented on the front end. However, note that a relationship can still become empty if the related document is archived or deleted.
* Image widgets, and others with a placeholder when empty, now restore their placeholder view when canceling the widget editor in live preview mode.
* Fixes `z-index` of widget controls, going above the controls add button.

### Changes

* Updates the default fields for the `getMangageApiProjection()` to include a more sensible base configuration and adds a `true` option to return the minimal default values.

## 4.15.2 (2025-04-28)

### Security

* Fixes a potential XSS attack vector, [CVE-2025-26791](https://github.com/advisories/GHSA-vhxf-7vqr-mrjg). While the risk was low, it was possible for one user with login and editing privileges to carry out an XSS attack on another by uploading a specially crafted SVG file. Normally this would not work because ApostropheCMS typically renders uploaded SVGs via an `img` tag, however if the second user downloaded the SVG file from the media library the exploit could work.

## 4.15.1 (2025-04-22)

### Fixes

* Fixes a RT bug where including `table` in `toolbar` but omitting an `insert` array crashed the rich text editor.

## 4.15.0 (2025-04-16)

### Adds

* To display a live preview on the page as changes are made to widgets, set the `preview: true` option on any widget module. To turn it on for all widgets, you can set it on the `@apostrophecms/widget-type` module, the base class of all widget modules. This works especially well when `range` fields are used to achieve visual effects.
* Adds separate control bar for editing tables in rich text
* Adds ability to drag-resize rich text table columns

### Changes

* Improve the Page Manager experience when dragging and dropping pages - the updates happen in background and the UI is not blocked anymore.
* Allow scrolling while dragging a page in the Page Manager.
* Change user's email field type to `email`.
* Improve media manager experience after uploading images. No additional server requests are made, no broken UI on error.
* Change reset password form button label to `Reset Password`.
* Removed overly verbose logging of schema errors in the schema module itself. These are already logged appropriately if they become the actual result of an API call. With this change it becomes possible to catch and discard or mitigate these in some situations without excessive log output.
* Bumps eslint-config-apostrophe, fix errors and a bunch of warnings.
* Gets back checkboxes in the media manager.

### Fixes

* Adds missing notifications and error handling in media manager and save notification for auto-published pieces.
* Update `uploadfs` to `1.24.3`.
* Fixes an edge case where reordering a page in the Page Manager might affect another locale.
* Fixes chrome bug when pages manager checkboxes need a double click when coming from the rich text editor (because some text is selected).
* Fixes the rich text insert menu image menu not being properly closed.
* Fixes the rich text toolbar not closing sometimes when unfocusing the editor.
* Fixes missing wording on images batch operations.
* Fixes rich text toolbar width being limited to parent width.
* Fixes rich text insert menu focused item text color easily overridable.
* Fixes long overlapping text in the header of the Report modal.
* Fixes clipped text in the pager and in the relationship filters of piece manager.
* Fixes an error when pressing Enter in a relationship input without a focused suggestion.
* Fixes locale switcher not allowing to switch the page of an article when its parent page is draft only.

## 4.14.2 (2025-04-02)

### Fixes

* Hotfix: the `choices` query parameter of the REST API no longer results in a 500 error if an invalid filter name is part of the list. Such filters are now properly ignored in `choices`. This issue could also have resulted in invocation of query methods that are not builders, however since all such methods are read-only operations, no arguments could be passed and no information was returned, there are no security implications.

## 4.14.1 (2025-03-31)

### Fixes

* Hotfix: fixes a bug in which the same on-demand cache was used across multiple sites in the presence of `@apostrophecms/multisite`. In rare cases, this bug could cause the home page of site "A" to be displayed on a request for site "B," but only if requests were simultaneous. This bug did not impact single-site projects.

## 4.14.0 (2025-03-19)

### Adds

* Add a label for the `@apostrophecms/attachment` module (error reporting reasons).
* Add `translate` boolean option for report modal header configuration to force translation of the relevant items value (table cells).
* Adds feature to generate a table from an imported CSV file inside the rich-text-widget.
* Add data-test attributes to the login page.
* Adds AI-generated missing translations
* Adds the missing "Tags" filter to the chooser/manager view of files.
* Adds batch operations to the media manager.
* Passes `moduleName` to the event `content-changed` for batch operations, to know if data should be refreshed or not.

### Changes

* Bumps the `perPage` option for piece-types from 10 to 50
* Reworks rich text popovers to use `AposContextMenu`, for toolbar components as well as insert menu items.

### Fixes

* The `lang` attribute of the `<html>` tag now respects localization.
* Fixes the focus styling on AposTable headers.
* Proper errors when widgets are badly configured in expanded mode.
* More reliable Media Manager infinite scroll pagination.
* Fixes margin collapse in nested areas by switching to `padding` instead of `margin`
* Fixes Edit in Media Manager when the image is not in the currently loaded images. This may happen when the the Media Manager is in a relationship mode.
* Removes `publish` batch operation for `autopublished` pieces.
* Fixes `restore` batch operation having the action `update`.
* Fixes `localize` batch operation having no `action` and no `docIds`.

### Removes

* Table controls from the default rich text control bar

## 4.13.0 (2025-02-19)

### Adds

* Supports progress notification type, can be used when no job are involved. Manage progress state into the new `processes` entity.
* Moves global notification logic into Pinia store as well as job polling that updates processes.

### Fixes

* Field inputs inside an array modal can now be focused/tabbed via keyboard
* Fixes admin bar overlapping widget area add menu.
* Fixed the checkered background for gauging color transparency.
* Fixes `group.operations` (batch configuration) merging between modules in the same way that `group.fields` are merged.
* The i18n manager detects the current locale correctly in some edge cases, like when the locale is changed per document (Editor Modal) and the localization manager is opened from a relationship manager via a document context menu.

### Adds

* Add support for batch localization of pieces and pages.
* Adds type for each file uploaded by big-upload. Moves big-upload-client to `apos/ui` folder and makes it esm.
* When present, projections for reverse relationships now automatically include the special id and field storage properties for the relationship in question, allowing the related documents to be successfully returned.
* Introduce `AposModalReport` component for displaying table reports. It's accessible via `apos.report(content, options)` method and it's now used in the `@apostrophecms/i18n` module for detailed reporting after a batch localization operation.

### Changes

* The array editor's `isModified` method is now a computed property for consistency.
* The `modal` configuration property for batch operations without a group is now accepted and works as expected in the same way as for grouped operations.
* Explicitly enable document versions for `@apostrophecms/file-tag`, `@apostrophecms/file`, `@apostrophecms/image-tag` and `@apostrophecms/image` piece types.

### Adds

* If `error.cause` is prevent, log the property.

## 4.12.0 (2025-01-27)

### Fixes

* Fixes ability to change color hue by clicking the color hue bar rather than dragging the indicator.
* Prevents the rich text control bar from closing while using certain UI within the color picker.
* Saving a document via the dialog box properly refreshes the main content area when on a "show page" (when the context document is a piece rather than a page)
* Fixes the `AposButtonSplit` markup to follow the HTML5 specification, optimizes the component performance, visuals and testability.
* Fixes a case where releationship button overlaps a context menu.

### Adds

* Ability to disable the color spectrum UI of a color picker
* Accessibility improvement for the rich text editor Typography toolbar item.
* Adds `moduleLabels` prop to `AposDocContextMenu` to pass it to opened modals from custom operations (used by templates to define labels to display on the export modal).

### Changes

* Range style updates.
* The `pickerOptions` sub property of a color field's configuration has been merged with it's parent `options` object.
* Reworks `inline` and `micro` UI of some fields (color, range, select). Improve global inline style.
* Makes the range input being a number all the time instead of a string that we convert manually.
* Command line tasks can run before the first frontend asset build without error messages.

## 4.11.2 (2024-12-29)

### Fixes

* Fixes a bug where images in Media manager are not selectable (click on an image does nothing) in both default and relationship mode.
* Eliminated superfluous error messages. The convert method now waits for all recursive invocations to complete before attempting to determine if fields are visible.

### Adds

* Possibility to set a field not ready when performing async operations, when a field isn't ready, the validation and emit won't occur.

## 4.11.1 (2024-12-18)

### Fixes

* Corrected a unit test that relies on the sitemap module, as it now makes explicit that the project level `baseUrl` must be set for a successful experience, and the module level `baseUrl` was set earlier. No other changes.

## 4.11.0 (2024-12-18)

### Adds

* When validating an `area` field, warn the developer if `widgets` is not nested in `options`.
* Adds support for supplying CSS variable names to a color field's `presetColors` array as selectable values.
* Adds support for dynamic focus trap in Context menus (prop `dynamicFocus`). When set to `true`, the focusable elements are recalculated on each cycle step.
* Adds option to disable `tabindex` on `AposToggle` component. A new prop `disableFocus` can be set to `false` to disable the focus on the toggle button. It's enabled by default.
* Adds support for event on `addContextOperation`, an option `type` can now be passed and can be `modal` (default) or `event`, in this case it does not try to open a modal but emit a bus event using the action as name.

### Fixes

* Focus properly Widget Editor modals when opened. Keep the previous active focus on the modal when closing the widget editor.
* a11y improvements for context menus.
* Fixes broken widget preview URL when the image is overridden (module improve) and external build module is registered.
* Inject dynamic custom bundle CSS when using external build module with no CSS entry point.
* Range field now correctly takes 0 into account.
* Apos style does not go through `postcss-viewport-to-container-toggle` plugin anymore to avoid UI bugs.

## 4.10.0 (2024-11-20)

### Fixes

* Extra bundle detection when using external build module works properly now.
* Widget players are now properly invoked when they arrive later in the page load process.
* Fix permission grid tooltip display.
* Fixes a bug that crashes external frontend applications.
* Fixes a false positive warning for module not in use for project level submodules (e.g. `widges/module.js`) and dot-folders (e.g. `.DS_Store`).
* Bumped `express-bearer-token` dependency to address a low-severity `npm audit` warning regarding noncompliant cookie names and values. Apostrophe
did not actually use any noncompliant cookie names or values, so there was no vulnerability in Apostrophe.
* Rich text "Styles" toolbar now has visually focused state.
* The `renderPermalinks` and `renderImages` methods of the `@apostrophecms/rich-text` module now correctly resolve the final URLs of page links and inline images in rich text widgets, even when the user has editing privileges. Formerly this was mistakenly prevented by logic intended to preserve the editing experience. The editing experience never actually relied on the
rendered output.
* Search bar will perform the search even if the bar is empty allowing to reset a search.
* Fixes Color picker being hidden in an inline array schema field, also fixes rgba inputs going off the modal.

### Adds

* It's possible now to target the HMR build when registering via `template.append` and `template.prepend`. Use `when: 'hmr:public'` or `when: 'hmr:apos'` that will be evaluated against the current asset `options.hmr` configuration.
* Adds asset module option `options.modulePreloadPolyfill` (default `true`) to allow disabling the polyfill preload for e.g. external front-ends.
* Adds `bundleMarkup` to the data sent to the external front-end, containing all markup for injecting Apostrophe UI in the front-end.
* Warns users when two page types have the same field name, but a different field type. This may cause errors or other problems when an editor switches page types.
* The piece and page `GET` REST APIs now support `?render-areas=inline`. When this parameter is used, an HTML rendering of each widget is added to that specific widget in each area's `items` array as a new `_rendered` property. The existing `?render-areas=1` parameter is still supported to render the entire area as a single `_rendered` property. Note that this older option also causes `items` to be omitted from the response.

### Changes

* Removes postcss plugin and webpack loader used for breakpoint preview mode. Uses instead the new `postcss-viewport-to-container-toggle` plugin in the webpack config.
* Implement `vue-color` directly in Apostrophe rather than as a dependency
* Switch color handling library from `tinycolor2` to `@ctrl/tinycolor`
* Removes error messages in server console for hidden fields. These messages should not have been printed out in the server console in the first place.
* Removes invalid error messages on select fields appearing while opening an existing valid document.

## 4.9.0 (2024-10-31)

### Adds

* Relationship inputs have aria accessibility tags and autocomplete suggestions can be controlled by keyboard.
* Elements inside modals can have a `data-apos-focus-priority` attribute that prioritizes them inside the focusable elements list.
* Modals will continute trying to find focusable elements until an element marked `data-apos-focus-priority` appears or the max retry threshold is reached.
* Takes care of an edge case where Media Manager would duplicate search results.
* Add support for ESM projects.
* Modules can now have a `before: "module-name"` property in their configuration to initialize them before another module, bypassing the normal
order implied by `defaults.js` and `app.js`.
* `select` and `checkboxes` fields that implement dynamic choices can now take into account the value of other fields on the fly, by specifying
a `following` property with an array of other field names. Array and object subfields can access properties of the parent document
by adding a `<` prefix (or more than one) to field names in `following` to look upwards a level. Your custom method on the server side will
now receive a `following` object as an additional argument. One limitation: for now, a field with dynamic choices cannot depend on another field
with dynamic choices in this way.
* Adds AI-generated missing translations
* Adds the mobile preview dropdown for non visibles breakpoints. Uses the new `shortcut` property to display breakpoints out of the dropdown.
* Adds possibility to have two icons in a button.
* Breakpoint preview only targets `[data-apos-refreshable]`.
* Adds a `isActive` state to context menu items. Also adds possibility to add icons to context menu items.
* Add a postcss plugin to handle `vh` and `vw` values on breakpoint preview mode.
* Adds inject component `when` condition with possible values `hmr`, `prod`, and `dev`. Modules should explicitely register their components with the same `when` value and the condition should be met to inject the component.
* Adds inject `bundler` registration condition. It's in use only when registering a component and will be evaluated on runtime. The value should match the current build module (`webpack` or the external build module alias).
* Adds new development task `@apostrophecms/asset:reset` to reset the asset build cache and all build artifacts.
* Revamps the `@apostrophecms/asset` module to enable bundling via build modules.
* Adds `apos.asset.devServerUrl()` nunjucks helper to get the (bundle) dev server URL when available.
* The asset module has a new option, `options.hmr` that accepts `public` (default), `apos` or `false` to enable HMR for the public bundle or the admin UI bundle or disable it respectively. This configuration works only with external build modules that support HMR.
* The asset module has a new option, `options.hmrPort` that accepts an integer (default `null`) to specify the HMR WS port. If not specified, the default express port is used. This configuration works only with external build modules that support HMR WS.
* The asset module has a new option, `options.productionSourceMaps` that accepts a boolean (default `false`) to enable source maps in production. This configuration works only with external build modules that support source maps.

### Changes

* Silence deprecation warnings from Sass 1.80+ regarding the use of `@import`. The Sass team [has stated there will be a two-year transition period](https://sass-lang.com/documentation/breaking-changes/import/#transition-period) before the feature is actually removed. The use of `@import` is common practice in the Apostrophe codebase and in many project codebases. We will arrange for an orderly migration to the new `@use` directive before Sass 3.x appears.
* Move saving indicator after breakpoint preview.
* Internal methods `mergeConfiguration`, `autodetectBundles`, `lintModules`, `nestedModuleSubdirs` and `testDir` are now async.
* `express.getSessionOptions` is now async.

### Fixes

* Modifies the `AposAreaMenu.vue` component to set the `disabled` attribute to `true` if the max number of widgets have been added in an area with `expanded: true`.
* `pnpm: true` option in `app.js` is no longer breaking the application.
* Remove unused `vue-template-compiler` dependency.
* Prevent un-publishing the `@apostrophecms/global` doc and more generally all singletons.
* When opening a context menu while another is already opened, prevent from focusing the button of the first one instead of the newly opened menu.
* Updates `isEqual` method of `area` field type to avoid comparing an area having temporary properties with one having none.
* In a relationship field, when asking for sub relationships using `withRelationships` an dot notion.
If this is done in combination with a projection, this projection is updated to add the id storage fields of the needed relationships for the whole `withRelationships` path.
* The admin UI no longer fails to function when the HTML page is rendered with a direct `sendPage` call and there is no current "in context" page or piece.

## 4.7.2 and 4.8.1 (2024-10-09)

### Fixes

* Correct a race condition that can cause a crash at startup when custom `uploadfs` options are present in some specific cloud environments e.g. when using Azure Blob Storage.

## 4.8.0 (2024-10-03)

### Adds

* Adds a mobile preview feature to the admin UI. The feature can be enabled using the `@apostrophecms/asset` module's new `breakpointPreviewMode` option. Once enabled, the asset build process will duplicate existing media queries as container queries. There are some limitations in the equivalence between media queries and container queries. You can refer to the [CSS @container at-rule](https://developer.mozilla.org/en-US/docs/Web/CSS/@container) documentation for more information. You can also enable `breakpointPreviewMode.debug` to be notified in the console when the build encounters an unsupported media query.
* Apostrophe now automatically adds the appropriate default values for new properties in the schema, even for existing documents in the database. This is done automatically during the migration phase of startup.
* Adds focus states for media library's Uploader tile.
* Adds focus states file attachment's input UI.
* Simplified importing rich text widgets via the REST API. If you  you have HTML that contains `img` tags pointing to existing images, you can now import them all quickly. When supplying the rich text widget object, include an `import` property with an `html` subproperty, rather than the usual `content` property. You can optionally provide a `baseUrl` subproperty as well. Any images present in `html` will be imported automatically and the correct `figure` tags will be added to the new rich text widget, along with any other markup acceptable to the widget's configuration.

### Changes

* The various implementations of `newInstance` found in Apostrophe, e.g. for widgets, array items, relationship fields and documents themselves, have been consolidated in one implementation. The same code is now reused both on the front and the back end, ensuring the same result without the need to introduce additional back end API calls.

### Fixes

* Apostrophe's migration logic is no longer executed twice on every startup and three times in the migration task. It is executed exactly once, always at the same point in the startup process. This bug did not cause significant performance issues because migrations were always only executed once, but there is a small performance improvement due to not checking for them more than once.
* The `@apostrophecms/page` module APIs no longer allow a page to become a child of itself. Thanks to [Maarten Marx](https://github.com/Pixelguymm) for reporting the issue.
* Uploaded SVGs now permit `<use>` tags granted their `xlink:href` property is a local reference and begins with the `#` character. This improves SVG support while mitgating XSS vulnerabilities.
* Default properties of object fields present in a widget now populate correctly even if never focused in the editor.
* Fixed the "choices" query builder to correctly support dynamic choices, ensuring compatibility with the [`piecesFilters`](https://docs.apostrophecms.org/reference/modules/piece-page-type.html#piecesfilters) feature when using dynamic choices.
* Fix a reordering issue for arrays when dragging and dropping items in the admin UI.
* The inline array item extract the label now using `title` as `titleField` value by default (consistent with the Slat list).

## 4.7.1 (2024-09-20)

### Fixes

* Ensure parked fields are not modified for parked pages when not configured in `_defaults`.

## 4.7.0 (2024-09-05)

### Changes

* UI and UX of inline arrays and their table styles

### Adds

* To aid debugging, when a file extension is unacceptable as an Apostrophe attachment the rejected extension is now printed as part of the error message.
* The new `big-upload-client` module can now be used to upload very large files to any route that uses the new `big-upload-middleware`.
* Add option `skipReplace` for `apos.doc.changeDocIds` method to skip the replacing of the "old" document in the database.
* The `@apostrophecms/i18n` module now exposes a `locales` HTTP GET API to aid in implementation of native apps for localized sites.
* Context menus can be supplied a `menuId` so that interested components can listen to their opening/closing.
* Allow to set mode in `AposWidget` component through props.
* Add batch operations to pages.
* Add shortcuts to pages manager.
* Add `replaces` (boolean, `false` by default) option to the context operation definition (registered via `apos.doc.addContextOperation()`) to allow the operation to require a replace confirmation before being executed. The user confirmation results in the Editor modal being closed and the operation being executed. The operation is not executed if the user cancels the confirmation.

### Changes

* Wait for notify before navigating to a new page.
* Send also `checkedTypes` via the pages body toolbar operations (e.g. 'batch') to the modal.

### Fixes

* Fix link to pages in rich-text not showing UI to select page during edit.
* Bumps `uploadfs` dependency to ensure `.tar.gz`, `.tgz` and `.gz` files uploaded to S3 download without double-gzipping.
This resolves the issue for new uploads.
* Registering duplicate icon is no longer breaking the build.
* Fix widget focus state so that the in-context Add Content menu stays visible during animation
* Fix UI of areas in schemas so that their context menus are layered overtop sibling schema fields UI
* Fix unhandled promise rejections and guard against potential memory leaks, remove 3rd party `debounce-async` dependency
* Adds an option to center the context menu arrow on the button icon. Sets this new option on some context menus in the admin UI.
* Fixes the update function of `AposSlatLists` so that elements are properly reordered on drag

## 4.6.1 (2024-08-26)

### Fixes

* Registering duplicate icon is no longer breaking the build.
* Fix widget focus state so that the in-context Add Content menu stays visible during animation.
* Fix UI of areas in schemas so that their context menus are layered overtop sibling schema fields UI.

### Removes

* Inline array option for `alwaysOpen` replaced with UI toggles

## 4.6.0 (2024-08-08)

### Adds

* Add a locale switcher in pieces and pages editor modals. This is available for localized documents only, and allows you to switch between locales for the same document.
  The locale can be switched at only one level, meaning that sub documents of a document that already switched locale will not be able to switch locale itself.
* Adds visual focus states and keyboard handlers for engaging with areas and widgets in-context
* Adds method `simulateRelationshipsFromStorage` method in schema module.
This method populates the relationship field with just enough information to allow convert to accept it. It does not fully fetch the related documents. It does the opposite of prepareForStorage.
* A new options object has been added to the convert method.
Setting the `fetchRelationships` option to false will prevent convert from actually fetching relationships to check which related documents currently exist.
The shape of the relationship field is still validated.

### Changes

* Refactors Admin UI SASS to eliminate deprecation warnings from declarations coming after nested rules.
* Bumps the sass-loader version and adds a webpack option to suppress mixed declaration deprecation warnings to be removed when all modules are updated.
* Add `title` and `_url` to select all projection.
* Display `Select all` message on all pages in the manager modal.
* Refresh `checked` in manager modal after archive action.
* Update `@apostrophecms/emulate-mongo-3-driver` dependency to keep supporting `mongodb@3.x` queries while using `mongodb@6.x`.
* Updates rich text link tool's keyboard key detection strategy.
* Buttons that appear on slats (preview, edit crop/relationship, remove) are visually focusable and keyboard accessible.
* Added tooltip for update button. Thanks to [gkumar9891](https://github.com/gkumar9891) for this addition.

### Fixes

* Fixes the rendering of conditional fields in arrays where the `inline: true` option is used.
* Fixes the rich text link tool's detection and display of the Remove Link button for removing existing links
* Fixes the rich text link tool's detection and display of Apostrophe Page relationship field.
* Overriding standard Vue.js components with `editorModal` and `managerModal` are now applied all the time.
* Accommodate old-style replica set URIs with comma-separated servers by passing any MongoDB URIs that Node.js cannot parse directly to the MongoDB driver, and avoiding unnecessary parsing of the URI in general.
* Bump `oembetter` dependency to guarantee compatibility with YouTube. YouTube recently deployed broken `link rel="undefined"` tags on some of their video pages.
* It is now possible to see the right filename and line number when debugging the admin UI build in the browser. This is automatically disabled when `@apostrophecms/security-headers` is installed, because its defaults are incompatible by design.

## 4.5.4 (2024-07-22)

### Fixes

* Add a default projection to ancestors of search results in order to load a reasonable amount of data and avoid request timeouts.

## 4.5.3 (2024-07-17)

### Fixes

* Enhanced media selection with touchpad on Windows by extending focus timeout.

## 4.5.2 (2024-07-11)

### Fixes

* Ensure that `apos.doc.walk` never gets caught in an infinite loop even if circular references are present in the data. This is a hotfix for an issue that can arise when the new support for breadcrumbs in search results is combined with a more inclusive projection for page ancestors.
* Correct a longstanding bug in `apos.doc.walk` that led items to be listed twice in the `ancestors` array passed to the iterator.
* Correct a longstanding bug in `apos.doc.walk` that led ancestors that are themselves arrays to be misrepresented as a series of objects in the `ancestors` array passed to the iterator.
* For additional guarantees of reliability the `_dotPath` and `_ancestors` arguments to `apos.doc.walk`, which were always clearly documented as for internal use only, can no longer be passed in externally.

## 4.5.1 (2024-07-11)

### Changes

* Allow tiptap rich-text widget to open modals for images and links without closing the toolbar.

## 4.5.0 (2024-07-10)

### Adds

* Allow to disable shortcut by setting the option `shortcut: false`
* Adds a new color picker tool for the rich-text-widget toolbar that matches the existing `color` schema field. This also adds the same `pickerOptions` and `format` options to the rich-text-widget configuration that exist in the `color` schema field.
* Add missing UI translation keys.
* Infite scroll in media manager instead of pagination and related search fixes.
* Improves loaders by using new `AposLoadingBlock` that uses `AposLoading` instead of the purple screen in media manager.
* Select the configured aspect ratio and add `data-apos-field` attributes to the fields inside `AposImageRelationshipEditor.vue`.
* Add `getShowAdminBar` method. This method can be overriden in projects to drive the admin bar visibility for logged-in users.

### Fixes

* Removes unnecessary, broadly applied line-height setting that may cause logged-in vs logged-out visual discrepencies.
* Remove double GET request when saving image update.
* Fix filter menu forgetting selecting filters and not instantiating them.
* Remove blur emit for filter buttons and search bar to avoid re requesting when clicking outside…
* `this.modified` was not working properly (set to false when saving). We can now avoid to reload images when saving no changes.
* In media manager images checkboxes are disabled when max is reached.
* In media manager when updating an image or archiving, update the list instead of fetching and update checked documents to see changes in the right panel selected list.
* The `password` field type now has a proper fallback default, the empty string, just like the string field type
and its derivatives. This resolves bugs in which the unexpected `null` caused problems during validation. This bug
was old, but was masked in some situations until the release of version `4.4.3`.
* Identify and mark server validation errors in the admin UI. This helps editors identify already existing data fields, having validation errors when schema changes (e.g. optional field becomes required).
* Removes `menu-offset` props that were causing `AposContextMenu` to not display properly.
* Allows to pass a number or an array to `AposContextMenu` to set the offset of the context menu (main and cross axis see `floating-ui` documentation).
* Fixes the relationship fields not having the data when coming from the relationship modal.
* Fixes watch on `checkedDocs` passed to `AposSlatList` not being reactive and not seeing updated relationship fields.
* Adds styles for 1 column expanded area ([#4608](https://github.com/apostrophecms/apostrophe/issues/4608))
* Fixes weird slug computations based on followed values like title. Simplifies based on the new tech design.
* Prevent broken admin UI when there is a missing widget.
* Fixes media manager not loading images when last infinite scroll page have been reached (when uploading image for example).
* Upgrade oembetter versions to allow all vimeo urls.

### Changes

* Update `Choose Images` selection behavior. When choosing images as part of a relationship, you click on the image or checkbox to add the image to the selection.
If a max is set to allow only one image, clicking on the selected image will remove it from the selection. Clicking on another image will update the selection with the newly clicked image.
If a max is set to allow multiple images, you can remove images from the selection by using the checkbox. Clicking on the image will bring the image schema in the right panel.
You can upload images even if the max has been reached. We will append the uploaded images to the existing selection up to the max if any.
* Update `@apostrophecms/emulate-mongo-3-driver` dependency to keep supporting `mongodb@3.x` queries while using `mongodb@6.x`.

## 4.4.3 (2024-06-17)

### Fixes

* Do not use schema `field.def` when calling `convert`. Applying defaults to new documents is the job of `newInstance()` and similar code.
If you wish a field to be mandatory use `required: true`.
* As a convenience, using `POST` for pieces and pages with `_newInstance: true` keeps any additional `req.body` properties in the API response.
This feature unofficially existed before, it is now supported.
* Rollbacks watcher on `checked` array. Fixes, checked docs not being properly updated.

## 4.4.2 (2024-06-14)

### Fixes

* Hotfix: the new `_parent` property of pieces, which refers to the same piece page as `_parentUrl`, is now a carefully pruned
subset to avoid the risk of infinite recursion when the piece page has a relationship to a piece. Those who want `_parent`
to be more complete can extend the new `pruneParent` method of the relevant piece page module. This regression was
introduced in version 4.4.0.

## 4.4.1 (2024-06-12)

### Fixes

* Depend on `stylelint-config-apostrophe` properly via npm, not github.

## 4.4.0 (2024-06-12)

### Adds

* Adds a pinia store to handle modals logic.
* Methods from the store are registered on `apos.modal` instead of methods from `TheAposModals` component.
* No more need to emit `safe-close` when defining an `AposModal`, modal is automatically resolved when closed.
* Adds field components access to the reactive document value.
* Expose `AposContextMenu` owned method for re-calculation of the content position.
* Field Meta components of `slug` and `string` types can now fire `replace-field-value` events with text value payload, which will replace the respective field value.
* `AposInputString` now accepts a `rows` prop, in effect only when `field.textarea` is set to `true`.
* Add `T,S` shortcut to open the Personal Settings.
* Add `T,D` shortcut to open the Submitted Drafts.
* Add a scrollbar to the shortcut list.
* Add breadcrumbs to search results page.
* Pages relationships have now their checkboxes disabled when max is reached.

### Changes

* Improves widget tabs for the hidden entries, improves UX when validation errors are present in non-focused tabs.
* When moving a page, recognize when the slug of a new child
already contains the new parent's slug and not double it.
For example, given we have two pages as children of the home page, page A and page B.
Page A and page B are siblings.
Page A has the slug `/peer` and page B has the slug `/peer/page`.
Now we want page B to be the child of page A.
We will now end up with page B slug as `/peer/page` and not `/peer/peer/page` as before.
* `AposSpinner` now respects the colors for `heavy` weight mode and also accepts second, "light" color in this mode. Props JSDoc blocks are added.
* `AposContextMenu` now respects the `menuOffset` component property.
* Set `G,Shift+I` shortcut to open the Image Tags manager modal.
* Set `G,Shift+F` shortcut to open the File Tags manager modal.
* Remove slug from suggestion for images.
* Increase suggestion search image size to 50px.
* For suggestions with image, keep title on a single line and truncate title field with `...` when it hits the right side.

### Fixes

* Rich Text editor properly unsets marks on heading close.
* Widget client side schema validation.
* Allow `G,Shift+I` shortcut style.
* Detect shortcut conflicts when using multiple shortcuts.
* Updating schema fields as read-only no longer reset the value when updating the document.
* Fixes stylelint config file, uses config from our shared configuration, fixes all lint errors.
* Fixes `TheAposCommandMenu` modals not computing shortcuts from the current opened modal.
* Fixes select boxes of relationships, we can now check manually published relationships, and `AposSlatList` renders properly checked relationships.
* Fixes issues in `AposInputArray` on production build to be able to add, remove and edit array items after `required` error.
* Relationships browse button isn't disabled when max is reached.
* In media manager images checkboxes are disabled when max is reached.

## 4.3.3 (2024-06-04)

### Fixes

* Removes `$nextTick` use to re render schema in `AposArrayEditor` because it was triggering weird vue error in production.
Instead, makes the AposSchema for loop keys more unique using `modelValue.data._id`,
if document changes it re-renders schema fields.
* In media manager image checkboxes are disabled when max is reached.
* Fixes tiptap bubble menu jumping on Firefox when clicking on buttons. Also fixes the fact that
double clicking on bubble menu out of buttons would prevent it from closing when unfocusing the rich text area.
* In media manager images checkboxes are disabled when max is reached.
* Makes the final fields accessible in the media manager right rail.

## 4.3.2 (2024-05-18)

### Fixes

* Corrects a regression introduced in version 4.3.0 that broke the validation of widget modals, resulting in a confusing
error on the page. A "required" field in a widget, for instance, once again blocks the save operation properly.

### Changes

* Improves widget tab UI for the hidden entries, improves UX when validation errors are present in non-focused tabs.

## 4.3.1 (2024-05-17)

### Fixes

* Databases containing documents that no longer correspond to any module no longer cause the migration that adds missing mode properties
to fail (an issue introduced in version 4.2.0). Databases with no such "orphaned" documents were not affected.

## 4.3.0 (2024-05-15)

### Adds

* Allows to disable page refresh on content changed for page types.
* Widget editor can now have tabs.
* Adds prop to `AposInputMixin` to disable blur emit.
* Adds `throttle` function in ui module utils.
* Adds a `publicBundle` option to `@apostrophecms/asset`. When set to `false`, the `ui/src` public asset bundle is not built at all in most cases
except as part of the admin UI bundle which depends on it. For use with external front ends such as [apostrophe-astro](https://github.com/apostrophecms/apostrophe-astro).
Thanks to Michelin for contributing this feature.

### Fixes

* Do not show widget editor tabs when the developer hasn't created any groups.
* `npm link` now works again for Apostrophe modules that are dependencies of a project.
* Re-crop image attachments found in image widgets, etc. when replacing an image in the Media Manager.
* Fixes visual transitions between modals, as well as slider transition on overlay opacity.
* Changing the aspect ratio multiple times in the image cropper modal no longer makes the stencil smaller and smaller.

### Changes

* Improves `debounce` function to handle async properly (waiting for previous async call to finish before triggering a new one).
* Adds the `copyOfId` property to be passed to the `apos.doc.edit()` method, while still allowing the entire `copyOf` object for backwards compatibility.

### Fixes

## 4.2.1 (2024-04-29)

### Fixes

* Fixes drag and drop regression in the page tree where pages were not able to be moved between parent and child.

## 4.2.0 (2024-04-18)

* Typing a `/` in the title field of a page no longer confuses the slug field. Thanks to [Gauav Kumar](https://github.com/gkumar9891).

### Changes

* Rich text styles are now split into Nodes and Marks, with independent toolbar controls for a better user experience when applying text styles.
There is no change in how the `styles` option is configured.
* Rich text style labels are fully localized.
* `i18n` module now uses the regular `req.redirect` instead of a direct `res.redirect` to ensure redirection, enabling more possibilities for `@apostrophecms/redirect` module
* Refactors `AposModal` component with composition api to get rid of duplicated code in `AposFocusMixin` and `AposFocus`.
* `APOS_MONGODB_LOG_LEVEL` has been removed. According to [mongodb documentation](https://github.com/mongodb/node-mongodb-native/blob/main/etc/notes/CHANGES_5.0.0.md#mongoclientoptionslogger-and-mongoclientoptionsloglevel-removed) "Both the logger and the logLevel options had no effect and have been removed."
* Update `connect-mongo` to `5.x`. Add `@apostrophecms/emulate-mongo-3-driver` dependency to keep supporting `mongodb@3.x` queries while using `mongodb@6.x`.

### Fixes

* Updates the docs `beforeInsert` handler to avoid ending with different modes being set between `_id`, `aposLocale` and `aposMode`.
* Adds a migration to fix potential corrupted data having different modes set between `_id`, `aposLocale` and `aposMode`.
* Fix a crash in `notification` when `req.body` was not present. Thanks to Michelin for contributing this fix.
* Addresses a console error observed when opening and closing the `@apostrophecms-pro/palette` module across various projects.
* Fixes the color picker field in `@apostrophecms-pro/palette` module.
* Ensures that the `data-apos-test` attribute in the admin bar's tray item buttons is set by passing the `action` prop to `AposButton`.
* Prevents stripping of query parameters from the URL when the page is either switched to edit mode or reloaded while in edit mode.
* Add the missing `metaType` property to newly inserted widgets.

### Security

* New passwords are now hashed with `scrypt`, the best password hash available in the Node.js core `crypto` module, following guidance from [OWASP](https://cheatsheetseries.owasp.org/cheatsheets/Password_Storage_Cheat_Sheet.html).
This reduces login time while improving overall security.
* Old passwords are automatically re-hashed with `scrypt` on the next successful login attempt, which
adds some delay to that next attempt, but speeds them up forever after compared to the old implementation.
* Custom `scrypt` parameters for password hashing can be passed to the `@apostrophecms/user` module via the `scrypt` option. See the [Node.js documentation for `scrypt`]. Note that the `maxmem` parameter is computed automatically based on the other parameters.

## 4.1.1 (2024-03-21)

### Fixes

* Hotfix for a bug that broke the rich text editor when the rich text widget has
a `styles` property. The bug was introduced in 4.0.0 as an indirect side effect of deeper
watching behavior by Vue 3.

## 4.1.0 (2024-03-20)

### Fixes

* Don't crash if a document of a type no longer corresponding to any module is present
together with the advanced permission module.
* AposLoginForm.js now pulls its schema from the user module rather than hardcoding it. Includes the
addition of `enterUsername` and `enterPassword` i18n fields for front end customization and localization.
* Simulated Express requests returned by `apos.task.getReq` now include a `req.headers` property, for
greater accuracy and to prevent unexpected bugs in other code.
* Fix the missing attachment icon. The responsibility for checking whether an attachment
actually exists before calling `attachment.url` still lies with the developer.

### Adds

* Add new `getChanges` method to the schema module to get an array of document changed field names instead of just a boolean like does the `isEqual` method.
* Add highlight class in UI when comparing documents.

## 4.0.0 (2024-03-12)

### Adds

* Add Marks tool to the Rich Text widget for handling toggling marks.
* Add translation keys used by the multisite assembly module.
* Add side by side comparison support in AposSchema component.
* Add `beforeLocalize` and `afterLocalize` events.
* Add custom manager indicators support via `apos.schema.addManagerIndicator({ component, props, if })`. The component registered this way will be automatically rendered in the manager modal.
* Add the possibility to make widget modals wider, which can be useful for widgets that contain areas taking significant space. See [documentation](https://v3.docs.apostrophecms.org/reference/modules/widget-type.html#options).
* Temporarily add `translation` module to support document translations via the `@apostrophecms-pro/automatic-translation` module.
**The `translation` core module may be removed or refactored to reduce overhead in the core,** so its presence should
not be relied upon.

### Changes

* Migrate to Vue 3. This entails changes to some admin UI code, as detailed in our public announcement.
There are no other backwards incompatible changes in apostrophe version 4.0.0.
Certain other modules containing custom admin UI have also been updated in a new major version to be compatible,
as noted in our announcement and on the migration page of our website.

### Fixes

* Adds `textStyle` to Tiptap types so that spans are rendered on RT initialization
* `field.help` and `field.htmlHelp` are now correctly translated when displayed in a tooltip.
* Bump the `he` package to most recent version.
* Notification REST APIs should not directly return the result of MongoDB operations.

## 3.63.2 (2024-03-01)

### Security

* Always validate that method names passed to the `external-condition` API actually appear in `if` or `requiredIf`
clauses for the field in question. This fix addresses a serious security risk in which arbitrary methods of
Apostrophe modules could be called over the network, without arguments, and the results returned to the caller.
While the lack of arguments mitigates the data exfiltration risk, it is possible to cause data loss by
invoking the right method. Therefore this is an urgent upgrade for all Apostrophe 3.x users. Our thanks to the Michelin
penetration test red team for disclosing this vulnerability. All are welcome to disclose security vulnerabilities
in ApostropheCMS code via [security@apostrophecms.com](mailto:security@apostrophecms.com).
* Disable the `alwaysIframe` query parameter of the oembed proxy. This feature was never used in Apostrophe core, and could be misused to carry out arbitrary GET requests in the context of an iframe, although it could not be used to exfiltrate any information other than the success or failure of the request, and the request was still performed by the user's browser only. Thanks to the Michelin team.
* Remove vestigial A2 code relating to polymorphic relationship fields. The code in question had no relevance to the way such a feature would be implemented in A3, and could be used to cause a denial of service by crashing and restarting the process. Thanks to the Michelin team.

## 3.63.1 (2024-02-22)

### Security

* Bump dependency on `sanitize-html` to `^2.12.1` at a minimum, to ensure that `npm update apostrophe` is sufficient to guarantee a security update is installed. This security update prevents specially crafted HTML documents from revealing the existence or non-existence of files on the server. The vulnerability did not expose any other information about those files. Thanks to the [Snyk Security team](https://snyk.io/) for the disclosure and to [Dylan Armstrong](https://dylan.is/) for the fix.

## 3.63.0 (2024-02-21)

### Adds

* Adds a `launder` method to the `slug` schema field query builder to allow for use in API queries.
* Adds support for browsing specific pages in a relationship field when `withType` is set to a page type, like `@apostrophecms/home-page`, `default-page`, `article-page`...
* Add support for `canCreate`, `canPreview` & `canShareDraft` in context operations conditions.
* Add support for `canCreate`, `canEdit`, `canArchive` & `canPublish` in utility operations definitions.
* Add `uponSubmit` requirement in the `@apostrophecms/login` module. `uponSubmit` requirements are checked each time the user submit the login form. See the documentation for more information.
* Add field metadata feature, where every module can add metadata to fields via public API offered by `apos.doc.setMeta()`, `apos.doc.getMeta()`, `apos.doc.getMetaPath()` and `apos.doc.removeMeta()`. The metadata is stored in the database and can be used to store additional information about a field.
* Add new `apos.schema.addFieldMetadataComponent(namespace, component)` method to allow adding custom components. They have access to the server-side added field metadata and can decide to show indicators on the admin UI fields. Currently supported fields are "string", "slug", "array", "object" and "area".

### Fixes

* When deleting a draft document, we remove related reverse IDs of documents having a relation to the deleted one.
* Fix publishing or moving published page after a draft page on the same tree level to work as expected.
* Check create permissions on create keyboard shortcut.
* Copy requires create and edit permission.
* Display a more informative error message when publishing a page because the parent page is not published and the current user has no permission to publish the parent page (while having permission to publish the current one).
* The `content-changed` event for the submit draft action now uses a complete document.
* Fix the context bar overlap on palette for non-admin users that have the permission to modify it.
* Show widget icons in the editor area context menu.

### Changes

* Share Drafts modal styles made larger and it's toggle input has a larger hitbox.

## 3.62.0 (2024-01-25)

### Adds

* Adds support for `type` query parameter for page autocomplete. This allows to filter the results by page type. Example: `/api/v1/@apostrophecms/page?autocomplete=something&type=my-page-type`.
* Add testing for the `float` schema field query builder.
* Add testing for the `integer` schema field query builder.
* Add support for link HTML attributes in the rich text widget via configurable fields `linkFields`, extendable on a project level (same as it's done for `fields`). Add an `htmlAttribute` property to the standard fields that map directly to an HTML attribute, except `href` (see special case below), and set it accordingly, even if it is the same as the field name. Setting `htmlAttribute: 'href'` is not allowed and will throw a schema validation exception (on application boot).
* Adds support in `can` and `criteria` methods for `create` and `delete`.
* Changes support for image upload from `canEdit` to `canCreate`.
* The media manager is compatible with per-doc permissions granted via the `@apostrophecms-pro/advanced-permission` module.
* In inline arrays, the trash icon has been replaced by a close icon.

### Fixes

* Fix the `launder` and `finalize` methods of the `float` schema field query builder.
* Fix the `launder` and `finalize` methods of the `integer` schema field query builder.
* A user who has permission to `publish` a particular page should always be allowed to insert it into the
published version of the site even if they could not otherwise insert a child of the published
parent.
* Display the "Browse" button in a relationship inside an inline array.

## 3.61.1 (2023-01-08)

### Fixes

* Pinned Vue dependency to 2.7.15. Released on December 24th, Vue 2.7.16 broke the rich text toolbar in Apostrophe.

## 3.61.0 (2023-12-21)

### Adds

* Add a `validate` method to the `url` field type to allow the use of the `pattern` property.
* Add `autocomplete` attribute to schema fields that implement it (cf. [HTML attribute: autocomplete](https://developer.mozilla.org/en-US/docs/Web/HTML/Attributes/autocomplete)).
* Add the `delete` method to the `@apostrophecms/cache` module so we don't have to rely on direct MongoDB manipulation to remove a cache item.
* Adds tag property to fields in order to show a tag next to the field title (used in advanced permission for the admin field). Adds new sensitive label color.
* Pass on the module name and the full, namespaced template name to external front ends, e.g. Astro.
Also make this information available to other related methods for future and project-level use.
* Fixes the AposCheckbox component to be used more easily standalone, accepts a single model value instead of an array.

### Fixes

* Fix `date` schema field query builder to work with arrays.
* Fix `if` on pages. When you open the `AposDocEditor` modal on pages, you now see an up to date view of the visible fields.
* Pass on complete annotation information for nested areas when adding or editing a nested widget using an external front, like Astro.
* We can now close the image modal in rich-text widgets when we click outside of the modal.
The click on the cancel button now works too.
* Fixes the `clearLoginAttempts` method to work with the new `@apostrophecms/cache` module `delete` method.

## 3.60.1 (2023-12-06)

### Fixes

* corrected an issue where the use of the doc template library can result in errors at startup when
replicating certain content to new locales. This was not a bug in the doc template library.
Apostrophe was not invoking `findForEditing` where it should have.

## 3.60.0 (2023-11-29)

### Adds

* Add the possibility to add custom classes to notifications.
Setting the `apos-notification--hidden` class will hide the notification, which can be useful when we only care about the event carried by it.
* Give the possibility to add horizontal rules from the insert menu of the rich text editor with the following widget option: `insert: [ 'horizontalRule' ]`.
Improve also the UX to focus back the editor after inserting a horizontal rule or a table.

### Fixes

* The `render-widget` route now provides an `options` property on the widget, so that
schema-level options of the widget are available to the external front end when
rendering a newly added or edited widget in the editor. Note that when rendering a full page,
this information is already available on the parent area: `area.options.widgets[widget.type]`
* Pages inserted directly in the published mode are now given a
correct `lastPublishedAt` property, correcting several bugs relating
to the page tree.
* A migration has been added to introduce `lastPublishedAt` wherever
it is missing for existing pages.
* Fixed a bug that prevented page ranks from renumbering properly during "insert after" operations.
* Added a one-time migration to make existing page ranks unique among peers.
* Fixes conditional fields not being properly updated when switching items in array editor.
* The `beforeSend` event for pages and the loading of deferred widgets are now
handled in `renderPage` with the proper timing so that areas can be annotated
successfully for "external front" use.
* The external front now receives 100% of the serialization-friendly data that Nunjucks receives,
including the `home` property etc. Note that the responsibility to avoid passing any nonserializable
or excessively large data in `req.data` falls on the developer when choosing to use the
`apos-external-front` feature.
* Wraps the group label in the expanded preview menu component in `$t()` to allow translation

## 3.59.1 (2023-11-14)

### Fixes

* Fix `if` and `requiredIf` fields inside arrays. With regard to `if`, this is a hotfix for a regression introduced in 3.59.0.

## 3.59.0 (2023-11-03)

### Changes

* Webpack warnings about package size during the admin UI build process have been turned off by default. Warnings are still enabled for the public build, where a large bundle can be problematic for SEO.

### Fixes

* Apostrophe warns you if you have more than one piece page for the same piece type and you have not overridden `chooseParentPage`
to help Apostrophe decide which page is suitable as the `_url` of each piece. Beginning with this release, Apostrophe can recognize
when you have chosen to do this via `extendMethods`, so that you can call `_super()` to fall back to the default implementation without
receiving this warning. The default implementation still just returns the first page found, but always following the
`_super()` pattern here opens the door to npm modules that `improve` `@apostrophecms/piece-page` to do something more
sophisticated by default.
* `newInstance` always returns a reasonable non-null empty value for area and
object fields in case the document is inserted without being passed through
the editor, e.g. in a parked page like the home page. This simplifies
the new external front feature.

### Adds

* An adapter for Astro is under development with support from Michelin.
Starting with this release, adapters for external fronts, i.e. "back for front"
frameworks such as Astro, may now be implemented more easily. Apostrophe recognizes the
`x-requested-with: AposExternalFront` header and the `apos-external-front-key` header.
If both are present and `apos-external-front-key` matches the `APOS_EXTERNAL_FRONT_KEY`
environment variable, then Apostrophe returns JSON in place of a normal page response.
This mechanism is also available for the `render-widget` route.
* Like `type`, `metaType` is always included in projections. This helps
ensure that `apos.util.getManagerOf()` can be used on any object returned
by the Apostrophe APIs.

## 3.58.1 (2023-10-18)

### Security

* Update `uploadfs` to guarantee users get a fix for a [potential security vulnerability in `sharp`](https://security.snyk.io/vuln/SNYK-JS-SHARP-5922108).
This was theoretically exploitable only by users with permission to upload media to Apostrophe
* Remove the webpack bundle analyzer feature, which had been nonfunctional for some time, to address a harmless npm audit warning
* Note: there is one remaining `npm audit` warning regarding `postcss`. This is not a true vulnerability because only developers
with access to the entire codebase can modify styles passed to `postcss` by Apostrophe, but we are working with upstream
developers to determine the best steps to clear the warning

### Fixes

* Automatically add `type` to the projection only if there are no exclusions in the projection. Needed to prevent `Cannot do
exclusion on field in inclusion projection` error.

## 3.58.0 (2023-10-12)

### Fixes

* Ensure Apostrophe can make appropriate checks by always including `type` in the projection even if it is not explicitly listed.
* Never try to annotate a widget with permissions the way we annotate a document, even if the widget is simulating a document.
* The `areas` query builder now works properly when an array of area names has been specified.

### Adds

* Widget schema can now follow the parent schema via the similar to introduced in the `array` field type syntax (`<` prefix). In order a parent followed field to be available to the widget schema, the area field should follow it. For example, if area follows the root schema `title` field via `following: ['title']`, any field from a widget schema inside that area can do `following: ['<title']`.
* The values of fields followed by an `area` field are now available in custom widget preview Vue components (registered with widget option `options.widget = 'MyComponentPreview'`). Those components will also receive additional `areaField` prop (the parent area field definition object).
* Allows to insert attachments with a given ID, as well as with `docIds` and `archivedDocIds` to preserve related docs.
* Adds an `update` method to the attachment module, that updates the mongoDB doc and the associated file.
* Adds an option to the `http` `remote` method to allow receiving the original response from `node-fetch` that is a stream.

## 3.57.0 2023-09-27

### Changes

* Removes a 25px gap used to prevent in-context widget UI from overlapping with the admin bar
* Simplifies the way in-context widget state is rendered via modifier classes

### Adds

* Widgets detect whether or not their in-context editing UI will collide with the admin bar and adjust it appropriately.
* Italian translation i18n file created for the Apostrophe Admin-UI. Thanks to [Antonello Zanini](https://github.com/Tonel) for this contribution.
* Fixed date in piece type being displayed as current date in column when set as undefined and without default value. Thanks to [TheSaddestBread](https://github.com/AllanKoder) for this contribution.

### Fixes

* Bumped dependency on `oembetter` to ensure Vimeo starts working again
for everyone with this release. This is necessary because Vimeo stopped
offering oembed discovery meta tags on their video pages.

### Fixes

* The `118n` module now ignores non-JSON files within the i18n folder of any module and does not crash the build process.

## 3.56.0 (2023-09-13)

### Adds

* Add ability for custom tiptap extensions to access the options passed to rich text widgets at the area level.
* Add support for [npm workspaces](https://docs.npmjs.com/cli/v10/configuring-npm/package-json#workspaces) dependencies. A workspace dependency can now be used as an Apostrophe module even if it is not a direct dependency of the Apostrophe project. Only direct workspaces dependencies of the Apostrophe project are supported, meaning this will only work with workspaces set in the Apostrophe project. Workspaces set in npm modules are not supported, please use [`bundle`](https://v3.docs.apostrophecms.org/reference/module-api/module-overview.html#bundle) instead. For instance, I have an Apostrophe project called `website`. `website` is set with two [npm workspaces](https://docs.npmjs.com/cli/v10/using-npm/workspaces), `workspace-a` & `workspace-b`. `workspace-a` `package.json` contains a module named `blog` as a dependency. `website` can reference `blog` as enabled in the Apostrophe `modules` configuration.
* The actual invocation of `renderPageForModule` by the `sendPage` method of all modules has been
factored out to `renderPage`, which is no longer deprecated. This provides a convenient override point
for those who wish to substitute something else for Nunjucks or just wrap the HTML in a larger data
structure. For consistent results, one might also choose to override the `renderWidget` and `render`
methods of the `@apostrophecms/area` module, which are used to render content while editing.
Thanks to Michelin for their support of this work.
* Add `@apostrophecms/rich-text-widget:lint-fix-figure` task to wrap text nodes in paragraph tags when next to figure tags. Figure tags are not valid children of paragraph tags.
* Add `@apostrophecms/rich-text-widget:remove-empty-paragraph` task to remove empty paragraphs from all existing rich-texts.

## 3.55.1 (2023-09-11)

### Fixes

* The structured logging for API routes now responds properly if an API route throws a `string` as an exception, rather than
a politely `Error`-derived object with a `stack` property. Previously this resulted in an error message about the logging
system itself, which was not useful for debugging the original exception.

## 3.55.0 (2023-08-30)

### Adds

* Add `publicApiCheckAsync` wrapper method (and use it internally) to allow for overrides to do async permission checks of REST APIs. This feature doesn't introduce any breaking changes because the default implementation still invokes `publicApiCheck` in case developers have overridden it.

### Fixes

* Refresh schema field with same name in `AposDocEditor` when the schema changes.
* Infer parent ID mode from the request when retrieving the parent (target) page to avoid `notfound`.
* Log the actual REST API error message and not the one meant for the user.
* Hide dash on autopublished pages title.

## 3.54.0 (2023-08-16)

### Adds

* Add `@apostrophecms/log` module to allow structured logging. All modules have `logDebug`, `logInfo`, `logWarn` and `logError` methods now. See the [documentation](https://v3.docs.apostrophecms.org/guide/logging.html) for more details.
* Add `@apostrophecms/settings` translations.
* Add the ability to have custom modals for batch operations.
* Add the possibility to display utility operations inside a 3-dots menu on the page manager, the same way it is done for the docs manager.
* Custom context operations now accept a `moduleIf` property, which tests options at the module level
the same way that `if` tests properties of the document to determine if the operation should be
offered for a particular document. Note that not all options are passed to the front end unless
`getBrowserData` is extended to suit the need.
* Move Pages Manager modal business logic to a mixin.
* Add `column.extraWidth` option (number) for `AposTreeHeader.vue` to allow control over the tree cell width.
* Move `AposDocContextMenu.vue` business logic to a mixin.
* Move Pages Manager modal business logic to a mixin. Add `column.extraWidth` option (number) for `AposTreeHeader.vue` to allow control over the tree cell width.

### Changes

* Rename misleading `projection` parameter into `options` in `self.find` method signature for
`@apostrophecms/any-doc-type`, `@apostrophecms/any-page-type` & `@apostrophecms/piece-type`.
**This was never really a projection in A3,** so it is not a backwards compatibility issue.
* Hide save button during in-context editing if the document is autopublished.
* Beginning with this release, the correct `moduleName` for typical
actions on the context document is automatically passed to the
modal associated with a custom context operation, unless `moduleName`
is explicitly specified. The `moduleName` parameter to `addContextOperation`
is no longer required and should not be passed at all in most cases
(just pass the object argument). If you do wish to specify a `moduleName`
to override that prop given to the modal, then it is recommended to pass
it as a `moduleName` property of the object, not as a separate argument.
For backwards compatibility the two-argument syntax is still permitted.

### Fixes

* Resolved data integrity issue with certain page tree operations by inferring the best peer to position the page relative to rather
than attempting to remember the most recent move operation.
* Fixes a downstream bug in the `getFieldsByCategory` method in the `AposEditorMixin.js` by checking for a property before accessing it.
* In Nunjucks templates, `data.url` now includes any sitewide and locale URL prefixes. This fixes local prefixing for pagination of piece-type index pages.
* Changes were detected in various fields such as integers, which caused the "Update" button to be active even when there was no actual modification in the doc.
* Fix a bug that prevented adding multiple operations in the same batch operation group.
* The `getTarget` method of the page module should use `findForEditing` to make sure it is able to see
pages that would be filtered out of a public view by project level or npm module overrides.

## 3.53.0 (2023-08-03)

### Adds

* Accessibility improved for navigation inside modals and various UI elements.
Pages/Docs Manager and Doc Editor modal now have better keyboard accessibility.
They keep the focus on elements inside modals and give it back to their parent modal when closed.
This implementation is evolving and will likely switch to use the `dialog` HTML element soon.
* Adds support for a new `if` property in `addContextOperation` in order to show or not a context operation based on the current document properties.
* Add `update-doc-fields` event to call `AposDocEditor.updateDocFields` method
* Add schema field `hidden` property to always hide a field
* Hide empty schema tabs in `AposDocEditor` when all fields are hidden due to `if` conditions
* The front end UI now respects the `_aposEditorModal` and `_aposAutopublish`
properties of a document if present, and otherwise falls back to module
configuration. This is a powerful addition to custom editor components
for piece and page types, allowing "virtual piece types" on the back end that
deal with many content types to give better hints to the UI.
* Respect the `_aposAutopublish` property of a document if present, otherwise
fall back to module configuration.
* For convenience in custom editor components, pass the new prop `type`, the original type of the document being copied or edited.
* For better results in custom editor components, pass the prop `copyOfId`, which implies
the custom editor should fetch the original itself by its means of choice.
For backwards compatibility `copyOf` is still passed, but it may be an
incomplete projection and should not be used in new code.
* Custom context operations now receive a `docId` prop, which should
be used in preference to `doc` because `doc` may be an incomplete
projection.
* Those creating custom context operations for documents can now
specify both a `props` object for additional properties to be passed to
their modal and a `docProps` object to map properties from the document
to props of their choosing.
* Adds support to add context labels in admin bar.
* Adds support for admin UI language configuration in the `@apostrophecms/i18n` module. The new options allow control over the default admin UI language and configures the list of languages, that any individual logged in user can choose from. See the [documentation](https://v3.docs.apostrophecms.org/reference/modules/i18n.html) for more details.
* Adds `adminLocale` User field to allow users to set their preferred admin UI language, but only when the `@apostrophecms/i18n` is configured accordingly (see above).
* Adds `@apostrophecms/settings` module and a "Personal Settings" feature. See the [documentation](https://v3.docs.apostrophecms.org/reference/modules/settings.html) for more details.
* Adds `$and` operator on `addContextOperation` `if` property in order to check multiple fields before showing or hiding a context operation.

### Fixes

* `AposDocEditor` `onSave` method signature. We now always expect an object when a parameter is passed to the function to check
the value of `navigate` flag.
* Fixes a problem in the rich text editor where the slash would not be deleted after item selectin from the insert menu.
* Modules that have a `public` or `i18n` subdirectory no longer generate a
warning if they export no code.
* Clean up focus parent event handlers when components are destroyed. Prevents a slow degradation of performance while editing.
Thanks to [Joshua N. Miller](https://github.com/jmiller-rise8).
* Fixes a visual discrepancy in the rich text editor where empty paragraphs would appear smaller in preview mode compared to edit mode.

### Changes

* To make life easier for module developers, modules that are `npm link`ed to
the project no longer have to be listed in `package.json` as
dependencies. To prevent surprises this is still a requirement for modules
that are not symlinked.

## 3.52.0 (2023-07-06)

### Changes

* Foreign widget UI no longer uses inverted theme styles.

### Adds

* Allows users to double-click a nested widget's breadcrumb entry and open its editor.
* Adds support for a new `conditions` property in `addContextOperation` and validation of `addContextOperation` configuration.

### Fixes

* The API now allows the user to create a page without defining the page target ID. By default it takes the Home page.
* Users are no longer blocked from saving documents when a field is hidden
by an `if` condition fails to satisfy a condition such as `min` or `max`
or is otherwise invalid. Instead the invalid value is discarded for safety.
Note that `required` has always been ignored when an `if` condition is not
satisfied.
* Errors thrown in `@apostrophecms/login:afterSessionLogin` event handlers are now properly passed back to Passport as such, avoiding a process restart.

## 3.51.1 (2023-06-23)

## Fixes

* Fix a regression introduced in 3.51.0 - conditional fields work again in the array editor dialog box.

## 3.51.0 (2023-06-21)

### Adds

* Items can now be added to the user's personal menu in the
admin bar, alongside the "Log Out" option. To do so, specify
the `user: true` option when calling `self.apos.adminBar.add`.
This should be reserved for items that manage personal settings.
* When duplicating another document, the `_id` properties of
array items, widgets and areas are still regenerated to ensure
uniqueness across documents. However, an `_originalId` property
is now available for reference while the document remains in memory.
This facilitates change detection within array items in
`beforeSave` handlers and the like.
* Adds the possibility to add custom admin bars via the `addBar()` method from the `admin-bar` module.
* Adds support for conditional fields within `array` and `object` field schema. See the [documentation](https://v3.docs.apostrophecms.org/guide/conditional-fields/) for more information.

### Fixes

* Uses `findForEditing` method in the page put route.
* The "Duplicate" option in the page or piece manager now correctly duplicates the
entire document. This was a regression introduced in 3.48.0. The "Duplicate" option
in the editor dialog box always worked correctly.

### Changes

* Browser URL now changes to reflect the slug of the document according to the mode that is being viewed.

## 3.50.0 (2023-06-09)

### Adds

* As a further fix for issues that could ensue before the improvements
to locale renaming support that were released in 3.49.0, an
`@apostrophecms/page:reattach` task has been added. This command line task
takes the `_id` or `slug` of a page and reattaches it to the page tree as
the last child of the home page, even if page tree data for that page
is corrupted. You may wish to use the `--new-slug` and `--locale` options. This task should not
be needed in normal circumstances.

## 3.49.0 (2023-06-08)

### Changes

* Updates area UX to not display Add Content controls when a widget is focused.
* Updates area UX to unfocus widget on esc key.
* Updates widget UI to use dashed outlines instead of borders to indicate bounds.
* Updates UI for Insert Menu.
* Updates Insert Menu UX to allow mid-node insertion.
* Rich Text Widget's Insert components are now expected to emit `done` and `cancel` for proper RT cleanup. `close` still supported for BC, acts as `done`.
* Migrated the business logic of the login-related Vue components to external mixins, so that the templates and styles can be overridden by
copying the component `.vue` file to project level without copying all of the business logic. If you have already copied the components to style them,
we encourage you to consider replacing your `script` tag with the new version, which just imports the mixin, so that fixes we make there will be
available in your project.

### Adds

* Adds keyboard accessibility to Insert menu.
* Adds regex pattern feature for string fields.
* Adds `pnpm` support. Introduces new optional Apostrophe root configuration `pnpm` to force opt-in/out when auto detection fails. See the [documentation](https://v3.docs.apostrophecms.org/guide/using-pnpm.html) for more details.
* Adds a warning if database queries involving relationships
are made before the last `apostrophe:modulesRegistered` handler has fired.
If you need to call Apostrophe's `find()` methods at startup,
it is best to wait for the `@apostrophecms/doc:beforeReplicate` event.
* Allow `@` when a piece is a template and `/@` for page templates (doc-template-library module).
* Adds a `prefix` option to the http frontend util module.
If explicitly set to `false`, prevents the prefix from being automatically added to the URL,
when making calls with already-prefixed URLs for instance.
* Adds the `redirectToFirstLocale` option to the `i18n` module to prevent users from reaching a version of their site that would not match any locale when requesting the site without a locale prefix in the URL.
* If just one instance of a piece type should always exist (per locale if localized), the
`singletonAuto` option may now be set to `true` or to an object with a `slug` option in
order to guarantee it. This implicitly sets `singleton: true` as well. This is now used
internally by `@apostrophecms/global` as well as the optional `@apostrophecms-pro/palette` module.

### Fixes

* Fix 404 error when viewing/editing a doc which draft has a different version of the slug than the published one.
* Fixed a bug where multiple home pages can potentially be inserted into the database if the
default locale is renamed. Introduced the `async apos.doc.bestAposDocId(criteria)` method to
help identify the right `aposDocId` when inserting a document that might exist in
other locales.
* Fixed a bug where singletons like the global doc might not be inserted at all if they
exist under the former name of the default locale and there are no other locales.

## 3.48.0 (2023-05-26)

### Adds

* For performance, add `apos.modules['piece-type']getManagerApiProjection` method to reduce the amount of data returned in the manager
    modal. The projection will contain the fields returned in the method in addition to the existing manager modal
    columns.
* Add `apos.schema.getRelationshipQueryBuilderChoicesProjection` method to set the projection used in
    `apos.schema.relationshipQueryBuilderChoices`.
* Rich-text inline images now copies the `alt` attribute from the original image from the Media Library.

### Changes

* Remove `stripPlaceholderBrs` and `restorePlaceholderBrs` from `AposRichTextWidgetEditor.vue` component.
* Change tiptap `Gapcursor` display to use a vertical blinking cursor instead of an horizontal cursor, which allow users to add text before and after inline images and tables.
* You can set `max-width` on `.apos-rich-text-toolbar__inner` to define the width of the rich-text toolbar. It will now
    flow on multiple lines if needed.
* The `utilityRail` prop of `AposSchema` now defaults to `false`, removing
the need to explicitly pass it in almost all contexts.
* Mark `apos.modules['doc-type']` methods `getAutocompleteTitle`, `getAutocompleteProjection` and `autocomplete` as
    deprecated. Our admin UI does not use them, it uses the `autocomplete('...')` query builder.
    More info at <https://v3.docs.apostrophecms.org/reference/query-builders.html#autocomplete>'.
* Print a warning with a clear explanation if a module's `index.js` file contains
no `module.exports` object (often due to a typo), or it is empty.

### Fixes

* Now errors and exits when a piece-type or widget-type module has a field object with the property `type`. Thanks to [NuktukDev](https://github.com/nuktukdev) for this contribution.
* Add a default page type value to prevent the dropdown from containing an empty value.

## 3.47.0 (2023-05-05)

### Changes

* Since Node 14 and MongoDB 4.2 have reached their own end-of-support dates,
we are **no longer supporting them for A3.** Note that our dependency on
`jsdom` 22 is incompatible with Node 14. Node 16 and Node 18 are both
still supported. However, because Node 16 reaches its
end-of-life date quite soon (September), testing and upgrading directly
to Node 18 is strongly recommended.
* Updated `sluggo` to version 1.0.0.
* Updated `jsdom` to version `22.0.0` to address an installation warning about the `word-wrap` module.

### Fixes

* Fix `extendQueries` to use super pattern for every function in builders and methods (and override properties that are not functions).

## 3.46.0 (2023-05-03)

### Fixes

* Adding or editing a piece no longer immediately refreshes the main content area if a widget editor is open. This prevents interruption of the widget editing process
when working with the `@apostrophecms/ai-helper` module, and also helps in other situations.
* Check that `e.doc` exists when handling `content-changed` event.
* Require updated `uploadfs` version with no dependency warnings.

### Adds

* Allow sub-schema fields (array and object) to follow parent schema fields using the newly introduced `following: '<parentField'` syntax, where the starting `<` indicates the parent level. For example `<parentField` follows a field in the parent level, `<<grandParentField` follows a field in the grandparent level, etc. The change is fully backward compatible with the current syntax for following fields from the same schema level.

### Changes

* Debounce search to prevent calling search on every key stroke in the manager modal.
* Various size and spacing adjustments in the expanded Add Content modal UI

## 3.45.1 (2023-04-28)

### Fixes

* Added missing styles to ensure consistent presentation of the rich text insert menu.
* Fixed a bug in which clicking on an image in the media manager would close the "insert
image" dialog box.
* Update `html-to-text` package to the latest major version.

## 3.45.0 (2023-04-27)

### Adds

* Rich text widgets now support the `insert` option, an array
which currently may contain the strings `image` and `table` in order to add a
convenient "insert menu" that pops up when the slash key is pressed.
This provides a better user experience for rich text features that shouldn't
require that the user select existing text before using them.
* Auto expand inline array width if needed using `width: max-content` in the admin UI.
* The "browse" button is now available when selecting pages and pieces
to link to in the rich text editor.
* The "browse" button is also available when selecting inline images
in the rich text editor.
* Images are now previewed in the relationship field's compact list view.
* The new `apos-refreshing` Apostrophe bus event can be used to prevent
Apostrophe from refreshing the main content zone of the page when images
and pieces are edited, by clearing the `refresh` property of the object
passed to the event.
* To facilitate custom click handlers, an `apos.modal.onTopOf(el1, el2)` function is now
available to check whether an element is considered to be "on top of" another element in
the modal stack.

### Changes

* The `v-click-outside-element` Vue directive now understands that modals "on top of"
an element should be considered to be "inside" the element, e.g. clicks on them
shouldn't close the link dialog etc.

### Fixes

* Fix various issues on conditional fields that were occurring when adding new widgets with default values or selecting a falsy value in a field that has a conditional field relying on it.
Populate new or existing doc instances with default values and add an empty `null` choice to select fields that do not have a default value (required or not) and to the ones configured with dynamic choices.
* Rich text widgets save more reliably when many actions are taken quickly just before save.
* Fix an issue in the `oembed` field where the value was kept in memory after cancelling the widget editor, which resulted in saving the value if the widget was nested and the parent widget was saved.
Also improve the `oembed` field UX by setting the input as `readonly` rather than `disabled` when fetching the video metadata, in order to avoid losing its focus when typing.

## 3.44.0 (2023-04-13)

### Adds

* `checkboxes` fields now support a new `style: 'combobox'` option for a better multiple-select experience when there
are many choices.
* If the new `guestApiAccess` option is set to `true` for a piece type or for `@apostrophecms/page`,
Apostrophe will allow all logged-in users to access the GET-method REST APIs of that
module, not just users with editing privileges, even if `publicApiProjection` is not set.
This is useful when the goal is to allow REST API access to "guest" users who have
project-specific reasons to fetch access content via REST APIs.
* `test-lib/utils.js` has new `createUser` and `loginAs` methods for the convenience of
those writing mocha tests of Apostrophe modules.
* `batchOperations` permissions: if a `permission` property is added to any entry in the `batchOperations` cascade of a piece-type module, this permission will be checked for every user. See `batchOperations` configuration in `modules/@apostrophecms/piece-type/index.js`. The check function `checkBatchOperationsPermissions` can be extended. Please note that this permission is checked only to determine whether to offer the operation.

### Fixes

* Fix child page slug when title is deleted

## 3.43.0 (2023-03-29)

### Adds

* Add the possibility to override the default "Add Item" button label by setting the `itemLabel` option of an `array` field.
* Adds `touch` task for every piece type. This task invokes `update` on each piece, which will execute all of the same event handlers that normally execute when a piece of that type is updated. Example usage: `node app article:touch`.

### Fixes

* Hide the suggestion help from the relationship input list when the user starts typing a search term.
* Hide the suggestion hint from the relationship input list when the user starts typing a search term except when there are no matches to display.
* Disable context menu for related items when their `relationship` field has no sub-[`fields`](https://v3.docs.apostrophecms.org/guide/relationships.html#providing-context-with-fields) configured.
* Logic for checking whether we are running a unit test of an external module under mocha now uses `includes` for a simpler, safer test that should be more cross-platform.

## 3.42.0 (2023-03-16)

### Adds

* You can now set `style: table` on inline arrays. It will display the array as a regular HTML table instead of an accordion.
See the [array field documentation](https://v3.docs.apostrophecms.org/reference/field-types/array.html#settings) for more information.
* You can now set `draggable: false` on inline arrays. It will disable the drag and drop feature. Useful when the order is not significant.
See the [array field documentation](https://v3.docs.apostrophecms.org/reference/field-types/array.html#settings) for more information.
* You can now set the label and icon to display on inline arrays when they are empty.
See the [array field documentation](https://v3.docs.apostrophecms.org/reference/field-types/array.html#whenEmpty) for more information.
* We have added a new and improved suggestion UI to relationship fields.
* The `utilityOperations` feature of piece types now supports additional properties:
`relationship: true` (show the operation only when editing a relationship), `relationship: false` (never show
the operation when editing a relationship), `button: true`, `icon` and `iconOnly: true`.
When `button: true` is specified, the operation appears as a standalone button rather than
being tucked away in the "more" menu.
* In addition, `utilityOperations` can now specify `eventOptions` with an `event` subproperty
instead of `modalOptions`. This is useful with the new `edit` event (see below).
* Those extending our admin UI on the front end can now open a modal to create or edit a page or piece by calling
`await apos.doc.edit({ type: 'article' })` (the type here is an example). To edit an existing document add an
`_id` property. To copy an existing document (like our "duplicate" feature) add a `copyOf`
property. When creating new pages, `type` can be sent to `@apostrophecms/page` for convenience
(note that the `type` property does not override the default or current page type in the editor).
* The `edit` Apostrophe event is now available and takes an object with the same properties
as above. This is useful when configuring `utilityOperations`.
* The `content-changed` Apostrophe event can now be emitted with a `select: true` property. If a
document manager for the relevant content type is open, it will attempt to add the document to the
current selection. Currently this works best with newly inserted documents.
* Localized strings in the admin UI can now use `$t(key)` to localize a string inside
an interpolated variable. This was accomplished by setting `skipOnVariables` to false
for i18next, solely on the front end for admin UI purposes.
* The syntax of the method defined for dynamic `choices` now accepts a module prefix to get the method from, and the `()` suffix.
This has been done for consistency with the external conditions syntax shipped in the previous release. See the documentation for more information.
* Added the `viewPermission` property of schema fields, and renamed `permission` to `editPermission` (with backwards
compatibility) for clarity. You can now decide if a schema field requires permissions to be visible or editable.
See the documentation for more information.
* Display the right environment label on login page. By default, based on `NODE_ENV`, overriden by `environmentLabel` option in `@apostrophecms/login` module. The environment variable `APOS_ENV_LABEL` will override this. Note that `NODE_ENV` should generally only be set to `development` (the default) or `production` as many Node.js modules opt into optimizations suitable for all deployed environments when it is set to `production`. This is why we offer the separate `APOS_ENV_LABEL` variable.

### Fixes

* Do not log unnecessary "required" errors for hidden fields.
* Fixed a bug that prevented "Text Align" from working properly in the rich text editor in certain cases.
* Fix typo in `@apostrophecms/doc-type` and `@apostrophecms/submitted-drafts` where we were using `canCreate` instead of `showCreate` to display the `Create New` button or showing the `Copy` button in `Manager` modals.
* Send external condition results in an object so that numbers are supported as returned values.

## 3.41.1 (2023-03-07)

No changes. Publishing to make sure 3.x is tagged `latest` in npm, rather than 2.x.

## 3.41.0 (2023-03-06)

### Adds

* Handle external conditions to display fields according to the result of a module method, or multiple methods from different modules.
This can be useful for displaying fields according to the result of an external API or any business logic run on the server. See the documentation for more information.

### Fixes

* Replace `deep-get-set` dependency with `lodash`'s `get` and `set` functions to fix the [Prototype Pollution in deep-get-set](https://github.com/advisories/GHSA-mjjj-6p43-vhhv) vulnerability. There was no actual vulnerability in Apostrophe due to the way the module was actually used, and this was done to address vulnerability scan reports.
* The "soft redirects" for former URLs of documents now work better with localization. Thanks to [Waldemar Pankratz](https://github.com/waldemar-p).
* Destroy `AreaEditor` Vue apps when the page content is refreshed in edit mode. This avoids a leak of Vue apps components being recreated while instances of old ones are still alive.

### Security

* Upgrades passport to the latest version in order to ensure session regeneration when logging in or out. This adds additional security to logins by mitigating any risks due to XSS attacks. Apostrophe is already robust against XSS attacks. For passport methods that are internally used by Apostrophe everything is still working. For projects that are accessing the passport instance directly through `self.apos.login.passport`, some verifications may be necessary to avoid any compatibility issue. The internally used methods are `authenticate`, `use`, `serializeUser`, `deserializeUser`, `initialize`, `session`.

## 3.40.1 (2023-02-18)

* No code change. Patch level bump for package update.

## 3.40.0 (2023-02-17)

### Adds

* For devops purposes, the `APOS_BASE_URL` environment variable is now respected as an override of the `baseUrl` option.

### Fixes

* Do not display shortcut conflicts at startup if there are none.
* Range field correctly handles the `def` attribute set to `0` now. The `def` property will be used when the field has no value provided; a value going over the max or below the min threshold still returns `null`.
* `select` fields now work properly when the `value` of a choice is a boolean rather than a string or a number.

## 3.39.2 (2023-02-03)

### Fixes

* Hotfix for a backwards compatibility break in webpack that triggered a tiptap bug. The admin UI build will now succeed as expected.

## 3.39.1 (2023-02-02)

### Fixes

* Rescaling cropped images with the `@apostrophecms/attachment:rescale` task now works correctly. Thanks to [Waldemar Pankratz](https://github.com/waldemar-p) for this contribution.

## 3.39.0 (2023-02-01)

### Adds

* Basic support for editing tables by adding `table` to the rich text toolbar. Enabling `table` allows you to create tables, including `td` and `th` tags, with the ability to merge and split cells. For now the table editing UI is basic, all of the functionality is there but we plan to add more conveniences for easy table editing soon. See the "Table" dropdown for actions that are permitted based on the current selection.
* `superscript` and `subscript` may now be added to the rich text widget's `toolbar` option.
* Early beta-quality support for adding inline images to rich text, by adding `image` to the rich text toolbar. This feature works reliably, however the UI is not mature yet. In particular you must search for images by typing part of the title. We will support a proper "browse" experience here soon. For good results you should also configure the `imageStyles` option. You will also want to style the `figure` tags produced. See the documentation for more information.
* Support for `div` tags in the rich text toolbar, if you choose to include them in `styles`. This is often necessary for A2 content migration and can potentially be useful in new work when combined with a `class` if there is no suitable semantic block tag.
* The new `@apostrophecms/attachment:download-all --to=folder` command line task is useful to download all of your attachments from an uploadfs backend other than local storage, especially if you do not have a more powerful "sync" utility for that particular storage backend.
* A new `loadingType` option can now be set for `image-widget` when configuring an `area` field. This sets the `loading` attribute of the `img` tag, which can be used to enable lazy loading in most browsers. Thanks to [Waldemar Pankratz](https://github.com/waldemar-p) for this contribution.
* Two new module-level options have been added to the `image-widget` module: `loadingType` and `size`. These act as fallbacks for the same options at the area level. Thanks to [Waldemar Pankratz](https://github.com/waldemar-p) for this contribution.

### Fixes

* Adding missing require (`bluebird`) and fallback (`file.crops || []`) to `@apostrophecms/attachment:rescale`-task

## 3.38.1 (2023-01-23)

### Fixes

* Version 3.38.0 introduced a regression that temporarily broke support for user-edited content in locales with names like `de-de` (note the lowercase country name). This was inadvertently introduced in an effort to improve support for locale fallback when generating static translations of the admin interface. Version 3.38.1 brings back the content that temporarily appeared to be missing for these locales (it was never removed from the database), and also achieves the original goal. **However, if you created content for such locales using `3.38.0` (released five days ago) and wish to keep that content,** rather than reverting to the content from before `3.38.0`, see below.

### Adds

* The new `i18n:rename-locale` task can be used to move all content from one locale name to another, using the `--old` and `--new` options. By default, any duplicate keys for content existing in both locales will stop the process. However you can specify which content to keep in the event of a duplicate key error using the `--keep=localename` option. Note that the value of `--new` should match the a locale name that is currently configured for the `@apostrophecms/i18n` module.

Example:

```
# If you always had de-de configured as a locale, but created
# a lot of content with Apostrophe 3.38.0 which incorrectly stored
# it under de-DE, you can copy that content. In this case we opt
# to keep de-de content in the event of any conflicts
node app @apostrophecms/i18n:rename-locale --old=de-DE --new=de-de --keep=de-de
```

## 3.38.0 (2023-01-18)

### Adds

* Emit a `beforeSave` event from the `@apostrophecms:notification` module, with `req` and the `notification` as arguments, in order to give the possibility to override the notification.
* Emit a `beforeInsert` event from the `@apostrophecms:attachment` module, with `req` and the `doc` as arguments, in order to give the possibility to override the attachment.
* Emit a `beforeSaveSafe` event from the `@apostrophecms:user` module, with `req`, `safeUser` and `user` as arguments, in order to give the possibility to override properties of the `safeUser` object which contains password hashes and other information too sensitive to be stored in the aposDocs collection.
* Automatically convert failed uppercase URLs to their lowercase version - can be disabled with `redirectFailedUpperCaseUrls: false` in `@apostrophecms/page/index.js` options. This only comes into play if a 404 is about to happen.
* Automatically convert country codes in locales like `xx-yy` to `xx-YY` before passing them to `i18next`, which is strict about uppercase country codes.
* Keyboard shortcuts conflicts are detected and logged on to the terminal.

### Fixes

* Invalid locales passed to the i18n locale switching middleware are politely mapped to 400 errors.
* Any other exceptions thrown in the i18n locale switching middleware can no longer crash the process.
* Documents kept as the `previous` version for undo purposes were not properly marked as such, breaking the public language switcher in some cases. This was fixed and a migration was added for existing data.
* Uploading an image in an apostrophe area with `minSize` requirements will not trigger an unexpected error anymore. If the image is too small, a notification will be displayed with the minimum size requirements. The `Edit Image` modal will now display the minimum size requirements, if any, above the `Browse Images` field.
* Some browsers saw the empty `POST` response for new notifications as invalid XML. It will now return an empty JSON object with the `Content-Type` set to `application/json`.

## 3.37.0 (2023-01-06)

### Adds

* Dynamic choice functions in schemas now also receive a data object with their original doc id for further inspection by your function.
* Use `mergeWithCustomize` when merging extended source Webpack configuration. Introduce overideable asset module methods `srcCustomizeArray` and `srcCustomizeObject`, with reasonable default behavior, for fine tuning Webpack config arrays and objects merging. More info - [the Webpack mergeWithCustomize docs](https://github.com/survivejs/webpack-merge#mergewithcustomize-customizearray-customizeobject-configuration--configuration)
* The image widget now accepts a `placeholderImage` option that works like `previewImage` (just specify a file extension, like `placeholderImage: 'jpg'`, and provide the file `public/placeholder.jpg` in the module). The `placeholderUrl` option is still available for backwards compatibility.

### Fixes

* `docId` is now properly passed through array and object fields and into their child schemas.
* Remove module `@apostrophecms/polymorphic-type` name alias `@apostrophecms/polymorphic`. It was causing warnings
    e.g. `A permission.can() call was made with a type that has no manager: @apostrophecms/polymorphic-type`.
* The module `webpack.extensions` configuration is not applied to the core Admin UI build anymore. This is the correct and intended behavior as explained in the [relevant documentation](https://v3.docs.apostrophecms.org/guide/webpack.html#extending-webpack-configuration).
* The `previewImage` option now works properly for widget modules loaded from npm and those that subclass them. Specifically, the preview image may be provided in the `public/` subdirectory of the original module, the project-level configuration of it, or a subclass.

## 3.36.0 (2022-12-22)

### Adds

* `shortcut` option for piece modules, allowing easy re-mapping of the manager command shortcut per module.

### Fixes

* Ensure there are no conflicting command shortcuts for the core modules.

## 3.35.0 (2022-12-21)

### Adds

* Introduced support for linking directly to other Apostrophe documents in a rich text widget. The user can choose to link to a URL, or to a page. Linking to various piece types can also be enabled with the `linkWithType` option. This is equivalent to the old `apostrophe-rich-text-permalinks` module but is included in the core in A3. See the [documentation](https://v3.docs.apostrophecms.org/guide/core-widgets.html#rich-text-widget) for details.
* Introduced support for the `anchor` toolbar control in the rich text editor. This allows named anchors to be inserted. These are rendered as `span` tags with the given `id` and can then be linked to via `#id`, providing basic support for internal links. HTML 4-style named anchors in legacy content (`name` on `a` tags) are automatically migrated upon first edit.
* German translation i18n file created for the Apostrophe Admin-UI. Thanks to [Noah Gysin](https://github.com/NoahGysin) for this contribution.
* Introduced support for keyboard shortcuts in admin UI. Hitting `?` will display the list of available shortcuts. Developpers can define their own shortcuts by using the new `@apostrophecms/command-menu` module and the `commands` property. Please check the [keyboard shortcut documentation](https://v3.docs.apostrophecms.org/guide/command-menu.html) for more details.

### Fixes

* The `bulletList` and `orderedList` TipTap toolbar items now work as expected.
* When using the autocomplete/typeahead feature of relationship fields, typing a space at the start no longer results in an error.
* Replace [`credential`](https://www.npmjs.com/package/credential) package with [`credentials`](https://www.npmjs.com/package/credentials) to fix the [`mout` Prototype Pollution vulnerability](https://cve.mitre.org/cgi-bin/cvename.cgi?name=CVE-2020-7792). There was no actual vulnerability in Apostrophe or credential due to the way the module was actually used, and this was done to address vulnerability scan reports.
* Added a basic implementation of the missing "Paste from Clipboard" option to Expanded Widget Previews.

## 3.34.0 (2022-12-12)

### Fixes

* Nested areas work properly in widgets that have the `initialModal: false` property.
* Apostrophe's search index now properly incorporates most string field types as in A2.

### Adds

* Relationships load more quickly.
* Parked page checks at startup are faster.
* Tasks to localize and unlocalize piece type content (see `node app help [yourModuleName]:localize` and `node app help [yourModuleName]:unlocalize`).

## 3.33.0 (2022-11-28)

### Adds

* You can now set `inline: true` on schema fields of type `array`. This displays a simple editing interface in the context of the main dialog box for the document in question, avoiding the need to open an additional dialog box. Usually best for cases with just one field or just a few. If your array field has a large number of subfields the default behavior (`inline: false`) is more suitable for your needs. See the [array field](https://v3.docs.apostrophecms.org/reference/field-types/array.html) documentation for more information.
* Batch feature for publishing pieces.
* Add extensibility for `rich-text-widget` `defaultOptions`. Every key will now be used in the `AposRichTextWidgetEditor`.

### Fixes

* Prior to this release, widget templates that contained areas pulled in from related documents would break the ability to add another widget beneath.
* Validation of object fields now works properly on the browser side, in addition to server-side validation, resolving UX issues.
* Provisions were added to prevent any possibility of a discrepancy in relationship loading results under high load. It is not clear whether this A2 bug was actually possible in A3.

## 3.32.0 (2022-11-09)

### Adds

* Adds Reset Password feature to the login page. Note that the feature must be enabled and email delivery must be properly configured. See the [documentation](https://v3.docs.apostrophecms.org/reference/modules/login.html) for more details.
* Allow project-level developer to override bundling decisions by configuring the `@apostrophecms/asset` module. Check the [module documentation](https://v3.docs.apostrophecms.org/reference/modules/asset.html#options) for more information.

### Fixes

* Query builders for regular select fields have always accepted null to mean "do not filter on this property." Now this also works for dynamic select fields.
* The i18n UI state management now doesn't allow actions while it's busy.
* Fixed various localization bugs in the text of the "Update" dropdown menu.
* The `singleton: true` option for piece types now automatically implies `showCreate: false`.
* Remove browser console warnings by handling Tiptap Editor's breaking changes and duplicated plugins.
* The editor modal now allocates more space to area fields when possible, resolving common concerns about editing large widgets inside the modal.

## 3.31.0 (2022-10-27)

### Adds

* Adds `placeholder: true` and `initialModal: false` features to improve the user experience of adding widgets to the page. Checkout the [Widget Placeholders documentation](https://v3.docs.apostrophecms.org/guide/areas-and-widgets.html#adding-placeholder-content-to-widgets) for more detail.

### Fixes

* When another user is editing the document, the other user's name is now displayed correctly.

## 3.30.0 (2022-10-12)

### Adds

* New `APOS_LOG_ALL_ROUTES` environment variable. If set, Apostrophe logs information about all middleware functions and routes that are executed on behalf of a particular URL.
* Adds the `addFileGroups` option to the `attachment` module. Additionally it exposes a new method, `addFileGroup(group)`. These allow easier addition of new file groups or extension of the existing groups.

### Fixes

* Vue 3 may now be used in a separate webpack build at project level without causing problems for the admin UI Vue 2 build.
* Fixes `cache` module `clear-cache` CLI task message
* Fixes help message for `express` module `list-routes` CLI task

## 3.29.1 (2022-10-03)

### Fixes

* Hotfix to restore Node 14 support. Of course Node 16 is also supported.

## 3.29.0 (2022-10-03)

### Adds

* Areas now support an `expanded: true` option to display previews for widgets. The Expanded Widget Preview Menu also supports grouping and display columns for each group.
* Add "showQuery" in piece-page-type in order to override the query for the "show" page as "indexQuery" does it for the index page

### Fixes

* Resolved a bug in which users making a password error in the presence of pre-login checks such as a CAPTCHA were unable to try again until they refreshed the page.

## 3.28.1 (2022-09-15)

### Fixes

* `AposInputBoolean` can now be `required` and have the value `false`.
* Schema fields containing boolean filters can now list both `yes` and `no` choices according to available values in the database.
* Fix attachment `getHeight()` and `getWidth()` template helpers by changing the assignment of the `attachment._crop` property.
* Change assignment of `attachment._focalPoint` for consistency.

## 3.28.0 (2022-08-31)

### Fixes

* Fix UI bug when creating a document via a relationship.

### Adds

* Support for uploading `webp` files for display as images. This is supported by all current browsers now that Microsoft has removed IE11. For best results, you should run `npm update` on your project to make sure you are receiving the latest release of `uploadfs` which uses `sharp` for image processing. Thanks to [Isaac Preston](https://github.com/ixc7) for this addition.
* Clicking outside a modal now closes it, the same way the `Escape` key does when pressed.
* `checkboxes` fields now support `min` and `max` properties. Thanks to [Gabe Flores](https://github.com/gabeflores-appstem).

## 3.27.0 (2022-08-18)

### Adds

* Add `/grid` `POST` route in permission module, in addition to the existing `GET` one.
* New utility script to help find excessively heavy npm dependencies of apostrophe core.

### Changes

* Extract permission grid into `AposPermissionGrid` vue component.
* Moved `stylelint` from `dependencies` to `devDependencies`. The benefit may be small because many projects will depend on `stylelint` at project level, but every little bit helps install speed, and it may make a bigger difference if different major versions are in use.

## 3.26.1 (2022-08-06)

### Fixes

Hotfix: always waits for the DOM to be ready before initializing the Apostrophe Admin UI. `setTimeout` alone might not guarantee that every time. This issue has apparently become more frequent in the latest versions of Chrome.

* Modifies the `login` module to return an empty object in the API session cookie response body to avoid potential invalid JSON error if `response.json()` is retrieved.

## 3.26.0 (2022-08-03)

### Adds

* Tasks can now be registered with the `afterModuleReady` flag, which is more useful than `afterModuleInit` because it waits for the module to be more fully initialized, including all "improvements" loaded via npm. The original `afterModuleInit` flag is still supported in case someone was counting on its behavior.
* Add `/grid` `POST` route in permission module, in addition to the existing `GET` one, to improve extensibility.
* `@apostrophecms/express:list-routes` command line task added, to facilitate debugging.

### Changes

* Since Microsoft has ended support for IE11 and support for ES5 builds is responsible for a significant chunk of Apostrophe's installation time, the `es5: true` option no longer produces an IE11 build. For backwards compatibility, developers will receive a warning, but their build will proceed without IE11 support. IE11 ES5 builds can be brought back by installing the optional [@apostrophecms/asset-es5](https://github.com/apostrophecms/asset-es5) module.

### Fixes

* `testModule: true` works in unit tests of external Apostrophe modules again even with modern versions of `mocha`, thanks to [Amin Shazrin](https://github.com/ammein).
* `getObjectManager` is now implemented for `Object` field types, fixing a bug that prevented the use of areas found in `object` schema fields within templates. Thanks to [James R T](https://github.com/jamestiotio).

## 3.25.0 (2022-07-20)

### Adds

* `radio` and `checkboxes` input field types now support a server side `choices` function for supplying their `choices` array dynamically, just like `select` fields do. Future custom field types can opt into this functionality with the field type flag `dynamicChoices: true`.

### Fixes

* `AposSelect` now emits values on `change` event as they were originally given. Their values "just work" so you do not have to think about JSON anymore when you receive it.
* Unpinned tiptap as the tiptap team has made releases that resolve the packaging errors that caused us to pin it in 3.22.1.
* Pinned `vue-loader` to the `15.9.x` minor release series for now. The `15.10.0` release breaks support for using `npm link` to develop the `apostrophe` module itself.
* Minimum version of `sanitize-html` bumped to ensure a potential denial-of-service vector is closed.

## 3.24.0 (2022-07-06)

### Adds

* Handle `private: true` locale option in i18n module, preventing logged out users from accessing the content of a private locale.

### Fixes

* Fix missing title translation in the "Array Editor" component.
* Add `follow: true` flag to `glob` functions (with `**` pattern) to allow registering symlink files and folders for nested modules
* Fix disabled context menu for relationship fields editing ([#3820](https://github.com/apostrophecms/apostrophe/issues/3820))
* In getReq method form the task module, extract the right `role` property from the options object.
* Fix `def:` option in `array` fields, in order to be able to see the default items in the array editor modal

## 3.23.0 (2022-06-22)

### Adds

* Shared Drafts: gives the possibility to share a link which can be used to preview the draft version of page, or a piece `show` page.
* Add `Localize` option to `@apostrophecms/image`. In Edit mode the context bar menu includes a "Localize" option to start cloning this image into other locales.

### Fixes

* Update `sass` to [`1.52.3`+](https://github.com/sass/dart-sass/pull/1713) to prevent the error `RangeError: Invalid value: Not in inclusive range 0..145: -1`. You can now fix that by upgrading with `npm update`. If it does not immediately clear up the issue in development, try `node app @apostrophecms/asset:clear-cache`.
* Fix a potential issue when URLs have a query string, in the `'@apostrophecms/page:notFound'` handler of the `soft-redirect` module.

## 3.22.1 (2022-06-17)

* Hotfix: temporarily pin versions of tiptap modules to work around packaging error that breaks import of the most recent releases. We will unpin as soon as this is fixed upstream. Fixes a bug where `npm update` would fail for A3 projects.

## 3.22.0 (2022-06-08)

### Adds

* Possibility to pass options to webpack extensions from any module.

### Fixes

* Fix a Webpack cache issue leading to modules symlinked in `node_modules` not being rebuilt.
* Fixes login maximum attempts error message that wasn't showing the plural when lockoutMinutes is more than 1.
* Fixes the text color of the current array item's slat label in the array editor modal.
* Fixes the maximum width of an array item's slat label so as to not obscure the Remove button in narrow viewports.
* If an array field's titleField option is set to a select field, use the selected option's label as the slat label rather its value.
* Disable the slat controls of the attachment component while uploading.
* Fixes bug when re-attaching the same file won't trigger an upload.
* AposSlat now fully respects the disabled state.

## 3.21.1 (2022-06-04)

### Fixes

* Work around backwards compatibility break in `sass` module by pinning to `sass` `1.50.x` while we investigate. If you saw the error `RangeError: Invalid value: Not in inclusive range 0..145: -1` you can now fix that by upgrading with `npm update`. If it does not immediately clear up the issue in development, try `node app @apostrophecms/asset:clear-cache`.

## 3.21.0 (2022-05-25)

### Adds

* Trigger only the relevant build when in a watch mode (development). The build paths should not contain comma (`,`).
* Adds an `unpublish` method, available for any doc-type.
An _Unpublish_ option has also been added to the context menu of the modal when editing a piece or a page.
* Allows developers to group fields in relationships the same way it's done for normal schemas.

### Fixes

* Vue files not being parsed when running eslint through command line, fixes all lint errors in vue files.
* Fix a bug where some Apostrophe modules symlinked in `node_modules` are not being watched.
* Recover after webpack build error in watch mode (development only).
* Fixes an edge case when failing (throw) task invoked via `task.invoke` will result in `apos.isTask()` to always return true due to `apos.argv` not reverted properly.

## 3.20.1 (2022-05-17)

### Fixes

* Minor corrections to French translation.

## 3.20.0

### Adds

* Adds French translation of the admin UI (use the `fr` locale).

## 3.19.0

### Adds

* New schema field type `dateAndTime` added. This schema field type saves in ISO8601 format, as UTC (Universal Coordinated Time), but is edited in a user-friendly way in the user's current time zone and locale.
* Webpack disk cache for better build performance in development and, if appropriately configured, production as well.
* In development, Webpack rebuilds the front end without the need to restart the Node.js process, yielding an additional speedup. To get this speedup for existing projects, see the `nodemonConfig` section of the latest `package.json` in [a3-boilerplate](https://github.com/apostrophecms/a3-boilerplate) for the new "ignore" rules you'll need to prevent nodemon from stopping the process and restarting.
* Added the new command line task `apostrophecms/asset:clear-cache` for clearing the webpack disk cache. This should be necessary only in rare cases where the configuration has changed in ways Apostrophe can't automatically detect.
* A separate `publishedLabel` field can be set for any schema field of a page or piece. If present it is displayed instead of `label` if the document has already been published.

### 3.18.1

### Fixes

* The admin UI now rebuilds properly in a development environment when new npm modules are installed in a multisite project (`apos.rootDir` differs from `apos.npmRootDir`).

## 3.18.0 (2022-05-03)

### Adds

* Images may now be cropped to suit a particular placement after selecting them. SVG files may not be cropped as it is not possible in the general case.
* Editors may also select a "focal point" for the image after selecting it. This ensures that this particular point remains visible even if CSS would otherwise crop it, which is a common issue in responsive design. See the `@apostrophecms/image` widget for a sample implementation of the necessary styles.
* Adds the `aspectRatio` option for image widgets. When set to `[ w, h ]` (a ratio of width to height), images are automatically cropped to this aspect ratio when chosen for that particular widget. If the user does not crop manually, then cropping happens automatically.
* Adds the `minSize` option for image widgets. This ensures that the images chosen are at least the given size `[ width, height ]`, and also ensures the user cannot choose something smaller than that when cropping.
* Implements OpenTelemetry instrumentation.
* Developers may now specify an alternate Vue component to be used for editing the subfields of relationships, either at the field level or as a default for all relationships with a particular piece type.
* The widget type base module now always passes on the `components` option as browser data, so that individual widget type modules that support contextual editing can be implemented more conveniently.
* In-context widget editor components now receive a `focused` prop which is helpful in deciding when to display additional UI.
* Adds new configuration option - `beforeExit` async handler.
* Handlers listening for the `apostrophe:run` event are now able to send an exit code to the Apostrophe bootstrap routine.
* Support for Node.js 17 and 18. MongoDB connections to `localhost` will now successfully find a typical dev MongoDB server bound only to `127.0.0.1`, Apostrophe can generate valid ipv6 URLs pointing back to itself, and `webpack` and `vue-loader` have been updated to address incompatibilities.
* Adds support for custom context menus provided by any module (see `apos.doc.addContextOperation()`).
* The `AposSchema` component now supports an optional `generation` prop which may be used to force a refresh when the value of the object changes externally. This is a compromise to avoid the performance hit of checking numerous subfields for possible changes every time the `value` prop changes in response to an `input` event.
* Adds new event `@apostrophecms/doc:afterAllModesDeleted` fired after all modes of a given document are purged.

### Fixes

* Documentation of obsolete options has been removed.
* Dead code relating to activating in-context widget editors have been removed. They are always active and have been for some time. In the future they might be swapped in on scroll, but there will never be a need to swap them in "on click."
* The `self.email` method of modules now correctly accepts a default `from` address configured for a specific module via the `from` subproperty of the `email` option to that module. Thanks to `chmdebeer` for pointing out the issue and the fix.
* Fixes `_urls` not added on attachment fields when pieces API index is requested (#3643)
* Fixes float field UI bug that transforms the value to integer when there is no field error and the first number after the decimal is `0`.
* The `nestedModuleSubdirs` feature no longer throws an error and interrupts startup if a project contains both `@apostrophecms/asset` and `asset`, which should be considered separate module names.

## 3.17.0 (2022-03-31)

### Adds

* Full support for the [`object` field type](https://v3.docs.apostrophecms.org/reference/field-types/object.html), which works just like `array` but stores just one sub-object as a property, rather than an array of objects.
* To help find documents that reference related ones via `relationship` fields, implement backlinks of related documents by adding a `relatedReverseIds` field to them and keeping it up to date. There is no UI based on this feature yet but it will permit various useful features in the near future.
* Adds possibility for modules to [extend the webpack configuration](https://v3.docs.apostrophecms.org/guide/webpack.html).
* Adds possibility for modules to [add extra frontend bundles for scss and js](https://v3.docs.apostrophecms.org/guide/webpack.html). This is useful when the `ui/src` build would otherwise be very large due to code used on rarely accessed pages.
* Loads the right bundles on the right pages depending on the page template and the loaded widgets. Logged-in users have all the bundles on every page, because they might introduce widgets at any time.
* Fixes deprecation warnings displayed after running `npm install`, for dependencies that are directly included by this package.
* Implement custom ETags emission when `etags` cache option is enabled. [See the documentation for more information](https://v3.docs.apostrophecms.org/guide/caching.html).
It allows caching of pages and pieces, using a cache invalidation mechanism that takes into account related (and reverse related) document updates, thanks to backlinks mentioned above.
Note that for now, only single pages and pieces benefit from the ETags caching system (pages' and pieces' `getOne` REST API route, and regular served pages).
The cache of an index page corresponding to the type of a piece that was just saved will automatically be invalidated. However, please consider that it won't be effective when a related piece is saved, therefore the cache will automatically be invalidated _after_ the cache lifetime set in `maxAge` cache option.

### Fixes

* Apostrophe's webpack build now works properly when developing code that imports module-specific npm dependencies from `ui/src` or `ui/apos` when using `npm link` to develop the module in question.
* The `es5: true` option to `@apostrophecms/asset` works again.

## 3.16.1 (2022-03-21)

### Fixes

* Fixes a bug in the new `Cache-Control` support introduced by 3.16.0 in which we get the logged-out homepage right after logging in. This issue only came into play if the new caching options were enabled.

## 3.16.0 (2022-03-18)

### Adds

* Offers a simple way to set a Cache-Control max-age for Apostrophe page and GET REST API responses for pieces and pages. [See the documentation for more information](https://v3.docs.apostrophecms.org/guide/caching.html).
* API keys and bearer tokens "win" over session cookies when both are present. Since API keys and bearer tokens are explicitly added to the request at hand, it never makes sense to ignore them in favor of a cookie, which is implicit. This also simplifies automated testing.
* `data-apos-test=""` selectors for certain elements frequently selected in QA tests, such as `data-apos-test="adminBar"`.
* Offer a simple way to set a Cache-Control max-age for Apostrophe page and GET REST API responses for pieces and pages.
* To speed up functional tests, an `insecurePasswords` option has been added to the login module. This option is deliberately named to discourage use for any purpose other than functional tests in which repeated password hashing would unduly limit performance. Normally password hashing is intentionally difficult to slow down brute force attacks, especially if a database is compromised.

### Fixes

* `POST`ing a new child page with `_targetId: '_home'` now works properly in combination with `_position: 'lastChild'`.

## 3.15.0 (2022-03-02)

### Adds

* Adds throttle system based on username (even when not existing), on initial login route. Also added for each late login requirement, e.g. for 2FA attempts.

## 3.14.2 (2022-02-27)

* Hotfix: fixed a bug introduced by 3.14.1 in which non-parked pages could throw an error during the migration to fix replication issues.

## 3.14.1 (2022-02-25)

* Hotfix: fixed a bug in which replication across locales did not work properly for parked pages configured via the `_children` feature. A one-time migration is included to reconnect improperly replicated versions of the same parked pages. This runs automatically, no manual action is required. Thanks to [justyna1](https://github.com/justyna13) for identifying the issue.

## 3.14.0 (2022-02-22)

### Adds

* To reduce complications for those implementing caching strategies, the CSRF protection cookie now contains a simple constant string, and is not recorded in `req.session`. This is acceptable because the real purpose of the CSRF check is simply to verify that the browser has sent the cookie at all, which it will not allow a cross-origin script to do.
* As a result of the above, a session cookie is not generated and sent at all unless `req.session` is actually used or a user logs in. Again, this reduces complications for those implementing caching strategies.
* When logging out, the session cookie is now cleared in the browser. Formerly the session was destroyed on the server side only, which was sufficient for security purposes but could create caching issues.
* Uses `express-cache-on-demand` lib to make similar and concurrent requests on pieces and pages faster.
* Frontend build errors now stop app startup in development, and SCSS and JS/Vue build warnings are visible on the terminal console for the first time.

### Fixes

* Fixed a bug when editing a page more than once if the page has a relationship to itself, whether directly or indirectly. Widget ids were unnecessarily regenerated in this situation, causing in-context edits after the first to fail to save.
* Pages no longer emit double `beforeUpdate` and `beforeSave` events.
* When the home page extends `@apostrophecms/piece-page-type`, the "show page" URLs for individual pieces should not contain two slashes before the piece slug. Thanks to [Martí Bravo](https://github.com/martibravo) for the fix.
* Fixes transitions between login page and `afterPasswordVerified` login steps.
* Frontend build errors now stop the `@apostrophecms/asset:build` task properly in production.
* `start` replaced with `flex-start` to address SCSS warnings.
* Dead code removal, as a result of following up on JS/Vue build warnings.

## 3.13.0 - 2022-02-04

### Adds

* Additional requirements and related UI may be imposed on native ApostropheCMS logins using the new `requirements` feature, which can be extended in modules that `improve` the `@apostrophecms/login` module. These requirements are not imposed for single sign-on logins via `@apostrophecms/passport-bridge`. See the documentation for more information.
* Adds latest Slovak translation strings to SK.json in `i18n/` folder. Thanks to [Michael Huna](https://github.com/Miselrkba) for the contribution.
* Verifies `afterPasswordVerified` requirements one by one when emitting done event, allows to manage errors ans success before to go to the next requirement. Stores and validate each requirement in the token. Checks the new `askForConfirmation` requirement option to go to the next step when emitting done event or waiting for the confirm event (in order to manage success messages). Removes support for `afterSubmit` for now.

### Fixes

* Decodes the testReq `param` property in `serveNotFound`. This fixes a problem where page titles using diacritics triggered false 404 errors.
* Registers the default namespace in the Vue instance of i18n, fixing a lack of support for un-namespaced l10n keys in the UI.

## 3.12.0 - 2022-01-21

### Adds

* It is now best practice to deliver namespaced i18n strings as JSON files in module-level subdirectories of `i18n/` named to match the namespace, e.g. `i18n/ourTeam` if the namespace is `ourTeam`. This allows base class modules to deliver phrases to any namespace without conflicting with those introduced at project level. The `i18n` option is now deprecated in favor of the new `i18n` module format section, which is only needed if `browser: true` must be specified for a namespace.
* Brought back the `nestedModuleSubdirs` feature from A2, which allows modules to be nested in subdirectories if `nestedModuleSubdirs: true` is set in `app.js`. As in A2, module configuration (including activation) can also be grouped in a `modules.js` file in such subdirectories.

### Fixes

* Fixes minor inline documentation comments.
* UI strings that are not registered localization keys will now display properly when they contain a colon (`:`). These were previously interpreted as i18next namespace/key pairs and the "namespace" portion was left out.
* Fixes a bug where changing the page type immediately after clicking "New Page" would produce a console error. In general, areas and checkboxes now correctly handle their value being changed to `null` by the parent schema after initial startup of the `AposInputArea` or `AposInputCheckboxes` component.
* It is now best practice to deliver namespaced i18n strings as JSON files in module-level subdirectories of `i18n/` named to match the namespace, e.g. `i18n/ourTeam` if the namespace is `ourTeam`. This allows base class modules to deliver phrases to any namespace without conflicting with those introduced at project level. The `i18n` option is now deprecated in favor of the new `i18n` module format section, which is only needed if `browser: true` must be specified for a namespace.
* Removes the `@apostrophecms/util` module template helper `indexBy`, which was using a lodash method not included in lodash v4.
* Removes an unimplemented `csrfExceptions` module section cascade. Use the `csrfExceptions` _option_ of any module to set an array of URLs excluded from CSRF protection. More information is forthcoming in the documentation.
* Fix `[Object Object]` in the console when warning `A permission.can() call was made with a type that has no manager` is printed.

### Changes

* Temporarily removes `npm audit` from our automated tests because of a sub-dependency of vue-loader that doesn't actually cause a security vulnerability for apostrophe.

## 3.11.0 - 2022-01-06

### Adds

* Apostrophe now extends Passport's `req.login` to emit an `afterSessionLogin` event from the `@apostrophecms:login` module, with `req` as an argument. Note that this does not occur at all for login API calls that return a bearer token rather than establishing an Express session.

### Fixes

* Apostrophe's extension of `req.login` now accounts for the `req.logIn` alias and the skippable `options` parameter, which is relied upon in some `passport` strategies.
* Apostrophe now warns if a nonexistent widget type is configured for an area field, with special attention to when `-widget` has been erroneously included in the name. For backwards compatibility this is a startup warning rather than a fatal error, as sites generally did operate successfully otherwise with this type of bug present.

### Changes

* Unpins `vue-click-outside-element` the packaging of which has been fixed upstream.
* Adds deprecation note to `__testDefaults` option. It is not in use, but removing would be a minor BC break we don't need to make.
* Allows test modules to use a custom port as an option on the `@apostrophecms/express` module.
* Removes the code base pull request template to instead inherit the organization-level template.
* Adds `npm audit` back to the test scripts.

## 3.10.0 - 2021-12-22

### Fixes

* `slug` type fields can now have an empty string or `null` as their `def` value without the string `'none'` populating automatically.
* The `underline` feature works properly in tiptap toolbar configuration.
* Required checkbox fields now properly prevent editor submission when empty.
* Pins `vue-click-outside-element` to a version that does not attempt to use `eval` in its distribution build, which is incompatible with a strict Content Security Policy.

### Adds

* Adds a `last` option to fields. Setting `last: true` on a field puts that field at the end of the field's widget order. If more than one field has that option active the true last item will depend on general field registration order. If the field is ordered with the `fields.order` array or field group ordering, those specified orders will take precedence.

### Changes

* Adds deprecation notes to the widget class methods `getWidgetWrapperClasses` and `getWidgetClasses` from A2.
* Adds a deprecation note to the `reorganize` query builder for the next major version.
* Uses the runtime build of Vue. This has major performance and bundle size benefits, however it does require changes to Apostrophe admin UI apps that use a `template` property (components should require no changes, just apps require an update). These apps must now use a `render` function instead. Since custom admin UI apps are not yet a documented feature we do not regard this as a bc break.
* Compatible with the `@apostrophecms/security-headers` module, which supports a strict `Content-Security-Policy`.
* Adds a deprecation note to the `addLateCriteria` query builder.
* Updates the `toCount` doc type query method to use Math.ceil rather than Math.floor plus an additional step.

## 3.9.0 - 2021-12-08

### Adds

* Developers can now override any Vue component of the ApostropheCMS admin UI by providing a component of the same name in the `ui/apos/components` folder of their own module. This is not always the best approach, see the documentation for details.
* When running a job, we now trigger the notification before to run the job, this way the progress notification ID is available from the job and the notification can be dismissed if needed.
* Adds `maxUi`, `maxLabel`, `minUi`, and `minLabel` localization strings for array input and other UI.

### Fixes

* Fully removes references to the A2 `self.partial` module method. It appeared only once outside of comments, but was not actually used by the UI. The `self.render` method should be used for simple template rendering.
* Fixes string interpolation for the confirmation modal when publishing a page that has an unpublished parent page.
* No more "cannot set headers after they are sent to the client" and "req.res.redirect not defined" messages when handling URLs with extra trailing slashes.
* The `apos.util.runPlayers` method is not called until all of the widgets in a particular tree of areas and sub-areas have been added to the DOM. This means a parent area widget player will see the expected markup for any sub-widgets when the "Edit" button is clicked.
* Properly activates the `apostropheI18nDebugPlugin` i18next debugging plugin when using the `APOS_SHOW_I18N` environment variable. The full set of l10n emoji indicators previously available for the UI is now available for template and server-side strings.
* Actually registers piece types for site search unless the `searchable` option is `false`.
* Fixes the methods required for the search `index` task.

### Changes

* Adds localization keys for the password field component's min and max error messages.

## 3.8.1 - 2021-11-23

### Fixes

* The search field of the pieces manager modal works properly. Thanks to [Miro Yovchev](https://github.com/myovchev) for pointing out the issue and providing a solution.
* Fixes a bug in `AposRichTextWidgetEditor.vue` when a rich text widget was specifically configured with an empty array as the `styles` option. In that case a new empty rich text widget will initiate with an empty paragraph tag.
* The`fieldsPresent` method that is used with the `presentFieldsOnly` option in doc-type was broken, looking for properties in strings and wasn't returning anything.

## 3.8.0 - 2021-11-15

### Adds

* Checkboxes for pieces are back, a main checkbox allows to select all page items. When all pieces on a page are checked, a banner where the user can select all pieces appears. A launder for mongo projections has been added.
* Registered `batchOperations` on a piece-type will now become buttons in the manager batch operations "more menu" (styled as a kebab icon). Batch operations should include a label, `messages` object, and `modalOptions` for the confirmation modal.
* `batchOperations` can be grouped into a single button with a menu using the `group` cascade subproperty.
* `batchOperations` can be conditional with an `if` conditional object. This allows developers to pass a single value or an array of values.
* Piece types can have `utilityOperations` configured as a top-level cascade property. These operations are made available in the piece manager as new buttons.
* Notifications may now include an `event` property, which the AposNotification component will emit on mount. The `event` property should be set to an object with `name` (the event name) and optionally `data` (data included with the event emission).
* Adds support for using the attachments query builder in REST API calls via the query string.
* Adds contextual menu for pieces, any module extending the piece-type one can add actions in this contextual menu.
* When clicking on a batch operation, it opens a confirmation modal using modal options from the batch operation, it also works for operations in grouped ones. operations name property has been renamed in action to work with AposContextMenu component.
* Beginning with this release, a module-specific static asset in your project such as `modules/mymodulename/public/images/bg.png` can always be referenced in your `.scss` and `.css` files as `/modules/mymodulename/images/bg.png`, even if assets are actually being deployed to S3, CDNs, etc. Note that `public` and `ui/public` module subdirectories have separate functions. See the documentation for more information.
* Adds AposFile.vue component to abstract file dropzone UI, uses it in AposInputAttachment, and uses it in the confirmation modal for pieces import.
* Optionally add `dimensionAttrs` option to image widget, which sets width & height attributes to optimize for Cumulative Layout Shift. Thank you to [Qiao Lin](https://github.com/qclin) for the contribution.

### Fixes

* The `apos.util.attachmentUrl` method now works correctly. To facilitate that, `apos.uploadsUrl` is now populated browser-side at all times as the frontend logic originally expected. For backwards compatibility `apos.attachment.uploadsUrl` is still populated when logged in.
* Widget players are now prevented from being played twice by the implementing vue component.

### Changes

* Removes Apostrophe 2 documentation and UI configuration from the `@apostrophecms/job` module. These options were not yet in use for A3.
* Renames methods and removes unsupported routes in the `@apostrophecms/job` module that were not yet in use. This was not done lightly, but specifically because of the minimal likelihood that they were in use in project code given the lack of UI support.
  * The deprecated `cancel` route was removed and will likely be replaced at a later date.
  * `run` was renamed `runBatch` as its purpose is specifically to run processes on a "batch selected" array of pieces or pages.
  * `runNonBatch` was renamed to `run` as it is the more generic job-running method. It is likely that `runBatch` will eventually be refactored to use this method.
  * The `good` and `bad` methods are renamed `success` and `failure`, respectively. The expected methods used in the `run` method were similarly renamed. They still increment job document properties called `good` and `bad`.
* Comments out the unused `batchSimpleRoute` methods in the page and piece-type modules to avoid usage before they are fully implemented.
* Optionally add `dimensionAttrs` option to image widget, which sets width & height attributes to optimize for Cumulative Layout Shift.
* Temporarily removes `npm audit` from our automated tests because of a sub-dependency of uploadfs that doesn't actually cause a security vulnerability for apostrophe.

## 3.7.0 - 2021-10-28

### Adds

* Schema select field choices can now be populated by a server side function, like an API call. Set the `choices` property to a method name of the calling module. That function should take a single argument of `req`, and return an array of objects with `label` and `value` properties. The function can be async and will be awaited.
* Apostrophe now has built-in support for the Node.js cluster module. If the `APOS_CLUSTER_PROCESSES` environment variable is set to a number, that number of child processes are forked, sharing the same listening port. If the variable is set to `0`, one process is forked for each CPU core, with a minimum of `2` to provide availability during restarts. If the variable is set to a negative number, that number is added to the number of CPU cores, e.g. `-1` is a good way to reserve one core for MongoDB if it is running on the same server. This is for production use only (`NODE_ENV=production`). If a child process fails it is restarted automatically.

### Fixes

* Prevents double-escaping interpolated localization strings in the UI.
* Rich text editor style labels are now run through a localization method to get the translated strings from their l10n keys.
* Fixes README Node version requirement (Node 12+).
* The text alignment buttons now work immediately in a new rich text widget. Previously they worked only after manually setting a style or refreshing the page. Thanks to Michelin for their support of this fix.
* Users can now activate the built-in date and time editing popups of modern browsers when using the `date` and `time` schema field types.
* Developers can now `require` their project `app.js` file in the Node.js REPL for debugging and inspection. Thanks to [Matthew Francis Brunetti](https://github.com/zenflow).
* If a static text phrase is unavailable in both the current locale and the default locale, Apostrophe will always fall back to the `en` locale as a last resort, which ensures the admin UI works if it has not been translated.
* Developers can now `require` their project `app.js` in the Node.js REPL for debugging and inspection
* Ensure array field items have valid _id prop before storing. Thanks to Thanks to [Matthew Francis Brunetti](https://github.com/zenflow).

### Changes

* In 3.x, `relationship` fields have an optional `builders` property, which replaces `filters` from 2.x, and within that an optional `project` property, which replaces `projection` from 2.x (to match MongoDB's `cursor.project`). Prior to this release leaving the old syntax in place could lead to severe performance problems due to a lack of projections. Starting with this release the 2.x syntax results in an error at startup to help the developer correct their code.
* The `className` option from the widget options in a rich text area field is now also applied to the rich text editor itself, for a consistently WYSIWYG appearance when editing and when viewing. Thanks to [Max Mulatz](https://github.com/klappradla) for this contribution.
* Adds deprecation notes to doc module `afterLoad` events, which are deprecated.
* Removes unused `afterLogin` method in the login module.

## 3.6.0 - 2021-10-13

### Adds

* The `context-editing` apostrophe admin UI bus event can now take a boolean parameter, explicitly indicating whether the user is actively typing or performing a similar active manipulation of controls right now. If a boolean parameter is not passed, the existing 1100-millisecond debounced timeout is used.
* Adds 'no-search' modifier to relationship fields as a UI simplification option.
* Fields can now have their own `modifiers` array. This is combined with the schema modifiers, allowing for finer grained control of field rendering.
* Adds a Slovak localization file. Activate the `sk` locale to use this. Many thanks to [Michael Huna](https://github.com/Miselrkba) for the contribution.
* Adds a Spanish localization file. Activate the `es` locale to use this. Many thanks to [Eugenio Gonzalez](https://github.com/egonzalezg9) for the contribution.
* Adds a Brazilian Portuguese localization file. Activate the `pt-BR` locale to use this. Many thanks to [Pietro Rutzen](https://github.com/pietro-rutzen) for the contribution.

### Fixes

* Fixed missing translation for "New Piece" option on the "more" menu of the piece manager, seen when using it as a chooser.
* Piece types with relationships to multiple other piece types may now be configured in any order, relative to the other piece types. This sometimes appeared to be a bug in reverse relationships.
* Code at the project level now overrides code found in modules that use `improve` for the same module name. For example, options set by the `@apostrophecms/seo-global` improvement that ships with `@apostrophecms/seo` can now be overridden at project level by `/modules/@apostrophecms/global/index.js` in the way one would expect.
* Array input component edit button label is now propertly localized.
* A memory leak on each request has been fixed, and performance improved, by avoiding the use of new Nunjucks environments for each request. Thanks to Miro Yovchev for pointing out the leak.
* Fragments now have access to `__t()`, `getOptions` and other features passed to regular templates.
* Fixes field group cascade merging, using the original group label if none is given in the new field group configuration.
* If a field is conditional (using an `if` option), is required, but the condition has not been met, it no longer throws a validation error.
* Passing `busy: true` to `apos.http.post` and related methods no longer produces an error if invoked when logged out, however note that there will likely never be a UI for this when logged out, so indicate busy state in your own way.
* Bugs in document modification detection have been fixed. These bugs caused edge cases where modifications were not detected and the "Update" button did not appear, and could cause false positives as well.

### Changes

* No longer logs a warning about no users if `testModule` is true on the app.

## 3.5.0 - 2021-09-23

* Pinned dependency on `vue-material-design-icons` to fix `apos-build.js` build error in production.
* The file size of uploaded media is visible again when selected in the editor, and media information such as upload date, dimensions and file size is now properly localized.
* Fixes moog error messages to reflect the recommended pattern of customization functions only taking `self` as an argument.
* Rich Text widgets now instantiate with a valid element from the `styles` option rather than always starting with an unclassed `<p>` tag.
* Since version 3.2.0, apostrophe modules to be loaded via npm must appear as explicit npm dependencies of the project. This is a necessary security and stability improvement, but it was slightly too strict. Starting with this release, if the project has no `package.json` in its root directory, the `package.json` in the closest ancestor directory is consulted.
* Fixes a bug where having no project modules directory would throw an error. This is primarily a concern for module unit tests where there are no additional modules involved.
* `css-loader` now ignores `url()` in css files inside `assets` so that paths are left intact, i.e. `url(/images/file.svg)` will now find a static file at `/public/images/file.svg` (static assets in `/public` are served by `express.static`). Thanks to Matic Tersek.
* Restored support for clicking on a "foreign" area, i.e. an area displayed on the page whose content comes from a piece, in order to edit it in an appropriate way.
* Apostrophe module aliases and the data attached to them are now visible immediately to `ui/src/index.js` JavaScript code, i.e. you can write `apos.alias` where `alias` matches the `alias` option configured for that module. Previously one had to write `apos.modules['module-name']` or wait until next tick. However, note that most modules do not push any data to the browser when a user is not logged in. You can do so in a custom module by calling `self.enableBrowserData('public')` from `init` and implementing or extending the `getBrowserData(req)` method (note that page, piece and widget types already have one, so it is important to extend in those cases).
* `options.testModule` works properly when implementing unit tests for an npm module that is namespaced.

### Changes

* Cascade grouping (e.g., grouping fields) will now concatenate a group's field name array with the field name array of an existing group of the same name. Put simply, if a new piece module adds their custom fields to a `basics` group, that field will be added to the default `basics` group fields. Previously the new group would have replaced the old, leaving inherited fields in the "Ungrouped" section.
* AposButton's `block` modifier now less login-specific

### Adds

* Rich Text widget's styles support a `def` property for specifying the default style the editor should instantiate with.
* A more helpful error message if a field of type `area` is missing its `options` property.

## 3.4.1 - 2021-09-13

No changes. Publishing to correctly mark the latest 3.x release as "latest" in npm.

## 3.4.0 - 2021-09-13

### Security

* Changing a user's password or marking their account as disabled now immediately terminates any active sessions or bearer tokens for that user. Thanks to Daniel Elkabes for pointing out the issue. To ensure all sessions have the necessary data for this, all users logged in via sessions at the time of this upgrade will need to log in again.
* Users with permission to upload SVG files were previously able to do so even if they contained XSS attacks. In Apostrophe 3.x, the general public so far never has access to upload SVG files, so the risk is minor but could be used to phish access from an admin user by encouraging them to upload a specially crafted SVG file. While Apostrophe typically displays SVG files using the `img` tag, which ignores XSS vectors, an XSS attack might still be possible if the image were opened directly via the Apostrophe media library's convenience link for doing so. All SVG uploads are now sanitized via DOMPurify to remove XSS attack vectors. In addition, all existing SVG attachments not already validated are passed through DOMPurify during a one-time migration.

### Fixes

* The `apos.attachment.each` method, intended for migrations, now respects its `criteria` argument. This was necessary to the above security fix.
* Removes a lodash wrapper around `@apostrophecms/express` `bodyParser.json` options that prevented adding custom options to the body parser.
* Uses `req.clone` consistently when creating a new `req` object with a different mode or locale for localization purposes, etc.
* Fixes bug in the "select all" relationship chooser UI where it selected unpublished items.
* Fixes bug in "next" and "previous" query builders.
* Cutting and pasting widgets now works between locales that do not share a hostname, provided that you switch locales after cutting (it does not work between tabs that are already open on separate hostnames).
* The `req.session` object now exists in task `req` objects, for better compatibility. It has no actual persistence.
* Unlocalized piece types, such as users, may now be selected as part of a relationship when browsing.
* Unpublished localized piece types may not be selected via the autocomplete feature of the relationship input field, which formerly ignored this requirement, although the browse button enforced it.
* The server-side JavaScript and REST APIs to delete pieces now work properly for pieces that are not subject to either localization or draft/published workflow at all the (`localize: false` option). UI for this is under discussion, this is just a bug fix for the back end feature which already existed.
* Starting in version 3.3.1, a newly added image widget did not display its image until the page was refreshed. This has been fixed.
* A bug that prevented Undo operations from working properly and resulted in duplicate widget _id properties has been fixed.
* A bug that caused problems for Undo operations in nested widgets, i.e. layout or multicolumn widgets, has been fixed.
* Duplicate widget _id properties within the same document are now prevented on the server side at save time.
* Existing duplicate widget _id properties are corrected by a one-time migration.

### Adds

* Adds a linter to warn in dev mode when a module name include a period.
* Lints module names for `apostrophe-` prefixes even if they don't have a module directory (e.g., only in `app.js`).
* Starts all `warnDev` messages with a line break and warning symbol (⚠️) to stand out in the console.
* `apos.util.onReady` aliases `apos.util.onReadyAndRefresh` for brevity. The `apos.util.onReadyAndRefresh` method name will be deprecated in the next major version.
* Adds a developer setting that applies a margin between parent and child areas, allowing developers to change the default spacing in nested areas.

### Changes

* Removes the temporary `trace` method from the `@apostrophecms/db` module.
* Beginning with this release, the `apostrophe:modulesReady` event has been renamed `apostrophe:modulesRegistered`, and the `apostrophe:afterInit` event has been renamed `apostrophe:ready`. This better reflects their actual roles. The old event names are accepted for backwards compatibility. See the documentation for more information.
* Only autofocuses rich text editors when they are empty.
* Nested areas now have a vertical margin applied when editing, allowing easier access to the parent area's controls.

## 3.3.1 - 2021-09-01

### Fixes

* In some situations it was possible for a relationship with just one selected document to list that document several times in the returned result, resulting in very large responses.
* Permissions roles UI localized correctly.
* Do not crash on startup if users have a relationship to another type. This was caused by the code that checks whether any users exist to present a warning to developers. That code was running too early for relationships to work due to event timing issues.

## 3.3.0 - 2021-08-30

### Fixes

* Addresses the page jump when using the in-context undo/redo feature. The page will immediately return users to their origin scroll position after the content refreshes.
* Resolves slug-related bug when switching between images in the archived view of the media manager. The slug field was not taking into account the double slug prefix case.
* Fixes migration task crash when parking new page. Thanks to [Miro Yovchev](https://www.corllete.com/) for this fix.
* Fixes incorrect month name in `AposCellDate`, which can be optionally used in manage views of pieces. Thanks to [Miro Yovchev](https://www.corllete.com/) for this fix.

### Adds

* This version achieves localization (l10n) through a rich set of internationalization (i18n) features. For more information, [see the documentation](https://v3.docs.apostrophecms.org/).
* There is support for both static string localization and dynamic content localization.
* The home page, other parked pages, and the global document are automatically replicated to all configured locales at startup. Parked properties are refreshed if needed. Other pages and pieces are replicated if and when an editor chooses to do so.
* An API route has been added for voluntary replication, i.e. when deciding a document should exist in a second locale, or desiring to overwrite the current draft contents in locale `B` with the draft contents of locale `A`.
* Locales can specify `prefix` and `hostname` options, which are automatically recognized by middleware that removes the prefix dynamically where appropriate and sets `req.locale`. In 3.x this works more like the global site `prefix` option. This is a departure from 2.x which stored the prefix directly in the slug, creating maintenance issues.
* Locales are stateless: they are never recorded in the session. This eliminates many avenues for bugs and bad SEO. However, this also means the developer must fully distinguish them from the beginning via either `prefix` or `hostname`. A helpful error message is displayed if this is not the case.
* Switching locales preserves the user's editing session even if on separate hostnames. To enable this, if any locales have hostnames, all configured locales must have hostnames and/or baseUrl must be set for those that don't.
* An API route has been added to discover the locales in which a document exists. This provides basic information only for performance (it does not report `title` or `_url`).
* Editors can "localize" documents, copying draft content from one locale to another to create a corresponding document in a different locale. For convenience related documents, such as images and other pieces directly referenced by the document's structure, can be localized at the same time. Developers can opt out of this mechanism for a piece type entirely, check the box by default for that type, or leave it as an "opt-in" choice.
* The `@apostrophecms/i18n` module now uses `i18next` to implement static localization. All phrases in the Vue-based admin UI are passed through `i18next` via `this.$t`, and `i18next` is also available via `req.t()` in routes and `__t()` in templates. Apostrophe's own admin UI phrases are in the `apostrophe` namespace for a clean separation. An array of locale codes, such as `en` or `fr` or `en-au`, can be specified using the `locales` option to the `@apostrophecms/i18n` module. The first locale is the default, unless the `defaultLocale` option is set. If no locales are set, the locale defaults to `en`. The `i18next-http-middleware` locale guesser is installed and will select an available locale if possible, otherwise it will fall back to the default.
* In the admin UI, `v-tooltip` has been extended as `v-apos-tooltip`, which passes phrases through `i18next`.
* Developers can link to alternate locales by iterating over `data.localizations` in any page template. Each element always has `locale`, `label` and `homePageUrl` properties. Each element also has an `available` property (if true, the current context document is available in that locale), `title` and a small number of other document properties are populated, and `_url` redirects to the context document in that locale. The current locale is marked with `current: true`.
* To facilitate adding interpolated values to phrases that are passed as a single value through many layers of code, the `this.$t` helper provided in Vue also accepts an object argument with a `key` property. Additional properties may be used for interpolation.
* `i18next` localization JSON files can be added to the `i18n` subdirectory of _any_ module, as long as its `i18n` option is set. The `i18n` object may specify `ns` to give an `i18next` namespace, otherwise phrases are in the default namespace, used when no namespace is specified with a `:` in an `i18next` call. The default namespace is yours for use at project level. Multiple modules may contribute to the same namespace.
* If `APOS_DEBUG_I18N=1` is set in the environment, the `i18next` debug flag is activated. For server-side translations, i.e. `req.t()` and `__t()`, debugging output will appear on the server console. For browser-side translations in the Vue admin UI, debugging output will appear in the browser console.
* If `APOS_SHOW_I18N=1` is set in the environment, all phrases passed through `i18next` are visually marked, to make it easier to find those that didn't go through `i18next`. This does not mean translations actually exist in the JSON files. For that, review the output of `APOS_DEBUG_I18N=1`.
* There is a locale switcher for editors.
* There is a backend route to accept a new locale on switch.
* A `req.clone(properties)` method is now available. This creates a clone of the `req` object, optionally passing in an object of properties to be set. The use of `req.clone` ensures the new object supports `req.get` and other methods of a true `req` object. This technique is mainly used to obtain a new request object with the same privileges but a different mode or locale, i.e. `mode: 'published'`.
* Fallback wrappers are provided for the `req.__()`, `res.__()` and `__()` localization helpers, which were never official or documented in 3.x but may be in use in projects ported from 2.x. These wrappers do not localize but do output the input they are given along with a developer warning. You should migrate them to use `req.t()` (in server-side javascript) or `__t()` (Nunjucks templates).

### Changes

* Bolsters the CSS that backs Apostrophe UI's typography to help prevent unintended style leaks at project-level code.
* Removes the 2.x series changelog entries. They can be found in the 2.0 branch in Github.

## 3.2.0 - 2021-08-13

### Fixes

* `req.hostname` now works as expected when `trustProxy: true` is passed to the `@apostrophecms/express` module.
* Apostrophe loads modules from npm if they exist there and are configured in the `modules` section of `app.js`. This was always intended only as a way to load direct, intentional dependencies of your project. However, since npm "flattens" the dependency tree, dependencies of dependencies that happen to have the same name as a project-level Apostrophe module could be loaded by default, crashing the site or causing unexpected behavior. So beginning with this release, Apostrophe scans `package.json` to verify an npm module is actually a dependency of the project itself before attempting to load it as an Apostrophe module.
* Fixes the reference to sanitize-html defaults in the rich text widget.
* Fixes the `toolbarToAllowedStyles` method in the rich text widget, which was not returning any configuration.
* Fixes the broken text alignment in rich text widgets.
* Adds a missing npm dependency on `chokidar`, which Apostrophe and Nunjucks use for template refreshes. In most environments this worked anyway due to an indirect dependency via the `sass` module, but for stability Apostrophe should depend directly on any npm module it uses.
* Fixes the display of inline range inputs, notably broken when using Palette
* Fixes occasional unique key errors from migrations when attempting to start up again with a site that experienced a startup failure before inserting its first document.
* Requires that locale names begin with a letter character to ensure order when looping over the object entries.
* Unit tests pass in MongoDB 5.x.

### Adds

* Adds Cut and Paste to area controls. You can now Cut a widget to a virtual clipboard and paste it in suitable areas. If an area
can include the widget on the clipboard, a special Clipboard widget will appear in area's Add UI. This works across pages as well.

### Changes

* Apostrophe's Global's UI (the @apostrophecms/global singleton has moved from the admin bar's content controls to the admin utility tray under a cog icon.
* The context bar's document Edit button, which was a cog icon, has been rolled into the doc's context menu.

## 3.1.3 - 2021-07-16

### Fixes

* Hotfix for an incompatibility between `vue-loader` and `webpack` 5.45.0 which causes a crash at startup in development, or asset build time in production. We have temporarily pinned our dependency to `webpack` 5.44.x. We are [contributing to the discussion around the best long-term fix for vue-loader](https://github.com/vuejs/vue-loader/issues/1854).

## 3.1.2 - 2021-07-14

### Changes

* Removes an unused method, `mapMongoIdToJqtreeId`, that was used in A2 but is no longer relevant.
* Removes deprecated and non-functional steps from the `edit` method in the `AposDocsManager.vue` component.
* Legacy migrations to update 3.0 alpha and 3.0 beta sites to 3.0 stable are still in place, with no functional changes, but have been relocated to separate source files for ease of maintenance. Note that this is not a migration path for 2.x databases. Tools for that are forthcoming.

## 3.1.1 - 2021-07-08

### Fixes

* Two distinct modules may each have their own `ui/src/index.scss` file, similar to the fix already applied to allow multiple `ui/src/index.js` files.

## 3.1.0 - 2021-06-30

### Fixes

* Corrects a bug that caused Apostrophe to rebuild the admin UI on every nodemon restart, which led to excessive wait times to test new code. Now this happens only when `package-lock.json` has been modified (i.e. you installed a new module that might contain new Apostrophe admin UI code). If you are actively developing Apostrophe admin UI code, you can opt into rebuilding all the time with the `APOS_DEV=1` environment variable. In any case, `ui/src` is always rebuilt in a dev environment.
* Updates `cheerio`, `deep-get-set`, and `oembetter` versions to resolve vulnerability warnings.
* Modules with a `ui/src` folder, but no other content, are no longer considered "empty" and do not generate a warning.
* Pushing a secondary context document now always results in entry to draft mode, as intended.
* Pushing a secondary context document works reliably, correcting a race condition that could cause the primary document to remain in context in some cases if the user was not already in edit mode.

### Changes

* Deprecates `self.renderPage` method for removal in next major version.
* Since `ui/src/index.js` files must export a function to avoid a browser error in production which breaks the website experience, we now detect this at startup and throw a more helpful error to prevent a last-minute discovery in production.

## 3.0.1 - 2021-06-17

### Fixes

* Fixes an error observed in the browser console when using more than one `ui/src/index.js` file in the same project. Using more than one is a good practice as it allows you to group frontend code with an appropriate module, or ship frontend code in an npm module that extends Apostrophe.
* Migrates all of our own frontend players and utilities from `ui/public` to `ui/src`, which provides a robust functional test of the above.
* Executes `ui/src` imports without waiting for next tick, which is appropriate as we have positioned it as an alternative to `ui/public` which is run without delay.

## 3.0.0 - 2021-06-16

### Breaks

* Previously our `a3-boilerplate` project came with a webpack build that pushed code to the `ui/public` folder of an `asset` module. Now the webpack build is not needed because Apostrophe takes care of compiling `ui/src` for us. This is good! However, **if you are transitioning your project to this new strategy, you will need to remove the `modules/asset/ui/public` folder from your project manually** to ensure that webpack-generated code originally intended for webpack-dev-server does not fail with a `publicPath` error in the console.
* The `CORE_DEV=1` environment setting has been changed to `APOS_DEV=1` because it is appropriate for anyone who is actively developing custom Apostrophe admin UI using `ui/apos` folders in their own modules.
* Apostrophe now uses Dart Sass, aka the `sass` npm module. The `node-sass` npm module has been deprecated by its authors for some time now. Most existing projects will be unaffected, but those writing their own Apostrophe UI components will need to change any `/deep/` selectors to `::v-deep` and consider making other Dart Sass updates as well. For more information see the [Dart Sass documentation](https://sass-lang.com/dart-sass). Those embracing the new `ui/src` feature should also bear in mind that Dart Sass is being used.

### Changes

* Relationship ids are now stored as aposDocIds (without the locale and mode part). The appropriate locale and mode are known from the request. This allows easy comparison and copying of these properties across locales and fixes a bug with reverse relationships when publishing documents. A migration has been added to take care of this conversion on first startup.
* The `attachment` field type now correctly limits file uploads by file type when using the `fileGroup` field option.
* Uploading SVG files is permitted in the Media Library by default.

### Adds

* Apostrophe now enables you to ship frontend JavaScript and Sass (using the SCSS syntax) without your own webpack configuration.
* Any module may contain modern JavaScript in a `ui/src/index.js` file, which may use `import` to bring in other files in the standard way. Note that **`ui/src/index.js must export a function`**. These functions are called for you in the order modules are initialized.
* Any module may contain a Sass (SCSS) stylesheet in a `ui/src/index.scss` file, which may also import other Sass (SCSS) files.
* Any project that requires IE11 support for `ui/src` JavaScript code can enable it by setting the `es5: true` option to the `@apostrophecms/asset` module. Apostrophe produces separate builds for IE11 and modern browsers, so there is no loss of performance in modern browsers. Code is automatically compiled for IE11 using `babel` and missing language features are polyfilled using `core-js` so you can use promises, `async/await` and other standard modern JavaScript features.
* `ui/public` is still available for raw JavaScript and CSS files that should be pushed _as-is_ to the browser. The best use of this feature is to deliver the output of your own custom webpack build, if you have one.
* Adds browser-side `editMode` flag that tracks the state of the current view (edit or preview), located at `window.apos.adminBar.editMode`.
* Support for automatic inline style attribute sanitization for Rich Text widgets.
* Adds text align controls for Rich Text widgets. The following tools are now supported as part of a rich text widget's `toolbar` property:
-- `alignLeft`
-- `alignRight`
-- `alignCenter`
-- `alignJustify`
* `@apostrophecms/express` module now supports the `trustProxy: true` option, allowing your reverse proxy server (such as nginx) to pass on the original hostname, protocol and client IP address.

### Fixes

* Unit tests passing again. Temporarily disabled npm audit checks as a source of critical failures owing to upstream issues with third-party packages which are not actually a concern in our use case.
* Fixed issues with the query builder code for relationships. These issues were introduced in beta 3 but did not break typical applications, except for displaying distinct choices for existing values of a relationship field.
* Checkbox field types can now be used as conditional fields.
* Tracks references to attachments correctly, and introduces a migration to address any attachments previously tracked as part of documents that merely have a relationship to the proper document, i.e. pages containing widgets that reference an image piece.
* Tracks the "previously published" version of a document as a legitimate reference to any attachments, so that they are not discarded and can be brought back as expected if "Undo Publish" is clicked.
* Reverse relationships work properly for published documents.
* Relationship subfields are now loaded properly when `reverseOf` is used.
* "Discard Draft" is available when appropriate in "Manage Pages" and "Manage Pieces."
* "Discard Draft" disables the "Submit Updates" button when working as a contributor.
* Relationship subfields can now be edited when selecting in the full "manage view" browser, as well as in the compact relationship field view which worked previously.
* Relationship subfields now respect the `def` property.
* Relationship subfields are restored if you deselect a document and then reselect it within a single editing experience, i.e. accidentally deselect and immediately reselect, for instance.
* A console warning when editing subfields for a new relationship was fixed.
* Field type `color`'s `format` option moved out of the UI options and into the general options object. Supported formats are "rgb", "prgb", "hex6", "hex3", "hex8", "name", "hsl", "hsv". Pass the `format` string like:

```js
myColorField: {
  type: 'color',
  label: 'My Color',
  options: {
    format: 'hsl'
  }
}
```

* Restored Vue dependency to using semantic versioning now that Vue 2.6.14 has been released with a fix for the bug that required us to pin 2.6.12.
* Nunjucks template loader is fully compatible with Linux in a development environment.
* Improved template performance by reusing template loaders.
* `min` and `max` work properly for both string-like and number-like fields.
* Negative numbers, leading minus and plus signs, and trailing periods are accepted in the right ways by appropriate field types.
* If a user is inadvertently inserted with no password, set a random password on the backend for safety. In tests it appears that login with a blank password was already forbidden, but this provides an additional level of certainty.
* `data.page` and `data.contextOptions` are now available in `widget.html` templates in most cases. Specifically, they are available when loading the page, (2) when a widget has just been inserted on the page, and (3) when a widget has just been edited and saved back to the page. However, bear in mind that these parameters are never available when a widget is being edited "out of context" via "Page Settings", via the "Edit Piece" dialog box, via a dialog box for a parent widget, etc. Your templates should be written to tolerate the absence of these parameters.
* Double slashes in the slug cannot be used to trick Apostrophe into serving as an open redirect (fix ported to 3.x from 2.92.0).
* The global doc respects the `def` property of schema fields when first inserted at site creation time.
* Fixed fragment keyword arguments being available when not a part of the fragment signature.

## 3.0.0-beta.3.1 - 2021-06-07

### Breaks
* This backwards compatibility break actually occurred in 3.0.0-beta.3 and was not documented at that time, but it is important to know that the following Rich Text tool names have been updated to match Tiptap2's convention:
-- `bullet_list` -> `bulletList`
-- `ordered_list` -> `orderedList`
-- `code_block` -> `codeBlock`
-- `horizontal_rule` -> `horizontalRule`

### Fixes

* Rich Text default tool names updated, no longer broken. Bug introduced in 3.0.0-beta.3.
* Fixed Rich Text's tool cascade to properly account for core defaults, project level defaults, and area-specific options.

## 3.0.0-beta.3 - 2021-06-03

### Security Fixes

The `nlbr` and `nlp` Nunjucks filters marked their output as safe to preserve the tags that they added, without first escaping their input, creating a CSRF risk. These filters have been updated to escape their input unless it has already been marked safe. No code changes are required to templates whose input to the filter is intended as plaintext, however if you were intentionally leveraging this bug to output unescaped HTML markup you will need to make sure your input is free of CSRF risks and then use the `| safe` filter before the `| nlbr` or `| nlp` filter.

### Adds

* Added the `ignoreUnusedFolderWarning` option for modules that intentionally might not be activated or inherited from in a particular startup.
* Better explanation of how to replace macros with fragments, in particular how to call the fragments with `{% render fragmentName(args) %}`.

### Fixes

* Temporarily pinned to Vue 2.6.12 to fix an issue where the "New" button in the piece manager modals disappeared. We think this is a bug in the newly released Vue 2.6.13 but we are continuing to research it.
* Updated dependencies on `sanitize-html` and `nodemailer` to new major versions, causing no bc breaks at the ApostropheCMS level. This resolved two critical vulnerabilities according to `npm audit`.
* Removed many unused dependencies.
* The data retained for "Undo Publish" no longer causes slug conflicts in certain situations.
* Custom piece types using `localized: false` or `autopublish: true,` as well as singleton types, now display the correct options on the "Save" dropdown.
* The "Save and View," "Publish and View" and/or "Save Draft and Preview" options now appear only if an appropriate piece page actually exists for the piece type.
* Duplicating a widget now properly assigns new IDs to all copied sub-widgets, sub-areas and array items as well.

* Added the `ignoreUnusedFolderWarning` option for modules that intentionally might not be activated or inherited from in a particular startup.
* If you refresh the page while previewing or editing, you will be returned to that same state.

### Notices

* Numerous `npm audit` vulnerability warnings relating to `postcss` 7.x were examined, however it was determined that these are based on the idea of a malicious SASS coder attempting to cause a denial of service. Apostrophe developers would in any case be able to contribute JavaScript as well and so are already expected to be trusted parties. This issue must be resolved upstream in packages including both `stylelint` and `vue-loader` which have considerable work to do before supporting `postcss` 8.x, and in any case public access to write SASS is not part of the attack surface of Apostrophe.

### Changes

* When logging out on a page that only exists in draft form, or a page with access controls, you are redirected to the home page rather than seeing a 404 message.

* Rich text editor upgraded to [tiptap 2.x beta](https://www.tiptap.dev) :tada:. On the surface not a lot has changed with the upgrade, but tiptap 2 has big improvements in terms of speed, composability, and extension support. [See the technical differences of tiptap 1 and 2 here](https://www.tiptap.dev/overview/upgrade-guide#reasons-to-upgrade-to-tiptap-2x)

## 3.0.0-beta.2 - 2021-05-21

### **Breaks**

* The `updateModified: false` option, formerly supported only by `apos.doc.update`, has been renamed to `setModified: false` and is now supported by `apos.doc.insert` as well. If explicitly set to false, the insert and update methods will leave the `modified` property alone, rather than trying to detect or infer whether a change has been made to the draft relative to the published version.
* The `permission` module no longer takes an `interestingTypes` option. Instead, doc type managers may set their `showPermissions` option to `true` to always be broken out separately in the permissions explorer, or explicitly set it to `false` to never be mentioned at all, even on a list of typical piece types that have the same permissions. This allows module creators to ship the right options with their modules rather than requiring the developer to hand-configure `interestingTypes`.
* When editing users, the permissions explorer no longer lists "submitted draft" as a piece type.
* Removed `apos.adminBar.group` method, which is unlikely to be needed in 3.x. One can group admin bar items into dropdowns via the `groups` option.
* Raw HTML is no longer permitted in an `apos.notify` message parameter. Instead, `options.buttons` is available. If present, it must be an array of objects with `type` and `label` properties. If `type` is `'event'` then that button object must have `name` and `data` properties, and when clicked the button will trigger an apos bus event of the given `name` with the provided `data` object. Currently `'event'` is the only supported value for `type`.

### Adds

* The name `@apostrophecms/any-page-type` is now accepted for relationships that should match any page. With this change, the doc type manager module name and the type name are now identical for all types in 3.x. However, for backwards compatibility `@apostrophecms/page` is still accepted. `apos.doc.getManager` will accept either name.
* Sets the project root-level `views` directory as the default fallback views directory. This is no longer a necessary configuration in projects unless they want to change it on the `@apostrophecms/template` option `viewsFolderFallback`.
* The new `afterAposScripts` nunjucks block allows for pushing markup after Apostrophe's asset bundle script tag, at the end of the body. This is a useful way to add a script tag for Webpack's hot reload capabilities in development while still ensuring that Apostrophe's utility methods are available first, like they are in production.
* An `uploadfs` option may be passed to the `@apostrophecms/asset` module, in order to pass options configuring a separate instance of `uploadfs` specifically for the static assets. The `@apostrophecms/uploadfs` module now exports a method to instantiate an uploadfs instance. The default behavior, in which user-uploaded attachments and static assets share a single instance of uploadfs, is unchanged. Note that asset builds never use uploadfs unless `APOS_UPLOADFS_ASSETS=1` is set in the environment.
* `AposButtonSplit` is a new UI component that combines a button with a context menu. Users can act on a primary action or change the button's function via menu button to the right of the button itself.
* Developers can now pass options to the `color` schema field by passing a `pickerOptions` object through your field. This allows for modifying/removing the default color palette, changing the resulting color format, and disabling various UI. For full set of options [see this example](https://github.com/xiaokaike/vue-color/blob/master/src/components/Sketch.vue)
* `AposModal` now emits a `ready` event when it is fully painted and can be interacted with by users or code.
* The video widget is now compatible with vimeo private videos when the domain is on the allowlist in vimeo.

### Changes

* You can now override the parked page definition for the home page without copying the entirety of `minimumPark` from the source code. Specifically, you will not lose the root archive page if you park the home page without explicitly parking the archive page as well. This makes it easier to choose your own type for the home page, in lieu of `@apostrophecms/home-page`.

### Fixes

* Piece types like users that have a slug prefix no longer trigger a false positive as being "modified" when you first click the "New" button.
* The `name` option to widget modules, which never worked in 3.x, has been officially removed. The name of the widget type is always the name of the module, with the `-widget` suffix removed.
* The home page and other parked pages should not immediately show as "pending changes."
* In-context editing works properly when the current browser URL has a hash (portion beginning with `#`), enabling the use of the hash for project-specific work. Thanks to [https://stepanjakl.com/](Štěpán Jákl) for reporting the issue.
* When present, the `apos.http.addQueryToUrl` method preserves the hash of the URL intact.
* The home page and other parked pages should not immediately show as "pending changes."
* The browser-side `apos.http.parseQuery` function now handles objects and arrays properly again.
* The in-context menu for documents has been refactored as a smart component that carries out actions on its own, eliminating a great deal of redundant code, props and events.
* Added additional retries when binding to the port in a dev environment.
* The "Submit" button in the admin bar updates properly to "Submitted" if the submission happens in the page settings modal.
* Skipping positional arguments in fragments now works as expected.
* The rich text editor now supports specifying a `styles` array with no `p` tags properly. A newly added rich text widget initially contains an element with the first style, rather than always a paragraph. If no styles are configured, a `p` tag is assumed. Thanks to Stepan Jakl for reporting the issue.

### Changes
* Editor modal's Save button (publish / save draft / submit) now updated to use the `AposSplitButton` component. Editors can choose from several follow-up actions that occur after save, including creating another piece of content of the same type, being taken to the in-context version of the document, or being returned to the manager. Editor's selection is saved in localstorage, creating a remembered preference per content type.

## 3.0.0-beta.1.1 - 2021-05-07

### Fixes

* A hotfix for an issue spotted in beta 1 in our demo: all previously published pages of sites migrated from early alpha releases had a "Draft" label until published again.

## 3.0.0-beta.1 - 2021-05-06

### **Breaks**

* Removes the `firstName` and `lastName` fields in user pieces.
* The query parameters `apos-refresh`, `apos-edit`, `apos-mode` and `apos-locale` are now `aposRefresh`, `aposEdit`, `aposMode`and `aposLocale`. Going forward all query parameters will be camelCase for consistency with query builders.

### Changes

* Archiving a page or piece deletes any outstanding draft in favor of archiving the last published version. Previously the behavior was effectively the opposite.
* "Publish Changes" button label has been changes to "Update".
* Draft mode is no longer the default view for published documents.
* The page and piece manager views now display the title, etc. of the published version of a document, unless that document only exists in draft form. However a label is also provided indicating if a newer draft is in progress.
* Notifications have been updated with a new visual display and animation style.

### **Adds**

* Four permissions roles are supported and enforced: guest, contributor, editor and admin. See the documentation for details. Pre-existing alpha users are automatically migrated to the admin role.
* Documents in managers now have context sensitive action menus that allow actions like edit, discard draft, archive, restore, etc.
* A fragment call may now have a body using `rendercall`, just like a macro call can have a body using `call`. In addition, fragments can now have named arguments, just like macros. Many thanks to Miro Yovchev for contributing this implementation.
* Major performance improvement to the `nestedModuleSubdirs` option.
* Updates URL fields and oEmbed URL requests to use the `httpsFix` option in launder's `url()` method.
* Documents receive a state label based on their document state (draft, pending, pending updates)
* Contributors can submit drafts for review ("Submit" versus "Submit Updates").
* Editors and admins can manage submitted drafts.
* Editors and admins can easily see the number of proposed changes awaiting their attention.
* Support for virtual piece types, such as submitted drafts, which in actuality manage more than one type of doc.
* Confirm modals now support a schema which can be assessed after confirmation.
* When archiving and restoring pages, editors can chose whether the action affects only this document or this document + children
* Routes support the `before` syntax, allowing routes that are added to Express prior to the routes or middleware of another module. The syntax `before: 'middleware:moduleName'` must be used to add the route prior to the middleware of `moduleName`. If `middleware:` is not used, the route is added before the routes of `moduleName`. Note that normally all middleware is added before all routes.
* A `url` property can now optionally be specified when adding middleware. By default all middleware is global.
* The pieces REST GET API now supports returning only a count of all matching pieces, using the `?count=1` query parameter.
* Admin bar menu items can now specify a custom Vue component to be used in place of `AposButton`.
* Sets `username` fields to follow the user `title` field to remove an extra step in user creation.
* Adds default data to the `outerLayoutBase.html` `<title>` tag: `data.piece.title or data.page.title`.
* Moves the core UI build task into the start up process. The UI build runs automatically when `NODE_ENV` is _not_ 'production' and when:
    1. The build folder does not yet exist.
    2. The package.json file is newer than the existing UI build.
    3. You explicitly tell it to by setting the environment variable `CORE_DEV=1`
* The new `._ids(_idOrArrayOfIds)` query builder replaces `explicitOrder` and accepts an array of document `_id`s or a single one. `_id` can be used as a multivalued query parameter. Documents are returned in the order you specify, and just like with single-document REST GET requests, the locale of the `_id`s is overridden by the `aposMode` query parameter if present.
* The `.withPublished(true)` query builder adds a `_publishedDoc` property to each returned draft document that has a published equivalent. `withPublished=1` can be used as a query parameter. Note this is not the way to fetch only published documents. For that, use `.locale('en:published')` or similar.
* The server-side implementation of `apos.http.post` now supports passing a `FormData` object created with the `[form-data](https://www.npmjs.com/package/form-data)` npm module. This keeps the API parallel with the browser-side implementation and allows for unit testing the attachments feature, as well as uploading files to internal and external APIs from the server.
* `manuallyPublished` computed property moved to the `AposPublishMixin` for the use cases where that mixin is otherwise warranted.
* `columns` specified for a piece type's manage view can have a name that uses "dot notation" to access a subproperty. Also, for types that are localized, the column name can begin with `draft:` or `published:` to specifically display a property of the draft or published version of the document rather than the best available. When a prefix is not used, the property comes from the published version of the document if available, otherwise from the draft.
* For page queries, the `children` query builder is now supported in query strings, including the `depth` subproperty. For instance you could fetch `/api/v1/@apostrophecms/page/id-of-page?children=1` or `/api/v1/@apostrophecms/page/id-of-page?children[depth]=3`.
* Setting `APOS_LOG_ALL_QUERIES=1` now logs the projection, skip, limit and sort in addition to the criteria, which were previously logged.

### **Fixes**

* Fragments can now call other fragments, both those declared in the same file and those imported, just like macros calling other macros. Thanks to Miro Yovchev for reporting the issue.
* There was a bug that allowed parked properties, such as the slug of the home page, to be edited. Note that if you don't want a property of a parked page to be locked down forever you can use the `_defaults` feature of parked pages.
* A required field error no longer appears immediately when you first start creating a user.
* Vue warning in the pieces manager due to use of value rather than name of column as a Vue key. Thanks to Miro Yovchev for spotting the issue.
* "Save Draft" is not an appropriate operation to offer when editing users.
* Pager links no longer break due to `aposRefresh=1` when in edit mode. Also removed superfluous `append` query parameter from these.
* You may now intentionally clear the username and slug fields in preparation to type a new value. They do not instantly repopulate based on the title field when you clear them.
* Language of buttons, labels, filters, and other UI updated and normalized throughout.
* A contributor who enters the page tree dialog box, opens the editor, and selects "delete draft" from within the editor of an individual page now sees the page tree reflect that change right away.
* The page manager listens for content change events in general and its refresh mechanism is robust in possible situations where both an explicit refresh call and a content change event occur.
* Automatically retries once if unable to bind to the port in a dev environment. This helps with occasional `EADDRINUSE` errors during nodemon restarts.
* Update the current page's context bar properly when appropriate after actions such as "Discard Draft."
* The main archive page cannot be restored, etc. via the context menu in the page tree.
* The context menu and "Preview Draft" are both disabled while errors are present in the editor dialog box.
* "Duplicate" should lead to a "Publish" button, not an "Update" button, "Submit" rather than "Submit Update," etc.
* When you "Duplicate" the home page you should be able to set a slug for the new page (parked properties of parked pages should be editable when making a duplicate).
* When duplicating the home page, the suggested slug should not be `/` as only one page can have that slug at a time.
* Attention is properly called to a slug conflict if it exists immediately when the document is opened (such as making a copy where the suggested slug has already been used for another copy).
* "Preview Draft" never appears for types that do not use drafts.
* The toggle state of admin bar utility items should only be mapped to an `is-active` class if, like palette, they opt in with `toggle: true`
* Fixed unique key errors in the migrate task by moving the parking of parked pages to a new `@apostrophecms/migrate:after` event handler, which runs only after migrations, whether that is at startup (in dev) or at the end of the migration task (in production).
* UI does not offer "Archive" for the home page, or other archived pages.
* Notification checks and other polling requests now occur only when the tab is in the foreground, resolving a number of problems that masqueraded as other bugs when the browser hit its connection limit for multiple tabs on the same site.
* Parked pages are now parked immediately after database migrations are checked and/or run. In dev this still happens at each startup. In production this happens when the database is brand new and when the migration task is manually run.

## 3.0.0-alpha.7 - 2021-04-07

### Breaks

* The `trash` property has been renamed `archived`, and throughout the UI we refer to "archiving" and the "archive" rather than "move to trash" and the "trash can." A database migration is included to address this for existing databases. However, **if you set the minimumPark option, or used a boilerplate in which it is set,** you will need to **change the settings for the `parkedId: 'trash'` page to match those [currently found in the `minimumPark` option setting in the `@apostrophecms/page` source code](https://github.com/apostrophecms/apostrophe/blob/481252f9bd8f42b62648a0695105e6e9250810d3/modules/%40apostrophecms/page/index.js#L25-L32).

### Adds

* General UX and UI improvements to the experience of moving documents to and from the archive, formerly known as the trash.
* Links to each piece are available in the manage view when appropriate.
* Search is implemented in the media library.
* You can now pass core widgets a `className` option when configuring them as part of an area.
* `previewDraft` for pieces, adds a Preview Draft button on creation for quick in-context editing. Defaults to true.

### Changes

* Do not immediately redirect to new pages and pieces.
* Restored pieces now restore as unpublished drafts.
* Refactored the admin bar component for maintainability.
* Notification style updates

### Fixes

* Advisory lock no longer triggers an update to the modification timestamp of a document.
* Attempts to connect Apostrophe 3.x to an Apostrophe 2.x database are blocked to prevent content loss.
* "Save as Draft" is now available as soon as a new document is created.
* Areas nested in array schema fields can now be edited in context.
* When using `apos.image.first`, the alt attribute of the image piece is available on the returned attachment object as `._alt`. In addition, `_credit` and `_creditUrl` are available.
* Fixes relating to the editing of widgets in nested areas, both on the page and in the modal.
* Removed published / draft switch for unpublished drafts.
* "Publish Changes" appears only at appropriate times.
* Notifications moved from the bottom right of the viewport to the bottom center, fixing some cases of UI overlap.

## 3.0.0-alpha.6.1 - 2021-03-26

### Fixes

* Conditional fields (`if`) and the "following values" mechanism now work properly in array item fields.
* When editing "Page Settings" or a piece, the "publish" button should not be clickable if there are errors.

## 3.0.0-alpha.6 - 2021-03-24

### Adds

* You can "copy" a page or a piece via the ⠇ menu.
* When moving the current page or piece to the trash, you are taken to the home page.
* `permissions: false` is supported for piece and page insert operations.
* Adds note to remove deprecated `allowedInChooser` option on piece type filters.
* UX improvement: "Move to Trash" and "Restore" buttons added for pieces, replacing the boolean field. You can open a piece that is in the trash in a read-only way in order to review it and click "Restore."
* Advisory lock support has been completed for all content types, including on-page, in-context editing. This prevents accidental conflicts between editors.
* Image widgets now accept a `size` context option from the template, which can be used to avoid sending a full-width image for a very small placement.
* Additional improvements.

### Fixes

* Fixes error from missing `select` method in `AposPiecesManager` component.
* No more migration messages at startup for brand-new sites.
* `max` is now properly implemented for relationships when using the manager dialog box as a chooser.
* "Trash" filter now displays its state properly in the piece manager dialog box.
* Dragging an image to the media library works reliably.
* Infinite loop warning when editing page titles has been fixed.
* Users can locate the tab that still contains errors when blocked from saving a piece due to schema field errors.
* Calling `insert` works properly in the `init` function of a module.
* Additional fixes.

### Breaks

* Apostrophe's instance of `uploadfs` has moved from `apos.attachment.uploadfs` to `apos.uploadfs`. The `uploadfs` configuration option has similarly moved from the `@apostrophecms/attachment` module to the `@apostrophecms/uploadfs` module. `imageSizes` is still an option to `@apostrophecms/attachment`.

## 3.0.0-alpha.5 - 2021-02-11

* Conditional fields are now supported via the new `if` syntax. The old 2.x `showFields` feature has been replaced with `if: { ... }`.
* Adds the option to pass context options to an area for its widgets following the `with` keyword. Context options for widgets not in that area (or that don't exist) are ignored. Syntax: `{% area data.page, 'areaName' with { '@apostrophecms/image: { size: 'full' } } %}`.
* Advisory locking has been implemented for in-context editing, including nested contexts like the palette module. Advisory locking has also been implemented for the media manager, completing the advisory locking story.
* Detects many common configuration errors at startup.
* Extends `getBrowserData` in `@apostrophecms/doc-type` rather than overwriting the method.
* If a select element has no default, but is required, it should default to the first option. The select elements appeared as if this were the case, but on save you would be told to make a choice, forcing you to change and change back. This has been fixed.
* Removes 2.x piece module option code, including for `contextual`, `manageViews`, `publishMenu`, and `contextMenu`.
* Removes admin bar module options related to 2.x slide-out UI: `openOnLoad`, `openOnHomepageLoad`, `closeDelay`.
* Fixed a bug that allowed users to appear to be in edit mode while looking at published content in certain edge cases.
* The PATCH API for pages can now infer the correct _id in cases where the locale is specified in the query string as an override, just like other methods.
* Check permissions for the delete and publish operations.
* Many bug fixes.

### Breaks

* Changes the `piecesModuleName` option to `pieceModuleName` (no "s") in the `@apostrophecms/piece-page-type` module. This feature is used only when you have two or more piece page types for the same piece type.

## 3.0.0-alpha.4.2 - 2021-01-27

* The `label` option is no longer required for widget type modules. This was already true for piece type and page type modules.
* Ability to namespace asset builds. Do not push asset builds to uploadfs unless specified.

### Breaking changes

* Removes the `browser` module option, which was only used by the rich text widget in core. All browser data should now be added by extending or overriding `getBrowserData` in a module. Also updates `getComponentName` to reference `options.components` instead of `options.browser.components`.

## 3.0.0-alpha.4.1

* Hotfix: the asset module now looks for a `./release-id` file (relative to the project), not a `./data/release-id` file, because `data` is not a deployed folder and the intent of `release-id` is to share a common release identifier between the asset build step and the deployed instances.

## 3.0.0-alpha.4

* **"Fragments" have been added to the Apostrophe template API, as an alternative to Nunjucks' macros, to fully support areas and async components.** [See the A3 alpha documentation](https://a3.docs.apos.dev/guide/widgets-and-templates/fragments.html) for instructions on how to use this feature.
* **CSS files in the `ui/public` subdirectory of any module are now bundled and pushed to the browser.** This allows you to efficiently deliver your CSS assets, just as you can deliver JS assets in `ui/public`. Note that these assets must be browser-ready JS and CSS, so it is customary to use your own webpack build to generate them. See [the a3-boilerplate project](https://github.com/apostrophecms/a3-boilerplate) for an example, especially `webpack.config.js`.
* **More support for rendering HTML in REST API requests.** See the `render-areas` query parameter in [piece and page REST API documentation](https://a3.docs.apos.dev/reference/api/pieces.html#get-api-v1-piece-name).
* **Context bar takeover capability,** for situations where a secondary document should temporarily own the undo/redo/publish UI.
* **Unpublished pages in the tree** are easier to identify
* **Range fields** have been added.
* **Support for npm bundles is back.** It works just like in 2.x, but the property is `bundle`, not `moogBundle`. Thanks to Miro Yovchev.

### Breaking changes

* **A3 now uses webpack 5.** For now, **due to a known issue with vue-loader, your own project must also be updated to use webpack 5.** The a3-boilerplate project has been updated accordingly, so you may refer to [the a3-boilerplate project](https://github.com/apostrophecms/a3-boilerplate) for an example of the changes to be made, notably in `webpack.config.js` and `package.json`. We are in communication with upstream developers to resolve the issue so that projects and apostrophe core can use different major versions of webpack.

## 3.0.0-alpha.3

Third alpha release of 3.x. Introduced draft mode and the "Publish Changes" button.

## 3.0.0-alpha.2

Second alpha release of 3.x. Introduced a distinct "edit" mode.

## 3.0.0-alpha.1

First alpha release of 3.x.<|MERGE_RESOLUTION|>--- conflicted
+++ resolved
@@ -1,4 +1,8 @@
 # Changelog
+
+## UNRELEASED
+
+* Adds dynamic choices working with piece manager filters.
 
 ## 4.19.0 (2025-07-09)
 
@@ -7,12 +11,8 @@
 * Implemented GET /api/v1/@apostrophecms/login/whoami route such that it returns the details of the currently logged in user; added the route to the login module.
   Thanks to [sombitganguly](https://github.com/sombitganguly) for this contribution.
 * Adds keyboard shortcuts for manipulating widgets in areas. Includes Cut, Copy, Paste, Delete, and Duplicate.
-<<<<<<< HEAD
-* Adds dynamic choices working with piece manager filters.
-=======
 * Automatic translation now supports a disclaimer and an help text for the checkbox. You can now set the disclaimer by setting `automaticTranslationDisclaimer` `i18n` key and the help text by setting `automaticTranslationCheckboxHelp` `i18n` key.
 * Adds dynamic choices working with piece manager filters. 
->>>>>>> de90aa47
 * Allow `import.imageTags` (array of image tag IDs) to be passed to the rich text widget when importing (see https://docs.apostrophecms.org/reference/api/rich-text.html#importing-inline-images).
 * Adds a new way to make `GET` requests with a large query string. It can become a `POST` request containing the key `__aposGetWithQuery` in its body.
 A middleware checks for this key and converts the request back to a `GET` request with the right `req.query` property.
