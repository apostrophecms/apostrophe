--- conflicted
+++ resolved
@@ -1,6 +1,5 @@
 # Changelog
 
-<<<<<<< HEAD
 ## UNRELEASED
 
 ### Adds
@@ -10,7 +9,7 @@
 ### Removes
 
 * Remove `@apostrophecms/multisite-18n` since it was previously used for multisite translations before [`@apostrophecms/multisite-dashboard`](https://github.com/apostrophecms/multisite-dashboard) existed.
-=======
+
 ## 4.4.3 (2024-06-17)
 
 ### Fixes
@@ -28,7 +27,6 @@
 subset to avoid the risk of infinite recursion when the piece page has a relationship to a piece. Those who want `_parent`
 to be more complete can extend the new `pruneParent` method of the relevant piece page module. This regression was
 introduced in version 4.4.0.
->>>>>>> 78a7cacc
 
 ## 4.4.1 (2024-06-12)
 
