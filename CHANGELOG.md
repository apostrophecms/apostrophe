--- conflicted
+++ resolved
@@ -7,16 +7,13 @@
 * Field inputs inside an array modal can now be focused/tabbed via keyboard
 * Fixes admin bar overlapping widget area add menu.
 * Fixed the checkered background for gauging color transparency.
-<<<<<<< HEAD
 * Fixes `group.operations` (batch configuration) merging between modules in the same way that `group.fields` are merged.
 * The i18n manager detects the current locale correctly in some edge cases, like when the locale is changed per document (Editor Modal) and the localization manager is opened from a relationship manager via a document context menu. 
 
 ### Adds
 
 * Add support for batch localization of pieces and pages.
-=======
 * Adds type for each file uploaded by big-upload. Moves big-upload-client to `apos/ui` folder and makes it esm. 
->>>>>>> 5434489a
 
 ### Changes
 
