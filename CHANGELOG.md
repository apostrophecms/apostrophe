# Changelog

## Unreleased

<<<<<<< HEAD
* Adds Reset Password feature to the login page. Note that the feature must be enabled and email delivery must be properly configured. See the [documentation](https://v3.docs.apostrophecms.org/) for more details.
=======
Fixes

- Query builders for regular select fields have always accepted null to mean "do not filter on this property." Now this also works for dynamic select fields.
- The i18n UI state management now doesn't allow actions while it's busy.
- Fixed various localization bugs in the text of the "Update" dropdown menu.
- The `singleton: true` option for piece types now automatically implies `showCreate: false`.
>>>>>>> 148ad28a

## 3.31.0 (2022-10-27)

### Adds

* Adds `placeholder: true` and `initialModal: false` features to improve the user experience of adding widgets to the page. Checkout the [Widget Placeholders documentation](https://v3.docs.apostrophecms.org/guide/areas-and-widgets.html#adding-placeholder-content-to-widgets) for more detail.

### Fixes

* When another user is editing the document, the other user's name is now displayed correctly.

## 3.30.0 (2022-10-12)

### Adds

* New `APOS_LOG_ALL_ROUTES` environment variable. If set, Apostrophe logs information about all middleware functions and routes that are executed on behalf of a particular URL.
* Adds the `addFileGroups` option to the `attachment` module. Additionally it exposes a new method, `addFileGroup(group)`. These allow easier addition of new file groups or extension of the existing groups.

### Fixes

* Vue 3 may now be used in a separate webpack build at project level without causing problems for the admin UI Vue 2 build.
* Fixes `cache` module `clear-cache` CLI task message
* Fixes help message for `express` module `list-routes` CLI task

## 3.29.1 (2022-10-03)

### Fixes

* Hotfix to restore Node 14 support. Of course Node 16 is also supported.


## 3.29.0 (2022-10-03)

### Adds

* Areas now support an `expanded: true` option to display previews for widgets. The Expanded Widget Preview Menu also supports grouping and display columns for each group.
* Add "showQuery" in piece-page-type in order to override the query for the "show" page as "indexQuery" does it for the index page

### Fixes

* Resolved a bug in which users making a password error in the presence of pre-login checks such as a CAPTCHA were unable to try again until they refreshed the page.

## 3.28.1 (2022-09-15)

### Fixes

* `AposInputBoolean` can now be `required` and have the value `false`.
* Schema fields containing boolean filters can now list both `yes` and `no` choices according to available values in the database.
* Fix attachment `getHeight()` and `getWidth()` template helpers by changing the assignment of the `attachment._crop` property.
* Change assignment of `attachment._focalPoint` for consistency.

## 3.28.0 (2022-08-31)

### Fixes

* Fix UI bug when creating a document via a relationship.

### Adds

* Support for uploading `webp` files for display as images. This is supported by all current browsers now that Microsoft has removed IE11. For best results, you should run `npm update` on your project to make sure you are receiving the latest release of `uploadfs` which uses `sharp` for image processing. Thanks to [Isaac Preston](https://github.com/ixc7) for this addition.
* Clicking outside a modal now closes it, the same way the `Escape` key does when pressed.
* `checkboxes` fields now support `min` and `max` properties. Thanks to [Gabe Flores](https://github.com/gabeflores-appstem).

## 3.27.0 (2022-08-18)

### Adds

* Add `/grid` `POST` route in permission module, in addition to the existing `GET` one.
* New utility script to help find excessively heavy npm dependencies of apostrophe core.

### Changes

* Extract permission grid into `AposPermissionGrid` vue component.
* Moved `stylelint` from `dependencies` to `devDependencies`. The benefit may be small because many projects will depend on `stylelint` at project level, but every little bit helps install speed, and it may make a bigger difference if different major versions are in use.

## 3.26.1 (2022-08-06)

### Fixes

Hotfix: always waits for the DOM to be ready before initializing the Apostrophe Admin UI. `setTimeout` alone might not guarantee that every time. This issue has apparently become more frequent in the latest versions of Chrome.
* Modifies the `login` module to return an empty object in the API session cookie response body to avoid potential invalid JSON error if `response.json()` is retrieved.

## 3.26.0 (2022-08-03)

### Adds

* Tasks can now be registered with the `afterModuleReady` flag, which is more useful than `afterModuleInit` because it waits for the module to be more fully initialized, including all "improvements" loaded via npm. The original `afterModuleInit` flag is still supported in case someone was counting on its behavior.
* Add `/grid` `POST` route in permission module, in addition to the existing `GET` one, to improve extensibility.
* `@apostrophecms/express:list-routes` command line task added, to facilitate debugging.

### Changes

* Since Microsoft has ended support for IE11 and support for ES5 builds is responsible for a significant chunk of Apostrophe's installation time, the `es5: true` option no longer produces an IE11 build. For backwards compatibility, developers will receive a warning, but their build will proceed without IE11 support. IE11 ES5 builds can be brought back by installing the optional [@apostrophecms/asset-es5](https://github.com/apostrophecms/asset-es5) module.

### Fixes

* `testModule: true` works in unit tests of external Apostrophe modules again even with modern versions of `mocha`, thanks to [Amin Shazrin](https://github.com/ammein).
* `getObjectManager` is now implemented for `Object` field types, fixing a bug that prevented the use of areas found in `object` schema fields within templates. Thanks to [James R T](https://github.com/jamestiotio).

## 3.25.0 (2022-07-20)

### Adds

* `radio` and `checkboxes` input field types now support a server side `choices` function for supplying their `choices` array dynamically, just like `select` fields do. Future custom field types can opt into this functionality with the field type flag `dynamicChoices: true`.

### Fixes

* `AposSelect` now emits values on `change` event as they were originally given. Their values "just work" so you do not have to think about JSON anymore when you receive it.
* Unpinned tiptap as the tiptap team has made releases that resolve the packaging errors that caused us to pin it in 3.22.1.
* Pinned `vue-loader` to the `15.9.x` minor release series for now. The `15.10.0` release breaks support for using `npm link` to develop the `apostrophe` module itself.
* Minimum version of `sanitize-html` bumped to ensure a potential denial-of-service vector is closed.

## 3.24.0 (2022-07-06)

### Adds

* Handle `private: true` locale option in i18n module, preventing logged out users from accessing the content of a private locale.

### Fixes

* Fix missing title translation in the "Array Editor" component.
* Add `follow: true` flag to `glob` functions (with `**` pattern) to allow registering symlink files and folders for nested modules
* Fix disabled context menu for relationship fields editing ([#3820](https://github.com/apostrophecms/apostrophe/issues/3820))
* In getReq method form the task module, extract the right `role` property from the options object.
* Fix `def:` option in `array` fields, in order to be able to see the default items in the array editor modal

## 3.23.0 (2022-06-22)

### Adds

* Shared Drafts: gives the possibility to share a link which can be used to preview the draft version of page, or a piece `show` page.
* Add `Localize` option to `@apostrophecms/image`. In Edit mode the context bar menu includes a "Localize" option to start cloning this image into other locales.

### Fixes

* Update `sass` to [`1.52.3`+](https://github.com/sass/dart-sass/pull/1713) to prevent the error `RangeError: Invalid value: Not in inclusive range 0..145: -1`. You can now fix that by upgrading with `npm update`. If it does not immediately clear up the issue in development, try `node app @apostrophecms/asset:clear-cache`.
* Fix a potential issue when URLs have a query string, in the `'@apostrophecms/page:notFound'` handler of the `soft-redirect` module.

## 3.22.1 (2022-06-17)

* Hotfix: temporarily pin versions of tiptap modules to work around packaging error that breaks import of the most recent releases. We will unpin as soon as this is fixed upstream. Fixes a bug where `npm update` would fail for A3 projects.

## 3.22.0 (2022-06-08)

### Adds

* Possibility to pass options to webpack extensions from any module.

### Fixes

* Fix a Webpack cache issue leading to modules symlinked in `node_modules` not being rebuilt.
* Fixes login maximum attempts error message that wasn't showing the plural when lockoutMinutes is more than 1.
* Fixes the text color of the current array item's slat label in the array editor modal.
* Fixes the maximum width of an array item's slat label so as to not obscure the Remove button in narrow viewports.
* If an array field's titleField option is set to a select field, use the selected option's label as the slat label rather its value.
* Disable the slat controls of the attachment component while uploading.
* Fixes bug when re-attaching the same file won't trigger an upload.
* AposSlat now fully respects the disabled state.

## 3.21.1 (2022-06-04)

### Fixes

* Work around backwards compatibility break in `sass` module by pinning to `sass` `1.50.x` while we investigate. If you saw the error `RangeError: Invalid value: Not in inclusive range 0..145: -1` you can now fix that by upgrading with `npm update`. If it does not immediately clear up the issue in development, try `node app @apostrophecms/asset:clear-cache`.

## 3.21.0 (2022-05-25)

### Adds

* Trigger only the relevant build when in a watch mode (development). The build paths should not contain comma (`,`).
* Adds an `unpublish` method, available for any doc-type.
An _Unpublish_ option has also been added to the context menu of the modal when editing a piece or a page.
* Allows developers to group fields in relationships the same way it's done for normal schemas.

### Fixes

* Vue files not being parsed when running eslint through command line, fixes all lint errors in vue files.
* Fix a bug where some Apostrophe modules symlinked in `node_modules` are not being watched.
* Recover after webpack build error in watch mode (development only).
* Fixes an edge case when failing (throw) task invoked via `task.invoke` will result in `apos.isTask()` to always return true due to `apos.argv` not reverted properly.

## 3.20.1 (2022-05-17)

### Fixes

* Minor corrections to French translation.

## 3.20.0

### Adds

* Adds French translation of the admin UI (use the `fr` locale).

## 3.19.0

### Adds

* New schema field type `dateAndTime` added. This schema field type saves in ISO8601 format, as UTC (Universal Coordinated Time), but is edited in a user-friendly way in the user's current time zone and locale.
* Webpack disk cache for better build performance in development and, if appropriately configured, production as well.
* In development, Webpack rebuilds the front end without the need to restart the Node.js process, yielding an additional speedup. To get this speedup for existing projects, see the `nodemonConfig` section of the latest `package.json` in [a3-boilerplate](https://github.com/apostrophecms/a3-boilerplate) for the new "ignore" rules you'll need to prevent nodemon from stopping the process and restarting.
* Added the new command line task `apostrophecms/asset:clear-cache` for clearing the webpack disk cache. This should be necessary only in rare cases where the configuration has changed in ways Apostrophe can't automatically detect.
* A separate `publishedLabel` field can be set for any schema field of a page or piece. If present it is displayed instead of `label` if the document has already been published.

### 3.18.1

### Fixes

* The admin UI now rebuilds properly in a development environment when new npm modules are installed in a multisite project (`apos.rootDir` differs from `apos.npmRootDir`).

## 3.18.0 (2022-05-03)

### Adds

* Images may now be cropped to suit a particular placement after selecting them. SVG files may not be cropped as it is not possible in the general case.
* Editors may also select a "focal point" for the image after selecting it. This ensures that this particular point remains visible even if CSS would otherwise crop it, which is a common issue in responsive design. See the `@apostrophecms/image` widget for a sample implementation of the necessary styles.
* Adds the `aspectRatio` option for image widgets. When set to `[ w, h ]` (a ratio of width to height), images are automatically cropped to this aspect ratio when chosen for that particular widget. If the user does not crop manually, then cropping happens automatically.
* Adds the `minSize` option for image widgets. This ensures that the images chosen are at least the given size `[ width, height ]`, and also ensures the user cannot choose something smaller than that when cropping.
* Implements OpenTelemetry instrumentation.
* Developers may now specify an alternate Vue component to be used for editing the subfields of relationships, either at the field level or as a default for all relationships with a particular piece type.
* The widget type base module now always passes on the `components` option as browser data, so that individual widget type modules that support contextual editing can be implemented more conveniently.
* In-context widget editor components now receive a `focused` prop which is helpful in deciding when to display additional UI.
* Adds new configuration option - `beforeExit` async handler.
* Handlers listening for the `apostrophe:run` event are now able to send an exit code to the Apostrophe bootstrap routine.
* Support for Node.js 17 and 18. MongoDB connections to `localhost` will now successfully find a typical dev MongoDB server bound only to `127.0.0.1`, Apostrophe can generate valid ipv6 URLs pointing back to itself, and `webpack` and `vue-loader` have been updated to address incompatibilities.
* Adds support for custom context menus provided by any module (see `apos.doc.addContextOperation()`).
* The `AposSchema` component now supports an optional `generation` prop which may be used to force a refresh when the value of the object changes externally. This is a compromise to avoid the performance hit of checking numerous subfields for possible changes every time the `value` prop changes in response to an `input` event.
* Adds new event `@apostrophecms/doc:afterAllModesDeleted` fired after all modes of a given document are purged.

### Fixes

* Documentation of obsolete options has been removed.
* Dead code relating to activating in-context widget editors have been removed. They are always active and have been for some time. In the future they might be swapped in on scroll, but there will never be a need to swap them in "on click."
* The `self.email` method of modules now correctly accepts a default `from` address configured for a specific module via the `from` subproperty of the `email` option to that module. Thanks to `chmdebeer` for pointing out the issue and the fix.
* Fixes `_urls` not added on attachment fields when pieces API index is requested (#3643)
* Fixes float field UI bug that transforms the value to integer when there is no field error and the first number after the decimal is `0`.
* The `nestedModuleSubdirs` feature no longer throws an error and interrupts startup if a project contains both `@apostrophecms/asset` and `asset`, which should be considered separate module names.

## 3.17.0 (2022-03-31)

### Adds

* Full support for the [`object` field type](https://v3.docs.apostrophecms.org/reference/field-types/object.html), which works just like `array` but stores just one sub-object as a property, rather than an array of objects.
* To help find documents that reference related ones via `relationship` fields, implement backlinks of related documents by adding a `relatedReverseIds` field to them and keeping it up to date. There is no UI based on this feature yet but it will permit various useful features in the near future.
* Adds possibility for modules to [extend the webpack configuration](https://v3.docs.apostrophecms.org/guide/webpack.html).
* Adds possibility for modules to [add extra frontend bundles for scss and js](https://v3.docs.apostrophecms.org/guide/webpack.html). This is useful when the `ui/src` build would otherwise be very large due to code used on rarely accessed pages.
* Loads the right bundles on the right pages depending on the page template and the loaded widgets. Logged-in users have all the bundles on every page, because they might introduce widgets at any time.
* Fixes deprecation warnings displayed after running `npm install`, for dependencies that are directly included by this package.
* Implement custom ETags emission when `etags` cache option is enabled. [See the documentation for more information](https://v3.docs.apostrophecms.org/guide/caching.html).
It allows caching of pages and pieces, using a cache invalidation mechanism that takes into account related (and reverse related) document updates, thanks to backlinks mentioned above.
Note that for now, only single pages and pieces benefit from the ETags caching system (pages' and pieces' `getOne` REST API route, and regular served pages).
The cache of an index page corresponding to the type of a piece that was just saved will automatically be invalidated. However, please consider that it won't be effective when a related piece is saved, therefore the cache will automatically be invalidated _after_ the cache lifetime set in `maxAge` cache option.

### Fixes

* Apostrophe's webpack build now works properly when developing code that imports module-specific npm dependencies from `ui/src` or `ui/apos` when using `npm link` to develop the module in question.
* The `es5: true` option to `@apostrophecms/asset` works again.

## 3.16.1 (2022-03-21)

### Fixes

* Fixes a bug in the new `Cache-Control` support introduced by 3.16.0 in which we get the logged-out homepage right after logging in. This issue only came into play if the new caching options were enabled.

## 3.16.0 (2022-03-18)

### Adds

* Offers a simple way to set a Cache-Control max-age for Apostrophe page and GET REST API responses for pieces and pages. [See the documentation for more information](https://v3.docs.apostrophecms.org/guide/caching.html).
* API keys and bearer tokens "win" over session cookies when both are present. Since API keys and bearer tokens are explicitly added to the request at hand, it never makes sense to ignore them in favor of a cookie, which is implicit. This also simplifies automated testing.
* `data-apos-test=""` selectors for certain elements frequently selected in QA tests, such as `data-apos-test="adminBar"`.
* Offer a simple way to set a Cache-Control max-age for Apostrophe page and GET REST API responses for pieces and pages.
* To speed up functional tests, an `insecurePasswords` option has been added to the login module. This option is deliberately named to discourage use for any purpose other than functional tests in which repeated password hashing would unduly limit performance. Normally password hashing is intentionally difficult to slow down brute force attacks, especially if a database is compromised.

### Fixes

* `POST`ing a new child page with `_targetId: '_home'` now works properly in combination with `_position: 'lastChild'`.

## 3.15.0 (2022-03-02)

### Adds

* Adds throttle system based on username (even when not existing), on initial login route. Also added for each late login requirement, e.g. for 2FA attempts.

## 3.14.2 (2022-02-27)

* Hotfix: fixed a bug introduced by 3.14.1 in which non-parked pages could throw an error during the migration to fix replication issues.

## 3.14.1 (2022-02-25)

* Hotfix: fixed a bug in which replication across locales did not work properly for parked pages configured via the `_children` feature. A one-time migration is included to reconnect improperly replicated versions of the same parked pages. This runs automatically, no manual action is required. Thanks to [justyna1](https://github.com/justyna13) for identifying the issue.

## 3.14.0 (2022-02-22)

### Adds

* To reduce complications for those implementing caching strategies, the CSRF protection cookie now contains a simple constant string, and is not recorded in `req.session`. This is acceptable because the real purpose of the CSRF check is simply to verify that the browser has sent the cookie at all, which it will not allow a cross-origin script to do.
* As a result of the above, a session cookie is not generated and sent at all unless `req.session` is actually used or a user logs in. Again, this reduces complications for those implementing caching strategies.
* When logging out, the session cookie is now cleared in the browser. Formerly the session was destroyed on the server side only, which was sufficient for security purposes but could create caching issues.
* Uses `express-cache-on-demand` lib to make similar and concurrent requests on pieces and pages faster.
* Frontend build errors now stop app startup in development, and SCSS and JS/Vue build warnings are visible on the terminal console for the first time.

### Fixes

* Fixed a bug when editing a page more than once if the page has a relationship to itself, whether directly or indirectly. Widget ids were unnecessarily regenerated in this situation, causing in-context edits after the first to fail to save.
* Pages no longer emit double `beforeUpdate` and `beforeSave` events.
* When the home page extends `@apostrophecms/piece-page-type`, the "show page" URLs for individual pieces should not contain two slashes before the piece slug. Thanks to [Martí Bravo](https://github.com/martibravo) for the fix.
* Fixes transitions between login page and `afterPasswordVerified` login steps.
* Frontend build errors now stop the `@apostrophecms/asset:build` task properly in production.
* `start` replaced with `flex-start` to address SCSS warnings.
* Dead code removal, as a result of following up on JS/Vue build warnings.

## 3.13.0 - 2022-02-04

### Adds

* Additional requirements and related UI may be imposed on native ApostropheCMS logins using the new `requirements` feature, which can be extended in modules that `improve` the `@apostrophecms/login` module. These requirements are not imposed for single sign-on logins via `@apostrophecms/passport-bridge`. See the documentation for more information.
* Adds latest Slovak translation strings to SK.json in `i18n/` folder. Thanks to [Michael Huna](https://github.com/Miselrkba) for the contribution.
* Verifies `afterPasswordVerified` requirements one by one when emitting done event, allows to manage errors ans success before to go to the next requirement. Stores and validate each requirement in the token. Checks the new `askForConfirmation` requirement option to go to the next step when emitting done event or waiting for the confirm event (in order to manage success messages). Removes support for `afterSubmit` for now.

### Fixes

* Decodes the testReq `param` property in `serveNotFound`. This fixes a problem where page titles using diacritics triggered false 404 errors.
* Registers the default namespace in the Vue instance of i18n, fixing a lack of support for un-namespaced l10n keys in the UI.

## 3.12.0 - 2022-01-21

### Adds

* It is now best practice to deliver namespaced i18n strings as JSON files in module-level subdirectories of `i18n/` named to match the namespace, e.g. `i18n/ourTeam` if the namespace is `ourTeam`. This allows base class modules to deliver phrases to any namespace without conflicting with those introduced at project level. The `i18n` option is now deprecated in favor of the new `i18n` module format section, which is only needed if `browser: true` must be specified for a namespace.
* Brought back the `nestedModuleSubdirs` feature from A2, which allows modules to be nested in subdirectories if `nestedModuleSubdirs: true` is set in `app.js`. As in A2, module configuration (including activation) can also be grouped in a `modules.js` file in such subdirectories.

### Fixes

* Fixes minor inline documentation comments.
* UI strings that are not registered localization keys will now display properly when they contain a colon (`:`). These were previously interpreted as i18next namespace/key pairs and the "namespace" portion was left out.
* Fixes a bug where changing the page type immediately after clicking "New Page" would produce a console error. In general, areas and checkboxes now correctly handle their value being changed to `null` by the parent schema after initial startup of the `AposInputArea` or `AposInputCheckboxes` component.
* It is now best practice to deliver namespaced i18n strings as JSON files in module-level subdirectories of `i18n/` named to match the namespace, e.g. `i18n/ourTeam` if the namespace is `ourTeam`. This allows base class modules to deliver phrases to any namespace without conflicting with those introduced at project level. The `i18n` option is now deprecated in favor of the new `i18n` module format section, which is only needed if `browser: true` must be specified for a namespace.
* Removes the `@apostrophecms/util` module template helper `indexBy`, which was using a lodash method not included in lodash v4.
* Removes an unimplemented `csrfExceptions` module section cascade. Use the `csrfExceptions` *option* of any module to set an array of URLs excluded from CSRF protection. More information is forthcoming in the documentation.
* Fix `[Object Object]` in the console when warning `A permission.can() call was made with a type that has no manager` is printed.

### Changes

* Temporarily removes `npm audit` from our automated tests because of a sub-dependency of vue-loader that doesn't actually cause a security vulnerability for apostrophe.

## 3.11.0 - 2022-01-06

### Adds

* Apostrophe now extends Passport's `req.login` to emit an `afterSessionLogin` event from the `@apostrophecms:login` module, with `req` as an argument. Note that this does not occur at all for login API calls that return a bearer token rather than establishing an Express session.

### Fixes

* Apostrophe's extension of `req.login` now accounts for the `req.logIn` alias and the skippable `options` parameter, which is relied upon in some `passport` strategies.
* Apostrophe now warns if a nonexistent widget type is configured for an area field, with special attention to when `-widget` has been erroneously included in the name. For backwards compatibility this is a startup warning rather than a fatal error, as sites generally did operate successfully otherwise with this type of bug present.

### Changes

* Unpins `vue-click-outside-element` the packaging of which has been fixed upstream.
* Adds deprecation note to `__testDefaults` option. It is not in use, but removing would be a minor BC break we don't need to make.
* Allows test modules to use a custom port as an option on the `@apostrophecms/express` module.
* Removes the code base pull request template to instead inherit the organization-level template.
* Adds `npm audit` back to the test scripts.

## 3.10.0 - 2021-12-22

### Fixes

* `slug` type fields can now have an empty string or `null` as their `def` value without the string `'none'` populating automatically.
* The `underline` feature works properly in tiptap toolbar configuration.
* Required checkbox fields now properly prevent editor submission when empty.
* Pins `vue-click-outside-element` to a version that does not attempt to use `eval` in its distribution build, which is incompatible with a strict Content Security Policy.

### Adds

* Adds a `last` option to fields. Setting `last: true` on a field puts that field at the end of the field's widget order. If more than one field has that option active the true last item will depend on general field registration order. If the field is ordered with the `fields.order` array or field group ordering, those specified orders will take precedence.

### Changes

* Adds deprecation notes to the widget class methods `getWidgetWrapperClasses` and `getWidgetClasses` from A2.
* Adds a deprecation note to the `reorganize` query builder for the next major version.
* Uses the runtime build of Vue. This has major performance and bundle size benefits, however it does require changes to Apostrophe admin UI apps that use a `template` property (components should require no changes, just apps require an update). These apps must now use a `render` function instead. Since custom admin UI apps are not yet a documented feature we do not regard this as a bc break.
* Compatible with the `@apostrophecms/security-headers` module, which supports a strict `Content-Security-Policy`.
* Adds a deprecation note to the `addLateCriteria` query builder.
* Updates the `toCount` doc type query method to use Math.ceil rather than Math.floor plus an additional step.

## 3.9.0 - 2021-12-08

### Adds

* Developers can now override any Vue component of the ApostropheCMS admin UI by providing a component of the same name in the `ui/apos/components` folder of their own module. This is not always the best approach, see the documentation for details.
* When running a job, we now trigger the notification before to run the job, this way the progress notification ID is available from the job and the notification can be dismissed if needed.
* Adds `maxUi`, `maxLabel`, `minUi`, and `minLabel` localization strings for array input and other UI.

### Fixes

* Fully removes references to the A2 `self.partial` module method. It appeared only once outside of comments, but was not actually used by the UI. The `self.render` method should be used for simple template rendering.
* Fixes string interpolation for the confirmation modal when publishing a page that has an unpublished parent page.
* No more "cannot set headers after they are sent to the client" and "req.res.redirect not defined" messages when handling URLs with extra trailing slashes.
* The `apos.util.runPlayers` method is not called until all of the widgets in a particular tree of areas and sub-areas have been added to the DOM. This means a parent area widget player will see the expected markup for any sub-widgets when the "Edit" button is clicked.
* Properly activates the `apostropheI18nDebugPlugin` i18next debugging plugin when using the `APOS_SHOW_I18N` environment variable. The full set of l10n emoji indicators previously available for the UI is now available for template and server-side strings.
* Actually registers piece types for site search unless the `searchable` option is `false`.
* Fixes the methods required for the search `index` task.

### Changes

* Adds localization keys for the password field component's min and max error messages.

## 3.8.1 - 2021-11-23

### Fixes

* The search field of the pieces manager modal works properly. Thanks to [Miro Yovchev](https://github.com/myovchev) for pointing out the issue and providing a solution.
* Fixes a bug in `AposRichTextWidgetEditor.vue` when a rich text widget was specifically configured with an empty array as the `styles` option. In that case a new empty rich text widget will initiate with an empty paragraph tag.
* The`fieldsPresent` method that is used with the `presentFieldsOnly` option in doc-type was broken, looking for properties in strings and wasn't returning anything.

## 3.8.0 - 2021-11-15

### Adds

* Checkboxes for pieces are back, a main checkbox allows to select all page items. When all pieces on a page are checked, a banner where the user can select all pieces appears. A launder for mongo projections has been added.
* Registered `batchOperations` on a piece-type will now become buttons in the manager batch operations "more menu" (styled as a kebab icon). Batch operations should include a label, `messages` object, and `modalOptions` for the confirmation modal.
* `batchOperations` can be grouped into a single button with a menu using the `group` cascade subproperty.
* `batchOperations` can be conditional with an `if` conditional object. This allows developers to pass a single value or an array of values.
* Piece types can have `utilityOperations` configured as a top-level cascade property. These operations are made available in the piece manager as new buttons.
* Notifications may now include an `event` property, which the AposNotification component will emit on mount. The `event` property should be set to an object with `name` (the event name) and optionally `data` (data included with the event emission).
* Adds support for using the attachments query builder in REST API calls via the query string.
* Adds contextual menu for pieces, any module extending the piece-type one can add actions in this contextual menu.
* When clicking on a batch operation, it opens a confirmation modal using modal options from the batch operation, it also works for operations in grouped ones. operations name property has been renamed in action to work with AposContextMenu component.
* Beginning with this release, a module-specific static asset in your project such as `modules/mymodulename/public/images/bg.png` can always be referenced in your `.scss` and `.css` files as `/modules/mymodulename/images/bg.png`, even if assets are actually being deployed to S3, CDNs, etc. Note that `public` and `ui/public` module subdirectories have separate functions. See the documentation for more information.
* Adds AposFile.vue component to abstract file dropzone UI, uses it in AposInputAttachment, and uses it in the confirmation modal for pieces import.
* Optionally add `dimensionAttrs` option to image widget, which sets width & height attributes to optimize for Cumulative Layout Shift. Thank you to [Qiao Lin](https://github.com/qclin) for the contribution.

### Fixes

* The `apos.util.attachmentUrl` method now works correctly. To facilitate that, `apos.uploadsUrl` is now populated browser-side at all times as the frontend logic originally expected. For backwards compatibility `apos.attachment.uploadsUrl` is still populated when logged in.
* Widget players are now prevented from being played twice by the implementing vue component.

### Changes
* Removes Apostrophe 2 documentation and UI configuration from the `@apostrophecms/job` module. These options were not yet in use for A3.
* Renames methods and removes unsupported routes in the `@apostrophecms/job` module that were not yet in use. This was not done lightly, but specifically because of the minimal likelihood that they were in use in project code given the lack of UI support.
  * The deprecated `cancel` route was removed and will likely be replaced at a later date.
  * `run` was renamed `runBatch` as its purpose is specifically to run processes on a "batch selected" array of pieces or pages.
  * `runNonBatch` was renamed to `run` as it is the more generic job-running method. It is likely that `runBatch` will eventually be refactored to use this method.
  * The `good` and `bad` methods are renamed `success` and `failure`, respectively. The expected methods used in the `run` method were similarly renamed. They still increment job document properties called `good` and `bad`.
* Comments out the unused `batchSimpleRoute` methods in the page and piece-type modules to avoid usage before they are fully implemented.
* Optionally add `dimensionAttrs` option to image widget, which sets width & height attributes to optimize for Cumulative Layout Shift.
* Temporarily removes `npm audit` from our automated tests because of a sub-dependency of uploadfs that doesn't actually cause a security vulnerability for apostrophe.

## 3.7.0 - 2021-10-28

### Adds

* Schema select field choices can now be populated by a server side function, like an API call. Set the `choices` property to a method name of the calling module. That function should take a single argument of `req`, and return an array of objects with `label` and `value` properties. The function can be async and will be awaited.
* Apostrophe now has built-in support for the Node.js cluster module. If the `APOS_CLUSTER_PROCESSES` environment variable is set to a number, that number of child processes are forked, sharing the same listening port. If the variable is set to `0`, one process is forked for each CPU core, with a minimum of `2` to provide availability during restarts. If the variable is set to a negative number, that number is added to the number of CPU cores, e.g. `-1` is a good way to reserve one core for MongoDB if it is running on the same server. This is for production use only (`NODE_ENV=production`). If a child process fails it is restarted automatically.

### Fixes

* Prevents double-escaping interpolated localization strings in the UI.
* Rich text editor style labels are now run through a localization method to get the translated strings from their l10n keys.
* Fixes README Node version requirement (Node 12+).
* The text alignment buttons now work immediately in a new rich text widget. Previously they worked only after manually setting a style or refreshing the page. Thanks to Michelin for their support of this fix.
* Users can now activate the built-in date and time editing popups of modern browsers when using the `date` and `time` schema field types.
* Developers can now `require` their project `app.js` file in the Node.js REPL for debugging and inspection. Thanks to [Matthew Francis Brunetti](https://github.com/zenflow).
* If a static text phrase is unavailable in both the current locale and the default locale, Apostrophe will always fall back to the `en` locale as a last resort, which ensures the admin UI works if it has not been translated.
* Developers can now `require` their project `app.js` in the Node.js REPL for debugging and inspection
* Ensure array field items have valid _id prop before storing. Thanks to Thanks to [Matthew Francis Brunetti](https://github.com/zenflow).

### Changes

* In 3.x, `relationship` fields have an optional `builders` property, which replaces `filters` from 2.x, and within that an optional `project` property, which replaces `projection` from 2.x (to match MongoDB's `cursor.project`). Prior to this release leaving the old syntax in place could lead to severe performance problems due to a lack of projections. Starting with this release the 2.x syntax results in an error at startup to help the developer correct their code.
* The `className` option from the widget options in a rich text area field is now also applied to the rich text editor itself, for a consistently WYSIWYG appearance when editing and when viewing. Thanks to [Max Mulatz](https://github.com/klappradla) for this contribution.
* Adds deprecation notes to doc module `afterLoad` events, which are deprecated.
* Removes unused `afterLogin` method in the login module.

## 3.6.0 - 2021-10-13

### Adds

* The `context-editing` apostrophe admin UI bus event can now take a boolean parameter, explicitly indicating whether the user is actively typing or performing a similar active manipulation of controls right now. If a boolean parameter is not passed, the existing 1100-millisecond debounced timeout is used.
* Adds 'no-search' modifier to relationship fields as a UI simplification option.
* Fields can now have their own `modifiers` array. This is combined with the schema modifiers, allowing for finer grained control of field rendering.
* Adds a Slovak localization file. Activate the `sk` locale to use this. Many thanks to [Michael Huna](https://github.com/Miselrkba) for the contribution.
* Adds a Spanish localization file. Activate the `es` locale to use this. Many thanks to [Eugenio Gonzalez](https://github.com/egonzalezg9) for the contribution.
* Adds a Brazilian Portuguese localization file. Activate the `pt-BR` locale to use this. Many thanks to [Pietro Rutzen](https://github.com/pietro-rutzen) for the contribution.

### Fixes

* Fixed missing translation for "New Piece" option on the "more" menu of the piece manager, seen when using it as a chooser.
* Piece types with relationships to multiple other piece types may now be configured in any order, relative to the other piece types. This sometimes appeared to be a bug in reverse relationships.
* Code at the project level now overrides code found in modules that use `improve` for the same module name. For example, options set by the `@apostrophecms/seo-global` improvement that ships with `@apostrophecms/seo` can now be overridden at project level by `/modules/@apostrophecms/global/index.js` in the way one would expect.
* Array input component edit button label is now propertly localized.
* A memory leak on each request has been fixed, and performance improved, by avoiding the use of new Nunjucks environments for each request. Thanks to Miro Yovchev for pointing out the leak.
* Fragments now have access to `__t()`, `getOptions` and other features passed to regular templates.
* Fixes field group cascade merging, using the original group label if none is given in the new field group configuration.
* If a field is conditional (using an `if` option), is required, but the condition has not been met, it no longer throws a validation error.
* Passing `busy: true` to `apos.http.post` and related methods no longer produces an error if invoked when logged out, however note that there will likely never be a UI for this when logged out, so indicate busy state in your own way.
* Bugs in document modification detection have been fixed. These bugs caused edge cases where modifications were not detected and the "Update" button did not appear, and could cause false positives as well.

### Changes

* No longer logs a warning about no users if `testModule` is true on the app.

## 3.5.0 - 2021-09-23

* Pinned dependency on `vue-material-design-icons` to fix `apos-build.js` build error in production.
* The file size of uploaded media is visible again when selected in the editor, and media information such as upload date, dimensions and file size is now properly localized.
* Fixes moog error messages to reflect the recommended pattern of customization functions only taking `self` as an argument.
* Rich Text widgets now instantiate with a valid element from the `styles` option rather than always starting with an unclassed `<p>` tag.
* Since version 3.2.0, apostrophe modules to be loaded via npm must appear as explicit npm dependencies of the project. This is a necessary security and stability improvement, but it was slightly too strict. Starting with this release, if the project has no `package.json` in its root directory, the `package.json` in the closest ancestor directory is consulted.
* Fixes a bug where having no project modules directory would throw an error. This is primarily a concern for module unit tests where there are no additional modules involved.
* `css-loader` now ignores `url()` in css files inside `assets` so that paths are left intact, i.e. `url(/images/file.svg)` will now find a static file at `/public/images/file.svg` (static assets in `/public` are served by `express.static`). Thanks to Matic Tersek.
* Restored support for clicking on a "foreign" area, i.e. an area displayed on the page whose content comes from a piece, in order to edit it in an appropriate way.
* Apostrophe module aliases and the data attached to them are now visible immediately to `ui/src/index.js` JavaScript code, i.e. you can write `apos.alias` where `alias` matches the `alias` option configured for that module. Previously one had to write `apos.modules['module-name']` or wait until next tick. However, note that most modules do not push any data to the browser when a user is not logged in. You can do so in a custom module by calling `self.enableBrowserData('public')` from `init` and implementing or extending the `getBrowserData(req)` method (note that page, piece and widget types already have one, so it is important to extend in those cases).
* `options.testModule` works properly when implementing unit tests for an npm module that is namespaced.

### Changes

* Cascade grouping (e.g., grouping fields) will now concatenate a group's field name array with the field name array of an existing group of the same name. Put simply, if a new piece module adds their custom fields to a `basics` group, that field will be added to the default `basics` group fields. Previously the new group would have replaced the old, leaving inherited fields in the "Ungrouped" section.
* AposButton's `block` modifier now less login-specific

### Adds

* Rich Text widget's styles support a `def` property for specifying the default style the editor should instantiate with.
* A more helpful error message if a field of type `area` is missing its `options` property.

## 3.4.1 - 2021-09-13

No changes. Publishing to correctly mark the latest 3.x release as "latest" in npm.

## 3.4.0 - 2021-09-13

### Security

* Changing a user's password or marking their account as disabled now immediately terminates any active sessions or bearer tokens for that user. Thanks to Daniel Elkabes for pointing out the issue. To ensure all sessions have the necessary data for this, all users logged in via sessions at the time of this upgrade will need to log in again.
* Users with permission to upload SVG files were previously able to do so even if they contained XSS attacks. In Apostrophe 3.x, the general public so far never has access to upload SVG files, so the risk is minor but could be used to phish access from an admin user by encouraging them to upload a specially crafted SVG file. While Apostrophe typically displays SVG files using the `img` tag, which ignores XSS vectors, an XSS attack might still be possible if the image were opened directly via the Apostrophe media library's convenience link for doing so. All SVG uploads are now sanitized via DOMPurify to remove XSS attack vectors. In addition, all existing SVG attachments not already validated are passed through DOMPurify during a one-time migration.

### Fixes

* The `apos.attachment.each` method, intended for migrations, now respects its `criteria` argument. This was necessary to the above security fix.
* Removes a lodash wrapper around `@apostrophecms/express` `bodyParser.json` options that prevented adding custom options to the body parser.
* Uses `req.clone` consistently when creating a new `req` object with a different mode or locale for localization purposes, etc.
* Fixes bug in the "select all" relationship chooser UI where it selected unpublished items.
* Fixes bug in "next" and "previous" query builders.
* Cutting and pasting widgets now works between locales that do not share a hostname, provided that you switch locales after cutting (it does not work between tabs that are already open on separate hostnames).
* The `req.session` object now exists in task `req` objects, for better compatibility. It has no actual persistence.
* Unlocalized piece types, such as users, may now be selected as part of a relationship when browsing.
* Unpublished localized piece types may not be selected via the autocomplete feature of the relationship input field, which formerly ignored this requirement, although the browse button enforced it.
* The server-side JavaScript and REST APIs to delete pieces now work properly for pieces that are not subject to either localization or draft/published workflow at all the (`localize: false` option). UI for this is under discussion, this is just a bug fix for the back end feature which already existed.
* Starting in version 3.3.1, a newly added image widget did not display its image until the page was refreshed. This has been fixed.
* A bug that prevented Undo operations from working properly and resulted in duplicate widget _id properties has been fixed.
* A bug that caused problems for Undo operations in nested widgets, i.e. layout or multicolumn widgets, has been fixed.
* Duplicate widget _id properties within the same document are now prevented on the server side at save time.
* Existing duplicate widget _id properties are corrected by a one-time migration.

### Adds

* Adds a linter to warn in dev mode when a module name include a period.
* Lints module names for `apostrophe-` prefixes even if they don't have a module directory (e.g., only in `app.js`).
* Starts all `warnDev` messages with a line break and warning symbol (⚠️) to stand out in the console.
* `apos.util.onReady` aliases `apos.util.onReadyAndRefresh` for brevity. The `apos.util.onReadyAndRefresh` method name will be deprecated in the next major version.
* Adds a developer setting that applies a margin between parent and child areas, allowing developers to change the default spacing in nested areas.

### Changes

* Removes the temporary `trace` method from the `@apostrophecms/db` module.
* Beginning with this release, the `apostrophe:modulesReady` event has been renamed `apostrophe:modulesRegistered`, and the `apostrophe:afterInit` event has been renamed `apostrophe:ready`. This better reflects their actual roles. The old event names are accepted for backwards compatibility. See the documentation for more information.
* Only autofocuses rich text editors when they are empty.
* Nested areas now have a vertical margin applied when editing, allowing easier access to the parent area's controls.

## 3.3.1 - 2021-09-01

### Fixes

* In some situations it was possible for a relationship with just one selected document to list that document several times in the returned result, resulting in very large responses.
* Permissions roles UI localized correctly.
* Do not crash on startup if users have a relationship to another type. This was caused by the code that checks whether any users exist to present a warning to developers. That code was running too early for relationships to work due to event timing issues.

## 3.3.0 - 2021-08-30

### Fixes

* Addresses the page jump when using the in-context undo/redo feature. The page will immediately return users to their origin scroll position after the content refreshes.
* Resolves slug-related bug when switching between images in the archived view of the media manager. The slug field was not taking into account the double slug prefix case.
* Fixes migration task crash when parking new page. Thanks to [Miro Yovchev](https://www.corllete.com/) for this fix.
* Fixes incorrect month name in `AposCellDate`, which can be optionally used in manage views of pieces. Thanks to [Miro Yovchev](https://www.corllete.com/) for this fix.

### Adds

* This version achieves localization (l10n) through a rich set of internationalization (i18n) features. For more information, [see the documentation](https://v3.docs.apostrophecms.org/).
* There is support for both static string localization and dynamic content localization.
* The home page, other parked pages, and the global document are automatically replicated to all configured locales at startup. Parked properties are refreshed if needed. Other pages and pieces are replicated if and when an editor chooses to do so.
* An API route has been added for voluntary replication, i.e. when deciding a document should exist in a second locale, or desiring to overwrite the current draft contents in locale `B` with the draft contents of locale `A`.
* Locales can specify `prefix` and `hostname` options, which are automatically recognized by middleware that removes the prefix dynamically where appropriate and sets `req.locale`. In 3.x this works more like the global site `prefix` option. This is a departure from 2.x which stored the prefix directly in the slug, creating maintenance issues.
* Locales are stateless: they are never recorded in the session. This eliminates many avenues for bugs and bad SEO. However, this also means the developer must fully distinguish them from the beginning via either `prefix` or `hostname`. A helpful error message is displayed if this is not the case.
* Switching locales preserves the user's editing session even if on separate hostnames. To enable this, if any locales have hostnames, all configured locales must have hostnames and/or baseUrl must be set for those that don't.
* An API route has been added to discover the locales in which a document exists. This provides basic information only for performance (it does not report `title` or `_url`).
* Editors can "localize" documents, copying draft content from one locale to another to create a corresponding document in a different locale. For convenience related documents, such as images and other pieces directly referenced by the document's structure, can be localized at the same time. Developers can opt out of this mechanism for a piece type entirely, check the box by default for that type, or leave it as an "opt-in" choice.
* The `@apostrophecms/i18n` module now uses `i18next` to implement static localization. All phrases in the Vue-based admin UI are passed through `i18next` via `this.$t`, and `i18next` is also available via `req.t()` in routes and `__t()` in templates. Apostrophe's own admin UI phrases are in the `apostrophe` namespace for a clean separation. An array of locale codes, such as `en` or `fr` or `en-au`, can be specified using the `locales` option to the `@apostrophecms/i18n` module. The first locale is the default, unless the `defaultLocale` option is set. If no locales are set, the locale defaults to `en`. The `i18next-http-middleware` locale guesser is installed and will select an available locale if possible, otherwise it will fall back to the default.
* In the admin UI, `v-tooltip` has been extended as `v-apos-tooltip`, which passes phrases through `i18next`.
* Developers can link to alternate locales by iterating over `data.localizations` in any page template. Each element always has `locale`, `label` and `homePageUrl` properties. Each element also has an `available` property (if true, the current context document is available in that locale), `title` and a small number of other document properties are populated, and `_url` redirects to the context document in that locale. The current locale is marked with `current: true`.
* To facilitate adding interpolated values to phrases that are passed as a single value through many layers of code, the `this.$t` helper provided in Vue also accepts an object argument with a `key` property. Additional properties may be used for interpolation.
* `i18next` localization JSON files can be added to the `i18n` subdirectory of *any* module, as long as its `i18n` option is set. The `i18n` object may specify `ns` to give an `i18next` namespace, otherwise phrases are in the default namespace, used when no namespace is specified with a `:` in an `i18next` call. The default namespace is yours for use at project level. Multiple modules may contribute to the same namespace.
* If `APOS_DEBUG_I18N=1` is set in the environment, the `i18next` debug flag is activated. For server-side translations, i.e. `req.t()` and `__t()`, debugging output will appear on the server console. For browser-side translations in the Vue admin UI, debugging output will appear in the browser console.
* If `APOS_SHOW_I18N=1` is set in the environment, all phrases passed through `i18next` are visually marked, to make it easier to find those that didn't go through `i18next`. This does not mean translations actually exist in the JSON files. For that, review the output of `APOS_DEBUG_I18N=1`.
* There is a locale switcher for editors.
* There is a backend route to accept a new locale on switch.
* A `req.clone(properties)` method is now available. This creates a clone of the `req` object, optionally passing in an object of properties to be set. The use of `req.clone` ensures the new object supports `req.get` and other methods of a true `req` object. This technique is mainly used to obtain a new request object with the same privileges but a different mode or locale, i.e. `mode: 'published'`.
* Fallback wrappers are provided for the `req.__()`, `res.__()` and `__()` localization helpers, which were never official or documented in 3.x but may be in use in projects ported from 2.x. These wrappers do not localize but do output the input they are given along with a developer warning. You should migrate them to use `req.t()` (in server-side javascript) or `__t()` (Nunjucks templates).

### Changes

* Bolsters the CSS that backs Apostrophe UI's typography to help prevent unintended style leaks at project-level code.
* Removes the 2.x series changelog entries. They can be found in the 2.0 branch in Github.

## 3.2.0 - 2021-08-13

### Fixes

* `req.hostname` now works as expected when `trustProxy: true` is passed to the `@apostrophecms/express` module.
* Apostrophe loads modules from npm if they exist there and are configured in the `modules` section of `app.js`. This was always intended only as a way to load direct, intentional dependencies of your project. However, since npm "flattens" the dependency tree, dependencies of dependencies that happen to have the same name as a project-level Apostrophe module could be loaded by default, crashing the site or causing unexpected behavior. So beginning with this release, Apostrophe scans `package.json` to verify an npm module is actually a dependency of the project itself before attempting to load it as an Apostrophe module.
* Fixes the reference to sanitize-html defaults in the rich text widget.
* Fixes the `toolbarToAllowedStyles` method in the rich text widget, which was not returning any configuration.
* Fixes the broken text alignment in rich text widgets.
* Adds a missing npm dependency on `chokidar`, which Apostrophe and Nunjucks use for template refreshes. In most environments this worked anyway due to an indirect dependency via the `sass` module, but for stability Apostrophe should depend directly on any npm module it uses.
* Fixes the display of inline range inputs, notably broken when using Palette
* Fixes occasional unique key errors from migrations when attempting to start up again with a site that experienced a startup failure before inserting its first document.
* Requires that locale names begin with a letter character to ensure order when looping over the object entries.
* Unit tests pass in MongoDB 5.x.

### Adds
* Adds Cut and Paste to area controls. You can now Cut a widget to a virtual clipboard and paste it in suitable areas. If an area
can include the widget on the clipboard, a special Clipboard widget will appear in area's Add UI. This works across pages as well.

### Changes
* Apostrophe's Global's UI (the @apostrophecms/global singleton has moved from the admin bar's content controls to the admin utility tray under a cog icon.
* The context bar's document Edit button, which was a cog icon, has been rolled into the doc's context menu.

## 3.1.3 - 2021-07-16

### Fixes

* Hotfix for an incompatibility between `vue-loader` and `webpack` 5.45.0 which causes a crash at startup in development, or asset build time in production. We have temporarily pinned our dependency to `webpack` 5.44.x. We are [contributing to the discussion around the best long-term fix for vue-loader](https://github.com/vuejs/vue-loader/issues/1854).

## 3.1.2 - 2021-07-14

### Changes

* Removes an unused method, `mapMongoIdToJqtreeId`, that was used in A2 but is no longer relevant.
* Removes deprecated and non-functional steps from the `edit` method in the `AposDocsManager.vue` component.
* Legacy migrations to update 3.0 alpha and 3.0 beta sites to 3.0 stable are still in place, with no functional changes, but have been relocated to separate source files for ease of maintenance. Note that this is not a migration path for 2.x databases. Tools for that are forthcoming.

## 3.1.1 - 2021-07-08

### Fixes

* Two distinct modules may each have their own `ui/src/index.scss` file, similar to the fix already applied to allow multiple `ui/src/index.js` files.

## 3.1.0 - 2021-06-30

### Fixes

* Corrects a bug that caused Apostrophe to rebuild the admin UI on every nodemon restart, which led to excessive wait times to test new code. Now this happens only when `package-lock.json` has been modified (i.e. you installed a new module that might contain new Apostrophe admin UI code). If you are actively developing Apostrophe admin UI code, you can opt into rebuilding all the time with the `APOS_DEV=1` environment variable. In any case, `ui/src` is always rebuilt in a dev environment.
* Updates `cheerio`, `deep-get-set`, and `oembetter` versions to resolve vulnerability warnings.
* Modules with a `ui/src` folder, but no other content, are no longer considered "empty" and do not generate a warning.
* Pushing a secondary context document now always results in entry to draft mode, as intended.
* Pushing a secondary context document works reliably, correcting a race condition that could cause the primary document to remain in context in some cases if the user was not already in edit mode.

### Changes

* Deprecates `self.renderPage` method for removal in next major version.
* Since `ui/src/index.js` files must export a function to avoid a browser error in production which breaks the website experience, we now detect this at startup and throw a more helpful error to prevent a last-minute discovery in production.

## 3.0.1 - 2021-06-17

### Fixes

* Fixes an error observed in the browser console when using more than one `ui/src/index.js` file in the same project. Using more than one is a good practice as it allows you to group frontend code with an appropriate module, or ship frontend code in an npm module that extends Apostrophe.
* Migrates all of our own frontend players and utilities from `ui/public` to `ui/src`, which provides a robust functional test of the above.
* Executes `ui/src` imports without waiting for next tick, which is appropriate as we have positioned it as an alternative to `ui/public` which is run without delay.

## 3.0.0 - 2021-06-16

### Breaks

* Previously our `a3-boilerplate` project came with a webpack build that pushed code to the `ui/public` folder of an `asset` module. Now the webpack build is not needed because Apostrophe takes care of compiling `ui/src` for us. This is good! However, **if you are transitioning your project to this new strategy, you will need to remove the `modules/asset/ui/public` folder from your project manually** to ensure that webpack-generated code originally intended for webpack-dev-server does not fail with a `publicPath` error in the console.
* The `CORE_DEV=1` environment setting has been changed to `APOS_DEV=1` because it is appropriate for anyone who is actively developing custom Apostrophe admin UI using `ui/apos` folders in their own modules.
* Apostrophe now uses Dart Sass, aka the `sass` npm module. The `node-sass` npm module has been deprecated by its authors for some time now. Most existing projects will be unaffected, but those writing their own Apostrophe UI components will need to change any `/deep/` selectors to `::v-deep` and consider making other Dart Sass updates as well. For more information see the [Dart Sass documentation](https://sass-lang.com/dart-sass). Those embracing the new `ui/src` feature should also bear in mind that Dart Sass is being used.

### Changes

* Relationship ids are now stored as aposDocIds (without the locale and mode part). The appropriate locale and mode are known from the request. This allows easy comparison and copying of these properties across locales and fixes a bug with reverse relationships when publishing documents. A migration has been added to take care of this conversion on first startup.
- The `attachment` field type now correctly limits file uploads by file type when using the `fileGroup` field option.
- Uploading SVG files is permitted in the Media Library by default.

### Adds

- Apostrophe now enables you to ship frontend JavaScript and Sass (using the SCSS syntax) without your own webpack configuration.
- Any module may contain modern JavaScript in a `ui/src/index.js` file, which may use `import` to bring in other files in the standard way. Note that **`ui/src/index.js must export a function`**. These functions are called for you in the order modules are initialized.
- Any module may contain a Sass (SCSS) stylesheet in a `ui/src/index.scss` file, which may also import other Sass (SCSS) files.
- Any project that requires IE11 support for `ui/src` JavaScript code can enable it by setting the `es5: true` option to the `@apostrophecms/asset` module. Apostrophe produces separate builds for IE11 and modern browsers, so there is no loss of performance in modern browsers. Code is automatically compiled for IE11 using `babel` and missing language features are polyfilled using `core-js` so you can use promises, `async/await` and other standard modern JavaScript features.
- `ui/public` is still available for raw JavaScript and CSS files that should be pushed *as-is* to the browser. The best use of this feature is to deliver the output of your own custom webpack build, if you have one.
- Adds browser-side `editMode` flag that tracks the state of the current view (edit or preview), located at `window.apos.adminBar.editMode`.
- Support for automatic inline style attribute sanitization for Rich Text widgets.
- Adds text align controls for Rich Text widgets. The following tools are now supported as part of a rich text widget's `toolbar` property:
-- `alignLeft`
-- `alignRight`
-- `alignCenter`
-- `alignJustify`
- `@apostrophecms/express` module now supports the `trustProxy: true` option, allowing your reverse proxy server (such as nginx) to pass on the original hostname, protocol and client IP address.

### Fixes

* Unit tests passing again. Temporarily disabled npm audit checks as a source of critical failures owing to upstream issues with third-party packages which are not actually a concern in our use case.
* Fixed issues with the query builder code for relationships. These issues were introduced in beta 3 but did not break typical applications, except for displaying distinct choices for existing values of a relationship field.
* Checkbox field types can now be used as conditional fields.
* Tracks references to attachments correctly, and introduces a migration to address any attachments previously tracked as part of documents that merely have a relationship to the proper document, i.e. pages containing widgets that reference an image piece.
* Tracks the "previously published" version of a document as a legitimate reference to any attachments, so that they are not discarded and can be brought back as expected if "Undo Publish" is clicked.
* Reverse relationships work properly for published documents.
* Relationship subfields are now loaded properly when `reverseOf` is used.
* "Discard Draft" is available when appropriate in "Manage Pages" and "Manage Pieces."
* "Discard Draft" disables the "Submit Updates" button when working as a contributor.
* Relationship subfields can now be edited when selecting in the full "manage view" browser, as well as in the compact relationship field view which worked previously.
* Relationship subfields now respect the `def` property.
* Relationship subfields are restored if you deselect a document and then reselect it within a single editing experience, i.e. accidentally deselect and immediately reselect, for instance.
* A console warning when editing subfields for a new relationship was fixed.
* Field type `color`'s `format` option moved out of the UI options and into the general options object. Supported formats are "rgb", "prgb", "hex6", "hex3", "hex8", "name", "hsl", "hsv". Pass the `format` string like:
```js
myColorField: {
  type: 'color',
  label: 'My Color',
  options: {
    format: 'hsl'
  }
}
```
* Restored Vue dependency to using semantic versioning now that Vue 2.6.14 has been released with a fix for the bug that required us to pin 2.6.12.
* Nunjucks template loader is fully compatible with Linux in a development environment.
* Improved template performance by reusing template loaders.
* `min` and `max` work properly for both string-like and number-like fields.
* Negative numbers, leading minus and plus signs, and trailing periods are accepted in the right ways by appropriate field types.
* If a user is inadvertently inserted with no password, set a random password on the backend for safety. In tests it appears that login with a blank password was already forbidden, but this provides an additional level of certainty.
* `data.page` and `data.contextOptions` are now available in `widget.html` templates in most cases. Specifically, they are available when loading the page, (2) when a widget has just been inserted on the page, and (3) when a widget has just been edited and saved back to the page. However, bear in mind that these parameters are never available when a widget is being edited "out of context" via "Page Settings", via the "Edit Piece" dialog box, via a dialog box for a parent widget, etc. Your templates should be written to tolerate the absence of these parameters.
* Double slashes in the slug cannot be used to trick Apostrophe into serving as an open redirect (fix ported to 3.x from 2.92.0).
* The global doc respects the `def` property of schema fields when first inserted at site creation time.
* Fixed fragment keyword arguments being available when not a part of the fragment signature.

## 3.0.0-beta.3.1 - 2021-06-07

### Breaks
- This backwards compatibility break actually occurred in 3.0.0-beta.3 and was not documented at that time, but it is important to know that the following Rich Text tool names have been updated to match Tiptap2's convention:
-- `bullet_list` -> `bulletList`
-- `ordered_list` -> `orderedList`
-- `code_block` -> `codeBlock`
-- `horizontal_rule` -> `horizontalRule`

### Fixes

- Rich Text default tool names updated, no longer broken. Bug introduced in 3.0.0-beta.3.
- Fixed Rich Text's tool cascade to properly account for core defaults, project level defaults, and area-specific options.

## 3.0.0-beta.3 - 2021-06-03

### Security Fixes

The `nlbr` and `nlp` Nunjucks filters marked their output as safe to preserve the tags that they added, without first escaping their input, creating a CSRF risk. These filters have been updated to escape their input unless it has already been marked safe. No code changes are required to templates whose input to the filter is intended as plaintext, however if you were intentionally leveraging this bug to output unescaped HTML markup you will need to make sure your input is free of CSRF risks and then use the `| safe` filter before the `| nlbr` or `| nlp` filter.

### Adds

- Added the `ignoreUnusedFolderWarning` option for modules that intentionally might not be activated or inherited from in a particular startup.
- Better explanation of how to replace macros with fragments, in particular how to call the fragments with `{% render fragmentName(args) %}`.

### Fixes

- Temporarily pinned to Vue 2.6.12 to fix an issue where the "New" button in the piece manager modals disappeared. We think this is a bug in the newly released Vue 2.6.13 but we are continuing to research it.
- Updated dependencies on `sanitize-html` and `nodemailer` to new major versions, causing no bc breaks at the ApostropheCMS level. This resolved two critical vulnerabilities according to `npm audit`.
- Removed many unused dependencies.
- The data retained for "Undo Publish" no longer causes slug conflicts in certain situations.
- Custom piece types using `localized: false` or `autopublish: true,` as well as singleton types, now display the correct options on the "Save" dropdown.
- The "Save and View," "Publish and View" and/or "Save Draft and Preview" options now appear only if an appropriate piece page actually exists for the piece type.
- Duplicating a widget now properly assigns new IDs to all copied sub-widgets, sub-areas and array items as well.

- Added the `ignoreUnusedFolderWarning` option for modules that intentionally might not be activated or inherited from in a particular startup.
- If you refresh the page while previewing or editing, you will be returned to that same state.

### Notices

- Numerous `npm audit` vulnerability warnings relating to `postcss` 7.x were examined, however it was determined that these are based on the idea of a malicious SASS coder attempting to cause a denial of service. Apostrophe developers would in any case be able to contribute JavaScript as well and so are already expected to be trusted parties. This issue must be resolved upstream in packages including both `stylelint` and `vue-loader` which have considerable work to do before supporting `postcss` 8.x, and in any case public access to write SASS is not part of the attack surface of Apostrophe.

### Changes

- When logging out on a page that only exists in draft form, or a page with access controls, you are redirected to the home page rather than seeing a 404 message.

- Rich text editor upgraded to [tiptap 2.x beta](https://www.tiptap.dev) :tada:. On the surface not a lot has changed with the upgrade, but tiptap 2 has big improvements in terms of speed, composability, and extension support. [See the technical differences of tiptap 1 and 2 here](https://www.tiptap.dev/overview/upgrade-guide#reasons-to-upgrade-to-tiptap-2x)

## 3.0.0-beta.2 - 2021-05-21

### **Breaks**

- The `updateModified: false` option, formerly supported only by `apos.doc.update`, has been renamed to `setModified: false` and is now supported by `apos.doc.insert` as well. If explicitly set to false, the insert and update methods will leave the `modified` property alone, rather than trying to detect or infer whether a change has been made to the draft relative to the published version.
- The `permission` module no longer takes an `interestingTypes` option. Instead, doc type managers may set their `showPermissions` option to `true` to always be broken out separately in the permissions explorer, or explicitly set it to `false` to never be mentioned at all, even on a list of typical piece types that have the same permissions. This allows module creators to ship the right options with their modules rather than requiring the developer to hand-configure `interestingTypes`.
- When editing users, the permissions explorer no longer lists "submitted draft" as a piece type.
- Removed `apos.adminBar.group` method, which is unlikely to be needed in 3.x. One can group admin bar items into dropdowns via the `groups` option.
- Raw HTML is no longer permitted in an `apos.notify` message parameter. Instead, `options.buttons` is available. If present, it must be an array of objects with `type` and `label` properties. If `type` is `'event'` then that button object must have `name` and `data` properties, and when clicked the button will trigger an apos bus event of the given `name` with the provided `data` object. Currently `'event'` is the only supported value for `type`.

### Adds

- The name `@apostrophecms/any-page-type` is now accepted for relationships that should match any page. With this change, the doc type manager module name and the type name are now identical for all types in 3.x. However, for backwards compatibility `@apostrophecms/page` is still accepted. `apos.doc.getManager` will accept either name.
- Sets the project root-level `views` directory as the default fallback views directory. This is no longer a necessary configuration in projects unless they want to change it on the `@apostrophecms/template` option `viewsFolderFallback`.
- The new `afterAposScripts` nunjucks block allows for pushing markup after Apostrophe's asset bundle script tag, at the end of the body. This is a useful way to add a script tag for Webpack's hot reload capabilities in development while still ensuring that Apostrophe's utility methods are available first, like they are in production.
- An `uploadfs` option may be passed to the `@apostrophecms/asset` module, in order to pass options configuring a separate instance of `uploadfs` specifically for the static assets. The `@apostrophecms/uploadfs` module now exports a method to instantiate an uploadfs instance. The default behavior, in which user-uploaded attachments and static assets share a single instance of uploadfs, is unchanged. Note that asset builds never use uploadfs unless `APOS_UPLOADFS_ASSETS=1` is set in the environment.
- `AposButtonSplit` is a new UI component that combines a button with a context menu. Users can act on a primary action or change the button's function via menu button to the right of the button itself.
- Developers can now pass options to the `color` schema field by passing a `pickerOptions` object through your field. This allows for modifying/removing the default color palette, changing the resulting color format, and disabling various UI. For full set of options [see this example](https://github.com/xiaokaike/vue-color/blob/master/src/components/Sketch.vue)
- `AposModal` now emits a `ready` event when it is fully painted and can be interacted with by users or code.
- The video widget is now compatible with vimeo private videos when the domain is on the allowlist in vimeo.

### Changes

- You can now override the parked page definition for the home page without copying the entirety of `minimumPark` from the source code. Specifically, you will not lose the root archive page if you park the home page without explicitly parking the archive page as well. This makes it easier to choose your own type for the home page, in lieu of `@apostrophecms/home-page`.

### Fixes

- Piece types like users that have a slug prefix no longer trigger a false positive as being "modified" when you first click the "New" button.
- The `name` option to widget modules, which never worked in 3.x, has been officially removed. The name of the widget type is always the name of the module, with the `-widget` suffix removed.
- The home page and other parked pages should not immediately show as "pending changes."
- In-context editing works properly when the current browser URL has a hash (portion beginning with `#`), enabling the use of the hash for project-specific work. Thanks to [https://stepanjakl.com/](Štěpán Jákl) for reporting the issue.
- When present, the `apos.http.addQueryToUrl` method preserves the hash of the URL intact.
- The home page and other parked pages should not immediately show as "pending changes."
- The browser-side `apos.http.parseQuery` function now handles objects and arrays properly again.
- The in-context menu for documents has been refactored as a smart component that carries out actions on its own, eliminating a great deal of redundant code, props and events.
- Added additional retries when binding to the port in a dev environment.
- The "Submit" button in the admin bar updates properly to "Submitted" if the submission happens in the page settings modal.
- Skipping positional arguments in fragments now works as expected.
- The rich text editor now supports specifying a `styles` array with no `p` tags properly. A newly added rich text widget initially contains an element with the first style, rather than always a paragraph. If no styles are configured, a `p` tag is assumed. Thanks to Stepan Jakl for reporting the issue.

### Changes
- Editor modal's Save button (publish / save draft / submit) now updated to use the `AposSplitButton` component. Editors can choose from several follow-up actions that occur after save, including creating another piece of content of the same type, being taken to the in-context version of the document, or being returned to the manager. Editor's selection is saved in localstorage, creating a remembered preference per content type.

## 3.0.0-beta.1.1 - 2021-05-07

### Fixes

- A hotfix for an issue spotted in beta 1 in our demo: all previously published pages of sites migrated from early alpha releases had a "Draft" label until published again.

## 3.0.0-beta.1 - 2021-05-06

### **Breaks**

- Removes the `firstName` and `lastName` fields in user pieces.
- The query parameters `apos-refresh`, `apos-edit`, `apos-mode` and `apos-locale` are now `aposRefresh`, `aposEdit`, `aposMode`and `aposLocale`. Going forward all query parameters will be camelCase for consistency with query builders.

### Changes

- Archiving a page or piece deletes any outstanding draft in favor of archiving the last published version. Previously the behavior was effectively the opposite.
- "Publish Changes" button label has been changes to "Update".
- Draft mode is no longer the default view for published documents.
- The page and piece manager views now display the title, etc. of the published version of a document, unless that document only exists in draft form. However a label is also provided indicating if a newer draft is in progress.
- Notifications have been updated with a new visual display and animation style.

### **Adds**

- Four permissions roles are supported and enforced: guest, contributor, editor and admin. See the documentation for details. Pre-existing alpha users are automatically migrated to the admin role.
- Documents in managers now have context sensitive action menus that allow actions like edit, discard draft, archive, restore, etc.
- A fragment call may now have a body using `rendercall`, just like a macro call can have a body using `call`. In addition, fragments can now have named arguments, just like macros. Many thanks to Miro Yovchev for contributing this implementation.
- Major performance improvement to the `nestedModuleSubdirs` option.
- Updates URL fields and oEmbed URL requests to use the `httpsFix` option in launder's `url()` method.
- Documents receive a state label based on their document state (draft, pending, pending updates)
- Contributors can submit drafts for review ("Submit" versus "Submit Updates").
- Editors and admins can manage submitted drafts.
- Editors and admins can easily see the number of proposed changes awaiting their attention.
- Support for virtual piece types, such as submitted drafts, which in actuality manage more than one type of doc.
- Confirm modals now support a schema which can be assessed after confirmation.
- When archiving and restoring pages, editors can chose whether the action affects only this document or this document + children
- Routes support the `before` syntax, allowing routes that are added to Express prior to the routes or middleware of another module. The syntax `before: 'middleware:moduleName'` must be used to add the route prior to the middleware of `moduleName`. If `middleware:` is not used, the route is added before the routes of `moduleName`. Note that normally all middleware is added before all routes.
- A `url` property can now optionally be specified when adding middleware. By default all middleware is global.
- The pieces REST GET API now supports returning only a count of all matching pieces, using the `?count=1` query parameter.
- Admin bar menu items can now specify a custom Vue component to be used in place of `AposButton`.
- Sets `username` fields to follow the user `title` field to remove an extra step in user creation.
- Adds default data to the `outerLayoutBase.html` `<title>` tag: `data.piece.title or data.page.title`.
- Moves the core UI build task into the start up process. The UI build runs automatically when `NODE_ENV` is *not* 'production' and when:
    1. The build folder does not yet exist.
    2. The package.json file is newer than the existing UI build.
    3. You explicitly tell it to by setting the environment variable `CORE_DEV=1`
- The new `._ids(_idOrArrayOfIds)` query builder replaces `explicitOrder` and accepts an array of document `_id`s or a single one. `_id` can be used as a multivalued query parameter. Documents are returned in the order you specify, and just like with single-document REST GET requests, the locale of the `_id`s is overridden by the `aposMode` query parameter if present.
- The `.withPublished(true)` query builder adds a `_publishedDoc` property to each returned draft document that has a published equivalent. `withPublished=1` can be used as a query parameter. Note this is not the way to fetch only published documents. For that, use `.locale('en:published')` or similar.
- The server-side implementation of `apos.http.post` now supports passing a `FormData` object created with the `[form-data](https://www.npmjs.com/package/form-data)` npm module. This keeps the API parallel with the browser-side implementation and allows for unit testing the attachments feature, as well as uploading files to internal and external APIs from the server.
- `manuallyPublished` computed property moved to the `AposPublishMixin` for the use cases where that mixin is otherwise warranted.
- `columns` specified for a piece type's manage view can have a name that uses "dot notation" to access a subproperty. Also, for types that are localized, the column name can begin with `draft:` or `published:` to specifically display a property of the draft or published version of the document rather than the best available. When a prefix is not used, the property comes from the published version of the document if available, otherwise from the draft.
- For page queries, the `children` query builder is now supported in query strings, including the `depth` subproperty. For instance you could fetch `/api/v1/@apostrophecms/page/id-of-page?children=1` or `/api/v1/@apostrophecms/page/id-of-page?children[depth]=3`.
- Setting `APOS_LOG_ALL_QUERIES=1` now logs the projection, skip, limit and sort in addition to the criteria, which were previously logged.

### **Fixes**

- Fragments can now call other fragments, both those declared in the same file and those imported, just like macros calling other macros. Thanks to Miro Yovchev for reporting the issue.
- There was a bug that allowed parked properties, such as the slug of the home page, to be edited. Note that if you don't want a property of a parked page to be locked down forever you can use the `_defaults` feature of parked pages.
- A required field error no longer appears immediately when you first start creating a user.
- Vue warning in the pieces manager due to use of value rather than name of column as a Vue key. Thanks to Miro Yovchev for spotting the issue.
- "Save Draft" is not an appropriate operation to offer when editing users.
- Pager links no longer break due to `aposRefresh=1` when in edit mode. Also removed superfluous `append` query parameter from these.
- You may now intentionally clear the username and slug fields in preparation to type a new value. They do not instantly repopulate based on the title field when you clear them.
- Language of buttons, labels, filters, and other UI updated and normalized throughout.
- A contributor who enters the page tree dialog box, opens the editor, and selects "delete draft" from within the editor of an individual page now sees the page tree reflect that change right away.
- The page manager listens for content change events in general and its refresh mechanism is robust in possible situations where both an explicit refresh call and a content change event occur.
- Automatically retries once if unable to bind to the port in a dev environment. This helps with occasional `EADDRINUSE` errors during nodemon restarts.
- Update the current page's context bar properly when appropriate after actions such as "Discard Draft."
- The main archive page cannot be restored, etc. via the context menu in the page tree.
- The context menu and "Preview Draft" are both disabled while errors are present in the editor dialog box.
- "Duplicate" should lead to a "Publish" button, not an "Update" button, "Submit" rather than "Submit Update," etc.
- When you "Duplicate" the home page you should be able to set a slug for the new page (parked properties of parked pages should be editable when making a duplicate).
- When duplicating the home page, the suggested slug should not be `/` as only one page can have that slug at a time.
- Attention is properly called to a slug conflict if it exists immediately when the document is opened (such as making a copy where the suggested slug has already been used for another copy).
- "Preview Draft" never appears for types that do not use drafts.
- The toggle state of admin bar utility items should only be mapped to an `is-active` class if, like palette, they opt in with `toggle: true`
- Fixed unique key errors in the migrate task by moving the parking of parked pages to a new `@apostrophecms/migrate:after` event handler, which runs only after migrations, whether that is at startup (in dev) or at the end of the migration task (in production).
- UI does not offer "Archive" for the home page, or other archived pages.
- Notification checks and other polling requests now occur only when the tab is in the foreground, resolving a number of problems that masqueraded as other bugs when the browser hit its connection limit for multiple tabs on the same site.
- Parked pages are now parked immediately after database migrations are checked and/or run. In dev this still happens at each startup. In production this happens when the database is brand new and when the migration task is manually run.

## 3.0.0-alpha.7 - 2021-04-07

### Breaks

* The `trash` property has been renamed `archived`, and throughout the UI we refer to "archiving" and the "archive" rather than "move to trash" and the "trash can." A database migration is included to address this for existing databases. However, **if you set the minimumPark option, or used a boilerplate in which it is set,** you will need to **change the settings for the `parkedId: 'trash'` page to match those [currently found in the `minimumPark` option setting in the `@apostrophecms/page` source code](https://github.com/apostrophecms/apostrophe/blob/481252f9bd8f42b62648a0695105e6e9250810d3/modules/%40apostrophecms/page/index.js#L25-L32).

### Adds

* General UX and UI improvements to the experience of moving documents to and from the archive, formerly known as the trash.
* Links to each piece are available in the manage view when appropriate.
* Search is implemented in the media library.
* You can now pass core widgets a `className` option when configuring them as part of an area.
* `previewDraft` for pieces, adds a Preview Draft button on creation for quick in-context editing. Defaults to true.

### Changes

* Do not immediately redirect to new pages and pieces.
* Restored pieces now restore as unpublished drafts.
* Refactored the admin bar component for maintainability.
* Notification style updates

### Fixes

* Advisory lock no longer triggers an update to the modification timestamp of a document.
* Attempts to connect Apostrophe 3.x to an Apostrophe 2.x database are blocked to prevent content loss.
* "Save as Draft" is now available as soon as a new document is created.
* Areas nested in array schema fields can now be edited in context.
* When using `apos.image.first`, the alt attribute of the image piece is available on the returned attachment object as `._alt`. In addition, `_credit` and `_creditUrl` are available.
* Fixes relating to the editing of widgets in nested areas, both on the page and in the modal.
* Removed published / draft switch for unpublished drafts.
* "Publish Changes" appears only at appropriate times.
* Notifications moved from the bottom right of the viewport to the bottom center, fixing some cases of UI overlap.

## 3.0.0-alpha.6.1 - 2021-03-26

### Fixes

* Conditional fields (`if`) and the "following values" mechanism now work properly in array item fields.
* When editing "Page Settings" or a piece, the "publish" button should not be clickable if there are errors.

## 3.0.0-alpha.6 - 2021-03-24

### Adds
* You can "copy" a page or a piece via the ⠇ menu.
* When moving the current page or piece to the trash, you are taken to the home page.
* `permissions: false` is supported for piece and page insert operations.
* Adds note to remove deprecated `allowedInChooser` option on piece type filters.
* UX improvement: "Move to Trash" and "Restore" buttons added for pieces, replacing the boolean field. You can open a piece that is in the trash in a read-only way in order to review it and click "Restore."
* Advisory lock support has been completed for all content types, including on-page, in-context editing. This prevents accidental conflicts between editors.
* Image widgets now accept a `size` context option from the template, which can be used to avoid sending a full-width image for a very small placement.
* Additional improvements.

### Fixes
* Fixes error from missing `select` method in `AposPiecesManager` component.
* No more migration messages at startup for brand-new sites.
* `max` is now properly implemented for relationships when using the manager dialog box as a chooser.
* "Trash" filter now displays its state properly in the piece manager dialog box.
* Dragging an image to the media library works reliably.
* Infinite loop warning when editing page titles has been fixed.
* Users can locate the tab that still contains errors when blocked from saving a piece due to schema field errors.
* Calling `insert` works properly in the `init` function of a module.
* Additional fixes.

### Breaks

* Apostrophe's instance of `uploadfs` has moved from `apos.attachment.uploadfs` to `apos.uploadfs`. The `uploadfs` configuration option has similarly moved from the `@apostrophecms/attachment` module to the `@apostrophecms/uploadfs` module. `imageSizes` is still an option to `@apostrophecms/attachment`.

## 3.0.0-alpha.5 - 2021-02-11

* Conditional fields are now supported via the new `if` syntax. The old 2.x `showFields` feature has been replaced with `if: { ... }`.
* Adds the option to pass context options to an area for its widgets following the `with` keyword. Context options for widgets not in that area (or that don't exist) are ignored. Syntax: `{% area data.page, 'areaName' with { '@apostrophecms/image: { size: 'full' } } %}`.
* Advisory locking has been implemented for in-context editing, including nested contexts like the palette module. Advisory locking has also been implemented for the media manager, completing the advisory locking story.
* Detects many common configuration errors at startup.
* Extends `getBrowserData` in `@apostrophecms/doc-type` rather than overwriting the method.
* If a select element has no default, but is required, it should default to the first option. The select elements appeared as if this were the case, but on save you would be told to make a choice, forcing you to change and change back. This has been fixed.
* Removes 2.x piece module option code, including for `contextual`, `manageViews`, `publishMenu`, and `contextMenu`.
* Removes admin bar module options related to 2.x slide-out UI: `openOnLoad`, `openOnHomepageLoad`, `closeDelay`.
* Fixed a bug that allowed users to appear to be in edit mode while looking at published content in certain edge cases.
* The PATCH API for pages can now infer the correct _id in cases where the locale is specified in the query string as an override, just like other methods.
* Check permissions for the delete and publish operations.
* Many bug fixes.

### Breaks
* Changes the `piecesModuleName` option to `pieceModuleName` (no "s") in the `@apostrophecms/piece-page-type` module. This feature is used only when you have two or more piece page types for the same piece type.

## 3.0.0-alpha.4.2 - 2021-01-27

* The `label` option is no longer required for widget type modules. This was already true for piece type and page type modules.
* Ability to namespace asset builds. Do not push asset builds to uploadfs unless specified.

### Breaking changes

* Removes the `browser` module option, which was only used by the rich text widget in core. All browser data should now be added by extending or overriding `getBrowserData` in a module. Also updates `getComponentName` to reference `options.components` instead of `options.browser.components`.

## 3.0.0-alpha.4.1

* Hotfix: the asset module now looks for a `./release-id` file (relative to the project), not a `./data/release-id` file, because `data` is not a deployed folder and the intent of `release-id` is to share a common release identifier between the asset build step and the deployed instances.

## 3.0.0-alpha.4

* **"Fragments" have been added to the Apostrophe template API, as an alternative to Nunjucks' macros, to fully support areas and async components.** [See the A3 alpha documentation](https://a3.docs.apos.dev/guide/widgets-and-templates/fragments.html) for instructions on how to use this feature.
* **CSS files in the `ui/public` subdirectory of any module are now bundled and pushed to the browser.** This allows you to efficiently deliver your CSS assets, just as you can deliver JS assets in `ui/public`. Note that these assets must be browser-ready JS and CSS, so it is customary to use your own webpack build to generate them. See [the a3-boilerplate project](https://github.com/apostrophecms/a3-boilerplate) for an example, especially `webpack.config.js`.
* **More support for rendering HTML in REST API requests.** See the `render-areas` query parameter in [piece and page REST API documentation](https://a3.docs.apos.dev/reference/api/pieces.html#get-api-v1-piece-name).
* **Context bar takeover capability,** for situations where a secondary document should temporarily own the undo/redo/publish UI.
* **Unpublished pages in the tree** are easier to identify
* **Range fields** have been added.
* **Support for npm bundles is back.** It works just like in 2.x, but the property is `bundle`, not `moogBundle`. Thanks to Miro Yovchev.

### Breaking changes

* **A3 now uses webpack 5.** For now, **due to a known issue with vue-loader, your own project must also be updated to use webpack 5.** The a3-boilerplate project has been updated accordingly, so you may refer to [the a3-boilerplate project](https://github.com/apostrophecms/a3-boilerplate) for an example of the changes to be made, notably in `webpack.config.js` and `package.json`. We are in communication with upstream developers to resolve the issue so that projects and apostrophe core can use different major versions of webpack.

## 3.0.0-alpha.3

Third alpha release of 3.x. Introduced draft mode and the "Publish Changes" button.

## 3.0.0-alpha.2

Second alpha release of 3.x. Introduced a distinct "edit" mode.

## 3.0.0-alpha.1

First alpha release of 3.x.<|MERGE_RESOLUTION|>--- conflicted
+++ resolved
@@ -2,16 +2,17 @@
 
 ## Unreleased
 
-<<<<<<< HEAD
+### Adds
+
 * Adds Reset Password feature to the login page. Note that the feature must be enabled and email delivery must be properly configured. See the [documentation](https://v3.docs.apostrophecms.org/) for more details.
-=======
-Fixes
-
-- Query builders for regular select fields have always accepted null to mean "do not filter on this property." Now this also works for dynamic select fields.
-- The i18n UI state management now doesn't allow actions while it's busy.
-- Fixed various localization bugs in the text of the "Update" dropdown menu.
-- The `singleton: true` option for piece types now automatically implies `showCreate: false`.
->>>>>>> 148ad28a
+
+
+### Fixes
+
+* Query builders for regular select fields have always accepted null to mean "do not filter on this property." Now this also works for dynamic select fields.
+* The i18n UI state management now doesn't allow actions while it's busy.
+* Fixed various localization bugs in the text of the "Update" dropdown menu.
+* The `singleton: true` option for piece types now automatically implies `showCreate: false`.
 
 ## 3.31.0 (2022-10-27)
 
