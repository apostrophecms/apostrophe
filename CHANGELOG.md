--- conflicted
+++ resolved
@@ -4,15 +4,12 @@
 
 ### Adds
 
-<<<<<<< HEAD
+* Translation strings added for the layout- and layout-column-widgets.
 * When switching locale from the doc editor, ask if the user wants to localize the current document in the target locale or want to start a blank document.
-=======
-* Translation strings added for the layout- and layout-column-widgets.
-
-### Changes
-
-### Fixes
->>>>>>> 4b9d5ec4
+
+### Changes
+
+### Fixes
 
 ## 4.23.0 (2025-10-30)
 
