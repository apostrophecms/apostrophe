# Changelog

## UNRELEASED

<<<<<<< HEAD
### Adds

* Accessibility improvement for the rich text editor Typography toolbar item.
=======
### Fixes

* Fixes ability to change color hue by clicking the color hue bar rather than dragging the indicator
* Prevents the rich text control bar from closing while using certain UI within the color picker

### Adds

* Ability to disable the color spectrum UI of a color picker

### Changes

* The `pickerOptions` sub property of a color field's configuration has been merged with it's parent `options` object.
>>>>>>> 07df8056

## 4.11.2 (2024-12-29)

### Fixes

* Fixes a bug where images in Media manager are not selectable (click on an image does nothing) in both default and relationship mode.

## 4.11.1 (2024-12-18)

### Fixes

* Corrected a unit test that relies on the sitemap module, as it now makes explicit that the project level `baseUrl` must be set for a successful experience, and the module level `baseUrl` was set earlier. No other changes.

## 4.11.0 (2024-12-18)

### Adds

* When validating an `area` field, warn the developer if `widgets` is not nested in `options`.
* Adds support for supplying CSS variable names to a color field's `presetColors` array as selectable values.
* Adds support for dynamic focus trap in Context menus (prop `dynamicFocus`). When set to `true`, the focusable elements are recalculated on each cycle step.
* Adds option to disable `tabindex` on `AposToggle` component. A new prop `disableFocus` can be set to `false` to disable the focus on the toggle button. It's enabled by default.
* Adds support for event on `addContextOperation`, an option `type` can now be passed and can be `modal` (default) or `event`, in this case it does not try to open a modal but emit a bus event using the action as name.


### Fixes

* Focus properly Widget Editor modals when opened. Keep the previous active focus on the modal when closing the widget editor.
* a11y improvements for context menus.
* Fixes broken widget preview URL when the image is overridden (module improve) and external build module is registered.
* Inject dynamic custom bundle CSS when using external build module with no CSS entry point.
* Range field now correctly takes 0 into account.
* Apos style does not go through `postcss-viewport-to-container-toggle` plugin anymore to avoid UI bugs.

## 4.10.0 (2024-11-20)

### Fixes

* Extra bundle detection when using external build module works properly now.
* Widget players are now properly invoked when they arrive later in the page load process.
* Fix permission grid tooltip display.
* Fixes a bug that crashes external frontend applications.
* Fixes a false positive warning for module not in use for project level submodules (e.g. `widges/module.js`) and dot-folders (e.g. `.DS_Store`).
* Bumped `express-bearer-token` dependency to address a low-severity `npm audit` warning regarding noncompliant cookie names and values. Apostrophe
did not actually use any noncompliant cookie names or values, so there was no vulnerability in Apostrophe.
* Rich text "Styles" toolbar now has visually focused state.
* The `renderPermalinks` and `renderImages` methods of the `@apostrophecms/rich-text` module now correctly resolve the final URLs of page links and inline images in rich text widgets, even when the user has editing privileges. Formerly this was mistakenly prevented by logic intended to preserve the editing experience. The editing experience never actually relied on the
rendered output.
* Search bar will perform the search even if the bar is empty allowing to reset a search.
* Fixes Color picker being hidden in an inline array schema field, also fixes rgba inputs going off the modal.

### Adds

* It's possible now to target the HMR build when registering via `template.append` and `template.prepend`. Use `when: 'hmr:public'` or `when: 'hmr:apos'` that will be evaluated against the current asset `options.hmr` configuration.
* Adds asset module option `options.modulePreloadPolyfill` (default `true`) to allow disabling the polyfill preload for e.g. external front-ends. 
* Adds `bundleMarkup` to the data sent to the external front-end, containing all markup for injecting Apostrophe UI in the front-end.
* Warns users when two page types have the same field name, but a different field type. This may cause errors or other problems when an editor switches page types.
* The piece and page `GET` REST APIs now support `?render-areas=inline`. When this parameter is used, an HTML rendering of each widget is added to that specific widget in each area's `items` array as a new `_rendered` property. The existing `?render-areas=1` parameter is still supported to render the entire area as a single `_rendered` property. Note that this older option also causes `items` to be omitted from the response.

### Changes

* Removes postcss plugin and webpack loader used for breakpoint preview mode. Uses instead the new `postcss-viewport-to-container-toggle` plugin in the webpack config.
* Implement `vue-color` directly in Apostrophe rather than as a dependency
* Switch color handling library from `tinycolor2` to `@ctrl/tinycolor`
* Removes error messages in server console for hidden fields. These messages should not have been printed out in the server console in the first place.
* Removes invalid error messages on select fields appearing while opening an existing valid document.

## 4.9.0 (2024-10-31)

### Adds

* Relationship inputs have aria accessibility tags and autocomplete suggestions can be controlled by keyboard.
* Elements inside modals can have a `data-apos-focus-priority` attribute that prioritizes them inside the focusable elements list.
* Modals will continute trying to find focusable elements until an element marked `data-apos-focus-priority` appears or the max retry threshold is reached.
* Takes care of an edge case where Media Manager would duplicate search results.
* Add support for ESM projects.
* Modules can now have a `before: "module-name"` property in their configuration to initialize them before another module, bypassing the normal
order implied by `defaults.js` and `app.js`.
* `select` and `checkboxes` fields that implement dynamic choices can now take into account the value of other fields on the fly, by specifying
a `following` property with an array of other field names. Array and object subfields can access properties of the parent document
by adding a `<` prefix (or more than one) to field names in `following` to look upwards a level. Your custom method on the server side will
now receive a `following` object as an additional argument. One limitation: for now, a field with dynamic choices cannot depend on another field
with dynamic choices in this way.
* Adds AI-generated missing translations
* Adds the mobile preview dropdown for non visibles breakpoints. Uses the new `shortcut` property to display breakpoints out of the dropdown.
* Adds possibility to have two icons in a button.
* Breakpoint preview only targets `[data-apos-refreshable]`.
* Adds a `isActive` state to context menu items. Also adds possibility to add icons to context menu items.
* Add a postcss plugin to handle `vh` and `vw` values on breakpoint preview mode.
* Adds inject component `when` condition with possible values `hmr`, `prod`, and `dev`. Modules should explicitely register their components with the same `when` value and the condition should be met to inject the component.
* Adds inject `bundler` registration condition. It's in use only when registering a component and will be evaluated on runtime. The value should match the current build module (`webpack` or the external build module alias).
* Adds new development task `@apostrophecms/asset:reset` to reset the asset build cache and all build artifacts.
* Revamps the `@apostrophecms/asset` module to enable bundling via build modules.
* Adds `apos.asset.devServerUrl()` nunjucks helper to get the (bundle) dev server URL when available.
* The asset module has a new option, `options.hmr` that accepts `public` (default), `apos` or `false` to enable HMR for the public bundle or the admin UI bundle or disable it respectively. This configuration works only with external build modules that support HMR.
* The asset module has a new option, `options.hmrPort` that accepts an integer (default `null`) to specify the HMR WS port. If not specified, the default express port is used. This configuration works only with external build modules that support HMR WS.
* The asset module has a new option, `options.productionSourceMaps` that accepts a boolean (default `false`) to enable source maps in production. This configuration works only with external build modules that support source maps.

### Changes

* Silence deprecation warnings from Sass 1.80+ regarding the use of `@import`. The Sass team [has stated there will be a two-year transition period](https://sass-lang.com/documentation/breaking-changes/import/#transition-period) before the feature is actually removed. The use of `@import` is common practice in the Apostrophe codebase and in many project codebases. We will arrange for an orderly migration to the new `@use` directive before Sass 3.x appears.
* Move saving indicator after breakpoint preview.
* Internal methods `mergeConfiguration`, `autodetectBundles`, `lintModules`, `nestedModuleSubdirs` and `testDir` are now async.
* `express.getSessionOptions` is now async.

### Fixes

* Modifies the `AposAreaMenu.vue` component to set the `disabled` attribute to `true` if the max number of widgets have been added in an area with `expanded: true`.
* `pnpm: true` option in `app.js` is no longer breaking the application. 
* Remove unused `vue-template-compiler` dependency.
* Prevent un-publishing the `@apostrophecms/global` doc and more generally all singletons.
* When opening a context menu while another is already opened, prevent from focusing the button of the first one instead of the newly opened menu.
* Updates `isEqual` method of `area` field type to avoid comparing an area having temporary properties with one having none.
* In a relationship field, when asking for sub relationships using `withRelationships` an dot notion. 
If this is done in combination with a projection, this projection is updated to add the id storage fields of the needed relationships for the whole `withRelationships` path. 
* The admin UI no longer fails to function when the HTML page is rendered with a direct `sendPage` call and there is no current "in context" page or piece.

## 4.7.2 and 4.8.1 (2024-10-09)

### Fixes

* Correct a race condition that can cause a crash at startup when custom `uploadfs` options are present in some specific cloud environments e.g. when using Azure Blob Storage.

## 4.8.0 (2024-10-03)

### Adds

* Adds a mobile preview feature to the admin UI. The feature can be enabled using the `@apostrophecms/asset` module's new `breakpointPreviewMode` option. Once enabled, the asset build process will duplicate existing media queries as container queries. There are some limitations in the equivalence between media queries and container queries. You can refer to the [CSS @container at-rule](https://developer.mozilla.org/en-US/docs/Web/CSS/@container) documentation for more information. You can also enable `breakpointPreviewMode.debug` to be notified in the console when the build encounters an unsupported media query.
* Apostrophe now automatically adds the appropriate default values for new properties in the schema, even for existing documents in the database. This is done automatically during the migration phase of startup.
* Adds focus states for media library's Uploader tile.
* Adds focus states file attachment's input UI.
* Simplified importing rich text widgets via the REST API. If you  you have HTML that contains `img` tags pointing to existing images, you can now import them all quickly. When supplying the rich text widget object, include an `import` property with an `html` subproperty, rather than the usual `content` property. You can optionally provide a `baseUrl` subproperty as well. Any images present in `html` will be imported automatically and the correct `figure` tags will be added to the new rich text widget, along with any other markup acceptable to the widget's configuration.

### Changes

* The various implementations of `newInstance` found in Apostrophe, e.g. for widgets, array items, relationship fields and documents themselves, have been consolidated in one implementation. The same code is now reused both on the front and the back end, ensuring the same result without the need to introduce additional back end API calls.

### Fixes

* Apostrophe's migration logic is no longer executed twice on every startup and three times in the migration task. It is executed exactly once, always at the same point in the startup process. This bug did not cause significant performance issues because migrations were always only executed once, but there is a small performance improvement due to not checking for them more than once.
* The `@apostrophecms/page` module APIs no longer allow a page to become a child of itself. Thanks to [Maarten Marx](https://github.com/Pixelguymm) for reporting the issue.
* Uploaded SVGs now permit `<use>` tags granted their `xlink:href` property is a local reference and begins with the `#` character. This improves SVG support while mitgating XSS vulnerabilities.
* Default properties of object fields present in a widget now populate correctly even if never focused in the editor.
* Fixed the "choices" query builder to correctly support dynamic choices, ensuring compatibility with the [`piecesFilters`](https://docs.apostrophecms.org/reference/modules/piece-page-type.html#piecesfilters) feature when using dynamic choices.
* Fix a reordering issue for arrays when dragging and dropping items in the admin UI.
* The inline array item extract the label now using `title` as `titleField` value by default (consistent with the Slat list).

## 4.7.1 (2024-09-20)

### Fixes

* Ensure parked fields are not modified for parked pages when not configured in `_defaults`.

## 4.7.0 (2024-09-05)

### Changes

* UI and UX of inline arrays and their table styles

### Adds

* To aid debugging, when a file extension is unacceptable as an Apostrophe attachment the rejected extension is now printed as part of the error message.
* The new `big-upload-client` module can now be used to upload very large files to any route that uses the new `big-upload-middleware`.
* Add option `skipReplace` for `apos.doc.changeDocIds` method to skip the replacing of the "old" document in the database.
* The `@apostrophecms/i18n` module now exposes a `locales` HTTP GET API to aid in implementation of native apps for localized sites.
* Context menus can be supplied a `menuId` so that interested components can listen to their opening/closing.
* Allow to set mode in `AposWidget` component through props.
* Add batch operations to pages.
* Add shortcuts to pages manager.
* Add `replaces` (boolean, `false` by default) option to the context operation definition (registered via `apos.doc.addContextOperation()`) to allow the operation to require a replace confirmation before being executed. The user confirmation results in the Editor modal being closed and the operation being executed. The operation is not executed if the user cancels the confirmation.

### Changes

* Wait for notify before navigating to a new page.
* Send also `checkedTypes` via the pages body toolbar operations (e.g. 'batch') to the modal.

### Fixes

* Fix link to pages in rich-text not showing UI to select page during edit.
* Bumps `uploadfs` dependency to ensure `.tar.gz`, `.tgz` and `.gz` files uploaded to S3 download without double-gzipping.
This resolves the issue for new uploads.
* Registering duplicate icon is no longer breaking the build.
* Fix widget focus state so that the in-context Add Content menu stays visible during animation
* Fix UI of areas in schemas so that their context menus are layered overtop sibling schema fields UI
* Fix unhandled promise rejections and guard against potential memory leaks, remove 3rd party `debounce-async` dependency
* Adds an option to center the context menu arrow on the button icon. Sets this new option on some context menus in the admin UI.
* Fixes the update function of `AposSlatLists` so that elements are properly reordered on drag

## 4.6.1 (2024-08-26)

### Fixes

* Registering duplicate icon is no longer breaking the build.
* Fix widget focus state so that the in-context Add Content menu stays visible during animation.
* Fix UI of areas in schemas so that their context menus are layered overtop sibling schema fields UI.

### Removes
* Inline array option for `alwaysOpen` replaced with UI toggles

## 4.6.0 (2024-08-08)

### Adds

* Add a locale switcher in pieces and pages editor modals. This is available for localized documents only, and allows you to switch between locales for the same document.
  The locale can be switched at only one level, meaning that sub documents of a document that already switched locale will not be able to switch locale itself.
* Adds visual focus states and keyboard handlers for engaging with areas and widgets in-context
* Adds method `simulateRelationshipsFromStorage` method in schema module. 
This method populates the relationship field with just enough information to allow convert to accept it. It does not fully fetch the related documents. It does the opposite of prepareForStorage.
* A new options object has been added to the convert method. 
Setting the `fetchRelationships` option to false will prevent convert from actually fetching relationships to check which related documents currently exist. 
The shape of the relationship field is still validated.

### Changes

* Refactors Admin UI SASS to eliminate deprecation warnings from declarations coming after nested rules.
* Bumps the sass-loader version and adds a webpack option to suppress mixed declaration deprecation warnings to be removed when all modules are updated.
* Add `title` and `_url` to select all projection.
* Display `Select all` message on all pages in the manager modal.
* Refresh `checked` in manager modal after archive action.
* Update `@apostrophecms/emulate-mongo-3-driver` dependency to keep supporting `mongodb@3.x` queries while using `mongodb@6.x`.
* Updates rich text link tool's keyboard key detection strategy.
* Buttons that appear on slats (preview, edit crop/relationship, remove) are visually focusable and keyboard accessible.
* Added tooltip for update button. Thanks to [gkumar9891](https://github.com/gkumar9891) for this addition.

### Fixes

* Fixes the rendering of conditional fields in arrays where the `inline: true` option is used.
* Fixes the rich text link tool's detection and display of the Remove Link button for removing existing links
* Fixes the rich text link tool's detection and display of Apostrophe Page relationship field.
* Overriding standard Vue.js components with `editorModal` and `managerModal` are now applied all the time.
* Accommodate old-style replica set URIs with comma-separated servers by passing any MongoDB URIs that Node.js cannot parse directly to the MongoDB driver, and avoiding unnecessary parsing of the URI in general.
* Bump `oembetter` dependency to guarantee compatibility with YouTube. YouTube recently deployed broken `link rel="undefined"` tags on some of their video pages.
* It is now possible to see the right filename and line number when debugging the admin UI build in the browser. This is automatically disabled when `@apostrophecms/security-headers` is installed, because its defaults are incompatible by design.

## 4.5.4 (2024-07-22)

### Fixes

* Add a default projection to ancestors of search results in order to load a reasonable amount of data and avoid request timeouts.

## 4.5.3 (2024-07-17)

### Fixes

* Enhanced media selection with touchpad on Windows by extending focus timeout.

## 4.5.2 (2024-07-11)

### Fixes

* Ensure that `apos.doc.walk` never gets caught in an infinite loop even if circular references are present in the data. This is a hotfix for an issue that can arise when the new support for breadcrumbs in search results is combined with a more inclusive projection for page ancestors.
* Correct a longstanding bug in `apos.doc.walk` that led items to be listed twice in the `ancestors` array passed to the iterator.
* Correct a longstanding bug in `apos.doc.walk` that led ancestors that are themselves arrays to be misrepresented as a series of objects in the `ancestors` array passed to the iterator.
* For additional guarantees of reliability the `_dotPath` and `_ancestors` arguments to `apos.doc.walk`, which were always clearly documented as for internal use only, can no longer be passed in externally.

## 4.5.1 (2024-07-11)

### Changes

* Allow tiptap rich-text widget to open modals for images and links without closing the toolbar.

## 4.5.0 (2024-07-10)

### Adds

* Allow to disable shortcut by setting the option `shortcut: false`
* Adds a new color picker tool for the rich-text-widget toolbar that matches the existing `color` schema field. This also adds the same `pickerOptions` and `format` options to the rich-text-widget configuration that exist in the `color` schema field.
* Add missing UI translation keys.
* Infite scroll in media manager instead of pagination and related search fixes.
* Improves loaders by using new `AposLoadingBlock` that uses `AposLoading` instead of the purple screen in media manager.
* Select the configured aspect ratio and add `data-apos-field` attributes to the fields inside `AposImageRelationshipEditor.vue`.
* Add `getShowAdminBar` method. This method can be overriden in projects to drive the admin bar visibility for logged-in users.

### Fixes

* Removes unnecessary, broadly applied line-height setting that may cause logged-in vs logged-out visual discrepencies.
* Remove double GET request when saving image update.
* Fix filter menu forgetting selecting filters and not instantiating them.
* Remove blur emit for filter buttons and search bar to avoid re requesting when clicking outside…
* `this.modified` was not working properly (set to false when saving). We can now avoid to reload images when saving no changes.
* In media manager images checkboxes are disabled when max is reached.
* In media manager when updating an image or archiving, update the list instead of fetching and update checked documents to see changes in the right panel selected list.
* The `password` field type now has a proper fallback default, the empty string, just like the string field type
and its derivatives. This resolves bugs in which the unexpected `null` caused problems during validation. This bug
was old, but was masked in some situations until the release of version `4.4.3`.
* Identify and mark server validation errors in the admin UI. This helps editors identify already existing data fields, having validation errors when schema changes (e.g. optional field becomes required).
* Removes `menu-offset` props that were causing `AposContextMenu` to not display properly. 
* Allows to pass a number or an array to `AposContextMenu` to set the offset of the context menu (main and cross axis see `floating-ui` documentation).
* Fixes the relationship fields not having the data when coming from the relationship modal.
* Fixes watch on `checkedDocs` passed to `AposSlatList` not being reactive and not seeing updated relationship fields.
* Adds styles for 1 column expanded area ([#4608](https://github.com/apostrophecms/apostrophe/issues/4608))
* Fixes weird slug computations based on followed values like title. Simplifies based on the new tech design.
* Prevent broken admin UI when there is a missing widget.
* Fixes media manager not loading images when last infinite scroll page have been reached (when uploading image for example).
* Upgrade oembetter versions to allow all vimeo urls.

### Changes

* Update `Choose Images` selection behavior. When choosing images as part of a relationship, you click on the image or checkbox to add the image to the selection.
If a max is set to allow only one image, clicking on the selected image will remove it from the selection. Clicking on another image will update the selection with the newly clicked image. 
If a max is set to allow multiple images, you can remove images from the selection by using the checkbox. Clicking on the image will bring the image schema in the right panel.
You can upload images even if the max has been reached. We will append the uploaded images to the existing selection up to the max if any.
* Update `@apostrophecms/emulate-mongo-3-driver` dependency to keep supporting `mongodb@3.x` queries while using `mongodb@6.x`.

## 4.4.3 (2024-06-17)

### Fixes

* Do not use schema `field.def` when calling `convert`. Applying defaults to new documents is the job of `newInstance()` and similar code.
If you wish a field to be mandatory use `required: true`.
* As a convenience, using `POST` for pieces and pages with `_newInstance: true` keeps any additional `req.body` properties in the API response.
This feature unofficially existed before, it is now supported.
* Rollbacks watcher on `checked` array. Fixes, checked docs not being properly updated.


## 4.4.2 (2024-06-14)

### Fixes

* Hotfix: the new `_parent` property of pieces, which refers to the same piece page as `_parentUrl`, is now a carefully pruned
subset to avoid the risk of infinite recursion when the piece page has a relationship to a piece. Those who want `_parent`
to be more complete can extend the new `pruneParent` method of the relevant piece page module. This regression was
introduced in version 4.4.0.

## 4.4.1 (2024-06-12)

### Fixes

* Depend on `stylelint-config-apostrophe` properly via npm, not github.

## 4.4.0 (2024-06-12)

### Adds

* Adds a pinia store to handle modals logic. 
* Methods from the store are registered on `apos.modal` instead of methods from `TheAposModals` component.
* No more need to emit `safe-close` when defining an `AposModal`, modal is automatically resolved when closed.
* Adds field components access to the reactive document value.
* Expose `AposContextMenu` owned method for re-calculation of the content position.
* Field Meta components of `slug` and `string` types can now fire `replace-field-value` events with text value payload, which will replace the respective field value.
* `AposInputString` now accepts a `rows` prop, in effect only when `field.textarea` is set to `true`.
* Add `T,S` shortcut to open the Personal Settings.
* Add `T,D` shortcut to open the Submitted Drafts.
* Add a scrollbar to the shortcut list.
* Add breadcrumbs to search results page.
* Pages relationships have now their checkboxes disabled when max is reached.

### Changes

* Improves widget tabs for the hidden entries, improves UX when validation errors are present in non-focused tabs.
* When moving a page, recognize when the slug of a new child
already contains the new parent's slug and not double it.
For example, given we have two pages as children of the home page, page A and page B.
Page A and page B are siblings.
Page A has the slug `/peer` and page B has the slug `/peer/page`.
Now we want page B to be the child of page A.
We will now end up with page B slug as `/peer/page` and not `/peer/peer/page` as before.
* `AposSpinner` now respects the colors for `heavy` weight mode and also accepts second, "light" color in this mode. Props JSDoc blocks are added.
* `AposContextMenu` now respects the `menuOffset` component property.
* Set `G,Shift+I` shortcut to open the Image Tags manager modal.
* Set `G,Shift+F` shortcut to open the File Tags manager modal.
* Remove slug from suggestion for images.
* Increase suggestion search image size to 50px.
* For suggestions with image, keep title on a single line and truncate title field with `...` when it hits the right side.

### Fixes

* Rich Text editor properly unsets marks on heading close.
* Widget client side schema validation.
* Allow `G,Shift+I` shortcut style.
* Detect shortcut conflicts when using multiple shortcuts.
* Updating schema fields as read-only no longer reset the value when updating the document.
* Fixes stylelint config file, uses config from our shared configuration, fixes all lint errors. 
* Fixes `TheAposCommandMenu` modals not computing shortcuts from the current opened modal.
* Fixes select boxes of relationships, we can now check manually published relationships, and `AposSlatList` renders properly checked relationships.
* Fixes issues in `AposInputArray` on production build to be able to add, remove and edit array items after `required` error.
* Relationships browse button isn't disabled when max is reached.
* In media manager images checkboxes are disabled when max is reached.

## 4.3.3 (2024-06-04)

### Fixes

* Removes `$nextTick` use to re render schema in `AposArrayEditor` because it was triggering weird vue error in production.
Instead, makes the AposSchema for loop keys more unique using `modelValue.data._id`, 
if document changes it re-renders schema fields.
* In media manager image checkboxes are disabled when max is reached.
* Fixes tiptap bubble menu jumping on Firefox when clicking on buttons. Also fixes the fact that 
double clicking on bubble menu out of buttons would prevent it from closing when unfocusing the rich text area.
* In media manager images checkboxes are disabled when max is reached.
* Makes the final fields accessible in the media manager right rail.

## 4.3.2 (2024-05-18)

### Fixes

* Corrects a regression introduced in version 4.3.0 that broke the validation of widget modals, resulting in a confusing
error on the page. A "required" field in a widget, for instance, once again blocks the save operation properly.

### Changes

* Improves widget tab UI for the hidden entries, improves UX when validation errors are present in non-focused tabs.

## 4.3.1 (2024-05-17)

### Fixes

* Databases containing documents that no longer correspond to any module no longer cause the migration that adds missing mode properties
to fail (an issue introduced in version 4.2.0). Databases with no such "orphaned" documents were not affected.

## 4.3.0 (2024-05-15)

### Adds

* Allows to disable page refresh on content changed for page types.
* Widget editor can now have tabs.
* Adds prop to `AposInputMixin` to disable blur emit.
* Adds `throttle` function in ui module utils.
* Adds a `publicBundle` option to `@apostrophecms/asset`. When set to `false`, the `ui/src` public asset bundle is not built at all in most cases
except as part of the admin UI bundle which depends on it. For use with external front ends such as [apostrophe-astro](https://github.com/apostrophecms/apostrophe-astro).
Thanks to Michelin for contributing this feature.

### Fixes

* Do not show widget editor tabs when the developer hasn't created any groups.
* `npm link` now works again for Apostrophe modules that are dependencies of a project.
* Re-crop image attachments found in image widgets, etc. when replacing an image in the Media Manager.
* Fixes visual transitions between modals, as well as slider transition on overlay opacity.
* Changing the aspect ratio multiple times in the image cropper modal no longer makes the stencil smaller and smaller.

### Changes

* Improves `debounce` function to handle async properly (waiting for previous async call to finish before triggering a new one).
* Adds the `copyOfId` property to be passed to the `apos.doc.edit()` method, while still allowing the entire `copyOf` object for backwards compatibility.

### Fixes


## 4.2.1 (2024-04-29)

### Fixes

* Fixes drag and drop regression in the page tree where pages were not able to be moved between parent and child.

## 4.2.0 (2024-04-18)

* Typing a `/` in the title field of a page no longer confuses the slug field. Thanks to [Gauav Kumar](https://github.com/gkumar9891).

### Changes

* Rich text styles are now split into Nodes and Marks, with independent toolbar controls for a better user experience when applying text styles.
There is no change in how the `styles` option is configured.
* Rich text style labels are fully localized.
* `i18n` module now uses the regular `req.redirect` instead of a direct `res.redirect` to ensure redirection, enabling more possibilities for `@apostrophecms/redirect` module
* Refactors `AposModal` component with composition api to get rid of duplicated code in `AposFocusMixin` and `AposFocus`.
* `APOS_MONGODB_LOG_LEVEL` has been removed. According to [mongodb documentation](https://github.com/mongodb/node-mongodb-native/blob/main/etc/notes/CHANGES_5.0.0.md#mongoclientoptionslogger-and-mongoclientoptionsloglevel-removed) "Both the logger and the logLevel options had no effect and have been removed."
* Update `connect-mongo` to `5.x`. Add `@apostrophecms/emulate-mongo-3-driver` dependency to keep supporting `mongodb@3.x` queries while using `mongodb@6.x`.

### Fixes

* Updates the docs `beforeInsert` handler to avoid ending with different modes being set between `_id`, `aposLocale` and `aposMode`.
* Adds a migration to fix potential corrupted data having different modes set between `_id`, `aposLocale` and `aposMode`.
* Fix a crash in `notification` when `req.body` was not present. Thanks to Michelin for contributing this fix.
* Addresses a console error observed when opening and closing the `@apostrophecms-pro/palette` module across various projects.
* Fixes the color picker field in `@apostrophecms-pro/palette` module.
* Ensures that the `data-apos-test` attribute in the admin bar's tray item buttons is set by passing the `action` prop to `AposButton`.
* Prevents stripping of query parameters from the URL when the page is either switched to edit mode or reloaded while in edit mode.
* Add the missing `metaType` property to newly inserted widgets.

### Security

* New passwords are now hashed with `scrypt`, the best password hash available in the Node.js core `crypto` module, following guidance from [OWASP](https://cheatsheetseries.owasp.org/cheatsheets/Password_Storage_Cheat_Sheet.html).
This reduces login time while improving overall security.
* Old passwords are automatically re-hashed with `scrypt` on the next successful login attempt, which
adds some delay to that next attempt, but speeds them up forever after compared to the old implementation.
* Custom `scrypt` parameters for password hashing can be passed to the `@apostrophecms/user` module via the `scrypt` option. See the [Node.js documentation for `scrypt`]. Note that the `maxmem` parameter is computed automatically based on the other parameters.

## 4.1.1 (2024-03-21)

### Fixes

* Hotfix for a bug that broke the rich text editor when the rich text widget has
a `styles` property. The bug was introduced in 4.0.0 as an indirect side effect of deeper
watching behavior by Vue 3.

## 4.1.0 (2024-03-20)

### Fixes

* Don't crash if a document of a type no longer corresponding to any module is present
together with the advanced permission module.
* AposLoginForm.js now pulls its schema from the user module rather than hardcoding it. Includes the
addition of `enterUsername` and `enterPassword` i18n fields for front end customization and localization.
* Simulated Express requests returned by `apos.task.getReq` now include a `req.headers` property, for
greater accuracy and to prevent unexpected bugs in other code.
* Fix the missing attachment icon. The responsibility for checking whether an attachment
actually exists before calling `attachment.url` still lies with the developer.

### Adds

* Add new `getChanges` method to the schema module to get an array of document changed field names instead of just a boolean like does the `isEqual` method.
* Add highlight class in UI when comparing documents.

## 4.0.0 (2024-03-12)

### Adds
* Add Marks tool to the Rich Text widget for handling toggling marks.
* Add translation keys used by the multisite assembly module.
* Add side by side comparison support in AposSchema component.
* Add `beforeLocalize` and `afterLocalize` events.
* Add custom manager indicators support via `apos.schema.addManagerIndicator({ component, props, if })`. The component registered this way will be automatically rendered in the manager modal.
* Add the possibility to make widget modals wider, which can be useful for widgets that contain areas taking significant space. See [documentation](https://v3.docs.apostrophecms.org/reference/modules/widget-type.html#options).
* Temporarily add `translation` module to support document translations via the `@apostrophecms-pro/automatic-translation` module.
**The `translation` core module may be removed or refactored to reduce overhead in the core,** so its presence should
not be relied upon.

### Changes

* Migrate to Vue 3. This entails changes to some admin UI code, as detailed in our public announcement.
There are no other backwards incompatible changes in apostrophe version 4.0.0.
Certain other modules containing custom admin UI have also been updated in a new major version to be compatible,
as noted in our announcement and on the migration page of our website.

### Fixes

* Adds `textStyle` to Tiptap types so that spans are rendered on RT initialization
* `field.help` and `field.htmlHelp` are now correctly translated when displayed in a tooltip.
* Bump the `he` package to most recent version.
* Notification REST APIs should not directly return the result of MongoDB operations.

## 3.63.2 (2024-03-01)

### Security

* Always validate that method names passed to the `external-condition` API actually appear in `if` or `requiredIf`
clauses for the field in question. This fix addresses a serious security risk in which arbitrary methods of
Apostrophe modules could be called over the network, without arguments, and the results returned to the caller.
While the lack of arguments mitigates the data exfiltration risk, it is possible to cause data loss by
invoking the right method. Therefore this is an urgent upgrade for all Apostrophe 3.x users. Our thanks to the Michelin
penetration test red team for disclosing this vulnerability. All are welcome to disclose security vulnerabilities
in ApostropheCMS code via [security@apostrophecms.com](mailto:security@apostrophecms.com).
* Disable the `alwaysIframe` query parameter of the oembed proxy. This feature was never used in Apostrophe core, and could be misused to carry out arbitrary GET requests in the context of an iframe, although it could not be used to exfiltrate any information other than the success or failure of the request, and the request was still performed by the user's browser only. Thanks to the Michelin team.
* Remove vestigial A2 code relating to polymorphic relationship fields. The code in question had no relevance to the way such a feature would be implemented in A3, and could be used to cause a denial of service by crashing and restarting the process. Thanks to the Michelin team.

## 3.63.1 (2024-02-22)

### Security

* Bump dependency on `sanitize-html` to `^2.12.1` at a minimum, to ensure that `npm update apostrophe` is sufficient to guarantee a security update is installed. This security update prevents specially crafted HTML documents from revealing the existence or non-existence of files on the server. The vulnerability did not expose any other information about those files. Thanks to the [Snyk Security team](https://snyk.io/) for the disclosure and to [Dylan Armstrong](https://dylan.is/) for the fix.

## 3.63.0 (2024-02-21)

### Adds

* Adds a `launder` method to the `slug` schema field query builder to allow for use in API queries.
* Adds support for browsing specific pages in a relationship field when `withType` is set to a page type, like `@apostrophecms/home-page`, `default-page`, `article-page`...
* Add support for `canCreate`, `canPreview` & `canShareDraft` in context operations conditions.
* Add support for `canCreate`, `canEdit`, `canArchive` & `canPublish` in utility operations definitions.
* Add `uponSubmit` requirement in the `@apostrophecms/login` module. `uponSubmit` requirements are checked each time the user submit the login form. See the documentation for more information.
* Add field metadata feature, where every module can add metadata to fields via public API offered by `apos.doc.setMeta()`, `apos.doc.getMeta()`, `apos.doc.getMetaPath()` and `apos.doc.removeMeta()`. The metadata is stored in the database and can be used to store additional information about a field.
* Add new `apos.schema.addFieldMetadataComponent(namespace, component)` method to allow adding custom components. They have access to the server-side added field metadata and can decide to show indicators on the admin UI fields. Currently supported fields are "string", "slug", "array", "object" and "area".

### Fixes

* When deleting a draft document, we remove related reverse IDs of documents having a relation to the deleted one.
* Fix publishing or moving published page after a draft page on the same tree level to work as expected.
* Check create permissions on create keyboard shortcut.
* Copy requires create and edit permission.
* Display a more informative error message when publishing a page because the parent page is not published and the current user has no permission to publish the parent page (while having permission to publish the current one).
* The `content-changed` event for the submit draft action now uses a complete document.
* Fix the context bar overlap on palette for non-admin users that have the permission to modify it.
* Show widget icons in the editor area context menu.

### Changes

* Share Drafts modal styles made larger and it's toggle input has a larger hitbox.

## 3.62.0 (2024-01-25)

### Adds

* Adds support for `type` query parameter for page autocomplete. This allows to filter the results by page type. Example: `/api/v1/@apostrophecms/page?autocomplete=something&type=my-page-type`.
* Add testing for the `float` schema field query builder.
* Add testing for the `integer` schema field query builder.
* Add support for link HTML attributes in the rich text widget via configurable fields `linkFields`, extendable on a project level (same as it's done for `fields`). Add an `htmlAttribute` property to the standard fields that map directly to an HTML attribute, except `href` (see special case below), and set it accordingly, even if it is the same as the field name. Setting `htmlAttribute: 'href'` is not allowed and will throw a schema validation exception (on application boot).
* Adds support in `can` and `criteria` methods for `create` and `delete`.
* Changes support for image upload from `canEdit` to `canCreate`.
* The media manager is compatible with per-doc permissions granted via the `@apostrophecms-pro/advanced-permission` module.
* In inline arrays, the trash icon has been replaced by a close icon.

### Fixes

* Fix the `launder` and `finalize` methods of the `float` schema field query builder.
* Fix the `launder` and `finalize` methods of the `integer` schema field query builder.
* A user who has permission to `publish` a particular page should always be allowed to insert it into the
published version of the site even if they could not otherwise insert a child of the published
parent.
* Display the "Browse" button in a relationship inside an inline array.

## 3.61.1 (2023-01-08)

### Fixes

* Pinned Vue dependency to 2.7.15. Released on December 24th, Vue 2.7.16 broke the rich text toolbar in Apostrophe.

## 3.61.0 (2023-12-21)

### Adds

* Add a `validate` method to the `url` field type to allow the use of the `pattern` property.
* Add `autocomplete` attribute to schema fields that implement it (cf. [HTML attribute: autocomplete](https://developer.mozilla.org/en-US/docs/Web/HTML/Attributes/autocomplete)).
* Add the `delete` method to the `@apostrophecms/cache` module so we don't have to rely on direct MongoDB manipulation to remove a cache item.
* Adds tag property to fields in order to show a tag next to the field title (used in advanced permission for the admin field). Adds new sensitive label color.
* Pass on the module name and the full, namespaced template name to external front ends, e.g. Astro.
Also make this information available to other related methods for future and project-level use.
* Fixes the AposCheckbox component to be used more easily standalone, accepts a single model value instead of an array.

### Fixes

* Fix `date` schema field query builder to work with arrays.
* Fix `if` on pages. When you open the `AposDocEditor` modal on pages, you now see an up to date view of the visible fields.
* Pass on complete annotation information for nested areas when adding or editing a nested widget using an external front, like Astro.
* We can now close the image modal in rich-text widgets when we click outside of the modal.
The click on the cancel button now works too.
* Fixes the `clearLoginAttempts` method to work with the new `@apostrophecms/cache` module `delete` method.

## 3.60.1 (2023-12-06)

### Fixes

* corrected an issue where the use of the doc template library can result in errors at startup when
replicating certain content to new locales. This was not a bug in the doc template library.
Apostrophe was not invoking `findForEditing` where it should have.

## 3.60.0 (2023-11-29)

### Adds

* Add the possibility to add custom classes to notifications.
Setting the `apos-notification--hidden` class will hide the notification, which can be useful when we only care about the event carried by it.
* Give the possibility to add horizontal rules from the insert menu of the rich text editor with the following widget option: `insert: [ 'horizontalRule' ]`.
Improve also the UX to focus back the editor after inserting a horizontal rule or a table.

### Fixes

* The `render-widget` route now provides an `options` property on the widget, so that
schema-level options of the widget are available to the external front end when
rendering a newly added or edited widget in the editor. Note that when rendering a full page,
this information is already available on the parent area: `area.options.widgets[widget.type]`
* Pages inserted directly in the published mode are now given a
correct `lastPublishedAt` property, correcting several bugs relating
to the page tree.
* A migration has been added to introduce `lastPublishedAt` wherever
it is missing for existing pages.
* Fixed a bug that prevented page ranks from renumbering properly during "insert after" operations.
* Added a one-time migration to make existing page ranks unique among peers.
* Fixes conditional fields not being properly updated when switching items in array editor.
* The `beforeSend` event for pages and the loading of deferred widgets are now
handled in `renderPage` with the proper timing so that areas can be annotated
successfully for "external front" use.
* The external front now receives 100% of the serialization-friendly data that Nunjucks receives,
including the `home` property etc. Note that the responsibility to avoid passing any nonserializable
or excessively large data in `req.data` falls on the developer when choosing to use the
`apos-external-front` feature.
* Wraps the group label in the expanded preview menu component in `$t()` to allow translation

## 3.59.1 (2023-11-14)

### Fixes

* Fix `if` and `requiredIf` fields inside arrays. With regard to `if`, this is a hotfix for a regression introduced in 3.59.0.

## 3.59.0 (2023-11-03)

### Changes

* Webpack warnings about package size during the admin UI build process have been turned off by default. Warnings are still enabled for the public build, where a large bundle can be problematic for SEO.

### Fixes

* Apostrophe warns you if you have more than one piece page for the same piece type and you have not overridden `chooseParentPage`
to help Apostrophe decide which page is suitable as the `_url` of each piece. Beginning with this release, Apostrophe can recognize
when you have chosen to do this via `extendMethods`, so that you can call `_super()` to fall back to the default implementation without
receiving this warning. The default implementation still just returns the first page found, but always following the
`_super()` pattern here opens the door to npm modules that `improve` `@apostrophecms/piece-page` to do something more
sophisticated by default.
* `newInstance` always returns a reasonable non-null empty value for area and
object fields in case the document is inserted without being passed through
the editor, e.g. in a parked page like the home page. This simplifies
the new external front feature.

### Adds

* An adapter for Astro is under development with support from Michelin.
Starting with this release, adapters for external fronts, i.e. "back for front"
frameworks such as Astro, may now be implemented more easily. Apostrophe recognizes the
`x-requested-with: AposExternalFront` header and the `apos-external-front-key` header.
If both are present and `apos-external-front-key` matches the `APOS_EXTERNAL_FRONT_KEY`
environment variable, then Apostrophe returns JSON in place of a normal page response.
This mechanism is also available for the `render-widget` route.
* Like `type`, `metaType` is always included in projections. This helps
ensure that `apos.util.getManagerOf()` can be used on any object returned
by the Apostrophe APIs.

## 3.58.1 (2023-10-18)

### Security

* Update `uploadfs` to guarantee users get a fix for a [potential security vulnerability in `sharp`](https://security.snyk.io/vuln/SNYK-JS-SHARP-5922108).
This was theoretically exploitable only by users with permission to upload media to Apostrophe
* Remove the webpack bundle analyzer feature, which had been nonfunctional for some time, to address a harmless npm audit warning
* Note: there is one remaining `npm audit` warning regarding `postcss`. This is not a true vulnerability because only developers
with access to the entire codebase can modify styles passed to `postcss` by Apostrophe, but we are working with upstream
developers to determine the best steps to clear the warning

### Fixes

* Automatically add `type` to the projection only if there are no exclusions in the projection. Needed to prevent `Cannot do
exclusion on field in inclusion projection` error.

## 3.58.0 (2023-10-12)

### Fixes

* Ensure Apostrophe can make appropriate checks by always including `type` in the projection even if it is not explicitly listed.
* Never try to annotate a widget with permissions the way we annotate a document, even if the widget is simulating a document.
* The `areas` query builder now works properly when an array of area names has been specified.

### Adds

* Widget schema can now follow the parent schema via the similar to introduced in the `array` field type syntax (`<` prefix). In order a parent followed field to be available to the widget schema, the area field should follow it. For example, if area follows the root schema `title` field via `following: ['title']`, any field from a widget schema inside that area can do `following: ['<title']`.
* The values of fields followed by an `area` field are now available in custom widget preview Vue components (registered with widget option `options.widget = 'MyComponentPreview'`). Those components will also receive additional `areaField` prop (the parent area field definition object).
* Allows to insert attachments with a given ID, as well as with `docIds` and `archivedDocIds` to preserve related docs.
* Adds an `update` method to the attachment module, that updates the mongoDB doc and the associated file.
* Adds an option to the `http` `remote` method to allow receiving the original response from `node-fetch` that is a stream.

## 3.57.0 2023-09-27

### Changes
* Removes a 25px gap used to prevent in-context widget UI from overlapping with the admin bar
* Simplifies the way in-context widget state is rendered via modifier classes
### Adds

* Widgets detect whether or not their in-context editing UI will collide with the admin bar and adjust it appropriately.
* Italian translation i18n file created for the Apostrophe Admin-UI. Thanks to [Antonello Zanini](https://github.com/Tonel) for this contribution.
* Fixed date in piece type being displayed as current date in column when set as undefined and without default value. Thanks to [TheSaddestBread](https://github.com/AllanKoder) for this contribution.

### Fixes

* Bumped dependency on `oembetter` to ensure Vimeo starts working again
for everyone with this release. This is necessary because Vimeo stopped
offering oembed discovery meta tags on their video pages.

### Fixes

* The `118n` module now ignores non-JSON files within the i18n folder of any module and does not crash the build process.

## 3.56.0 (2023-09-13)

### Adds

* Add ability for custom tiptap extensions to access the options passed to rich text widgets at the area level.
* Add support for [npm workspaces](https://docs.npmjs.com/cli/v10/configuring-npm/package-json#workspaces) dependencies. A workspace dependency can now be used as an Apostrophe module even if it is not a direct dependency of the Apostrophe project. Only direct workspaces dependencies of the Apostrophe project are supported, meaning this will only work with workspaces set in the Apostrophe project. Workspaces set in npm modules are not supported, please use [`bundle`](https://v3.docs.apostrophecms.org/reference/module-api/module-overview.html#bundle) instead. For instance, I have an Apostrophe project called `website`. `website` is set with two [npm workspaces](https://docs.npmjs.com/cli/v10/using-npm/workspaces), `workspace-a` & `workspace-b`. `workspace-a` `package.json` contains a module named `blog` as a dependency. `website` can reference `blog` as enabled in the Apostrophe `modules` configuration.
* The actual invocation of `renderPageForModule` by the `sendPage` method of all modules has been
factored out to `renderPage`, which is no longer deprecated. This provides a convenient override point
for those who wish to substitute something else for Nunjucks or just wrap the HTML in a larger data
structure. For consistent results, one might also choose to override the `renderWidget` and `render`
methods of the `@apostrophecms/area` module, which are used to render content while editing.
Thanks to Michelin for their support of this work.
* Add `@apostrophecms/rich-text-widget:lint-fix-figure` task to wrap text nodes in paragraph tags when next to figure tags. Figure tags are not valid children of paragraph tags.
* Add `@apostrophecms/rich-text-widget:remove-empty-paragraph` task to remove empty paragraphs from all existing rich-texts.

## 3.55.1 (2023-09-11)

### Fixes

* The structured logging for API routes now responds properly if an API route throws a `string` as an exception, rather than
a politely `Error`-derived object with a `stack` property. Previously this resulted in an error message about the logging
system itself, which was not useful for debugging the original exception.

## 3.55.0 (2023-08-30)

### Adds

* Add `publicApiCheckAsync` wrapper method (and use it internally) to allow for overrides to do async permission checks of REST APIs. This feature doesn't introduce any breaking changes because the default implementation still invokes `publicApiCheck` in case developers have overridden it.

### Fixes

* Refresh schema field with same name in `AposDocEditor` when the schema changes.
* Infer parent ID mode from the request when retrieving the parent (target) page to avoid `notfound`.
* Log the actual REST API error message and not the one meant for the user.
* Hide dash on autopublished pages title.

## 3.54.0 (2023-08-16)

### Adds

* Add `@apostrophecms/log` module to allow structured logging. All modules have `logDebug`, `logInfo`, `logWarn` and `logError` methods now. See the [documentation](https://v3.docs.apostrophecms.org/guide/logging.html) for more details.
* Add `@apostrophecms/settings` translations.
* Add the ability to have custom modals for batch operations.
* Add the possibility to display utility operations inside a 3-dots menu on the page manager, the same way it is done for the docs manager.
* Custom context operations now accept a `moduleIf` property, which tests options at the module level
the same way that `if` tests properties of the document to determine if the operation should be
offered for a particular document. Note that not all options are passed to the front end unless
`getBrowserData` is extended to suit the need.
* Move Pages Manager modal business logic to a mixin.
* Add `column.extraWidth` option (number) for `AposTreeHeader.vue` to allow control over the tree cell width.
* Move `AposDocContextMenu.vue` business logic to a mixin.
* Move Pages Manager modal business logic to a mixin. Add `column.extraWidth` option (number) for `AposTreeHeader.vue` to allow control over the tree cell width.

### Changes

* Rename misleading `projection` parameter into `options` in `self.find` method signature for
`@apostrophecms/any-doc-type`, `@apostrophecms/any-page-type` & `@apostrophecms/piece-type`.
**This was never really a projection in A3,** so it is not a backwards compatibility issue.
* Hide save button during in-context editing if the document is autopublished.
* Beginning with this release, the correct `moduleName` for typical
actions on the context document is automatically passed to the
modal associated with a custom context operation, unless `moduleName`
is explicitly specified. The `moduleName` parameter to `addContextOperation`
is no longer required and should not be passed at all in most cases
(just pass the object argument). If you do wish to specify a `moduleName`
to override that prop given to the modal, then it is recommended to pass
it as a `moduleName` property of the object, not as a separate argument.
For backwards compatibility the two-argument syntax is still permitted.

### Fixes

* Resolved data integrity issue with certain page tree operations by inferring the best peer to position the page relative to rather
than attempting to remember the most recent move operation.
* Fixes a downstream bug in the `getFieldsByCategory` method in the `AposEditorMixin.js` by checking for a property before accessing it.
* In Nunjucks templates, `data.url` now includes any sitewide and locale URL prefixes. This fixes local prefixing for pagination of piece-type index pages.
* Changes were detected in various fields such as integers, which caused the "Update" button to be active even when there was no actual modification in the doc.
* Fix a bug that prevented adding multiple operations in the same batch operation group.
* The `getTarget` method of the page module should use `findForEditing` to make sure it is able to see
pages that would be filtered out of a public view by project level or npm module overrides.

## 3.53.0 (2023-08-03)

### Adds

* Accessibility improved for navigation inside modals and various UI elements.
Pages/Docs Manager and Doc Editor modal now have better keyboard accessibility.
They keep the focus on elements inside modals and give it back to their parent modal when closed.
This implementation is evolving and will likely switch to use the `dialog` HTML element soon.
* Adds support for a new `if` property in `addContextOperation` in order to show or not a context operation based on the current document properties.
* Add `update-doc-fields` event to call `AposDocEditor.updateDocFields` method
* Add schema field `hidden` property to always hide a field
* Hide empty schema tabs in `AposDocEditor` when all fields are hidden due to `if` conditions
* The front end UI now respects the `_aposEditorModal` and `_aposAutopublish`
properties of a document if present, and otherwise falls back to module
configuration. This is a powerful addition to custom editor components
for piece and page types, allowing "virtual piece types" on the back end that
deal with many content types to give better hints to the UI.
* Respect the `_aposAutopublish` property of a document if present, otherwise
fall back to module configuration.
* For convenience in custom editor components, pass the new prop `type`, the original type of the document being copied or edited.
* For better results in custom editor components, pass the prop `copyOfId`, which implies
the custom editor should fetch the original itself by its means of choice.
For backwards compatibility `copyOf` is still passed, but it may be an
incomplete projection and should not be used in new code.
* Custom context operations now receive a `docId` prop, which should
be used in preference to `doc` because `doc` may be an incomplete
projection.
* Those creating custom context operations for documents can now
specify both a `props` object for additional properties to be passed to
their modal and a `docProps` object to map properties from the document
to props of their choosing.
* Adds support to add context labels in admin bar.
* Adds support for admin UI language configuration in the `@apostrophecms/i18n` module. The new options allow control over the default admin UI language and configures the list of languages, that any individual logged in user can choose from. See the [documentation](https://v3.docs.apostrophecms.org/reference/modules/i18n.html) for more details.
* Adds `adminLocale` User field to allow users to set their preferred admin UI language, but only when the `@apostrophecms/i18n` is configured accordingly (see above).
* Adds `@apostrophecms/settings` module and a "Personal Settings" feature. See the [documentation](https://v3.docs.apostrophecms.org/reference/modules/settings.html) for more details.
* Adds `$and` operator on `addContextOperation` `if` property in order to check multiple fields before showing or hiding a context operation.

### Fixes

* `AposDocEditor` `onSave` method signature. We now always expect an object when a parameter is passed to the function to check
the value of `navigate` flag.
* Fixes a problem in the rich text editor where the slash would not be deleted after item selectin from the insert menu.
* Modules that have a `public` or `i18n` subdirectory no longer generate a
warning if they export no code.
* Clean up focus parent event handlers when components are destroyed. Prevents a slow degradation of performance while editing.
Thanks to [Joshua N. Miller](https://github.com/jmiller-rise8).
* Fixes a visual discrepancy in the rich text editor where empty paragraphs would appear smaller in preview mode compared to edit mode.

### Changes

* To make life easier for module developers, modules that are `npm link`ed to
the project no longer have to be listed in `package.json` as
dependencies. To prevent surprises this is still a requirement for modules
that are not symlinked.

## 3.52.0 (2023-07-06)

### Changes

* Foreign widget UI no longer uses inverted theme styles.

### Adds

* Allows users to double-click a nested widget's breadcrumb entry and open its editor.
* Adds support for a new `conditions` property in `addContextOperation` and validation of `addContextOperation` configuration.

### Fixes

* The API now allows the user to create a page without defining the page target ID. By default it takes the Home page.
* Users are no longer blocked from saving documents when a field is hidden
by an `if` condition fails to satisfy a condition such as `min` or `max`
or is otherwise invalid. Instead the invalid value is discarded for safety.
Note that `required` has always been ignored when an `if` condition is not
satisfied.
* Errors thrown in `@apostrophecms/login:afterSessionLogin` event handlers are now properly passed back to Passport as such, avoiding a process restart.

## 3.51.1 (2023-06-23)

## Fixes

* Fix a regression introduced in 3.51.0 - conditional fields work again in the array editor dialog box.

## 3.51.0 (2023-06-21)

### Adds

* Items can now be added to the user's personal menu in the
admin bar, alongside the "Log Out" option. To do so, specify
the `user: true` option when calling `self.apos.adminBar.add`.
This should be reserved for items that manage personal settings.
* When duplicating another document, the `_id` properties of
array items, widgets and areas are still regenerated to ensure
uniqueness across documents. However, an `_originalId` property
is now available for reference while the document remains in memory.
This facilitates change detection within array items in
`beforeSave` handlers and the like.
* Adds the possibility to add custom admin bars via the `addBar()` method from the `admin-bar` module.
* Adds support for conditional fields within `array` and `object` field schema. See the [documentation](https://v3.docs.apostrophecms.org/guide/conditional-fields/) for more information.

### Fixes

* Uses `findForEditing` method in the page put route.
* The "Duplicate" option in the page or piece manager now correctly duplicates the
entire document. This was a regression introduced in 3.48.0. The "Duplicate" option
in the editor dialog box always worked correctly.

### Changes

* Browser URL now changes to reflect the slug of the document according to the mode that is being viewed.

## 3.50.0 (2023-06-09)

### Adds

* As a further fix for issues that could ensue before the improvements
to locale renaming support that were released in 3.49.0, an
`@apostrophecms/page:reattach` task has been added. This command line task
takes the `_id` or `slug` of a page and reattaches it to the page tree as
the last child of the home page, even if page tree data for that page
is corrupted. You may wish to use the `--new-slug` and `--locale` options. This task should not
be needed in normal circumstances.

## 3.49.0 (2023-06-08)

### Changes

* Updates area UX to not display Add Content controls when a widget is focused.
* Updates area UX to unfocus widget on esc key.
* Updates widget UI to use dashed outlines instead of borders to indicate bounds.
* Updates UI for Insert Menu.
* Updates Insert Menu UX to allow mid-node insertion.
* Rich Text Widget's Insert components are now expected to emit `done` and `cancel` for proper RT cleanup. `close` still supported for BC, acts as `done`.
* Migrated the business logic of the login-related Vue components to external mixins, so that the templates and styles can be overridden by
copying the component `.vue` file to project level without copying all of the business logic. If you have already copied the components to style them,
we encourage you to consider replacing your `script` tag with the new version, which just imports the mixin, so that fixes we make there will be
available in your project.

### Adds

* Adds keyboard accessibility to Insert menu.
* Adds regex pattern feature for string fields.
* Adds `pnpm` support. Introduces new optional Apostrophe root configuration `pnpm` to force opt-in/out when auto detection fails. See the [documentation](https://v3.docs.apostrophecms.org/guide/using-pnpm.html) for more details.
* Adds a warning if database queries involving relationships
are made before the last `apostrophe:modulesRegistered` handler has fired.
If you need to call Apostrophe's `find()` methods at startup,
it is best to wait for the `@apostrophecms/doc:beforeReplicate` event.
* Allow `@` when a piece is a template and `/@` for page templates (doc-template-library module).
* Adds a `prefix` option to the http frontend util module.
If explicitly set to `false`, prevents the prefix from being automatically added to the URL,
when making calls with already-prefixed URLs for instance.
* Adds the `redirectToFirstLocale` option to the `i18n` module to prevent users from reaching a version of their site that would not match any locale when requesting the site without a locale prefix in the URL.
* If just one instance of a piece type should always exist (per locale if localized), the
`singletonAuto` option may now be set to `true` or to an object with a `slug` option in
order to guarantee it. This implicitly sets `singleton: true` as well. This is now used
internally by `@apostrophecms/global` as well as the optional `@apostrophecms-pro/palette` module.

### Fixes

* Fix 404 error when viewing/editing a doc which draft has a different version of the slug than the published one.
* Fixed a bug where multiple home pages can potentially be inserted into the database if the
default locale is renamed. Introduced the `async apos.doc.bestAposDocId(criteria)` method to
help identify the right `aposDocId` when inserting a document that might exist in
other locales.
* Fixed a bug where singletons like the global doc might not be inserted at all if they
exist under the former name of the default locale and there are no other locales.

## 3.48.0 (2023-05-26)

### Adds

* For performance, add `apos.modules['piece-type']getManagerApiProjection` method to reduce the amount of data returned in the manager
    modal. The projection will contain the fields returned in the method in addition to the existing manager modal
    columns.
* Add `apos.schema.getRelationshipQueryBuilderChoicesProjection` method to set the projection used in
    `apos.schema.relationshipQueryBuilderChoices`.
* Rich-text inline images now copies the `alt` attribute from the original image from the Media Library.

### Changes

* Remove `stripPlaceholderBrs` and `restorePlaceholderBrs` from `AposRichTextWidgetEditor.vue` component.
* Change tiptap `Gapcursor` display to use a vertical blinking cursor instead of an horizontal cursor, which allow users to add text before and after inline images and tables.
* You can set `max-width` on `.apos-rich-text-toolbar__inner` to define the width of the rich-text toolbar. It will now
    flow on multiple lines if needed.
* The `utilityRail` prop of `AposSchema` now defaults to `false`, removing
the need to explicitly pass it in almost all contexts.
* Mark `apos.modules['doc-type']` methods `getAutocompleteTitle`, `getAutocompleteProjection` and `autocomplete` as
    deprecated. Our admin UI does not use them, it uses the `autocomplete('...')` query builder.
    More info at https://v3.docs.apostrophecms.org/reference/query-builders.html#autocomplete'.
* Print a warning with a clear explanation if a module's `index.js` file contains
no `module.exports` object (often due to a typo), or it is empty.

### Fixes

* Now errors and exits when a piece-type or widget-type module has a field object with the property `type`. Thanks to [NuktukDev](https://github.com/nuktukdev) for this contribution.
* Add a default page type value to prevent the dropdown from containing an empty value.

## 3.47.0 (2023-05-05)

### Changes

* Since Node 14 and MongoDB 4.2 have reached their own end-of-support dates,
we are **no longer supporting them for A3.** Note that our dependency on
`jsdom` 22 is incompatible with Node 14. Node 16 and Node 18 are both
still supported. However, because Node 16 reaches its
end-of-life date quite soon (September), testing and upgrading directly
to Node 18 is strongly recommended.
* Updated `sluggo` to version 1.0.0.
* Updated `jsdom` to version `22.0.0` to address an installation warning about the `word-wrap` module.

### Fixes

* Fix `extendQueries` to use super pattern for every function in builders and methods (and override properties that are not functions).

## 3.46.0 (2023-05-03)

### Fixes

* Adding or editing a piece no longer immediately refreshes the main content area if a widget editor is open. This prevents interruption of the widget editing process
when working with the `@apostrophecms/ai-helper` module, and also helps in other situations.
* Check that `e.doc` exists when handling `content-changed` event.
* Require updated `uploadfs` version with no dependency warnings.

### Adds

* Allow sub-schema fields (array and object) to follow parent schema fields using the newly introduced `following: '<parentField'` syntax, where the starting `<` indicates the parent level. For example `<parentField` follows a field in the parent level, `<<grandParentField` follows a field in the grandparent level, etc. The change is fully backward compatible with the current syntax for following fields from the same schema level.

### Changes

* Debounce search to prevent calling search on every key stroke in the manager modal.
* Various size and spacing adjustments in the expanded Add Content modal UI

## 3.45.1 (2023-04-28)

### Fixes

* Added missing styles to ensure consistent presentation of the rich text insert menu.
* Fixed a bug in which clicking on an image in the media manager would close the "insert
image" dialog box.
* Update `html-to-text` package to the latest major version.

## 3.45.0 (2023-04-27)

### Adds

* Rich text widgets now support the `insert` option, an array
which currently may contain the strings `image` and `table` in order to add a
convenient "insert menu" that pops up when the slash key is pressed.
This provides a better user experience for rich text features that shouldn't
require that the user select existing text before using them.
* Auto expand inline array width if needed using `width: max-content` in the admin UI.
* The "browse" button is now available when selecting pages and pieces
to link to in the rich text editor.
* The "browse" button is also available when selecting inline images
in the rich text editor.
* Images are now previewed in the relationship field's compact list view.
* The new `apos-refreshing` Apostrophe bus event can be used to prevent
Apostrophe from refreshing the main content zone of the page when images
and pieces are edited, by clearing the `refresh` property of the object
passed to the event.
* To facilitate custom click handlers, an `apos.modal.onTopOf(el1, el2)` function is now
available to check whether an element is considered to be "on top of" another element in
the modal stack.

### Changes

* The `v-click-outside-element` Vue directive now understands that modals "on top of"
an element should be considered to be "inside" the element, e.g. clicks on them
shouldn't close the link dialog etc.

### Fixes

* Fix various issues on conditional fields that were occurring when adding new widgets with default values or selecting a falsy value in a field that has a conditional field relying on it.
Populate new or existing doc instances with default values and add an empty `null` choice to select fields that do not have a default value (required or not) and to the ones configured with dynamic choices.
* Rich text widgets save more reliably when many actions are taken quickly just before save.
* Fix an issue in the `oembed` field where the value was kept in memory after cancelling the widget editor, which resulted in saving the value if the widget was nested and the parent widget was saved.
Also improve the `oembed` field UX by setting the input as `readonly` rather than `disabled` when fetching the video metadata, in order to avoid losing its focus when typing.

## 3.44.0 (2023-04-13)

### Adds

* `checkboxes` fields now support a new `style: 'combobox'` option for a better multiple-select experience when there
are many choices.
* If the new `guestApiAccess` option is set to `true` for a piece type or for `@apostrophecms/page`,
Apostrophe will allow all logged-in users to access the GET-method REST APIs of that
module, not just users with editing privileges, even if `publicApiProjection` is not set.
This is useful when the goal is to allow REST API access to "guest" users who have
project-specific reasons to fetch access content via REST APIs.
* `test-lib/utils.js` has new `createUser` and `loginAs` methods for the convenience of
those writing mocha tests of Apostrophe modules.
* `batchOperations` permissions: if a `permission` property is added to any entry in the `batchOperations` cascade of a piece-type module, this permission will be checked for every user. See `batchOperations` configuration in `modules/@apostrophecms/piece-type/index.js`. The check function `checkBatchOperationsPermissions` can be extended. Please note that this permission is checked only to determine whether to offer the operation.

### Fixes
* Fix child page slug when title is deleted

## 3.43.0 (2023-03-29)

### Adds

* Add the possibility to override the default "Add Item" button label by setting the `itemLabel` option of an `array` field.
* Adds `touch` task for every piece type. This task invokes `update` on each piece, which will execute all of the same event handlers that normally execute when a piece of that type is updated. Example usage: `node app article:touch`.

### Fixes

* Hide the suggestion help from the relationship input list when the user starts typing a search term.
* Hide the suggestion hint from the relationship input list when the user starts typing a search term except when there are no matches to display.
* Disable context menu for related items when their `relationship` field has no sub-[`fields`](https://v3.docs.apostrophecms.org/guide/relationships.html#providing-context-with-fields) configured.
* Logic for checking whether we are running a unit test of an external module under mocha now uses `includes` for a simpler, safer test that should be more cross-platform.

## 3.42.0 (2023-03-16)

### Adds

* You can now set `style: table` on inline arrays. It will display the array as a regular HTML table instead of an accordion.
See the [array field documentation](https://v3.docs.apostrophecms.org/reference/field-types/array.html#settings) for more information.
* You can now set `draggable: false` on inline arrays. It will disable the drag and drop feature. Useful when the order is not significant.
See the [array field documentation](https://v3.docs.apostrophecms.org/reference/field-types/array.html#settings) for more information.
* You can now set the label and icon to display on inline arrays when they are empty.
See the [array field documentation](https://v3.docs.apostrophecms.org/reference/field-types/array.html#whenEmpty) for more information.
* We have added a new and improved suggestion UI to relationship fields.
* The `utilityOperations` feature of piece types now supports additional properties:
`relationship: true` (show the operation only when editing a relationship), `relationship: false` (never show
the operation when editing a relationship), `button: true`, `icon` and `iconOnly: true`.
When `button: true` is specified, the operation appears as a standalone button rather than
being tucked away in the "more" menu.
* In addition, `utilityOperations` can now specify `eventOptions` with an `event` subproperty
instead of `modalOptions`. This is useful with the new `edit` event (see below).
* Those extending our admin UI on the front end can now open a modal to create or edit a page or piece by calling
`await apos.doc.edit({ type: 'article' })` (the type here is an example). To edit an existing document add an
`_id` property. To copy an existing document (like our "duplicate" feature) add a `copyOf`
property. When creating new pages, `type` can be sent to `@apostrophecms/page` for convenience
(note that the `type` property does not override the default or current page type in the editor).
* The `edit` Apostrophe event is now available and takes an object with the same properties
as above. This is useful when configuring `utilityOperations`.
* The `content-changed` Apostrophe event can now be emitted with a `select: true` property. If a
document manager for the relevant content type is open, it will attempt to add the document to the
current selection. Currently this works best with newly inserted documents.
* Localized strings in the admin UI can now use `$t(key)` to localize a string inside
an interpolated variable. This was accomplished by setting `skipOnVariables` to false
for i18next, solely on the front end for admin UI purposes.
* The syntax of the method defined for dynamic `choices` now accepts a module prefix to get the method from, and the `()` suffix.
This has been done for consistency with the external conditions syntax shipped in the previous release. See the documentation for more information.
* Added the `viewPermission` property of schema fields, and renamed `permission` to `editPermission` (with backwards
compatibility) for clarity. You can now decide if a schema field requires permissions to be visible or editable.
See the documentation for more information.
* Display the right environment label on login page. By default, based on `NODE_ENV`, overriden by `environmentLabel` option in `@apostrophecms/login` module. The environment variable `APOS_ENV_LABEL` will override this. Note that `NODE_ENV` should generally only be set to `development` (the default) or `production` as many Node.js modules opt into optimizations suitable for all deployed environments when it is set to `production`. This is why we offer the separate `APOS_ENV_LABEL` variable.

### Fixes

* Do not log unnecessary "required" errors for hidden fields.
* Fixed a bug that prevented "Text Align" from working properly in the rich text editor in certain cases.
* Fix typo in `@apostrophecms/doc-type` and `@apostrophecms/submitted-drafts` where we were using `canCreate` instead of `showCreate` to display the `Create New` button or showing the `Copy` button in `Manager` modals.
* Send external condition results in an object so that numbers are supported as returned values.

## 3.41.1 (2023-03-07)

No changes. Publishing to make sure 3.x is tagged `latest` in npm, rather than 2.x.

## 3.41.0 (2023-03-06)

### Adds

* Handle external conditions to display fields according to the result of a module method, or multiple methods from different modules.
This can be useful for displaying fields according to the result of an external API or any business logic run on the server. See the documentation for more information.

### Fixes

* Replace `deep-get-set` dependency with `lodash`'s `get` and `set` functions to fix the [Prototype Pollution in deep-get-set](https://github.com/advisories/GHSA-mjjj-6p43-vhhv) vulnerability. There was no actual vulnerability in Apostrophe due to the way the module was actually used, and this was done to address vulnerability scan reports.
* The "soft redirects" for former URLs of documents now work better with localization. Thanks to [Waldemar Pankratz](https://github.com/waldemar-p).
* Destroy `AreaEditor` Vue apps when the page content is refreshed in edit mode. This avoids a leak of Vue apps components being recreated while instances of old ones are still alive.

### Security

* Upgrades passport to the latest version in order to ensure session regeneration when logging in or out. This adds additional security to logins by mitigating any risks due to XSS attacks. Apostrophe is already robust against XSS attacks. For passport methods that are internally used by Apostrophe everything is still working. For projects that are accessing the passport instance directly through `self.apos.login.passport`, some verifications may be necessary to avoid any compatibility issue. The internally used methods are `authenticate`, `use`, `serializeUser`, `deserializeUser`, `initialize`, `session`.

## 3.40.1 (2023-02-18)

* No code change. Patch level bump for package update.

## 3.40.0 (2023-02-17)

### Adds

* For devops purposes, the `APOS_BASE_URL` environment variable is now respected as an override of the `baseUrl` option.

### Fixes

* Do not display shortcut conflicts at startup if there are none.
* Range field correctly handles the `def` attribute set to `0` now. The `def` property will be used when the field has no value provided; a value going over the max or below the min threshold still returns `null`.
* `select` fields now work properly when the `value` of a choice is a boolean rather than a string or a number.

## 3.39.2 (2023-02-03)

### Fixes
* Hotfix for a backwards compatibility break in webpack that triggered a tiptap bug. The admin UI build will now succeed as expected.

## 3.39.1 (2023-02-02)

### Fixes

* Rescaling cropped images with the `@apostrophecms/attachment:rescale` task now works correctly. Thanks to [Waldemar Pankratz](https://github.com/waldemar-p) for this contribution.

## 3.39.0 (2023-02-01)

### Adds

* Basic support for editing tables by adding `table` to the rich text toolbar. Enabling `table` allows you to create tables, including `td` and `th` tags, with the ability to merge and split cells. For now the table editing UI is basic, all of the functionality is there but we plan to add more conveniences for easy table editing soon. See the "Table" dropdown for actions that are permitted based on the current selection.
* `superscript` and `subscript` may now be added to the rich text widget's `toolbar` option.
* Early beta-quality support for adding inline images to rich text, by adding `image` to the rich text toolbar. This feature works reliably, however the UI is not mature yet. In particular you must search for images by typing part of the title. We will support a proper "browse" experience here soon. For good results you should also configure the `imageStyles` option. You will also want to style the `figure` tags produced. See the documentation for more information.
* Support for `div` tags in the rich text toolbar, if you choose to include them in `styles`. This is often necessary for A2 content migration and can potentially be useful in new work when combined with a `class` if there is no suitable semantic block tag.
* The new `@apostrophecms/attachment:download-all --to=folder` command line task is useful to download all of your attachments from an uploadfs backend other than local storage, especially if you do not have a more powerful "sync" utility for that particular storage backend.
* A new `loadingType` option can now be set for `image-widget` when configuring an `area` field. This sets the `loading` attribute of the `img` tag, which can be used to enable lazy loading in most browsers. Thanks to [Waldemar Pankratz](https://github.com/waldemar-p) for this contribution.
* Two new module-level options have been added to the `image-widget` module: `loadingType` and `size`. These act as fallbacks for the same options at the area level. Thanks to [Waldemar Pankratz](https://github.com/waldemar-p) for this contribution.

### Fixes

* Adding missing require (`bluebird`) and fallback (`file.crops || []`) to `@apostrophecms/attachment:rescale`-task

## 3.38.1 (2023-01-23)

### Fixes

* Version 3.38.0 introduced a regression that temporarily broke support for user-edited content in locales with names like `de-de` (note the lowercase country name). This was inadvertently introduced in an effort to improve support for locale fallback when generating static translations of the admin interface. Version 3.38.1 brings back the content that temporarily appeared to be missing for these locales (it was never removed from the database), and also achieves the original goal. **However, if you created content for such locales using `3.38.0` (released five days ago) and wish to keep that content,** rather than reverting to the content from before `3.38.0`, see below.

### Adds

* The new `i18n:rename-locale` task can be used to move all content from one locale name to another, using the `--old` and `--new` options. By default, any duplicate keys for content existing in both locales will stop the process. However you can specify which content to keep in the event of a duplicate key error using the `--keep=localename` option. Note that the value of `--new` should match the a locale name that is currently configured for the `@apostrophecms/i18n` module.

Example:

```
# If you always had de-de configured as a locale, but created
# a lot of content with Apostrophe 3.38.0 which incorrectly stored
# it under de-DE, you can copy that content. In this case we opt
# to keep de-de content in the event of any conflicts
node app @apostrophecms/i18n:rename-locale --old=de-DE --new=de-de --keep=de-de
```

## 3.38.0 (2023-01-18)

### Adds

* Emit a `beforeSave` event from the `@apostrophecms:notification` module, with `req` and the `notification` as arguments, in order to give the possibility to override the notification.
* Emit a `beforeInsert` event from the `@apostrophecms:attachment` module, with `req` and the `doc` as arguments, in order to give the possibility to override the attachment.
* Emit a `beforeSaveSafe` event from the `@apostrophecms:user` module, with `req`, `safeUser` and `user` as arguments, in order to give the possibility to override properties of the `safeUser` object which contains password hashes and other information too sensitive to be stored in the aposDocs collection.
* Automatically convert failed uppercase URLs to their lowercase version - can be disabled with `redirectFailedUpperCaseUrls: false` in `@apostrophecms/page/index.js` options. This only comes into play if a 404 is about to happen.
* Automatically convert country codes in locales like `xx-yy` to `xx-YY` before passing them to `i18next`, which is strict about uppercase country codes.
* Keyboard shortcuts conflicts are detected and logged on to the terminal.

### Fixes

* Invalid locales passed to the i18n locale switching middleware are politely mapped to 400 errors.
* Any other exceptions thrown in the i18n locale switching middleware can no longer crash the process.
* Documents kept as the `previous` version for undo purposes were not properly marked as such, breaking the public language switcher in some cases. This was fixed and a migration was added for existing data.
* Uploading an image in an apostrophe area with `minSize` requirements will not trigger an unexpected error anymore. If the image is too small, a notification will be displayed with the minimum size requirements. The `Edit Image` modal will now display the minimum size requirements, if any, above the `Browse Images` field.
* Some browsers saw the empty `POST` response for new notifications as invalid XML. It will now return an empty JSON object with the `Content-Type` set to `application/json`.

## 3.37.0 (2023-01-06)

### Adds

* Dynamic choice functions in schemas now also receive a data object with their original doc id for further inspection by your function.
* Use `mergeWithCustomize` when merging extended source Webpack configuration. Introduce overideable asset module methods `srcCustomizeArray` and `srcCustomizeObject`, with reasonable default behavior, for fine tuning Webpack config arrays and objects merging. More info - [the Webpack mergeWithCustomize docs](https://github.com/survivejs/webpack-merge#mergewithcustomize-customizearray-customizeobject-configuration--configuration)
* The image widget now accepts a `placeholderImage` option that works like `previewImage` (just specify a file extension, like `placeholderImage: 'jpg'`, and provide the file `public/placeholder.jpg` in the module). The `placeholderUrl` option is still available for backwards compatibility.

### Fixes

* `docId` is now properly passed through array and object fields and into their child schemas.
* Remove module `@apostrophecms/polymorphic-type` name alias `@apostrophecms/polymorphic`. It was causing warnings
    e.g. `A permission.can() call was made with a type that has no manager: @apostrophecms/polymorphic-type`.
* The module `webpack.extensions` configuration is not applied to the core Admin UI build anymore. This is the correct and intended behavior as explained in the [relevant documentation](https://v3.docs.apostrophecms.org/guide/webpack.html#extending-webpack-configuration).
* The `previewImage` option now works properly for widget modules loaded from npm and those that subclass them. Specifically, the preview image may be provided in the `public/` subdirectory of the original module, the project-level configuration of it, or a subclass.

## 3.36.0 (2022-12-22)

### Adds

* `shortcut` option for piece modules, allowing easy re-mapping of the manager command shortcut per module.

### Fixes

* Ensure there are no conflicting command shortcuts for the core modules.

## 3.35.0 (2022-12-21)

### Adds

* Introduced support for linking directly to other Apostrophe documents in a rich text widget. The user can choose to link to a URL, or to a page. Linking to various piece types can also be enabled with the `linkWithType` option. This is equivalent to the old `apostrophe-rich-text-permalinks` module but is included in the core in A3. See the [documentation](https://v3.docs.apostrophecms.org/guide/core-widgets.html#rich-text-widget) for details.
* Introduced support for the `anchor` toolbar control in the rich text editor. This allows named anchors to be inserted. These are rendered as `span` tags with the given `id` and can then be linked to via `#id`, providing basic support for internal links. HTML 4-style named anchors in legacy content (`name` on `a` tags) are automatically migrated upon first edit.
* German translation i18n file created for the Apostrophe Admin-UI. Thanks to [Noah Gysin](https://github.com/NoahGysin) for this contribution.
* Introduced support for keyboard shortcuts in admin UI. Hitting `?` will display the list of available shortcuts. Developpers can define their own shortcuts by using the new `@apostrophecms/command-menu` module and the `commands` property. Please check the [keyboard shortcut documentation](https://v3.docs.apostrophecms.org/guide/command-menu.html) for more details.

### Fixes

* The `bulletList` and `orderedList` TipTap toolbar items now work as expected.
* When using the autocomplete/typeahead feature of relationship fields, typing a space at the start no longer results in an error.
* Replace [`credential`](https://www.npmjs.com/package/credential) package with [`credentials`](https://www.npmjs.com/package/credentials) to fix the [`mout` Prototype Pollution vulnerability](https://cve.mitre.org/cgi-bin/cvename.cgi?name=CVE-2020-7792). There was no actual vulnerability in Apostrophe or credential due to the way the module was actually used, and this was done to address vulnerability scan reports.
* Added a basic implementation of the missing "Paste from Clipboard" option to Expanded Widget Previews.


## 3.34.0 (2022-12-12)

### Fixes

* Nested areas work properly in widgets that have the `initialModal: false` property.
* Apostrophe's search index now properly incorporates most string field types as in A2.

### Adds

* Relationships load more quickly.
* Parked page checks at startup are faster.
* Tasks to localize and unlocalize piece type content (see `node app help [yourModuleName]:localize` and `node app help [yourModuleName]:unlocalize`).
## 3.33.0 (2022-11-28)

### Adds

* You can now set `inline: true` on schema fields of type `array`. This displays a simple editing interface in the context of the main dialog box for the document in question, avoiding the need to open an additional dialog box. Usually best for cases with just one field or just a few. If your array field has a large number of subfields the default behavior (`inline: false`) is more suitable for your needs. See the [array field](https://v3.docs.apostrophecms.org/reference/field-types/array.html) documentation for more information.
* Batch feature for publishing pieces.
* Add extensibility for `rich-text-widget` `defaultOptions`. Every key will now be used in the `AposRichTextWidgetEditor`.

### Fixes

* Prior to this release, widget templates that contained areas pulled in from related documents would break the ability to add another widget beneath.
* Validation of object fields now works properly on the browser side, in addition to server-side validation, resolving UX issues.
* Provisions were added to prevent any possibility of a discrepancy in relationship loading results under high load. It is not clear whether this A2 bug was actually possible in A3.

## 3.32.0 (2022-11-09)

### Adds

* Adds Reset Password feature to the login page. Note that the feature must be enabled and email delivery must be properly configured. See the [documentation](https://v3.docs.apostrophecms.org/reference/modules/login.html) for more details.
* Allow project-level developer to override bundling decisions by configuring the `@apostrophecms/asset` module. Check the [module documentation](https://v3.docs.apostrophecms.org/reference/modules/asset.html#options) for more information.

### Fixes

* Query builders for regular select fields have always accepted null to mean "do not filter on this property." Now this also works for dynamic select fields.
* The i18n UI state management now doesn't allow actions while it's busy.
* Fixed various localization bugs in the text of the "Update" dropdown menu.
* The `singleton: true` option for piece types now automatically implies `showCreate: false`.
* Remove browser console warnings by handling Tiptap Editor's breaking changes and duplicated plugins.
* The editor modal now allocates more space to area fields when possible, resolving common concerns about editing large widgets inside the modal.

## 3.31.0 (2022-10-27)

### Adds

* Adds `placeholder: true` and `initialModal: false` features to improve the user experience of adding widgets to the page. Checkout the [Widget Placeholders documentation](https://v3.docs.apostrophecms.org/guide/areas-and-widgets.html#adding-placeholder-content-to-widgets) for more detail.

### Fixes

* When another user is editing the document, the other user's name is now displayed correctly.

## 3.30.0 (2022-10-12)

### Adds

* New `APOS_LOG_ALL_ROUTES` environment variable. If set, Apostrophe logs information about all middleware functions and routes that are executed on behalf of a particular URL.
* Adds the `addFileGroups` option to the `attachment` module. Additionally it exposes a new method, `addFileGroup(group)`. These allow easier addition of new file groups or extension of the existing groups.

### Fixes

* Vue 3 may now be used in a separate webpack build at project level without causing problems for the admin UI Vue 2 build.
* Fixes `cache` module `clear-cache` CLI task message
* Fixes help message for `express` module `list-routes` CLI task

## 3.29.1 (2022-10-03)

### Fixes

* Hotfix to restore Node 14 support. Of course Node 16 is also supported.


## 3.29.0 (2022-10-03)

### Adds

* Areas now support an `expanded: true` option to display previews for widgets. The Expanded Widget Preview Menu also supports grouping and display columns for each group.
* Add "showQuery" in piece-page-type in order to override the query for the "show" page as "indexQuery" does it for the index page

### Fixes

* Resolved a bug in which users making a password error in the presence of pre-login checks such as a CAPTCHA were unable to try again until they refreshed the page.

## 3.28.1 (2022-09-15)

### Fixes

* `AposInputBoolean` can now be `required` and have the value `false`.
* Schema fields containing boolean filters can now list both `yes` and `no` choices according to available values in the database.
* Fix attachment `getHeight()` and `getWidth()` template helpers by changing the assignment of the `attachment._crop` property.
* Change assignment of `attachment._focalPoint` for consistency.

## 3.28.0 (2022-08-31)

### Fixes

* Fix UI bug when creating a document via a relationship.

### Adds

* Support for uploading `webp` files for display as images. This is supported by all current browsers now that Microsoft has removed IE11. For best results, you should run `npm update` on your project to make sure you are receiving the latest release of `uploadfs` which uses `sharp` for image processing. Thanks to [Isaac Preston](https://github.com/ixc7) for this addition.
* Clicking outside a modal now closes it, the same way the `Escape` key does when pressed.
* `checkboxes` fields now support `min` and `max` properties. Thanks to [Gabe Flores](https://github.com/gabeflores-appstem).

## 3.27.0 (2022-08-18)

### Adds

* Add `/grid` `POST` route in permission module, in addition to the existing `GET` one.
* New utility script to help find excessively heavy npm dependencies of apostrophe core.

### Changes

* Extract permission grid into `AposPermissionGrid` vue component.
* Moved `stylelint` from `dependencies` to `devDependencies`. The benefit may be small because many projects will depend on `stylelint` at project level, but every little bit helps install speed, and it may make a bigger difference if different major versions are in use.

## 3.26.1 (2022-08-06)

### Fixes

Hotfix: always waits for the DOM to be ready before initializing the Apostrophe Admin UI. `setTimeout` alone might not guarantee that every time. This issue has apparently become more frequent in the latest versions of Chrome.
* Modifies the `login` module to return an empty object in the API session cookie response body to avoid potential invalid JSON error if `response.json()` is retrieved.

## 3.26.0 (2022-08-03)

### Adds

* Tasks can now be registered with the `afterModuleReady` flag, which is more useful than `afterModuleInit` because it waits for the module to be more fully initialized, including all "improvements" loaded via npm. The original `afterModuleInit` flag is still supported in case someone was counting on its behavior.
* Add `/grid` `POST` route in permission module, in addition to the existing `GET` one, to improve extensibility.
* `@apostrophecms/express:list-routes` command line task added, to facilitate debugging.

### Changes

* Since Microsoft has ended support for IE11 and support for ES5 builds is responsible for a significant chunk of Apostrophe's installation time, the `es5: true` option no longer produces an IE11 build. For backwards compatibility, developers will receive a warning, but their build will proceed without IE11 support. IE11 ES5 builds can be brought back by installing the optional [@apostrophecms/asset-es5](https://github.com/apostrophecms/asset-es5) module.

### Fixes

* `testModule: true` works in unit tests of external Apostrophe modules again even with modern versions of `mocha`, thanks to [Amin Shazrin](https://github.com/ammein).
* `getObjectManager` is now implemented for `Object` field types, fixing a bug that prevented the use of areas found in `object` schema fields within templates. Thanks to [James R T](https://github.com/jamestiotio).

## 3.25.0 (2022-07-20)

### Adds

* `radio` and `checkboxes` input field types now support a server side `choices` function for supplying their `choices` array dynamically, just like `select` fields do. Future custom field types can opt into this functionality with the field type flag `dynamicChoices: true`.

### Fixes

* `AposSelect` now emits values on `change` event as they were originally given. Their values "just work" so you do not have to think about JSON anymore when you receive it.
* Unpinned tiptap as the tiptap team has made releases that resolve the packaging errors that caused us to pin it in 3.22.1.
* Pinned `vue-loader` to the `15.9.x` minor release series for now. The `15.10.0` release breaks support for using `npm link` to develop the `apostrophe` module itself.
* Minimum version of `sanitize-html` bumped to ensure a potential denial-of-service vector is closed.

## 3.24.0 (2022-07-06)

### Adds

* Handle `private: true` locale option in i18n module, preventing logged out users from accessing the content of a private locale.

### Fixes

* Fix missing title translation in the "Array Editor" component.
* Add `follow: true` flag to `glob` functions (with `**` pattern) to allow registering symlink files and folders for nested modules
* Fix disabled context menu for relationship fields editing ([#3820](https://github.com/apostrophecms/apostrophe/issues/3820))
* In getReq method form the task module, extract the right `role` property from the options object.
* Fix `def:` option in `array` fields, in order to be able to see the default items in the array editor modal

## 3.23.0 (2022-06-22)

### Adds

* Shared Drafts: gives the possibility to share a link which can be used to preview the draft version of page, or a piece `show` page.
* Add `Localize` option to `@apostrophecms/image`. In Edit mode the context bar menu includes a "Localize" option to start cloning this image into other locales.

### Fixes

* Update `sass` to [`1.52.3`+](https://github.com/sass/dart-sass/pull/1713) to prevent the error `RangeError: Invalid value: Not in inclusive range 0..145: -1`. You can now fix that by upgrading with `npm update`. If it does not immediately clear up the issue in development, try `node app @apostrophecms/asset:clear-cache`.
* Fix a potential issue when URLs have a query string, in the `'@apostrophecms/page:notFound'` handler of the `soft-redirect` module.

## 3.22.1 (2022-06-17)

* Hotfix: temporarily pin versions of tiptap modules to work around packaging error that breaks import of the most recent releases. We will unpin as soon as this is fixed upstream. Fixes a bug where `npm update` would fail for A3 projects.

## 3.22.0 (2022-06-08)

### Adds

* Possibility to pass options to webpack extensions from any module.

### Fixes

* Fix a Webpack cache issue leading to modules symlinked in `node_modules` not being rebuilt.
* Fixes login maximum attempts error message that wasn't showing the plural when lockoutMinutes is more than 1.
* Fixes the text color of the current array item's slat label in the array editor modal.
* Fixes the maximum width of an array item's slat label so as to not obscure the Remove button in narrow viewports.
* If an array field's titleField option is set to a select field, use the selected option's label as the slat label rather its value.
* Disable the slat controls of the attachment component while uploading.
* Fixes bug when re-attaching the same file won't trigger an upload.
* AposSlat now fully respects the disabled state.

## 3.21.1 (2022-06-04)

### Fixes

* Work around backwards compatibility break in `sass` module by pinning to `sass` `1.50.x` while we investigate. If you saw the error `RangeError: Invalid value: Not in inclusive range 0..145: -1` you can now fix that by upgrading with `npm update`. If it does not immediately clear up the issue in development, try `node app @apostrophecms/asset:clear-cache`.

## 3.21.0 (2022-05-25)

### Adds

* Trigger only the relevant build when in a watch mode (development). The build paths should not contain comma (`,`).
* Adds an `unpublish` method, available for any doc-type.
An _Unpublish_ option has also been added to the context menu of the modal when editing a piece or a page.
* Allows developers to group fields in relationships the same way it's done for normal schemas.

### Fixes

* Vue files not being parsed when running eslint through command line, fixes all lint errors in vue files.
* Fix a bug where some Apostrophe modules symlinked in `node_modules` are not being watched.
* Recover after webpack build error in watch mode (development only).
* Fixes an edge case when failing (throw) task invoked via `task.invoke` will result in `apos.isTask()` to always return true due to `apos.argv` not reverted properly.

## 3.20.1 (2022-05-17)

### Fixes

* Minor corrections to French translation.

## 3.20.0

### Adds

* Adds French translation of the admin UI (use the `fr` locale).

## 3.19.0

### Adds

* New schema field type `dateAndTime` added. This schema field type saves in ISO8601 format, as UTC (Universal Coordinated Time), but is edited in a user-friendly way in the user's current time zone and locale.
* Webpack disk cache for better build performance in development and, if appropriately configured, production as well.
* In development, Webpack rebuilds the front end without the need to restart the Node.js process, yielding an additional speedup. To get this speedup for existing projects, see the `nodemonConfig` section of the latest `package.json` in [a3-boilerplate](https://github.com/apostrophecms/a3-boilerplate) for the new "ignore" rules you'll need to prevent nodemon from stopping the process and restarting.
* Added the new command line task `apostrophecms/asset:clear-cache` for clearing the webpack disk cache. This should be necessary only in rare cases where the configuration has changed in ways Apostrophe can't automatically detect.
* A separate `publishedLabel` field can be set for any schema field of a page or piece. If present it is displayed instead of `label` if the document has already been published.

### 3.18.1

### Fixes

* The admin UI now rebuilds properly in a development environment when new npm modules are installed in a multisite project (`apos.rootDir` differs from `apos.npmRootDir`).

## 3.18.0 (2022-05-03)

### Adds

* Images may now be cropped to suit a particular placement after selecting them. SVG files may not be cropped as it is not possible in the general case.
* Editors may also select a "focal point" for the image after selecting it. This ensures that this particular point remains visible even if CSS would otherwise crop it, which is a common issue in responsive design. See the `@apostrophecms/image` widget for a sample implementation of the necessary styles.
* Adds the `aspectRatio` option for image widgets. When set to `[ w, h ]` (a ratio of width to height), images are automatically cropped to this aspect ratio when chosen for that particular widget. If the user does not crop manually, then cropping happens automatically.
* Adds the `minSize` option for image widgets. This ensures that the images chosen are at least the given size `[ width, height ]`, and also ensures the user cannot choose something smaller than that when cropping.
* Implements OpenTelemetry instrumentation.
* Developers may now specify an alternate Vue component to be used for editing the subfields of relationships, either at the field level or as a default for all relationships with a particular piece type.
* The widget type base module now always passes on the `components` option as browser data, so that individual widget type modules that support contextual editing can be implemented more conveniently.
* In-context widget editor components now receive a `focused` prop which is helpful in deciding when to display additional UI.
* Adds new configuration option - `beforeExit` async handler.
* Handlers listening for the `apostrophe:run` event are now able to send an exit code to the Apostrophe bootstrap routine.
* Support for Node.js 17 and 18. MongoDB connections to `localhost` will now successfully find a typical dev MongoDB server bound only to `127.0.0.1`, Apostrophe can generate valid ipv6 URLs pointing back to itself, and `webpack` and `vue-loader` have been updated to address incompatibilities.
* Adds support for custom context menus provided by any module (see `apos.doc.addContextOperation()`).
* The `AposSchema` component now supports an optional `generation` prop which may be used to force a refresh when the value of the object changes externally. This is a compromise to avoid the performance hit of checking numerous subfields for possible changes every time the `value` prop changes in response to an `input` event.
* Adds new event `@apostrophecms/doc:afterAllModesDeleted` fired after all modes of a given document are purged.

### Fixes

* Documentation of obsolete options has been removed.
* Dead code relating to activating in-context widget editors have been removed. They are always active and have been for some time. In the future they might be swapped in on scroll, but there will never be a need to swap them in "on click."
* The `self.email` method of modules now correctly accepts a default `from` address configured for a specific module via the `from` subproperty of the `email` option to that module. Thanks to `chmdebeer` for pointing out the issue and the fix.
* Fixes `_urls` not added on attachment fields when pieces API index is requested (#3643)
* Fixes float field UI bug that transforms the value to integer when there is no field error and the first number after the decimal is `0`.
* The `nestedModuleSubdirs` feature no longer throws an error and interrupts startup if a project contains both `@apostrophecms/asset` and `asset`, which should be considered separate module names.

## 3.17.0 (2022-03-31)

### Adds

* Full support for the [`object` field type](https://v3.docs.apostrophecms.org/reference/field-types/object.html), which works just like `array` but stores just one sub-object as a property, rather than an array of objects.
* To help find documents that reference related ones via `relationship` fields, implement backlinks of related documents by adding a `relatedReverseIds` field to them and keeping it up to date. There is no UI based on this feature yet but it will permit various useful features in the near future.
* Adds possibility for modules to [extend the webpack configuration](https://v3.docs.apostrophecms.org/guide/webpack.html).
* Adds possibility for modules to [add extra frontend bundles for scss and js](https://v3.docs.apostrophecms.org/guide/webpack.html). This is useful when the `ui/src` build would otherwise be very large due to code used on rarely accessed pages.
* Loads the right bundles on the right pages depending on the page template and the loaded widgets. Logged-in users have all the bundles on every page, because they might introduce widgets at any time.
* Fixes deprecation warnings displayed after running `npm install`, for dependencies that are directly included by this package.
* Implement custom ETags emission when `etags` cache option is enabled. [See the documentation for more information](https://v3.docs.apostrophecms.org/guide/caching.html).
It allows caching of pages and pieces, using a cache invalidation mechanism that takes into account related (and reverse related) document updates, thanks to backlinks mentioned above.
Note that for now, only single pages and pieces benefit from the ETags caching system (pages' and pieces' `getOne` REST API route, and regular served pages).
The cache of an index page corresponding to the type of a piece that was just saved will automatically be invalidated. However, please consider that it won't be effective when a related piece is saved, therefore the cache will automatically be invalidated _after_ the cache lifetime set in `maxAge` cache option.

### Fixes

* Apostrophe's webpack build now works properly when developing code that imports module-specific npm dependencies from `ui/src` or `ui/apos` when using `npm link` to develop the module in question.
* The `es5: true` option to `@apostrophecms/asset` works again.

## 3.16.1 (2022-03-21)

### Fixes

* Fixes a bug in the new `Cache-Control` support introduced by 3.16.0 in which we get the logged-out homepage right after logging in. This issue only came into play if the new caching options were enabled.

## 3.16.0 (2022-03-18)

### Adds

* Offers a simple way to set a Cache-Control max-age for Apostrophe page and GET REST API responses for pieces and pages. [See the documentation for more information](https://v3.docs.apostrophecms.org/guide/caching.html).
* API keys and bearer tokens "win" over session cookies when both are present. Since API keys and bearer tokens are explicitly added to the request at hand, it never makes sense to ignore them in favor of a cookie, which is implicit. This also simplifies automated testing.
* `data-apos-test=""` selectors for certain elements frequently selected in QA tests, such as `data-apos-test="adminBar"`.
* Offer a simple way to set a Cache-Control max-age for Apostrophe page and GET REST API responses for pieces and pages.
* To speed up functional tests, an `insecurePasswords` option has been added to the login module. This option is deliberately named to discourage use for any purpose other than functional tests in which repeated password hashing would unduly limit performance. Normally password hashing is intentionally difficult to slow down brute force attacks, especially if a database is compromised.

### Fixes

* `POST`ing a new child page with `_targetId: '_home'` now works properly in combination with `_position: 'lastChild'`.

## 3.15.0 (2022-03-02)

### Adds

* Adds throttle system based on username (even when not existing), on initial login route. Also added for each late login requirement, e.g. for 2FA attempts.

## 3.14.2 (2022-02-27)

* Hotfix: fixed a bug introduced by 3.14.1 in which non-parked pages could throw an error during the migration to fix replication issues.

## 3.14.1 (2022-02-25)

* Hotfix: fixed a bug in which replication across locales did not work properly for parked pages configured via the `_children` feature. A one-time migration is included to reconnect improperly replicated versions of the same parked pages. This runs automatically, no manual action is required. Thanks to [justyna1](https://github.com/justyna13) for identifying the issue.

## 3.14.0 (2022-02-22)

### Adds

* To reduce complications for those implementing caching strategies, the CSRF protection cookie now contains a simple constant string, and is not recorded in `req.session`. This is acceptable because the real purpose of the CSRF check is simply to verify that the browser has sent the cookie at all, which it will not allow a cross-origin script to do.
* As a result of the above, a session cookie is not generated and sent at all unless `req.session` is actually used or a user logs in. Again, this reduces complications for those implementing caching strategies.
* When logging out, the session cookie is now cleared in the browser. Formerly the session was destroyed on the server side only, which was sufficient for security purposes but could create caching issues.
* Uses `express-cache-on-demand` lib to make similar and concurrent requests on pieces and pages faster.
* Frontend build errors now stop app startup in development, and SCSS and JS/Vue build warnings are visible on the terminal console for the first time.

### Fixes

* Fixed a bug when editing a page more than once if the page has a relationship to itself, whether directly or indirectly. Widget ids were unnecessarily regenerated in this situation, causing in-context edits after the first to fail to save.
* Pages no longer emit double `beforeUpdate` and `beforeSave` events.
* When the home page extends `@apostrophecms/piece-page-type`, the "show page" URLs for individual pieces should not contain two slashes before the piece slug. Thanks to [Martí Bravo](https://github.com/martibravo) for the fix.
* Fixes transitions between login page and `afterPasswordVerified` login steps.
* Frontend build errors now stop the `@apostrophecms/asset:build` task properly in production.
* `start` replaced with `flex-start` to address SCSS warnings.
* Dead code removal, as a result of following up on JS/Vue build warnings.

## 3.13.0 - 2022-02-04

### Adds

* Additional requirements and related UI may be imposed on native ApostropheCMS logins using the new `requirements` feature, which can be extended in modules that `improve` the `@apostrophecms/login` module. These requirements are not imposed for single sign-on logins via `@apostrophecms/passport-bridge`. See the documentation for more information.
* Adds latest Slovak translation strings to SK.json in `i18n/` folder. Thanks to [Michael Huna](https://github.com/Miselrkba) for the contribution.
* Verifies `afterPasswordVerified` requirements one by one when emitting done event, allows to manage errors ans success before to go to the next requirement. Stores and validate each requirement in the token. Checks the new `askForConfirmation` requirement option to go to the next step when emitting done event or waiting for the confirm event (in order to manage success messages). Removes support for `afterSubmit` for now.

### Fixes

* Decodes the testReq `param` property in `serveNotFound`. This fixes a problem where page titles using diacritics triggered false 404 errors.
* Registers the default namespace in the Vue instance of i18n, fixing a lack of support for un-namespaced l10n keys in the UI.

## 3.12.0 - 2022-01-21

### Adds

* It is now best practice to deliver namespaced i18n strings as JSON files in module-level subdirectories of `i18n/` named to match the namespace, e.g. `i18n/ourTeam` if the namespace is `ourTeam`. This allows base class modules to deliver phrases to any namespace without conflicting with those introduced at project level. The `i18n` option is now deprecated in favor of the new `i18n` module format section, which is only needed if `browser: true` must be specified for a namespace.
* Brought back the `nestedModuleSubdirs` feature from A2, which allows modules to be nested in subdirectories if `nestedModuleSubdirs: true` is set in `app.js`. As in A2, module configuration (including activation) can also be grouped in a `modules.js` file in such subdirectories.

### Fixes

* Fixes minor inline documentation comments.
* UI strings that are not registered localization keys will now display properly when they contain a colon (`:`). These were previously interpreted as i18next namespace/key pairs and the "namespace" portion was left out.
* Fixes a bug where changing the page type immediately after clicking "New Page" would produce a console error. In general, areas and checkboxes now correctly handle their value being changed to `null` by the parent schema after initial startup of the `AposInputArea` or `AposInputCheckboxes` component.
* It is now best practice to deliver namespaced i18n strings as JSON files in module-level subdirectories of `i18n/` named to match the namespace, e.g. `i18n/ourTeam` if the namespace is `ourTeam`. This allows base class modules to deliver phrases to any namespace without conflicting with those introduced at project level. The `i18n` option is now deprecated in favor of the new `i18n` module format section, which is only needed if `browser: true` must be specified for a namespace.
* Removes the `@apostrophecms/util` module template helper `indexBy`, which was using a lodash method not included in lodash v4.
* Removes an unimplemented `csrfExceptions` module section cascade. Use the `csrfExceptions` *option* of any module to set an array of URLs excluded from CSRF protection. More information is forthcoming in the documentation.
* Fix `[Object Object]` in the console when warning `A permission.can() call was made with a type that has no manager` is printed.

### Changes

* Temporarily removes `npm audit` from our automated tests because of a sub-dependency of vue-loader that doesn't actually cause a security vulnerability for apostrophe.

## 3.11.0 - 2022-01-06

### Adds

* Apostrophe now extends Passport's `req.login` to emit an `afterSessionLogin` event from the `@apostrophecms:login` module, with `req` as an argument. Note that this does not occur at all for login API calls that return a bearer token rather than establishing an Express session.

### Fixes

* Apostrophe's extension of `req.login` now accounts for the `req.logIn` alias and the skippable `options` parameter, which is relied upon in some `passport` strategies.
* Apostrophe now warns if a nonexistent widget type is configured for an area field, with special attention to when `-widget` has been erroneously included in the name. For backwards compatibility this is a startup warning rather than a fatal error, as sites generally did operate successfully otherwise with this type of bug present.

### Changes

* Unpins `vue-click-outside-element` the packaging of which has been fixed upstream.
* Adds deprecation note to `__testDefaults` option. It is not in use, but removing would be a minor BC break we don't need to make.
* Allows test modules to use a custom port as an option on the `@apostrophecms/express` module.
* Removes the code base pull request template to instead inherit the organization-level template.
* Adds `npm audit` back to the test scripts.

## 3.10.0 - 2021-12-22

### Fixes

* `slug` type fields can now have an empty string or `null` as their `def` value without the string `'none'` populating automatically.
* The `underline` feature works properly in tiptap toolbar configuration.
* Required checkbox fields now properly prevent editor submission when empty.
* Pins `vue-click-outside-element` to a version that does not attempt to use `eval` in its distribution build, which is incompatible with a strict Content Security Policy.

### Adds

* Adds a `last` option to fields. Setting `last: true` on a field puts that field at the end of the field's widget order. If more than one field has that option active the true last item will depend on general field registration order. If the field is ordered with the `fields.order` array or field group ordering, those specified orders will take precedence.

### Changes

* Adds deprecation notes to the widget class methods `getWidgetWrapperClasses` and `getWidgetClasses` from A2.
* Adds a deprecation note to the `reorganize` query builder for the next major version.
* Uses the runtime build of Vue. This has major performance and bundle size benefits, however it does require changes to Apostrophe admin UI apps that use a `template` property (components should require no changes, just apps require an update). These apps must now use a `render` function instead. Since custom admin UI apps are not yet a documented feature we do not regard this as a bc break.
* Compatible with the `@apostrophecms/security-headers` module, which supports a strict `Content-Security-Policy`.
* Adds a deprecation note to the `addLateCriteria` query builder.
* Updates the `toCount` doc type query method to use Math.ceil rather than Math.floor plus an additional step.

## 3.9.0 - 2021-12-08

### Adds

* Developers can now override any Vue component of the ApostropheCMS admin UI by providing a component of the same name in the `ui/apos/components` folder of their own module. This is not always the best approach, see the documentation for details.
* When running a job, we now trigger the notification before to run the job, this way the progress notification ID is available from the job and the notification can be dismissed if needed.
* Adds `maxUi`, `maxLabel`, `minUi`, and `minLabel` localization strings for array input and other UI.

### Fixes

* Fully removes references to the A2 `self.partial` module method. It appeared only once outside of comments, but was not actually used by the UI. The `self.render` method should be used for simple template rendering.
* Fixes string interpolation for the confirmation modal when publishing a page that has an unpublished parent page.
* No more "cannot set headers after they are sent to the client" and "req.res.redirect not defined" messages when handling URLs with extra trailing slashes.
* The `apos.util.runPlayers` method is not called until all of the widgets in a particular tree of areas and sub-areas have been added to the DOM. This means a parent area widget player will see the expected markup for any sub-widgets when the "Edit" button is clicked.
* Properly activates the `apostropheI18nDebugPlugin` i18next debugging plugin when using the `APOS_SHOW_I18N` environment variable. The full set of l10n emoji indicators previously available for the UI is now available for template and server-side strings.
* Actually registers piece types for site search unless the `searchable` option is `false`.
* Fixes the methods required for the search `index` task.

### Changes

* Adds localization keys for the password field component's min and max error messages.

## 3.8.1 - 2021-11-23

### Fixes

* The search field of the pieces manager modal works properly. Thanks to [Miro Yovchev](https://github.com/myovchev) for pointing out the issue and providing a solution.
* Fixes a bug in `AposRichTextWidgetEditor.vue` when a rich text widget was specifically configured with an empty array as the `styles` option. In that case a new empty rich text widget will initiate with an empty paragraph tag.
* The`fieldsPresent` method that is used with the `presentFieldsOnly` option in doc-type was broken, looking for properties in strings and wasn't returning anything.

## 3.8.0 - 2021-11-15

### Adds

* Checkboxes for pieces are back, a main checkbox allows to select all page items. When all pieces on a page are checked, a banner where the user can select all pieces appears. A launder for mongo projections has been added.
* Registered `batchOperations` on a piece-type will now become buttons in the manager batch operations "more menu" (styled as a kebab icon). Batch operations should include a label, `messages` object, and `modalOptions` for the confirmation modal.
* `batchOperations` can be grouped into a single button with a menu using the `group` cascade subproperty.
* `batchOperations` can be conditional with an `if` conditional object. This allows developers to pass a single value or an array of values.
* Piece types can have `utilityOperations` configured as a top-level cascade property. These operations are made available in the piece manager as new buttons.
* Notifications may now include an `event` property, which the AposNotification component will emit on mount. The `event` property should be set to an object with `name` (the event name) and optionally `data` (data included with the event emission).
* Adds support for using the attachments query builder in REST API calls via the query string.
* Adds contextual menu for pieces, any module extending the piece-type one can add actions in this contextual menu.
* When clicking on a batch operation, it opens a confirmation modal using modal options from the batch operation, it also works for operations in grouped ones. operations name property has been renamed in action to work with AposContextMenu component.
* Beginning with this release, a module-specific static asset in your project such as `modules/mymodulename/public/images/bg.png` can always be referenced in your `.scss` and `.css` files as `/modules/mymodulename/images/bg.png`, even if assets are actually being deployed to S3, CDNs, etc. Note that `public` and `ui/public` module subdirectories have separate functions. See the documentation for more information.
* Adds AposFile.vue component to abstract file dropzone UI, uses it in AposInputAttachment, and uses it in the confirmation modal for pieces import.
* Optionally add `dimensionAttrs` option to image widget, which sets width & height attributes to optimize for Cumulative Layout Shift. Thank you to [Qiao Lin](https://github.com/qclin) for the contribution.

### Fixes

* The `apos.util.attachmentUrl` method now works correctly. To facilitate that, `apos.uploadsUrl` is now populated browser-side at all times as the frontend logic originally expected. For backwards compatibility `apos.attachment.uploadsUrl` is still populated when logged in.
* Widget players are now prevented from being played twice by the implementing vue component.

### Changes
* Removes Apostrophe 2 documentation and UI configuration from the `@apostrophecms/job` module. These options were not yet in use for A3.
* Renames methods and removes unsupported routes in the `@apostrophecms/job` module that were not yet in use. This was not done lightly, but specifically because of the minimal likelihood that they were in use in project code given the lack of UI support.
  * The deprecated `cancel` route was removed and will likely be replaced at a later date.
  * `run` was renamed `runBatch` as its purpose is specifically to run processes on a "batch selected" array of pieces or pages.
  * `runNonBatch` was renamed to `run` as it is the more generic job-running method. It is likely that `runBatch` will eventually be refactored to use this method.
  * The `good` and `bad` methods are renamed `success` and `failure`, respectively. The expected methods used in the `run` method were similarly renamed. They still increment job document properties called `good` and `bad`.
* Comments out the unused `batchSimpleRoute` methods in the page and piece-type modules to avoid usage before they are fully implemented.
* Optionally add `dimensionAttrs` option to image widget, which sets width & height attributes to optimize for Cumulative Layout Shift.
* Temporarily removes `npm audit` from our automated tests because of a sub-dependency of uploadfs that doesn't actually cause a security vulnerability for apostrophe.

## 3.7.0 - 2021-10-28

### Adds

* Schema select field choices can now be populated by a server side function, like an API call. Set the `choices` property to a method name of the calling module. That function should take a single argument of `req`, and return an array of objects with `label` and `value` properties. The function can be async and will be awaited.
* Apostrophe now has built-in support for the Node.js cluster module. If the `APOS_CLUSTER_PROCESSES` environment variable is set to a number, that number of child processes are forked, sharing the same listening port. If the variable is set to `0`, one process is forked for each CPU core, with a minimum of `2` to provide availability during restarts. If the variable is set to a negative number, that number is added to the number of CPU cores, e.g. `-1` is a good way to reserve one core for MongoDB if it is running on the same server. This is for production use only (`NODE_ENV=production`). If a child process fails it is restarted automatically.

### Fixes

* Prevents double-escaping interpolated localization strings in the UI.
* Rich text editor style labels are now run through a localization method to get the translated strings from their l10n keys.
* Fixes README Node version requirement (Node 12+).
* The text alignment buttons now work immediately in a new rich text widget. Previously they worked only after manually setting a style or refreshing the page. Thanks to Michelin for their support of this fix.
* Users can now activate the built-in date and time editing popups of modern browsers when using the `date` and `time` schema field types.
* Developers can now `require` their project `app.js` file in the Node.js REPL for debugging and inspection. Thanks to [Matthew Francis Brunetti](https://github.com/zenflow).
* If a static text phrase is unavailable in both the current locale and the default locale, Apostrophe will always fall back to the `en` locale as a last resort, which ensures the admin UI works if it has not been translated.
* Developers can now `require` their project `app.js` in the Node.js REPL for debugging and inspection
* Ensure array field items have valid _id prop before storing. Thanks to Thanks to [Matthew Francis Brunetti](https://github.com/zenflow).

### Changes

* In 3.x, `relationship` fields have an optional `builders` property, which replaces `filters` from 2.x, and within that an optional `project` property, which replaces `projection` from 2.x (to match MongoDB's `cursor.project`). Prior to this release leaving the old syntax in place could lead to severe performance problems due to a lack of projections. Starting with this release the 2.x syntax results in an error at startup to help the developer correct their code.
* The `className` option from the widget options in a rich text area field is now also applied to the rich text editor itself, for a consistently WYSIWYG appearance when editing and when viewing. Thanks to [Max Mulatz](https://github.com/klappradla) for this contribution.
* Adds deprecation notes to doc module `afterLoad` events, which are deprecated.
* Removes unused `afterLogin` method in the login module.

## 3.6.0 - 2021-10-13

### Adds

* The `context-editing` apostrophe admin UI bus event can now take a boolean parameter, explicitly indicating whether the user is actively typing or performing a similar active manipulation of controls right now. If a boolean parameter is not passed, the existing 1100-millisecond debounced timeout is used.
* Adds 'no-search' modifier to relationship fields as a UI simplification option.
* Fields can now have their own `modifiers` array. This is combined with the schema modifiers, allowing for finer grained control of field rendering.
* Adds a Slovak localization file. Activate the `sk` locale to use this. Many thanks to [Michael Huna](https://github.com/Miselrkba) for the contribution.
* Adds a Spanish localization file. Activate the `es` locale to use this. Many thanks to [Eugenio Gonzalez](https://github.com/egonzalezg9) for the contribution.
* Adds a Brazilian Portuguese localization file. Activate the `pt-BR` locale to use this. Many thanks to [Pietro Rutzen](https://github.com/pietro-rutzen) for the contribution.

### Fixes

* Fixed missing translation for "New Piece" option on the "more" menu of the piece manager, seen when using it as a chooser.
* Piece types with relationships to multiple other piece types may now be configured in any order, relative to the other piece types. This sometimes appeared to be a bug in reverse relationships.
* Code at the project level now overrides code found in modules that use `improve` for the same module name. For example, options set by the `@apostrophecms/seo-global` improvement that ships with `@apostrophecms/seo` can now be overridden at project level by `/modules/@apostrophecms/global/index.js` in the way one would expect.
* Array input component edit button label is now propertly localized.
* A memory leak on each request has been fixed, and performance improved, by avoiding the use of new Nunjucks environments for each request. Thanks to Miro Yovchev for pointing out the leak.
* Fragments now have access to `__t()`, `getOptions` and other features passed to regular templates.
* Fixes field group cascade merging, using the original group label if none is given in the new field group configuration.
* If a field is conditional (using an `if` option), is required, but the condition has not been met, it no longer throws a validation error.
* Passing `busy: true` to `apos.http.post` and related methods no longer produces an error if invoked when logged out, however note that there will likely never be a UI for this when logged out, so indicate busy state in your own way.
* Bugs in document modification detection have been fixed. These bugs caused edge cases where modifications were not detected and the "Update" button did not appear, and could cause false positives as well.

### Changes

* No longer logs a warning about no users if `testModule` is true on the app.

## 3.5.0 - 2021-09-23

* Pinned dependency on `vue-material-design-icons` to fix `apos-build.js` build error in production.
* The file size of uploaded media is visible again when selected in the editor, and media information such as upload date, dimensions and file size is now properly localized.
* Fixes moog error messages to reflect the recommended pattern of customization functions only taking `self` as an argument.
* Rich Text widgets now instantiate with a valid element from the `styles` option rather than always starting with an unclassed `<p>` tag.
* Since version 3.2.0, apostrophe modules to be loaded via npm must appear as explicit npm dependencies of the project. This is a necessary security and stability improvement, but it was slightly too strict. Starting with this release, if the project has no `package.json` in its root directory, the `package.json` in the closest ancestor directory is consulted.
* Fixes a bug where having no project modules directory would throw an error. This is primarily a concern for module unit tests where there are no additional modules involved.
* `css-loader` now ignores `url()` in css files inside `assets` so that paths are left intact, i.e. `url(/images/file.svg)` will now find a static file at `/public/images/file.svg` (static assets in `/public` are served by `express.static`). Thanks to Matic Tersek.
* Restored support for clicking on a "foreign" area, i.e. an area displayed on the page whose content comes from a piece, in order to edit it in an appropriate way.
* Apostrophe module aliases and the data attached to them are now visible immediately to `ui/src/index.js` JavaScript code, i.e. you can write `apos.alias` where `alias` matches the `alias` option configured for that module. Previously one had to write `apos.modules['module-name']` or wait until next tick. However, note that most modules do not push any data to the browser when a user is not logged in. You can do so in a custom module by calling `self.enableBrowserData('public')` from `init` and implementing or extending the `getBrowserData(req)` method (note that page, piece and widget types already have one, so it is important to extend in those cases).
* `options.testModule` works properly when implementing unit tests for an npm module that is namespaced.

### Changes

* Cascade grouping (e.g., grouping fields) will now concatenate a group's field name array with the field name array of an existing group of the same name. Put simply, if a new piece module adds their custom fields to a `basics` group, that field will be added to the default `basics` group fields. Previously the new group would have replaced the old, leaving inherited fields in the "Ungrouped" section.
* AposButton's `block` modifier now less login-specific

### Adds

* Rich Text widget's styles support a `def` property for specifying the default style the editor should instantiate with.
* A more helpful error message if a field of type `area` is missing its `options` property.

## 3.4.1 - 2021-09-13

No changes. Publishing to correctly mark the latest 3.x release as "latest" in npm.

## 3.4.0 - 2021-09-13

### Security

* Changing a user's password or marking their account as disabled now immediately terminates any active sessions or bearer tokens for that user. Thanks to Daniel Elkabes for pointing out the issue. To ensure all sessions have the necessary data for this, all users logged in via sessions at the time of this upgrade will need to log in again.
* Users with permission to upload SVG files were previously able to do so even if they contained XSS attacks. In Apostrophe 3.x, the general public so far never has access to upload SVG files, so the risk is minor but could be used to phish access from an admin user by encouraging them to upload a specially crafted SVG file. While Apostrophe typically displays SVG files using the `img` tag, which ignores XSS vectors, an XSS attack might still be possible if the image were opened directly via the Apostrophe media library's convenience link for doing so. All SVG uploads are now sanitized via DOMPurify to remove XSS attack vectors. In addition, all existing SVG attachments not already validated are passed through DOMPurify during a one-time migration.

### Fixes

* The `apos.attachment.each` method, intended for migrations, now respects its `criteria` argument. This was necessary to the above security fix.
* Removes a lodash wrapper around `@apostrophecms/express` `bodyParser.json` options that prevented adding custom options to the body parser.
* Uses `req.clone` consistently when creating a new `req` object with a different mode or locale for localization purposes, etc.
* Fixes bug in the "select all" relationship chooser UI where it selected unpublished items.
* Fixes bug in "next" and "previous" query builders.
* Cutting and pasting widgets now works between locales that do not share a hostname, provided that you switch locales after cutting (it does not work between tabs that are already open on separate hostnames).
* The `req.session` object now exists in task `req` objects, for better compatibility. It has no actual persistence.
* Unlocalized piece types, such as users, may now be selected as part of a relationship when browsing.
* Unpublished localized piece types may not be selected via the autocomplete feature of the relationship input field, which formerly ignored this requirement, although the browse button enforced it.
* The server-side JavaScript and REST APIs to delete pieces now work properly for pieces that are not subject to either localization or draft/published workflow at all the (`localize: false` option). UI for this is under discussion, this is just a bug fix for the back end feature which already existed.
* Starting in version 3.3.1, a newly added image widget did not display its image until the page was refreshed. This has been fixed.
* A bug that prevented Undo operations from working properly and resulted in duplicate widget _id properties has been fixed.
* A bug that caused problems for Undo operations in nested widgets, i.e. layout or multicolumn widgets, has been fixed.
* Duplicate widget _id properties within the same document are now prevented on the server side at save time.
* Existing duplicate widget _id properties are corrected by a one-time migration.

### Adds

* Adds a linter to warn in dev mode when a module name include a period.
* Lints module names for `apostrophe-` prefixes even if they don't have a module directory (e.g., only in `app.js`).
* Starts all `warnDev` messages with a line break and warning symbol (⚠️) to stand out in the console.
* `apos.util.onReady` aliases `apos.util.onReadyAndRefresh` for brevity. The `apos.util.onReadyAndRefresh` method name will be deprecated in the next major version.
* Adds a developer setting that applies a margin between parent and child areas, allowing developers to change the default spacing in nested areas.

### Changes

* Removes the temporary `trace` method from the `@apostrophecms/db` module.
* Beginning with this release, the `apostrophe:modulesReady` event has been renamed `apostrophe:modulesRegistered`, and the `apostrophe:afterInit` event has been renamed `apostrophe:ready`. This better reflects their actual roles. The old event names are accepted for backwards compatibility. See the documentation for more information.
* Only autofocuses rich text editors when they are empty.
* Nested areas now have a vertical margin applied when editing, allowing easier access to the parent area's controls.

## 3.3.1 - 2021-09-01

### Fixes

* In some situations it was possible for a relationship with just one selected document to list that document several times in the returned result, resulting in very large responses.
* Permissions roles UI localized correctly.
* Do not crash on startup if users have a relationship to another type. This was caused by the code that checks whether any users exist to present a warning to developers. That code was running too early for relationships to work due to event timing issues.

## 3.3.0 - 2021-08-30

### Fixes

* Addresses the page jump when using the in-context undo/redo feature. The page will immediately return users to their origin scroll position after the content refreshes.
* Resolves slug-related bug when switching between images in the archived view of the media manager. The slug field was not taking into account the double slug prefix case.
* Fixes migration task crash when parking new page. Thanks to [Miro Yovchev](https://www.corllete.com/) for this fix.
* Fixes incorrect month name in `AposCellDate`, which can be optionally used in manage views of pieces. Thanks to [Miro Yovchev](https://www.corllete.com/) for this fix.

### Adds

* This version achieves localization (l10n) through a rich set of internationalization (i18n) features. For more information, [see the documentation](https://v3.docs.apostrophecms.org/).
* There is support for both static string localization and dynamic content localization.
* The home page, other parked pages, and the global document are automatically replicated to all configured locales at startup. Parked properties are refreshed if needed. Other pages and pieces are replicated if and when an editor chooses to do so.
* An API route has been added for voluntary replication, i.e. when deciding a document should exist in a second locale, or desiring to overwrite the current draft contents in locale `B` with the draft contents of locale `A`.
* Locales can specify `prefix` and `hostname` options, which are automatically recognized by middleware that removes the prefix dynamically where appropriate and sets `req.locale`. In 3.x this works more like the global site `prefix` option. This is a departure from 2.x which stored the prefix directly in the slug, creating maintenance issues.
* Locales are stateless: they are never recorded in the session. This eliminates many avenues for bugs and bad SEO. However, this also means the developer must fully distinguish them from the beginning via either `prefix` or `hostname`. A helpful error message is displayed if this is not the case.
* Switching locales preserves the user's editing session even if on separate hostnames. To enable this, if any locales have hostnames, all configured locales must have hostnames and/or baseUrl must be set for those that don't.
* An API route has been added to discover the locales in which a document exists. This provides basic information only for performance (it does not report `title` or `_url`).
* Editors can "localize" documents, copying draft content from one locale to another to create a corresponding document in a different locale. For convenience related documents, such as images and other pieces directly referenced by the document's structure, can be localized at the same time. Developers can opt out of this mechanism for a piece type entirely, check the box by default for that type, or leave it as an "opt-in" choice.
* The `@apostrophecms/i18n` module now uses `i18next` to implement static localization. All phrases in the Vue-based admin UI are passed through `i18next` via `this.$t`, and `i18next` is also available via `req.t()` in routes and `__t()` in templates. Apostrophe's own admin UI phrases are in the `apostrophe` namespace for a clean separation. An array of locale codes, such as `en` or `fr` or `en-au`, can be specified using the `locales` option to the `@apostrophecms/i18n` module. The first locale is the default, unless the `defaultLocale` option is set. If no locales are set, the locale defaults to `en`. The `i18next-http-middleware` locale guesser is installed and will select an available locale if possible, otherwise it will fall back to the default.
* In the admin UI, `v-tooltip` has been extended as `v-apos-tooltip`, which passes phrases through `i18next`.
* Developers can link to alternate locales by iterating over `data.localizations` in any page template. Each element always has `locale`, `label` and `homePageUrl` properties. Each element also has an `available` property (if true, the current context document is available in that locale), `title` and a small number of other document properties are populated, and `_url` redirects to the context document in that locale. The current locale is marked with `current: true`.
* To facilitate adding interpolated values to phrases that are passed as a single value through many layers of code, the `this.$t` helper provided in Vue also accepts an object argument with a `key` property. Additional properties may be used for interpolation.
* `i18next` localization JSON files can be added to the `i18n` subdirectory of *any* module, as long as its `i18n` option is set. The `i18n` object may specify `ns` to give an `i18next` namespace, otherwise phrases are in the default namespace, used when no namespace is specified with a `:` in an `i18next` call. The default namespace is yours for use at project level. Multiple modules may contribute to the same namespace.
* If `APOS_DEBUG_I18N=1` is set in the environment, the `i18next` debug flag is activated. For server-side translations, i.e. `req.t()` and `__t()`, debugging output will appear on the server console. For browser-side translations in the Vue admin UI, debugging output will appear in the browser console.
* If `APOS_SHOW_I18N=1` is set in the environment, all phrases passed through `i18next` are visually marked, to make it easier to find those that didn't go through `i18next`. This does not mean translations actually exist in the JSON files. For that, review the output of `APOS_DEBUG_I18N=1`.
* There is a locale switcher for editors.
* There is a backend route to accept a new locale on switch.
* A `req.clone(properties)` method is now available. This creates a clone of the `req` object, optionally passing in an object of properties to be set. The use of `req.clone` ensures the new object supports `req.get` and other methods of a true `req` object. This technique is mainly used to obtain a new request object with the same privileges but a different mode or locale, i.e. `mode: 'published'`.
* Fallback wrappers are provided for the `req.__()`, `res.__()` and `__()` localization helpers, which were never official or documented in 3.x but may be in use in projects ported from 2.x. These wrappers do not localize but do output the input they are given along with a developer warning. You should migrate them to use `req.t()` (in server-side javascript) or `__t()` (Nunjucks templates).

### Changes

* Bolsters the CSS that backs Apostrophe UI's typography to help prevent unintended style leaks at project-level code.
* Removes the 2.x series changelog entries. They can be found in the 2.0 branch in Github.

## 3.2.0 - 2021-08-13

### Fixes

* `req.hostname` now works as expected when `trustProxy: true` is passed to the `@apostrophecms/express` module.
* Apostrophe loads modules from npm if they exist there and are configured in the `modules` section of `app.js`. This was always intended only as a way to load direct, intentional dependencies of your project. However, since npm "flattens" the dependency tree, dependencies of dependencies that happen to have the same name as a project-level Apostrophe module could be loaded by default, crashing the site or causing unexpected behavior. So beginning with this release, Apostrophe scans `package.json` to verify an npm module is actually a dependency of the project itself before attempting to load it as an Apostrophe module.
* Fixes the reference to sanitize-html defaults in the rich text widget.
* Fixes the `toolbarToAllowedStyles` method in the rich text widget, which was not returning any configuration.
* Fixes the broken text alignment in rich text widgets.
* Adds a missing npm dependency on `chokidar`, which Apostrophe and Nunjucks use for template refreshes. In most environments this worked anyway due to an indirect dependency via the `sass` module, but for stability Apostrophe should depend directly on any npm module it uses.
* Fixes the display of inline range inputs, notably broken when using Palette
* Fixes occasional unique key errors from migrations when attempting to start up again with a site that experienced a startup failure before inserting its first document.
* Requires that locale names begin with a letter character to ensure order when looping over the object entries.
* Unit tests pass in MongoDB 5.x.

### Adds
* Adds Cut and Paste to area controls. You can now Cut a widget to a virtual clipboard and paste it in suitable areas. If an area
can include the widget on the clipboard, a special Clipboard widget will appear in area's Add UI. This works across pages as well.

### Changes
* Apostrophe's Global's UI (the @apostrophecms/global singleton has moved from the admin bar's content controls to the admin utility tray under a cog icon.
* The context bar's document Edit button, which was a cog icon, has been rolled into the doc's context menu.

## 3.1.3 - 2021-07-16

### Fixes

* Hotfix for an incompatibility between `vue-loader` and `webpack` 5.45.0 which causes a crash at startup in development, or asset build time in production. We have temporarily pinned our dependency to `webpack` 5.44.x. We are [contributing to the discussion around the best long-term fix for vue-loader](https://github.com/vuejs/vue-loader/issues/1854).

## 3.1.2 - 2021-07-14

### Changes

* Removes an unused method, `mapMongoIdToJqtreeId`, that was used in A2 but is no longer relevant.
* Removes deprecated and non-functional steps from the `edit` method in the `AposDocsManager.vue` component.
* Legacy migrations to update 3.0 alpha and 3.0 beta sites to 3.0 stable are still in place, with no functional changes, but have been relocated to separate source files for ease of maintenance. Note that this is not a migration path for 2.x databases. Tools for that are forthcoming.

## 3.1.1 - 2021-07-08

### Fixes

* Two distinct modules may each have their own `ui/src/index.scss` file, similar to the fix already applied to allow multiple `ui/src/index.js` files.

## 3.1.0 - 2021-06-30

### Fixes

* Corrects a bug that caused Apostrophe to rebuild the admin UI on every nodemon restart, which led to excessive wait times to test new code. Now this happens only when `package-lock.json` has been modified (i.e. you installed a new module that might contain new Apostrophe admin UI code). If you are actively developing Apostrophe admin UI code, you can opt into rebuilding all the time with the `APOS_DEV=1` environment variable. In any case, `ui/src` is always rebuilt in a dev environment.
* Updates `cheerio`, `deep-get-set`, and `oembetter` versions to resolve vulnerability warnings.
* Modules with a `ui/src` folder, but no other content, are no longer considered "empty" and do not generate a warning.
* Pushing a secondary context document now always results in entry to draft mode, as intended.
* Pushing a secondary context document works reliably, correcting a race condition that could cause the primary document to remain in context in some cases if the user was not already in edit mode.

### Changes

* Deprecates `self.renderPage` method for removal in next major version.
* Since `ui/src/index.js` files must export a function to avoid a browser error in production which breaks the website experience, we now detect this at startup and throw a more helpful error to prevent a last-minute discovery in production.

## 3.0.1 - 2021-06-17

### Fixes

* Fixes an error observed in the browser console when using more than one `ui/src/index.js` file in the same project. Using more than one is a good practice as it allows you to group frontend code with an appropriate module, or ship frontend code in an npm module that extends Apostrophe.
* Migrates all of our own frontend players and utilities from `ui/public` to `ui/src`, which provides a robust functional test of the above.
* Executes `ui/src` imports without waiting for next tick, which is appropriate as we have positioned it as an alternative to `ui/public` which is run without delay.

## 3.0.0 - 2021-06-16

### Breaks

* Previously our `a3-boilerplate` project came with a webpack build that pushed code to the `ui/public` folder of an `asset` module. Now the webpack build is not needed because Apostrophe takes care of compiling `ui/src` for us. This is good! However, **if you are transitioning your project to this new strategy, you will need to remove the `modules/asset/ui/public` folder from your project manually** to ensure that webpack-generated code originally intended for webpack-dev-server does not fail with a `publicPath` error in the console.
* The `CORE_DEV=1` environment setting has been changed to `APOS_DEV=1` because it is appropriate for anyone who is actively developing custom Apostrophe admin UI using `ui/apos` folders in their own modules.
* Apostrophe now uses Dart Sass, aka the `sass` npm module. The `node-sass` npm module has been deprecated by its authors for some time now. Most existing projects will be unaffected, but those writing their own Apostrophe UI components will need to change any `/deep/` selectors to `::v-deep` and consider making other Dart Sass updates as well. For more information see the [Dart Sass documentation](https://sass-lang.com/dart-sass). Those embracing the new `ui/src` feature should also bear in mind that Dart Sass is being used.

### Changes

* Relationship ids are now stored as aposDocIds (without the locale and mode part). The appropriate locale and mode are known from the request. This allows easy comparison and copying of these properties across locales and fixes a bug with reverse relationships when publishing documents. A migration has been added to take care of this conversion on first startup.
- The `attachment` field type now correctly limits file uploads by file type when using the `fileGroup` field option.
- Uploading SVG files is permitted in the Media Library by default.

### Adds

- Apostrophe now enables you to ship frontend JavaScript and Sass (using the SCSS syntax) without your own webpack configuration.
- Any module may contain modern JavaScript in a `ui/src/index.js` file, which may use `import` to bring in other files in the standard way. Note that **`ui/src/index.js must export a function`**. These functions are called for you in the order modules are initialized.
- Any module may contain a Sass (SCSS) stylesheet in a `ui/src/index.scss` file, which may also import other Sass (SCSS) files.
- Any project that requires IE11 support for `ui/src` JavaScript code can enable it by setting the `es5: true` option to the `@apostrophecms/asset` module. Apostrophe produces separate builds for IE11 and modern browsers, so there is no loss of performance in modern browsers. Code is automatically compiled for IE11 using `babel` and missing language features are polyfilled using `core-js` so you can use promises, `async/await` and other standard modern JavaScript features.
- `ui/public` is still available for raw JavaScript and CSS files that should be pushed *as-is* to the browser. The best use of this feature is to deliver the output of your own custom webpack build, if you have one.
- Adds browser-side `editMode` flag that tracks the state of the current view (edit or preview), located at `window.apos.adminBar.editMode`.
- Support for automatic inline style attribute sanitization for Rich Text widgets.
- Adds text align controls for Rich Text widgets. The following tools are now supported as part of a rich text widget's `toolbar` property:
-- `alignLeft`
-- `alignRight`
-- `alignCenter`
-- `alignJustify`
- `@apostrophecms/express` module now supports the `trustProxy: true` option, allowing your reverse proxy server (such as nginx) to pass on the original hostname, protocol and client IP address.

### Fixes

* Unit tests passing again. Temporarily disabled npm audit checks as a source of critical failures owing to upstream issues with third-party packages which are not actually a concern in our use case.
* Fixed issues with the query builder code for relationships. These issues were introduced in beta 3 but did not break typical applications, except for displaying distinct choices for existing values of a relationship field.
* Checkbox field types can now be used as conditional fields.
* Tracks references to attachments correctly, and introduces a migration to address any attachments previously tracked as part of documents that merely have a relationship to the proper document, i.e. pages containing widgets that reference an image piece.
* Tracks the "previously published" version of a document as a legitimate reference to any attachments, so that they are not discarded and can be brought back as expected if "Undo Publish" is clicked.
* Reverse relationships work properly for published documents.
* Relationship subfields are now loaded properly when `reverseOf` is used.
* "Discard Draft" is available when appropriate in "Manage Pages" and "Manage Pieces."
* "Discard Draft" disables the "Submit Updates" button when working as a contributor.
* Relationship subfields can now be edited when selecting in the full "manage view" browser, as well as in the compact relationship field view which worked previously.
* Relationship subfields now respect the `def` property.
* Relationship subfields are restored if you deselect a document and then reselect it within a single editing experience, i.e. accidentally deselect and immediately reselect, for instance.
* A console warning when editing subfields for a new relationship was fixed.
* Field type `color`'s `format` option moved out of the UI options and into the general options object. Supported formats are "rgb", "prgb", "hex6", "hex3", "hex8", "name", "hsl", "hsv". Pass the `format` string like:
```js
myColorField: {
  type: 'color',
  label: 'My Color',
  options: {
    format: 'hsl'
  }
}
```
* Restored Vue dependency to using semantic versioning now that Vue 2.6.14 has been released with a fix for the bug that required us to pin 2.6.12.
* Nunjucks template loader is fully compatible with Linux in a development environment.
* Improved template performance by reusing template loaders.
* `min` and `max` work properly for both string-like and number-like fields.
* Negative numbers, leading minus and plus signs, and trailing periods are accepted in the right ways by appropriate field types.
* If a user is inadvertently inserted with no password, set a random password on the backend for safety. In tests it appears that login with a blank password was already forbidden, but this provides an additional level of certainty.
* `data.page` and `data.contextOptions` are now available in `widget.html` templates in most cases. Specifically, they are available when loading the page, (2) when a widget has just been inserted on the page, and (3) when a widget has just been edited and saved back to the page. However, bear in mind that these parameters are never available when a widget is being edited "out of context" via "Page Settings", via the "Edit Piece" dialog box, via a dialog box for a parent widget, etc. Your templates should be written to tolerate the absence of these parameters.
* Double slashes in the slug cannot be used to trick Apostrophe into serving as an open redirect (fix ported to 3.x from 2.92.0).
* The global doc respects the `def` property of schema fields when first inserted at site creation time.
* Fixed fragment keyword arguments being available when not a part of the fragment signature.

## 3.0.0-beta.3.1 - 2021-06-07

### Breaks
- This backwards compatibility break actually occurred in 3.0.0-beta.3 and was not documented at that time, but it is important to know that the following Rich Text tool names have been updated to match Tiptap2's convention:
-- `bullet_list` -> `bulletList`
-- `ordered_list` -> `orderedList`
-- `code_block` -> `codeBlock`
-- `horizontal_rule` -> `horizontalRule`

### Fixes

- Rich Text default tool names updated, no longer broken. Bug introduced in 3.0.0-beta.3.
- Fixed Rich Text's tool cascade to properly account for core defaults, project level defaults, and area-specific options.

## 3.0.0-beta.3 - 2021-06-03

### Security Fixes

The `nlbr` and `nlp` Nunjucks filters marked their output as safe to preserve the tags that they added, without first escaping their input, creating a CSRF risk. These filters have been updated to escape their input unless it has already been marked safe. No code changes are required to templates whose input to the filter is intended as plaintext, however if you were intentionally leveraging this bug to output unescaped HTML markup you will need to make sure your input is free of CSRF risks and then use the `| safe` filter before the `| nlbr` or `| nlp` filter.

### Adds

- Added the `ignoreUnusedFolderWarning` option for modules that intentionally might not be activated or inherited from in a particular startup.
- Better explanation of how to replace macros with fragments, in particular how to call the fragments with `{% render fragmentName(args) %}`.

### Fixes

- Temporarily pinned to Vue 2.6.12 to fix an issue where the "New" button in the piece manager modals disappeared. We think this is a bug in the newly released Vue 2.6.13 but we are continuing to research it.
- Updated dependencies on `sanitize-html` and `nodemailer` to new major versions, causing no bc breaks at the ApostropheCMS level. This resolved two critical vulnerabilities according to `npm audit`.
- Removed many unused dependencies.
- The data retained for "Undo Publish" no longer causes slug conflicts in certain situations.
- Custom piece types using `localized: false` or `autopublish: true,` as well as singleton types, now display the correct options on the "Save" dropdown.
- The "Save and View," "Publish and View" and/or "Save Draft and Preview" options now appear only if an appropriate piece page actually exists for the piece type.
- Duplicating a widget now properly assigns new IDs to all copied sub-widgets, sub-areas and array items as well.

- Added the `ignoreUnusedFolderWarning` option for modules that intentionally might not be activated or inherited from in a particular startup.
- If you refresh the page while previewing or editing, you will be returned to that same state.

### Notices

- Numerous `npm audit` vulnerability warnings relating to `postcss` 7.x were examined, however it was determined that these are based on the idea of a malicious SASS coder attempting to cause a denial of service. Apostrophe developers would in any case be able to contribute JavaScript as well and so are already expected to be trusted parties. This issue must be resolved upstream in packages including both `stylelint` and `vue-loader` which have considerable work to do before supporting `postcss` 8.x, and in any case public access to write SASS is not part of the attack surface of Apostrophe.

### Changes

- When logging out on a page that only exists in draft form, or a page with access controls, you are redirected to the home page rather than seeing a 404 message.

- Rich text editor upgraded to [tiptap 2.x beta](https://www.tiptap.dev) :tada:. On the surface not a lot has changed with the upgrade, but tiptap 2 has big improvements in terms of speed, composability, and extension support. [See the technical differences of tiptap 1 and 2 here](https://www.tiptap.dev/overview/upgrade-guide#reasons-to-upgrade-to-tiptap-2x)

## 3.0.0-beta.2 - 2021-05-21

### **Breaks**

- The `updateModified: false` option, formerly supported only by `apos.doc.update`, has been renamed to `setModified: false` and is now supported by `apos.doc.insert` as well. If explicitly set to false, the insert and update methods will leave the `modified` property alone, rather than trying to detect or infer whether a change has been made to the draft relative to the published version.
- The `permission` module no longer takes an `interestingTypes` option. Instead, doc type managers may set their `showPermissions` option to `true` to always be broken out separately in the permissions explorer, or explicitly set it to `false` to never be mentioned at all, even on a list of typical piece types that have the same permissions. This allows module creators to ship the right options with their modules rather than requiring the developer to hand-configure `interestingTypes`.
- When editing users, the permissions explorer no longer lists "submitted draft" as a piece type.
- Removed `apos.adminBar.group` method, which is unlikely to be needed in 3.x. One can group admin bar items into dropdowns via the `groups` option.
- Raw HTML is no longer permitted in an `apos.notify` message parameter. Instead, `options.buttons` is available. If present, it must be an array of objects with `type` and `label` properties. If `type` is `'event'` then that button object must have `name` and `data` properties, and when clicked the button will trigger an apos bus event of the given `name` with the provided `data` object. Currently `'event'` is the only supported value for `type`.

### Adds

- The name `@apostrophecms/any-page-type` is now accepted for relationships that should match any page. With this change, the doc type manager module name and the type name are now identical for all types in 3.x. However, for backwards compatibility `@apostrophecms/page` is still accepted. `apos.doc.getManager` will accept either name.
- Sets the project root-level `views` directory as the default fallback views directory. This is no longer a necessary configuration in projects unless they want to change it on the `@apostrophecms/template` option `viewsFolderFallback`.
- The new `afterAposScripts` nunjucks block allows for pushing markup after Apostrophe's asset bundle script tag, at the end of the body. This is a useful way to add a script tag for Webpack's hot reload capabilities in development while still ensuring that Apostrophe's utility methods are available first, like they are in production.
- An `uploadfs` option may be passed to the `@apostrophecms/asset` module, in order to pass options configuring a separate instance of `uploadfs` specifically for the static assets. The `@apostrophecms/uploadfs` module now exports a method to instantiate an uploadfs instance. The default behavior, in which user-uploaded attachments and static assets share a single instance of uploadfs, is unchanged. Note that asset builds never use uploadfs unless `APOS_UPLOADFS_ASSETS=1` is set in the environment.
- `AposButtonSplit` is a new UI component that combines a button with a context menu. Users can act on a primary action or change the button's function via menu button to the right of the button itself.
- Developers can now pass options to the `color` schema field by passing a `pickerOptions` object through your field. This allows for modifying/removing the default color palette, changing the resulting color format, and disabling various UI. For full set of options [see this example](https://github.com/xiaokaike/vue-color/blob/master/src/components/Sketch.vue)
- `AposModal` now emits a `ready` event when it is fully painted and can be interacted with by users or code.
- The video widget is now compatible with vimeo private videos when the domain is on the allowlist in vimeo.

### Changes

- You can now override the parked page definition for the home page without copying the entirety of `minimumPark` from the source code. Specifically, you will not lose the root archive page if you park the home page without explicitly parking the archive page as well. This makes it easier to choose your own type for the home page, in lieu of `@apostrophecms/home-page`.

### Fixes

- Piece types like users that have a slug prefix no longer trigger a false positive as being "modified" when you first click the "New" button.
- The `name` option to widget modules, which never worked in 3.x, has been officially removed. The name of the widget type is always the name of the module, with the `-widget` suffix removed.
- The home page and other parked pages should not immediately show as "pending changes."
- In-context editing works properly when the current browser URL has a hash (portion beginning with `#`), enabling the use of the hash for project-specific work. Thanks to [https://stepanjakl.com/](Štěpán Jákl) for reporting the issue.
- When present, the `apos.http.addQueryToUrl` method preserves the hash of the URL intact.
- The home page and other parked pages should not immediately show as "pending changes."
- The browser-side `apos.http.parseQuery` function now handles objects and arrays properly again.
- The in-context menu for documents has been refactored as a smart component that carries out actions on its own, eliminating a great deal of redundant code, props and events.
- Added additional retries when binding to the port in a dev environment.
- The "Submit" button in the admin bar updates properly to "Submitted" if the submission happens in the page settings modal.
- Skipping positional arguments in fragments now works as expected.
- The rich text editor now supports specifying a `styles` array with no `p` tags properly. A newly added rich text widget initially contains an element with the first style, rather than always a paragraph. If no styles are configured, a `p` tag is assumed. Thanks to Stepan Jakl for reporting the issue.

### Changes
- Editor modal's Save button (publish / save draft / submit) now updated to use the `AposSplitButton` component. Editors can choose from several follow-up actions that occur after save, including creating another piece of content of the same type, being taken to the in-context version of the document, or being returned to the manager. Editor's selection is saved in localstorage, creating a remembered preference per content type.

## 3.0.0-beta.1.1 - 2021-05-07

### Fixes

- A hotfix for an issue spotted in beta 1 in our demo: all previously published pages of sites migrated from early alpha releases had a "Draft" label until published again.

## 3.0.0-beta.1 - 2021-05-06

### **Breaks**

- Removes the `firstName` and `lastName` fields in user pieces.
- The query parameters `apos-refresh`, `apos-edit`, `apos-mode` and `apos-locale` are now `aposRefresh`, `aposEdit`, `aposMode`and `aposLocale`. Going forward all query parameters will be camelCase for consistency with query builders.

### Changes

- Archiving a page or piece deletes any outstanding draft in favor of archiving the last published version. Previously the behavior was effectively the opposite.
- "Publish Changes" button label has been changes to "Update".
- Draft mode is no longer the default view for published documents.
- The page and piece manager views now display the title, etc. of the published version of a document, unless that document only exists in draft form. However a label is also provided indicating if a newer draft is in progress.
- Notifications have been updated with a new visual display and animation style.

### **Adds**

- Four permissions roles are supported and enforced: guest, contributor, editor and admin. See the documentation for details. Pre-existing alpha users are automatically migrated to the admin role.
- Documents in managers now have context sensitive action menus that allow actions like edit, discard draft, archive, restore, etc.
- A fragment call may now have a body using `rendercall`, just like a macro call can have a body using `call`. In addition, fragments can now have named arguments, just like macros. Many thanks to Miro Yovchev for contributing this implementation.
- Major performance improvement to the `nestedModuleSubdirs` option.
- Updates URL fields and oEmbed URL requests to use the `httpsFix` option in launder's `url()` method.
- Documents receive a state label based on their document state (draft, pending, pending updates)
- Contributors can submit drafts for review ("Submit" versus "Submit Updates").
- Editors and admins can manage submitted drafts.
- Editors and admins can easily see the number of proposed changes awaiting their attention.
- Support for virtual piece types, such as submitted drafts, which in actuality manage more than one type of doc.
- Confirm modals now support a schema which can be assessed after confirmation.
- When archiving and restoring pages, editors can chose whether the action affects only this document or this document + children
- Routes support the `before` syntax, allowing routes that are added to Express prior to the routes or middleware of another module. The syntax `before: 'middleware:moduleName'` must be used to add the route prior to the middleware of `moduleName`. If `middleware:` is not used, the route is added before the routes of `moduleName`. Note that normally all middleware is added before all routes.
- A `url` property can now optionally be specified when adding middleware. By default all middleware is global.
- The pieces REST GET API now supports returning only a count of all matching pieces, using the `?count=1` query parameter.
- Admin bar menu items can now specify a custom Vue component to be used in place of `AposButton`.
- Sets `username` fields to follow the user `title` field to remove an extra step in user creation.
- Adds default data to the `outerLayoutBase.html` `<title>` tag: `data.piece.title or data.page.title`.
- Moves the core UI build task into the start up process. The UI build runs automatically when `NODE_ENV` is *not* 'production' and when:
    1. The build folder does not yet exist.
    2. The package.json file is newer than the existing UI build.
    3. You explicitly tell it to by setting the environment variable `CORE_DEV=1`
- The new `._ids(_idOrArrayOfIds)` query builder replaces `explicitOrder` and accepts an array of document `_id`s or a single one. `_id` can be used as a multivalued query parameter. Documents are returned in the order you specify, and just like with single-document REST GET requests, the locale of the `_id`s is overridden by the `aposMode` query parameter if present.
- The `.withPublished(true)` query builder adds a `_publishedDoc` property to each returned draft document that has a published equivalent. `withPublished=1` can be used as a query parameter. Note this is not the way to fetch only published documents. For that, use `.locale('en:published')` or similar.
- The server-side implementation of `apos.http.post` now supports passing a `FormData` object created with the `[form-data](https://www.npmjs.com/package/form-data)` npm module. This keeps the API parallel with the browser-side implementation and allows for unit testing the attachments feature, as well as uploading files to internal and external APIs from the server.
- `manuallyPublished` computed property moved to the `AposPublishMixin` for the use cases where that mixin is otherwise warranted.
- `columns` specified for a piece type's manage view can have a name that uses "dot notation" to access a subproperty. Also, for types that are localized, the column name can begin with `draft:` or `published:` to specifically display a property of the draft or published version of the document rather than the best available. When a prefix is not used, the property comes from the published version of the document if available, otherwise from the draft.
- For page queries, the `children` query builder is now supported in query strings, including the `depth` subproperty. For instance you could fetch `/api/v1/@apostrophecms/page/id-of-page?children=1` or `/api/v1/@apostrophecms/page/id-of-page?children[depth]=3`.
- Setting `APOS_LOG_ALL_QUERIES=1` now logs the projection, skip, limit and sort in addition to the criteria, which were previously logged.

### **Fixes**

- Fragments can now call other fragments, both those declared in the same file and those imported, just like macros calling other macros. Thanks to Miro Yovchev for reporting the issue.
- There was a bug that allowed parked properties, such as the slug of the home page, to be edited. Note that if you don't want a property of a parked page to be locked down forever you can use the `_defaults` feature of parked pages.
- A required field error no longer appears immediately when you first start creating a user.
- Vue warning in the pieces manager due to use of value rather than name of column as a Vue key. Thanks to Miro Yovchev for spotting the issue.
- "Save Draft" is not an appropriate operation to offer when editing users.
- Pager links no longer break due to `aposRefresh=1` when in edit mode. Also removed superfluous `append` query parameter from these.
- You may now intentionally clear the username and slug fields in preparation to type a new value. They do not instantly repopulate based on the title field when you clear them.
- Language of buttons, labels, filters, and other UI updated and normalized throughout.
- A contributor who enters the page tree dialog box, opens the editor, and selects "delete draft" from within the editor of an individual page now sees the page tree reflect that change right away.
- The page manager listens for content change events in general and its refresh mechanism is robust in possible situations where both an explicit refresh call and a content change event occur.
- Automatically retries once if unable to bind to the port in a dev environment. This helps with occasional `EADDRINUSE` errors during nodemon restarts.
- Update the current page's context bar properly when appropriate after actions such as "Discard Draft."
- The main archive page cannot be restored, etc. via the context menu in the page tree.
- The context menu and "Preview Draft" are both disabled while errors are present in the editor dialog box.
- "Duplicate" should lead to a "Publish" button, not an "Update" button, "Submit" rather than "Submit Update," etc.
- When you "Duplicate" the home page you should be able to set a slug for the new page (parked properties of parked pages should be editable when making a duplicate).
- When duplicating the home page, the suggested slug should not be `/` as only one page can have that slug at a time.
- Attention is properly called to a slug conflict if it exists immediately when the document is opened (such as making a copy where the suggested slug has already been used for another copy).
- "Preview Draft" never appears for types that do not use drafts.
- The toggle state of admin bar utility items should only be mapped to an `is-active` class if, like palette, they opt in with `toggle: true`
- Fixed unique key errors in the migrate task by moving the parking of parked pages to a new `@apostrophecms/migrate:after` event handler, which runs only after migrations, whether that is at startup (in dev) or at the end of the migration task (in production).
- UI does not offer "Archive" for the home page, or other archived pages.
- Notification checks and other polling requests now occur only when the tab is in the foreground, resolving a number of problems that masqueraded as other bugs when the browser hit its connection limit for multiple tabs on the same site.
- Parked pages are now parked immediately after database migrations are checked and/or run. In dev this still happens at each startup. In production this happens when the database is brand new and when the migration task is manually run.

## 3.0.0-alpha.7 - 2021-04-07

### Breaks

* The `trash` property has been renamed `archived`, and throughout the UI we refer to "archiving" and the "archive" rather than "move to trash" and the "trash can." A database migration is included to address this for existing databases. However, **if you set the minimumPark option, or used a boilerplate in which it is set,** you will need to **change the settings for the `parkedId: 'trash'` page to match those [currently found in the `minimumPark` option setting in the `@apostrophecms/page` source code](https://github.com/apostrophecms/apostrophe/blob/481252f9bd8f42b62648a0695105e6e9250810d3/modules/%40apostrophecms/page/index.js#L25-L32).

### Adds

* General UX and UI improvements to the experience of moving documents to and from the archive, formerly known as the trash.
* Links to each piece are available in the manage view when appropriate.
* Search is implemented in the media library.
* You can now pass core widgets a `className` option when configuring them as part of an area.
* `previewDraft` for pieces, adds a Preview Draft button on creation for quick in-context editing. Defaults to true.

### Changes

* Do not immediately redirect to new pages and pieces.
* Restored pieces now restore as unpublished drafts.
* Refactored the admin bar component for maintainability.
* Notification style updates

### Fixes

* Advisory lock no longer triggers an update to the modification timestamp of a document.
* Attempts to connect Apostrophe 3.x to an Apostrophe 2.x database are blocked to prevent content loss.
* "Save as Draft" is now available as soon as a new document is created.
* Areas nested in array schema fields can now be edited in context.
* When using `apos.image.first`, the alt attribute of the image piece is available on the returned attachment object as `._alt`. In addition, `_credit` and `_creditUrl` are available.
* Fixes relating to the editing of widgets in nested areas, both on the page and in the modal.
* Removed published / draft switch for unpublished drafts.
* "Publish Changes" appears only at appropriate times.
* Notifications moved from the bottom right of the viewport to the bottom center, fixing some cases of UI overlap.

## 3.0.0-alpha.6.1 - 2021-03-26

### Fixes

* Conditional fields (`if`) and the "following values" mechanism now work properly in array item fields.
* When editing "Page Settings" or a piece, the "publish" button should not be clickable if there are errors.

## 3.0.0-alpha.6 - 2021-03-24

### Adds
* You can "copy" a page or a piece via the ⠇ menu.
* When moving the current page or piece to the trash, you are taken to the home page.
* `permissions: false` is supported for piece and page insert operations.
* Adds note to remove deprecated `allowedInChooser` option on piece type filters.
* UX improvement: "Move to Trash" and "Restore" buttons added for pieces, replacing the boolean field. You can open a piece that is in the trash in a read-only way in order to review it and click "Restore."
* Advisory lock support has been completed for all content types, including on-page, in-context editing. This prevents accidental conflicts between editors.
* Image widgets now accept a `size` context option from the template, which can be used to avoid sending a full-width image for a very small placement.
* Additional improvements.

### Fixes
* Fixes error from missing `select` method in `AposPiecesManager` component.
* No more migration messages at startup for brand-new sites.
* `max` is now properly implemented for relationships when using the manager dialog box as a chooser.
* "Trash" filter now displays its state properly in the piece manager dialog box.
* Dragging an image to the media library works reliably.
* Infinite loop warning when editing page titles has been fixed.
* Users can locate the tab that still contains errors when blocked from saving a piece due to schema field errors.
* Calling `insert` works properly in the `init` function of a module.
* Additional fixes.

### Breaks

* Apostrophe's instance of `uploadfs` has moved from `apos.attachment.uploadfs` to `apos.uploadfs`. The `uploadfs` configuration option has similarly moved from the `@apostrophecms/attachment` module to the `@apostrophecms/uploadfs` module. `imageSizes` is still an option to `@apostrophecms/attachment`.

## 3.0.0-alpha.5 - 2021-02-11

* Conditional fields are now supported via the new `if` syntax. The old 2.x `showFields` feature has been replaced with `if: { ... }`.
* Adds the option to pass context options to an area for its widgets following the `with` keyword. Context options for widgets not in that area (or that don't exist) are ignored. Syntax: `{% area data.page, 'areaName' with { '@apostrophecms/image: { size: 'full' } } %}`.
* Advisory locking has been implemented for in-context editing, including nested contexts like the palette module. Advisory locking has also been implemented for the media manager, completing the advisory locking story.
* Detects many common configuration errors at startup.
* Extends `getBrowserData` in `@apostrophecms/doc-type` rather than overwriting the method.
* If a select element has no default, but is required, it should default to the first option. The select elements appeared as if this were the case, but on save you would be told to make a choice, forcing you to change and change back. This has been fixed.
* Removes 2.x piece module option code, including for `contextual`, `manageViews`, `publishMenu`, and `contextMenu`.
* Removes admin bar module options related to 2.x slide-out UI: `openOnLoad`, `openOnHomepageLoad`, `closeDelay`.
* Fixed a bug that allowed users to appear to be in edit mode while looking at published content in certain edge cases.
* The PATCH API for pages can now infer the correct _id in cases where the locale is specified in the query string as an override, just like other methods.
* Check permissions for the delete and publish operations.
* Many bug fixes.

### Breaks
* Changes the `piecesModuleName` option to `pieceModuleName` (no "s") in the `@apostrophecms/piece-page-type` module. This feature is used only when you have two or more piece page types for the same piece type.

## 3.0.0-alpha.4.2 - 2021-01-27

* The `label` option is no longer required for widget type modules. This was already true for piece type and page type modules.
* Ability to namespace asset builds. Do not push asset builds to uploadfs unless specified.

### Breaking changes

* Removes the `browser` module option, which was only used by the rich text widget in core. All browser data should now be added by extending or overriding `getBrowserData` in a module. Also updates `getComponentName` to reference `options.components` instead of `options.browser.components`.

## 3.0.0-alpha.4.1

* Hotfix: the asset module now looks for a `./release-id` file (relative to the project), not a `./data/release-id` file, because `data` is not a deployed folder and the intent of `release-id` is to share a common release identifier between the asset build step and the deployed instances.

## 3.0.0-alpha.4

* **"Fragments" have been added to the Apostrophe template API, as an alternative to Nunjucks' macros, to fully support areas and async components.** [See the A3 alpha documentation](https://a3.docs.apos.dev/guide/widgets-and-templates/fragments.html) for instructions on how to use this feature.
* **CSS files in the `ui/public` subdirectory of any module are now bundled and pushed to the browser.** This allows you to efficiently deliver your CSS assets, just as you can deliver JS assets in `ui/public`. Note that these assets must be browser-ready JS and CSS, so it is customary to use your own webpack build to generate them. See [the a3-boilerplate project](https://github.com/apostrophecms/a3-boilerplate) for an example, especially `webpack.config.js`.
* **More support for rendering HTML in REST API requests.** See the `render-areas` query parameter in [piece and page REST API documentation](https://a3.docs.apos.dev/reference/api/pieces.html#get-api-v1-piece-name).
* **Context bar takeover capability,** for situations where a secondary document should temporarily own the undo/redo/publish UI.
* **Unpublished pages in the tree** are easier to identify
* **Range fields** have been added.
* **Support for npm bundles is back.** It works just like in 2.x, but the property is `bundle`, not `moogBundle`. Thanks to Miro Yovchev.

### Breaking changes

* **A3 now uses webpack 5.** For now, **due to a known issue with vue-loader, your own project must also be updated to use webpack 5.** The a3-boilerplate project has been updated accordingly, so you may refer to [the a3-boilerplate project](https://github.com/apostrophecms/a3-boilerplate) for an example of the changes to be made, notably in `webpack.config.js` and `package.json`. We are in communication with upstream developers to resolve the issue so that projects and apostrophe core can use different major versions of webpack.

## 3.0.0-alpha.3

Third alpha release of 3.x. Introduced draft mode and the "Publish Changes" button.

## 3.0.0-alpha.2

Second alpha release of 3.x. Introduced a distinct "edit" mode.

## 3.0.0-alpha.1

First alpha release of 3.x.<|MERGE_RESOLUTION|>--- conflicted
+++ resolved
@@ -2,11 +2,6 @@
 
 ## UNRELEASED
 
-<<<<<<< HEAD
-### Adds
-
-* Accessibility improvement for the rich text editor Typography toolbar item.
-=======
 ### Fixes
 
 * Fixes ability to change color hue by clicking the color hue bar rather than dragging the indicator
@@ -15,11 +10,11 @@
 ### Adds
 
 * Ability to disable the color spectrum UI of a color picker
+* Accessibility improvement for the rich text editor Typography toolbar item.
 
 ### Changes
 
 * The `pickerOptions` sub property of a color field's configuration has been merged with it's parent `options` object.
->>>>>>> 07df8056
 
 ## 4.11.2 (2024-12-29)
 
