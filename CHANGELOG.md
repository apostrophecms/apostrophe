# Changelog

<<<<<<< HEAD
## UNRELEASED

### Adds

* Adds the possibility to add custom admin bars via the `addBar()` method from the `admin-bar` module.
=======
## 3.50.0 (2023-06-09)

### Adds

* As a further fix for issues that could ensue before the improvements
to locale renaming support that were released in 3.49.0, an
`@apostrophecms/page:reattach` task has been added. This command line task
takes the `_id` or `slug` of a page and reattaches it to the page tree as
the last child of the home page, even if page tree data for that page
is corrupted. You may wish to use the `--new-slug` and `--locale` options. This task should not
be needed in normal circumstances.
>>>>>>> b091c4a3

## 3.49.0 (2023-06-08)

### Changes

* Updates area UX to not display Add Content controls when a widget is focused.
* Updates area UX to unfocus widget on esc key.
* Updates widget UI to use dashed outlines instead of borders to indicate bounds.
* Updates UI for Insert Menu.
* Updates Insert Menu UX to allow mid-node insertion.
* Rich Text Widget's Insert components are now expected to emit `done` and `cancel` for proper RT cleanup. `close` still supported for BC, acts as `done`.
* Migrated the business logic of the login-related Vue components to external mixins, so that the templates and styles can be overridden by
copying the component `.vue` file to project level without copying all of the business logic. If you have already copied the components to style them,
we encourage you to consider replacing your `script` tag with the new version, which just imports the mixin, so that fixes we make there will be
available in your project.

### Adds

* Adds keyboard accessibility to Insert menu.
* Adds regex pattern feature for string fields.
* Adds `pnpm` support. Introduces new optional Apostrophe root configuration `pnpm` to force opt-in/out when auto detection fails. See the [documentation](https://v3.docs.apostrophecms.org/guide/using-pnpm.html) for more details.
* Adds a warning if database queries involving relationships
are made before the last `apostrophe:modulesRegistered` handler has fired.
If you need to call Apostrophe's `find()` methods at startup,
it is best to wait for the `@apostrophecms/doc:beforeReplicate` event.
* Allow `@` when a piece is a template and `/@` for page templates (doc-template-library module).
* Adds a `prefix` option to the http frontend util module.  
If explicitly set to `false`, prevents the prefix from being automatically added to the URL,  
when making calls with already-prefixed URLs for instance.
* Adds the `redirectToFirstLocale` option to the `i18n` module to prevent users from reaching a version of their site that would not match any locale when requesting the site without a locale prefix in the URL.
* If just one instance of a piece type should always exist (per locale if localized), the
`singletonAuto` option may now be set to `true` or to an object with a `slug` option in
order to guarantee it. This implicitly sets `singleton: true` as well. This is now used
internally by `@apostrophecms/global` as well as the optional `@apostrophecms-pro/palette` module.

### Fixes

* Fix 404 error when viewing/editing a doc which draft has a different version of the slug than the published one.
* Fixed a bug where multiple home pages can potentially be inserted into the database if the
default locale is renamed. Introduced the `async apos.doc.bestAposDocId(criteria)` method to
help identify the right `aposDocId` when inserting a document that might exist in
other locales.
* Fixed a bug where singletons like the global doc might not be inserted at all if they
exist under the former name of the default locale and there are no other locales.

## 3.48.0 (2023-05-26)

### Adds

* For performance, add `apos.modules['piece-type']getManagerApiProjection` method to reduce the amount of data returned in the manager
    modal. The projection will contain the fields returned in the method in addition to the existing manager modal
    columns.
* Add `apos.schema.getRelationshipQueryBuilderChoicesProjection` method to set the projection used in
    `apos.schema.relationshipQueryBuilderChoices`.
* Rich-text inline images now copies the `alt` attribute from the original image from the Media Library.

### Changes

* Remove `stripPlaceholderBrs` and `restorePlaceholderBrs` from `AposRichTextWidgetEditor.vue` component.
* Change tiptap `Gapcursor` display to use a vertical blinking cursor instead of an horizontal cursor, which allow users to add text before and after inline images and tables.
* You can set `max-width` on `.apos-rich-text-toolbar__inner` to define the width of the rich-text toolbar. It will now
    flow on multiple lines if needed.
* The `utilityRail` prop of `AposSchema` now defaults to `false`, removing
the need to explicitly pass it in almost all contexts.
* Mark `apos.modules['doc-type']` methods `getAutocompleteTitle`, `getAutocompleteProjection` and `autocomplete` as
    deprecated. Our admin UI does not use them, it uses the `autocomplete('...')` query builder.
    More info at https://v3.docs.apostrophecms.org/reference/query-builders.html#autocomplete'.
* Print a warning with a clear explanation if a module's `index.js` file contains
no `module.exports` object (often due to a typo), or it is empty.

### Fixes

* Now errors and exits when a piece-type or widget-type module has a field object with the property `type`. Thanks to [NuktukDev](https://github.com/nuktukdev) for this contribution.
* Add a default page type value to prevent the dropdown from containing an empty value.

## 3.47.0 (2023-05-05)

### Changes

* Since Node 14 and MongoDB 4.2 have reached their own end-of-support dates,
we are **no longer supporting them for A3.** Note that our dependency on
`jsdom` 22 is incompatible with Node 14. Node 16 and Node 18 are both
still supported. However, because Node 16 reaches its
end-of-life date quite soon (September), testing and upgrading directly
to Node 18 is strongly recommended.
* Updated `sluggo` to version 1.0.0.
* Updated `jsdom` to version `22.0.0` to address an installation warning about the `word-wrap` module.

### Fixes

* Fix `extendQueries` to use super pattern for every function in builders and methods (and override properties that are not functions).

## 3.46.0 (2023-05-03)

### Fixes

* Adding or editing a piece no longer immediately refreshes the main content area if a widget editor is open. This prevents interruption of the widget editing process
when working with the `@apostrophecms/ai-helper` module, and also helps in other situations.
* Check that `e.doc` exists when handling `content-changed` event.
* Require updated `uploadfs` version with no dependency warnings.

### Adds

* Allow sub-schema fields (array and object) to follow parent schema fields using the newly introduced `following: '<parentField'` syntax, where the starting `<` indicates the parent level. For example `<parentField` follows a field in the parent level, `<<grandParentField` follows a field in the grandparent level, etc. The change is fully backward compatible with the current syntax for following fields from the same schema level.

### Changes

* Debounce search to prevent calling search on every key stroke in the manager modal.
* Various size and spacing adjustments in the expanded Add Content modal UI

## 3.45.1 (2023-04-28)

### Fixes

* Added missing styles to ensure consistent presentation of the rich text insert menu.
* Fixed a bug in which clicking on an image in the media manager would close the "insert
image" dialog box.
* Update `html-to-text` package to the latest major version.

## 3.45.0 (2023-04-27)

### Adds

* Rich text widgets now support the `insert` option, an array
which currently may contain the strings `image` and `table` in order to add a
convenient "insert menu" that pops up when the slash key is pressed.
This provides a better user experience for rich text features that shouldn't
require that the user select existing text before using them.
* Auto expand inline array width if needed using `width: max-content` in the admin UI.
* The "browse" button is now available when selecting pages and pieces
to link to in the rich text editor.
* The "browse" button is also available when selecting inline images
in the rich text editor.
* Images are now previewed in the relationship field's compact list view.
* The new `apos-refreshing` Apostrophe bus event can be used to prevent
Apostrophe from refreshing the main content zone of the page when images
and pieces are edited, by clearing the `refresh` property of the object
passed to the event.
* To facilitate custom click handlers, an `apos.modal.onTopOf(el1, el2)` function is now
available to check whether an element is considered to be "on top of" another element in
the modal stack.

### Changes

* The `v-click-outside-element` Vue directive now understands that modals "on top of"
an element should be considered to be "inside" the element, e.g. clicks on them
shouldn't close the link dialog etc.

### Fixes

* Fix various issues on conditional fields that were occurring when adding new widgets with default values or selecting a falsy value in a field that has a conditional field relying on it.
Populate new or existing doc instances with default values and add an empty `null` choice to select fields that do not have a default value (required or not) and to the ones configured with dynamic choices.
* Rich text widgets save more reliably when many actions are taken quickly just before save.
* Fix an issue in the `oembed` field where the value was kept in memory after cancelling the widget editor, which resulted in saving the value if the widget was nested and the parent widget was saved.
Also improve the `oembed` field UX by setting the input as `readonly` rather than `disabled` when fetching the video metadata, in order to avoid losing its focus when typing.

## 3.44.0 (2023-04-13)

### Adds

* `checkboxes` fields now support a new `style: 'combobox'` option for a better multiple-select experience when there
are many choices.
* If the new `guestApiAccess` option is set to `true` for a piece type or for `@apostrophecms/page`,
Apostrophe will allow all logged-in users to access the GET-method REST APIs of that
module, not just users with editing privileges, even if `publicApiProjection` is not set.
This is useful when the goal is to allow REST API access to "guest" users who have
project-specific reasons to fetch access content via REST APIs.
* `test-lib/utils.js` has new `createUser` and `loginAs` methods for the convenience of
those writing mocha tests of Apostrophe modules.
* `batchOperations` permissions: if a `permission` property is added to any entry in the `batchOperations` cascade of a piece-type module, this permission will be checked for every user. See `batchOperations` configuration in `modules/@apostrophecms/piece-type/index.js`. The check function `checkBatchOperationsPermissions` can be extended. Please note that this permission is checked only to determine whether to offer the operation.

### Fixes
* Fix child page slug when title is deleted

## 3.43.0 (2023-03-29)

### Adds

* Add the possibility to override the default "Add Item" button label by setting the `itemLabel` option of an `array` field.
* Adds `touch` task for every piece type. This task invokes `update` on each piece, which will execute all of the same event handlers that normally execute when a piece of that type is updated. Example usage: `node app article:touch`.

### Fixes

* Hide the suggestion help from the relationship input list when the user starts typing a search term.
* Hide the suggestion hint from the relationship input list when the user starts typing a search term except when there are no matches to display.
* Disable context menu for related items when their `relationship` field has no sub-[`fields`](https://v3.docs.apostrophecms.org/guide/relationships.html#providing-context-with-fields) configured.

## 3.42.0 (2023-03-16)

### Adds

* You can now set `style: table` on inline arrays. It will display the array as a regular HTML table instead of an accordion.
See the [array field documentation](https://v3.docs.apostrophecms.org/reference/field-types/array.html#settings) for more information.
* You can now set `draggable: false` on inline arrays. It will disable the drag and drop feature. Useful when the order is not significant.
See the [array field documentation](https://v3.docs.apostrophecms.org/reference/field-types/array.html#settings) for more information.
* You can now set the label and icon to display on inline arrays when they are empty.
See the [array field documentation](https://v3.docs.apostrophecms.org/reference/field-types/array.html#whenEmpty) for more information.
* We have added a new and improved suggestion UI to relationship fields.
* The `utilityOperations` feature of piece types now supports additional properties:
`relationship: true` (show the operation only when editing a relationship), `relationship: false` (never show
the operation when editing a relationship), `button: true`, `icon` and `iconOnly: true`.
When `button: true` is specified, the operation appears as a standalone button rather than
being tucked away in the "more" menu.
* In addition, `utilityOperations` can now specify `eventOptions` with an `event` subproperty
instead of `modalOptions`. This is useful with the new `edit` event (see below).
* Those extending our admin UI on the front end can now open a modal to create or edit a page or piece by calling
`await apos.doc.edit({ type: 'article' })` (the type here is an example). To edit an existing document add an
`_id` property. To copy an existing document (like our "duplicate" feature) add a `copyOf`
property. When creating new pages, `type` can be sent to `@apostrophecms/page` for convenience
(note that the `type` property does not override the default or current page type in the editor).
* The `edit` Apostrophe event is now available and takes an object with the same properties
as above. This is useful when configuring `utilityOperations`.
* The `content-changed` Apostrophe event can now be emitted with a `select: true` property. If a
document manager for the relevant content type is open, it will attempt to add the document to the
current selection. Currently this works best with newly inserted documents.
* Localized strings in the admin UI can now use `$t(key)` to localize a string inside
an interpolated variable. This was accomplished by setting `skipOnVariables` to false
for i18next, solely on the front end for admin UI purposes.
* The syntax of the method defined for dynamic `choices` now accepts a module prefix to get the method from, and the `()` suffix.
This has been done for consistency with the external conditions syntax shipped in the previous release. See the documentation for more information.
* Added the `viewPermission` property of schema fields, and renamed `permission` to `editPermission` (with backwards
compatibility) for clarity. You can now decide if a schema field requires permissions to be visible or editable.
See the documentation for more information.
* Display the right environment label on login page. By default, based on `NODE_ENV`, overriden by `environmentLabel` option in `@apostrophecms/login` module. The environment variable `APOS_ENV_LABEL` will override this. Note that `NODE_ENV` should generally only be set to `development` (the default) or `production` as many Node.js modules opt into optimizations suitable for all deployed environments when it is set to `production`. This is why we offer the separate `APOS_ENV_LABEL` variable.

### Fixes

* Do not log unnecessary "required" errors for hidden fields.
* Fixed a bug that prevented "Text Align" from working properly in the rich text editor in certain cases.
* Fix typo in `@apostrophecms/doc-type` and `@apostrophecms/submitted-drafts` where we were using `canCreate` instead of `showCreate` to display the `Create New` button or showing the `Copy` button in `Manager` modals.
* Send external condition results in an object so that numbers are supported as returned values.

## 3.41.1 (2023-03-07)

No changes. Publishing to make sure 3.x is tagged `latest` in npm, rather than 2.x.

## 3.41.0 (2023-03-06)

### Adds

* Handle external conditions to display fields according to the result of a module method, or multiple methods from different modules.
This can be useful for displaying fields according to the result of an external API or any business logic run on the server. See the documentation for more information.

### Fixes

* Replace `deep-get-set` dependency with `lodash`'s `get` and `set` functions to fix the [Prototype Pollution in deep-get-set](https://github.com/advisories/GHSA-mjjj-6p43-vhhv) vulnerability. There was no actual vulnerability in Apostrophe due to the way the module was actually used, and this was done to address vulnerability scan reports.
* The "soft redirects" for former URLs of documents now work better with localization. Thanks to [Waldemar Pankratz](https://github.com/waldemar-p).
* Destroy `AreaEditor` Vue apps when the page content is refreshed in edit mode. This avoids a leak of Vue apps components being recreated while instances of old ones are still alive.

### Security

* Upgrades passport to the latest version in order to ensure session regeneration when logging in or out. This adds additional security to logins by mitigating any risks due to XSS attacks. Apostrophe is already robust against XSS attacks. For passport methods that are internally used by Apostrophe everything is still working. For projects that are accessing the passport instance directly through `self.apos.login.passport`, some verifications may be necessary to avoid any compatibility issue. The internally used methods are `authenticate`, `use`, `serializeUser`, `deserializeUser`, `initialize`, `session`.

## 3.40.1 (2023-02-18)

* No code change. Patch level bump for package update.

## 3.40.0 (2023-02-17)

### Adds

* For devops purposes, the `APOS_BASE_URL` environment variable is now respected as an override of the `baseUrl` option.

### Fixes

* Do not display shortcut conflicts at startup if there are none.
* Range field correctly handles the `def` attribute set to `0` now. The `def` property will be used when the field has no value provided; a value going over the max or below the min threshold still returns `null`.
* `select` fields now work properly when the `value` of a choice is a boolean rather than a string or a number.

## 3.39.2 (2023-02-03)

### Fixes
* Hotfix for a backwards compatibility break in webpack that triggered a tiptap bug. The admin UI build will now succeed as expected.

## 3.39.1 (2023-02-02)

### Fixes

* Rescaling cropped images with the `@apostrophecms/attachment:rescale` task now works correctly. Thanks to [Waldemar Pankratz](https://github.com/waldemar-p) for this contribution.

## 3.39.0 (2023-02-01)

### Adds

* Basic support for editing tables by adding `table` to the rich text toolbar. Enabling `table` allows you to create tables, including `td` and `th` tags, with the ability to merge and split cells. For now the table editing UI is basic, all of the functionality is there but we plan to add more conveniences for easy table editing soon. See the "Table" dropdown for actions that are permitted based on the current selection.
* `superscript` and `subscript` may now be added to the rich text widget's `toolbar` option.
* Early beta-quality support for adding inline images to rich text, by adding `image` to the rich text toolbar. This feature works reliably, however the UI is not mature yet. In particular you must search for images by typing part of the title. We will support a proper "browse" experience here soon. For good results you should also configure the `imageStyles` option. You will also want to style the `figure` tags produced. See the documentation for more information.
* Support for `div` tags in the rich text toolbar, if you choose to include them in `styles`. This is often necessary for A2 content migration and can potentially be useful in new work when combined with a `class` if there is no suitable semantic block tag.
* The new `@apostrophecms/attachment:download-all --to=folder` command line task is useful to download all of your attachments from an uploadfs backend other than local storage, especially if you do not have a more powerful "sync" utility for that particular storage backend.
* A new `loadingType` option can now be set for `image-widget` when configuring an `area` field. This sets the `loading` attribute of the `img` tag, which can be used to enable lazy loading in most browsers. Thanks to [Waldemar Pankratz](https://github.com/waldemar-p) for this contribution.
* Two new module-level options have been added to the `image-widget` module: `loadingType` and `size`. These act as fallbacks for the same options at the area level. Thanks to [Waldemar Pankratz](https://github.com/waldemar-p) for this contribution.

### Fixes

* Adding missing require (`bluebird`) and fallback (`file.crops || []`) to `@apostrophecms/attachment:rescale`-task

## 3.38.1 (2023-01-23)

### Fixes

* Version 3.38.0 introduced a regression that temporarily broke support for user-edited content in locales with names like `de-de` (note the lowercase country name). This was inadvertently introduced in an effort to improve support for locale fallback when generating static translations of the admin interface. Version 3.38.1 brings back the content that temporarily appeared to be missing for these locales (it was never removed from the database), and also achieves the original goal. **However, if you created content for such locales using `3.38.0` (released five days ago) and wish to keep that content,** rather than reverting to the content from before `3.38.0`, see below.

### Adds

* The new `i18n:rename-locale` task can be used to move all content from one locale name to another, using the `--old` and `--new` options. By default, any duplicate keys for content existing in both locales will stop the process. However you can specify which content to keep in the event of a duplicate key error using the `--keep=localename` option. Note that the value of `--new` should match the a locale name that is currently configured for the `@apostrophecms/i18n` module.

Example:

```
# If you always had de-de configured as a locale, but created
# a lot of content with Apostrophe 3.38.0 which incorrectly stored
# it under de-DE, you can copy that content. In this case we opt
# to keep de-de content in the event of any conflicts
node app @apostrophecms/i18n:rename-locale --old=de-DE --new=de-de --keep=de-de
```

## 3.38.0 (2023-01-18)

### Adds

* Emit a `beforeSave` event from the `@apostrophecms:notification` module, with `req` and the `notification` as arguments, in order to give the possibility to override the notification.
* Emit a `beforeInsert` event from the `@apostrophecms:attachment` module, with `req` and the `doc` as arguments, in order to give the possibility to override the attachment.
* Emit a `beforeSaveSafe` event from the `@apostrophecms:user` module, with `req`, `safeUser` and `user` as arguments, in order to give the possibility to override properties of the `safeUser` object which contains password hashes and other information too sensitive to be stored in the aposDocs collection.
* Automatically convert failed uppercase URLs to their lowercase version - can be disabled with `redirectFailedUpperCaseUrls: false` in `@apostrophecms/page/index.js` options. This only comes into play if a 404 is about to happen.
* Automatically convert country codes in locales like `xx-yy` to `xx-YY` before passing them to `i18next`, which is strict about uppercase country codes.
* Keyboard shortcuts conflicts are detected and logged on to the terminal.

### Fixes

* Invalid locales passed to the i18n locale switching middleware are politely mapped to 400 errors.
* Any other exceptions thrown in the i18n locale switching middleware can no longer crash the process.
* Documents kept as the `previous` version for undo purposes were not properly marked as such, breaking the public language switcher in some cases. This was fixed and a migration was added for existing data.
* Uploading an image in an apostrophe area with `minSize` requirements will not trigger an unexpected error anymore. If the image is too small, a notification will be displayed with the minimum size requirements. The `Edit Image` modal will now display the minimum size requirements, if any, above the `Browse Images` field.
* Some browsers saw the empty `POST` response for new notifications as invalid XML. It will now return an empty JSON object with the `Content-Type` set to `application/json`.

## 3.37.0 (2023-01-06)

### Adds

* Dynamic choice functions in schemas now also receive a data object with their original doc id for further inspection by your function.
* Use `mergeWithCustomize` when merging extended source Webpack configuration. Introduce overideable asset module methods `srcCustomizeArray` and `srcCustomizeObject`, with reasonable default behavior, for fine tuning Webpack config arrays and objects merging. More info - [the Webpack mergeWithCustomize docs](https://github.com/survivejs/webpack-merge#mergewithcustomize-customizearray-customizeobject-configuration--configuration)
* The image widget now accepts a `placeholderImage` option that works like `previewImage` (just specify a file extension, like `placeholderImage: 'jpg'`, and provide the file `public/placeholder.jpg` in the module). The `placeholderUrl` option is still available for backwards compatibility.

### Fixes

* `docId` is now properly passed through array and object fields and into their child schemas.
* Remove module `@apostrophecms/polymorphic-type` name alias `@apostrophecms/polymorphic`. It was causing warnings
    e.g. `A permission.can() call was made with a type that has no manager: @apostrophecms/polymorphic-type`.
* The module `webpack.extensions` configuration is not applied to the core Admin UI build anymore. This is the correct and intended behavior as explained in the [relevant documentation](https://v3.docs.apostrophecms.org/guide/webpack.html#extending-webpack-configuration).
* The `previewImage` option now works properly for widget modules loaded from npm and those that subclass them. Specifically, the preview image may be provided in the `public/` subdirectory of the original module, the project-level configuration of it, or a subclass.

## 3.36.0 (2022-12-22)

### Adds

* `shortcut` option for piece modules, allowing easy re-mapping of the manager command shortcut per module.

### Fixes

* Ensure there are no conflicting command shortcuts for the core modules.

## 3.35.0 (2022-12-21)

### Adds

* Introduced support for linking directly to other Apostrophe documents in a rich text widget. The user can choose to link to a URL, or to a page. Linking to various piece types can also be enabled with the `linkWithType` option. This is equivalent to the old `apostrophe-rich-text-permalinks` module but is included in the core in A3. See the [documentation](https://v3.docs.apostrophecms.org/guide/core-widgets.html#rich-text-widget) for details.
* Introduced support for the `anchor` toolbar control in the rich text editor. This allows named anchors to be inserted. These are rendered as `span` tags with the given `id` and can then be linked to via `#id`, providing basic support for internal links. HTML 4-style named anchors in legacy content (`name` on `a` tags) are automatically migrated upon first edit.
* German translation i18n file created for the Apostrophe Admin-UI. Thanks to [Noah Gysin](https://github.com/NoahGysin) for this contribution.
* Introduced support for keyboard shortcuts in admin UI. Hitting `?` will display the list of available shortcuts. Developpers can define their own shortcuts by using the new `@apostrophecms/command-menu` module and the `commands` property. Please check the [keyboard shortcut documentation](https://v3.docs.apostrophecms.org/guide/command-menu.html) for more details.

### Fixes

* The `bulletList` and `orderedList` TipTap toolbar items now work as expected.
* When using the autocomplete/typeahead feature of relationship fields, typing a space at the start no longer results in an error.
* Replace [`credential`](https://www.npmjs.com/package/credential) package with [`credentials`](https://www.npmjs.com/package/credentials) to fix the [`mout` Prototype Pollution vulnerability](https://cve.mitre.org/cgi-bin/cvename.cgi?name=CVE-2020-7792). There was no actual vulnerability in Apostrophe or credential due to the way the module was actually used, and this was done to address vulnerability scan reports.
* Added a basic implementation of the missing "Paste from Clipboard" option to Expanded Widget Previews.


## 3.34.0 (2022-12-12)

### Fixes

* Nested areas work properly in widgets that have the `initialModal: false` property.
* Apostrophe's search index now properly incorporates most string field types as in A2.

### Adds

* Relationships load more quickly.
* Parked page checks at startup are faster.
* Tasks to localize and unlocalize piece type content (see `node app help [yourModuleName]:localize` and `node app help [yourModuleName]:unlocalize`).
## 3.33.0 (2022-11-28)

### Adds

* You can now set `inline: true` on schema fields of type `array`. This displays a simple editing interface in the context of the main dialog box for the document in question, avoiding the need to open an additional dialog box. Usually best for cases with just one field or just a few. If your array field has a large number of subfields the default behavior (`inline: false`) is more suitable for your needs. See the [array field](https://v3.docs.apostrophecms.org/reference/field-types/array.html) documentation for more information.
* Batch feature for publishing pieces.
* Add extensibility for `rich-text-widget` `defaultOptions`. Every key will now be used in the `AposRichTextWidgetEditor`.

### Fixes

* Prior to this release, widget templates that contained areas pulled in from related documents would break the ability to add another widget beneath.
* Validation of object fields now works properly on the browser side, in addition to server-side validation, resolving UX issues.
* Provisions were added to prevent any possibility of a discrepancy in relationship loading results under high load. It is not clear whether this A2 bug was actually possible in A3.

## 3.32.0 (2022-11-09)

### Adds

* Adds Reset Password feature to the login page. Note that the feature must be enabled and email delivery must be properly configured. See the [documentation](https://v3.docs.apostrophecms.org/reference/modules/login.html) for more details.
* Allow project-level developer to override bundling decisions by configuring the `@apostrophecms/asset` module. Check the [module documentation](https://v3.docs.apostrophecms.org/reference/modules/asset.html#options) for more information.

### Fixes

* Query builders for regular select fields have always accepted null to mean "do not filter on this property." Now this also works for dynamic select fields.
* The i18n UI state management now doesn't allow actions while it's busy.
* Fixed various localization bugs in the text of the "Update" dropdown menu.
* The `singleton: true` option for piece types now automatically implies `showCreate: false`.
* Remove browser console warnings by handling Tiptap Editor's breaking changes and duplicated plugins.
* The editor modal now allocates more space to area fields when possible, resolving common concerns about editing large widgets inside the modal.

## 3.31.0 (2022-10-27)

### Adds

* Adds `placeholder: true` and `initialModal: false` features to improve the user experience of adding widgets to the page. Checkout the [Widget Placeholders documentation](https://v3.docs.apostrophecms.org/guide/areas-and-widgets.html#adding-placeholder-content-to-widgets) for more detail.

### Fixes

* When another user is editing the document, the other user's name is now displayed correctly.

## 3.30.0 (2022-10-12)

### Adds

* New `APOS_LOG_ALL_ROUTES` environment variable. If set, Apostrophe logs information about all middleware functions and routes that are executed on behalf of a particular URL.
* Adds the `addFileGroups` option to the `attachment` module. Additionally it exposes a new method, `addFileGroup(group)`. These allow easier addition of new file groups or extension of the existing groups.

### Fixes

* Vue 3 may now be used in a separate webpack build at project level without causing problems for the admin UI Vue 2 build.
* Fixes `cache` module `clear-cache` CLI task message
* Fixes help message for `express` module `list-routes` CLI task

## 3.29.1 (2022-10-03)

### Fixes

* Hotfix to restore Node 14 support. Of course Node 16 is also supported.


## 3.29.0 (2022-10-03)

### Adds

* Areas now support an `expanded: true` option to display previews for widgets. The Expanded Widget Preview Menu also supports grouping and display columns for each group.
* Add "showQuery" in piece-page-type in order to override the query for the "show" page as "indexQuery" does it for the index page

### Fixes

* Resolved a bug in which users making a password error in the presence of pre-login checks such as a CAPTCHA were unable to try again until they refreshed the page.

## 3.28.1 (2022-09-15)

### Fixes

* `AposInputBoolean` can now be `required` and have the value `false`.
* Schema fields containing boolean filters can now list both `yes` and `no` choices according to available values in the database.
* Fix attachment `getHeight()` and `getWidth()` template helpers by changing the assignment of the `attachment._crop` property.
* Change assignment of `attachment._focalPoint` for consistency.

## 3.28.0 (2022-08-31)

### Fixes

* Fix UI bug when creating a document via a relationship.

### Adds

* Support for uploading `webp` files for display as images. This is supported by all current browsers now that Microsoft has removed IE11. For best results, you should run `npm update` on your project to make sure you are receiving the latest release of `uploadfs` which uses `sharp` for image processing. Thanks to [Isaac Preston](https://github.com/ixc7) for this addition.
* Clicking outside a modal now closes it, the same way the `Escape` key does when pressed.
* `checkboxes` fields now support `min` and `max` properties. Thanks to [Gabe Flores](https://github.com/gabeflores-appstem).

## 3.27.0 (2022-08-18)

### Adds

* Add `/grid` `POST` route in permission module, in addition to the existing `GET` one.
* New utility script to help find excessively heavy npm dependencies of apostrophe core.

### Changes

* Extract permission grid into `AposPermissionGrid` vue component.
* Moved `stylelint` from `dependencies` to `devDependencies`. The benefit may be small because many projects will depend on `stylelint` at project level, but every little bit helps install speed, and it may make a bigger difference if different major versions are in use.

## 3.26.1 (2022-08-06)

### Fixes

Hotfix: always waits for the DOM to be ready before initializing the Apostrophe Admin UI. `setTimeout` alone might not guarantee that every time. This issue has apparently become more frequent in the latest versions of Chrome.
* Modifies the `login` module to return an empty object in the API session cookie response body to avoid potential invalid JSON error if `response.json()` is retrieved.

## 3.26.0 (2022-08-03)

### Adds

* Tasks can now be registered with the `afterModuleReady` flag, which is more useful than `afterModuleInit` because it waits for the module to be more fully initialized, including all "improvements" loaded via npm. The original `afterModuleInit` flag is still supported in case someone was counting on its behavior.
* Add `/grid` `POST` route in permission module, in addition to the existing `GET` one, to improve extensibility.
* `@apostrophecms/express:list-routes` command line task added, to facilitate debugging.

### Changes

* Since Microsoft has ended support for IE11 and support for ES5 builds is responsible for a significant chunk of Apostrophe's installation time, the `es5: true` option no longer produces an IE11 build. For backwards compatibility, developers will receive a warning, but their build will proceed without IE11 support. IE11 ES5 builds can be brought back by installing the optional [@apostrophecms/asset-es5](https://github.com/apostrophecms/asset-es5) module.

### Fixes

* `testModule: true` works in unit tests of external Apostrophe modules again even with modern versions of `mocha`, thanks to [Amin Shazrin](https://github.com/ammein).
* `getObjectManager` is now implemented for `Object` field types, fixing a bug that prevented the use of areas found in `object` schema fields within templates. Thanks to [James R T](https://github.com/jamestiotio).

## 3.25.0 (2022-07-20)

### Adds

* `radio` and `checkboxes` input field types now support a server side `choices` function for supplying their `choices` array dynamically, just like `select` fields do. Future custom field types can opt into this functionality with the field type flag `dynamicChoices: true`.

### Fixes

* `AposSelect` now emits values on `change` event as they were originally given. Their values "just work" so you do not have to think about JSON anymore when you receive it.
* Unpinned tiptap as the tiptap team has made releases that resolve the packaging errors that caused us to pin it in 3.22.1.
* Pinned `vue-loader` to the `15.9.x` minor release series for now. The `15.10.0` release breaks support for using `npm link` to develop the `apostrophe` module itself.
* Minimum version of `sanitize-html` bumped to ensure a potential denial-of-service vector is closed.

## 3.24.0 (2022-07-06)

### Adds

* Handle `private: true` locale option in i18n module, preventing logged out users from accessing the content of a private locale.

### Fixes

* Fix missing title translation in the "Array Editor" component.
* Add `follow: true` flag to `glob` functions (with `**` pattern) to allow registering symlink files and folders for nested modules
* Fix disabled context menu for relationship fields editing ([#3820](https://github.com/apostrophecms/apostrophe/issues/3820))
* In getReq method form the task module, extract the right `role` property from the options object.
* Fix `def:` option in `array` fields, in order to be able to see the default items in the array editor modal

## 3.23.0 (2022-06-22)

### Adds

* Shared Drafts: gives the possibility to share a link which can be used to preview the draft version of page, or a piece `show` page.
* Add `Localize` option to `@apostrophecms/image`. In Edit mode the context bar menu includes a "Localize" option to start cloning this image into other locales.

### Fixes

* Update `sass` to [`1.52.3`+](https://github.com/sass/dart-sass/pull/1713) to prevent the error `RangeError: Invalid value: Not in inclusive range 0..145: -1`. You can now fix that by upgrading with `npm update`. If it does not immediately clear up the issue in development, try `node app @apostrophecms/asset:clear-cache`.
* Fix a potential issue when URLs have a query string, in the `'@apostrophecms/page:notFound'` handler of the `soft-redirect` module.

## 3.22.1 (2022-06-17)

* Hotfix: temporarily pin versions of tiptap modules to work around packaging error that breaks import of the most recent releases. We will unpin as soon as this is fixed upstream. Fixes a bug where `npm update` would fail for A3 projects.

## 3.22.0 (2022-06-08)

### Adds

* Possibility to pass options to webpack extensions from any module.

### Fixes

* Fix a Webpack cache issue leading to modules symlinked in `node_modules` not being rebuilt.
* Fixes login maximum attempts error message that wasn't showing the plural when lockoutMinutes is more than 1.
* Fixes the text color of the current array item's slat label in the array editor modal.
* Fixes the maximum width of an array item's slat label so as to not obscure the Remove button in narrow viewports.
* If an array field's titleField option is set to a select field, use the selected option's label as the slat label rather its value.
* Disable the slat controls of the attachment component while uploading.
* Fixes bug when re-attaching the same file won't trigger an upload.
* AposSlat now fully respects the disabled state.

## 3.21.1 (2022-06-04)

### Fixes

* Work around backwards compatibility break in `sass` module by pinning to `sass` `1.50.x` while we investigate. If you saw the error `RangeError: Invalid value: Not in inclusive range 0..145: -1` you can now fix that by upgrading with `npm update`. If it does not immediately clear up the issue in development, try `node app @apostrophecms/asset:clear-cache`.

## 3.21.0 (2022-05-25)

### Adds

* Trigger only the relevant build when in a watch mode (development). The build paths should not contain comma (`,`).
* Adds an `unpublish` method, available for any doc-type.
An _Unpublish_ option has also been added to the context menu of the modal when editing a piece or a page.
* Allows developers to group fields in relationships the same way it's done for normal schemas.

### Fixes

* Vue files not being parsed when running eslint through command line, fixes all lint errors in vue files.
* Fix a bug where some Apostrophe modules symlinked in `node_modules` are not being watched.
* Recover after webpack build error in watch mode (development only).
* Fixes an edge case when failing (throw) task invoked via `task.invoke` will result in `apos.isTask()` to always return true due to `apos.argv` not reverted properly.

## 3.20.1 (2022-05-17)

### Fixes

* Minor corrections to French translation.

## 3.20.0

### Adds

* Adds French translation of the admin UI (use the `fr` locale).

## 3.19.0

### Adds

* New schema field type `dateAndTime` added. This schema field type saves in ISO8601 format, as UTC (Universal Coordinated Time), but is edited in a user-friendly way in the user's current time zone and locale.
* Webpack disk cache for better build performance in development and, if appropriately configured, production as well.
* In development, Webpack rebuilds the front end without the need to restart the Node.js process, yielding an additional speedup. To get this speedup for existing projects, see the `nodemonConfig` section of the latest `package.json` in [a3-boilerplate](https://github.com/apostrophecms/a3-boilerplate) for the new "ignore" rules you'll need to prevent nodemon from stopping the process and restarting.
* Added the new command line task `apostrophecms/asset:clear-cache` for clearing the webpack disk cache. This should be necessary only in rare cases where the configuration has changed in ways Apostrophe can't automatically detect.
* A separate `publishedLabel` field can be set for any schema field of a page or piece. If present it is displayed instead of `label` if the document has already been published.

### 3.18.1

### Fixes

* The admin UI now rebuilds properly in a development environment when new npm modules are installed in a multisite project (`apos.rootDir` differs from `apos.npmRootDir`).

## 3.18.0 (2022-05-03)

### Adds

* Images may now be cropped to suit a particular placement after selecting them. SVG files may not be cropped as it is not possible in the general case.
* Editors may also select a "focal point" for the image after selecting it. This ensures that this particular point remains visible even if CSS would otherwise crop it, which is a common issue in responsive design. See the `@apostrophecms/image` widget for a sample implementation of the necessary styles.
* Adds the `aspectRatio` option for image widgets. When set to `[ w, h ]` (a ratio of width to height), images are automatically cropped to this aspect ratio when chosen for that particular widget. If the user does not crop manually, then cropping happens automatically.
* Adds the `minSize` option for image widgets. This ensures that the images chosen are at least the given size `[ width, height ]`, and also ensures the user cannot choose something smaller than that when cropping.
* Implements OpenTelemetry instrumentation.
* Developers may now specify an alternate Vue component to be used for editing the subfields of relationships, either at the field level or as a default for all relationships with a particular piece type.
* The widget type base module now always passes on the `components` option as browser data, so that individual widget type modules that support contextual editing can be implemented more conveniently.
* In-context widget editor components now receive a `focused` prop which is helpful in deciding when to display additional UI.
* Adds new configuration option - `beforeExit` async handler.
* Handlers listening for the `apostrophe:run` event are now able to send an exit code to the Apostrophe bootstrap routine.
* Support for Node.js 17 and 18. MongoDB connections to `localhost` will now successfully find a typical dev MongoDB server bound only to `127.0.0.1`, Apostrophe can generate valid ipv6 URLs pointing back to itself, and `webpack` and `vue-loader` have been updated to address incompatibilities.
* Adds support for custom context menus provided by any module (see `apos.doc.addContextOperation()`).
* The `AposSchema` component now supports an optional `generation` prop which may be used to force a refresh when the value of the object changes externally. This is a compromise to avoid the performance hit of checking numerous subfields for possible changes every time the `value` prop changes in response to an `input` event.
* Adds new event `@apostrophecms/doc:afterAllModesDeleted` fired after all modes of a given document are purged.

### Fixes

* Documentation of obsolete options has been removed.
* Dead code relating to activating in-context widget editors have been removed. They are always active and have been for some time. In the future they might be swapped in on scroll, but there will never be a need to swap them in "on click."
* The `self.email` method of modules now correctly accepts a default `from` address configured for a specific module via the `from` subproperty of the `email` option to that module. Thanks to `chmdebeer` for pointing out the issue and the fix.
* Fixes `_urls` not added on attachment fields when pieces API index is requested (#3643)
* Fixes float field UI bug that transforms the value to integer when there is no field error and the first number after the decimal is `0`.
* The `nestedModuleSubdirs` feature no longer throws an error and interrupts startup if a project contains both `@apostrophecms/asset` and `asset`, which should be considered separate module names.

## 3.17.0 (2022-03-31)

### Adds

* Full support for the [`object` field type](https://v3.docs.apostrophecms.org/reference/field-types/object.html), which works just like `array` but stores just one sub-object as a property, rather than an array of objects.
* To help find documents that reference related ones via `relationship` fields, implement backlinks of related documents by adding a `relatedReverseIds` field to them and keeping it up to date. There is no UI based on this feature yet but it will permit various useful features in the near future.
* Adds possibility for modules to [extend the webpack configuration](https://v3.docs.apostrophecms.org/guide/webpack.html).
* Adds possibility for modules to [add extra frontend bundles for scss and js](https://v3.docs.apostrophecms.org/guide/webpack.html). This is useful when the `ui/src` build would otherwise be very large due to code used on rarely accessed pages.
* Loads the right bundles on the right pages depending on the page template and the loaded widgets. Logged-in users have all the bundles on every page, because they might introduce widgets at any time.
* Fixes deprecation warnings displayed after running `npm install`, for dependencies that are directly included by this package.
* Implement custom ETags emission when `etags` cache option is enabled. [See the documentation for more information](https://v3.docs.apostrophecms.org/guide/caching.html).
It allows caching of pages and pieces, using a cache invalidation mechanism that takes into account related (and reverse related) document updates, thanks to backlinks mentioned above.
Note that for now, only single pages and pieces benefit from the ETags caching system (pages' and pieces' `getOne` REST API route, and regular served pages).
The cache of an index page corresponding to the type of a piece that was just saved will automatically be invalidated. However, please consider that it won't be effective when a related piece is saved, therefore the cache will automatically be invalidated _after_ the cache lifetime set in `maxAge` cache option.

### Fixes

* Apostrophe's webpack build now works properly when developing code that imports module-specific npm dependencies from `ui/src` or `ui/apos` when using `npm link` to develop the module in question.
* The `es5: true` option to `@apostrophecms/asset` works again.

## 3.16.1 (2022-03-21)

### Fixes

* Fixes a bug in the new `Cache-Control` support introduced by 3.16.0 in which we get the logged-out homepage right after logging in. This issue only came into play if the new caching options were enabled.

## 3.16.0 (2022-03-18)

### Adds

* Offers a simple way to set a Cache-Control max-age for Apostrophe page and GET REST API responses for pieces and pages. [See the documentation for more information](https://v3.docs.apostrophecms.org/guide/caching.html).
* API keys and bearer tokens "win" over session cookies when both are present. Since API keys and bearer tokens are explicitly added to the request at hand, it never makes sense to ignore them in favor of a cookie, which is implicit. This also simplifies automated testing.
* `data-apos-test=""` selectors for certain elements frequently selected in QA tests, such as `data-apos-test="adminBar"`.
* Offer a simple way to set a Cache-Control max-age for Apostrophe page and GET REST API responses for pieces and pages.
* To speed up functional tests, an `insecurePasswords` option has been added to the login module. This option is deliberately named to discourage use for any purpose other than functional tests in which repeated password hashing would unduly limit performance. Normally password hashing is intentionally difficult to slow down brute force attacks, especially if a database is compromised.

### Fixes

* `POST`ing a new child page with `_targetId: '_home'` now works properly in combination with `_position: 'lastChild'`.

## 3.15.0 (2022-03-02)

### Adds

* Adds throttle system based on username (even when not existing), on initial login route. Also added for each late login requirement, e.g. for 2FA attempts.

## 3.14.2 (2022-02-27)

* Hotfix: fixed a bug introduced by 3.14.1 in which non-parked pages could throw an error during the migration to fix replication issues.

## 3.14.1 (2022-02-25)

* Hotfix: fixed a bug in which replication across locales did not work properly for parked pages configured via the `_children` feature. A one-time migration is included to reconnect improperly replicated versions of the same parked pages. This runs automatically, no manual action is required. Thanks to [justyna1](https://github.com/justyna13) for identifying the issue.

## 3.14.0 (2022-02-22)

### Adds

* To reduce complications for those implementing caching strategies, the CSRF protection cookie now contains a simple constant string, and is not recorded in `req.session`. This is acceptable because the real purpose of the CSRF check is simply to verify that the browser has sent the cookie at all, which it will not allow a cross-origin script to do.
* As a result of the above, a session cookie is not generated and sent at all unless `req.session` is actually used or a user logs in. Again, this reduces complications for those implementing caching strategies.
* When logging out, the session cookie is now cleared in the browser. Formerly the session was destroyed on the server side only, which was sufficient for security purposes but could create caching issues.
* Uses `express-cache-on-demand` lib to make similar and concurrent requests on pieces and pages faster.
* Frontend build errors now stop app startup in development, and SCSS and JS/Vue build warnings are visible on the terminal console for the first time.

### Fixes

* Fixed a bug when editing a page more than once if the page has a relationship to itself, whether directly or indirectly. Widget ids were unnecessarily regenerated in this situation, causing in-context edits after the first to fail to save.
* Pages no longer emit double `beforeUpdate` and `beforeSave` events.
* When the home page extends `@apostrophecms/piece-page-type`, the "show page" URLs for individual pieces should not contain two slashes before the piece slug. Thanks to [Martí Bravo](https://github.com/martibravo) for the fix.
* Fixes transitions between login page and `afterPasswordVerified` login steps.
* Frontend build errors now stop the `@apostrophecms/asset:build` task properly in production.
* `start` replaced with `flex-start` to address SCSS warnings.
* Dead code removal, as a result of following up on JS/Vue build warnings.

## 3.13.0 - 2022-02-04

### Adds

* Additional requirements and related UI may be imposed on native ApostropheCMS logins using the new `requirements` feature, which can be extended in modules that `improve` the `@apostrophecms/login` module. These requirements are not imposed for single sign-on logins via `@apostrophecms/passport-bridge`. See the documentation for more information.
* Adds latest Slovak translation strings to SK.json in `i18n/` folder. Thanks to [Michael Huna](https://github.com/Miselrkba) for the contribution.
* Verifies `afterPasswordVerified` requirements one by one when emitting done event, allows to manage errors ans success before to go to the next requirement. Stores and validate each requirement in the token. Checks the new `askForConfirmation` requirement option to go to the next step when emitting done event or waiting for the confirm event (in order to manage success messages). Removes support for `afterSubmit` for now.

### Fixes

* Decodes the testReq `param` property in `serveNotFound`. This fixes a problem where page titles using diacritics triggered false 404 errors.
* Registers the default namespace in the Vue instance of i18n, fixing a lack of support for un-namespaced l10n keys in the UI.

## 3.12.0 - 2022-01-21

### Adds

* It is now best practice to deliver namespaced i18n strings as JSON files in module-level subdirectories of `i18n/` named to match the namespace, e.g. `i18n/ourTeam` if the namespace is `ourTeam`. This allows base class modules to deliver phrases to any namespace without conflicting with those introduced at project level. The `i18n` option is now deprecated in favor of the new `i18n` module format section, which is only needed if `browser: true` must be specified for a namespace.
* Brought back the `nestedModuleSubdirs` feature from A2, which allows modules to be nested in subdirectories if `nestedModuleSubdirs: true` is set in `app.js`. As in A2, module configuration (including activation) can also be grouped in a `modules.js` file in such subdirectories.

### Fixes

* Fixes minor inline documentation comments.
* UI strings that are not registered localization keys will now display properly when they contain a colon (`:`). These were previously interpreted as i18next namespace/key pairs and the "namespace" portion was left out.
* Fixes a bug where changing the page type immediately after clicking "New Page" would produce a console error. In general, areas and checkboxes now correctly handle their value being changed to `null` by the parent schema after initial startup of the `AposInputArea` or `AposInputCheckboxes` component.
* It is now best practice to deliver namespaced i18n strings as JSON files in module-level subdirectories of `i18n/` named to match the namespace, e.g. `i18n/ourTeam` if the namespace is `ourTeam`. This allows base class modules to deliver phrases to any namespace without conflicting with those introduced at project level. The `i18n` option is now deprecated in favor of the new `i18n` module format section, which is only needed if `browser: true` must be specified for a namespace.
* Removes the `@apostrophecms/util` module template helper `indexBy`, which was using a lodash method not included in lodash v4.
* Removes an unimplemented `csrfExceptions` module section cascade. Use the `csrfExceptions` *option* of any module to set an array of URLs excluded from CSRF protection. More information is forthcoming in the documentation.
* Fix `[Object Object]` in the console when warning `A permission.can() call was made with a type that has no manager` is printed.

### Changes

* Temporarily removes `npm audit` from our automated tests because of a sub-dependency of vue-loader that doesn't actually cause a security vulnerability for apostrophe.

## 3.11.0 - 2022-01-06

### Adds

* Apostrophe now extends Passport's `req.login` to emit an `afterSessionLogin` event from the `@apostrophecms:login` module, with `req` as an argument. Note that this does not occur at all for login API calls that return a bearer token rather than establishing an Express session.

### Fixes

* Apostrophe's extension of `req.login` now accounts for the `req.logIn` alias and the skippable `options` parameter, which is relied upon in some `passport` strategies.
* Apostrophe now warns if a nonexistent widget type is configured for an area field, with special attention to when `-widget` has been erroneously included in the name. For backwards compatibility this is a startup warning rather than a fatal error, as sites generally did operate successfully otherwise with this type of bug present.

### Changes

* Unpins `vue-click-outside-element` the packaging of which has been fixed upstream.
* Adds deprecation note to `__testDefaults` option. It is not in use, but removing would be a minor BC break we don't need to make.
* Allows test modules to use a custom port as an option on the `@apostrophecms/express` module.
* Removes the code base pull request template to instead inherit the organization-level template.
* Adds `npm audit` back to the test scripts.

## 3.10.0 - 2021-12-22

### Fixes

* `slug` type fields can now have an empty string or `null` as their `def` value without the string `'none'` populating automatically.
* The `underline` feature works properly in tiptap toolbar configuration.
* Required checkbox fields now properly prevent editor submission when empty.
* Pins `vue-click-outside-element` to a version that does not attempt to use `eval` in its distribution build, which is incompatible with a strict Content Security Policy.

### Adds

* Adds a `last` option to fields. Setting `last: true` on a field puts that field at the end of the field's widget order. If more than one field has that option active the true last item will depend on general field registration order. If the field is ordered with the `fields.order` array or field group ordering, those specified orders will take precedence.

### Changes

* Adds deprecation notes to the widget class methods `getWidgetWrapperClasses` and `getWidgetClasses` from A2.
* Adds a deprecation note to the `reorganize` query builder for the next major version.
* Uses the runtime build of Vue. This has major performance and bundle size benefits, however it does require changes to Apostrophe admin UI apps that use a `template` property (components should require no changes, just apps require an update). These apps must now use a `render` function instead. Since custom admin UI apps are not yet a documented feature we do not regard this as a bc break.
* Compatible with the `@apostrophecms/security-headers` module, which supports a strict `Content-Security-Policy`.
* Adds a deprecation note to the `addLateCriteria` query builder.
* Updates the `toCount` doc type query method to use Math.ceil rather than Math.floor plus an additional step.

## 3.9.0 - 2021-12-08

### Adds

* Developers can now override any Vue component of the ApostropheCMS admin UI by providing a component of the same name in the `ui/apos/components` folder of their own module. This is not always the best approach, see the documentation for details.
* When running a job, we now trigger the notification before to run the job, this way the progress notification ID is available from the job and the notification can be dismissed if needed.
* Adds `maxUi`, `maxLabel`, `minUi`, and `minLabel` localization strings for array input and other UI.

### Fixes

* Fully removes references to the A2 `self.partial` module method. It appeared only once outside of comments, but was not actually used by the UI. The `self.render` method should be used for simple template rendering.
* Fixes string interpolation for the confirmation modal when publishing a page that has an unpublished parent page.
* No more "cannot set headers after they are sent to the client" and "req.res.redirect not defined" messages when handling URLs with extra trailing slashes.
* The `apos.util.runPlayers` method is not called until all of the widgets in a particular tree of areas and sub-areas have been added to the DOM. This means a parent area widget player will see the expected markup for any sub-widgets when the "Edit" button is clicked.
* Properly activates the `apostropheI18nDebugPlugin` i18next debugging plugin when using the `APOS_SHOW_I18N` environment variable. The full set of l10n emoji indicators previously available for the UI is now available for template and server-side strings.
* Actually registers piece types for site search unless the `searchable` option is `false`.
* Fixes the methods required for the search `index` task.

### Changes

* Adds localization keys for the password field component's min and max error messages.

## 3.8.1 - 2021-11-23

### Fixes

* The search field of the pieces manager modal works properly. Thanks to [Miro Yovchev](https://github.com/myovchev) for pointing out the issue and providing a solution.
* Fixes a bug in `AposRichTextWidgetEditor.vue` when a rich text widget was specifically configured with an empty array as the `styles` option. In that case a new empty rich text widget will initiate with an empty paragraph tag.
* The`fieldsPresent` method that is used with the `presentFieldsOnly` option in doc-type was broken, looking for properties in strings and wasn't returning anything.

## 3.8.0 - 2021-11-15

### Adds

* Checkboxes for pieces are back, a main checkbox allows to select all page items. When all pieces on a page are checked, a banner where the user can select all pieces appears. A launder for mongo projections has been added.
* Registered `batchOperations` on a piece-type will now become buttons in the manager batch operations "more menu" (styled as a kebab icon). Batch operations should include a label, `messages` object, and `modalOptions` for the confirmation modal.
* `batchOperations` can be grouped into a single button with a menu using the `group` cascade subproperty.
* `batchOperations` can be conditional with an `if` conditional object. This allows developers to pass a single value or an array of values.
* Piece types can have `utilityOperations` configured as a top-level cascade property. These operations are made available in the piece manager as new buttons.
* Notifications may now include an `event` property, which the AposNotification component will emit on mount. The `event` property should be set to an object with `name` (the event name) and optionally `data` (data included with the event emission).
* Adds support for using the attachments query builder in REST API calls via the query string.
* Adds contextual menu for pieces, any module extending the piece-type one can add actions in this contextual menu.
* When clicking on a batch operation, it opens a confirmation modal using modal options from the batch operation, it also works for operations in grouped ones. operations name property has been renamed in action to work with AposContextMenu component.
* Beginning with this release, a module-specific static asset in your project such as `modules/mymodulename/public/images/bg.png` can always be referenced in your `.scss` and `.css` files as `/modules/mymodulename/images/bg.png`, even if assets are actually being deployed to S3, CDNs, etc. Note that `public` and `ui/public` module subdirectories have separate functions. See the documentation for more information.
* Adds AposFile.vue component to abstract file dropzone UI, uses it in AposInputAttachment, and uses it in the confirmation modal for pieces import.
* Optionally add `dimensionAttrs` option to image widget, which sets width & height attributes to optimize for Cumulative Layout Shift. Thank you to [Qiao Lin](https://github.com/qclin) for the contribution.

### Fixes

* The `apos.util.attachmentUrl` method now works correctly. To facilitate that, `apos.uploadsUrl` is now populated browser-side at all times as the frontend logic originally expected. For backwards compatibility `apos.attachment.uploadsUrl` is still populated when logged in.
* Widget players are now prevented from being played twice by the implementing vue component.

### Changes
* Removes Apostrophe 2 documentation and UI configuration from the `@apostrophecms/job` module. These options were not yet in use for A3.
* Renames methods and removes unsupported routes in the `@apostrophecms/job` module that were not yet in use. This was not done lightly, but specifically because of the minimal likelihood that they were in use in project code given the lack of UI support.
  * The deprecated `cancel` route was removed and will likely be replaced at a later date.
  * `run` was renamed `runBatch` as its purpose is specifically to run processes on a "batch selected" array of pieces or pages.
  * `runNonBatch` was renamed to `run` as it is the more generic job-running method. It is likely that `runBatch` will eventually be refactored to use this method.
  * The `good` and `bad` methods are renamed `success` and `failure`, respectively. The expected methods used in the `run` method were similarly renamed. They still increment job document properties called `good` and `bad`.
* Comments out the unused `batchSimpleRoute` methods in the page and piece-type modules to avoid usage before they are fully implemented.
* Optionally add `dimensionAttrs` option to image widget, which sets width & height attributes to optimize for Cumulative Layout Shift.
* Temporarily removes `npm audit` from our automated tests because of a sub-dependency of uploadfs that doesn't actually cause a security vulnerability for apostrophe.

## 3.7.0 - 2021-10-28

### Adds

* Schema select field choices can now be populated by a server side function, like an API call. Set the `choices` property to a method name of the calling module. That function should take a single argument of `req`, and return an array of objects with `label` and `value` properties. The function can be async and will be awaited.
* Apostrophe now has built-in support for the Node.js cluster module. If the `APOS_CLUSTER_PROCESSES` environment variable is set to a number, that number of child processes are forked, sharing the same listening port. If the variable is set to `0`, one process is forked for each CPU core, with a minimum of `2` to provide availability during restarts. If the variable is set to a negative number, that number is added to the number of CPU cores, e.g. `-1` is a good way to reserve one core for MongoDB if it is running on the same server. This is for production use only (`NODE_ENV=production`). If a child process fails it is restarted automatically.

### Fixes

* Prevents double-escaping interpolated localization strings in the UI.
* Rich text editor style labels are now run through a localization method to get the translated strings from their l10n keys.
* Fixes README Node version requirement (Node 12+).
* The text alignment buttons now work immediately in a new rich text widget. Previously they worked only after manually setting a style or refreshing the page. Thanks to Michelin for their support of this fix.
* Users can now activate the built-in date and time editing popups of modern browsers when using the `date` and `time` schema field types.
* Developers can now `require` their project `app.js` file in the Node.js REPL for debugging and inspection. Thanks to [Matthew Francis Brunetti](https://github.com/zenflow).
* If a static text phrase is unavailable in both the current locale and the default locale, Apostrophe will always fall back to the `en` locale as a last resort, which ensures the admin UI works if it has not been translated.
* Developers can now `require` their project `app.js` in the Node.js REPL for debugging and inspection
* Ensure array field items have valid _id prop before storing. Thanks to Thanks to [Matthew Francis Brunetti](https://github.com/zenflow).

### Changes

* In 3.x, `relationship` fields have an optional `builders` property, which replaces `filters` from 2.x, and within that an optional `project` property, which replaces `projection` from 2.x (to match MongoDB's `cursor.project`). Prior to this release leaving the old syntax in place could lead to severe performance problems due to a lack of projections. Starting with this release the 2.x syntax results in an error at startup to help the developer correct their code.
* The `className` option from the widget options in a rich text area field is now also applied to the rich text editor itself, for a consistently WYSIWYG appearance when editing and when viewing. Thanks to [Max Mulatz](https://github.com/klappradla) for this contribution.
* Adds deprecation notes to doc module `afterLoad` events, which are deprecated.
* Removes unused `afterLogin` method in the login module.

## 3.6.0 - 2021-10-13

### Adds

* The `context-editing` apostrophe admin UI bus event can now take a boolean parameter, explicitly indicating whether the user is actively typing or performing a similar active manipulation of controls right now. If a boolean parameter is not passed, the existing 1100-millisecond debounced timeout is used.
* Adds 'no-search' modifier to relationship fields as a UI simplification option.
* Fields can now have their own `modifiers` array. This is combined with the schema modifiers, allowing for finer grained control of field rendering.
* Adds a Slovak localization file. Activate the `sk` locale to use this. Many thanks to [Michael Huna](https://github.com/Miselrkba) for the contribution.
* Adds a Spanish localization file. Activate the `es` locale to use this. Many thanks to [Eugenio Gonzalez](https://github.com/egonzalezg9) for the contribution.
* Adds a Brazilian Portuguese localization file. Activate the `pt-BR` locale to use this. Many thanks to [Pietro Rutzen](https://github.com/pietro-rutzen) for the contribution.

### Fixes

* Fixed missing translation for "New Piece" option on the "more" menu of the piece manager, seen when using it as a chooser.
* Piece types with relationships to multiple other piece types may now be configured in any order, relative to the other piece types. This sometimes appeared to be a bug in reverse relationships.
* Code at the project level now overrides code found in modules that use `improve` for the same module name. For example, options set by the `@apostrophecms/seo-global` improvement that ships with `@apostrophecms/seo` can now be overridden at project level by `/modules/@apostrophecms/global/index.js` in the way one would expect.
* Array input component edit button label is now propertly localized.
* A memory leak on each request has been fixed, and performance improved, by avoiding the use of new Nunjucks environments for each request. Thanks to Miro Yovchev for pointing out the leak.
* Fragments now have access to `__t()`, `getOptions` and other features passed to regular templates.
* Fixes field group cascade merging, using the original group label if none is given in the new field group configuration.
* If a field is conditional (using an `if` option), is required, but the condition has not been met, it no longer throws a validation error.
* Passing `busy: true` to `apos.http.post` and related methods no longer produces an error if invoked when logged out, however note that there will likely never be a UI for this when logged out, so indicate busy state in your own way.
* Bugs in document modification detection have been fixed. These bugs caused edge cases where modifications were not detected and the "Update" button did not appear, and could cause false positives as well.

### Changes

* No longer logs a warning about no users if `testModule` is true on the app.

## 3.5.0 - 2021-09-23

* Pinned dependency on `vue-material-design-icons` to fix `apos-build.js` build error in production.
* The file size of uploaded media is visible again when selected in the editor, and media information such as upload date, dimensions and file size is now properly localized.
* Fixes moog error messages to reflect the recommended pattern of customization functions only taking `self` as an argument.
* Rich Text widgets now instantiate with a valid element from the `styles` option rather than always starting with an unclassed `<p>` tag.
* Since version 3.2.0, apostrophe modules to be loaded via npm must appear as explicit npm dependencies of the project. This is a necessary security and stability improvement, but it was slightly too strict. Starting with this release, if the project has no `package.json` in its root directory, the `package.json` in the closest ancestor directory is consulted.
* Fixes a bug where having no project modules directory would throw an error. This is primarily a concern for module unit tests where there are no additional modules involved.
* `css-loader` now ignores `url()` in css files inside `assets` so that paths are left intact, i.e. `url(/images/file.svg)` will now find a static file at `/public/images/file.svg` (static assets in `/public` are served by `express.static`). Thanks to Matic Tersek.
* Restored support for clicking on a "foreign" area, i.e. an area displayed on the page whose content comes from a piece, in order to edit it in an appropriate way.
* Apostrophe module aliases and the data attached to them are now visible immediately to `ui/src/index.js` JavaScript code, i.e. you can write `apos.alias` where `alias` matches the `alias` option configured for that module. Previously one had to write `apos.modules['module-name']` or wait until next tick. However, note that most modules do not push any data to the browser when a user is not logged in. You can do so in a custom module by calling `self.enableBrowserData('public')` from `init` and implementing or extending the `getBrowserData(req)` method (note that page, piece and widget types already have one, so it is important to extend in those cases).
* `options.testModule` works properly when implementing unit tests for an npm module that is namespaced.

### Changes

* Cascade grouping (e.g., grouping fields) will now concatenate a group's field name array with the field name array of an existing group of the same name. Put simply, if a new piece module adds their custom fields to a `basics` group, that field will be added to the default `basics` group fields. Previously the new group would have replaced the old, leaving inherited fields in the "Ungrouped" section.
* AposButton's `block` modifier now less login-specific

### Adds

* Rich Text widget's styles support a `def` property for specifying the default style the editor should instantiate with.
* A more helpful error message if a field of type `area` is missing its `options` property.

## 3.4.1 - 2021-09-13

No changes. Publishing to correctly mark the latest 3.x release as "latest" in npm.

## 3.4.0 - 2021-09-13

### Security

* Changing a user's password or marking their account as disabled now immediately terminates any active sessions or bearer tokens for that user. Thanks to Daniel Elkabes for pointing out the issue. To ensure all sessions have the necessary data for this, all users logged in via sessions at the time of this upgrade will need to log in again.
* Users with permission to upload SVG files were previously able to do so even if they contained XSS attacks. In Apostrophe 3.x, the general public so far never has access to upload SVG files, so the risk is minor but could be used to phish access from an admin user by encouraging them to upload a specially crafted SVG file. While Apostrophe typically displays SVG files using the `img` tag, which ignores XSS vectors, an XSS attack might still be possible if the image were opened directly via the Apostrophe media library's convenience link for doing so. All SVG uploads are now sanitized via DOMPurify to remove XSS attack vectors. In addition, all existing SVG attachments not already validated are passed through DOMPurify during a one-time migration.

### Fixes

* The `apos.attachment.each` method, intended for migrations, now respects its `criteria` argument. This was necessary to the above security fix.
* Removes a lodash wrapper around `@apostrophecms/express` `bodyParser.json` options that prevented adding custom options to the body parser.
* Uses `req.clone` consistently when creating a new `req` object with a different mode or locale for localization purposes, etc.
* Fixes bug in the "select all" relationship chooser UI where it selected unpublished items.
* Fixes bug in "next" and "previous" query builders.
* Cutting and pasting widgets now works between locales that do not share a hostname, provided that you switch locales after cutting (it does not work between tabs that are already open on separate hostnames).
* The `req.session` object now exists in task `req` objects, for better compatibility. It has no actual persistence.
* Unlocalized piece types, such as users, may now be selected as part of a relationship when browsing.
* Unpublished localized piece types may not be selected via the autocomplete feature of the relationship input field, which formerly ignored this requirement, although the browse button enforced it.
* The server-side JavaScript and REST APIs to delete pieces now work properly for pieces that are not subject to either localization or draft/published workflow at all the (`localize: false` option). UI for this is under discussion, this is just a bug fix for the back end feature which already existed.
* Starting in version 3.3.1, a newly added image widget did not display its image until the page was refreshed. This has been fixed.
* A bug that prevented Undo operations from working properly and resulted in duplicate widget _id properties has been fixed.
* A bug that caused problems for Undo operations in nested widgets, i.e. layout or multicolumn widgets, has been fixed.
* Duplicate widget _id properties within the same document are now prevented on the server side at save time.
* Existing duplicate widget _id properties are corrected by a one-time migration.

### Adds

* Adds a linter to warn in dev mode when a module name include a period.
* Lints module names for `apostrophe-` prefixes even if they don't have a module directory (e.g., only in `app.js`).
* Starts all `warnDev` messages with a line break and warning symbol (⚠️) to stand out in the console.
* `apos.util.onReady` aliases `apos.util.onReadyAndRefresh` for brevity. The `apos.util.onReadyAndRefresh` method name will be deprecated in the next major version.
* Adds a developer setting that applies a margin between parent and child areas, allowing developers to change the default spacing in nested areas.

### Changes

* Removes the temporary `trace` method from the `@apostrophecms/db` module.
* Beginning with this release, the `apostrophe:modulesReady` event has been renamed `apostrophe:modulesRegistered`, and the `apostrophe:afterInit` event has been renamed `apostrophe:ready`. This better reflects their actual roles. The old event names are accepted for backwards compatibility. See the documentation for more information.
* Only autofocuses rich text editors when they are empty.
* Nested areas now have a vertical margin applied when editing, allowing easier access to the parent area's controls.

## 3.3.1 - 2021-09-01

### Fixes

* In some situations it was possible for a relationship with just one selected document to list that document several times in the returned result, resulting in very large responses.
* Permissions roles UI localized correctly.
* Do not crash on startup if users have a relationship to another type. This was caused by the code that checks whether any users exist to present a warning to developers. That code was running too early for relationships to work due to event timing issues.

## 3.3.0 - 2021-08-30

### Fixes

* Addresses the page jump when using the in-context undo/redo feature. The page will immediately return users to their origin scroll position after the content refreshes.
* Resolves slug-related bug when switching between images in the archived view of the media manager. The slug field was not taking into account the double slug prefix case.
* Fixes migration task crash when parking new page. Thanks to [Miro Yovchev](https://www.corllete.com/) for this fix.
* Fixes incorrect month name in `AposCellDate`, which can be optionally used in manage views of pieces. Thanks to [Miro Yovchev](https://www.corllete.com/) for this fix.

### Adds

* This version achieves localization (l10n) through a rich set of internationalization (i18n) features. For more information, [see the documentation](https://v3.docs.apostrophecms.org/).
* There is support for both static string localization and dynamic content localization.
* The home page, other parked pages, and the global document are automatically replicated to all configured locales at startup. Parked properties are refreshed if needed. Other pages and pieces are replicated if and when an editor chooses to do so.
* An API route has been added for voluntary replication, i.e. when deciding a document should exist in a second locale, or desiring to overwrite the current draft contents in locale `B` with the draft contents of locale `A`.
* Locales can specify `prefix` and `hostname` options, which are automatically recognized by middleware that removes the prefix dynamically where appropriate and sets `req.locale`. In 3.x this works more like the global site `prefix` option. This is a departure from 2.x which stored the prefix directly in the slug, creating maintenance issues.
* Locales are stateless: they are never recorded in the session. This eliminates many avenues for bugs and bad SEO. However, this also means the developer must fully distinguish them from the beginning via either `prefix` or `hostname`. A helpful error message is displayed if this is not the case.
* Switching locales preserves the user's editing session even if on separate hostnames. To enable this, if any locales have hostnames, all configured locales must have hostnames and/or baseUrl must be set for those that don't.
* An API route has been added to discover the locales in which a document exists. This provides basic information only for performance (it does not report `title` or `_url`).
* Editors can "localize" documents, copying draft content from one locale to another to create a corresponding document in a different locale. For convenience related documents, such as images and other pieces directly referenced by the document's structure, can be localized at the same time. Developers can opt out of this mechanism for a piece type entirely, check the box by default for that type, or leave it as an "opt-in" choice.
* The `@apostrophecms/i18n` module now uses `i18next` to implement static localization. All phrases in the Vue-based admin UI are passed through `i18next` via `this.$t`, and `i18next` is also available via `req.t()` in routes and `__t()` in templates. Apostrophe's own admin UI phrases are in the `apostrophe` namespace for a clean separation. An array of locale codes, such as `en` or `fr` or `en-au`, can be specified using the `locales` option to the `@apostrophecms/i18n` module. The first locale is the default, unless the `defaultLocale` option is set. If no locales are set, the locale defaults to `en`. The `i18next-http-middleware` locale guesser is installed and will select an available locale if possible, otherwise it will fall back to the default.
* In the admin UI, `v-tooltip` has been extended as `v-apos-tooltip`, which passes phrases through `i18next`.
* Developers can link to alternate locales by iterating over `data.localizations` in any page template. Each element always has `locale`, `label` and `homePageUrl` properties. Each element also has an `available` property (if true, the current context document is available in that locale), `title` and a small number of other document properties are populated, and `_url` redirects to the context document in that locale. The current locale is marked with `current: true`.
* To facilitate adding interpolated values to phrases that are passed as a single value through many layers of code, the `this.$t` helper provided in Vue also accepts an object argument with a `key` property. Additional properties may be used for interpolation.
* `i18next` localization JSON files can be added to the `i18n` subdirectory of *any* module, as long as its `i18n` option is set. The `i18n` object may specify `ns` to give an `i18next` namespace, otherwise phrases are in the default namespace, used when no namespace is specified with a `:` in an `i18next` call. The default namespace is yours for use at project level. Multiple modules may contribute to the same namespace.
* If `APOS_DEBUG_I18N=1` is set in the environment, the `i18next` debug flag is activated. For server-side translations, i.e. `req.t()` and `__t()`, debugging output will appear on the server console. For browser-side translations in the Vue admin UI, debugging output will appear in the browser console.
* If `APOS_SHOW_I18N=1` is set in the environment, all phrases passed through `i18next` are visually marked, to make it easier to find those that didn't go through `i18next`. This does not mean translations actually exist in the JSON files. For that, review the output of `APOS_DEBUG_I18N=1`.
* There is a locale switcher for editors.
* There is a backend route to accept a new locale on switch.
* A `req.clone(properties)` method is now available. This creates a clone of the `req` object, optionally passing in an object of properties to be set. The use of `req.clone` ensures the new object supports `req.get` and other methods of a true `req` object. This technique is mainly used to obtain a new request object with the same privileges but a different mode or locale, i.e. `mode: 'published'`.
* Fallback wrappers are provided for the `req.__()`, `res.__()` and `__()` localization helpers, which were never official or documented in 3.x but may be in use in projects ported from 2.x. These wrappers do not localize but do output the input they are given along with a developer warning. You should migrate them to use `req.t()` (in server-side javascript) or `__t()` (Nunjucks templates).

### Changes

* Bolsters the CSS that backs Apostrophe UI's typography to help prevent unintended style leaks at project-level code.
* Removes the 2.x series changelog entries. They can be found in the 2.0 branch in Github.

## 3.2.0 - 2021-08-13

### Fixes

* `req.hostname` now works as expected when `trustProxy: true` is passed to the `@apostrophecms/express` module.
* Apostrophe loads modules from npm if they exist there and are configured in the `modules` section of `app.js`. This was always intended only as a way to load direct, intentional dependencies of your project. However, since npm "flattens" the dependency tree, dependencies of dependencies that happen to have the same name as a project-level Apostrophe module could be loaded by default, crashing the site or causing unexpected behavior. So beginning with this release, Apostrophe scans `package.json` to verify an npm module is actually a dependency of the project itself before attempting to load it as an Apostrophe module.
* Fixes the reference to sanitize-html defaults in the rich text widget.
* Fixes the `toolbarToAllowedStyles` method in the rich text widget, which was not returning any configuration.
* Fixes the broken text alignment in rich text widgets.
* Adds a missing npm dependency on `chokidar`, which Apostrophe and Nunjucks use for template refreshes. In most environments this worked anyway due to an indirect dependency via the `sass` module, but for stability Apostrophe should depend directly on any npm module it uses.
* Fixes the display of inline range inputs, notably broken when using Palette
* Fixes occasional unique key errors from migrations when attempting to start up again with a site that experienced a startup failure before inserting its first document.
* Requires that locale names begin with a letter character to ensure order when looping over the object entries.
* Unit tests pass in MongoDB 5.x.

### Adds
* Adds Cut and Paste to area controls. You can now Cut a widget to a virtual clipboard and paste it in suitable areas. If an area
can include the widget on the clipboard, a special Clipboard widget will appear in area's Add UI. This works across pages as well.

### Changes
* Apostrophe's Global's UI (the @apostrophecms/global singleton has moved from the admin bar's content controls to the admin utility tray under a cog icon.
* The context bar's document Edit button, which was a cog icon, has been rolled into the doc's context menu.

## 3.1.3 - 2021-07-16

### Fixes

* Hotfix for an incompatibility between `vue-loader` and `webpack` 5.45.0 which causes a crash at startup in development, or asset build time in production. We have temporarily pinned our dependency to `webpack` 5.44.x. We are [contributing to the discussion around the best long-term fix for vue-loader](https://github.com/vuejs/vue-loader/issues/1854).

## 3.1.2 - 2021-07-14

### Changes

* Removes an unused method, `mapMongoIdToJqtreeId`, that was used in A2 but is no longer relevant.
* Removes deprecated and non-functional steps from the `edit` method in the `AposDocsManager.vue` component.
* Legacy migrations to update 3.0 alpha and 3.0 beta sites to 3.0 stable are still in place, with no functional changes, but have been relocated to separate source files for ease of maintenance. Note that this is not a migration path for 2.x databases. Tools for that are forthcoming.

## 3.1.1 - 2021-07-08

### Fixes

* Two distinct modules may each have their own `ui/src/index.scss` file, similar to the fix already applied to allow multiple `ui/src/index.js` files.

## 3.1.0 - 2021-06-30

### Fixes

* Corrects a bug that caused Apostrophe to rebuild the admin UI on every nodemon restart, which led to excessive wait times to test new code. Now this happens only when `package-lock.json` has been modified (i.e. you installed a new module that might contain new Apostrophe admin UI code). If you are actively developing Apostrophe admin UI code, you can opt into rebuilding all the time with the `APOS_DEV=1` environment variable. In any case, `ui/src` is always rebuilt in a dev environment.
* Updates `cheerio`, `deep-get-set`, and `oembetter` versions to resolve vulnerability warnings.
* Modules with a `ui/src` folder, but no other content, are no longer considered "empty" and do not generate a warning.
* Pushing a secondary context document now always results in entry to draft mode, as intended.
* Pushing a secondary context document works reliably, correcting a race condition that could cause the primary document to remain in context in some cases if the user was not already in edit mode.

### Changes

* Deprecates `self.renderPage` method for removal in next major version.
* Since `ui/src/index.js` files must export a function to avoid a browser error in production which breaks the website experience, we now detect this at startup and throw a more helpful error to prevent a last-minute discovery in production.

## 3.0.1 - 2021-06-17

### Fixes

* Fixes an error observed in the browser console when using more than one `ui/src/index.js` file in the same project. Using more than one is a good practice as it allows you to group frontend code with an appropriate module, or ship frontend code in an npm module that extends Apostrophe.
* Migrates all of our own frontend players and utilities from `ui/public` to `ui/src`, which provides a robust functional test of the above.
* Executes `ui/src` imports without waiting for next tick, which is appropriate as we have positioned it as an alternative to `ui/public` which is run without delay.

## 3.0.0 - 2021-06-16

### Breaks

* Previously our `a3-boilerplate` project came with a webpack build that pushed code to the `ui/public` folder of an `asset` module. Now the webpack build is not needed because Apostrophe takes care of compiling `ui/src` for us. This is good! However, **if you are transitioning your project to this new strategy, you will need to remove the `modules/asset/ui/public` folder from your project manually** to ensure that webpack-generated code originally intended for webpack-dev-server does not fail with a `publicPath` error in the console.
* The `CORE_DEV=1` environment setting has been changed to `APOS_DEV=1` because it is appropriate for anyone who is actively developing custom Apostrophe admin UI using `ui/apos` folders in their own modules.
* Apostrophe now uses Dart Sass, aka the `sass` npm module. The `node-sass` npm module has been deprecated by its authors for some time now. Most existing projects will be unaffected, but those writing their own Apostrophe UI components will need to change any `/deep/` selectors to `::v-deep` and consider making other Dart Sass updates as well. For more information see the [Dart Sass documentation](https://sass-lang.com/dart-sass). Those embracing the new `ui/src` feature should also bear in mind that Dart Sass is being used.

### Changes

* Relationship ids are now stored as aposDocIds (without the locale and mode part). The appropriate locale and mode are known from the request. This allows easy comparison and copying of these properties across locales and fixes a bug with reverse relationships when publishing documents. A migration has been added to take care of this conversion on first startup.
- The `attachment` field type now correctly limits file uploads by file type when using the `fileGroup` field option.
- Uploading SVG files is permitted in the Media Library by default.

### Adds

- Apostrophe now enables you to ship frontend JavaScript and Sass (using the SCSS syntax) without your own webpack configuration.
- Any module may contain modern JavaScript in a `ui/src/index.js` file, which may use `import` to bring in other files in the standard way. Note that **`ui/src/index.js must export a function`**. These functions are called for you in the order modules are initialized.
- Any module may contain a Sass (SCSS) stylesheet in a `ui/src/index.scss` file, which may also import other Sass (SCSS) files.
- Any project that requires IE11 support for `ui/src` JavaScript code can enable it by setting the `es5: true` option to the `@apostrophecms/asset` module. Apostrophe produces separate builds for IE11 and modern browsers, so there is no loss of performance in modern browsers. Code is automatically compiled for IE11 using `babel` and missing language features are polyfilled using `core-js` so you can use promises, `async/await` and other standard modern JavaScript features.
- `ui/public` is still available for raw JavaScript and CSS files that should be pushed *as-is* to the browser. The best use of this feature is to deliver the output of your own custom webpack build, if you have one.
- Adds browser-side `editMode` flag that tracks the state of the current view (edit or preview), located at `window.apos.adminBar.editMode`.
- Support for automatic inline style attribute sanitization for Rich Text widgets.
- Adds text align controls for Rich Text widgets. The following tools are now supported as part of a rich text widget's `toolbar` property:
-- `alignLeft`
-- `alignRight`
-- `alignCenter`
-- `alignJustify`
- `@apostrophecms/express` module now supports the `trustProxy: true` option, allowing your reverse proxy server (such as nginx) to pass on the original hostname, protocol and client IP address.

### Fixes

* Unit tests passing again. Temporarily disabled npm audit checks as a source of critical failures owing to upstream issues with third-party packages which are not actually a concern in our use case.
* Fixed issues with the query builder code for relationships. These issues were introduced in beta 3 but did not break typical applications, except for displaying distinct choices for existing values of a relationship field.
* Checkbox field types can now be used as conditional fields.
* Tracks references to attachments correctly, and introduces a migration to address any attachments previously tracked as part of documents that merely have a relationship to the proper document, i.e. pages containing widgets that reference an image piece.
* Tracks the "previously published" version of a document as a legitimate reference to any attachments, so that they are not discarded and can be brought back as expected if "Undo Publish" is clicked.
* Reverse relationships work properly for published documents.
* Relationship subfields are now loaded properly when `reverseOf` is used.
* "Discard Draft" is available when appropriate in "Manage Pages" and "Manage Pieces."
* "Discard Draft" disables the "Submit Updates" button when working as a contributor.
* Relationship subfields can now be edited when selecting in the full "manage view" browser, as well as in the compact relationship field view which worked previously.
* Relationship subfields now respect the `def` property.
* Relationship subfields are restored if you deselect a document and then reselect it within a single editing experience, i.e. accidentally deselect and immediately reselect, for instance.
* A console warning when editing subfields for a new relationship was fixed.
* Field type `color`'s `format` option moved out of the UI options and into the general options object. Supported formats are "rgb", "prgb", "hex6", "hex3", "hex8", "name", "hsl", "hsv". Pass the `format` string like:
```js
myColorField: {
  type: 'color',
  label: 'My Color',
  options: {
    format: 'hsl'
  }
}
```
* Restored Vue dependency to using semantic versioning now that Vue 2.6.14 has been released with a fix for the bug that required us to pin 2.6.12.
* Nunjucks template loader is fully compatible with Linux in a development environment.
* Improved template performance by reusing template loaders.
* `min` and `max` work properly for both string-like and number-like fields.
* Negative numbers, leading minus and plus signs, and trailing periods are accepted in the right ways by appropriate field types.
* If a user is inadvertently inserted with no password, set a random password on the backend for safety. In tests it appears that login with a blank password was already forbidden, but this provides an additional level of certainty.
* `data.page` and `data.contextOptions` are now available in `widget.html` templates in most cases. Specifically, they are available when loading the page, (2) when a widget has just been inserted on the page, and (3) when a widget has just been edited and saved back to the page. However, bear in mind that these parameters are never available when a widget is being edited "out of context" via "Page Settings", via the "Edit Piece" dialog box, via a dialog box for a parent widget, etc. Your templates should be written to tolerate the absence of these parameters.
* Double slashes in the slug cannot be used to trick Apostrophe into serving as an open redirect (fix ported to 3.x from 2.92.0).
* The global doc respects the `def` property of schema fields when first inserted at site creation time.
* Fixed fragment keyword arguments being available when not a part of the fragment signature.

## 3.0.0-beta.3.1 - 2021-06-07

### Breaks
- This backwards compatibility break actually occurred in 3.0.0-beta.3 and was not documented at that time, but it is important to know that the following Rich Text tool names have been updated to match Tiptap2's convention:
-- `bullet_list` -> `bulletList`
-- `ordered_list` -> `orderedList`
-- `code_block` -> `codeBlock`
-- `horizontal_rule` -> `horizontalRule`

### Fixes

- Rich Text default tool names updated, no longer broken. Bug introduced in 3.0.0-beta.3.
- Fixed Rich Text's tool cascade to properly account for core defaults, project level defaults, and area-specific options.

## 3.0.0-beta.3 - 2021-06-03

### Security Fixes

The `nlbr` and `nlp` Nunjucks filters marked their output as safe to preserve the tags that they added, without first escaping their input, creating a CSRF risk. These filters have been updated to escape their input unless it has already been marked safe. No code changes are required to templates whose input to the filter is intended as plaintext, however if you were intentionally leveraging this bug to output unescaped HTML markup you will need to make sure your input is free of CSRF risks and then use the `| safe` filter before the `| nlbr` or `| nlp` filter.

### Adds

- Added the `ignoreUnusedFolderWarning` option for modules that intentionally might not be activated or inherited from in a particular startup.
- Better explanation of how to replace macros with fragments, in particular how to call the fragments with `{% render fragmentName(args) %}`.

### Fixes

- Temporarily pinned to Vue 2.6.12 to fix an issue where the "New" button in the piece manager modals disappeared. We think this is a bug in the newly released Vue 2.6.13 but we are continuing to research it.
- Updated dependencies on `sanitize-html` and `nodemailer` to new major versions, causing no bc breaks at the ApostropheCMS level. This resolved two critical vulnerabilities according to `npm audit`.
- Removed many unused dependencies.
- The data retained for "Undo Publish" no longer causes slug conflicts in certain situations.
- Custom piece types using `localized: false` or `autopublish: true,` as well as singleton types, now display the correct options on the "Save" dropdown.
- The "Save and View," "Publish and View" and/or "Save Draft and Preview" options now appear only if an appropriate piece page actually exists for the piece type.
- Duplicating a widget now properly assigns new IDs to all copied sub-widgets, sub-areas and array items as well.

- Added the `ignoreUnusedFolderWarning` option for modules that intentionally might not be activated or inherited from in a particular startup.
- If you refresh the page while previewing or editing, you will be returned to that same state.

### Notices

- Numerous `npm audit` vulnerability warnings relating to `postcss` 7.x were examined, however it was determined that these are based on the idea of a malicious SASS coder attempting to cause a denial of service. Apostrophe developers would in any case be able to contribute JavaScript as well and so are already expected to be trusted parties. This issue must be resolved upstream in packages including both `stylelint` and `vue-loader` which have considerable work to do before supporting `postcss` 8.x, and in any case public access to write SASS is not part of the attack surface of Apostrophe.

### Changes

- When logging out on a page that only exists in draft form, or a page with access controls, you are redirected to the home page rather than seeing a 404 message.

- Rich text editor upgraded to [tiptap 2.x beta](https://www.tiptap.dev) :tada:. On the surface not a lot has changed with the upgrade, but tiptap 2 has big improvements in terms of speed, composability, and extension support. [See the technical differences of tiptap 1 and 2 here](https://www.tiptap.dev/overview/upgrade-guide#reasons-to-upgrade-to-tiptap-2x)

## 3.0.0-beta.2 - 2021-05-21

### **Breaks**

- The `updateModified: false` option, formerly supported only by `apos.doc.update`, has been renamed to `setModified: false` and is now supported by `apos.doc.insert` as well. If explicitly set to false, the insert and update methods will leave the `modified` property alone, rather than trying to detect or infer whether a change has been made to the draft relative to the published version.
- The `permission` module no longer takes an `interestingTypes` option. Instead, doc type managers may set their `showPermissions` option to `true` to always be broken out separately in the permissions explorer, or explicitly set it to `false` to never be mentioned at all, even on a list of typical piece types that have the same permissions. This allows module creators to ship the right options with their modules rather than requiring the developer to hand-configure `interestingTypes`.
- When editing users, the permissions explorer no longer lists "submitted draft" as a piece type.
- Removed `apos.adminBar.group` method, which is unlikely to be needed in 3.x. One can group admin bar items into dropdowns via the `groups` option.
- Raw HTML is no longer permitted in an `apos.notify` message parameter. Instead, `options.buttons` is available. If present, it must be an array of objects with `type` and `label` properties. If `type` is `'event'` then that button object must have `name` and `data` properties, and when clicked the button will trigger an apos bus event of the given `name` with the provided `data` object. Currently `'event'` is the only supported value for `type`.

### Adds

- The name `@apostrophecms/any-page-type` is now accepted for relationships that should match any page. With this change, the doc type manager module name and the type name are now identical for all types in 3.x. However, for backwards compatibility `@apostrophecms/page` is still accepted. `apos.doc.getManager` will accept either name.
- Sets the project root-level `views` directory as the default fallback views directory. This is no longer a necessary configuration in projects unless they want to change it on the `@apostrophecms/template` option `viewsFolderFallback`.
- The new `afterAposScripts` nunjucks block allows for pushing markup after Apostrophe's asset bundle script tag, at the end of the body. This is a useful way to add a script tag for Webpack's hot reload capabilities in development while still ensuring that Apostrophe's utility methods are available first, like they are in production.
- An `uploadfs` option may be passed to the `@apostrophecms/asset` module, in order to pass options configuring a separate instance of `uploadfs` specifically for the static assets. The `@apostrophecms/uploadfs` module now exports a method to instantiate an uploadfs instance. The default behavior, in which user-uploaded attachments and static assets share a single instance of uploadfs, is unchanged. Note that asset builds never use uploadfs unless `APOS_UPLOADFS_ASSETS=1` is set in the environment.
- `AposButtonSplit` is a new UI component that combines a button with a context menu. Users can act on a primary action or change the button's function via menu button to the right of the button itself.
- Developers can now pass options to the `color` schema field by passing a `pickerOptions` object through your field. This allows for modifying/removing the default color palette, changing the resulting color format, and disabling various UI. For full set of options [see this example](https://github.com/xiaokaike/vue-color/blob/master/src/components/Sketch.vue)
- `AposModal` now emits a `ready` event when it is fully painted and can be interacted with by users or code.
- The video widget is now compatible with vimeo private videos when the domain is on the allowlist in vimeo.

### Changes

- You can now override the parked page definition for the home page without copying the entirety of `minimumPark` from the source code. Specifically, you will not lose the root archive page if you park the home page without explicitly parking the archive page as well. This makes it easier to choose your own type for the home page, in lieu of `@apostrophecms/home-page`.

### Fixes

- Piece types like users that have a slug prefix no longer trigger a false positive as being "modified" when you first click the "New" button.
- The `name` option to widget modules, which never worked in 3.x, has been officially removed. The name of the widget type is always the name of the module, with the `-widget` suffix removed.
- The home page and other parked pages should not immediately show as "pending changes."
- In-context editing works properly when the current browser URL has a hash (portion beginning with `#`), enabling the use of the hash for project-specific work. Thanks to [https://stepanjakl.com/](Štěpán Jákl) for reporting the issue.
- When present, the `apos.http.addQueryToUrl` method preserves the hash of the URL intact.
- The home page and other parked pages should not immediately show as "pending changes."
- The browser-side `apos.http.parseQuery` function now handles objects and arrays properly again.
- The in-context menu for documents has been refactored as a smart component that carries out actions on its own, eliminating a great deal of redundant code, props and events.
- Added additional retries when binding to the port in a dev environment.
- The "Submit" button in the admin bar updates properly to "Submitted" if the submission happens in the page settings modal.
- Skipping positional arguments in fragments now works as expected.
- The rich text editor now supports specifying a `styles` array with no `p` tags properly. A newly added rich text widget initially contains an element with the first style, rather than always a paragraph. If no styles are configured, a `p` tag is assumed. Thanks to Stepan Jakl for reporting the issue.

### Changes
- Editor modal's Save button (publish / save draft / submit) now updated to use the `AposSplitButton` component. Editors can choose from several follow-up actions that occur after save, including creating another piece of content of the same type, being taken to the in-context version of the document, or being returned to the manager. Editor's selection is saved in localstorage, creating a remembered preference per content type.

## 3.0.0-beta.1.1 - 2021-05-07

### Fixes

- A hotfix for an issue spotted in beta 1 in our demo: all previously published pages of sites migrated from early alpha releases had a "Draft" label until published again.

## 3.0.0-beta.1 - 2021-05-06

### **Breaks**

- Removes the `firstName` and `lastName` fields in user pieces.
- The query parameters `apos-refresh`, `apos-edit`, `apos-mode` and `apos-locale` are now `aposRefresh`, `aposEdit`, `aposMode`and `aposLocale`. Going forward all query parameters will be camelCase for consistency with query builders.

### Changes

- Archiving a page or piece deletes any outstanding draft in favor of archiving the last published version. Previously the behavior was effectively the opposite.
- "Publish Changes" button label has been changes to "Update".
- Draft mode is no longer the default view for published documents.
- The page and piece manager views now display the title, etc. of the published version of a document, unless that document only exists in draft form. However a label is also provided indicating if a newer draft is in progress.
- Notifications have been updated with a new visual display and animation style.

### **Adds**

- Four permissions roles are supported and enforced: guest, contributor, editor and admin. See the documentation for details. Pre-existing alpha users are automatically migrated to the admin role.
- Documents in managers now have context sensitive action menus that allow actions like edit, discard draft, archive, restore, etc.
- A fragment call may now have a body using `rendercall`, just like a macro call can have a body using `call`. In addition, fragments can now have named arguments, just like macros. Many thanks to Miro Yovchev for contributing this implementation.
- Major performance improvement to the `nestedModuleSubdirs` option.
- Updates URL fields and oEmbed URL requests to use the `httpsFix` option in launder's `url()` method.
- Documents receive a state label based on their document state (draft, pending, pending updates)
- Contributors can submit drafts for review ("Submit" versus "Submit Updates").
- Editors and admins can manage submitted drafts.
- Editors and admins can easily see the number of proposed changes awaiting their attention.
- Support for virtual piece types, such as submitted drafts, which in actuality manage more than one type of doc.
- Confirm modals now support a schema which can be assessed after confirmation.
- When archiving and restoring pages, editors can chose whether the action affects only this document or this document + children
- Routes support the `before` syntax, allowing routes that are added to Express prior to the routes or middleware of another module. The syntax `before: 'middleware:moduleName'` must be used to add the route prior to the middleware of `moduleName`. If `middleware:` is not used, the route is added before the routes of `moduleName`. Note that normally all middleware is added before all routes.
- A `url` property can now optionally be specified when adding middleware. By default all middleware is global.
- The pieces REST GET API now supports returning only a count of all matching pieces, using the `?count=1` query parameter.
- Admin bar menu items can now specify a custom Vue component to be used in place of `AposButton`.
- Sets `username` fields to follow the user `title` field to remove an extra step in user creation.
- Adds default data to the `outerLayoutBase.html` `<title>` tag: `data.piece.title or data.page.title`.
- Moves the core UI build task into the start up process. The UI build runs automatically when `NODE_ENV` is *not* 'production' and when:
    1. The build folder does not yet exist.
    2. The package.json file is newer than the existing UI build.
    3. You explicitly tell it to by setting the environment variable `CORE_DEV=1`
- The new `._ids(_idOrArrayOfIds)` query builder replaces `explicitOrder` and accepts an array of document `_id`s or a single one. `_id` can be used as a multivalued query parameter. Documents are returned in the order you specify, and just like with single-document REST GET requests, the locale of the `_id`s is overridden by the `aposMode` query parameter if present.
- The `.withPublished(true)` query builder adds a `_publishedDoc` property to each returned draft document that has a published equivalent. `withPublished=1` can be used as a query parameter. Note this is not the way to fetch only published documents. For that, use `.locale('en:published')` or similar.
- The server-side implementation of `apos.http.post` now supports passing a `FormData` object created with the `[form-data](https://www.npmjs.com/package/form-data)` npm module. This keeps the API parallel with the browser-side implementation and allows for unit testing the attachments feature, as well as uploading files to internal and external APIs from the server.
- `manuallyPublished` computed property moved to the `AposPublishMixin` for the use cases where that mixin is otherwise warranted.
- `columns` specified for a piece type's manage view can have a name that uses "dot notation" to access a subproperty. Also, for types that are localized, the column name can begin with `draft:` or `published:` to specifically display a property of the draft or published version of the document rather than the best available. When a prefix is not used, the property comes from the published version of the document if available, otherwise from the draft.
- For page queries, the `children` query builder is now supported in query strings, including the `depth` subproperty. For instance you could fetch `/api/v1/@apostrophecms/page/id-of-page?children=1` or `/api/v1/@apostrophecms/page/id-of-page?children[depth]=3`.
- Setting `APOS_LOG_ALL_QUERIES=1` now logs the projection, skip, limit and sort in addition to the criteria, which were previously logged.

### **Fixes**

- Fragments can now call other fragments, both those declared in the same file and those imported, just like macros calling other macros. Thanks to Miro Yovchev for reporting the issue.
- There was a bug that allowed parked properties, such as the slug of the home page, to be edited. Note that if you don't want a property of a parked page to be locked down forever you can use the `_defaults` feature of parked pages.
- A required field error no longer appears immediately when you first start creating a user.
- Vue warning in the pieces manager due to use of value rather than name of column as a Vue key. Thanks to Miro Yovchev for spotting the issue.
- "Save Draft" is not an appropriate operation to offer when editing users.
- Pager links no longer break due to `aposRefresh=1` when in edit mode. Also removed superfluous `append` query parameter from these.
- You may now intentionally clear the username and slug fields in preparation to type a new value. They do not instantly repopulate based on the title field when you clear them.
- Language of buttons, labels, filters, and other UI updated and normalized throughout.
- A contributor who enters the page tree dialog box, opens the editor, and selects "delete draft" from within the editor of an individual page now sees the page tree reflect that change right away.
- The page manager listens for content change events in general and its refresh mechanism is robust in possible situations where both an explicit refresh call and a content change event occur.
- Automatically retries once if unable to bind to the port in a dev environment. This helps with occasional `EADDRINUSE` errors during nodemon restarts.
- Update the current page's context bar properly when appropriate after actions such as "Discard Draft."
- The main archive page cannot be restored, etc. via the context menu in the page tree.
- The context menu and "Preview Draft" are both disabled while errors are present in the editor dialog box.
- "Duplicate" should lead to a "Publish" button, not an "Update" button, "Submit" rather than "Submit Update," etc.
- When you "Duplicate" the home page you should be able to set a slug for the new page (parked properties of parked pages should be editable when making a duplicate).
- When duplicating the home page, the suggested slug should not be `/` as only one page can have that slug at a time.
- Attention is properly called to a slug conflict if it exists immediately when the document is opened (such as making a copy where the suggested slug has already been used for another copy).
- "Preview Draft" never appears for types that do not use drafts.
- The toggle state of admin bar utility items should only be mapped to an `is-active` class if, like palette, they opt in with `toggle: true`
- Fixed unique key errors in the migrate task by moving the parking of parked pages to a new `@apostrophecms/migrate:after` event handler, which runs only after migrations, whether that is at startup (in dev) or at the end of the migration task (in production).
- UI does not offer "Archive" for the home page, or other archived pages.
- Notification checks and other polling requests now occur only when the tab is in the foreground, resolving a number of problems that masqueraded as other bugs when the browser hit its connection limit for multiple tabs on the same site.
- Parked pages are now parked immediately after database migrations are checked and/or run. In dev this still happens at each startup. In production this happens when the database is brand new and when the migration task is manually run.

## 3.0.0-alpha.7 - 2021-04-07

### Breaks

* The `trash` property has been renamed `archived`, and throughout the UI we refer to "archiving" and the "archive" rather than "move to trash" and the "trash can." A database migration is included to address this for existing databases. However, **if you set the minimumPark option, or used a boilerplate in which it is set,** you will need to **change the settings for the `parkedId: 'trash'` page to match those [currently found in the `minimumPark` option setting in the `@apostrophecms/page` source code](https://github.com/apostrophecms/apostrophe/blob/481252f9bd8f42b62648a0695105e6e9250810d3/modules/%40apostrophecms/page/index.js#L25-L32).

### Adds

* General UX and UI improvements to the experience of moving documents to and from the archive, formerly known as the trash.
* Links to each piece are available in the manage view when appropriate.
* Search is implemented in the media library.
* You can now pass core widgets a `className` option when configuring them as part of an area.
* `previewDraft` for pieces, adds a Preview Draft button on creation for quick in-context editing. Defaults to true.

### Changes

* Do not immediately redirect to new pages and pieces.
* Restored pieces now restore as unpublished drafts.
* Refactored the admin bar component for maintainability.
* Notification style updates

### Fixes

* Advisory lock no longer triggers an update to the modification timestamp of a document.
* Attempts to connect Apostrophe 3.x to an Apostrophe 2.x database are blocked to prevent content loss.
* "Save as Draft" is now available as soon as a new document is created.
* Areas nested in array schema fields can now be edited in context.
* When using `apos.image.first`, the alt attribute of the image piece is available on the returned attachment object as `._alt`. In addition, `_credit` and `_creditUrl` are available.
* Fixes relating to the editing of widgets in nested areas, both on the page and in the modal.
* Removed published / draft switch for unpublished drafts.
* "Publish Changes" appears only at appropriate times.
* Notifications moved from the bottom right of the viewport to the bottom center, fixing some cases of UI overlap.

## 3.0.0-alpha.6.1 - 2021-03-26

### Fixes

* Conditional fields (`if`) and the "following values" mechanism now work properly in array item fields.
* When editing "Page Settings" or a piece, the "publish" button should not be clickable if there are errors.

## 3.0.0-alpha.6 - 2021-03-24

### Adds
* You can "copy" a page or a piece via the ⠇ menu.
* When moving the current page or piece to the trash, you are taken to the home page.
* `permissions: false` is supported for piece and page insert operations.
* Adds note to remove deprecated `allowedInChooser` option on piece type filters.
* UX improvement: "Move to Trash" and "Restore" buttons added for pieces, replacing the boolean field. You can open a piece that is in the trash in a read-only way in order to review it and click "Restore."
* Advisory lock support has been completed for all content types, including on-page, in-context editing. This prevents accidental conflicts between editors.
* Image widgets now accept a `size` context option from the template, which can be used to avoid sending a full-width image for a very small placement.
* Additional improvements.

### Fixes
* Fixes error from missing `select` method in `AposPiecesManager` component.
* No more migration messages at startup for brand-new sites.
* `max` is now properly implemented for relationships when using the manager dialog box as a chooser.
* "Trash" filter now displays its state properly in the piece manager dialog box.
* Dragging an image to the media library works reliably.
* Infinite loop warning when editing page titles has been fixed.
* Users can locate the tab that still contains errors when blocked from saving a piece due to schema field errors.
* Calling `insert` works properly in the `init` function of a module.
* Additional fixes.

### Breaks

* Apostrophe's instance of `uploadfs` has moved from `apos.attachment.uploadfs` to `apos.uploadfs`. The `uploadfs` configuration option has similarly moved from the `@apostrophecms/attachment` module to the `@apostrophecms/uploadfs` module. `imageSizes` is still an option to `@apostrophecms/attachment`.

## 3.0.0-alpha.5 - 2021-02-11

* Conditional fields are now supported via the new `if` syntax. The old 2.x `showFields` feature has been replaced with `if: { ... }`.
* Adds the option to pass context options to an area for its widgets following the `with` keyword. Context options for widgets not in that area (or that don't exist) are ignored. Syntax: `{% area data.page, 'areaName' with { '@apostrophecms/image: { size: 'full' } } %}`.
* Advisory locking has been implemented for in-context editing, including nested contexts like the palette module. Advisory locking has also been implemented for the media manager, completing the advisory locking story.
* Detects many common configuration errors at startup.
* Extends `getBrowserData` in `@apostrophecms/doc-type` rather than overwriting the method.
* If a select element has no default, but is required, it should default to the first option. The select elements appeared as if this were the case, but on save you would be told to make a choice, forcing you to change and change back. This has been fixed.
* Removes 2.x piece module option code, including for `contextual`, `manageViews`, `publishMenu`, and `contextMenu`.
* Removes admin bar module options related to 2.x slide-out UI: `openOnLoad`, `openOnHomepageLoad`, `closeDelay`.
* Fixed a bug that allowed users to appear to be in edit mode while looking at published content in certain edge cases.
* The PATCH API for pages can now infer the correct _id in cases where the locale is specified in the query string as an override, just like other methods.
* Check permissions for the delete and publish operations.
* Many bug fixes.

### Breaks
* Changes the `piecesModuleName` option to `pieceModuleName` (no "s") in the `@apostrophecms/piece-page-type` module. This feature is used only when you have two or more piece page types for the same piece type.

## 3.0.0-alpha.4.2 - 2021-01-27

* The `label` option is no longer required for widget type modules. This was already true for piece type and page type modules.
* Ability to namespace asset builds. Do not push asset builds to uploadfs unless specified.

### Breaking changes

* Removes the `browser` module option, which was only used by the rich text widget in core. All browser data should now be added by extending or overriding `getBrowserData` in a module. Also updates `getComponentName` to reference `options.components` instead of `options.browser.components`.

## 3.0.0-alpha.4.1

* Hotfix: the asset module now looks for a `./release-id` file (relative to the project), not a `./data/release-id` file, because `data` is not a deployed folder and the intent of `release-id` is to share a common release identifier between the asset build step and the deployed instances.

## 3.0.0-alpha.4

* **"Fragments" have been added to the Apostrophe template API, as an alternative to Nunjucks' macros, to fully support areas and async components.** [See the A3 alpha documentation](https://a3.docs.apos.dev/guide/widgets-and-templates/fragments.html) for instructions on how to use this feature.
* **CSS files in the `ui/public` subdirectory of any module are now bundled and pushed to the browser.** This allows you to efficiently deliver your CSS assets, just as you can deliver JS assets in `ui/public`. Note that these assets must be browser-ready JS and CSS, so it is customary to use your own webpack build to generate them. See [the a3-boilerplate project](https://github.com/apostrophecms/a3-boilerplate) for an example, especially `webpack.config.js`.
* **More support for rendering HTML in REST API requests.** See the `render-areas` query parameter in [piece and page REST API documentation](https://a3.docs.apos.dev/reference/api/pieces.html#get-api-v1-piece-name).
* **Context bar takeover capability,** for situations where a secondary document should temporarily own the undo/redo/publish UI.
* **Unpublished pages in the tree** are easier to identify
* **Range fields** have been added.
* **Support for npm bundles is back.** It works just like in 2.x, but the property is `bundle`, not `moogBundle`. Thanks to Miro Yovchev.

### Breaking changes

* **A3 now uses webpack 5.** For now, **due to a known issue with vue-loader, your own project must also be updated to use webpack 5.** The a3-boilerplate project has been updated accordingly, so you may refer to [the a3-boilerplate project](https://github.com/apostrophecms/a3-boilerplate) for an example of the changes to be made, notably in `webpack.config.js` and `package.json`. We are in communication with upstream developers to resolve the issue so that projects and apostrophe core can use different major versions of webpack.

## 3.0.0-alpha.3

Third alpha release of 3.x. Introduced draft mode and the "Publish Changes" button.

## 3.0.0-alpha.2

Second alpha release of 3.x. Introduced a distinct "edit" mode.

## 3.0.0-alpha.1

First alpha release of 3.x.<|MERGE_RESOLUTION|>--- conflicted
+++ resolved
@@ -1,12 +1,11 @@
 # Changelog
 
-<<<<<<< HEAD
 ## UNRELEASED
 
 ### Adds
 
 * Adds the possibility to add custom admin bars via the `addBar()` method from the `admin-bar` module.
-=======
+
 ## 3.50.0 (2023-06-09)
 
 ### Adds
@@ -18,7 +17,6 @@
 the last child of the home page, even if page tree data for that page
 is corrupted. You may wish to use the `--new-slug` and `--locale` options. This task should not
 be needed in normal circumstances.
->>>>>>> b091c4a3
 
 ## 3.49.0 (2023-06-08)
 
