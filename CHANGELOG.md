--- conflicted
+++ resolved
@@ -6,15 +6,13 @@
 
 * Apostrophe now has built-in support for the Node.js cluster module. If the `APOS_CLUSTER_PROCESSES` environment variable is set to a number, that number of child processes are forked, sharing the same listening port. If the variable is set to `0`, one process is forked for each CPU core, with a minimum of `2` to provide availability during restarts. If the variable is set to a negative number, that number is added to the number of CPU cores, e.g. `-1` is a good way to reserve one core for MongoDB if it is running on the same server. This is for production use only (`NODE_ENV=production`). If a child process fails it is restarted automatically.
 
-<<<<<<< HEAD
 ### Fixes
 
 * Fixes README Node version requirement (Node 12+).
-=======
+
 ### Changes
 
 In 3.x, `relationship` fields have an optional `builders` property, which replaces `filters` from 2.x, and within that an optional `project` property, which replaces `projection` from 2.x (to match MongoDB's `cursor.project`). Prior to this release leaving the old syntax in place could lead to severe performance problems due to a lack of projections. Starting with this release the 2.x syntax results in an error at startup to help the developer correct their code.
->>>>>>> 0f13ea09
 
 ## 3.6.0 - 2021-10-13
 
