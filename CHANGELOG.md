--- conflicted
+++ resolved
@@ -7,16 +7,13 @@
 * Add `@apostrophecms/rich-text-widget:lint-fix-figure` task to wrap text nodes in paragraph tags when next to figure tag. Figure tags are not valid children of paragraph tags.
 * Add `@apostrophecms/rich-text-widget:remove-empty-paragraph` task to remove empty paragraphs from all existing rich-texts.
 * Add ability for custom tiptap extensions to access the options passed to rich text widgets at the area level
-<<<<<<< HEAD
 * Add support for [npm workspaces](https://docs.npmjs.com/cli/v10/configuring-npm/package-json#workspaces) dependencies. A workspace dependency can now be used as an Apostrophe module even if it is not a direct dependency of the Apostrophe project. Only direct workspaces dependencies of the Apostrophe project are supported, meaning this will only work with workspaces set in the Apostrophe project. Workspaces set in npm modules are not supported, please use [`bundle`](https://v3.docs.apostrophecms.org/reference/module-api/module-overview.html#bundle) instead. For instance, I have an Apostrophe project called `website`. `website` is set with two [npm workspaces](https://docs.npmjs.com/cli/v10/using-npm/workspaces), `workspace-a` & `workspace-b`. `workspace-a` `package.json` contains a module named `blog` as a dependency. `website` can reference `blog` as enabled in the `modules` configuration.
-=======
 * The actual invocation of `renderPageForModule` by the `sendPage` method of all modules has been
 factored out to `renderPage`, which is no longer deprecated. This provides a convenient override point
 for those who wish to substitute something else for Nunjucks or just wrap the HTML in a larger data
 structure. For consistent results, one might also choose to override the `renderWidget` and `render`
 methods of the `@apostrophecms/area` module, which are used to render content while editing.
 Thanks to Michelin for their support of this work.
->>>>>>> c0b13832
 
 ## 3.55.1 (2023-09-11)
 
