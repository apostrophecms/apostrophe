# Changelog

## UNRELEASED

### Adds

* Developers can now override any Vue component of the ApostropheCMS admin UI by providing a component of the same name in the `ui/apos/components` folder of their own module. This is not always the best approach, see the documentation for details.
* Adds `maxUi`, `maxLabel`, `minUi`, and `minLabel` localization strings for array input and other UI.

### Fixes

* Fully removes references to the A2 `self.partial` module method. It appeared only once outside of comments, but was not actually used by the UI. The `self.render` method should be used for simple template rendering.
* Fixes string interpolation for the confirmation modal when publishing a page that has an unpublished parent page.
* No more "cannot set headers after they are sent to the client" and "req.res.redirect not defined" messages when handling URLs with extra trailing slashes.
<<<<<<< HEAD
* The `apos.util.runPlayers` method is not called until all of the widgets in a particular tree of areas and sub-areas have been added to the DOM. This means a parent area widget player will see the expected markup for any sub-widgets when the "Edit" button is clicked.
=======
* Actually registers piece types for site search unless the `searchable` option is `false`.
* Fixes the methods required for the search `index` task.
>>>>>>> fae5a6dd

### Changes

* Adds localization keys for the password field component's min and max error messages.

## 3.8.1 - 2021-11-23

### Fixes

* The search field of the pieces manager modal works properly. Thanks to [Miro Yovchev](https://github.com/myovchev) for pointing out the issue and providing a solution.
* Fixes a bug in `AposRichTextWidgetEditor.vue` when a rich text widget was specifically configured with an empty array as the `styles` option. In that case a new empty rich text widget will initiate with an empty paragraph tag.
* The`fieldsPresent` method that is used with the `presentFieldsOnly` option in doc-type was broken, looking for properties in strings and wasn't returning anything.

## 3.8.0 - 2021-11-15

### Adds

* Checkboxes for pieces are back, a main checkbox allows to select all page items. When all pieces on a page are checked, a banner where the user can select all pieces appears. A launder for mongo projections has been added.
* Registered `batchOperations` on a piece-type will now become buttons in the manager batch operations "more menu" (styled as a kebab icon). Batch operations should include a label, `messages` object, and `modalOptions` for the confirmation modal.
* `batchOperations` can be grouped into a single button with a menu using the `group` cascade subproperty.
* `batchOperations` can be conditional with an `if` conditional object. This allows developers to pass a single value or an array of values.
* Piece types can have `utilityOperations` configured as a top-level cascade property. These operations are made available in the piece manager as new buttons.
* Notifications may now include an `event` property, which the AposNotification component will emit on mount. The `event` property should be set to an object with `name` (the event name) and optionally `data` (data included with the event emission).
* Adds support for using the attachments query builder in REST API calls via the query string.
* Adds contextual menu for pieces, any module extending the piece-type one can add actions in this contextual menu.
* When clicking on a batch operation, it opens a confirmation modal using modal options from the batch operation, it also works for operations in grouped ones. operations name property has been renamed in action to work with AposContextMenu component.
* Beginning with this release, a module-specific static asset in your project such as `modules/mymodulename/public/images/bg.png` can always be referenced in your `.scss` and `.css` files as `/modules/mymodulename/images/bg.png`, even if assets are actually being deployed to S3, CDNs, etc. Note that `public` and `ui/public` module subdirectories have separate functions. See the documentation for more information.
* Adds AposFile.vue component to abstract file dropzone UI, uses it in AposInputAttachment, and uses it in the confirmation modal for pieces import.
* Optionally add `dimensionAttrs` option to image widget, which sets width & height attributes to optimize for Cumulative Layout Shift. Thank you to [Qiao Lin](https://github.com/qclin) for the contribution.

### Fixes

* The `apos.util.attachmentUrl` method now works correctly. To facilitate that, `apos.uploadsUrl` is now populated browser-side at all times as the frontend logic originally expected. For backwards compatibility `apos.attachment.uploadsUrl` is still populated when logged in.
* Widget players are now prevented from being played twice by the implementing vue component.

### Changes
* Removes Apostrophe 2 documentation and UI configuration from the `@apostrophecms/job` module. These options were not yet in use for A3.
* Renames methods and removes unsupported routes in the `@apostrophecms/job` module that were not yet in use. This was not done lightly, but specifically because of the minimal likelihood that they were in use in project code given the lack of UI support.
  * The deprecated `cancel` route was removed and will likely be replaced at a later date.
  * `run` was renamed `runBatch` as its purpose is specifically to run processes on a "batch selected" array of pieces or pages.
  * `runNonBatch` was renamed to `run` as it is the more generic job-running method. It is likely that `runBatch` will eventually be refactored to use this method.
  * The `good` and `bad` methods are renamed `success` and `failure`, respectively. The expected methods used in the `run` method were similarly renamed. They still increment job document properties called `good` and `bad`.
* Comments out the unused `batchSimpleRoute` methods in the page and piece-type modules to avoid usage before they are fully implemented.
* Optionally add `dimensionAttrs` option to image widget, which sets width & height attributes to optimize for Cumulative Layout Shift.
* Temporarily removes `npm audit` from our automated tests because of a sub-dependency of uploadfs that doesn't actually cause a security vulnerability for apostrophe.

## 3.7.0 - 2021-10-28

### Adds

* Schema select field choices can now be populated by a server side function, like an API call. Set the `choices` property to a method name of the calling module. That function should take a single argument of `req`, and return an array of objects with `label` and `value` properties. The function can be async and will be awaited.
* Apostrophe now has built-in support for the Node.js cluster module. If the `APOS_CLUSTER_PROCESSES` environment variable is set to a number, that number of child processes are forked, sharing the same listening port. If the variable is set to `0`, one process is forked for each CPU core, with a minimum of `2` to provide availability during restarts. If the variable is set to a negative number, that number is added to the number of CPU cores, e.g. `-1` is a good way to reserve one core for MongoDB if it is running on the same server. This is for production use only (`NODE_ENV=production`). If a child process fails it is restarted automatically.

### Fixes

* Prevents double-escaping interpolated localization strings in the UI.
* Rich text editor style labels are now run through a localization method to get the translated strings from their l10n keys.
* Fixes README Node version requirement (Node 12+).
* The text alignment buttons now work immediately in a new rich text widget. Previously they worked only after manually setting a style or refreshing the page. Thanks to Michelin for their support of this fix.
* Users can now activate the built-in date and time editing popups of modern browsers when using the `date` and `time` schema field types.
* Developers can now `require` their project `app.js` file in the Node.js REPL for debugging and inspection. Thanks to [Matthew Francis Brunetti](https://github.com/zenflow).
* If a static text phrase is unavailable in both the current locale and the default locale, Apostrophe will always fall back to the `en` locale as a last resort, which ensures the admin UI works if it has not been translated.
* Developers can now `require` their project `app.js` in the Node.js REPL for debugging and inspection
* Ensure array field items have valid _id prop before storing. Thanks to Thanks to [Matthew Francis Brunetti](https://github.com/zenflow).

### Changes

* In 3.x, `relationship` fields have an optional `builders` property, which replaces `filters` from 2.x, and within that an optional `project` property, which replaces `projection` from 2.x (to match MongoDB's `cursor.project`). Prior to this release leaving the old syntax in place could lead to severe performance problems due to a lack of projections. Starting with this release the 2.x syntax results in an error at startup to help the developer correct their code.
* The `className` option from the widget options in a rich text area field is now also applied to the rich text editor itself, for a consistently WYSIWYG appearance when editing and when viewing. Thanks to [Max Mulatz](https://github.com/klappradla) for this contribution.
* Adds deprecation notes to doc module `afterLoad` events, which are deprecated.
* Removes unused `afterLogin` method in the login module.

## 3.6.0 - 2021-10-13

### Adds

* The `context-editing` apostrophe admin UI bus event can now take a boolean parameter, explicitly indicating whether the user is actively typing or performing a similar active manipulation of controls right now. If a boolean parameter is not passed, the existing 1100-millisecond debounced timeout is used.
* Adds 'no-search' modifier to relationship fields as a UI simplification option.
* Fields can now have their own `modifiers` array. This is combined with the schema modifiers, allowing for finer grained control of field rendering.
* Adds a Slovak localization file. Activate the `sk` locale to use this. Many thanks to [Michael Huna](https://github.com/Miselrkba) for the contribution.
* Adds a Spanish localization file. Activate the `es` locale to use this. Many thanks to [Eugenio Gonzalez](https://github.com/egonzalezg9) for the contribution.
* Adds a Brazilian Portuguese localization file. Activate the `pt-BR` locale to use this. Many thanks to [Pietro Rutzen](https://github.com/pietro-rutzen) for the contribution.

### Fixes

* Fixed missing translation for "New Piece" option on the "more" menu of the piece manager, seen when using it as a chooser.
* Piece types with relationships to multiple other piece types may now be configured in any order, relative to the other piece types. This sometimes appeared to be a bug in reverse relationships.
* Code at the project level now overrides code found in modules that use `improve` for the same module name. For example, options set by the `@apostrophecms/seo-global` improvement that ships with `@apostrophecms/seo` can now be overridden at project level by `/modules/@apostrophecms/global/index.js` in the way one would expect.
* Array input component edit button label is now propertly localized.
* A memory leak on each request has been fixed, and performance improved, by avoiding the use of new Nunjucks environments for each request. Thanks to Miro Yovchev for pointing out the leak.
* Fragments now have access to `__t()`, `getOptions` and other features passed to regular templates.
* Fixes field group cascade merging, using the original group label if none is given in the new field group configuration.
* If a field is conditional (using an `if` option), is required, but the condition has not been met, it no longer throws a validation error.
* Passing `busy: true` to `apos.http.post` and related methods no longer produces an error if invoked when logged out, however note that there will likely never be a UI for this when logged out, so indicate busy state in your own way.
* Bugs in document modification detection have been fixed. These bugs caused edge cases where modifications were not detected and the "Update" button did not appear, and could cause false positives as well.

### Changes

* No longer logs a warning about no users if `testModule` is true on the app.

## 3.5.0 - 2021-09-23

* Pinned dependency on `vue-material-design-icons` to fix `apos-build.js` build error in production.
* The file size of uploaded media is visible again when selected in the editor, and media information such as upload date, dimensions and file size is now properly localized.
* Fixes moog error messages to reflect the recommended pattern of customization functions only taking `self` as an argument.
* Rich Text widgets now instantiate with a valid element from the `styles` option rather than always starting with an unclassed `<p>` tag.
* Since version 3.2.0, apostrophe modules to be loaded via npm must appear as explicit npm dependencies of the project. This is a necessary security and stability improvement, but it was slightly too strict. Starting with this release, if the project has no `package.json` in its root directory, the `package.json` in the closest ancestor directory is consulted.
* Fixes a bug where having no project modules directory would throw an error. This is primarily a concern for module unit tests where there are no additional modules involved.
* `css-loader` now ignores `url()` in css files inside `assets` so that paths are left intact, i.e. `url(/images/file.svg)` will now find a static file at `/public/images/file.svg` (static assets in `/public` are served by `express.static`). Thanks to Matic Tersek.
* Restored support for clicking on a "foreign" area, i.e. an area displayed on the page whose content comes from a piece, in order to edit it in an appropriate way.
* Apostrophe module aliases and the data attached to them are now visible immediately to `ui/src/index.js` JavaScript code, i.e. you can write `apos.alias` where `alias` matches the `alias` option configured for that module. Previously one had to write `apos.modules['module-name']` or wait until next tick. However, note that most modules do not push any data to the browser when a user is not logged in. You can do so in a custom module by calling `self.enableBrowserData('public')` from `init` and implementing or extending the `getBrowserData(req)` method (note that page, piece and widget types already have one, so it is important to extend in those cases).
* `options.testModule` works properly when implementing unit tests for an npm module that is namespaced.

### Changes

* Cascade grouping (e.g., grouping fields) will now concatenate a group's field name array with the field name array of an existing group of the same name. Put simply, if a new piece module adds their custom fields to a `basics` group, that field will be added to the default `basics` group fields. Previously the new group would have replaced the old, leaving inherited fields in the "Ungrouped" section.
* AposButton's `block` modifier now less login-specific

### Adds

* Rich Text widget's styles support a `def` property for specifying the default style the editor should instantiate with.
* A more helpful error message if a field of type `area` is missing its `options` property.

## 3.4.1 - 2021-09-13

No changes. Publishing to correctly mark the latest 3.x release as "latest" in npm.

## 3.4.0 - 2021-09-13

### Security

* Changing a user's password or marking their account as disabled now immediately terminates any active sessions or bearer tokens for that user. Thanks to Daniel Elkabes for pointing out the issue. To ensure all sessions have the necessary data for this, all users logged in via sessions at the time of this upgrade will need to log in again.
* Users with permission to upload SVG files were previously able to do so even if they contained XSS attacks. In Apostrophe 3.x, the general public so far never has access to upload SVG files, so the risk is minor but could be used to phish access from an admin user by encouraging them to upload a specially crafted SVG file. While Apostrophe typically displays SVG files using the `img` tag, which ignores XSS vectors, an XSS attack might still be possible if the image were opened directly via the Apostrophe media library's convenience link for doing so. All SVG uploads are now sanitized via DOMPurify to remove XSS attack vectors. In addition, all existing SVG attachments not already validated are passed through DOMPurify during a one-time migration.

### Fixes

* The `apos.attachment.each` method, intended for migrations, now respects its `criteria` argument. This was necessary to the above security fix.
* Removes a lodash wrapper around `@apostrophecms/express` `bodyParser.json` options that prevented adding custom options to the body parser.
* Uses `req.clone` consistently when creating a new `req` object with a different mode or locale for localization purposes, etc.
* Fixes bug in the "select all" relationship chooser UI where it selected unpublished items.
* Fixes bug in "next" and "previous" query builders.
* Cutting and pasting widgets now works between locales that do not share a hostname, provided that you switch locales after cutting (it does not work between tabs that are already open on separate hostnames).
* The `req.session` object now exists in task `req` objects, for better compatibility. It has no actual persistence.
* Unlocalized piece types, such as users, may now be selected as part of a relationship when browsing.
* Unpublished localized piece types may not be selected via the autocomplete feature of the relationship input field, which formerly ignored this requirement, although the browse button enforced it.
* The server-side JavaScript and REST APIs to delete pieces now work properly for pieces that are not subject to either localization or draft/published workflow at all the (`localize: false` option). UI for this is under discussion, this is just a bug fix for the back end feature which already existed.
* Starting in version 3.3.1, a newly added image widget did not display its image until the page was refreshed. This has been fixed.
* A bug that prevented Undo operations from working properly and resulted in duplicate widget _id properties has been fixed.
* A bug that caused problems for Undo operations in nested widgets, i.e. layout or multicolumn widgets, has been fixed.
* Duplicate widget _id properties within the same document are now prevented on the server side at save time.
* Existing duplicate widget _id properties are corrected by a one-time migration.

### Adds

* Adds a linter to warn in dev mode when a module name include a period.
* Lints module names for `apostrophe-` prefixes even if they don't have a module directory (e.g., only in `app.js`).
* Starts all `warnDev` messages with a line break and warning symbol (⚠️) to stand out in the console.
* `apos.util.onReady` aliases `apos.util.onReadyAndRefresh` for brevity. The `apos.util.onReadyAndRefresh` method name will be deprecated in the next major version.
* Adds a developer setting that applies a margin between parent and child areas, allowing developers to change the default spacing in nested areas.

### Changes

* Removes the temporary `trace` method from the `@apostrophecms/db` module.
* Beginning with this release, the `apostrophe:modulesReady` event has been renamed `apostrophe:modulesRegistered`, and the `apostrophe:afterInit` event has been renamed `apostrophe:ready`. This better reflects their actual roles. The old event names are accepted for backwards compatibility. See the documentation for more information.
* Only autofocuses rich text editors when they are empty.
* Nested areas now have a vertical margin applied when editing, allowing easier access to the parent area's controls.

## 3.3.1 - 2021-09-01

### Fixes

* In some situations it was possible for a relationship with just one selected document to list that document several times in the returned result, resulting in very large responses.
* Permissions roles UI localized correctly.
* Do not crash on startup if users have a relationship to another type. This was caused by the code that checks whether any users exist to present a warning to developers. That code was running too early for relationships to work due to event timing issues.

## 3.3.0 - 2021-08-30

### Fixes

* Addresses the page jump when using the in-context undo/redo feature. The page will immediately return users to their origin scroll position after the content refreshes.
* Resolves slug-related bug when switching between images in the archived view of the media manager. The slug field was not taking into account the double slug prefix case.
* Fixes migration task crash when parking new page. Thanks to [Miro Yovchev](https://www.corllete.com/) for this fix.
* Fixes incorrect month name in `AposCellDate`, which can be optionally used in manage views of pieces. Thanks to [Miro Yovchev](https://www.corllete.com/) for this fix.

### Adds

* This version achieves localization (l10n) through a rich set of internationalization (i18n) features. For more information, [see the documentation](https://v3.docs.apostrophecms.org/).
* There is support for both static string localization and dynamic content localization.
* The home page, other parked pages, and the global document are automatically replicated to all configured locales at startup. Parked properties are refreshed if needed. Other pages and pieces are replicated if and when an editor chooses to do so.
* An API route has been added for voluntary replication, i.e. when deciding a document should exist in a second locale, or desiring to overwrite the current draft contents in locale `B` with the draft contents of locale `A`.
* Locales can specify `prefix` and `hostname` options, which are automatically recognized by middleware that removes the prefix dynamically where appropriate and sets `req.locale`. In 3.x this works more like the global site `prefix` option. This is a departure from 2.x which stored the prefix directly in the slug, creating maintenance issues.
* Locales are stateless: they are never recorded in the session. This eliminates many avenues for bugs and bad SEO. However, this also means the developer must fully distinguish them from the beginning via either `prefix` or `hostname`. A helpful error message is displayed if this is not the case.
* Switching locales preserves the user's editing session even if on separate hostnames. To enable this, if any locales have hostnames, all configured locales must have hostnames and/or baseUrl must be set for those that don't.
* An API route has been added to discover the locales in which a document exists. This provides basic information only for performance (it does not report `title` or `_url`).
* Editors can "localize" documents, copying draft content from one locale to another to create a corresponding document in a different locale. For convenience related documents, such as images and other pieces directly referenced by the document's structure, can be localized at the same time. Developers can opt out of this mechanism for a piece type entirely, check the box by default for that type, or leave it as an "opt-in" choice.
* The `@apostrophecms/i18n` module now uses `i18next` to implement static localization. All phrases in the Vue-based admin UI are passed through `i18next` via `this.$t`, and `i18next` is also available via `req.t()` in routes and `__t()` in templates. Apostrophe's own admin UI phrases are in the `apostrophe` namespace for a clean separation. An array of locale codes, such as `en` or `fr` or `en-au`, can be specified using the `locales` option to the `@apostrophecms/i18n` module. The first locale is the default, unless the `defaultLocale` option is set. If no locales are set, the locale defaults to `en`. The `i18next-http-middleware` locale guesser is installed and will select an available locale if possible, otherwise it will fall back to the default.
* In the admin UI, `v-tooltip` has been extended as `v-apos-tooltip`, which passes phrases through `i18next`.
* Developers can link to alternate locales by iterating over `data.localizations` in any page template. Each element always has `locale`, `label` and `homePageUrl` properties. Each element also has an `available` property (if true, the current context document is available in that locale), `title` and a small number of other document properties are populated, and `_url` redirects to the context document in that locale. The current locale is marked with `current: true`.
* To facilitate adding interpolated values to phrases that are passed as a single value through many layers of code, the `this.$t` helper provided in Vue also accepts an object argument with a `key` property. Additional properties may be used for interpolation.
* `i18next` localization JSON files can be added to the `i18n` subdirectory of *any* module, as long as its `i18n` option is set. The `i18n` object may specify `ns` to give an `i18next` namespace, otherwise phrases are in the default namespace, used when no namespace is specified with a `:` in an `i18next` call. The default namespace is yours for use at project level. Multiple modules may contribute to the same namespace.
* If `APOS_DEBUG_I18N=1` is set in the environment, the `i18next` debug flag is activated. For server-side translations, i.e. `req.t()` and `__t()`, debugging output will appear on the server console. For browser-side translations in the Vue admin UI, debugging output will appear in the browser console.
* If `APOS_SHOW_I18N=1` is set in the environment, all phrases passed through `i18next` are visually marked, to make it easier to find those that didn't go through `i18next`. This does not mean translations actually exist in the JSON files. For that, review the output of `APOS_DEBUG_I18N=1`.
* There is a locale switcher for editors.
* There is a backend route to accept a new locale on switch.
* A `req.clone(properties)` method is now available. This creates a clone of the `req` object, optionally passing in an object of properties to be set. The use of `req.clone` ensures the new object supports `req.get` and other methods of a true `req` object. This technique is mainly used to obtain a new request object with the same privileges but a different mode or locale, i.e. `mode: 'published'`.
* Fallback wrappers are provided for the `req.__()`, `res.__()` and `__()` localization helpers, which were never official or documented in 3.x but may be in use in projects ported from 2.x. These wrappers do not localize but do output the input they are given along with a developer warning. You should migrate them to use `req.t()` (in server-side javascript) or `__t()` (Nunjucks templates).

### Changes

* Bolsters the CSS that backs Apostrophe UI's typography to help prevent unintended style leaks at project-level code.
* Removes the 2.x series changelog entries. They can be found in the 2.0 branch in Github.

## 3.2.0 - 2021-08-13

### Fixes

* `req.hostname` now works as expected when `trustProxy: true` is passed to the `@apostrophecms/express` module.
* Apostrophe loads modules from npm if they exist there and are configured in the `modules` section of `app.js`. This was always intended only as a way to load direct, intentional dependencies of your project. However, since npm "flattens" the dependency tree, dependencies of dependencies that happen to have the same name as a project-level Apostrophe module could be loaded by default, crashing the site or causing unexpected behavior. So beginning with this release, Apostrophe scans `package.json` to verify an npm module is actually a dependency of the project itself before attempting to load it as an Apostrophe module.
* Fixes the reference to sanitize-html defaults in the rich text widget.
* Fixes the `toolbarToAllowedStyles` method in the rich text widget, which was not returning any configuration.
* Fixes the broken text alignment in rich text widgets.
* Adds a missing npm dependency on `chokidar`, which Apostrophe and Nunjucks use for template refreshes. In most environments this worked anyway due to an indirect dependency via the `sass` module, but for stability Apostrophe should depend directly on any npm module it uses.
* Fixes the display of inline range inputs, notably broken when using Palette
* Fixes occasional unique key errors from migrations when attempting to start up again with a site that experienced a startup failure before inserting its first document.
* Requires that locale names begin with a letter character to ensure order when looping over the object entries.
* Unit tests pass in MongoDB 5.x.

### Adds
* Adds Cut and Paste to area controls. You can now Cut a widget to a virtual clipboard and paste it in suitable areas. If an area
can include the widget on the clipboard, a special Clipboard widget will appear in area's Add UI. This works across pages as well.

### Changes
* Apostrophe's Global's UI (the @apostrophecms/global singleton has moved from the admin bar's content controls to the admin utility tray under a cog icon.
* The context bar's document Edit button, which was a cog icon, has been rolled into the doc's context menu.

## 3.1.3 - 2021-07-16

### Fixes

* Hotfix for an incompatibility between `vue-loader` and `webpack` 5.45.0 which causes a crash at startup in development, or asset build time in production. We have temporarily pinned our dependency to `webpack` 5.44.x. We are [contributing to the discussion around the best long-term fix for vue-loader](https://github.com/vuejs/vue-loader/issues/1854).

## 3.1.2 - 2021-07-14

### Changes

* Removes an unused method, `mapMongoIdToJqtreeId`, that was used in A2 but is no longer relevant.
* Removes deprecated and non-functional steps from the `edit` method in the `AposDocsManager.vue` component.
* Legacy migrations to update 3.0 alpha and 3.0 beta sites to 3.0 stable are still in place, with no functional changes, but have been relocated to separate source files for ease of maintenance. Note that this is not a migration path for 2.x databases. Tools for that are forthcoming.

## 3.1.1 - 2021-07-08

### Fixes

* Two distinct modules may each have their own `ui/src/index.scss` file, similar to the fix already applied to allow multiple `ui/src/index.js` files.

## 3.1.0 - 2021-06-30

### Fixes

* Corrects a bug that caused Apostrophe to rebuild the admin UI on every nodemon restart, which led to excessive wait times to test new code. Now this happens only when `package-lock.json` has been modified (i.e. you installed a new module that might contain new Apostrophe admin UI code). If you are actively developing Apostrophe admin UI code, you can opt into rebuilding all the time with the `APOS_DEV=1` environment variable. In any case, `ui/src` is always rebuilt in a dev environment.
* Updates `cheerio`, `deep-get-set`, and `oembetter` versions to resolve vulnerability warnings.
* Modules with a `ui/src` folder, but no other content, are no longer considered "empty" and do not generate a warning.
* Pushing a secondary context document now always results in entry to draft mode, as intended.
* Pushing a secondary context document works reliably, correcting a race condition that could cause the primary document to remain in context in some cases if the user was not already in edit mode.

### Changes

* Deprecates `self.renderPage` method for removal in next major version.
* Since `ui/src/index.js` files must export a function to avoid a browser error in production which breaks the website experience, we now detect this at startup and throw a more helpful error to prevent a last-minute discovery in production.

## 3.0.1 - 2021-06-17

### Fixes

* Fixes an error observed in the browser console when using more than one `ui/src/index.js` file in the same project. Using more than one is a good practice as it allows you to group frontend code with an appropriate module, or ship frontend code in an npm module that extends Apostrophe.
* Migrates all of our own frontend players and utilities from `ui/public` to `ui/src`, which provides a robust functional test of the above.
* Executes `ui/src` imports without waiting for next tick, which is appropriate as we have positioned it as an alternative to `ui/public` which is run without delay.

## 3.0.0 - 2021-06-16

### Breaks

* Previously our `a3-boilerplate` project came with a webpack build that pushed code to the `ui/public` folder of an `asset` module. Now the webpack build is not needed because Apostrophe takes care of compiling `ui/src` for us. This is good! However, **if you are transitioning your project to this new strategy, you will need to remove the `modules/asset/ui/public` folder from your project manually** to ensure that webpack-generated code originally intended for webpack-dev-server does not fail with a `publicPath` error in the console.
* The `CORE_DEV=1` environment setting has been changed to `APOS_DEV=1` because it is appropriate for anyone who is actively developing custom Apostrophe admin UI using `ui/apos` folders in their own modules.
* Apostrophe now uses Dart Sass, aka the `sass` npm module. The `node-sass` npm module has been deprecated by its authors for some time now. Most existing projects will be unaffected, but those writing their own Apostrophe UI components will need to change any `/deep/` selectors to `::v-deep` and consider making other Dart Sass updates as well. For more information see the [Dart Sass documentation](https://sass-lang.com/dart-sass). Those embracing the new `ui/src` feature should also bear in mind that Dart Sass is being used.

### Changes

* Relationship ids are now stored as aposDocIds (without the locale and mode part). The appropriate locale and mode are known from the request. This allows easy comparison and copying of these properties across locales and fixes a bug with reverse relationships when publishing documents. A migration has been added to take care of this conversion on first startup.
- The `attachment` field type now correctly limits file uploads by file type when using the `fileGroup` field option.
- Uploading SVG files is permitted in the Media Library by default.

### Adds

- Apostrophe now enables you to ship frontend JavaScript and Sass (using the SCSS syntax) without your own webpack configuration.
- Any module may contain modern JavaScript in a `ui/src/index.js` file, which may use `import` to bring in other files in the standard way. Note that **`ui/src/index.js must export a function`**. These functions are called for you in the order modules are initialized.
- Any module may contain a Sass (SCSS) stylesheet in a `ui/src/index.scss` file, which may also import other Sass (SCSS) files.
- Any project that requires IE11 support for `ui/src` JavaScript code can enable it by setting the `es5: true` option to the `@apostrophecms/asset` module. Apostrophe produces separate builds for IE11 and modern browsers, so there is no loss of performance in modern browsers. Code is automatically compiled for IE11 using `babel` and missing language features are polyfilled using `core-js` so you can use promises, `async/await` and other standard modern JavaScript features.
- `ui/public` is still available for raw JavaScript and CSS files that should be pushed *as-is* to the browser. The best use of this feature is to deliver the output of your own custom webpack build, if you have one.
- Adds browser-side `editMode` flag that tracks the state of the current view (edit or preview), located at `window.apos.adminBar.editMode`.
- Support for automatic inline style attribute sanitization for Rich Text widgets.
- Adds text align controls for Rich Text widgets. The following tools are now supported as part of a rich text widget's `toolbar` property:
-- `alignLeft`
-- `alignRight`
-- `alignCenter`
-- `alignJustify`
- `@apostrophecms/express` module now supports the `trustProxy: true` option, allowing your reverse proxy server (such as nginx) to pass on the original hostname, protocol and client IP address.

### Fixes

* Unit tests passing again. Temporarily disabled npm audit checks as a source of critical failures owing to upstream issues with third-party packages which are not actually a concern in our use case.
* Fixed issues with the query builder code for relationships. These issues were introduced in beta 3 but did not break typical applications, except for displaying distinct choices for existing values of a relationship field.
* Checkbox field types can now be used as conditional fields.
* Tracks references to attachments correctly, and introduces a migration to address any attachments previously tracked as part of documents that merely have a relationship to the proper document, i.e. pages containing widgets that reference an image piece.
* Tracks the "previously published" version of a document as a legitimate reference to any attachments, so that they are not discarded and can be brought back as expected if "Undo Publish" is clicked.
* Reverse relationships work properly for published documents.
* Relationship subfields are now loaded properly when `reverseOf` is used.
* "Discard Draft" is available when appropriate in "Manage Pages" and "Manage Pieces."
* "Discard Draft" disables the "Submit Updates" button when working as a contributor.
* Relationship subfields can now be edited when selecting in the full "manage view" browser, as well as in the compact relationship field view which worked previously.
* Relationship subfields now respect the `def` property.
* Relationship subfields are restored if you deselect a document and then reselect it within a single editing experience, i.e. accidentally deselect and immediately reselect, for instance.
* A console warning when editing subfields for a new relationship was fixed.
* Field type `color`'s `format` option moved out of the UI options and into the general options object. Supported formats are "rgb", "prgb", "hex6", "hex3", "hex8", "name", "hsl", "hsv". Pass the `format` string like:
```js
myColorField: {
  type: 'color',
  label: 'My Color',
  options: {
    format: 'hsl'
  }
}
```
* Restored Vue dependency to using semantic versioning now that Vue 2.6.14 has been released with a fix for the bug that required us to pin 2.6.12.
* Nunjucks template loader is fully compatible with Linux in a development environment.
* Improved template performance by reusing template loaders.
* `min` and `max` work properly for both string-like and number-like fields.
* Negative numbers, leading minus and plus signs, and trailing periods are accepted in the right ways by appropriate field types.
* If a user is inadvertently inserted with no password, set a random password on the backend for safety. In tests it appears that login with a blank password was already forbidden, but this provides an additional level of certainty.
* `data.page` and `data.contextOptions` are now available in `widget.html` templates in most cases. Specifically, they are available when loading the page, (2) when a widget has just been inserted on the page, and (3) when a widget has just been edited and saved back to the page. However, bear in mind that these parameters are never available when a widget is being edited "out of context" via "Page Settings", via the "Edit Piece" dialog box, via a dialog box for a parent widget, etc. Your templates should be written to tolerate the absence of these parameters.
* Double slashes in the slug cannot be used to trick Apostrophe into serving as an open redirect (fix ported to 3.x from 2.92.0).
* The global doc respects the `def` property of schema fields when first inserted at site creation time.
* Fixed fragment keyword arguments being available when not a part of the fragment signature.

## 3.0.0-beta.3.1 - 2021-06-07

### Breaks
- This backwards compatibility break actually occurred in 3.0.0-beta.3 and was not documented at that time, but it is important to know that the following Rich Text tool names have been updated to match Tiptap2's convention:
-- `bullet_list` -> `bulletList`
-- `ordered_list` -> `orderedList`
-- `code_block` -> `codeBlock`
-- `horizontal_rule` -> `horizontalRule`

### Fixes

- Rich Text default tool names updated, no longer broken. Bug introduced in 3.0.0-beta.3.
- Fixed Rich Text's tool cascade to properly account for core defaults, project level defaults, and area-specific options.

## 3.0.0-beta.3 - 2021-06-03

### Security Fixes

The `nlbr` and `nlp` Nunjucks filters marked their output as safe to preserve the tags that they added, without first escaping their input, creating a CSRF risk. These filters have been updated to escape their input unless it has already been marked safe. No code changes are required to templates whose input to the filter is intended as plaintext, however if you were intentionally leveraging this bug to output unescaped HTML markup you will need to make sure your input is free of CSRF risks and then use the `| safe` filter before the `| nlbr` or `| nlp` filter.

### Adds

- Added the `ignoreUnusedFolderWarning` option for modules that intentionally might not be activated or inherited from in a particular startup.
- Better explanation of how to replace macros with fragments, in particular how to call the fragments with `{% render fragmentName(args) %}`.

### Fixes

- Temporarily pinned to Vue 2.6.12 to fix an issue where the "New" button in the piece manager modals disappeared. We think this is a bug in the newly released Vue 2.6.13 but we are continuing to research it.
- Updated dependencies on `sanitize-html` and `nodemailer` to new major versions, causing no bc breaks at the ApostropheCMS level. This resolved two critical vulnerabilities according to `npm audit`.
- Removed many unused dependencies.
- The data retained for "Undo Publish" no longer causes slug conflicts in certain situations.
- Custom piece types using `localized: false` or `autopublish: true,` as well as singleton types, now display the correct options on the "Save" dropdown.
- The "Save and View," "Publish and View" and/or "Save Draft and Preview" options now appear only if an appropriate piece page actually exists for the piece type.
- Duplicating a widget now properly assigns new IDs to all copied sub-widgets, sub-areas and array items as well.

- Added the `ignoreUnusedFolderWarning` option for modules that intentionally might not be activated or inherited from in a particular startup.
- If you refresh the page while previewing or editing, you will be returned to that same state.

### Notices

- Numerous `npm audit` vulnerability warnings relating to `postcss` 7.x were examined, however it was determined that these are based on the idea of a malicious SASS coder attempting to cause a denial of service. Apostrophe developers would in any case be able to contribute JavaScript as well and so are already expected to be trusted parties. This issue must be resolved upstream in packages including both `stylelint` and `vue-loader` which have considerable work to do before supporting `postcss` 8.x, and in any case public access to write SASS is not part of the attack surface of Apostrophe.

### Changes

- When logging out on a page that only exists in draft form, or a page with access controls, you are redirected to the home page rather than seeing a 404 message.

- Rich text editor upgraded to [tiptap 2.x beta](https://www.tiptap.dev) :tada:. On the surface not a lot has changed with the upgrade, but tiptap 2 has big improvements in terms of speed, composability, and extension support. [See the technical differences of tiptap 1 and 2 here](https://www.tiptap.dev/overview/upgrade-guide#reasons-to-upgrade-to-tiptap-2x)

## 3.0.0-beta.2 - 2021-05-21

### **Breaks**

- The `updateModified: false` option, formerly supported only by `apos.doc.update`, has been renamed to `setModified: false` and is now supported by `apos.doc.insert` as well. If explicitly set to false, the insert and update methods will leave the `modified` property alone, rather than trying to detect or infer whether a change has been made to the draft relative to the published version.
- The `permission` module no longer takes an `interestingTypes` option. Instead, doc type managers may set their `showPermissions` option to `true` to always be broken out separately in the permissions explorer, or explicitly set it to `false` to never be mentioned at all, even on a list of typical piece types that have the same permissions. This allows module creators to ship the right options with their modules rather than requiring the developer to hand-configure `interestingTypes`.
- When editing users, the permissions explorer no longer lists "submitted draft" as a piece type.
- Removed `apos.adminBar.group` method, which is unlikely to be needed in 3.x. One can group admin bar items into dropdowns via the `groups` option.
- Raw HTML is no longer permitted in an `apos.notify` message parameter. Instead, `options.buttons` is available. If present, it must be an array of objects with `type` and `label` properties. If `type` is `'event'` then that button object must have `name` and `data` properties, and when clicked the button will trigger an apos bus event of the given `name` with the provided `data` object. Currently `'event'` is the only supported value for `type`.

### Adds

- The name `@apostrophecms/any-page-type` is now accepted for relationships that should match any page. With this change, the doc type manager module name and the type name are now identical for all types in 3.x. However, for backwards compatibility `@apostrophecms/page` is still accepted. `apos.doc.getManager` will accept either name.
- Sets the project root-level `views` directory as the default fallback views directory. This is no longer a necessary configuration in projects unless they want to change it on the `@apostrophecms/template` option `viewsFolderFallback`.
- The new `afterAposScripts` nunjucks block allows for pushing markup after Apostrophe's asset bundle script tag, at the end of the body. This is a useful way to add a script tag for Webpack's hot reload capabilities in development while still ensuring that Apostrophe's utility methods are available first, like they are in production.
- An `uploadfs` option may be passed to the `@apostrophecms/asset` module, in order to pass options configuring a separate instance of `uploadfs` specifically for the static assets. The `@apostrophecms/uploadfs` module now exports a method to instantiate an uploadfs instance. The default behavior, in which user-uploaded attachments and static assets share a single instance of uploadfs, is unchanged. Note that asset builds never use uploadfs unless `APOS_UPLOADFS_ASSETS=1` is set in the environment.
- `AposButtonSplit` is a new UI component that combines a button with a context menu. Users can act on a primary action or change the button's function via menu button to the right of the button itself.
- Developers can now pass options to the `color` schema field by passing a `pickerOptions` object through your field. This allows for modifying/removing the default color palette, changing the resulting color format, and disabling various UI. For full set of options [see this example](https://github.com/xiaokaike/vue-color/blob/master/src/components/Sketch.vue)
- `AposModal` now emits a `ready` event when it is fully painted and can be interacted with by users or code.
- The video widget is now compatible with vimeo private videos when the domain is on the allowlist in vimeo.

### Changes

- You can now override the parked page definition for the home page without copying the entirety of `minimumPark` from the source code. Specifically, you will not lose the root archive page if you park the home page without explicitly parking the archive page as well. This makes it easier to choose your own type for the home page, in lieu of `@apostrophecms/home-page`.

### Fixes

- Piece types like users that have a slug prefix no longer trigger a false positive as being "modified" when you first click the "New" button.
- The `name` option to widget modules, which never worked in 3.x, has been officially removed. The name of the widget type is always the name of the module, with the `-widget` suffix removed.
- The home page and other parked pages should not immediately show as "pending changes."
- In-context editing works properly when the current browser URL has a hash (portion beginning with `#`), enabling the use of the hash for project-specific work. Thanks to [https://stepanjakl.com/](Štěpán Jákl) for reporting the issue.
- When present, the `apos.http.addQueryToUrl` method preserves the hash of the URL intact.
- The home page and other parked pages should not immediately show as "pending changes."
- The browser-side `apos.http.parseQuery` function now handles objects and arrays properly again.
- The in-context menu for documents has been refactored as a smart component that carries out actions on its own, eliminating a great deal of redundant code, props and events.
- Added additional retries when binding to the port in a dev environment.
- The "Submit" button in the admin bar updates properly to "Submitted" if the submission happens in the page settings modal.
- Skipping positional arguments in fragments now works as expected.
- The rich text editor now supports specifying a `styles` array with no `p` tags properly. A newly added rich text widget initially contains an element with the first style, rather than always a paragraph. If no styles are configured, a `p` tag is assumed. Thanks to Stepan Jakl for reporting the issue.

### Changes
- Editor modal's Save button (publish / save draft / submit) now updated to use the `AposSplitButton` component. Editors can choose from several follow-up actions that occur after save, including creating another piece of content of the same type, being taken to the in-context version of the document, or being returned to the manager. Editor's selection is saved in localstorage, creating a remembered preference per content type.

## 3.0.0-beta.1.1 - 2021-05-07

### Fixes

- A hotfix for an issue spotted in beta 1 in our demo: all previously published pages of sites migrated from early alpha releases had a "Draft" label until published again.

## 3.0.0-beta.1 - 2021-05-06

### **Breaks**

- Removes the `firstName` and `lastName` fields in user pieces.
- The query parameters `apos-refresh`, `apos-edit`, `apos-mode` and `apos-locale` are now `aposRefresh`, `aposEdit`, `aposMode`and `aposLocale`. Going forward all query parameters will be camelCase for consistency with query builders.

### Changes

- Archiving a page or piece deletes any outstanding draft in favor of archiving the last published version. Previously the behavior was effectively the opposite.
- "Publish Changes" button label has been changes to "Update".
- Draft mode is no longer the default view for published documents.
- The page and piece manager views now display the title, etc. of the published version of a document, unless that document only exists in draft form. However a label is also provided indicating if a newer draft is in progress.
- Notifications have been updated with a new visual display and animation style.

### **Adds**

- Four permissions roles are supported and enforced: guest, contributor, editor and admin. See the documentation for details. Pre-existing alpha users are automatically migrated to the admin role.
- Documents in managers now have context sensitive action menus that allow actions like edit, discard draft, archive, restore, etc.
- A fragment call may now have a body using `rendercall`, just like a macro call can have a body using `call`. In addition, fragments can now have named arguments, just like macros. Many thanks to Miro Yovchev for contributing this implementation.
- Major performance improvement to the `nestedModuleSubdirs` option.
- Updates URL fields and oEmbed URL requests to use the `httpsFix` option in launder's `url()` method.
- Documents receive a state label based on their document state (draft, pending, pending updates)
- Contributors can submit drafts for review ("Submit" versus "Submit Updates").
- Editors and admins can manage submitted drafts.
- Editors and admins can easily see the number of proposed changes awaiting their attention.
- Support for virtual piece types, such as submitted drafts, which in actuality manage more than one type of doc.
- Confirm modals now support a schema which can be assessed after confirmation.
- When archiving and restoring pages, editors can chose whether the action affects only this document or this document + children
- Routes support the `before` syntax, allowing routes that are added to Express prior to the routes or middleware of another module. The syntax `before: 'middleware:moduleName'` must be used to add the route prior to the middleware of `moduleName`. If `middleware:` is not used, the route is added before the routes of `moduleName`. Note that normally all middleware is added before all routes.
- A `url` property can now optionally be specified when adding middleware. By default all middleware is global.
- The pieces REST GET API now supports returning only a count of all matching pieces, using the `?count=1` query parameter.
- Admin bar menu items can now specify a custom Vue component to be used in place of `AposButton`.
- Sets `username` fields to follow the user `title` field to remove an extra step in user creation.
- Adds default data to the `outerLayoutBase.html` `<title>` tag: `data.piece.title or data.page.title`.
- Moves the core UI build task into the start up process. The UI build runs automatically when `NODE_ENV` is *not* 'production' and when:
    1. The build folder does not yet exist.
    2. The package.json file is newer than the existing UI build.
    3. You explicitly tell it to by setting the environment variable `CORE_DEV=1`
- The new `._ids(_idOrArrayOfIds)` query builder replaces `explicitOrder` and accepts an array of document `_id`s or a single one. `_id` can be used as a multivalued query parameter. Documents are returned in the order you specify, and just like with single-document REST GET requests, the locale of the `_id`s is overridden by the `aposMode` query parameter if present.
- The `.withPublished(true)` query builder adds a `_publishedDoc` property to each returned draft document that has a published equivalent. `withPublished=1` can be used as a query parameter. Note this is not the way to fetch only published documents. For that, use `.locale('en:published')` or similar.
- The server-side implementation of `apos.http.post` now supports passing a `FormData` object created with the `[form-data](https://www.npmjs.com/package/form-data)` npm module. This keeps the API parallel with the browser-side implementation and allows for unit testing the attachments feature, as well as uploading files to internal and external APIs from the server.
- `manuallyPublished` computed property moved to the `AposPublishMixin` for the use cases where that mixin is otherwise warranted.
- `columns` specified for a piece type's manage view can have a name that uses "dot notation" to access a subproperty. Also, for types that are localized, the column name can begin with `draft:` or `published:` to specifically display a property of the draft or published version of the document rather than the best available. When a prefix is not used, the property comes from the published version of the document if available, otherwise from the draft.
- For page queries, the `children` query builder is now supported in query strings, including the `depth` subproperty. For instance you could fetch `/api/v1/@apostrophecms/page/id-of-page?children=1` or `/api/v1/@apostrophecms/page/id-of-page?children[depth]=3`.
- Setting `APOS_LOG_ALL_QUERIES=1` now logs the projection, skip, limit and sort in addition to the criteria, which were previously logged.

### **Fixes**

- Fragments can now call other fragments, both those declared in the same file and those imported, just like macros calling other macros. Thanks to Miro Yovchev for reporting the issue.
- There was a bug that allowed parked properties, such as the slug of the home page, to be edited. Note that if you don't want a property of a parked page to be locked down forever you can use the `_defaults` feature of parked pages.
- A required field error no longer appears immediately when you first start creating a user.
- Vue warning in the pieces manager due to use of value rather than name of column as a Vue key. Thanks to Miro Yovchev for spotting the issue.
- "Save Draft" is not an appropriate operation to offer when editing users.
- Pager links no longer break due to `aposRefresh=1` when in edit mode. Also removed superfluous `append` query parameter from these.
- You may now intentionally clear the username and slug fields in preparation to type a new value. They do not instantly repopulate based on the title field when you clear them.
- Language of buttons, labels, filters, and other UI updated and normalized throughout.
- A contributor who enters the page tree dialog box, opens the editor, and selects "delete draft" from within the editor of an individual page now sees the page tree reflect that change right away.
- The page manager listens for content change events in general and its refresh mechanism is robust in possible situations where both an explicit refresh call and a content change event occur.
- Automatically retries once if unable to bind to the port in a dev environment. This helps with occasional `EADDRINUSE` errors during nodemon restarts.
- Update the current page's context bar properly when appropriate after actions such as "Discard Draft."
- The main archive page cannot be restored, etc. via the context menu in the page tree.
- The context menu and "Preview Draft" are both disabled while errors are present in the editor dialog box.
- "Duplicate" should lead to a "Publish" button, not an "Update" button, "Submit" rather than "Submit Update," etc.
- When you "Duplicate" the home page you should be able to set a slug for the new page (parked properties of parked pages should be editable when making a duplicate).
- When duplicating the home page, the suggested slug should not be `/` as only one page can have that slug at a time.
- Attention is properly called to a slug conflict if it exists immediately when the document is opened (such as making a copy where the suggested slug has already been used for another copy).
- "Preview Draft" never appears for types that do not use drafts.
- The toggle state of admin bar utility items should only be mapped to an `is-active` class if, like palette, they opt in with `toggle: true`
- Fixed unique key errors in the migrate task by moving the parking of parked pages to a new `@apostrophecms/migrate:after` event handler, which runs only after migrations, whether that is at startup (in dev) or at the end of the migration task (in production).
- UI does not offer "Archive" for the home page, or other archived pages.
- Notification checks and other polling requests now occur only when the tab is in the foreground, resolving a number of problems that masqueraded as other bugs when the browser hit its connection limit for multiple tabs on the same site.
- Parked pages are now parked immediately after database migrations are checked and/or run. In dev this still happens at each startup. In production this happens when the database is brand new and when the migration task is manually run.

## 3.0.0-alpha.7 - 2021-04-07

### Breaks

* The `trash` property has been renamed `archived`, and throughout the UI we refer to "archiving" and the "archive" rather than "move to trash" and the "trash can." A database migration is included to address this for existing databases. However, **if you set the minimumPark option, or used a boilerplate in which it is set,** you will need to **change the settings for the `parkedId: 'trash'` page to match those [currently found in the `minimumPark` option setting in the `@apostrophecms/page` source code](https://github.com/apostrophecms/apostrophe/blob/481252f9bd8f42b62648a0695105e6e9250810d3/modules/%40apostrophecms/page/index.js#L25-L32).

### Adds

* General UX and UI improvements to the experience of moving documents to and from the archive, formerly known as the trash.
* Links to each piece are available in the manage view when appropriate.
* Search is implemented in the media library.
* You can now pass core widgets a `className` option when configuring them as part of an area.
* `previewDraft` for pieces, adds a Preview Draft button on creation for quick in-context editing. Defaults to true.

### Changes

* Do not immediately redirect to new pages and pieces.
* Restored pieces now restore as unpublished drafts.
* Refactored the admin bar component for maintainability.
* Notification style updates

### Fixes

* Advisory lock no longer triggers an update to the modification timestamp of a document.
* Attempts to connect Apostrophe 3.x to an Apostrophe 2.x database are blocked to prevent content loss.
* "Save as Draft" is now available as soon as a new document is created.
* Areas nested in array schema fields can now be edited in context.
* When using `apos.image.first`, the alt attribute of the image piece is available on the returned attachment object as `._alt`. In addition, `_credit` and `_creditUrl` are available.
* Fixes relating to the editing of widgets in nested areas, both on the page and in the modal.
* Removed published / draft switch for unpublished drafts.
* "Publish Changes" appears only at appropriate times.
* Notifications moved from the bottom right of the viewport to the bottom center, fixing some cases of UI overlap.

## 3.0.0-alpha.6.1 - 2021-03-26

### Fixes

* Conditional fields (`if`) and the "following values" mechanism now work properly in array item fields.
* When editing "Page Settings" or a piece, the "publish" button should not be clickable if there are errors.

## 3.0.0-alpha.6 - 2021-03-24

### Adds
* You can "copy" a page or a piece via the ⠇ menu.
* When moving the current page or piece to the trash, you are taken to the home page.
* `permissions: false` is supported for piece and page insert operations.
* Adds note to remove deprecated `allowedInChooser` option on piece type filters.
* UX improvement: "Move to Trash" and "Restore" buttons added for pieces, replacing the boolean field. You can open a piece that is in the trash in a read-only way in order to review it and click "Restore."
* Advisory lock support has been completed for all content types, including on-page, in-context editing. This prevents accidental conflicts between editors.
* Image widgets now accept a `size` context option from the template, which can be used to avoid sending a full-width image for a very small placement.
* Additional improvements.

### Fixes
* Fixes error from missing `select` method in `AposPiecesManager` component.
* No more migration messages at startup for brand-new sites.
* `max` is now properly implemented for relationships when using the manager dialog box as a chooser.
* "Trash" filter now displays its state properly in the piece manager dialog box.
* Dragging an image to the media library works reliably.
* Infinite loop warning when editing page titles has been fixed.
* Users can locate the tab that still contains errors when blocked from saving a piece due to schema field errors.
* Calling `insert` works properly in the `init` function of a module.
* Additional fixes.

### Breaks

* Apostrophe's instance of `uploadfs` has moved from `apos.attachment.uploadfs` to `apos.uploadfs`. The `uploadfs` configuration option has similarly moved from the `@apostrophecms/attachment` module to the `@apostrophecms/uploadfs` module. `imageSizes` is still an option to `@apostrophecms/attachment`.

## 3.0.0-alpha.5 - 2021-02-11

* Conditional fields are now supported via the new `if` syntax. The old 2.x `showFields` feature has been replaced with `if: { ... }`.
* Adds the option to pass context options to an area for its widgets following the `with` keyword. Context options for widgets not in that area (or that don't exist) are ignored. Syntax: `{% area data.page, 'areaName' with { '@apostrophecms/image: { size: 'full' } } %}`.
* Advisory locking has been implemented for in-context editing, including nested contexts like the palette module. Advisory locking has also been implemented for the media manager, completing the advisory locking story.
* Detects many common configuration errors at startup.
* Extends `getBrowserData` in `@apostrophecms/doc-type` rather than overwriting the method.
* If a select element has no default, but is required, it should default to the first option. The select elements appeared as if this were the case, but on save you would be told to make a choice, forcing you to change and change back. This has been fixed.
* Removes 2.x piece module option code, including for `contextual`, `manageViews`, `publishMenu`, and `contextMenu`.
* Removes admin bar module options related to 2.x slide-out UI: `openOnLoad`, `openOnHomepageLoad`, `closeDelay`.
* Fixed a bug that allowed users to appear to be in edit mode while looking at published content in certain edge cases.
* The PATCH API for pages can now infer the correct _id in cases where the locale is specified in the query string as an override, just like other methods.
* Check permissions for the delete and publish operations.
* Many bug fixes.

### Breaks
* Changes the `piecesModuleName` option to `pieceModuleName` (no "s") in the `@apostrophecms/piece-page-type` module. This feature is used only when you have two or more piece page types for the same piece type.

## 3.0.0-alpha.4.2 - 2021-01-27

* The `label` option is no longer required for widget type modules. This was already true for piece type and page type modules.
* Ability to namespace asset builds. Do not push asset builds to uploadfs unless specified.

### Breaking changes

* Removes the `browser` module option, which was only used by the rich text widget in core. All browser data should now be added by extending or overriding `getBrowserData` in a module. Also updates `getComponentName` to reference `options.components` instead of `options.browser.components`.

## 3.0.0-alpha.4.1

* Hotfix: the asset module now looks for a `./release-id` file (relative to the project), not a `./data/release-id` file, because `data` is not a deployed folder and the intent of `release-id` is to share a common release identifier between the asset build step and the deployed instances.

## 3.0.0-alpha.4

* **"Fragments" have been added to the Apostrophe template API, as an alternative to Nunjucks' macros, to fully support areas and async components.** [See the A3 alpha documentation](https://a3.docs.apos.dev/guide/widgets-and-templates/fragments.html) for instructions on how to use this feature.
* **CSS files in the `ui/public` subdirectory of any module are now bundled and pushed to the browser.** This allows you to efficiently deliver your CSS assets, just as you can deliver JS assets in `ui/public`. Note that these assets must be browser-ready JS and CSS, so it is customary to use your own webpack build to generate them. See [the a3-boilerplate project](https://github.com/apostrophecms/a3-boilerplate) for an example, especially `webpack.config.js`.
* **More support for rendering HTML in REST API requests.** See the `render-areas` query parameter in [piece and page REST API documentation](https://a3.docs.apos.dev/reference/api/pieces.html#get-api-v1-piece-name).
* **Context bar takeover capability,** for situations where a secondary document should temporarily own the undo/redo/publish UI.
* **Unpublished pages in the tree** are easier to identify
* **Range fields** have been added.
* **Support for npm bundles is back.** It works just like in 2.x, but the property is `bundle`, not `moogBundle`. Thanks to Miro Yovchev.

### Breaking changes

* **A3 now uses webpack 5.** For now, **due to a known issue with vue-loader, your own project must also be updated to use webpack 5.** The a3-boilerplate project has been updated accordingly, so you may refer to [the a3-boilerplate project](https://github.com/apostrophecms/a3-boilerplate) for an example of the changes to be made, notably in `webpack.config.js` and `package.json`. We are in communication with upstream developers to resolve the issue so that projects and apostrophe core can use different major versions of webpack.

## 3.0.0-alpha.3

Third alpha release of 3.x. Introduced draft mode and the "Publish Changes" button.

## 3.0.0-alpha.2

Second alpha release of 3.x. Introduced a distinct "edit" mode.

## 3.0.0-alpha.1

First alpha release of 3.x.<|MERGE_RESOLUTION|>--- conflicted
+++ resolved
@@ -12,12 +12,9 @@
 * Fully removes references to the A2 `self.partial` module method. It appeared only once outside of comments, but was not actually used by the UI. The `self.render` method should be used for simple template rendering.
 * Fixes string interpolation for the confirmation modal when publishing a page that has an unpublished parent page.
 * No more "cannot set headers after they are sent to the client" and "req.res.redirect not defined" messages when handling URLs with extra trailing slashes.
-<<<<<<< HEAD
 * The `apos.util.runPlayers` method is not called until all of the widgets in a particular tree of areas and sub-areas have been added to the DOM. This means a parent area widget player will see the expected markup for any sub-widgets when the "Edit" button is clicked.
-=======
 * Actually registers piece types for site search unless the `searchable` option is `false`.
 * Fixes the methods required for the search `index` task.
->>>>>>> fae5a6dd
 
 ### Changes
 
