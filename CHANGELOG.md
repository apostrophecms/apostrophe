# Changelog

## UNRELEASED

### Adds

* Developers can now override any Vue component of the ApostropheCMS admin UI by providing a component of the same name in the `ui/apos/components` folder of their own module. This is not always the best approach, see the documentation for details.
<<<<<<< HEAD
* When running a job, we now trigger the notification before to run the job, this way the progress notification is available from the job and can be dismissed if needed.
=======
* Adds `maxUi`, `maxLabel`, `minUi`, and `minLabel` localization strings for array input and other UI.
>>>>>>> 5fc03dc0

### Fixes

* Fully removes references to the A2 `self.partial` module method. It appeared only once outside of comments, but was not actually used by the UI. The `self.render` method should be used for simple template rendering.
* Fixes string interpolation for the confirmation modal when publishing a page that has an unpublished parent page.
* No more "cannot set headers after they are sent to the client" and "req.res.redirect not defined" messages when handling URLs with extra trailing slashes.

### Changes

* Adds localization keys for the password field component's min and max error messages.

## 3.8.1 - 2021-11-23

### Fixes

* The search field of the pieces manager modal works properly. Thanks to [Miro Yovchev](https://github.com/myovchev) for pointing out the issue and providing a solution.
* Fixes a bug in `AposRichTextWidgetEditor.vue` when a rich text widget was specifically configured with an empty array as the `styles` option. In that case a new empty rich text widget will initiate with an empty paragraph tag.
* The`fieldsPresent` method that is used with the `presentFieldsOnly` option in doc-type was broken, looking for properties in strings and wasn't returning anything.

## 3.8.0 - 2021-11-15

### Adds

* Checkboxes for pieces are back, a main checkbox allows to select all page items. When all pieces on a page are checked, a banner where the user can select all pieces appears. A launder for mongo projections has been added.
* Registered `batchOperations` on a piece-type will now become buttons in the manager batch operations "more menu" (styled as a kebab icon). Batch operations should include a label, `messages` object, and `modalOptions` for the confirmation modal.
* `batchOperations` can be grouped into a single button with a menu using the `group` cascade subproperty.
* `batchOperations` can be conditional with an `if` conditional object. This allows developers to pass a single value or an array of values.
* Piece types can have `utilityOperations` configured as a top-level cascade property. These operations are made available in the piece manager as new buttons.
* Notifications may now include an `event` property, which the AposNotification component will emit on mount. The `event` property should be set to an object with `name` (the event name) and optionally `data` (data included with the event emission).
* Adds support for using the attachments query builder in REST API calls via the query string.
* Adds contextual menu for pieces, any module extending the piece-type one can add actions in this contextual menu.
* When clicking on a batch operation, it opens a confirmation modal using modal options from the batch operation, it also works for operations in grouped ones. operations name property has been renamed in action to work with AposContextMenu component.
* Beginning with this release, a module-specific static asset in your project such as `modules/mymodulename/public/images/bg.png` can always be referenced in your `.scss` and `.css` files as `/modules/mymodulename/images/bg.png`, even if assets are actually being deployed to S3, CDNs, etc. Note that `public` and `ui/public` module subdirectories have separate functions. See the documentation for more information.
* Adds AposFile.vue component to abstract file dropzone UI, uses it in AposInputAttachment, and uses it in the confirmation modal for pieces import.
* Optionally add `dimensionAttrs` option to image widget, which sets width & height attributes to optimize for Cumulative Layout Shift. Thank you to [Qiao Lin](https://github.com/qclin) for the contribution.

### Fixes

* The `apos.util.attachmentUrl` method now works correctly. To facilitate that, `apos.uploadsUrl` is now populated browser-side at all times as the frontend logic originally expected. For backwards compatibility `apos.attachment.uploadsUrl` is still populated when logged in.
* Widget players are now prevented from being played twice by the implementing vue component.

### Changes
* Removes Apostrophe 2 documentation and UI configuration from the `@apostrophecms/job` module. These options were not yet in use for A3.
* Renames methods and removes unsupported routes in the `@apostrophecms/job` module that were not yet in use. This was not done lightly, but specifically because of the minimal likelihood that they were in use in project code given the lack of UI support.
  * The deprecated `cancel` route was removed and will likely be replaced at a later date.
  * `run` was renamed `runBatch` as its purpose is specifically to run processes on a "batch selected" array of pieces or pages.
  * `runNonBatch` was renamed to `run` as it is the more generic job-running method. It is likely that `runBatch` will eventually be refactored to use this method.
  * The `good` and `bad` methods are renamed `success` and `failure`, respectively. The expected methods used in the `run` method were similarly renamed. They still increment job document properties called `good` and `bad`.
* Comments out the unused `batchSimpleRoute` methods in the page and piece-type modules to avoid usage before they are fully implemented.
* Optionally add `dimensionAttrs` option to image widget, which sets width & height attributes to optimize for Cumulative Layout Shift.
* Temporarily removes `npm audit` from our automated tests because of a sub-dependency of uploadfs that doesn't actually cause a security vulnerability for apostrophe.

## 3.7.0 - 2021-10-28

### Adds

* Schema select field choices can now be populated by a server side function, like an API call. Set the `choices` property to a method name of the calling module. That function should take a single argument of `req`, and return an array of objects with `label` and `value` properties. The function can be async and will be awaited.
* Apostrophe now has built-in support for the Node.js cluster module. If the `APOS_CLUSTER_PROCESSES` environment variable is set to a number, that number of child processes are forked, sharing the same listening port. If the variable is set to `0`, one process is forked for each CPU core, with a minimum of `2` to provide availability during restarts. If the variable is set to a negative number, that number is added to the number of CPU cores, e.g. `-1` is a good way to reserve one core for MongoDB if it is running on the same server. This is for production use only (`NODE_ENV=production`). If a child process fails it is restarted automatically.

### Fixes

* Prevents double-escaping interpolated localization strings in the UI.
* Rich text editor style labels are now run through a localization method to get the translated strings from their l10n keys.
* Fixes README Node version requirement (Node 12+).
* The text alignment buttons now work immediately in a new rich text widget. Previously they worked only after manually setting a style or refreshing the page. Thanks to Michelin for their support of this fix.
* Users can now activate the built-in date and time editing popups of modern browsers when using the `date` and `time` schema field types.
* Developers can now `require` their project `app.js` file in the Node.js REPL for debugging and inspection. Thanks to [Matthew Francis Brunetti](https://github.com/zenflow).
* If a static text phrase is unavailable in both the current locale and the default locale, Apostrophe will always fall back to the `en` locale as a last resort, which ensures the admin UI works if it has not been translated.
* Developers can now `require` their project `app.js` in the Node.js REPL for debugging and inspection
* Ensure array field items have valid _id prop before storing. Thanks to Thanks to [Matthew Francis Brunetti](https://github.com/zenflow).

### Changes

* In 3.x, `relationship` fields have an optional `builders` property, which replaces `filters` from 2.x, and within that an optional `project` property, which replaces `projection` from 2.x (to match MongoDB's `cursor.project`). Prior to this release leaving the old syntax in place could lead to severe performance problems due to a lack of projections. Starting with this release the 2.x syntax results in an error at startup to help the developer correct their code.
* The `className` option from the widget options in a rich text area field is now also applied to the rich text editor itself, for a consistently WYSIWYG appearance when editing and when viewing. Thanks to [Max Mulatz](https://github.com/klappradla) for this contribution.
* Adds deprecation notes to doc module `afterLoad` events, which are deprecated.
* Removes unused `afterLogin` method in the login module.

## 3.6.0 - 2021-10-13

### Adds

* The `context-editing` apostrophe admin UI bus event can now take a boolean parameter, explicitly indicating whether the user is actively typing or performing a similar active manipulation of controls right now. If a boolean parameter is not passed, the existing 1100-millisecond debounced timeout is used.
* Adds 'no-search' modifier to relationship fields as a UI simplification option.
* Fields can now have their own `modifiers` array. This is combined with the schema modifiers, allowing for finer grained control of field rendering.
* Adds a Slovak localization file. Activate the `sk` locale to use this. Many thanks to [Michael Huna](https://github.com/Miselrkba) for the contribution.
* Adds a Spanish localization file. Activate the `es` locale to use this. Many thanks to [Eugenio Gonzalez](https://github.com/egonzalezg9) for the contribution.
* Adds a Brazilian Portuguese localization file. Activate the `pt-BR` locale to use this. Many thanks to [Pietro Rutzen](https://github.com/pietro-rutzen) for the contribution.

### Fixes

* Fixed missing translation for "New Piece" option on the "more" menu of the piece manager, seen when using it as a chooser.
* Piece types with relationships to multiple other piece types may now be configured in any order, relative to the other piece types. This sometimes appeared to be a bug in reverse relationships.
* Code at the project level now overrides code found in modules that use `improve` for the same module name. For example, options set by the `@apostrophecms/seo-global` improvement that ships with `@apostrophecms/seo` can now be overridden at project level by `/modules/@apostrophecms/global/index.js` in the way one would expect.
* Array input component edit button label is now propertly localized.
* A memory leak on each request has been fixed, and performance improved, by avoiding the use of new Nunjucks environments for each request. Thanks to Miro Yovchev for pointing out the leak.
* Fragments now have access to `__t()`, `getOptions` and other features passed to regular templates.
* Fixes field group cascade merging, using the original group label if none is given in the new field group configuration.
* If a field is conditional (using an `if` option), is required, but the condition has not been met, it no longer throws a validation error.
* Passing `busy: true` to `apos.http.post` and related methods no longer produces an error if invoked when logged out, however note that there will likely never be a UI for this when logged out, so indicate busy state in your own way.
* Bugs in document modification detection have been fixed. These bugs caused edge cases where modifications were not detected and the "Update" button did not appear, and could cause false positives as well.

### Changes

* No longer logs a warning about no users if `testModule` is true on the app.

## 3.5.0 - 2021-09-23

* Pinned dependency on `vue-material-design-icons` to fix `apos-build.js` build error in production.
* The file size of uploaded media is visible again when selected in the editor, and media information such as upload date, dimensions and file size is now properly localized.
* Fixes moog error messages to reflect the recommended pattern of customization functions only taking `self` as an argument.
* Rich Text widgets now instantiate with a valid element from the `styles` option rather than always starting with an unclassed `<p>` tag.
* Since version 3.2.0, apostrophe modules to be loaded via npm must appear as explicit npm dependencies of the project. This is a necessary security and stability improvement, but it was slightly too strict. Starting with this release, if the project has no `package.json` in its root directory, the `package.json` in the closest ancestor directory is consulted.
* Fixes a bug where having no project modules directory would throw an error. This is primarily a concern for module unit tests where there are no additional modules involved.
* `css-loader` now ignores `url()` in css files inside `assets` so that paths are left intact, i.e. `url(/images/file.svg)` will now find a static file at `/public/images/file.svg` (static assets in `/public` are served by `express.static`). Thanks to Matic Tersek.
* Restored support for clicking on a "foreign" area, i.e. an area displayed on the page whose content comes from a piece, in order to edit it in an appropriate way.
* Apostrophe module aliases and the data attached to them are now visible immediately to `ui/src/index.js` JavaScript code, i.e. you can write `apos.alias` where `alias` matches the `alias` option configured for that module. Previously one had to write `apos.modules['module-name']` or wait until next tick. However, note that most modules do not push any data to the browser when a user is not logged in. You can do so in a custom module by calling `self.enableBrowserData('public')` from `init` and implementing or extending the `getBrowserData(req)` method (note that page, piece and widget types already have one, so it is important to extend in those cases).
* `options.testModule` works properly when implementing unit tests for an npm module that is namespaced.

### Changes

* Cascade grouping (e.g., grouping fields) will now concatenate a group's field name array with the field name array of an existing group of the same name. Put simply, if a new piece module adds their custom fields to a `basics` group, that field will be added to the default `basics` group fields. Previously the new group would have replaced the old, leaving inherited fields in the "Ungrouped" section.
* AposButton's `block` modifier now less login-specific

### Adds

* Rich Text widget's styles support a `def` property for specifying the default style the editor should instantiate with.
* A more helpful error message if a field of type `area` is missing its `options` property.

## 3.4.1 - 2021-09-13

No changes. Publishing to correctly mark the latest 3.x release as "latest" in npm.

## 3.4.0 - 2021-09-13

### Security

* Changing a user's password or marking their account as disabled now immediately terminates any active sessions or bearer tokens for that user. Thanks to Daniel Elkabes for pointing out the issue. To ensure all sessions have the necessary data for this, all users logged in via sessions at the time of this upgrade will need to log in again.
* Users with permission to upload SVG files were previously able to do so even if they contained XSS attacks. In Apostrophe 3.x, the general public so far never has access to upload SVG files, so the risk is minor but could be used to phish access from an admin user by encouraging them to upload a specially crafted SVG file. While Apostrophe typically displays SVG files using the `img` tag, which ignores XSS vectors, an XSS attack might still be possible if the image were opened directly via the Apostrophe media library's convenience link for doing so. All SVG uploads are now sanitized via DOMPurify to remove XSS attack vectors. In addition, all existing SVG attachments not already validated are passed through DOMPurify during a one-time migration.

### Fixes

* The `apos.attachment.each` method, intended for migrations, now respects its `criteria` argument. This was necessary to the above security fix.
* Removes a lodash wrapper around `@apostrophecms/express` `bodyParser.json` options that prevented adding custom options to the body parser.
* Uses `req.clone` consistently when creating a new `req` object with a different mode or locale for localization purposes, etc.
* Fixes bug in the "select all" relationship chooser UI where it selected unpublished items.
* Fixes bug in "next" and "previous" query builders.
* Cutting and pasting widgets now works between locales that do not share a hostname, provided that you switch locales after cutting (it does not work between tabs that are already open on separate hostnames).
* The `req.session` object now exists in task `req` objects, for better compatibility. It has no actual persistence.
* Unlocalized piece types, such as users, may now be selected as part of a relationship when browsing.
* Unpublished localized piece types may not be selected via the autocomplete feature of the relationship input field, which formerly ignored this requirement, although the browse button enforced it.
* The server-side JavaScript and REST APIs to delete pieces now work properly for pieces that are not subject to either localization or draft/published workflow at all the (`localize: false` option). UI for this is under discussion, this is just a bug fix for the back end feature which already existed.
* Starting in version 3.3.1, a newly added image widget did not display its image until the page was refreshed. This has been fixed.
* A bug that prevented Undo operations from working properly and resulted in duplicate widget _id properties has been fixed.
* A bug that caused problems for Undo operations in nested widgets, i.e. layout or multicolumn widgets, has been fixed.
* Duplicate widget _id properties within the same document are now prevented on the server side at save time.
* Existing duplicate widget _id properties are corrected by a one-time migration.

### Adds

* Adds a linter to warn in dev mode when a module name include a period.
* Lints module names for `apostrophe-` prefixes even if they don't have a module directory (e.g., only in `app.js`).
* Starts all `warnDev` messages with a line break and warning symbol (⚠️) to stand out in the console.
* `apos.util.onReady` aliases `apos.util.onReadyAndRefresh` for brevity. The `apos.util.onReadyAndRefresh` method name will be deprecated in the next major version.
* Adds a developer setting that applies a margin between parent and child areas, allowing developers to change the default spacing in nested areas.

### Changes

* Removes the temporary `trace` method from the `@apostrophecms/db` module.
* Beginning with this release, the `apostrophe:modulesReady` event has been renamed `apostrophe:modulesRegistered`, and the `apostrophe:afterInit` event has been renamed `apostrophe:ready`. This better reflects their actual roles. The old event names are accepted for backwards compatibility. See the documentation for more information.
* Only autofocuses rich text editors when they are empty.
* Nested areas now have a vertical margin applied when editing, allowing easier access to the parent area's controls.

## 3.3.1 - 2021-09-01

### Fixes

* In some situations it was possible for a relationship with just one selected document to list that document several times in the returned result, resulting in very large responses.
* Permissions roles UI localized correctly.
* Do not crash on startup if users have a relationship to another type. This was caused by the code that checks whether any users exist to present a warning to developers. That code was running too early for relationships to work due to event timing issues.

## 3.3.0 - 2021-08-30

### Fixes

* Addresses the page jump when using the in-context undo/redo feature. The page will immediately return users to their origin scroll position after the content refreshes.
* Resolves slug-related bug when switching between images in the archived view of the media manager. The slug field was not taking into account the double slug prefix case.
* Fixes migration task crash when parking new page. Thanks to [Miro Yovchev](https://www.corllete.com/) for this fix.
* Fixes incorrect month name in `AposCellDate`, which can be optionally used in manage views of pieces. Thanks to [Miro Yovchev](https://www.corllete.com/) for this fix.

### Adds

* This version achieves localization (l10n) through a rich set of internationalization (i18n) features. For more information, [see the documentation](https://v3.docs.apostrophecms.org/).
* There is support for both static string localization and dynamic content localization.
* The home page, other parked pages, and the global document are automatically replicated to all configured locales at startup. Parked properties are refreshed if needed. Other pages and pieces are replicated if and when an editor chooses to do so.
* An API route has been added for voluntary replication, i.e. when deciding a document should exist in a second locale, or desiring to overwrite the current draft contents in locale `B` with the draft contents of locale `A`.
* Locales can specify `prefix` and `hostname` options, which are automatically recognized by middleware that removes the prefix dynamically where appropriate and sets `req.locale`. In 3.x this works more like the global site `prefix` option. This is a departure from 2.x which stored the prefix directly in the slug, creating maintenance issues.
* Locales are stateless: they are never recorded in the session. This eliminates many avenues for bugs and bad SEO. However, this also means the developer must fully distinguish them from the beginning via either `prefix` or `hostname`. A helpful error message is displayed if this is not the case.
* Switching locales preserves the user's editing session even if on separate hostnames. To enable this, if any locales have hostnames, all configured locales must have hostnames and/or baseUrl must be set for those that don't.
* An API route has been added to discover the locales in which a document exists. This provides basic information only for performance (it does not report `title` or `_url`).
* Editors can "localize" documents, copying draft content from one locale to another to create a corresponding document in a different locale. For convenience related documents, such as images and other pieces directly referenced by the document's structure, can be localized at the same time. Developers can opt out of this mechanism for a piece type entirely, check the box by default for that type, or leave it as an "opt-in" choice.
* The `@apostrophecms/i18n` module now uses `i18next` to implement static localization. All phrases in the Vue-based admin UI are passed through `i18next` via `this.$t`, and `i18next` is also available via `req.t()` in routes and `__t()` in templates. Apostrophe's own admin UI phrases are in the `apostrophe` namespace for a clean separation. An array of locale codes, such as `en` or `fr` or `en-au`, can be specified using the `locales` option to the `@apostrophecms/i18n` module. The first locale is the default, unless the `defaultLocale` option is set. If no locales are set, the locale defaults to `en`. The `i18next-http-middleware` locale guesser is installed and will select an available locale if possible, otherwise it will fall back to the default.
* In the admin UI, `v-tooltip` has been extended as `v-apos-tooltip`, which passes phrases through `i18next`.
* Developers can link to alternate locales by iterating over `data.localizations` in any page template. Each element always has `locale`, `label` and `homePageUrl` properties. Each element also has an `available` property (if true, the current context document is available in that locale), `title` and a small number of other document properties are populated, and `_url` redirects to the context document in that locale. The current locale is marked with `current: true`.
* To facilitate adding interpolated values to phrases that are passed as a single value through many layers of code, the `this.$t` helper provided in Vue also accepts an object argument with a `key` property. Additional properties may be used for interpolation.
* `i18next` localization JSON files can be added to the `i18n` subdirectory of *any* module, as long as its `i18n` option is set. The `i18n` object may specify `ns` to give an `i18next` namespace, otherwise phrases are in the default namespace, used when no namespace is specified with a `:` in an `i18next` call. The default namespace is yours for use at project level. Multiple modules may contribute to the same namespace.
* If `APOS_DEBUG_I18N=1` is set in the environment, the `i18next` debug flag is activated. For server-side translations, i.e. `req.t()` and `__t()`, debugging output will appear on the server console. For browser-side translations in the Vue admin UI, debugging output will appear in the browser console.
* If `APOS_SHOW_I18N=1` is set in the environment, all phrases passed through `i18next` are visually marked, to make it easier to find those that didn't go through `i18next`. This does not mean translations actually exist in the JSON files. For that, review the output of `APOS_DEBUG_I18N=1`.
* There is a locale switcher for editors.
* There is a backend route to accept a new locale on switch.
* A `req.clone(properties)` method is now available. This creates a clone of the `req` object, optionally passing in an object of properties to be set. The use of `req.clone` ensures the new object supports `req.get` and other methods of a true `req` object. This technique is mainly used to obtain a new request object with the same privileges but a different mode or locale, i.e. `mode: 'published'`.
* Fallback wrappers are provided for the `req.__()`, `res.__()` and `__()` localization helpers, which were never official or documented in 3.x but may be in use in projects ported from 2.x. These wrappers do not localize but do output the input they are given along with a developer warning. You should migrate them to use `req.t()` (in server-side javascript) or `__t()` (Nunjucks templates).

### Changes

* Bolsters the CSS that backs Apostrophe UI's typography to help prevent unintended style leaks at project-level code.
* Removes the 2.x series changelog entries. They can be found in the 2.0 branch in Github.

## 3.2.0 - 2021-08-13

### Fixes

* `req.hostname` now works as expected when `trustProxy: true` is passed to the `@apostrophecms/express` module.
* Apostrophe loads modules from npm if they exist there and are configured in the `modules` section of `app.js`. This was always intended only as a way to load direct, intentional dependencies of your project. However, since npm "flattens" the dependency tree, dependencies of dependencies that happen to have the same name as a project-level Apostrophe module could be loaded by default, crashing the site or causing unexpected behavior. So beginning with this release, Apostrophe scans `package.json` to verify an npm module is actually a dependency of the project itself before attempting to load it as an Apostrophe module.
* Fixes the reference to sanitize-html defaults in the rich text widget.
* Fixes the `toolbarToAllowedStyles` method in the rich text widget, which was not returning any configuration.
* Fixes the broken text alignment in rich text widgets.
* Adds a missing npm dependency on `chokidar`, which Apostrophe and Nunjucks use for template refreshes. In most environments this worked anyway due to an indirect dependency via the `sass` module, but for stability Apostrophe should depend directly on any npm module it uses.
* Fixes the display of inline range inputs, notably broken when using Palette
* Fixes occasional unique key errors from migrations when attempting to start up again with a site that experienced a startup failure before inserting its first document.
* Requires that locale names begin with a letter character to ensure order when looping over the object entries.
* Unit tests pass in MongoDB 5.x.

### Adds
* Adds Cut and Paste to area controls. You can now Cut a widget to a virtual clipboard and paste it in suitable areas. If an area
can include the widget on the clipboard, a special Clipboard widget will appear in area's Add UI. This works across pages as well.

### Changes
* Apostrophe's Global's UI (the @apostrophecms/global singleton has moved from the admin bar's content controls to the admin utility tray under a cog icon.
* The context bar's document Edit button, which was a cog icon, has been rolled into the doc's context menu.

## 3.1.3 - 2021-07-16

### Fixes

* Hotfix for an incompatibility between `vue-loader` and `webpack` 5.45.0 which causes a crash at startup in development, or asset build time in production. We have temporarily pinned our dependency to `webpack` 5.44.x. We are [contributing to the discussion around the best long-term fix for vue-loader](https://github.com/vuejs/vue-loader/issues/1854).

## 3.1.2 - 2021-07-14

### Changes

* Removes an unused method, `mapMongoIdToJqtreeId`, that was used in A2 but is no longer relevant.
* Removes deprecated and non-functional steps from the `edit` method in the `AposDocsManager.vue` component.
* Legacy migrations to update 3.0 alpha and 3.0 beta sites to 3.0 stable are still in place, with no functional changes, but have been relocated to separate source files for ease of maintenance. Note that this is not a migration path for 2.x databases. Tools for that are forthcoming.

## 3.1.1 - 2021-07-08

### Fixes

* Two distinct modules may each have their own `ui/src/index.scss` file, similar to the fix already applied to allow multiple `ui/src/index.js` files.

## 3.1.0 - 2021-06-30

### Fixes

* Corrects a bug that caused Apostrophe to rebuild the admin UI on every nodemon restart, which led to excessive wait times to test new code. Now this happens only when `package-lock.json` has been modified (i.e. you installed a new module that might contain new Apostrophe admin UI code). If you are actively developing Apostrophe admin UI code, you can opt into rebuilding all the time with the `APOS_DEV=1` environment variable. In any case, `ui/src` is always rebuilt in a dev environment.
* Updates `cheerio`, `deep-get-set`, and `oembetter` versions to resolve vulnerability warnings.
* Modules with a `ui/src` folder, but no other content, are no longer considered "empty" and do not generate a warning.
* Pushing a secondary context document now always results in entry to draft mode, as intended.
* Pushing a secondary context document works reliably, correcting a race condition that could cause the primary document to remain in context in some cases if the user was not already in edit mode.

### Changes

* Deprecates `self.renderPage` method for removal in next major version.
* Since `ui/src/index.js` files must export a function to avoid a browser error in production which breaks the website experience, we now detect this at startup and throw a more helpful error to prevent a last-minute discovery in production.

## 3.0.1 - 2021-06-17

### Fixes

* Fixes an error observed in the browser console when using more than one `ui/src/index.js` file in the same project. Using more than one is a good practice as it allows you to group frontend code with an appropriate module, or ship frontend code in an npm module that extends Apostrophe.
* Migrates all of our own frontend players and utilities from `ui/public` to `ui/src`, which provides a robust functional test of the above.
* Executes `ui/src` imports without waiting for next tick, which is appropriate as we have positioned it as an alternative to `ui/public` which is run without delay.

## 3.0.0 - 2021-06-16

### Breaks

* Previously our `a3-boilerplate` project came with a webpack build that pushed code to the `ui/public` folder of an `asset` module. Now the webpack build is not needed because Apostrophe takes care of compiling `ui/src` for us. This is good! However, **if you are transitioning your project to this new strategy, you will need to remove the `modules/asset/ui/public` folder from your project manually** to ensure that webpack-generated code originally intended for webpack-dev-server does not fail with a `publicPath` error in the console.
* The `CORE_DEV=1` environment setting has been changed to `APOS_DEV=1` because it is appropriate for anyone who is actively developing custom Apostrophe admin UI using `ui/apos` folders in their own modules.
* Apostrophe now uses Dart Sass, aka the `sass` npm module. The `node-sass` npm module has been deprecated by its authors for some time now. Most existing projects will be unaffected, but those writing their own Apostrophe UI components will need to change any `/deep/` selectors to `::v-deep` and consider making other Dart Sass updates as well. For more information see the [Dart Sass documentation](https://sass-lang.com/dart-sass). Those embracing the new `ui/src` feature should also bear in mind that Dart Sass is being used.

### Changes

* Relationship ids are now stored as aposDocIds (without the locale and mode part). The appropriate locale and mode are known from the request. This allows easy comparison and copying of these properties across locales and fixes a bug with reverse relationships when publishing documents. A migration has been added to take care of this conversion on first startup.
- The `attachment` field type now correctly limits file uploads by file type when using the `fileGroup` field option.
- Uploading SVG files is permitted in the Media Library by default.

### Adds

- Apostrophe now enables you to ship frontend JavaScript and Sass (using the SCSS syntax) without your own webpack configuration.
- Any module may contain modern JavaScript in a `ui/src/index.js` file, which may use `import` to bring in other files in the standard way. Note that **`ui/src/index.js must export a function`**. These functions are called for you in the order modules are initialized.
- Any module may contain a Sass (SCSS) stylesheet in a `ui/src/index.scss` file, which may also import other Sass (SCSS) files.
- Any project that requires IE11 support for `ui/src` JavaScript code can enable it by setting the `es5: true` option to the `@apostrophecms/asset` module. Apostrophe produces separate builds for IE11 and modern browsers, so there is no loss of performance in modern browsers. Code is automatically compiled for IE11 using `babel` and missing language features are polyfilled using `core-js` so you can use promises, `async/await` and other standard modern JavaScript features.
- `ui/public` is still available for raw JavaScript and CSS files that should be pushed *as-is* to the browser. The best use of this feature is to deliver the output of your own custom webpack build, if you have one.
- Adds browser-side `editMode` flag that tracks the state of the current view (edit or preview), located at `window.apos.adminBar.editMode`.
- Support for automatic inline style attribute sanitization for Rich Text widgets.
- Adds text align controls for Rich Text widgets. The following tools are now supported as part of a rich text widget's `toolbar` property:
-- `alignLeft`
-- `alignRight`
-- `alignCenter`
-- `alignJustify`
- `@apostrophecms/express` module now supports the `trustProxy: true` option, allowing your reverse proxy server (such as nginx) to pass on the original hostname, protocol and client IP address.

### Fixes

* Unit tests passing again. Temporarily disabled npm audit checks as a source of critical failures owing to upstream issues with third-party packages which are not actually a concern in our use case.
* Fixed issues with the query builder code for relationships. These issues were introduced in beta 3 but did not break typical applications, except for displaying distinct choices for existing values of a relationship field.
* Checkbox field types can now be used as conditional fields.
* Tracks references to attachments correctly, and introduces a migration to address any attachments previously tracked as part of documents that merely have a relationship to the proper document, i.e. pages containing widgets that reference an image piece.
* Tracks the "previously published" version of a document as a legitimate reference to any attachments, so that they are not discarded and can be brought back as expected if "Undo Publish" is clicked.
* Reverse relationships work properly for published documents.
* Relationship subfields are now loaded properly when `reverseOf` is used.
* "Discard Draft" is available when appropriate in "Manage Pages" and "Manage Pieces."
* "Discard Draft" disables the "Submit Updates" button when working as a contributor.
* Relationship subfields can now be edited when selecting in the full "manage view" browser, as well as in the compact relationship field view which worked previously.
* Relationship subfields now respect the `def` property.
* Relationship subfields are restored if you deselect a document and then reselect it within a single editing experience, i.e. accidentally deselect and immediately reselect, for instance.
* A console warning when editing subfields for a new relationship was fixed.
* Field type `color`'s `format` option moved out of the UI options and into the general options object. Supported formats are "rgb", "prgb", "hex6", "hex3", "hex8", "name", "hsl", "hsv". Pass the `format` string like:
```js
myColorField: {
  type: 'color',
  label: 'My Color',
  options: {
    format: 'hsl'
  }
}
```
* Restored Vue dependency to using semantic versioning now that Vue 2.6.14 has been released with a fix for the bug that required us to pin 2.6.12.
* Nunjucks template loader is fully compatible with Linux in a development environment.
* Improved template performance by reusing template loaders.
* `min` and `max` work properly for both string-like and number-like fields.
* Negative numbers, leading minus and plus signs, and trailing periods are accepted in the right ways by appropriate field types.
* If a user is inadvertently inserted with no password, set a random password on the backend for safety. In tests it appears that login with a blank password was already forbidden, but this provides an additional level of certainty.
* `data.page` and `data.contextOptions` are now available in `widget.html` templates in most cases. Specifically, they are available when loading the page, (2) when a widget has just been inserted on the page, and (3) when a widget has just been edited and saved back to the page. However, bear in mind that these parameters are never available when a widget is being edited "out of context" via "Page Settings", via the "Edit Piece" dialog box, via a dialog box for a parent widget, etc. Your templates should be written to tolerate the absence of these parameters.
* Double slashes in the slug cannot be used to trick Apostrophe into serving as an open redirect (fix ported to 3.x from 2.92.0).
* The global doc respects the `def` property of schema fields when first inserted at site creation time.
* Fixed fragment keyword arguments being available when not a part of the fragment signature.

## 3.0.0-beta.3.1 - 2021-06-07

### Breaks
- This backwards compatibility break actually occurred in 3.0.0-beta.3 and was not documented at that time, but it is important to know that the following Rich Text tool names have been updated to match Tiptap2's convention:
-- `bullet_list` -> `bulletList`
-- `ordered_list` -> `orderedList`
-- `code_block` -> `codeBlock`
-- `horizontal_rule` -> `horizontalRule`

### Fixes

- Rich Text default tool names updated, no longer broken. Bug introduced in 3.0.0-beta.3.
- Fixed Rich Text's tool cascade to properly account for core defaults, project level defaults, and area-specific options.

## 3.0.0-beta.3 - 2021-06-03

### Security Fixes

The `nlbr` and `nlp` Nunjucks filters marked their output as safe to preserve the tags that they added, without first escaping their input, creating a CSRF risk. These filters have been updated to escape their input unless it has already been marked safe. No code changes are required to templates whose input to the filter is intended as plaintext, however if you were intentionally leveraging this bug to output unescaped HTML markup you will need to make sure your input is free of CSRF risks and then use the `| safe` filter before the `| nlbr` or `| nlp` filter.

### Adds

- Added the `ignoreUnusedFolderWarning` option for modules that intentionally might not be activated or inherited from in a particular startup.
- Better explanation of how to replace macros with fragments, in particular how to call the fragments with `{% render fragmentName(args) %}`.

### Fixes

- Temporarily pinned to Vue 2.6.12 to fix an issue where the "New" button in the piece manager modals disappeared. We think this is a bug in the newly released Vue 2.6.13 but we are continuing to research it.
- Updated dependencies on `sanitize-html` and `nodemailer` to new major versions, causing no bc breaks at the ApostropheCMS level. This resolved two critical vulnerabilities according to `npm audit`.
- Removed many unused dependencies.
- The data retained for "Undo Publish" no longer causes slug conflicts in certain situations.
- Custom piece types using `localized: false` or `autopublish: true,` as well as singleton types, now display the correct options on the "Save" dropdown.
- The "Save and View," "Publish and View" and/or "Save Draft and Preview" options now appear only if an appropriate piece page actually exists for the piece type.
- Duplicating a widget now properly assigns new IDs to all copied sub-widgets, sub-areas and array items as well.

- Added the `ignoreUnusedFolderWarning` option for modules that intentionally might not be activated or inherited from in a particular startup.
- If you refresh the page while previewing or editing, you will be returned to that same state.

### Notices

- Numerous `npm audit` vulnerability warnings relating to `postcss` 7.x were examined, however it was determined that these are based on the idea of a malicious SASS coder attempting to cause a denial of service. Apostrophe developers would in any case be able to contribute JavaScript as well and so are already expected to be trusted parties. This issue must be resolved upstream in packages including both `stylelint` and `vue-loader` which have considerable work to do before supporting `postcss` 8.x, and in any case public access to write SASS is not part of the attack surface of Apostrophe.

### Changes

- When logging out on a page that only exists in draft form, or a page with access controls, you are redirected to the home page rather than seeing a 404 message.

- Rich text editor upgraded to [tiptap 2.x beta](https://www.tiptap.dev) :tada:. On the surface not a lot has changed with the upgrade, but tiptap 2 has big improvements in terms of speed, composability, and extension support. [See the technical differences of tiptap 1 and 2 here](https://www.tiptap.dev/overview/upgrade-guide#reasons-to-upgrade-to-tiptap-2x)

## 3.0.0-beta.2 - 2021-05-21

### **Breaks**

- The `updateModified: false` option, formerly supported only by `apos.doc.update`, has been renamed to `setModified: false` and is now supported by `apos.doc.insert` as well. If explicitly set to false, the insert and update methods will leave the `modified` property alone, rather than trying to detect or infer whether a change has been made to the draft relative to the published version.
- The `permission` module no longer takes an `interestingTypes` option. Instead, doc type managers may set their `showPermissions` option to `true` to always be broken out separately in the permissions explorer, or explicitly set it to `false` to never be mentioned at all, even on a list of typical piece types that have the same permissions. This allows module creators to ship the right options with their modules rather than requiring the developer to hand-configure `interestingTypes`.
- When editing users, the permissions explorer no longer lists "submitted draft" as a piece type.
- Removed `apos.adminBar.group` method, which is unlikely to be needed in 3.x. One can group admin bar items into dropdowns via the `groups` option.
- Raw HTML is no longer permitted in an `apos.notify` message parameter. Instead, `options.buttons` is available. If present, it must be an array of objects with `type` and `label` properties. If `type` is `'event'` then that button object must have `name` and `data` properties, and when clicked the button will trigger an apos bus event of the given `name` with the provided `data` object. Currently `'event'` is the only supported value for `type`.

### Adds

- The name `@apostrophecms/any-page-type` is now accepted for relationships that should match any page. With this change, the doc type manager module name and the type name are now identical for all types in 3.x. However, for backwards compatibility `@apostrophecms/page` is still accepted. `apos.doc.getManager` will accept either name.
- Sets the project root-level `views` directory as the default fallback views directory. This is no longer a necessary configuration in projects unless they want to change it on the `@apostrophecms/template` option `viewsFolderFallback`.
- The new `afterAposScripts` nunjucks block allows for pushing markup after Apostrophe's asset bundle script tag, at the end of the body. This is a useful way to add a script tag for Webpack's hot reload capabilities in development while still ensuring that Apostrophe's utility methods are available first, like they are in production.
- An `uploadfs` option may be passed to the `@apostrophecms/asset` module, in order to pass options configuring a separate instance of `uploadfs` specifically for the static assets. The `@apostrophecms/uploadfs` module now exports a method to instantiate an uploadfs instance. The default behavior, in which user-uploaded attachments and static assets share a single instance of uploadfs, is unchanged. Note that asset builds never use uploadfs unless `APOS_UPLOADFS_ASSETS=1` is set in the environment.
- `AposButtonSplit` is a new UI component that combines a button with a context menu. Users can act on a primary action or change the button's function via menu button to the right of the button itself.
- Developers can now pass options to the `color` schema field by passing a `pickerOptions` object through your field. This allows for modifying/removing the default color palette, changing the resulting color format, and disabling various UI. For full set of options [see this example](https://github.com/xiaokaike/vue-color/blob/master/src/components/Sketch.vue)
- `AposModal` now emits a `ready` event when it is fully painted and can be interacted with by users or code.
- The video widget is now compatible with vimeo private videos when the domain is on the allowlist in vimeo.

### Changes

- You can now override the parked page definition for the home page without copying the entirety of `minimumPark` from the source code. Specifically, you will not lose the root archive page if you park the home page without explicitly parking the archive page as well. This makes it easier to choose your own type for the home page, in lieu of `@apostrophecms/home-page`.

### Fixes

- Piece types like users that have a slug prefix no longer trigger a false positive as being "modified" when you first click the "New" button.
- The `name` option to widget modules, which never worked in 3.x, has been officially removed. The name of the widget type is always the name of the module, with the `-widget` suffix removed.
- The home page and other parked pages should not immediately show as "pending changes."
- In-context editing works properly when the current browser URL has a hash (portion beginning with `#`), enabling the use of the hash for project-specific work. Thanks to [https://stepanjakl.com/](Štěpán Jákl) for reporting the issue.
- When present, the `apos.http.addQueryToUrl` method preserves the hash of the URL intact.
- The home page and other parked pages should not immediately show as "pending changes."
- The browser-side `apos.http.parseQuery` function now handles objects and arrays properly again.
- The in-context menu for documents has been refactored as a smart component that carries out actions on its own, eliminating a great deal of redundant code, props and events.
- Added additional retries when binding to the port in a dev environment.
- The "Submit" button in the admin bar updates properly to "Submitted" if the submission happens in the page settings modal.
- Skipping positional arguments in fragments now works as expected.
- The rich text editor now supports specifying a `styles` array with no `p` tags properly. A newly added rich text widget initially contains an element with the first style, rather than always a paragraph. If no styles are configured, a `p` tag is assumed. Thanks to Stepan Jakl for reporting the issue.

### Changes
- Editor modal's Save button (publish / save draft / submit) now updated to use the `AposSplitButton` component. Editors can choose from several follow-up actions that occur after save, including creating another piece of content of the same type, being taken to the in-context version of the document, or being returned to the manager. Editor's selection is saved in localstorage, creating a remembered preference per content type.

## 3.0.0-beta.1.1 - 2021-05-07

### Fixes

- A hotfix for an issue spotted in beta 1 in our demo: all previously published pages of sites migrated from early alpha releases had a "Draft" label until published again.

## 3.0.0-beta.1 - 2021-05-06

### **Breaks**

- Removes the `firstName` and `lastName` fields in user pieces.
- The query parameters `apos-refresh`, `apos-edit`, `apos-mode` and `apos-locale` are now `aposRefresh`, `aposEdit`, `aposMode`and `aposLocale`. Going forward all query parameters will be camelCase for consistency with query builders.

### Changes

- Archiving a page or piece deletes any outstanding draft in favor of archiving the last published version. Previously the behavior was effectively the opposite.
- "Publish Changes" button label has been changes to "Update".
- Draft mode is no longer the default view for published documents.
- The page and piece manager views now display the title, etc. of the published version of a document, unless that document only exists in draft form. However a label is also provided indicating if a newer draft is in progress.
- Notifications have been updated with a new visual display and animation style.

### **Adds**

- Four permissions roles are supported and enforced: guest, contributor, editor and admin. See the documentation for details. Pre-existing alpha users are automatically migrated to the admin role.
- Documents in managers now have context sensitive action menus that allow actions like edit, discard draft, archive, restore, etc.
- A fragment call may now have a body using `rendercall`, just like a macro call can have a body using `call`. In addition, fragments can now have named arguments, just like macros. Many thanks to Miro Yovchev for contributing this implementation.
- Major performance improvement to the `nestedModuleSubdirs` option.
- Updates URL fields and oEmbed URL requests to use the `httpsFix` option in launder's `url()` method.
- Documents receive a state label based on their document state (draft, pending, pending updates)
- Contributors can submit drafts for review ("Submit" versus "Submit Updates").
- Editors and admins can manage submitted drafts.
- Editors and admins can easily see the number of proposed changes awaiting their attention.
- Support for virtual piece types, such as submitted drafts, which in actuality manage more than one type of doc.
- Confirm modals now support a schema which can be assessed after confirmation.
- When archiving and restoring pages, editors can chose whether the action affects only this document or this document + children
- Routes support the `before` syntax, allowing routes that are added to Express prior to the routes or middleware of another module. The syntax `before: 'middleware:moduleName'` must be used to add the route prior to the middleware of `moduleName`. If `middleware:` is not used, the route is added before the routes of `moduleName`. Note that normally all middleware is added before all routes.
- A `url` property can now optionally be specified when adding middleware. By default all middleware is global.
- The pieces REST GET API now supports returning only a count of all matching pieces, using the `?count=1` query parameter.
- Admin bar menu items can now specify a custom Vue component to be used in place of `AposButton`.
- Sets `username` fields to follow the user `title` field to remove an extra step in user creation.
- Adds default data to the `outerLayoutBase.html` `<title>` tag: `data.piece.title or data.page.title`.
- Moves the core UI build task into the start up process. The UI build runs automatically when `NODE_ENV` is *not* 'production' and when:
    1. The build folder does not yet exist.
    2. The package.json file is newer than the existing UI build.
    3. You explicitly tell it to by setting the environment variable `CORE_DEV=1`
- The new `._ids(_idOrArrayOfIds)` query builder replaces `explicitOrder` and accepts an array of document `_id`s or a single one. `_id` can be used as a multivalued query parameter. Documents are returned in the order you specify, and just like with single-document REST GET requests, the locale of the `_id`s is overridden by the `aposMode` query parameter if present.
- The `.withPublished(true)` query builder adds a `_publishedDoc` property to each returned draft document that has a published equivalent. `withPublished=1` can be used as a query parameter. Note this is not the way to fetch only published documents. For that, use `.locale('en:published')` or similar.
- The server-side implementation of `apos.http.post` now supports passing a `FormData` object created with the `[form-data](https://www.npmjs.com/package/form-data)` npm module. This keeps the API parallel with the browser-side implementation and allows for unit testing the attachments feature, as well as uploading files to internal and external APIs from the server.
- `manuallyPublished` computed property moved to the `AposPublishMixin` for the use cases where that mixin is otherwise warranted.
- `columns` specified for a piece type's manage view can have a name that uses "dot notation" to access a subproperty. Also, for types that are localized, the column name can begin with `draft:` or `published:` to specifically display a property of the draft or published version of the document rather than the best available. When a prefix is not used, the property comes from the published version of the document if available, otherwise from the draft.
- For page queries, the `children` query builder is now supported in query strings, including the `depth` subproperty. For instance you could fetch `/api/v1/@apostrophecms/page/id-of-page?children=1` or `/api/v1/@apostrophecms/page/id-of-page?children[depth]=3`.
- Setting `APOS_LOG_ALL_QUERIES=1` now logs the projection, skip, limit and sort in addition to the criteria, which were previously logged.

### **Fixes**

- Fragments can now call other fragments, both those declared in the same file and those imported, just like macros calling other macros. Thanks to Miro Yovchev for reporting the issue.
- There was a bug that allowed parked properties, such as the slug of the home page, to be edited. Note that if you don't want a property of a parked page to be locked down forever you can use the `_defaults` feature of parked pages.
- A required field error no longer appears immediately when you first start creating a user.
- Vue warning in the pieces manager due to use of value rather than name of column as a Vue key. Thanks to Miro Yovchev for spotting the issue.
- "Save Draft" is not an appropriate operation to offer when editing users.
- Pager links no longer break due to `aposRefresh=1` when in edit mode. Also removed superfluous `append` query parameter from these.
- You may now intentionally clear the username and slug fields in preparation to type a new value. They do not instantly repopulate based on the title field when you clear them.
- Language of buttons, labels, filters, and other UI updated and normalized throughout.
- A contributor who enters the page tree dialog box, opens the editor, and selects "delete draft" from within the editor of an individual page now sees the page tree reflect that change right away.
- The page manager listens for content change events in general and its refresh mechanism is robust in possible situations where both an explicit refresh call and a content change event occur.
- Automatically retries once if unable to bind to the port in a dev environment. This helps with occasional `EADDRINUSE` errors during nodemon restarts.
- Update the current page's context bar properly when appropriate after actions such as "Discard Draft."
- The main archive page cannot be restored, etc. via the context menu in the page tree.
- The context menu and "Preview Draft" are both disabled while errors are present in the editor dialog box.
- "Duplicate" should lead to a "Publish" button, not an "Update" button, "Submit" rather than "Submit Update," etc.
- When you "Duplicate" the home page you should be able to set a slug for the new page (parked properties of parked pages should be editable when making a duplicate).
- When duplicating the home page, the suggested slug should not be `/` as only one page can have that slug at a time.
- Attention is properly called to a slug conflict if it exists immediately when the document is opened (such as making a copy where the suggested slug has already been used for another copy).
- "Preview Draft" never appears for types that do not use drafts.
- The toggle state of admin bar utility items should only be mapped to an `is-active` class if, like palette, they opt in with `toggle: true`
- Fixed unique key errors in the migrate task by moving the parking of parked pages to a new `@apostrophecms/migrate:after` event handler, which runs only after migrations, whether that is at startup (in dev) or at the end of the migration task (in production).
- UI does not offer "Archive" for the home page, or other archived pages.
- Notification checks and other polling requests now occur only when the tab is in the foreground, resolving a number of problems that masqueraded as other bugs when the browser hit its connection limit for multiple tabs on the same site.
- Parked pages are now parked immediately after database migrations are checked and/or run. In dev this still happens at each startup. In production this happens when the database is brand new and when the migration task is manually run.

## 3.0.0-alpha.7 - 2021-04-07

### Breaks

* The `trash` property has been renamed `archived`, and throughout the UI we refer to "archiving" and the "archive" rather than "move to trash" and the "trash can." A database migration is included to address this for existing databases. However, **if you set the minimumPark option, or used a boilerplate in which it is set,** you will need to **change the settings for the `parkedId: 'trash'` page to match those [currently found in the `minimumPark` option setting in the `@apostrophecms/page` source code](https://github.com/apostrophecms/apostrophe/blob/481252f9bd8f42b62648a0695105e6e9250810d3/modules/%40apostrophecms/page/index.js#L25-L32).

### Adds

* General UX and UI improvements to the experience of moving documents to and from the archive, formerly known as the trash.
* Links to each piece are available in the manage view when appropriate.
* Search is implemented in the media library.
* You can now pass core widgets a `className` option when configuring them as part of an area.
* `previewDraft` for pieces, adds a Preview Draft button on creation for quick in-context editing. Defaults to true.

### Changes

* Do not immediately redirect to new pages and pieces.
* Restored pieces now restore as unpublished drafts.
* Refactored the admin bar component for maintainability.
* Notification style updates

### Fixes

* Advisory lock no longer triggers an update to the modification timestamp of a document.
* Attempts to connect Apostrophe 3.x to an Apostrophe 2.x database are blocked to prevent content loss.
* "Save as Draft" is now available as soon as a new document is created.
* Areas nested in array schema fields can now be edited in context.
* When using `apos.image.first`, the alt attribute of the image piece is available on the returned attachment object as `._alt`. In addition, `_credit` and `_creditUrl` are available.
* Fixes relating to the editing of widgets in nested areas, both on the page and in the modal.
* Removed published / draft switch for unpublished drafts.
* "Publish Changes" appears only at appropriate times.
* Notifications moved from the bottom right of the viewport to the bottom center, fixing some cases of UI overlap.

## 3.0.0-alpha.6.1 - 2021-03-26

### Fixes

* Conditional fields (`if`) and the "following values" mechanism now work properly in array item fields.
* When editing "Page Settings" or a piece, the "publish" button should not be clickable if there are errors.

## 3.0.0-alpha.6 - 2021-03-24

### Adds
* You can "copy" a page or a piece via the ⠇ menu.
* When moving the current page or piece to the trash, you are taken to the home page.
* `permissions: false` is supported for piece and page insert operations.
* Adds note to remove deprecated `allowedInChooser` option on piece type filters.
* UX improvement: "Move to Trash" and "Restore" buttons added for pieces, replacing the boolean field. You can open a piece that is in the trash in a read-only way in order to review it and click "Restore."
* Advisory lock support has been completed for all content types, including on-page, in-context editing. This prevents accidental conflicts between editors.
* Image widgets now accept a `size` context option from the template, which can be used to avoid sending a full-width image for a very small placement.
* Additional improvements.

### Fixes
* Fixes error from missing `select` method in `AposPiecesManager` component.
* No more migration messages at startup for brand-new sites.
* `max` is now properly implemented for relationships when using the manager dialog box as a chooser.
* "Trash" filter now displays its state properly in the piece manager dialog box.
* Dragging an image to the media library works reliably.
* Infinite loop warning when editing page titles has been fixed.
* Users can locate the tab that still contains errors when blocked from saving a piece due to schema field errors.
* Calling `insert` works properly in the `init` function of a module.
* Additional fixes.

### Breaks

* Apostrophe's instance of `uploadfs` has moved from `apos.attachment.uploadfs` to `apos.uploadfs`. The `uploadfs` configuration option has similarly moved from the `@apostrophecms/attachment` module to the `@apostrophecms/uploadfs` module. `imageSizes` is still an option to `@apostrophecms/attachment`.

## 3.0.0-alpha.5 - 2021-02-11

* Conditional fields are now supported via the new `if` syntax. The old 2.x `showFields` feature has been replaced with `if: { ... }`.
* Adds the option to pass context options to an area for its widgets following the `with` keyword. Context options for widgets not in that area (or that don't exist) are ignored. Syntax: `{% area data.page, 'areaName' with { '@apostrophecms/image: { size: 'full' } } %}`.
* Advisory locking has been implemented for in-context editing, including nested contexts like the palette module. Advisory locking has also been implemented for the media manager, completing the advisory locking story.
* Detects many common configuration errors at startup.
* Extends `getBrowserData` in `@apostrophecms/doc-type` rather than overwriting the method.
* If a select element has no default, but is required, it should default to the first option. The select elements appeared as if this were the case, but on save you would be told to make a choice, forcing you to change and change back. This has been fixed.
* Removes 2.x piece module option code, including for `contextual`, `manageViews`, `publishMenu`, and `contextMenu`.
* Removes admin bar module options related to 2.x slide-out UI: `openOnLoad`, `openOnHomepageLoad`, `closeDelay`.
* Fixed a bug that allowed users to appear to be in edit mode while looking at published content in certain edge cases.
* The PATCH API for pages can now infer the correct _id in cases where the locale is specified in the query string as an override, just like other methods.
* Check permissions for the delete and publish operations.
* Many bug fixes.

### Breaks
* Changes the `piecesModuleName` option to `pieceModuleName` (no "s") in the `@apostrophecms/piece-page-type` module. This feature is used only when you have two or more piece page types for the same piece type.

## 3.0.0-alpha.4.2 - 2021-01-27

* The `label` option is no longer required for widget type modules. This was already true for piece type and page type modules.
* Ability to namespace asset builds. Do not push asset builds to uploadfs unless specified.

### Breaking changes

* Removes the `browser` module option, which was only used by the rich text widget in core. All browser data should now be added by extending or overriding `getBrowserData` in a module. Also updates `getComponentName` to reference `options.components` instead of `options.browser.components`.

## 3.0.0-alpha.4.1

* Hotfix: the asset module now looks for a `./release-id` file (relative to the project), not a `./data/release-id` file, because `data` is not a deployed folder and the intent of `release-id` is to share a common release identifier between the asset build step and the deployed instances.

## 3.0.0-alpha.4

* **"Fragments" have been added to the Apostrophe template API, as an alternative to Nunjucks' macros, to fully support areas and async components.** [See the A3 alpha documentation](https://a3.docs.apos.dev/guide/widgets-and-templates/fragments.html) for instructions on how to use this feature.
* **CSS files in the `ui/public` subdirectory of any module are now bundled and pushed to the browser.** This allows you to efficiently deliver your CSS assets, just as you can deliver JS assets in `ui/public`. Note that these assets must be browser-ready JS and CSS, so it is customary to use your own webpack build to generate them. See [the a3-boilerplate project](https://github.com/apostrophecms/a3-boilerplate) for an example, especially `webpack.config.js`.
* **More support for rendering HTML in REST API requests.** See the `render-areas` query parameter in [piece and page REST API documentation](https://a3.docs.apos.dev/reference/api/pieces.html#get-api-v1-piece-name).
* **Context bar takeover capability,** for situations where a secondary document should temporarily own the undo/redo/publish UI.
* **Unpublished pages in the tree** are easier to identify
* **Range fields** have been added.
* **Support for npm bundles is back.** It works just like in 2.x, but the property is `bundle`, not `moogBundle`. Thanks to Miro Yovchev.

### Breaking changes

* **A3 now uses webpack 5.** For now, **due to a known issue with vue-loader, your own project must also be updated to use webpack 5.** The a3-boilerplate project has been updated accordingly, so you may refer to [the a3-boilerplate project](https://github.com/apostrophecms/a3-boilerplate) for an example of the changes to be made, notably in `webpack.config.js` and `package.json`. We are in communication with upstream developers to resolve the issue so that projects and apostrophe core can use different major versions of webpack.

## 3.0.0-alpha.3

Third alpha release of 3.x. Introduced draft mode and the "Publish Changes" button.

## 3.0.0-alpha.2

Second alpha release of 3.x. Introduced a distinct "edit" mode.

## 3.0.0-alpha.1

First alpha release of 3.x.<|MERGE_RESOLUTION|>--- conflicted
+++ resolved
@@ -5,11 +5,8 @@
 ### Adds
 
 * Developers can now override any Vue component of the ApostropheCMS admin UI by providing a component of the same name in the `ui/apos/components` folder of their own module. This is not always the best approach, see the documentation for details.
-<<<<<<< HEAD
 * When running a job, we now trigger the notification before to run the job, this way the progress notification is available from the job and can be dismissed if needed.
-=======
 * Adds `maxUi`, `maxLabel`, `minUi`, and `minLabel` localization strings for array input and other UI.
->>>>>>> 5fc03dc0
 
 ### Fixes
 
