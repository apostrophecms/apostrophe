--- conflicted
+++ resolved
@@ -12,11 +12,8 @@
 
 ### Fixes
 
-<<<<<<< HEAD
 * Ensure relationship convert handler can handle properly some cases where the document and request modes are different.
-=======
 * Exclude unknown page types from the page manager.
->>>>>>> cca50191
 
 ## 4.19.0 (2025-07-09)
 
