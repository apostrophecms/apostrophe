# Changelog

## UNRELEASED

### Breaks

* Removes the `firstName` and `lastName` fields in user pieces.
* The query parameters `apos-refresh`, `apos-edit`, `apos-mode` and `apos-locale` are now `aposRefresh`, `aposEdit`, `aposMode` and `aposLocale`. Going forward all query parameters will be camelCase for consistency with query builders.

### Adds

* Four permissions roles are supported and enforced: guest, contributor, editor and admin. See the documentation for details. Pre-existing alpha users are automatically migrated to the admin role, as they already could do anything.
* The admin bar menu is fully responsive to user roles.
* The context bar entirely appears or disappears based on user roles.
* Documents in managers now have context sensitive action menus that allow actions like edit, discard draft, archive, restore, etc.
* A fragment call may now have a body using `rendercall`, just like a macro call can have a body using `call`. In addition, fragments can now have named arguments, just like macros. Many thanks to Miro Yovchev for contributing this implementation.
* Major performance improvement to the `nestedModuleSubdirs` option.
* Updates URL fields and oEmbed URL requests to use the `httpsFix` option in launder's `url()` method.
* New label component
* Doc states in managers now reflected w labels (Active Draft, Archived, Unpublished)
* Contributors can submit drafts for review ("Propose Changes" versus "Publish Changes").
* Editors and admins can manage submitted drafts.
* Editors and admins can easily see the number of proposed changes awaiting their attention.
* Support for virtual piece types, such as submitted drafts, which in actuality manage more than one type of doc.
* Confirm modals now support a schema which can be assessed after confirmation.
* When archiving and restoring pages, editors can chose whether the action affects only this document or this document + children
* Routes support the `before` syntax, allowing routes that are added to Express prior to the routes or middleware of another module. The syntax `before: 'middleware:moduleName'` must be used to add the route prior to the middleware of `moduleName`. If `middleware:` is not used, the route is added before the routes of `moduleName`. Note that normally all middleware is added before all routes.
* A `url` property can now optionally be specified when adding middleware. By default all middleware is global.
* The total number of submitted drafts is visible in the admin bar.
* The pieces REST GET API now supports returning only a count of all matching pieces, using the `?count=1` query parameter.
* Admin bar menu items can now specify a custom Vue component to be used in place of `AposButton`.
* Sets `username` fields to follow the user `title` field to remove an extra step in user creation.
* Adds default data to the `outerLayoutBase.html` `<title>` tag: `data.piece.title or data.page.title`.
* Moves the core UI build task into the start up process. The UI build runs automatically when `NODE_ENV` is *not* 'production' and when:
  1. The build folder does not yet exist.
  2. The package.json file is newer than the existing UI build.
  3. You explicitly tell it to by setting the environment variable `CORE_DEV=1`
* The new `._ids(_idOrArrayOfIds)` query builder replaces `explicitOrder` and accepts an array of document `_id`s or a single one. `_id` can be used as a multivalued query parameter. Documents are returned in the order you specify, and just like with single-document REST GET requests, the locale of the `_id`s is overridden by the `aposMode` query parameter if present.
* The `.withPublished(true)` query builder adds a `_publishedDoc` property to each returned draft document that has a published equivalent. `withPublished=1` can be used as a query parameter. Note this is not the way to fetch only published documents. For that, use `.locale('en:published')` or similar.
* The page and piece manager views now display the title, etc. of the published version of a document, unless that document only exists in draft form. However a label is also provided indicating if a newer draft is in progress.
* The server-side implementation of `apos.http.post` now supports passing a `FormData` object created with the [`form-data`](https://www.npmjs.com/package/form-data) npm module. This keeps the API parallel with the browser-side implementation and allows for unit testing the attachments feature, as well as uploading files to internal and external APIs from the server.
* `manuallyPublished` computed property moved to the `AposPublishMixin` for the use cases where that mixin is otherwise warranted.
* `columns` specified for a piece type's manage view can have a name that uses "dot notation" to access a subproperty. Also, for types that are localized, the column name can begin with `draft:` or `published:` to specifically display a property of the draft or published version of the document rather than the best available. When a prefix is not used, the property comes from the published version of the document if available, otherwise from the draft.

### Fixes

* Fragments can now call other fragments, both those declared in the same file and those imported, just like macros calling other macros. Thanks to Miro Yovchev for reporting the issue.
* There was a bug that allowed parked properties, such as the slug of the home page, to be edited. Note that if you don't want a property of a parked page to be locked down forever you can use the `_defaults` feature of parked pages.
* A required field error no longer appears immediately when you first start creating a user.
* Vue warning in the pieces manager due to use of value rather than name of column as a Vue key. Thanks to Miro Yovchev for spotting the issue.
* "Save Draft" is not an appropriate operation to offer when editing users.
* Pager links no longer break due to `aposRefresh=1` when in edit mode. Also removed superfluous `append` query parameter from these.
* You may now intentionally clear the username and slug fields in preparation to type a new value. They do not instantly repopulate based on the title field when you clear them.
* Language of buttons, labels, filters, and other UI updated and normalized throughout.
* A contributor who enters the page tree dialog box, opens the editor, and selects "delete draft" from within the editor of an individual page now sees the page tree reflect that change right away.
* The page manager listens for content change events in general and its refresh mechanism is robust in possible situations where both an explicit refresh call and a content change event occur.
* Automatically retries once if unable to bind to the port in a dev environment. This helps with occasional `EADDRINUSE` errors during nodemon restarts.
* Update the current page's context bar properly when appropriate after actions such as "Discard Draft."
* The main archive page cannot be restored, etc. via the context menu in the page tree.
<<<<<<< HEAD
* The context menu and "Preview Draft" are both disabled while errors are present in the editor dialog box.
=======
* "Duplicate" should lead to a "Publish" button, not an "Update" button, "Submit" rather than "Submit Update," etc.
>>>>>>> f55daf06

## 3.0.0-alpha.7 - 2021-04-07

### Breaks

* The `trash` property has been renamed `archived`, and throughout the UI we refer to "archiving" and the "archive" rather than "move to trash" and the "trash can." A database migration is included to address this for existing databases. However, **if you set the minimumPark option, or used a boilerplate in which it is set,** you will need to **change the settings for the `parkedId: 'trash'` page to match those [currently found in the `minimumPark` option setting in the `@apostrophecms/page` source code](https://github.com/apostrophecms/apostrophe/blob/481252f9bd8f42b62648a0695105e6e9250810d3/modules/%40apostrophecms/page/index.js#L25-L32).

### Adds

* General UX and UI improvements to the experience of moving documents to and from the archive, formerly known as the trash.
* Links to each piece are available in the manage view when appropriate.
* Search is implemented in the media library.
* You can now pass core widgets a `className` option when configuring them as part of an area.
* `previewDraft` for pieces, adds a Preview Draft button on creation for quick in-context editing. Defaults to true.

### Changes

* Do not immediately redirect to new pages and pieces.
* Restored pieces now restore as unpublished drafts.
* Refactored the admin bar component for maintainability.
* Notification style updates

### Fixes

* Advisory lock no longer triggers an update to the modification timestamp of a document.
* Attempts to connect Apostrophe 3.x to an Apostrophe 2.x database are blocked to prevent content loss.
* "Save as Draft" is now available as soon as a new document is created.
* Areas nested in array schema fields can now be edited in context.
* When using `apos.image.first`, the alt attribute of the image piece is available on the returned attachment object as `._alt`. In addition, `_credit` and `_creditUrl` are available.
* Fixes relating to the editing of widgets in nested areas, both on the page and in the modal.
* Removed published / draft switch for unpublished drafts.
* "Publish Changes" appears only at appropriate times.
* Notifications moved from the bottom right of the viewport to the bottom center, fixing some cases of UI overlap.

## 3.0.0-alpha.6.1 - 2021-03-26

### Fixes

* Conditional fields (`if`) and the "following values" mechanism now work properly in array item fields.
* When editing "Page Settings" or a piece, the "publish" button should not be clickable if there are errors.

## 3.0.0-alpha.6 - 2021-03-24

### Adds
* You can "copy" a page or a piece via the ⠇ menu.
* When moving the current page or piece to the trash, you are taken to the home page.
* `permissions: false` is supported for piece and page insert operations.
* Adds note to remove deprecated `allowedInChooser` option on piece type filters.
* UX improvement: "Move to Trash" and "Restore" buttons added for pieces, replacing the boolean field. You can open a piece that is in the trash in a read-only way in order to review it and click "Restore."
* Advisory lock support has been completed for all content types, including on-page, in-context editing. This prevents accidental conflicts between editors.
* Image widgets now accept a `size` context option from the template, which can be used to avoid sending a full-width image for a very small placement.
* Additional improvements.

### Fixes
* Fixes error from missing `select` method in `AposPiecesManager` component.
* No more migration messages at startup for brand-new sites.
* `max` is now properly implemented for relationships when using the manager dialog box as a chooser.
* "Trash" filter now displays its state properly in the piece manager dialog box.
* Dragging an image to the media library works reliably.
* Infinite loop warning when editing page titles has been fixed.
* Users can locate the tab that still contains errors when blocked from saving a piece due to schema field errors.
* Calling `insert` works properly in the `init` function of a module.
* Additional fixes.

### Breaks

* Apostrophe's instance of `uploadfs` has moved from `apos.attachment.uploadfs` to `apos.uploadfs`. The `uploadfs` configuration option has similarly moved from the `@apostrophecms/attachment` module to the `@apostrophecms/uploadfs` module. `imageSizes` is still an option to `@apostrophecms/attachment`.

## 3.0.0-alpha.5 - 2021-02-11

* Conditional fields are now supported via the new `if` syntax. The old 2.x `showFields` feature has been replaced with `if: { ... }`.
* Adds the option to pass context options to an area for its widgets following the `with` keyword. Context options for widgets not in that area (or that don't exist) are ignored. Syntax: `{% area data.page, 'areaName' with { '@apostrophecms/image: { size: 'full' } } %}`.
* Advisory locking has been implemented for in-context editing, including nested contexts like the palette module. Advisory locking has also been implemented for the media manager, completing the advisory locking story.
* Detects many common configuration errors at startup.
* Extends `getBrowserData` in `@apostrophecms/doc-type` rather than overwriting the method.
* If a select element has no default, but is required, it should default to the first option. The select elements appeared as if this were the case, but on save you would be told to make a choice, forcing you to change and change back. This has been fixed.
* Removes 2.x piece module option code, including for `contextual`, `manageViews`, `publishMenu`, and `contextMenu`.
* Removes admin bar module options related to 2.x slide-out UI: `openOnLoad`, `openOnHomepageLoad`, `closeDelay`.
* Fixed a bug that allowed users to appear to be in edit mode while looking at published content in certain edge cases.
* The PATCH API for pages can now infer the correct _id in cases where the locale is specified in the query string as an override, just like other methods.
* Check permissions for the delete and publish operations.
* Many bug fixes.

### Breaks
* Changes the `piecesModuleName` option to `pieceModuleName` (no "s") in the `@apostrophecms/piece-page-type` module. This feature is used only when you have two or more piece page types for the same piece type.

## 3.0.0-alpha.4.2 - 2021-01-27

* The `label` option is no longer required for widget type modules. This was already true for piece type and page type modules.
* Ability to namespace asset builds. Do not push asset builds to uploadfs unless specified.

### Breaking changes

* Removes the `browser` module option, which was only used by the rich text widget in core. All browser data should now be added by extending or overriding `getBrowserData` in a module. Also updates `getComponentName` to reference `options.components` instead of `options.browser.components`.

## 3.0.0-alpha.4.1

* Hotfix: the asset module now looks for a `./release-id` file (relative to the project), not a `./data/release-id` file, because `data` is not a deployed folder and the intent of `release-id` is to share a common release identifier between the asset build step and the deployed instances.

## 3.0.0-alpha.4

* **"Fragments" have been added to the Apostrophe template API, as an alternative to Nunjucks' macros, to fully support areas and async components.** [See the A3 alpha documentation](https://a3.docs.apos.dev/guide/widgets-and-templates/fragments.html) for instructions on how to use this feature.
* **CSS files in the `ui/public` subdirectory of any module are now bundled and pushed to the browser.** This allows you to efficiently deliver your CSS assets, just as you can deliver JS assets in `ui/public`. Note that these assets must be browser-ready JS and CSS, so it is customary to use your own webpack build to generate them. See [the a3-boilerplate project](https://github.com/apostrophecms/a3-boilerplate) for an example, especially `webpack.config.js`.
* **More support for rendering HTML in REST API requests.** See the `render-areas` query parameter in [piece and page REST API documentation](https://a3.docs.apos.dev/reference/api/pieces.html#get-api-v1-piece-name).
* **Context bar takeover capability,** for situations where a secondary document should temporarily own the undo/redo/publish UI.
* **Unpublished pages in the tree** are easier to identify
* **Range fields** have been added.
* **Support for npm bundles is back.** It works just like in 2.x, but the property is `bundle`, not `moogBundle`. Thanks to Miro Yovchev.

### Breaking changes

* **A3 now uses webpack 5.** For now, **due to a known issue with vue-loader, your own project must also be updated to use webpack 5.** The a3-boilerplate project has been updated accordingly, so you may refer to [the a3-boilerplate project](https://github.com/apostrophecms/a3-boilerplate) for an example of the changes to be made, notably in `webpack.config.js` and `package.json`. We are in communication with upstream developers to resolve the issue so that projects and apostrophe core can use different major versions of webpack.

## 3.0.0-alpha.3

Third alpha release of 3.x. Introduced draft mode and the "Publish Changes" button.

## 3.0.0-alpha.2

Second alpha release of 3.x. Introduced a distinct "edit" mode.

## 3.0.0-alpha.1

First alpha release of 3.x.

## 2.67.0

Unit tests passing.

Regression tests passing.

* Pages can now be locked down with the `allowedHomepageTypes` and `allowedSubpageTypes` options, like this:

```javascript
// Only one type allowed for the home page
allowedHomepageTypes: [ 'home' ],

allowedSubpageTypes: {
  // Two subpage types allowed for the home page
  'home': [ 'default', 'apostrophe-blog-page' ],
  // No subpages for the blog page ("show pages" don't count)
  'apostrophe-blog-page': [],
  // default page type can only have another default page as a subpage
  'default': [ 'default' ]
}
```

These options make it easy to prevent users from creating unintended scenarios, like nesting pages too deeply for your navigation design.

* Pages now support batch operations, just like pieces do. The initial set includes trash, rescue, publish, unpublish, tag and untag. You can only rescue pages in this way if you are using the `trashInSchema` option of the docs module, which is always the case with `apostrophe-workflow`. With the conventional trash can, it is unclear what should happen because you have not indicated where you want each page to be restored. New batch operations for pages can be added in the same way that they are added for pieces.

* Important performance fix needed for those using the `apostrophe-pieces-orderings-bundle` module to create custom sort orders for pieces. Without this fix it is also possible to get a loader error and stop fetching content prematurely.

* The "revert" button for versions is now labeled "Revert to" to emphasize that it reverts to what you had at the end of that operation, not its beginning. Thanks to Fredrik Ekelund.

## 2.66.0

* Updated to CKEditor version 4.10.0. The CKEditor build now includes the CKEditor "widgets" feature (not to be confused with Apostrophe widgets). These are essential for modules like the forthcoming `apostrophe-rich-text-merge-tags`.
* `apos.areas.richText` and `apos.areas.plaintext` no longer produce duplicate text. To achieve this, the `apos.docs.walk` method no longer walks through the `_originalWidgets` property. This property is only used to preserve the previous versions of widgets that the user lacks permission to edit due to schema field permissions. Exploration of this property by `apos.docs.walk` led to the observed bug.
* The browser-side implementation of `apos.utils.escapeHtml` now works properly.

## 2.65.0

Unit tests passing.

Regression tests passing.

* **Important fix for MongoDB replica sets:** previously we used the `autoReconnect` option of the MongoDB driver by default. From now on, we use it only if the MongoDB URI does not refer to a replica set. The use of `autoReconnect` is [inappropriate with a replica set](https://github.com/apostrophecms/apostrophe/issues/1508) because it will keep trying to connect to the node that went down. Leaving this option out results in automatic use of nodes that are up. Also see the [apostrophe-db-mongo-3-driver](https://npmjs.org/package/apostrophe-db-mongo-3-driver) module for a way to use the newer `mongodb+srv` URIs. Thanks to Matt Broadstone of MongoDB for his advice.

* An `apostrophe-file` now has a default URL. The default `_url` property of an `apostrophe-file` piece is simply the URL of the file itself. This allows `apostrophe-file` to be included in your configuration for [apostrophe-permalinks](https://npmjs.org/package/apostrophe-permalinks); picking a PDF in this way generates a direct link to the PDF, which is what the user expects. Note that if the developer elects to set up an `apostrophe-files-pages` module that extends `apostrophe-pieces-pages`, that will still take precedence, so there is no bc break.

* Clicking directly from one rich text widget into another did not work properly; the toolbar did not appear in this situation. This bug has been fixed. The bug only occurred when clicking in a second rich text widget without any intervening clicks outside of all rich text widgets.

* Also see expanded notes on version `2.64.1`, below, which contained several features missed in the original changelog.

## 2.64.1

Unit tests passing.

Regression tests passing.

* Improved Apostrophe's ability to redisplay the appropriate widget, array element, and field and call the user's attention to it when a schema field error is not detected until server-side validation takes place. This addresses problems that come up when fields become `required` at a later time, and/or data was originally created with an earlier release of Apostrophe that did not enforce `required` in all situations. Browser-side validation is still preferred for ease of use but server-side validation no longer creates situations the user cannot easily resolve.

* Introduced the `apos.global.whileBusy` method. This method accepts a function to be run *while no one is permitted to access the site.* The provided function may return a promise, and that promise resolves before the site becomes accessible again. In the presence of `apostrophe-workflow` it is possible to mark only one locale as busy.

* By default, the `apos.locks.lock` method waits until the lock is available before proceeding. However there is now a `wait` option which can be set to `false` to avoid waiting at all, or to any number of milliseconds. If the method fails because of `wait`, the error is the string `locked`.

* The `apos.locks.lock` method also now accepts a `waitForSelf` option. By default, if the same process invokes `apos.locks.lock` for the same lock in two requests simultaneously, one of the two will receive an error. With `waitForSelf`, the second invocation will wait for the first to resolve and then obtain the lock.

## 2.64.0

Unit tests passing.

Regression tests passing.

* Apostrophe's "search suggestions" feature for `notFound.html` templates is now fully baked. It only takes two steps:

1. Include an element like this in your `notFound.html` template:

```
<div data-apos-notfound-search-results></div>
```

2. Set the `suggestions` option to `true` for the `apostrophe-search` module.

With `suggestions: true`, this feature no longer requires that you have a `/search` page, it uses a dedicated route. See the documentation of the `apostrophe-search` module for more information.

* The `showFields` option is now available for checkboxes. The syntax is as follows:

```
{
  "name": "awesomeBoolean",
  "label": "Awesome Boolean",
  "type": "boolean",
  "choices": [
    {
      "value": true,
      "showFields": ["otherField1"]
    },
    {
      "value": false,
      "showFields": ["otherField2"]
    }
  ]
}
```

Thanks to falkodev.

* A useful error message appears if you try to use a `mongodb+srv` URL. These are meant for newer versions of the MongoDB driver. You **can** use them, but you must install the [apostrophe-db-mongo-3-driver](https://npmjs.com/package/apostrophe-db-mongo-3-driver) module first. The error message now explains this, addressing a common question on stackoverflow.
* Basic styles added for the most common rich text markup tags when within the bounds of an Apostrophe modal. Thanks to Lars Houmark.
* Fixed UI overlap issue when joining with `apostrophe-page`.
* `apos.images.all`, `apos.images.first`, etc. now include `_description`, `_credit` and `_creditUrl` when they can be inferred from an `apostrophe-image` containing the attachment.
* `apos.images.srcset` helper improved. It is now smart enough to limit the image sizes it offers based on what it knows about the size of the original. Thanks to Fredrik Ekelund.
* Fixes to CSS asset URL generation to pass validation.
* Performance: eliminated use of `$or` MongoDB queries with regard to pages in the trash. MongoDB tests demonstrate that `$ne: true` is faster than `$or` for our purposes.

## 2.63.0

Unit tests passing.

Regression tests passing.

* “Promise events” have arrived. This is a major feature. Promise events will completely
replace `callAll` in Apostrophe 3.x. For 2.x, all existing invocations of `callAll` in the
core Apostrophe module now also emit a promise event. For instance, when the `docBeforeInsert`
callAll method is invoked, Apostrophe also emits the `beforeInsert` promise event on the
apostrophe-docs` module.

Other modules may listen for this event by writing code like this:

```javascript
`self.on('apostrophe-docs:beforeInsert', 'chooseASpecialist', function(req, doc, options) {
  // Modify `doc` here. You may return a promise, and it will resolve before
  // any more handlers run. Then the doc is inserted
});
```

The above code adds a new `chooseASpecialist` method to your module. This way, the method can be overridden by assigning a new function to `self.chooseASpecialist` in a module that
extends it, or its behavior can be extended in the usual way following the `super` pattern.

But, since it does not have the same name as
the event (attempting to register a method of the same name will throw an error), it is unlikely
that parent class modules and subclass modules will have unintentional conflicts.

See the [original github issue](https://github.com/apostrophecms/apostrophe/issues/1415) for a more
complete description of the feature and the reasoning behind it.

**Your existing callAll methods will still work.** But, we recommend you start migrating to be
ready to move to 3.x in the future... and because returning promises is just a heck of
a lot nicer. You will have fewer problems.

* Optional SVG support for `apostrophe-attachments`. To enable it, set the `svgImages` option to
`true` when configuring the `apostrophe-attachments` module. SVG files can be uploaded just like
other image types. Manual cropping is not available. However, since most SVG files play very well
with backgrounds, the SVG file is displayed in its entirety without distortion at the largest size
that fits within the aspect ratio of the widget in question, if any (`background-size: contain`
is used). If you have overridden `widget.html` for `apostrophe-images-widgets`, you will want
to refer to the latest version of `widgetBase.html` for the technique we used here to ensure
SVG files do not break the slideshow’s overall height.
* New `apos.templates.prepend` and `apos.templates.append` methods. Call
`apos.templates.prepend('head', function(req) { ... })` to register a function to be called just after
the head tag is opened each time a page is rendered. The output of your function is inserted into
the markup. The standard named locations are `head`, `body`, `contextMenu` and `main`. This is
convenient when writing modules that add new features to Apostrophe. For project level work also see the
named Nunjucks blocks already provided in `outerLayoutBase.html`.
* `apos.singleton` now accepts an `areaOptions` option, which can receive any option that can be
passed to `apos.area`. Thanks to Manoj Krishnan.
* Apostrophe’s “projector” jQuery plugin now respects the `outerHeight` of the tallest slideshow item,
not just the inner height.
* `apos.area` now accepts an `addLabel` option for each widget type in the area. Thanks to
Fredrik Ekelund.
* UI improvements to versioning. Thanks to Lars Houmark.
* Button to revert to the current version has been replaced with a label indicating it is current,
since reverting to the current version has no effect.
* “Page settings” can now be accessed for any page in the trash via “reorganize.” When
working with `apostrophe-workflow`, this is
often required to commit the fact that a page is in the trash.
* The `uploadfs` module now has a `prefix` option. If present, the prefix is prepended to all uploadfs paths before they reach the storage layer, and is also prepended to URLs. In practice, this means that a single S3 bucket can be used to host multiple sites without all of the uploaded media jumbling together in `/attachments`. The `apostrophe-multisite` module now leverages this.

## 2.62.0

Unit tests passing.

Regression tests passing.

* Introduced a `findWithProjection()` method that is added to all MongoDB collection objects. All Apostrophe core modules are migrating towards using this method rather than `find()` when working **directly with MongoDB collections**. If you are using the standard MongoDB 2.x driver that is included with Apostrophe, this just calls regular `find()`. When using the forthcoming `apostrophe-db-mongo-3-driver` module to replace that with a newer driver that supports the full features of MongoDB 3.6, 4.0 and beyond, this method will provide backwards compatibility by accepting a projection as the second argument like `find()` did until the 3.x driver was released. Developers wishing to be compatible with both drivers will want to start using this method. Again, this **only concerns you if you are querying MongoDB directly and passing a projection to find() as the second argument**. And if you don't care about using the 3.x driver, you **do not have to change anything**.
* Various UX improvements and bug fixes to the page versions dialog box. Thanks to Lars Houmark.
* The widget wrapper is updated on the fly with new classes if they change due to edits. Thanks to Fredrik Ekelund.
* When configuring a `date` field, you may pass a `pikadayOptions` property. This object is passed on to the `pikaday` library. Thanks to Lars Houmark.
* The `counts: true` option for `piecesFilters` now works properly with joins.

## 2.61.0

Unit tests passing.

Regression tests passing.

* New "secrets" feature in `apostrophe-users` makes it easy to hash other "secrets" similar in spirit to passwords.
* This feature is now used for password reset tokens, making them more secure.
* Additional joins can now be added to the schema of a widget that extends `apostrophe-pieces-widgets`.
* Brute force password attacks against an Apostrophe server are now more difficult. Thanks to Lars Houmark.
* Tolerant sanitization of array items while they are still in the editor. This avoids confusion caused by `required` fields in the array editor.
* Error messages now behave sensibly when multiple label elements appear in a field. Thanks to Lars Houmark.
* Fix background color on notification on uploads when file extension is not accepted. Thanks to Lars Houmark.
* If you can't move a widget out of an area, you can no longer move widgets into that area either (movable: false is fully enforced). Thanks to Fredrik Ekelund.
* New browser-side events are emitted during the attachment upload process, and the built-in facility that delays the saving of a form until attachment uploads are complete has been fixed. Thanks to Lars Houmark.
* Fixes to the active state display of array items. Thanks to Lars Houmark.
* [Contributor Guide](https://github.com/apostrophecms/apostrophe/blob/master/CONTRIBUTING.md) expanded with lots of new information about practical ways to contribute to Apostrophe.
* [Contributor Covenant Code of Conduct](https://github.com/apostrophecms/apostrophe/blob/master/CODE_OF_CONDUCT.md) added to the project. The Apostrophe community is a welcoming place, and now is a great time to lock that in for the future.

## 2.60.4

Unit tests passing.

Regression tests passing.

* Shallowly clone the required definition in defineRelatedType to prevent yet more crosstalk between instances of apos when `apostrophe-multisite` is used. No other changes.

## 2.60.3

Unit tests passing.

Regression tests passing.

* Improved support for nested areas and widgets. Apostrophe now pushes the correct doc id and dot path all the way to the page in various situations where this could previously have led to errors at save time.
* The new `apos.locks.withLock(lockName, fn)` method can be used to execute a function while the process has the named lock. This ensures that other processes cannot run that function simultaneously. You may optionally pass a callback, otherwise a promise is returned. Similarly `fn` may take a callback, or no arguments at all, in which case it is expected to return a promise.
* Cleanup: don't call `server.close` unless we've succeeded in listening for connections.

## 2.60.2

Unit tests passing.

Regression tests passing.

* Version 2.60.1 broke validation of schema fields which were
`required`, but blank because they were hidden by `showFields`.
This is of course permitted, `required` applies only if the field
is active according to `showFields` or not addressed by any
`showFields` possibilities at all. Comprehensive unit testing was
added for this issue to prevent a recurrence.
* Version 2.60.1 also introduced a more subtle issue: if constraints
like `required` or `min`, or general improvements to validation such
as NaN detection for integers and floats, were added to a widget schema later
after content already existed then it became impossible to open a widget
editor and correct the issues. Validation tolerance was added for this
situation.
* When a user edits an area "in context" on the page, the server now
reports errors using a path that can be used to identify the widget
responsible and open its editing dialog box. A more relevant notification
is also displayed. This remains a secondary mechanism. Server-side
validation is mostly about preventing intentional abuse. Browser-side
validation is still the best way to provide feedback during data entry.

## 2.60.1

Unit tests passing.

Regression tests passing.

* Fields of type `checkboxes` now play nicely with the `live/draft` toggle of `apostrophe-workflow`.
* Improved validation of integers and floats. Thanks to Lars Houmark.
* The "Global" dialog box now follows the same pattern as that for other piece types, which means that the workflow dropdown menu is available if workflow is present.
* Options may be passed to the `express.static` middleware that serves the `public` folder, via the `static` option of the `apostrophe-express` module. Thanks to Leonhard Melzer.
* `apostrophe` now depends on `bluebird` properly and there are no lingering references to the wrong version fo `lodash`. Formerly we got away with this because some of our dependencies did depend on these, and npm flattens dependencies. Thanks to Leonhard Melzer.
* The new `eslint-config-punkave` ruleset is in place, and includes a check for "unofficial dependencies" in `require` calls that could go away suddenly.
* `fieldClasses` and `fieldAttributes` may be set on form fields themselves, similar to the existing `classes` and `attributes` properties that are applied to the `fieldset`. Thanks to Lars Houmark.
* The "Pages" admin UI now includes a "New Page" button, in addition to the usual "reorganize" functionality. Thanks to Lars Houmark.
* Fixed a crash when an `apostrophe-pieces-widget` is configured to always show all pieces via `by: 'all'`. Thanks to Aurélien Wolz.
* General UI styling improvements and fixes.

## 2.60.0

Unit tests passing.

Regression tests passing.

* New feature: you can now display counts for each tag, joined item, etc. when using the `piecesFilters` option of `apostrophe-pieces-pages`. Just add `counts: true` to the configuration for that filter. The count is then available in a `.count` property for each value in the array. See [creating filter UI with apostrophe-pieces-pages](https://apostrophecms.org/docs/tutorials/intermediate/cursors.html#creating-filter-u-i-with-code-apostrophe-pieces-pages-code) for more information.
* New feature: command line tasks such as `apostrophe-blog:generate` may now be run programmatically, for example: `apos.tasks.invoke('apostrophe-blog:generate', { total: 50 })`. A promise is returned if a callback is not passed. Note that not all tasks are written to behave politely and invoke their callback normally, however most do. This feature is most useful when writing tasks that logically should incorporate other tasks.
* Many UX and UI improvements that make the experience more pleasant in subtle and not-so-subtle ways. Thanks to Carsten, Marco Arnone and the prolific Lars Houmark for their contributions. This was an excellent week for Apostrophe PRs.
* The full set of controls for joined items are again available in the chooser, as well as in the browse modal.
* The automatic opening of the admin bar menu on page load can now be configured with the `openOnLoad`, `openOnHomepageLoad`, and `closeDelay` options.
* `autocomplete="off"` for date fields prevents chrome autocomplete suggestions from wrecking calendar UI.
* Always remove .apos-global-busy on unlock, even if the transition event never fires. Yes, that is sadly a thing. Prevents the UI from becoming unusable in rare situations (less rare inside functional tests).
* Use `one` to reduce the overhead of .apos-global-busy's transition event handler. We could do more here to reduce overhead, i.e. unhooking it entirely.
* Much-improved validation of `min`, `max` and `required` for strings, integers and floats on both the server and the browser side. Thanks to Lars Houmark.

## 2.59.1

Unit tests passing.

Regression tests passing.

* Widget schemas now support the `def` property for fields. This always worked for pieces and pages.
* Accommodations for functional testing in nightwatch. The currently active Apostrophe modal, and all of its proxies such as its controls that are in a separate div for presentation reasons, now has the attribute `data-apos-modal-current` which is set to the class name of the modal. This powers the new [apostrophe-nightwatch-tools](https://npmjs.org/package/apostrophe-nightwatch-tools) module, which provides reusable commands and steps that can be used to create test projects similar to our [apostrophe-enterprise-testbed](https://github.com/apostrophecms/apostrophe-enterprise-testbed). Testing with the enterprise testbed project is a standard part of our release process.
* Previously if workflow was in use slugs could not be reused by new pages when the original page was in the trash. This has been addressed; the slug is now deduplicated in the same way that email addresses and usernames of users are when in the trash.
* The infinite scroll feature of `apostrophe-pieces-pages` now works as documented with the styles provided. The code is also more efficient and scroll events are throttled for performance. Thanks to Lars Houmark.
* Various UX fixes, thanks to Lars Houmark and various members of the Apostrophe team.

## 2.59.0

Unit tests passing.

Regression tests passing.

* Fixed nested widget editing for existing widgets whose modal dialog boxes have been accessed (#1428).
* A clear warning message with instructions has been added for those who are seeing "unblessed" messages due to widget schemas and in-template `apos.area` calls that do not match (#1429). The easiest way to avoid this is to just mark the area `contextual: true` in your widget schema so it is edited *only* on the page. But if you really want to do both, the widget options must match.
* The mechanism that automatically makes slugs, paths and other keys unique now gives up eventually and reports the original duplicate key error. This makes it easier to debug your code if you are violating your own custom indexes that feature unique keys. It is possible to make the deduplicator aware of your own own properties that need to be made more unique on inserts if you wish, by implementing a `docFixUniqueError` method. *Please note:* this change is not a regression. Code that formerly never completed its task in this situation will simply report an error promptly rather than retrying inserts forever while degrading your database performance.
* A new profiling API has been added: the `apos.utils.profile` method. This method can be called to report how long code takes to run for later analysis. It does nothing in the default implementation; modules like our forthcoming profiler override it to give feedback on the speed of your code.

## 2.58.0

Unit tests passing.

Regression tests passing.

* Polymorphic joins have arrived! You may now create joins like this:

```javascript
{
  name: '_items',
  type: 'joinByArray',
  withType: [ 'apostrophe-blog', 'product', 'apostrophe-page' ]
}
```

When you join with more than one type, Apostrophe presents a chooser that allows you to pick between tabs for each type. Note that `apostrophe-page` can be included, so you can pick a mix of pages and pieces for the same join.

This feature is useful for creating navigation that may point to a variety of document types, without the need for an array of items with several different joins and a `select` element to choose between them.

Polymorphic joins work for both `joinByOne` and `joinByArray`. Currently they are **not** available for `joinByOneReverse`, `joinByArrayReverse`, or pieces filters. Their primary use case is creating navigation widgets.

* `apos.images.srcset` helper function added. You can use this function to generate a `srcset` attribute for responsive display of an image. Just pass an attachment to the helper:

`<img srcset="{{ apos.images.srcset(apos.images.first(data.piece.thumbnail)) }}" />`

A `src` attribute for backwards compatibility is always advisable too.

Thanks to Fredrik Ekelund for this contribution.

* Fast forms for big schemas are back! The issue with tags has been resolved.

* A single MongoDB connection may be reused by several `apos` objects for separate sites, a feature which is exploited by the [apostrophe-multisite](https://github.com/apostrophecms/apostrophe-multisite) module. Note that this only reuses the connection, it does not share a single MongoDB database. It *does* allow you to keep potentially hundreds of sites on a single MongoDB server or replica set, as the overhead of multiple logical "databases" is small in MongoDB's modern WiredTiger storage engine. To reuse a connection, pass it to the `apostrophe-db` module as the `db` option.

* Fixed a MongoDB 3.6 incompatibility in the "Apply to Subpages" feature for permissions. Also made this feature available again when *removing* someone's permissions. We plan further UX work here to make this feature easier to understand and use.

* UX fix to the "manage tags" dialog box: don't attempt to add an empty tag. Thanks to Anthony Tarlao.

* Warn developers if they use bad area names.

* For those deploying asset bundles to S3: the command line task that builds an asset bundle no longer requires access to your production database, although it still needs to start up normally with access to a database in the pre-production environment where you are building the bundle.

* Refactoring of the trash field deduplication features, in preparation to extend them to pages as well in an upcoming release.

## 2.57.2

Unit tests passing.

Relevant regression tests passing.

* New `extraHtml` block in `outerLayoutBase.html` allows your `outerLayout.html` to add attributes to the outer `html` element without the need to completely override the layout. It is a best practice to avoid completely overriding the layout because this maximizes your compatibility with future updates to our admin markup, etc.

## 2.57.1

Unit tests passing.

* Hotfix for bug in 2.57.0 that broke saving tags. We have reverted the "fast forms" change until the cause is understood.

## 2.57.0

Unit tests passing.

Functional tests passing.

* Displaying and saving schema-driven forms is much, much faster.
This becomes very noticeable with 100 or more fields. With about
250 fields, this formerly took about 4.5 seconds to load or to
save such a form on a fast Mac. It now takes about 250 milliseconds.
* Users may re-order the items they have selected via drag and drop
when using "Browse" to select pieces, images, etc.
* Prior to this release, asset generation ids were surprisingly short and
made up only of digits due to an accidental holdover from an old version.
Conflicts were rare, but possible. Asset generation ids are now proper cuids,
no conflicts should occur.
* IDs may be added to notifications as a simple way to give other
code access to them.
* The `apos.global.addGlobalToData` method may now be called
with just `req` (returns a promise), with `req, callback` (invokes
the callback), or as middleware (which Apostrophe does by default).
This method is handy in command line tasks and other places
where middleware does not run and `req.data.global` is not populated
by default.

## 2.56.0

Unit tests passing.

Functional tests passing.

* **Security:** numerous issues formerly flagged by the new `npm audit` command have been addressed. We are now using a [maintained branch of lodash 3.x](https://github.com/sailshq/lodash) to keep bc while addressing security (many thanks to the Sails team). We are also using LESS 3.x, which has caused no issues in our testing and corrects security concerns with LESS 2.x. Numerous `npm audit` security reports regarding `imagemin` modules were addressed by removing `imagemin` from `uploadfs` itself, however you may opt into it via the new [`postprocessors` option of `uploadfs`](https://github.com/punkave/uploadfs). As of this writing, one `npm audit` complaint remains: the `azure-storage` module needs to update a dependency to address a possible vulnerability. You may mitigate this issue by not using the `azure` backend of `uploadfs` with Apostrophe until it is resolved upstream.
* Many UI enhancements when choosing, browsing and managing items which reduce user confusion. For instance: moving items up and down in a selection no longer refreshes the entire list and forces the user to scroll down again. Trashed pages are easier to distinguish in "reorganize." "More" dropdown for pieces is again fully visible when clicked. Placeholder helpers make the search field for joins easier to understand. Chevrons added to various select elements which were difficult to identify as dropdowns before.
* Deeply nested areas now save properly. Formerly in certain situations the same widget might be duplicated.
* `apos.tasks.getReq` now supplies an empty `req.data` object for easier use with code expecting an Express request, Apostrophe-style.
* Bedeviled by case-sensitive sorting? The `sortify: true` property for `string` schema fields is now documented and automatically creates a database migration to ensure it is available for your existing data as well. When used, this flag ensures that any `sort('fieldname')` call for that field in Apostrophe is case-insensitive, ignores punctuation and otherwise behaves as end users expect.

## 2.55.2

Unit tests passing.

Relevant functional tests passing.

* Reverted change to date formatting. `moment` will produce warnings again, but dates will not be a day old in some time zones, which is more important. We are working on a better fix for this problem.

## 2.55.1

Unit tests passing.

Relevant functional tests passing.

* `apos.migrations.eachArea` no longer crashes the stack when iterating over a large number of documents without areas.

## 2.55.0

Unit tests passing.

Regression tests passing.

* Security fix: uploaded images "in the trash" were still accessible at the same URL in most sizes. This has been corrected. As documented, the only size that now remains accessible is the `one-sixth` size, and this choice can be changed or eliminated entirely. **This bug did not affect other file attachments, such as PDFs.**

As always, be sure to run the `apostrophe-migrations:migrate` task. This will make sure the permissions of your files are correct. Harmless warnings may appear for those that were already correct.

* The `apostrophe-attachments:migrate-to-disabled-file-key` and `apostrophe-attachments:migrate-from-disabled-file-key` have been added for the convenience of those using the `disabledFileKey` option to `uploadfs` to rename disabled files in a cryptographically sound way rather than changing their permissions. These are relevant only with the `local` storage option of `uploadfs`, since since the option is neither available nor necessary for S3, and is mandatory for Azure from the beginning.

* Although technically part of UploadFS 1.9.0, we'd like to note that the `azure` storage backend is now available and can be part of your `uploadfs` configuration for the `apostrophe-attachments` module.

* Server-side modules can now extend the buttons available in the "manage" modal of pieces without overriding templates, similar to the way they are extensible in the "edit" modal.

* UX fixes.

* Cropping an image through Apostrophe now works when attachments are stored in S3, Azure, etc.

* Date parsing does not generate `momentjs` warnings.

* Overrideable block in the outerLayout for the context menu.

* The `apostrophe-soft-redirects` module now accepts a `statusCode` option, which you may change to `301` to use hard redirects. Thanks to Leo Melzer.

## 2.54.3

Unit tests passing.

Regression tests passing.

* Contextual editing of pieces found in a `widget.html` template saves properly, as does contextual editing of a nested area added to the page for the first time.

* Previously executed migrations are remembered in a collection that persists, not just in a cache, avoiding extra work which could be extensive in a large database. Migrations are still required to be idempotent (they should detect whether they have any work to do, and do no harm if they are not needed again for a particular document).

* `apos.migrations.eachWidget` now delivers an accurate `dotPath`, which is crucial for the use of `apos.docs.db.update` with `$set`. No standard migrations in Apostrophe were using the feature until now.

## 2.54.2

Unit tests passing.

Regression tests passing.

* A bug in the recently introduced `apostrophe-soft-redirects` module caused crashes in cases where the context page or piece had no `_url` property... which is an unusual situation (how did you get there exactly? Overrides are clearly involved), but it can happen in customized projects. Fixed.

## 2.54.1

Unit tests passing.

Regression tests passing.

* A bug in Chrome 66 causes problems when selecting images in Apostrophe's media library. This bug did not appear before Chrome 66 and does not appear in other browsers. We resolved it by migrating to the use of the CSS grid feature in compatible browsers.

## 2.54.0

Unit tests passing.

Regression tests passing.

* Several performance improvements. In situations where Apostrophe formerly made expensive "matching nothing" queries, Apostrophe now either skips the entire query or uses an efficient query for a nonexistent `_id`, depending on whether the method in question has the right to cancel the entire operation.
* Resources released more completely by `apos.destroy`, which can now satisfy the expectations of `mocha` 5.x (no timeouts left active, etc). This was done by adding a `destroy` method to `uploadfs`.
* `range` schema fields behave better when there is no existing value.
* Save operation of a modal now triggers the global busy state to prevent race conditions and other unwanted behavior.
* Global busy state can now be pushed and popped, and modals utilize this, so that a modal can be used to gather information during the `saveContent` method of another modal.

## 2.53.0

Unit tests passing.

Regression tests passing.

* Do not send X-XSRF-TOKEN headers in an OPTIONS request. This change was mistakenly left out of the 2.52.0 release.
* The named anchor `main` can now be overridden via the `mainAnchor` nunjucks block.
* The `npmRootDir` option can be used to cause Apostrophe's module loading mechanism to seek npm modules in a location other than that specified by `rootDir` (or the project root). The new `localesDir` option of `apostrophe-i18n` does the same for localization. This makes it possible to use `rootDir` to specify an alternate location for everything else, i.e. the parent of `public`, `data`, `modules`, etc. A necessary accommodation for the evolving `apostrophe-multisite` module.
* Raw HTML widgets now offer help text out of the box.
* The `express.static` middleware now runs before the `apostrophe-global` middleware and other "standard" Apostrophe middleware.
* Your own module-level `expressMiddleware` object can specify `{ when: 'beforeRequired', middleware: function(req, res, next) { ... })` to run before the required middleware as well. Note that this means no sessions, no users and no body parser. Most of the time you'll want those things.
* CSS adjustment to tabs in modals so they don't scroll in Firefox.
* Dropzones for empty areas are easier to drop onto.

## 2.52.0

Unit tests passing.

Regression tests passing.

* No more 404's when slugs change for pages and pieces. Apostrophe now automatically implements "soft redirects" to the new URL of a page or piece. This is a major SEO improvement, with good support for any page or piece with a `._url` property. Note that this feature "learns" URLs over time as the pages and pieces are actually accessed, so if you decide to test it, remember that you must access the old URL at least once before you change it for the test. This feature can be disabled, if you really want to, by setting the `enable` option of the `apostrophe-soft-redirects` module to `false`.
* Indexed queries on the `parkedId` and `advisoryLock._id` properties. The lack of indexes for these properties could lead to full collection scans, so this is a significant performance boost on large databases.
* Apostrophe's anti-CSRF forgery X-XSRF-TOKEN header is no longer sent as part of an OPTIONS request, or as part of a cross-domain request. In the first case, cookies cannot be set by the server anyway, and in the second, we are communicating with a server that cannot see our session to verify it. In both cases, sending the headers was causing configuration headaches for developers. Thanks to Priyansh Gupta.
* A UI bug fix: the recently added "clone" button for widgets is no longer displayed for singletons, or for areas whose `limit` has been reached. Also, the `cloneable: false` option can be used to disable this feature for a particular area.
* UI bug fix: no more conflicts between the "Add Content" menu and the up/down/remove/etc. buttons for widgets.
* Clearer warnings and error messages.

## 2.51.1

Unit tests passing.

Regression tests passing.

* Do not crash when updating a doc if widgets exist but `_originalWidget` does not. This can happen in workflow scenarios where Apostrophe's `find` is bypassed.
* Accommodations for the forthcoming `apostrophe-optimizer` module.

## 2.51.0

Unit tests passing.

Regression tests passing.

* Widget fields may now have a `permission` property. If present, the user must have the named permission (such as `admin`), or they will not see that particular field in the editing dialog box. This is useful when a widget should be authorable by most users but has a sensitive field that should be restricted to a smaller group of users. Note that this feature already existed for schema fields of pieces and pages.
* Apostrophe again allows a named pipe to be specified via the `PORT` environment variable, for compatibility with Windows. Thanks to Jørgen M. Skogås for this fix.
* Apostrophe's default settings for the `bodyParser` option are now generous enough, in the case of JSON request bodies, to cover all reasonable editing scenarios in Apostrophe. This change also benefits the `apostrophe-headless` module.
* When Apostrophe must generate a `path` for a new page, it will look at the provided `slug` before it looks at the provided `title`. This is useful when titles in an import are of poor quality but slugs are unique. Prevents unnecessary numbered suffixes after both slugs and paths.
* The dropdown menu to add a widget no longer has a conflict with the hover menu offering widget controls such as "up," "down," etc. The hover menu does not appear while the dropdown menu is open.

## 2.50.0

Unit tests passing.

Regression tests passing.

* Clone button for widgets in areas, to save time when editing.
* New features for displaying the titles of array items when editing fields of type `array`. `titleField` may now use dot notation. In addition, if that isn't enough, you may use `listItemTemplate` to point to an alternative to the standard `arrayListItem.html` template, which you may use as a reference. In addition, both `titleField` dot notation and the custom `listItemTemplate` have full access to joins. Be sure to use cross-module include syntax if you don't want to put the template in `modules/apostrophe-schemas/views`. For instance, you may write `listItemTemplate: 'my-module-name:listItemTemplate.html'`.
* Bug fix: modals are the right height when jQuery 3 is in use.
* CSS class added to the `h4` that displays the title in an `apostrophe-images` widget, for your CSS styling convenience. Thanks to Gareth Cooper.

## 2.49.0

Unit tests passing.

Regression tests passing.

* New password reset feature. You will need to configure `apostrophe-email` and opt into this feature. See the new [Apostrophe password reset HOWTO](https://apostrophecms.org/docs/tutorials/howtos/password-reset.html).
* Significant performance boost to the "reorganize" modal in situations where numerous pages are in the trash when using the `apostrophe-workflow` module.
* If widget ids are not provided when inserting new documents they are automatically generated. This makes [apostrophe-headless](https://npmjs.org/package/apostrophe-headless) easier to use.

## 2.48.0

Unit tests passing.

Regression tests passing.

* New `color` and `range` schema field types. `color` provides a color picker field allowing values compatible with CSS, etc. `range` provides an `<input type="range">` element and respects `min` and `max` options.
* New `apos.utils.log`, `apos.utils.info`, `apos.utils.debug`, `apos.utils.warn` and `apos.utils.error` methods. These are now used consistently throughout Apostrophe core, both in the server and in the browser. On the server, these methods wrap the corresponding methods of a `logger` object and you can inject your own via the `logger` option of the `apostrophe-utils` module. By default a logger object that wraps the `console` object is created. For convenience, if your logger has no `log` method, `apos.utils.log` will call `logger.info`. This allows many popular loggers like `winston` to be used without modification "out of the box."
* `modulesSubdir` option to specify subdir where local modules come from, overriding `modules`. Useful when more than one `apos` object exists in a project.
* Major speedup to parked pages. Also eliminates spurious warnings about inefficient joins at startup.
* Refactored autocollapse behavior of admin bar into its own method for easier overrides.
* CSS fixes for improved usability.

## 2.47.0

Unit tests passing.

Regression tests passing.

* Developers now have the option to use jQuery 3. To enable jQuery 3, set the `jQuery` option of the `apostrophe-assets` module to the number `3`. We have packaged specific versions of jQuery 3 and jQuery UI which are known to be compatible with and tested with Apostrophe's UI, and we plan to use these in our own projects going forward. We will be making this change in the apostrophe boilerplate project. Of course Apostrophe's UI remains compatible with the older version of jQuery that loads by default. There is no bc break.

* When you join with pages, by using the virtual doc type `apostrophe-page`, the user is now invited to choose a page via a version of the reorganize dialog box, which has been made more user-friendly for this purpose. Autocomplete is still supported too.

* The reorganize dialog box is more pleasant to use. This dialog will continue to evolve to offer more of the functionality found in the "manage" dialog boxes for piece types.

* The page parking mechanism has been overhauled and improved. From now on, it is our recommendation that you set a unique `parkedId` for each parked page you configure for `apostrophe-pages`. This ensures that even if you change the slug in the configuration of the parked page, Apostrophe will still be able to understand that the page already exists and a new one should not be inserted. This is especially critical if using `apostrophe-workflow`, since you might decide to add or change locale prefixes at some point.

* The database connection keepalive mechanism now uses a query against an empty collection, rather than a server status call that the database user might not have permission to make.

* The `apos.utils.cssName` helper now preserves double dashes, as they are a common feature in modern CSS frameworks.

* There is now an `apostrophe-areas:widgetBase.html` file which can be extended block by block in a project-level `modules/apostrophe-areas/views/widget.html` file. New overrideable methods have also been added to simplify adding custom classes programmatically to the wrapper and the widget itself without overriding any templates.

* It is now possible to configure select elements (we do not recommend more than one) to be displayed inline with the other widget controls, i.e. up, down, delete, etc. The back end of this is left to the developer, however you can check out the still-evolving [apostrophe-personas](https://github.com/apostrophecms/apostrophe-personas) module for an example. This feature is primarily meant for modules like `apostrophe-personas` that impact all widgets in a general way.

## 2.46.1

Unit tests passing.

Regression tests passing.

* Attachment fields now save properly when directly part of the schema of a widget. A bug was introduced in version 2.42.0 when the `length` property was added to attachments. A fix made long ago to `apos.utils.clonePermanent` on the server side was also needed on the browser side.

## 2.46.0

Unit tests passing.

Regression tests passing.

* The "Copy" button of pieces now copies areas that do not explicitly appear in the schema, and works correctly when an `apostrophe-pieces` module is set `contextual: true`. Overrideable methods are provided for those who need to copy more than schema fields and top-level areas. We do not copy every property by default because this could have unforeseen consequences; we copy only what is in the schema, plus top-level areas because these have always been supported without an explicit schema in templates.

* It is now possible to secure widget properties so that they are not visible to end users if you do not choose to output them in the markup. To do that, set the `playerData` option of your widget module to `false`, or to an array of properties that **should** be visible in the `data` JSON attribute so that they are passed to the `play()` method. Normally widget properties are public information, intended for display, but this technique is useful if you have a `username` and `password` for use in fetching an external feed in a server-side `load` method, for instance. **Note that to allow widget editing to function, everything is still passed in `data` if the user has editing privileges for the widget.** So if you seek to verify this feature, be sure to check as a logged-out user, or a user without editing permissions for that content.

* It is now easy to override the `fieldset` markup for Apostrophe schemas. Just copy `modules/apostrophe-schemas/views/fieldset.html` to your project-level version of that path and edit it. However, please note that you must continue to have an outer wrapper element with the given attributes.

* Apostrophe's codebase now passes `eslint`. In the process many cases of callback errors being ignored were fixed, as well as global variable leaks.

* Apostrophe's `apos.locks.lock` and `apos.locks.unlock` methods now support promises.

## 2.45.0

Unit tests passing.

Regression tests passing.

* The `apostrophe-caches` module has better, clearer documentation and it now supports promises.
* All modules can now conveniently send email using [Nodemailer](https://nodemailer.com/about/). The new `email` method of all modules renders a template in that module's `views` folder, exactly as you would hope it would, and also automatically generates a plaintext version for the occasional user who does not view HTML email. The automatically generated versions include links properly.
* Extending `apostrophe-images-widgets` and other pieces widgets is easier. If your widget name doesn't correspond to the kind of piece you are displaying, a helpful error appears explaining that you need to set `piecesModuleName`. Adding fields to these widgets now behaves reasonably. Also, if you add fields to `apostrophe-images` or `apostrophe-files` at project level, this now behaves as expected too.
* A locking mechanism has been added during the movement of pages in the page tree. This prevents rare race conditions that could previously have resulted in duplicate page ranks, although the design of the page tree is such that more serious consequences were always avoided.
* Text justification options for ckeditor are now standard in our build of ckeditor. Of course you still need to configure `sanitize-html` properly when using them.
* Any widgets module may now specify a `wrapperTemplate` option. That template is rendered instead of the standard `apostrophe-areas:widget.html` template, and can use `extends` and override blocks found in that template. This is useful if you need to set attributes of the outer wrapper element of the widget.
* The migration added in 2.43.0 to address file permissions for existing attachments in the trash has been greatly accelerated, helpful on large sites.
* Better error messages for `min` and `max` options of some schema field types; provisions for expanded error messages in general.
* For those using the `testModule` option to test their own npm modules in the context of Apostrophe, a default shortname is automatically provided.
* Fixed missing space in admin bar markup, thanks to arlecchino.

## 2.44.0

Unit tests passing.

Regression tests passing.

* Apostrophe's AJAX filter features for `apostrophe-pieces-pages` now support "Load More" buttons and infinite scroll.

To add a "Load More" button:

1. Wrap a new element inside your data-apos-ajax-context element around the content that makes up the current "page" of results. This should not wrap around filter links or the "Load More" button itself.
2. Give that new element the `data-apos-ajax-append` attribute.
3. Add `append=1` to the query string of your Load More button. Example:

```
{% if data.currentPage < data.totalPages %}
  <a href="{{ data.url }} | build({ page: data.currentPage + 1, append: 1 })">Load More...</a>
{% endif %}
```

To progressively enhance this for infinite scroll, add a `data-apos-ajax-infinite-scroll` attribute to the button.

Note that we do this via progressive enhancement of a "Load More" button so that Google can still reach and index all of the pages (SEO).

* Attachment schema fields now respect the new `fileGroup` and `fileGroups` properties. If `fileGroup` is set to `images`, then only image types (GIF, JPEG, PNG) are accepted; if it is set to `office` only typical business file types are accepted. Note that we have always rejected files that didn't appear on the list for either type. You can also specify `fileGroups` as an array.
* `fileGroup: 'image'` is now configured by default for `apostrophe-images`, as was always intended but incorrectly implemented in the past.
* Attachment schema fields now respect the new `extension` and `extensions` properties. The former is handy if you only want to allow one extension, the latter if you want to allow more than one. The extensions must be those specified for `fileGroups` in the default configuration of `apostrophe-attachments` or your override of it (all lower case; JPEG is `jpg`; no period).
* The `addDocReferences` migration has been parallelized, as this one-time migration can be time-consuming on a large site.
* Broken `less` calculation fixed, thanks to Antoine COMBES.

## 2.43.0

Unit tests passing.

Regression tests passing.

* When a "file" or "image" is moved to the trash, the attachment in question now becomes inaccessible. This is particularly important to stop access to obsolete PDFs, which Google loves to access. If the file or image is removed from the trash, the attachment becomes available again. In the case of images, the 1/6th size remains available by default to provide preview when viewing the trash. If the same attachment is referenced by more than one doc, which can happen due to "Copy" operations or `apostrophe-workflow`, it remains available until all such docs are in the trash.

* Parked properties are no longer editable in page settings. Since every site restart always wiped them out anyway, this is a bug fix, not a truly new behavior. With this change, you can finally set `type: 'home'` when `park`ing the home page, and remove `home` from your page types dropdown.

* The `apostrophe-jobs` module now offers a `runNonBatch` method, which is useful for long-running operations that don't involve iterating over many instances of the same type of object.

* Improvements to background image positioning for images widgets.

* A block has been added to override the `lang` attribute easily. Thanks to Ayho.

* The `imgAlt` block can now be used to conveniently override the `alt` attribute of images when overriding `widget.html` for `apostrophe-images-widgets`. Thanks to Raphaël DiRago.

* The `required` option now works properly for fields of type `array` (there must be at least one item in the array).

* Improved error messages for unblessed widget schemas. These are usually related to a widget that is no longer in the page template but appears in the database.

* A UI bug that caused tabs to become invisible when returning from nested dialog boxes has been fixed.

* Filters for "select" fields now default to "no opinion," rather than the default choice. This is the normal behavior for other field types.

* Even more promise support! `apos.attachments.insert`, `pieces.trash` and `pieces.rescue` all return promises if no callback is given.

* A YouTube embed unit test was removed to ensure consistent results in Travis CI, which is once again in routine use.

## 2.42.1

Unit tests passing.

* Use of a capitalized filename that should have been lowercase in a `require` briefly broke Apostrophe's initialization on Linux. We are correcting this by reinstating CI in a Linux environment.

## 2.42.0

Unit tests passing.

Regression tests passing.

* Promises have landed in Apostrophe. Calling `toArray`, `toObject`, `toDistinct` or `toMongo` on an Apostrophe cursor *without a callback* will return a promise. That promise will resolve to the expected result.

In addition, `docs.insert`, `docs.update`, `pieces.insert`, `pieces.update`, and `pages.insert` will all return a promise if invoked without a callback.

These are the most frequently invoked functions in Apostrophe that formerly required callbacks.

**As always with promises, be sure to catch errors with `.catch()`** at some level.

Note that **the `await` keyword can now be used with these methods**, as long as you're running Node.js 8.x or newer or using Babel to provide that language feature.

* Apostrophe's custom `Split` CKEditor toolbar control now works correctly in 2.x. You can give your users the `Split` control to allow them to break up a large rich text widget in order to insert other types of widget "in the middle." Note that the control name is now capitalized to match the way other CKEditor toolbar buttons are named.

* You may now specify `_url: 1` or `_nameOfJoin: 1` in a projection when using Apostrophe's `find()` methods. Native MongoDB projections naturally can't see these "computed properties" because they don't live in the database — they are computed "on the fly" after documents are fetched. However, Apostrophe now automatically adds the right underlying fields to the projection.

Only `_url` and the names of `joinByOne` or `joinByArray` fields are supported. It does not make sense to use a projection on `people` to locate IDs that are actually attached to `products` via `joinByOneReverse` or `joinByArrayReverse`.

*This feature does not conflict with legitimate uses of MongoDB projections because Apostrophe discards all properties beginning with `_` when writing to the database, except for `_id`.*

* The `length` property of an Apostrophe `attachment` object is now correctly populated with the original file size. Thanks to David Keita. Note that images are also made available in many scaled sizes. Also the original may be replaced with a correctly rotated version, in which case `length` will not match. So the most useful scenario for this property is likely to be in working with office formats, especially PDF which can sometimes be very large.

* Fixed bug in the `isEmpty` methods for areas and singletons. Thanks to David Keita.

## 2.41.0

Unit tests passing.

Regression tests passing.

* The new `apostrophe-jobs` module, part of the core of Apostrophe, provides a progress meter mechanism and the ability to stop long-running user-initiated operations, such as batch operations on pieces. See the [jobs module documentation](http://apostrophecms.org/docs/modules/apostrophe-jobs/index.html). You can also refer to the pieces module for examples if you wish to use this for your own long-running user-initiated operations.
* Batch operations now have more robust support for "select everything." A number of bugs related to multiple selection of pieces have been fixed in a refactoring that made this code much more maintainable and predictable.
* The option of pushing an asset of type `template`, which never worked in 2.x and was never used by Apostrophe, has been removed for clarity. Our preference is for rendering assets on the server side dynamically when needed, rather than pushing many templates into the DOM on every page load.
* An `.editorconfig` file has been added. Thanks to Fredrik Ekelund.
* Parking a page only pushes permanent properties. `_defaults` and `_children` should never have been in the database; they are of course still interpreted to decide what should happen, but the properties *themselves* did not belong in the database. (You may need to write a migration if they are already there and this is causing issues for you.)
* Scrolling UI behavior of pieces improved; various other UI touch-ups. Thanks to Fredrik Ekelund.
* `newBrowserCalls` helper for `push` module can be used when you want JavaScript calls queued up with `req.browserCall` to be executed in an AJAX update of just part of a page.
* Fixed bugs affecting access to the published/unpublished batch operations and similar.

## 2.40.0

Unit tests passing.

Regression tests passing.

* Support for "select everything" when managing pieces. Once you check the box to select everything on the current page, you are given a secondary option to select everything that matches your current criteria. This works both when choosing pieces for widgets and when working with batch operations like "trash" or "rescue."
* Fixed various bugs affecting combinations of "select all on page", the chooser and working with images.
* Improvements to batch operations on pieces. The `requiredField` property is checked correctly, and the new `onlyIf` property allows for passing a function that accepts the doc type name and decides whether the button should appear. Multiword action names are properly camelcased. New "success" and "dataSource" options to `batchSimple` allow for carrying out additional operations afterward as well as gathering input independently at the start. And batch operations are composed late so that other modules can add them.
* The `self.api` and `self.html` methods of `apostrophe-context` and `apostrophe-modal` now support a syntax for making cross-module API calls, just like templates.
* Addressed moog versioning issue with latest npm that caused errors about "synth.instanceOf" not being found depending on the state of your npm cache.

## 2.39.2

Unit tests passing.

Startup-related regression tests passing.

* The `APOS_MONGODB_LOG_LEVEL` environment variable can now be set to `debug`, `info` or anything else supported by the MongoDB driver's `Logger.setLevel` method. This is helpful for debugging database issues at the lowest level.

## 2.39.1

Unit tests passing.

Regression tests passing.

* Factored out a `getBaseUrl` method for `apostrophe-pages`, allowing
overrides of this that pay attention to `req`.
* Report `pageBeforeSend` errors and failures to load the global doc properly, don't silently tolerate them.
* Documentation corrections. Thanks to Frederik Ekelund.


## 2.39.0

Unit tests passing.

Regression tests passing.

* Easier access to options. Introduced the `getOption` method to all modules. Calling `self.getOption(req, 'sizes.large')` from your module's server-side JavaScript code, or just `module.getOption('sizes.large')` from Nunjucks, will return the value of `self.options.sizes.large` for that module. You may also pass an array of keys, i.e. `module.getOption([ 'sizes', 'large' ])`. This method is tolerant, it returns undefined if any part of the path does not exist. See also the new [apostrophe-override-options](https://npmjs.org/package/apostrophe-override-options) which extends this feature to support customizing the returned value for any option based on the current page type, page settings, piece settings and locale. * Helpful warning when maximum area/widget loader recursion level is reached. Always use projections when adding joins to your schema to avoid a performance hit due to runaway recursion.
* New `disabledTypes` option to `apostrophe-pages`, primarily for use with `apostrophe-override-options`.
* Fixed UI bug relating to area menus at the bottom of the page.
* Fixed bug that caused a crash when invalid usernames attempted to log in. Thanks to Arthur.

## 2.38.0

Unit tests passing.

Regression tests passing.

* Various schema field validators for required fields no longer crash on the browser side if a property is nonexistent, as opposed to being the expected empty string.
* Buttons for editing pieces widgets now use less confusing language.
* Accommodations for the `apostrophe-headless` module (arriving later today), including factoring out certain login-related and piece-related functionality to separate methods in order to make it easier to introduce RESTful APIs for the same features.
* Unit tests no longer drop the entire test database between suites; instead they drop the collections. Also the unit test timeout can be set via an environment variable. This accommodates testing against various cloud databases with security that precludes dropping entire databases.
* Lots of new content in the README to get folks who haven't been to the documentation site yet a little more excited.

## 2.37.2

Unit tests passing.

Conflict resolution and template extension-related regression tests passing.

* The conflict resolution feature, which helps users avoid conflicts in which neither is successfully able to save content reliably by explaining that two users are editing the same doc and offering the option of taking control, can now be disabled by setting the `conflictResolution` option of the `apostrophe-docs` module explicitly to `false`. **We do not recommend** the use of this option in normal practice, however it has valid applications in automated testing.

* Recently a bug was introduced in which extensions other than `.html` or `.njk` did not work in `include` statements, etc. in Nunjucks templates unless the file in question existed in the project-level version of the module including it. The full cascade of template folder paths is now supported for these explicit extensions, including searching `viewsFolderFallback`.

## 2.37.1

Unit tests passing.

Piece- and schema-related regression tests passing.

* Filters are now available for schema fields of type `integer`. You can configure these for the manage view, or for pieces-pages, exactly as you would for other field types. Previously this feature existed but did not function properly, so this is a patchlevel release rather than a minor version bump.
* Previously, when viewing pieces in the trash, the batch operation button initially read "Trash Items" rather than "Rescue Items." It did not match the selected operation in the select element, and did not perform the needed operation of rescuing items unless you switched operations and switched back again. This has been fixed.

## 2.37.0

Unit tests passing.

Regression tests passing.

* New feature: you may now use the `.njk` file extension in addition to `.html` for your Nunjucks templates. In order to maximize the usefulness of this feature in the context of existing Apostrophe code, `.njk` is still checked for even if `.html` was specified when calling the `render` method. `.njk` is a convention adopted by the Nunjucks community and is supported by some syntax highlighters.
* Bug fix: drag-and-drop reordering and movement of widgets is once again functional. (The arrows worked all along.)
* Bug fix: drag-and-drop targets for widgets residing in areas nested in other widgets now appear and function properly.


## 2.36.3

Unit tests passing.

Regression tests passing.

* If an oembed provider responds with an HTTP error and a response that is not parseable as XML or JSON, Apostrophe no longer crashes (this fix is actually in the oembetter npm module). This fixes crashes on non-embeddable YouTube videos.
* If the oembed provider issues a 401 or 404 error, a relevant error message is given. Otherwise the generic error icon is still given.

## 2.36.2

Unit tests passing.

Regression tests passing.

* Dragging and dropping will now automatically scroll the "reorganize" dialog box.
* Attempts to drag a page above or below the "Home" page in "reorganize" no longer cause a restart. Also, the interface rejects them gracefully.
* Attempts to drag a page below the trashcan are rejected gracefully.
* When `trashInSchema` is active, the "traditional" trash can sorts below "in-context" trash, and the traditional trash can receives the special label "Legacy Trash" to reduce confusion.
* When on page two (or higher) in the "manage" view of pieces, performing a text search now correctly resets to page one.
* Throw an error at startup if a forbidden schema field name is used in `addFields` configuration. For instance, `type` is forbidden for widget schemas, while `docPermissions` is forbidden for doc type schemas, and `_id` is forbidden for both. Note that field names like `title` that are already in the schema are *not* forbidden because re-adding a schema field replaces it, which is often done to change the label, etc. So we'll be adding more documentation about these to help developers avoid surprises if their intention was an entirely new field.

## 2.36.1

Unit tests passing.

Regression tests passing.

* Spurious conflict resolution warnings for pieces fixed.
* Notifications are spaced properly, and in the upper right corner as intended, on all screens.
* Reorganize feature: upgraded to jqtree 1.4.2. Regression testing found no bc breaks.
* A debugging convenience: the `log(true)` cursor filter logs MongoDB criteria objects resulting from the cursor in question to the console.

## 2.36.0

Unit tests passing.

Regression tests passing.

* You may now set the `skipInitialModal` option for any widget module to `true` in order to avoid displaying the editing dialog box when the widget is first added. This makes sense if the widget has a useful default behavior, or consists of a contextually editable rich text sub-widget with a "style" select element you might or might not need to set every time.
* Fields in Apostrophe's schema-driven forms now receive globally unique `id` attributes, and the `for` attributes of `label` elements now reference them properly.

## 2.35.1

Unit tests passing.

Regression tests passing.

* Intermittent "not blessed" errors when editing joins in widget schemas have been corrected by blessing all widget schemas at page serve time, just as we already bless all doc type schemas at page serve time. Blessing them when the individual routes fire is problematic because of probable race conditions with sessions.

## 2.35.0

Unit tests passing.

Regression tests passing.

* `apos.areas.isEmpty(data.page, 'body')` will now tell you if that area is considered empty (it contains no widgets, or the widgets consider themselves empty).

* The new `controls` option may be passed to any widget, via `apos.singleton` or via the configuration for that specific widget type in an `apos.area` call. In this example, the widget cannot be removed, cannot be moved, and has its controls positioned at the upper right instead of the upper left:

```
{{
  apos.singleton(data.page, 'footer', 'apostrophe-rich-text', {
    controls: {
      removable: false,
      movable: false,
      position: 'top-right'
      }
    }
  })
}}
```

The `position` suboption may be set to `top-left`, `top-right`, `bottom-left` or `bottom-right`.

The `removable` and `movable` suboptions are primarily intended for singletons.

* By popular demand, the `insert` and `update` methods of pieces now pass the piece to their callback as the second argument.

* Better CSS reset for Apostrophe's admin UI.

* `callOne` added for convenience when you want to invoke a method normally invoked by `callAll` in the same way, but for only one module. Thanks to Arthur.

* If an attachment does not exist, `apos.attachments.url` no longer results in a template error page. Instead a fallback icon is displayed and an error message is logged. Developers should still always check whether attachments and joined objects still exist in their templates. Thanks to Raphaël DiRago.

* Notifications within modals move to lower right corner of modal for readability.

* Cleaned up font paths.

* Accommodations for the latest release of the separately published apostrophe-workflow module.

## 2.34.3

Unit tests passing.

Regression tests passing.

A bug was fixed that prevented nested area editing. The bug appeared in version 2.34.0.

Note that editing an area on the page has never been possible when it is part of the schema of an array field. That is not a new issue. It is being tracked and discussed. Today's fix was for a regression that impacted all nested areas.

## 2.34.2

All tests passing.

Fixed a bug that generated an error message regarding conflict resolution when attempting to edit an area inside a piece editor dialog box.

## 2.34.1

All tests passing.

Fixed an issue impacting unit test harness only. It didn't come up initially because it had to do with automatically creating `test/node_modules`, which existed our dev environment.

No code changes outside of tests.

## 2.34.0

All tests passing.

* Conflict resolution has been added to Apostrophe. When two users attempt to edit the same document, whether "in context" on the page or via a dialog box, Apostrophe now makes the latecomer aware of the issue and gives them the option to take control of the document after warning that the first party could lose work.

Since the first user may have simply abandoned their work, Apostrophe also indicates how long it has been since the first user last made a change.

If the same user attempts to edit a document in two tabs or windows, something very similar happens, although the message is different.

* In a related change, Apostrophe does not begin attempting to save an area on the page until the user interacts with it for the first time. This fixes many commonly reported frustrating situations in which one user is editing and the other is logged in but merely looking at the page, creating a ping-pong exchange of save requests.

* Apostrophe's unit tests have been restructured so that a single test file can be run conveniently, via `mocha test/docs.js`, for instance, and there is no longer a need for us to update `test/test.js` every time a test is added. Also, the unit tests use the same `apos.tasks.getReq` and `apos.tasks.getAnonReq` methods that are used by real-life command line tasks, which provide a more faithful simulation of an Express request object and one we anticipate extending as needed.

## 2.33.1

All tests passing.

* Fixed potential crash in version pruning mechanism.

## 2.33.0

All tests passing.

* The login page can be disabled via the new `localLogin` option of the `apostrophe-login` module. Set it explicitly to `false` to disable the login URL completely.
* Refactoring: the `apostrophe-login` module now has an `afterLogin` method which takes care of invoking the `loginAfterLogin` callAll method on all modules that have one, and then redirecting appropriately. This code was factored out to make it easier to use in the new [apostrophe-passport](https://npmjs.org/package/apostrophe-passport) module, which allows the use of almost any [Passport](http://passportjs.org)-based strategy, such as Facebook login, Google login, Github login, etc.
* `apos.users.ensureGroup` now delivers the group to its callback as the second argument.

Thanks to Michelin for their support of this work.

## 2.32.0

All tests passing.

* Fixed an S3 asset bundle generation bug that caused `.less` files to be imported with the wrong file extension if the `public` folder did not yet exist at the time `--create-bundle` was used. Thanks to Michelin for their support of this work.

* Also added an `apostrophe-caches:clear` task to aid in testing various functionality. You must specify the cache name since caches may or may not even be known to Apostrophe at task startup time based on whether and when code calls `.get` for each cache name.

## 2.31.0

All tests passing.

* The new `testModule: true` option causes Apostrophe to supply much of the boilerplate for a published npm apostrophe module that wants to test itself as part of an apostrophe instance, i.e. apostrophe-workflow, apostrophe-caches-redis, etc. See those modules for examples of usage. This is a feature for those writing their own npm modules that wish to unit test by initializing Apostrophe and loading the module in question.

* Fixed caching bugs, notably the oembed cache, which is now operating properly. Oembed responses, such as YouTube iframe markup, are now cached for an hour as originally intended which improves frontend loading time.

* Page type changes only refreshed the schema fields on the first change — now they do it properly after every change.

* Page type changes use the "busy" mechanism while refreshing the schema fields to prevent user interface race conditions and avoid user confusion.

* `trash` is never offered as a schema field of the `global` doc (mainly a concern with `apostrophe-workflow`).

## 2.30.0

All tests passing.

It is now easier to set up Redis or another alternative session store:

```
'apostrophe-express': {
  session: {
    secret: 'your-secret-here',
    store: {
      name: 'connect-redis',
      options: {
        // redis-specific options here
      }
    }
  }
}
```

For bc, you can still pass a live instance of a store as the `store` option, but this way is easier; all you have to do is `npm install --save` your connect-compatible session store of choice and configure it.

Thanks to Michelin for their support of this work.

## 2.29.2

All tests passing.

* Overrideable widgetControlGroups method takes (req, widget, options) allowing for better control when customizing these buttons.
* The `createControls` option of the `apostrophe-pages` module is now respected properly.

## 2.29.1

All tests passing.

* Fixed a short-lived issue with the reorganize feature.

## 2.29.0

All tests passing.

This is a significant update containing various accommodations required by the shortly forthcoming Apostrophe 2.x version of the `apostrophe-workflow` module, as well as other recent enhancements in our queue.

* Editing an area "in context" on the page when it is part of a widget or piece will always work, even if `contextual: true` was not set. That property is optional and prevents the area from also appearing in the dialog box for editing the content type.

* Multiple select filters are now available for the "manage" view of any piece type. Just like configuring single-select filters, except that you'll add `multiple: true` to the relevant object in your `addFilters` configuration for the module. Thanks to Michelin for their support of this work.

* When editing a previous selection of pieces for a join or widget, you can also easily edit them without locating them again in the manage view.

* "Next" and "previous" links can now be easily added to your `show.html` pages for pieces. Just set the `next` and `previous` options for your `apostrophe-pieces-pages` subclass to `true`, or to an object with a `projection` property for best performance. This will populate `data.previous` and `data.next` in your `show.html` template. *For blogs they may seem backwards; they refer to relative position on the index page, and blogs are reverse-chronological. Just switch the terms on the front end in your template in cases where they appear confusing.*

* There is now a "pages" option on the admin bar, for cases where "reorganize" is not visible because "Page Settings" is not accessible to the user for the current page.

* If the `trashInSchema` option is set to `true` when configuring `apostrophe-docs`, pages that are in the trash retain their position in the page tree rather than moving to a separate "trash" subtree. In the "reorganize" interface, they are grouped into trash cans displayed beneath each parent page, rather than a single global trash can. This is necessary for the new workflow module and also helpful in any situation where trying to find pages in the trash is more troublesome than explaining this alternative approach.

When `trashInSchema` is `true`, users can also change the trash status of a piece or page via "Page Settings" or the "Edit" dialog box of the piece, and it is possible to access "Page Settings" for any page via "Reorganize."

* The buttons displayed for each widget in an Apostrophe area can be adjusted via the `addWidgetControlGroups` option of the `apostrophe-areas` module, which can be used to introduce additional buttons.

* Empty `beforeMove` and `afterMove` methods have been added to the `apostrophe-pages` module for the convenience of modules using `improve` to enhance it.

* The `apostrophe-doc-type-manager` module now has `getEditPermissionName` and `getAdminPermissionName` methods. These can be overridden by subclasses. For instance, all page subtypes return `edit-apostrophe-page` for the former because page types can be changed.

* `apos.destroy(function() { ... })` may be called to shut down a running Apostrophe instance. This does **not** delete any data. It simply releases the database connection, HTTP server port, etc. This mechanism is extensible by implementing an `apostropheDestroy` method in your own module.

* `before` option for `expressMiddleware`. As before any module can provide middleware via an `expressMiddleware` property which may be a function or array of functions. In addition, if that property is an object, it may also have a `before` subproperty specifying a module whose middleware should run after it. In this case the actual middleware function or functions must be in a `middleware` subproperty.

* `apos.instancesOf(name)` returns an array of modules that extend `name` or a subclass of it. `apos.instanceOf(object, name)` returns true if the given `object` is a moog instance of `name` or a subclass of it.

* `apos.permissions.criteria` can now supply MongoDB criteria restricted to the types the user can edit when a general permission name like `edit` or `edit-doc` is asked for. *This was never a security bug because permissions for actual editing were checked when individual edits occurred. The change makes it easier to display lists of editable content of mixed types.*

* Extending the indexes of Apostrophe's `aposDocs` collection is easier to achieve in modules that use `improve` to extend `apostrophe-docs`.

* Removed tests for obsolete, unsupported Node.js 0.10.x. Node.js 4.x is now the minimum version. *We do not intend to break ES5 compliance in 2.x, however testing old versions of Node that are not maintained with security patches in any freely available repository is not practical.*

* `insert` method for `apos.attachments`, mirroring the other modules better. Thanks to Arthur Agombart.

## 2.28.0

All tests passing.

* Notifications are available, replacing the use of `alert`. This feature is primarily for Apostrophe's own administrative features; you can use it when extending the editing UI. Call `apos.notify('message')` to display a simple message. You can specify several `type` options such as `error` and `info`, and you can also use `%s` wildcards. Everything is localized on the server side. [See the documentation for more information](http://apostrophecms.org/docs/modules/apostrophe-notifications/browser-apostrophe-notifications.html#trigger). Thanks to Michelin for their support of this work.
* The `apostrophe-images` widget now provides a focal point editor. See the new [responsive images HOWTO](http://apostrophecms.org/docs/tutorials/howtos/responsive-images.html). Thanks to Michelin for their support of this work.
* UX: clicking "edit" on an image you have already selected no longer deselects the image. Thanks to Michelin for their support of this work.
* Bug fix: corrected issue that sometimes prevented joins with pages from editing properly.
* Bug fix: added sort index on `level` and `rank`, preventing MongoDB errors on very large page trees.
* UX: a complete URL is suggested at startup when testing locally. Thanks to Alex Gleason.

## 2.27.1

All tests passing.

* Fixed recently introduced bug preventing page type switching.

## 2.27.0

All tests passing.

* Lazy schema field configuration, in general and especially for joins. No more need to specify `idField`, `idsField`, `relationshipsField` or even `label` for your schema fields. `withType` can be inferred too in many cases, depending on the name of the join field. You can still specify all of the details by hand.

Also, for reverse joins, there is a new `reverseOf` option, allowing you to just specify the name of the join you are reversing. This is much easier to understand than specifying the `idField` of the other join. However that is still permitted.

Lazy configuration is in place for doc types (like pages and pieces) and widget types. It can be extended to other uses of schemas by calling the new validation methods.

* ckeditor 4.6.2. Resolves #896: you can now create links properly in Microsoft Edge. Our policy is now to check in periodically with new ckeditor releases and just make sure they are compatible with our editor skin before releasing them.

* `apos.areas.fromRichText` can be used to create an area with a single rich text widget from a trusted string of HTML. Not intended for mixed media, just rich text. Related: both `fromRichText` and `fromPlaintext` now correctly give their widgets an `_id` property.

## 2.26.1

All tests passing.

* Fixed short-lived bug introduced in 2.26.0 re: detecting missing widget types.

## 2.26.0

All tests passing.

* Do not crash on missing widget types, print good warning messages.

* Complete implementation of the [explicitOrder](http://apostrophecms.org/docs/modules/apostrophe-docs/server-apostrophe-cursor.html#explicit-order) cursor filter, replacing a nonfunctional implementation.

* If the mongodb connection is lost, the default behavior is now to retry it forever, so when MongoDB does get restarted Apostrophe will find it. In addition, a `connect` object may be passed to the `apostrophe-db` module to be passed on to the MongoDB connect call.

* Spaces added between DOM attributes for better HTML5 compliance.

* `required` subfields are now enforced when editing fields of type `array`.

Thanks to Michelin for their support of much of the work in this release.

## 2.25.0

All tests passing.

* There is now a `readOnly` option for the standard schema field types. Thanks to Michelin for contributing this feature.

* Apostrophe now displays useful warnings and, in some cases, errors at startup when schemas are improperly configured. This is particularly useful if you have found it frustrating to configure joins correctly. We are continuing to deepen the coverage here.

* In the manage view, the "published" and "trash" filters now always offer both "yes" and "no," regardless of whether anything is available in those categories. This is necessary because these are the respective defaults, and these are also unusual cases in which it is actually interesting to know nothing is available.

## 2.24.0

All tests passing.

There is now an `object` schema field type. It works much like the `array` schema field type, however there is just one object, represented as an object property of the doc in the database. Thanks to Michelin's development team for contributing this feature.

## 2.23.2

All tests passing.

The options object of `enhanceDate` is now passed on to `pikaday`. Considered a bug fix since the options object was erroneously ignored.

* 2.23.1

All tests passing.

cleanCss needs to know that the output CSS files are going to live in apos-minified in order to correctly parse `@import` statements that pull in plain .css files. Also, the mechanism for prefixing URLs in CSS code was not applied at the correct stage of the bundling process (the minify stage), which broke the ability to reference fonts, images, etc. via URLs beginning with /modules when using an S3 asset bundle.

## 2.23.0

All tests passing.

* The "manage" view of `apostrophe-pieces` now supports robust filters, in the same way they were already supported on the front end for `apostrophe-pieces-pages`. Use the `addFilters` option to configure them. There is bc with existing filters that relied on the old assumption that manage filters have a boolean API. However now you can specify any field with a cursor filter, which includes most schema fields, notably including joins.

Note that since all of the options are presented in a dropdown, not all fields are good candidates for this feature.

The "manage" view filters now refresh to reflect only the options that still make sense based on the other filters you have selected, reducing user frustration.

See [reusable content with pieces](http://apostrophecms.org/docs/tutorials/getting-started/reusable-content-with-pieces.html) for more information and examples.

Thanks to Michelin for their support of this work.

* `apos.utils.isFalse` allows you to check for values that are strictly `=== false` in templates.

* `apos.utils.startCase` converts property names to English, roughly speaking. It is used as a fallback if a filter does not have a `label` property. This is primarily for bc, you should add a `label` property to your fields.

* Production now matches the dev environment with regard to relative URLs in LESS files, such as those used to specify background images or font files. Previously the behavior was different in dev and production, which is a bug.

* You can now pass a `less` option to `apostrophe-assets`, which is merged with the options given to `less.render` both in dev and production. You can use this, for instance, to enable `strictMath`.

* `apostrophe.oembed`'s `fetch` method now propagates its `options` object to `oembetter` correctly. Thanks to Fotis Paraskevopoulos.

## 2.22.0

All tests passing.

* Apostrophe now supports publishing CSS and JS assets via S3 rather than serving them directly.

Apostrophe already had an option to build asset "bundles" and deploy them at startup, as described in our [cloud HOWTO](http://apostrophecms.org/docs/tutorials/howtos/deploying-apostrophe-in-the-cloud.html). However this serves the assets from the cloud webserver, such as a Heroku dyno or EC2 instance. It is now possible to serve the assets from Amazon S3.

See the [updated cloud HOWTO](http://apostrophecms.org/docs/tutorials/howtos/deploying-apostrophe-in-the-cloud.html) for details.

Thanks to Michelin for their support of this work.

* Enforce string field `min` and `max` properties on server side.

* When validation of a form with tabs fails, such as a pieces edit modal, activate the correct tab and scroll to the first error in that tab.

* thanks to Ludovic Bret for fixing a bug in the admin bar markup.

## 2.21.0

All tests passing.

* For a small performance boost, `defer` option can be set to `true` when configuring any widget module.
This defers calls to the `load` method until just before the page is rendered, allowing a single query
to fetch them all in simple cases. This is best applied
to the `apostrophe-images-widgets` module and similar widgets. It should not be applied if you wish
to access the results of the join in asynchronous code, because they are not available until the last
possible moment.

Thanks to Michelin for their support of this work.

* You can also set `deferImageLoading` to `true` for the `apostrophe-globals` module if you want the
same technique to be applied when loading the `global` doc's widgets. This does not always yield a
performance improvement.

* Bug fix: if two crops of the same image were present in separate widgets on a page, only one of the crops would be seen in template code. This issue has been resolved.

## 2.20.3

All tests passing.

* The search filter is once again available when choosing images. This involved a deeper fix to modals: filters for sliding modals were not being properly captured and hoisted into the shared part of the outer div. This is now being done exactly as it is done for the controls (buttons) and the instructions.

To avoid incompatibility with existing uses of `self.$filters`, such as in the manage modal, they are captured to `self.$modalFilters`. A small change to the manage modal was needed to take advantage of this.

* Moved a warning message from `console.log` to `console.error`. `stdout` should never be used for warnings and errors. Moving toward clean output so that command line tasks can be safely used in pipelines.

## 2.20.2

All tests passing.

Improved UI for editing widgets. The edit button is no longer separate from the area-related controls such as up, down, etc. This reduces clutter and reduces difficulty in accessing widgets while editing.

## 2.20.1

All tests passing.

When autocompleting doc titles to add them to a join, Apostrophe again utilizes search result quality to display the best results first.

## 2.20.0

All tests passing.

This is a significant update with two useful new features and various minor improvements.

* Support for batch uploads. The `apostrophe-images` and `apostrophe-files` modules now implement batch uploads by default.

When you click "New File" or "New Image," you now go directly to the file browser, and if you select multiple files they are uploaded without a modal dialog appearing for each one; the title and slug are populated from the filename, and that's that.

You can also drag one or more files directly to the chooser/manager modal.

If you are choosing files or images for a widget, they are automatically selected after a batch upload.

This feature can be disabled by setting the `insertViaUpload` option to `false` for `apostrophe-images` or `apostrophe-files`. If you are adding `required` fields to `apostrophe-images` or `apostrophe-files`, then batch uploading is not the best option for you because it would bypass that.

**If you wish, you can enable the feature for your own `apostrophe-pieces` modules that have an `attachment` field in their schema by setting the `insertViaUpload` option to `true`.** However please note that this does not currently do anything for pieces that refer to an image or file indirectly via widget.

* Global preference editing, and a standard UI to roll back to earlier versions of global content. There is now a "Global Content" admin bar button. By default, this launches the version rollback dialog box for shared global content.

However, if you use `addFields` to add schema fields to the `apostrophe-global` module, this button instead launches an editing modal where you can edit those fields, and also offers a "Versions" button accessible from there.

Global preferences set in this way are accessible in all situations where `data.global` is available. This is very useful for creating project-wide preference settings.

All the usual features of schemas can be used, including `groupFields`. Of course, if you choose to use joins or widgets in global content, you should keep the performance impact in mind.

* Various UX fixes to the manager and chooser modals.

* If there is a `minSize` setting in play, that information is displayed to the user when choosing images.

* The `checkboxes` schema field type now supports the `browseFilters` feature.

* When batch file uploads fail, a more useful set of error messages are displayed.

## 2.19.1

All tests passing.

* When saving any doc with a schema, if an attachment field does not match a valid attachment that has actually been uploaded, that field is correctly nulled out. In addition, if the attachment's file extension is not in a valid fileGroup as configured via the attachments module, the field is nulled out. Finally, the `crop: true` option for attachments is saved successfully. This option allows for attachments to have a crop that is inherent to them, useful when there is no widget standing between the doc and the attachment.

All of these changes correct bugs in intended behavior. Certain checks were present in the code but not completely functional. If you need to update your configuration to add file extensions, [apostrophe-attachments](http://apostrophecms.org/docs/modules/apostrophe-attachments/).

## 2.19.0

All tests passing.

* As always, Apostrophe always populates `req.data.home`; when `req.data.page._ancestors[0]` exists that is used, otherwise Apostrophe carries out a separate query. However as a performance enhancement, you may now disable this additional query by passing the `home: false` option to the `apostrophe-pages` module. Note that `req.data.home` is not guaranteed to exist if you do this.

As for children of the home page, for performance you may now pass `home: { children: false }` option to the `apostrophe-pages` module. This option only comes into play when using `builders: { ancestors: false }`.

Thanks to Michelin for their support of this work.

## 2.18.2

All tests passing.

* Performance enhancement: when fetching `req.data.home` directly in the absence of `req.data.page._ancestors[0]`, such as on the home page itself or a non-page route like `/login`, we must apply the same default filters before applying the filter options, namely `.areas(false).joins(false)`, otherwise duplicate queries are made.

* Fixed bug in as-yet-unused `schemas.export` method caught by babel's linter.

Thanks to Michelin for their support of this work.

## 2.18.0

All tests passing.

* New batch editing features for pieces! You can now use the checkboxes to select many items and then carry out the following operations in one step: trash, rescue from trash, publish, unpublish, tag and untag.

In addition there is a clearly documented procedure for creating new batch editing features with a minimum of new code.

* Several bugs in the array editor were fixed. Up, down and remove buttons work properly again, an aesthetic glitch was resolved and redundant ordinal numbers do not creep in when managing the order of an array without the `titleField` option.

* Logging out completely destroys the session. While the standard behavior of `req.logout` in the Passport module is only to break the relationship between the `user` object and the session, users expect a clean break.

## 2.17.2

All tests passing.

* Members of a group that has the admin permission for a specific piece type can now move pieces of that type to and from the trash. (This was always intended, so this is a bug fix.)
* For better out-of-the-box SEO, an `alt` attribute with the title of the image is now part of the `img` markup of `apostrophe-images` widgets.

## 2.17.1

All tests passing.

* Fixed XSS (cross-site scripting) vulnerability in `req.browserCall` and `apos.push.browserCall`.

* Removed confusing strikethrough of "Apply to Subpages" subform when the permission is being removed rather than added.

* Improved UX of area widget controls.

* Improved modal array tab UI and CSS.

* The `oembedReady` Apostrophe event is now emitted correctly after `apostrophe-oembed` renders an oembed-based player, such as a YouTube video player for the `apostrophe-video` widget. This event can be listened for via `apos.on('apostrophe-oembed', fn)` and receives a jQuery object referring to the relevant element.

## 2.17.0

All tests passing.

* `array` schema fields now accept a `limit` option. They also support the `def` property to set defaults for individual fields. The array editor code has been refactored for better reliability and performance and documentation for the methods has been written.

* Relative `@import` statements now work when you push plain `.css` files as Apostrophe assets. There is no change in behavior for LESS files. Thanks to Fredrik Ekelund.

* Controls such as the "Finished" button of the reorganize modal were floating off the screen. This has been fixed.

## 2.16.1

All tests passing.

* If you have tried using `piecesFilters` with a `tags` field type, you may have noticed that when the query string parameter is present but empty, you get no results. This is suboptimal because that's a common result if you use an HTML form to drive the query. An empty string for a `tags` filter now correctly does nothing.

* In `apostrophe-rich-text-widgets`, initialize CKEditor on `instanceReady`, rather than via a dodgy timeout. Thanks to Frederik Ekelund for finding a better way!

## 2.16.0

All tests passing.

* Reintroduced the reorganize feature for editors who have permissions for some pages but not others. You are able to see the pages you can edit and also their ancestors, in order to navigate the tree. However you are able to drag pages only to parents you can edit.

* Introduced the new `deleteFromTrash` option to the `apostrophe-pages` module. If this option is enabled, a new icon appears in "reorganize" when looking at pages in the trash. This icon allows you to permanently delete a page and its descendants from the site.

The use of this option can lead to unhappy customers if they do not clearly understand it is a permanent action. For that reason, it is disabled by default. However it can be quite useful when transitioning from the initial site build to long-term support. We recommend enabling it during that period and disabling it again after cleanup.

* "Reorganize" no longer displays nonfunctional "view" and "trash" icons for the trash and pages inside it.

* The tests for the `apostrophe-locks` module are now deterministic and should always pass.

## 2.15.2

All tests passing.

Fixed a bug which could cause a crash if the `sort` filter was explicitly set to `search` and no search was actually present. Conditions existed in which this could happen with the autocomplete route.

## 2.15.1

Due to a miscommunication the version number 2.15.0 had been previously used. The description below was originally intended for 2.15.0 and has been published as 2.15.1 purely to address the version numbering conflict.

All tests passing.

* `apos.permissions.addPublic` accepts multiple arguments and array arguments,
adding all of the permission names given including any listed in the arrays.
* Permissions checks for pieces admin routes longer check for req.user, checking for the appropriate `edit-` permission is sufficient and makes addPublic more useful.
* Updated the `i18n` module to address a problem where labels that happened to be numbers rather than strings would crash the template if passed to `__()`.
* Documentation improvements.

## 2.14.3

All tests passing.

The mechanism that preserves text fields when performing AJAX refreshes was preserving
other types of `input` elements. Checkboxes, radio buttons and `type="submit"` are now
properly excluded from this mechanism.

## 2.14.2

Fixed [#385](https://github.com/punkave/apostrophe/issues/385): if a page is moved to the trash, its slug must always change, even if it has been edited so that it no longer has its parent's slug as a prefix. In addition, if the resulting slug of a descendant of the page moving to the trash conflicts with an existing page in the trash, steps are taken to ensure uniqueness.

## 2.14.1

All tests passing.

* The `apos.utils.clonePermanent` method no longer turns objects into long arrays of nulls if they happen to have a `length` property. `lodash` uses the `length` property as an indicator that the object should be treated as an array, but this would be an unrealistic restriction on Apostrophe schema field names. Instead, `clonePermanent` now uses `Array.isArray` to distinguish true arrays. This fixes a nasty bug when importing content from A1.5 and subsequently editing it.

* When a user is logged in there is an `apos.user` object on the browser side. Due to a bug this was an empty object. It now contains `title`, `_id` and `username` properties as intended.

## 2.14.0

All tests passing.

* A version rollback dialog box for the `global` doc is now opened if an element with the `data-apos-versions-global` attribute is clicked. There is currently no such element in the standard UI but you may introduce one in your own layout if you have mission-critical content in the `global` doc that is awkward to recreate after an accidental deletion, such as a custom sitewide nav.
* An error message is correctly displayed when login fails.
* Many UI messages are now passed through the `__()` internationalization helper correctly. Thanks to `timaebi`.

## 2.13.2

All tests passing.

The `data-apos-ajax-context` feature had a bug which prevented ordinary anchor links from performing AJAX refreshes correctly.

## 2.13.1

All tests passing.

The `apostrophe-attachments` module now calls `apos.ui.busy` correctly on the fieldset so that the busy and completed indicators are correctly shown and hidden. Previously the string `0` was passed, which is not falsy.

## 2.12.0

All tests passing.

* Developers are no longer required to set `instantiate: false` in `app.js` when configuring an npm module that uses the `improve` property to implicitly subclass and enhance a different module. In addition, bugs were fixed in the underlying `moog-require` module to ensure that assets can be loaded from the `public` and `views` folders of modules that use `improve`.
* `string` has replaced `csv` as the property name of the schema field converters that handle plaintext. Backwards compatibility has been implemented so that existing `csv` converters will work transparently and calls to `convert` with `csv` as the `from` argument still work as well. In all new custom field types you should say `string` rather than `csv`. There is no change in the functionality or implementation other than the name.

## 2.11.0

All tests passing.

You can now add middleware to your Apostrophe site via any module in your project. Just add an `self.expressMiddleware` method to your module, which takes the usual `req, res, next` arguments. Or, if it's more convenient, set `self.expressMiddleware` to an array of such functions. "Module middleware" is added immediately after the minimum required Apostrophe middleware (bodyParser, `req.data`, etc), and before any routes.

## 2.10.3

All tests passing.

Fixed bug in `autoPreserveText` feature of our `data-apos-ajax-context` mechanism; also, restricted it to text inputs and textareas that actually have the focus so that you can replace their values normally at other times

## 2.10.2

All tests passing.

A very minor fix, but 2.10.1 had a very noisy console.log statement left in.

## 2.10.1

All tests passing.

* The built-in cursor filters for `float` and `integer` no longer incorrectly default to filtering for docs with the value `0` if the value being filtered for is undefined or null. They default to not filtering at all, which is correct.

## 2.10.0

All tests passing.

* Apostrophe now automatically recompiles modified Nunjucks templates. This means you can hit refresh in your browser after hitting save in your editor when working on `.html` files. Also note that this has always worked for `.less` files.
* Fixed a longstanding bug in `joinByArrayReverse`, which now works properly.

## 2.9.2

All tests passing.

* Starting with MongoDB 3.3.x (?), it is an error to pass `safe: true` when calling `createIndex`, and it has never done anything in any version. In our defense, cargo-cult practice was probably adopted back in the days when MongoDB would invoke your write callback without actually confirming anything unless you passed `safe: true`, but apparently this was never a thing for indexes. Removed all the `safe: true` arguments from `createIndex` calls.
* Added a `beforeAjax` Apostrophe event to facilitate progress display and animations when using the new `data-apos-ajax-content` feature.

## 2.9.1

All tests passing.

* Fixed an omission that prevented the use of the back button to undo the very first click when using the new `data-apos-ajax-context`. Later clicks worked just fine, but for the first one to work we need a call to `replaceState` to make it possible to restore the original query.

## 2.9.0

All tests passing.

* Two major new features in this release: built-in filters for most schema fields, and built-in AJAX support for `apostrophe-pieces-pages`. These combine to eliminate the need for custom code in a wide array of situations where you wish to allow users to browse and filter blog posts, events, etc. In most cases there is no longer any need to write your own `cursor.js` or your own AJAX implementation. The provided AJAX implementation handles browser history operations, bookmarking and sharing properly and is SEO-friendly.

[See the official summary of the pull request for details and examples of usage.](https://github.com/punkave/apostrophe/pull/766)

* We also fixed a bug in the `refinalize` feature of cursors. state.criteria is now cloned before finalize and restored after it. Otherwise many criteria are added twice after refinalize which causes a fatal error with a few, like text search in mongodb.

In addition, we merged a contribution from Fotis Paraskevopoulos that allows a `bodyParser` option with `json` and `urlencoded` properties to be passed to the `apostrophe-express` module. Those properties are passed on to configure those two body parser middleware functions.

## 2.8.0

All tests passing.

* `APOS_MONGODB_URI` environment variable is used to connect to MongoDB if present. Helpful for cloud hosting. See the new [deploying Apostrophe in the cloud HOWTO](http://apostrophecms.org/docs/tutorials/howtos/deploying-apostrophe-in-the-cloud.html).
* `APOS_S3_BUCKET`, `APOS_S3_ENDPOINT` (optional), `APOS_S3_SECRET`, `APOS_S3_KEY`, and `APOS_S3_REGION` environment variables can be used to configure Apostrophe to use S3 for uploaded media storage. This behavior kicks in if `APOS_S3_BUCKET` is set. See the new [deploying Apostrophe in the cloud HOWTO](http://apostrophecms.org/docs/tutorials/howtos/deploying-apostrophe-in-the-cloud.html).
* New advisory locking API accessible via `apos.locks.lock` and `apos.locks.unlock`. `apostrophe-migrations:migrate` is now wrapped in a lock. More locks are coming, although Apostrophe was carefully designed for benign worst case outcomes during race conditions.
* Better asset deployment for Heroku and other cloud services. `node app apostrophe:generation --create-bundle=NAME` now creates a new folder, `NAME`, containing assets that would otherwise have been written to `public`. Launching a server with the `APOS_BUNDLE` environment variable set to `NAME` will then copy that bundle's contents into `public` before listening for connections. See the new [deploying Apostrophe in the cloud HOWTO](http://apostrophecms.org/docs/tutorials/howtos/deploying-apostrophe-in-the-cloud.html).
* `apostrophe-pieces-pages` index pages are about 2x faster; discovered we were inefficiently deep-cloning `req` when cloning a cursor.
* Helpful error message if you forget to set the `name` property of one of your `types` when configuring `apostrophe-pages`.

## 2.7.0

* We do a better job of defaulting to a sort by search match quality if full-text search is present in a query. Under the hood this is powered by the new `defaultSort` filter, which just stores a default value for the `sort` filter to be used only if `search` (and anything else with an implicit preferred sort order) is not present. No more lame search results for blog posts. You can explicitly set the `sort()` filter in a cursor override if you really want to, but trust us, when `search` is present sorting by anything but search quality produces poor results.
* Fixed bugs in the sanitizer for page slugs. It is now impossible to save a slug with trailing or consecutive slashes (except the home page slug which is allowed to consist of a single "trailing" slash). Added unit tests.
* Apostrophe's dropdown menus, etc. will more robustly maintain their font size in the presence of project-level CSS. There is an explicit default font size for `.apos-ui`.

## 2.6.2

All tests passing.

* The auto-suggestion of titles upon uploading files also suggests slugs.
* The auto-suggestion of titles and slugs applies to both "files" and "images."
* Reduce the clutter in the versions collection by checking for meaningful change on the server side, where final sanitization of HTML, etc. has taken place to iron out distinctions without a difference.
* Use the permission name `edit-attachment` consistently, so that calling `addPublic('edit-attachment')` has the intended effect.
* Manage view of pieces does not crash if `updatedAt` is missing from a piece.

## 2.6.1

All tests passing.

* Choosers and schema arrays play nicely with the new fixed-position tabs.
* Better CSS solution to positioning the attachment upload buttons which doesn't interfere with other styles.
* Images in the chooser choices column "stay in their lane."
* Better error message when an attempt to edit an area with a hyphenated name is used.
* Array edit button fixed.
* The `type()` cursor filter now has a finalizer and merges its criteria there at the very end, so that you can override a previous call to it at any time prior to invoking `toArray` or similar.
* Area controls no longer interfere with visibility of widget type selection menu.

## 2.6.0

All tests passing.

* `relationship` fields defined for `joinByArray` can now have an `inline: true` flag. If they are inline, they are presented right in the chooser, rather than appearing in a separate modal dialog reachable by clicking an icon. This feature should be used sparingly, but that's true of relationship fields in general.
* Permissions editing for pages now takes advantage of the new inline relationship fields to make the "apply to subpages" functionality easier to discover.
* When uploading files or images, the title field is automatically suggested based on the filename.
* Improvements in form field UX and design.
* When choosing pieces (including images), if you elect to create a new piece it is automatically added to the selection.
* When choosing pieces, if the `limit` is reached and it is greater than 1, a helpful message appears, and the UI changes to make clear that you cannot add items until you remove one. If the limit is exactly 1, a new selection automatically replaces the current selection, and singular language is used to clarify what is happening.
* Syntax errors in "related types" such as cursors now produce an improved error message with filename and line number.
* Showstopper errors during startup are reported in a less redundant way.

## 2.5.2

All tests passing.

* New `blockLevelControls: true` option to areas ensures controls for "blocks," i.e. "layout" widgets whose primary purpose is to contain other widgets, can be easily distinguished from controls for "regular" areas nested inside them. Think of a "two-column" or "three-column" widget with three areas in its template. The controls for these areas are displayed in a distinct color and various visual affordances are made to ensure they are accessible when things would otherwise be tightly spaces.
* General improvements to the usability of area-related controls.
* The search index now correctly includes the text of string and select schema fields found in widgets, pieces, pages, etc., as it always did before in 0.5. You may use `searchable: false` to disable this on a per-field basis.
* Search indexing has been refactored for clarity (no changes to working APIs).
* Checkboxes for the `checkboxes` schema field type are now styled.
* "View file" links in the file library are now styled as buttons.

## 2.5.1

All tests passing.

* The `minSize` option to `apostrophe-images` widgets now works properly when cropping.
* The cropper no longer starts out cropping to the entire image, as this made it unclear what was happening. However if you click the crop button and then just save you still get reasonable behavior.
* Bigger crop handles.
* Textarea focus state receives the same "glow" as a regular text input field.
* Small documentation updates.

## 2.5.0

All tests passing.

* Implemented `apos.areas.fromPlaintext`, which accepts a string of plaintext (not markup) and returns an area with a single `apostrophe-rich-text` widget in it, containing that text. Useful in implementing importers.
* The so-called `csv` import mode of `apos.schemas.convert` works properly for areas, using the above. Although it is called csv this mode is really suitable for any situation in which you have plaintext representations of each property in an object and would like those sanitized and converted to populate a doc.
* Bug fix: emit the `enhance` Apostrophe event only once on page load. This event is emitted only when there is new content that has been added to the page, e.g. once at page load, and also when a new widget is added or updated, etc. The first argument to your event handler will be a jQuery element which will contain only new elements.
* Legacy support for `data/port` and `data/address` files has been restored. (Note that `PORT` and `ADDRESS` environment variables supersede these. In modern Stagecoach deployments `data/port` is often a space-separated list of ports, and the `deployment/start` script parses these out and launches multiple processes with different PORT variables.)

## 2.4.0

All tests passing.

Workarounds for two limitations in MongoDB that impact the use of Apostrophe cursors:

* The `addLateCriteria` cursor filter has been introduced. This filter should be used only when
you need to invoke `$near` or another MongoDB operator that cannot be used within `$and`. The object
you pass to `addLateCriteria` is merged with the criteria object that is built normally by the cursor.
**Use of this filter is strongly discouraged unless you must use operators that do
not support `$and`.**
* Custom filters that invoke `$near` or other MongoDB operators that are incompatible
with `$text` queries may call `self.set('regexSearch', true)` to force the cursor to use
a regular expression search rather than full MongoDB full-text search, if and when the
`search()` filter is called on the same cursor. This was implemented to allow combination
of full-text and geographical searches, subject of course to the limitation that regular expression
search is not indexed. It also doesn't sort by quality, but `$near` provides its own sort
by distance.

Since these are new features a minor version level bump is appropriate. However neither of these is a feature that a typical site developer will need to call directly.

## 2.3.2

All tests passing.

* The quality of the autocomplete search results shown when selecting pages or pieces via a join was low. This has been corrected by calling the `.sort('search')` filter to sort by search result quality rather than the default sort order for the doc type manager in question.
* All of the autocomplete suggestions fit on the screen on reasonably sized displays. With the recent addition of the "flip" feature to push the suggestions up rather than down if the bottom of the screen would otherwise be reached, this is critical to show the first and best suggestion. Further discussion for future UX improvement in [issue 704](https://github.com/punkave/apostrophe/issues/704).

## 2.3.1

All tests passing.

* Fixed a bug in the new "copy page" feature that affects pages that have `null` properties.
* Improved the experience of using the widget controls to manage the widgets in an area.
* The `login` module now has an alias, `apos.login`, like other core modules.
* Updated the jquery projector plugin to the latest version.

## 2.3.0

All tests passing.

* Fixed a bug affecting the use of `arrangeFields` in modules that extend another module's use of `arrangeFields`. Added unit test based directly on a real-world project.
* `baseUrl` project-wide option added, yielding the same benefit as in 0.5: you get absolute URLs for all pages everywhere. (If you don't want absolute URLs, just don't set it.) This is very beneficial when generating `og:meta` tags for Facebook, or generating emails.
* A direct link to the original file has been added to the file manager's editor modal.

## 2.2.2

All tests passing.

* Addition of slugs to projection for autocomplete is now done in a way that still allows overrides at the doc level to add other properties.
* Addition of slugs to projection for autocomplete works for joins with a specific page type, too.
* Fixed a chicken-and-egg problem in the global module that kicked in if the "global" doc contains widgets powered by modules not yet initialized at the time the global module checks for the existence of the doc.

## 2.2.1

All tests passing.

Fixed an oversight: the new `pageBeforeCopy` global method now takes `req` as its first parameter. Since `2.2.0` was first published 5 minutes ago and this method has not yet been documented this is not regarded as a bc break.

## 2.2.0

All tests passing.

* Fixed bug that broke removal of permissions for pages.
* "Copy Page" feature added to the page menu.
* Automatically reposition the autocomplete dropdown for joins if it would collide with the bottom of the window.
* Include page slugs in the autocomplete dropdown for joins with pages.
* `chooserChoiceBase.html` restored; some projects were depending on extending it, which is a useful technique.

## 2.1.5

All tests passing.

* Admin bar: previously grouped fields can be re-grouped successfully, so concatenating admin bar configuration works just as well as concatenating `addFields` arrays
* Files widget displays upload button in the same user-friendly position as the images widget
* Font size for tabs and help labels is explicit to avoid side effects from project-level CSS

## 2.1.4

All tests passing.

* Previously chosen items that now reside in the trash no longer break the chooser for editing joins
* All joins editable; certain edge cases weren't getting blessed
* A field appears properly when two diferent choices list it for `showFields`
* As in 0.5, a required field hidden by `showFields` is not required (but will be if you elect the choice that shows it)

## 2.1.3

All tests passing.

* A typo in the unit tests caused unit tests to fail. This has been fixed.
* The recent addition of the HTML5 doctype caused the login page to be invisible in the sandbox project (not the boilerplate project). This has been fixed.
* The recent addition of the HTML5 doctype caused the admin bar to appear with a slight visual defect. This has been fixed.

## 2.1.2

Fix for [#668](https://github.com/punkave/apostrophe/issues/668), crash occurring when admin bar group leader starts out too close to the end of the admin bar items array.

## 2.1.1

Full Windows compatibility restored. The "recursively copy asset folders if on Windows" behavior from 0.5 was reimplemented. This is necessary to allow Apostrophe to run as a non-administrator on Windows. Running as administrator is the moral equivalent of running as root on Linux, which we would never recommend.

Since Apostrophe did not function previously on Windows and there is no behavior change on Mac/Linux this is effectively a bug fix rather than a new feature, thus 2.1.1.

## 2.1.0

* Introduced the new `apos.areas.richText` and `apos.areas.plaintext` methods, which are also available in templates by the same names.

* Added and documented the `addImageSizes` option of the `apostrophe-attachments` module.

## 2.0.4

* The `apostrophe-login` module now invokes `loginAfterLogin(req, callback)` on all modules that have such a method, via `apos.callAll`. Modules that do not need a callback can supply this method with only one argument. Afterwards, `apostrophe-login` redirects to `req.redirect`, as is supported elsewhere in Apostrophe. So you can assign to `req.redirect` in your callback to change the user's destination after a successful login. If `req.redirect` is not set, the user is redirected to the home page.

## 2.0.3

The `ancestors` and `children` filters defaulted to `areas(false)`, but `joins(false)` was omitted, contrary to documentation which has always indicated the information returned is limited for performance. This was fixed. You can still override freely with the `filters` option to `apostrophe-pages`.

The HTML5 doctype was added to `outerLayoutBase`. HTML5 was always assumed, and the absence of the doctype broke jQuery's support for distinguishing `$(window).height()` from `$(document).height()`, causing runaway infinite scroll loading.

Warning message instructions for configuring the session secret were fixed (the actual location has not changed).

## 2.0.2

Previously the `contextual` flag of a pieces module was not considered before deciding to redirect to the "show page" for the piece, which might not exist. This has been fixed. It should only happen when the module has `contextual: true`, creating a reasonable expectation that such a page must exist.

## 2.0.1

Packaging and documentation issues only.

## 2.0.0

Inaugural npm release of Apostrophe 2.x, which was used prior to that in many projects via git dependencies.<|MERGE_RESOLUTION|>--- conflicted
+++ resolved
@@ -57,11 +57,8 @@
 * Automatically retries once if unable to bind to the port in a dev environment. This helps with occasional `EADDRINUSE` errors during nodemon restarts.
 * Update the current page's context bar properly when appropriate after actions such as "Discard Draft."
 * The main archive page cannot be restored, etc. via the context menu in the page tree.
-<<<<<<< HEAD
 * The context menu and "Preview Draft" are both disabled while errors are present in the editor dialog box.
-=======
 * "Duplicate" should lead to a "Publish" button, not an "Update" button, "Submit" rather than "Submit Update," etc.
->>>>>>> f55daf06
 
 ## 3.0.0-alpha.7 - 2021-04-07
 
