--- conflicted
+++ resolved
@@ -1,18 +1,14 @@
 # Changelog
 
-<<<<<<< HEAD
-## 2.227.8 (2024-07-22)
+## UNRELEASED
 
 ### Changes
 
 * Update `emulate-mongo-2-driver` dependency to keep supporting `mongodb@2.x` queries while using `mongodb@6.x`.
-=======
-## UNRELEASED
 
 ### Fixes
 
 * Minimum version of `oembetter` bumped to ensure support for all YouTube and Vimeo videos that permit embedding.
->>>>>>> 148ce5bc
 
 ## 2.227.7 (2024-07-10)
 
