# Changelog

## UNRELEASED

### Adds

* The `context-editing` apostrophe admin UI bus event can now take a boolean parameter, explicitly indicating whether the user is actively typing or performing a similar active manipulation of controls right now. If a boolean parameter is not passed, the existing 1100-millisecond debounced timeout is used.
* Adds 'no-search' modifier to relationship fields as a UI simplification option.
* Fields can now have their own `modifiers` array. This is combined with the schema modifiers, allowing for finer grained control of field rendering.
* Adds a Slovak localization file. Activate the `sk` locale to use this. Many thanks to [Michael Huna](https://github.com/Miselrkba) for the contribution.

### Fixes

* Fixed missing translation for "New Piece" option on the "more" menu of the piece manager, seen when using it as a chooser.
* Piece types with relationships to multiple other piece types may now be configured in any order, relative to the other piece types. This sometimes appeared to be a bug in reverse relationships.
* Code at the project level now overrides code found in modules that use `improve` for the same module name. For example, options set by the `@apostrophecms/seo-global` improvement that ships with `@apostrophecms/seo` can now be overridden at project level by `/modules/@apostrophecms/global/index.js` in the way one would expect.
* Array input component edit button label is now propertly localized.
<<<<<<< HEAD
* A memory leak on each request has been fixed, and performance improved, by avoiding the use of new Nunjucks environments for each request. Thanks to Miro Yovchev for pointing out the leak.
=======
* Fixes field group cascade merging, using the original group label if none is given in the new field group configuration.
>>>>>>> 0a733bf5

### Changes

* No longer logs a warning about no users if `testModule` is true on the app.

## 3.5.0 - 2021-09-23

* Pinned dependency on `vue-material-design-icons` to fix `apos-build.js` build error in production.
* The file size of uploaded media is visible again when selected in the editor, and media information such as upload date, dimensions and file size is now properly localized.
* Fixes moog error messages to reflect the recommended pattern of customization functions only taking `self` as an argument.
* Rich Text widgets now instantiate with a valid element from the `styles` option rather than always starting with an unclassed `<p>` tag.
* Since version 3.2.0, apostrophe modules to be loaded via npm must appear as explicit npm dependencies of the project. This is a necessary security and stability improvement, but it was slightly too strict. Starting with this release, if the project has no `package.json` in its root directory, the `package.json` in the closest ancestor directory is consulted.
* Fixes a bug where having no project modules directory would throw an error. This is primarily a concern for module unit tests where there are no additional modules involved.
* `css-loader` now ignores `url()` in css files inside `assets` so that paths are left intact, i.e. `url(/images/file.svg)` will now find a static file at `/public/images/file.svg` (static assets in `/public` are served by `express.static`). Thanks to Matic Tersek.
* Restored support for clicking on a "foreign" area, i.e. an area displayed on the page whose content comes from a piece, in order to edit it in an appropriate way.
* Apostrophe module aliases and the data attached to them are now visible immediately to `ui/src/index.js` JavaScript code, i.e. you can write `apos.alias` where `alias` matches the `alias` option configured for that module. Previously one had to write `apos.modules['module-name']` or wait until next tick. However, note that most modules do not push any data to the browser when a user is not logged in. You can do so in a custom module by calling `self.enableBrowserData('public')` from `init` and implementing or extending the `getBrowserData(req)` method (note that page, piece and widget types already have one, so it is important to extend in those cases).
* `options.testModule` works properly when implementing unit tests for an npm module that is namespaced.

### Changes

* Cascade grouping (e.g., grouping fields) will now concatenate a group's field name array with the field name array of an existing group of the same name. Put simply, if a new piece module adds their custom fields to a `basics` group, that field will be added to the default `basics` group fields. Previously the new group would have replaced the old, leaving inherited fields in the "Ungrouped" section.
* AposButton's `block` modifier now less login-specific

### Adds

* Rich Text widget's styles support a `def` property for specifying the default style the editor should instantiate with.
* A more helpful error message if a field of type `area` is missing its `options` property.

## 3.4.1 - 2021-09-13

No changes. Publishing to correctly mark the latest 3.x release as "latest" in npm.

## 3.4.0 - 2021-09-13

### Security

* Changing a user's password or marking their account as disabled now immediately terminates any active sessions or bearer tokens for that user. Thanks to Daniel Elkabes for pointing out the issue. To ensure all sessions have the necessary data for this, all users logged in via sessions at the time of this upgrade will need to log in again.
* Users with permission to upload SVG files were previously able to do so even if they contained XSS attacks. In Apostrophe 3.x, the general public so far never has access to upload SVG files, so the risk is minor but could be used to phish access from an admin user by encouraging them to upload a specially crafted SVG file. While Apostrophe typically displays SVG files using the `img` tag, which ignores XSS vectors, an XSS attack might still be possible if the image were opened directly via the Apostrophe media library's convenience link for doing so. All SVG uploads are now sanitized via DOMPurify to remove XSS attack vectors. In addition, all existing SVG attachments not already validated are passed through DOMPurify during a one-time migration.

### Fixes

* The `apos.attachment.each` method, intended for migrations, now respects its `criteria` argument. This was necessary to the above security fix.
* Removes a lodash wrapper around `@apostrophecms/express` `bodyParser.json` options that prevented adding custom options to the body parser.
* Uses `req.clone` consistently when creating a new `req` object with a different mode or locale for localization purposes, etc.
* Fixes bug in the "select all" relationship chooser UI where it selected unpublished items.
* Fixes bug in "next" and "previous" query builders.
* Cutting and pasting widgets now works between locales that do not share a hostname, provided that you switch locales after cutting (it does not work between tabs that are already open on separate hostnames).
* The `req.session` object now exists in task `req` objects, for better compatibility. It has no actual persistence.
* Unlocalized piece types, such as users, may now be selected as part of a relationship when browsing.
* Unpublished localized piece types may not be selected via the autocomplete feature of the relationship input field, which formerly ignored this requirement, although the browse button enforced it.
* The server-side JavaScript and REST APIs to delete pieces now work properly for pieces that are not subject to either localization or draft/published workflow at all the (`localize: false` option). UI for this is under discussion, this is just a bug fix for the back end feature which already existed.
* Starting in version 3.3.1, a newly added image widget did not display its image until the page was refreshed. This has been fixed.
* A bug that prevented Undo operations from working properly and resulted in duplicate widget _id properties has been fixed.
* A bug that caused problems for Undo operations in nested widgets, i.e. layout or multicolumn widgets, has been fixed.
* Duplicate widget _id properties within the same document are now prevented on the server side at save time.
* Existing duplicate widget _id properties are corrected by a one-time migration.

### Adds

* Adds a linter to warn in dev mode when a module name include a period.
* Lints module names for `apostrophe-` prefixes even if they don't have a module directory (e.g., only in `app.js`).
* Starts all `warnDev` messages with a line break and warning symbol (⚠️) to stand out in the console.
* `apos.util.onReady` aliases `apos.util.onReadyAndRefresh` for brevity. The `apos.util.onReadyAndRefresh` method name will be deprecated in the next major version.
* Adds a developer setting that applies a margin between parent and child areas, allowing developers to change the default spacing in nested areas.

### Changes

* Removes the temporary `trace` method from the `@apostrophecms/db` module.
* Beginning with this release, the `apostrophe:modulesReady` event has been renamed `apostrophe:modulesRegistered`, and the `apostrophe:afterInit` event has been renamed `apostrophe:ready`. This better reflects their actual roles. The old event names are accepted for backwards compatibility. See the documentation for more information.
* Only autofocuses rich text editors when they are empty.
* Nested areas now have a vertical margin applied when editing, allowing easier access to the parent area's controls.

## 3.3.1 - 2021-09-01

### Fixes

* In some situations it was possible for a relationship with just one selected document to list that document several times in the returned result, resulting in very large responses.
* Permissions roles UI localized correctly.
* Do not crash on startup if users have a relationship to another type. This was caused by the code that checks whether any users exist to present a warning to developers. That code was running too early for relationships to work due to event timing issues.

## 3.3.0 - 2021-08-30

### Fixes

* Addresses the page jump when using the in-context undo/redo feature. The page will immediately return users to their origin scroll position after the content refreshes.
* Resolves slug-related bug when switching between images in the archived view of the media manager. The slug field was not taking into account the double slug prefix case.
* Fixes migration task crash when parking new page. Thanks to [Miro Yovchev](https://www.corllete.com/) for this fix.
* Fixes incorrect month name in `AposCellDate`, which can be optionally used in manage views of pieces. Thanks to [Miro Yovchev](https://www.corllete.com/) for this fix.

### Adds

* This version achieves localization (l10n) through a rich set of internationalization (i18n) features. For more information, [see the documentation](https://v3.docs.apostrophecms.org/).
* There is support for both static string localization and dynamic content localization.
* The home page, other parked pages, and the global document are automatically replicated to all configured locales at startup. Parked properties are refreshed if needed. Other pages and pieces are replicated if and when an editor chooses to do so.
* An API route has been added for voluntary replication, i.e. when deciding a document should exist in a second locale, or desiring to overwrite the current draft contents in locale `B` with the draft contents of locale `A`.
* Locales can specify `prefix` and `hostname` options, which are automatically recognized by middleware that removes the prefix dynamically where appropriate and sets `req.locale`. In 3.x this works more like the global site `prefix` option. This is a departure from 2.x which stored the prefix directly in the slug, creating maintenance issues.
* Locales are stateless: they are never recorded in the session. This eliminates many avenues for bugs and bad SEO. However, this also means the developer must fully distinguish them from the beginning via either `prefix` or `hostname`. A helpful error message is displayed if this is not the case.
* Switching locales preserves the user's editing session even if on separate hostnames. To enable this, if any locales have hostnames, all configured locales must have hostnames and/or baseUrl must be set for those that don't.
* An API route has been added to discover the locales in which a document exists. This provides basic information only for performance (it does not report `title` or `_url`).
* Editors can "localize" documents, copying draft content from one locale to another to create a corresponding document in a different locale. For convenience related documents, such as images and other pieces directly referenced by the document's structure, can be localized at the same time. Developers can opt out of this mechanism for a piece type entirely, check the box by default for that type, or leave it as an "opt-in" choice.
* The `@apostrophecms/i18n` module now uses `i18next` to implement static localization. All phrases in the Vue-based admin UI are passed through `i18next` via `this.$t`, and `i18next` is also available via `req.t()` in routes and `__t()` in templates. Apostrophe's own admin UI phrases are in the `apostrophe` namespace for a clean separation. An array of locale codes, such as `en` or `fr` or `en-au`, can be specified using the `locales` option to the `@apostrophecms/i18n` module. The first locale is the default, unless the `defaultLocale` option is set. If no locales are set, the locale defaults to `en`. The `i18next-http-middleware` locale guesser is installed and will select an available locale if possible, otherwise it will fall back to the default.
* In the admin UI, `v-tooltip` has been extended as `v-apos-tooltip`, which passes phrases through `i18next`.
* Developers can link to alternate locales by iterating over `data.localizations` in any page template. Each element always has `locale`, `label` and `homePageUrl` properties. Each element also has an `available` property (if true, the current context document is available in that locale), `title` and a small number of other document properties are populated, and `_url` redirects to the context document in that locale. The current locale is marked with `current: true`.
* To facilitate adding interpolated values to phrases that are passed as a single value through many layers of code, the `this.$t` helper provided in Vue also accepts an object argument with a `key` property. Additional properties may be used for interpolation.
* `i18next` localization JSON files can be added to the `i18n` subdirectory of *any* module, as long as its `i18n` option is set. The `i18n` object may specify `ns` to give an `i18next` namespace, otherwise phrases are in the default namespace, used when no namespace is specified with a `:` in an `i18next` call. The default namespace is yours for use at project level. Multiple modules may contribute to the same namespace.
* If `APOS_DEBUG_I18N=1` is set in the environment, the `i18next` debug flag is activated. For server-side translations, i.e. `req.t()` and `__t()`, debugging output will appear on the server console. For browser-side translations in the Vue admin UI, debugging output will appear in the browser console.
* If `APOS_SHOW_I18N=1` is set in the environment, all phrases passed through `i18next` are visually marked, to make it easier to find those that didn't go through `i18next`. This does not mean translations actually exist in the JSON files. For that, review the output of `APOS_DEBUG_I18N=1`.
* There is a locale switcher for editors.
* There is a backend route to accept a new locale on switch.
* A `req.clone(properties)` method is now available. This creates a clone of the `req` object, optionally passing in an object of properties to be set. The use of `req.clone` ensures the new object supports `req.get` and other methods of a true `req` object. This technique is mainly used to obtain a new request object with the same privileges but a different mode or locale, i.e. `mode: 'published'`.
* Fallback wrappers are provided for the `req.__()`, `res.__()` and `__()` localization helpers, which were never official or documented in 3.x but may be in use in projects ported from 2.x. These wrappers do not localize but do output the input they are given along with a developer warning. You should migrate them to use `req.t()` (in server-side javascript) or `__t()` (Nunjucks templates).

### Changes

* Bolsters the CSS that backs Apostrophe UI's typography to help prevent unintended style leaks at project-level code.
* Removes the 2.x series changelog entries. They can be found in the 2.0 branch in Github.

## 3.2.0 - 2021-08-13

### Fixes

* `req.hostname` now works as expected when `trustProxy: true` is passed to the `@apostrophecms/express` module.
* Apostrophe loads modules from npm if they exist there and are configured in the `modules` section of `app.js`. This was always intended only as a way to load direct, intentional dependencies of your project. However, since npm "flattens" the dependency tree, dependencies of dependencies that happen to have the same name as a project-level Apostrophe module could be loaded by default, crashing the site or causing unexpected behavior. So beginning with this release, Apostrophe scans `package.json` to verify an npm module is actually a dependency of the project itself before attempting to load it as an Apostrophe module.
* Fixes the reference to sanitize-html defaults in the rich text widget.
* Fixes the `toolbarToAllowedStyles` method in the rich text widget, which was not returning any configuration.
* Fixes the broken text alignment in rich text widgets.
* Adds a missing npm dependency on `chokidar`, which Apostrophe and Nunjucks use for template refreshes. In most environments this worked anyway due to an indirect dependency via the `sass` module, but for stability Apostrophe should depend directly on any npm module it uses.
* Fixes the display of inline range inputs, notably broken when using Palette
* Fixes occasional unique key errors from migrations when attempting to start up again with a site that experienced a startup failure before inserting its first document.
* Requires that locale names begin with a letter character to ensure order when looping over the object entries.
* Unit tests pass in MongoDB 5.x.

### Adds
* Adds Cut and Paste to area controls. You can now Cut a widget to a virtual clipboard and paste it in suitable areas. If an area
can include the widget on the clipboard, a special Clipboard widget will appear in area's Add UI. This works across pages as well.

### Changes
* Apostrophe's Global's UI (the @apostrophecms/global singleton has moved from the admin bar's content controls to
the admin utility tray under a cog icon.
* The context bar's document Edit button, which was a cog icon, has been rolled into the doc's context menu.

## 3.1.3 - 2021-07-16

### Fixes

* Hotfix for an incompatibility between `vue-loader` and `webpack` 5.45.0 which causes a crash at startup in development, or asset build time in production. We have temporarily pinned our dependency to `webpack` 5.44.x. We are [contributing to the discussion around the best long-term fix for vue-loader](https://github.com/vuejs/vue-loader/issues/1854).

## 3.1.2 - 2021-07-14

### Changes

* Removes an unused method, `mapMongoIdToJqtreeId`, that was used in A2 but is no longer relevant.
* Removes deprecated and non-functional steps from the `edit` method in the `AposDocsManager.vue` component.
* Legacy migrations to update 3.0 alpha and 3.0 beta sites to 3.0 stable are still in place, with no functional changes, but have been relocated to separate source files for ease of maintenance. Note that this is not a migration path for 2.x databases. Tools for that are forthcoming.

## 3.1.1 - 2021-07-08

### Fixes

* Two distinct modules may each have their own `ui/src/index.scss` file, similar to the fix already applied to allow multiple `ui/src/index.js` files.

## 3.1.0 - 2021-06-30

### Fixes

* Corrects a bug that caused Apostrophe to rebuild the admin UI on every nodemon restart, which led to excessive wait times to test new code. Now this happens only when `package-lock.json` has been modified (i.e. you installed a new module that might contain new Apostrophe admin UI code). If you are actively developing Apostrophe admin UI code, you can opt into rebuilding all the time with the `APOS_DEV=1` environment variable. In any case, `ui/src` is always rebuilt in a dev environment.
* Updates `cheerio`, `deep-get-set`, and `oembetter` versions to resolve vulnerability warnings.
* Modules with a `ui/src` folder, but no other content, are no longer considered "empty" and do not generate a warning.
* Pushing a secondary context document now always results in entry to draft mode, as intended.
* Pushing a secondary context document works reliably, correcting a race condition that could cause the primary document to remain in context in some cases if the user was not already in edit mode.

### Changes

* Deprecates `self.renderPage` method for removal in next major version.
* Since `ui/src/index.js` files must export a function to avoid a browser error in production which breaks the website experience, we now detect this at startup and throw a more helpful error to prevent a last-minute discovery in production.

## 3.0.1 - 2021-06-17

### Fixes

* Fixes an error observed in the browser console when using more than one `ui/src/index.js` file in the same project. Using more than one is a good practice as it allows you to group frontend code with an appropriate module, or ship frontend code in an npm module that extends Apostrophe.
* Migrates all of our own frontend players and utilities from `ui/public` to `ui/src`, which provides a robust functional test of the above.
* Executes `ui/src` imports without waiting for next tick, which is appropriate as we have positioned it as an alternative to `ui/public` which is run without delay.

## 3.0.0 - 2021-06-16

### Breaks

* Previously our `a3-boilerplate` project came with a webpack build that pushed code to the `ui/public` folder of an `asset` module. Now the webpack build is not needed because Apostrophe takes care of compiling `ui/src` for us. This is good! However, **if you are transitioning your project to this new strategy, you will need to remove the `modules/asset/ui/public` folder from your project manually** to ensure that webpack-generated code originally intended for webpack-dev-server does not fail with a `publicPath` error in the console.
* The `CORE_DEV=1` environment setting has been changed to `APOS_DEV=1` because it is appropriate for anyone who is actively developing custom Apostrophe admin UI using `ui/apos` folders in their own modules.
* Apostrophe now uses Dart Sass, aka the `sass` npm module. The `node-sass` npm module has been deprecated by its authors for some time now. Most existing projects will be unaffected, but those writing their own Apostrophe UI components will need to change any `/deep/` selectors to `::v-deep` and consider making other Dart Sass updates as well. For more information see the [Dart Sass documentation](https://sass-lang.com/dart-sass). Those embracing the new `ui/src` feature should also bear in mind that Dart Sass is being used.

### Changes

* Relationship ids are now stored as aposDocIds (without the locale and mode part). The appropriate locale and mode are known from the request. This allows easy comparison and copying of these properties across locales and fixes a bug with reverse relationships when publishing documents. A migration has been added to take care of this conversion on first startup.
- The `attachment` field type now correctly limits file uploads by file type when using the `fileGroup` field option.
- Uploading SVG files is permitted in the Media Library by default.

### Adds

- Apostrophe now enables you to ship frontend JavaScript and Sass (using the SCSS syntax) without your own webpack configuration.
- Any module may contain modern JavaScript in a `ui/src/index.js` file, which may use `import` to bring in other files in the standard way. Note that **`ui/src/index.js must export a function`**. These functions are called for you in the order modules are initialized.
- Any module may contain a Sass (SCSS) stylesheet in a `ui/src/index.scss` file, which may also import other Sass (SCSS) files.
- Any project that requires IE11 support for `ui/src` JavaScript code can enable it by setting the `es5: true` option to the `@apostrophecms/asset` module. Apostrophe produces separate builds for IE11 and modern browsers, so there is no loss of performance in modern browsers. Code is automatically compiled for IE11 using `babel` and missing language features are polyfilled using `core-js` so you can use promises, `async/await` and other standard modern JavaScript features.
- `ui/public` is still available for raw JavaScript and CSS files that should be pushed *as-is* to the browser. The best use of this feature is to deliver the output of your own custom webpack build, if you have one.
- Adds browser-side `editMode` flag that tracks the state of the current view (edit or preview), located at `window.apos.adminBar.editMode`.
- Support for automatic inline style attribute sanitization for Rich Text widgets.
- Adds text align controls for Rich Text widgets. The following tools are now supported as part of a rich text widget's `toolbar` property:
-- `alignLeft`
-- `alignRight`
-- `alignCenter`
-- `alignJustify`
- `@apostrophecms/express` module now supports the `trustProxy: true` option, allowing your reverse proxy server (such as nginx) to pass on the original hostname, protocol and client IP address.

### Fixes

* Unit tests passing again. Temporarily disabled npm audit checks as a source of critical failures owing to upstream issues with third-party packages which are not actually a concern in our use case.
* Fixed issues with the query builder code for relationships. These issues were introduced in beta 3 but did not break typical applications, except for displaying distinct choices for existing values of a relationship field.
* Checkbox field types can now be used as conditional fields.
* Tracks references to attachments correctly, and introduces a migration to address any attachments previously tracked as part of documents that merely have a relationship to the proper document, i.e. pages containing widgets that reference an image piece.
* Tracks the "previously published" version of a document as a legitimate reference to any attachments, so that they are not discarded and can be brought back as expected if "Undo Publish" is clicked.
* Reverse relationships work properly for published documents.
* Relationship subfields are now loaded properly when `reverseOf` is used.
* "Discard Draft" is available when appropriate in "Manage Pages" and "Manage Pieces."
* "Discard Draft" disables the "Submit Updates" button when working as a contributor.
* Relationship subfields can now be edited when selecting in the full "manage view" browser, as well as in the compact relationship field view which worked previously.
* Relationship subfields now respect the `def` property.
* Relationship subfields are restored if you deselect a document and then reselect it within a single editing experience, i.e. accidentally deselect and immediately reselect, for instance.
* A console warning when editing subfields for a new relationship was fixed.
* Field type `color`'s `format` option moved out of the UI options and into the general options object. Supported formats are "rgb", "prgb", "hex6", "hex3", "hex8", "name", "hsl", "hsv". Pass the `format` string like:
```js
myColorField: {
  type: 'color',
  label: 'My Color',
  options: {
    format: 'hsl'
  }
}
```
* Restored Vue dependency to using semantic versioning now that Vue 2.6.14 has been released with a fix for the bug that required us to pin 2.6.12.
* Nunjucks template loader is fully compatible with Linux in a development environment.
* Improved template performance by reusing template loaders.
* `min` and `max` work properly for both string-like and number-like fields.
* Negative numbers, leading minus and plus signs, and trailing periods are accepted in the right ways by appropriate field types.
* If a user is inadvertently inserted with no password, set a random password on the backend for safety. In tests it appears that login with a blank password was already forbidden, but this provides an additional level of certainty.
* `data.page` and `data.contextOptions` are now available in `widget.html` templates in most cases. Specifically, they are available when loading the page, (2) when a widget has just been inserted on the page, and (3) when a widget has just been edited and saved back to the page. However, bear in mind that these parameters are never available when a widget is being edited "out of context" via "Page Settings", via the "Edit Piece" dialog box, via a dialog box for a parent widget, etc. Your templates should be written to tolerate the absence of these parameters.
* Double slashes in the slug cannot be used to trick Apostrophe into serving as an open redirect (fix ported to 3.x from 2.92.0).
* The global doc respects the `def` property of schema fields when first inserted at site creation time.
* Fixed fragment keyword arguments being available when not a part of the fragment signature.

## 3.0.0-beta.3.1 - 2021-06-07

### Breaks
- This backwards compatibility break actually occurred in 3.0.0-beta.3 and was not documented at that time, but it is important to know that the following Rich Text tool names have been updated to match Tiptap2's convention:
-- `bullet_list` -> `bulletList`
-- `ordered_list` -> `orderedList`
-- `code_block` -> `codeBlock`
-- `horizontal_rule` -> `horizontalRule`

### Fixes

- Rich Text default tool names updated, no longer broken. Bug introduced in 3.0.0-beta.3.
- Fixed Rich Text's tool cascade to properly account for core defaults, project level defaults, and area-specific options.

## 3.0.0-beta.3 - 2021-06-03

### Security Fixes

The `nlbr` and `nlp` Nunjucks filters marked their output as safe to preserve the tags that they added, without first escaping their input, creating a CSRF risk. These filters have been updated to escape their input unless it has already been marked safe. No code changes are required to templates whose input to the filter is intended as plaintext, however if you were intentionally leveraging this bug to output unescaped HTML markup you will need to make sure your input is free of CSRF risks and then use the `| safe` filter before the `| nlbr` or `| nlp` filter.

### Adds

- Added the `ignoreUnusedFolderWarning` option for modules that intentionally might not be activated or inherited from in a particular startup.
- Better explanation of how to replace macros with fragments, in particular how to call the fragments with `{% render fragmentName(args) %}`.

### Fixes

- Temporarily pinned to Vue 2.6.12 to fix an issue where the "New" button in the piece manager modals disappeared. We think this is a bug in the newly released Vue 2.6.13 but we are continuing to research it.
- Updated dependencies on `sanitize-html` and `nodemailer` to new major versions, causing no bc breaks at the ApostropheCMS level. This resolved two critical vulnerabilities according to `npm audit`.
- Removed many unused dependencies.
- The data retained for "Undo Publish" no longer causes slug conflicts in certain situations.
- Custom piece types using `localized: false` or `autopublish: true,` as well as singleton types, now display the correct options on the "Save" dropdown.
- The "Save and View," "Publish and View" and/or "Save Draft and Preview" options now appear only if an appropriate piece page actually exists for the piece type.
- Duplicating a widget now properly assigns new IDs to all copied sub-widgets, sub-areas and array items as well.

- Added the `ignoreUnusedFolderWarning` option for modules that intentionally might not be activated or inherited from in a particular startup.
- If you refresh the page while previewing or editing, you will be returned to that same state.

### Notices

- Numerous `npm audit` vulnerability warnings relating to `postcss` 7.x were examined, however it was determined that these are based on the idea of a malicious SASS coder attempting to cause a denial of service. Apostrophe developers would in any case be able to contribute JavaScript as well and so are already expected to be trusted parties. This issue must be resolved upstream in packages including both `stylelint` and `vue-loader` which have considerable work to do before supporting `postcss` 8.x, and in any case public access to write SASS is not part of the attack surface of Apostrophe.

### Changes

- When logging out on a page that only exists in draft form, or a page with access controls, you are redirected to the home page rather than seeing a 404 message.

- Rich text editor upgraded to [tiptap 2.x beta](https://www.tiptap.dev) :tada:. On the surface not a lot has changed with the upgrade, but tiptap 2 has big improvements in terms of speed, composability, and extension support. [See the technical differences of tiptap 1 and 2 here](https://www.tiptap.dev/overview/upgrade-guide#reasons-to-upgrade-to-tiptap-2x)

## 3.0.0-beta.2 - 2021-05-21

### **Breaks**

- The `updateModified: false` option, formerly supported only by `apos.doc.update`, has been renamed to `setModified: false` and is now supported by `apos.doc.insert` as well. If explicitly set to false, the insert and update methods will leave the `modified` property alone, rather than trying to detect or infer whether a change has been made to the draft relative to the published version.
- The `permission` module no longer takes an `interestingTypes` option. Instead, doc type managers may set their `showPermissions` option to `true` to always be broken out separately in the permissions explorer, or explicitly set it to `false` to never be mentioned at all, even on a list of typical piece types that have the same permissions. This allows module creators to ship the right options with their modules rather than requiring the developer to hand-configure `interestingTypes`.
- When editing users, the permissions explorer no longer lists "submitted draft" as a piece type.
- Removed `apos.adminBar.group` method, which is unlikely to be needed in 3.x. One can group admin bar items into dropdowns via the `groups` option.
- Raw HTML is no longer permitted in an `apos.notify` message parameter. Instead, `options.buttons` is available. If present, it must be an array of objects with `type` and `label` properties. If `type` is `'event'` then that button object must have `name` and `data` properties, and when clicked the button will trigger an apos bus event of the given `name` with the provided `data` object. Currently `'event'` is the only supported value for `type`.

### Adds

- The name `@apostrophecms/any-page-type` is now accepted for relationships that should match any page. With this change, the doc type manager module name and the type name are now identical for all types in 3.x. However, for backwards compatibility `@apostrophecms/page` is still accepted. `apos.doc.getManager` will accept either name.
- Sets the project root-level `views` directory as the default fallback views directory. This is no longer a necessary configuration in projects unless they want to change it on the `@apostrophecms/template` option `viewsFolderFallback`.
- The new `afterAposScripts` nunjucks block allows for pushing markup after Apostrophe's asset bundle script tag, at the end of the body. This is a useful way to add a script tag for Webpack's hot reload capabilities in development while still ensuring that Apostrophe's utility methods are available first, like they are in production.
- An `uploadfs` option may be passed to the `@apostrophecms/asset` module, in order to pass options configuring a separate instance of `uploadfs` specifically for the static assets. The `@apostrophecms/uploadfs` module now exports a method to instantiate an uploadfs instance. The default behavior, in which user-uploaded attachments and static assets share a single instance of uploadfs, is unchanged. Note that asset builds never use uploadfs unless `APOS_UPLOADFS_ASSETS=1` is set in the environment.
- `AposButtonSplit` is a new UI component that combines a button with a context menu. Users can act on a primary action or change the button's function via menu button to the right of the button itself.
- Developers can now pass options to the `color` schema field by passing a `pickerOptions` object through your field. This allows for modifying/removing the default color palette, changing the resulting color format, and disabling various UI. For full set of options [see this example](https://github.com/xiaokaike/vue-color/blob/master/src/components/Sketch.vue)
- `AposModal` now emits a `ready` event when it is fully painted and can be interacted with by users or code.
- The video widget is now compatible with vimeo private videos when the domain is on the allowlist in vimeo.

### Changes

- You can now override the parked page definition for the home page without copying the entirety of `minimumPark` from the source code. Specifically, you will not lose the root archive page if you park the home page without explicitly parking the archive page as well. This makes it easier to choose your own type for the home page, in lieu of `@apostrophecms/home-page`.

### Fixes

- Piece types like users that have a slug prefix no longer trigger a false positive as being "modified" when you first click the "New" button.
- The `name` option to widget modules, which never worked in 3.x, has been officially removed. The name of the widget type is always the name of the module, with the `-widget` suffix removed.
- The home page and other parked pages should not immediately show as "pending changes."
- In-context editing works properly when the current browser URL has a hash (portion beginning with `#`), enabling the use of the hash for project-specific work. Thanks to [https://stepanjakl.com/](Štěpán Jákl) for reporting the issue.
- When present, the `apos.http.addQueryToUrl` method preserves the hash of the URL intact.
- The home page and other parked pages should not immediately show as "pending changes."
- The browser-side `apos.http.parseQuery` function now handles objects and arrays properly again.
- The in-context menu for documents has been refactored as a smart component that carries out actions on its own, eliminating a great deal of redundant code, props and events.
- Added additional retries when binding to the port in a dev environment.
- The "Submit" button in the admin bar updates properly to "Submitted" if the submission happens in the page settings modal.
- Skipping positional arguments in fragments now works as expected.
- The rich text editor now supports specifying a `styles` array with no `p` tags properly. A newly added rich text widget initially contains an element with the first style, rather than always a paragraph. If no styles are configured, a `p` tag is assumed. Thanks to Stepan Jakl for reporting the issue.

### Changes
- Editor modal's Save button (publish / save draft / submit) now updated to use the `AposSplitButton` component. Editors can choose from several follow-up actions that occur after save, including creating another piece of content of the same type, being taken to the in-context version of the document, or being returned to the manager. Editor's selection is saved in localstorage, creating a remembered preference per content type.

## 3.0.0-beta.1.1 - 2021-05-07

### Fixes

- A hotfix for an issue spotted in beta 1 in our demo: all previously published pages of sites migrated from early alpha releases had a "Draft" label until published again.

## 3.0.0-beta.1 - 2021-05-06

### **Breaks**

- Removes the `firstName` and `lastName` fields in user pieces.
- The query parameters `apos-refresh`, `apos-edit`, `apos-mode` and `apos-locale` are now `aposRefresh`, `aposEdit`, `aposMode`and `aposLocale`. Going forward all query parameters will be camelCase for consistency with query builders.

### Changes

- Archiving a page or piece deletes any outstanding draft in favor of archiving the last published version. Previously the behavior was effectively the opposite.
- "Publish Changes" button label has been changes to "Update".
- Draft mode is no longer the default view for published documents.
- The page and piece manager views now display the title, etc. of the published version of a document, unless that document only exists in draft form. However a label is also provided indicating if a newer draft is in progress.
- Notifications have been updated with a new visual display and animation style.

### **Adds**

- Four permissions roles are supported and enforced: guest, contributor, editor and admin. See the documentation for details. Pre-existing alpha users are automatically migrated to the admin role.
- Documents in managers now have context sensitive action menus that allow actions like edit, discard draft, archive, restore, etc.
- A fragment call may now have a body using `rendercall`, just like a macro call can have a body using `call`. In addition, fragments can now have named arguments, just like macros. Many thanks to Miro Yovchev for contributing this implementation.
- Major performance improvement to the `nestedModuleSubdirs` option.
- Updates URL fields and oEmbed URL requests to use the `httpsFix` option in launder's `url()` method.
- Documents receive a state label based on their document state (draft, pending, pending updates)
- Contributors can submit drafts for review ("Submit" versus "Submit Updates").
- Editors and admins can manage submitted drafts.
- Editors and admins can easily see the number of proposed changes awaiting their attention.
- Support for virtual piece types, such as submitted drafts, which in actuality manage more than one type of doc.
- Confirm modals now support a schema which can be assessed after confirmation.
- When archiving and restoring pages, editors can chose whether the action affects only this document or this document + children
- Routes support the `before` syntax, allowing routes that are added to Express prior to the routes or middleware of another module. The syntax `before: 'middleware:moduleName'` must be used to add the route prior to the middleware of `moduleName`. If `middleware:` is not used, the route is added before the routes of `moduleName`. Note that normally all middleware is added before all routes.
- A `url` property can now optionally be specified when adding middleware. By default all middleware is global.
- The pieces REST GET API now supports returning only a count of all matching pieces, using the `?count=1` query parameter.
- Admin bar menu items can now specify a custom Vue component to be used in place of `AposButton`.
- Sets `username` fields to follow the user `title` field to remove an extra step in user creation.
- Adds default data to the `outerLayoutBase.html` `<title>` tag: `data.piece.title or data.page.title`.
- Moves the core UI build task into the start up process. The UI build runs automatically when `NODE_ENV` is *not* 'production' and when:
    1. The build folder does not yet exist.
    2. The package.json file is newer than the existing UI build.
    3. You explicitly tell it to by setting the environment variable `CORE_DEV=1`
- The new `._ids(_idOrArrayOfIds)` query builder replaces `explicitOrder` and accepts an array of document `_id`s or a single one. `_id` can be used as a multivalued query parameter. Documents are returned in the order you specify, and just like with single-document REST GET requests, the locale of the `_id`s is overridden by the `aposMode` query parameter if present.
- The `.withPublished(true)` query builder adds a `_publishedDoc` property to each returned draft document that has a published equivalent. `withPublished=1` can be used as a query parameter. Note this is not the way to fetch only published documents. For that, use `.locale('en:published')` or similar.
- The server-side implementation of `apos.http.post` now supports passing a `FormData` object created with the `[form-data](https://www.npmjs.com/package/form-data)` npm module. This keeps the API parallel with the browser-side implementation and allows for unit testing the attachments feature, as well as uploading files to internal and external APIs from the server.
- `manuallyPublished` computed property moved to the `AposPublishMixin` for the use cases where that mixin is otherwise warranted.
- `columns` specified for a piece type's manage view can have a name that uses "dot notation" to access a subproperty. Also, for types that are localized, the column name can begin with `draft:` or `published:` to specifically display a property of the draft or published version of the document rather than the best available. When a prefix is not used, the property comes from the published version of the document if available, otherwise from the draft.
- For page queries, the `children` query builder is now supported in query strings, including the `depth` subproperty. For instance you could fetch `/api/v1/@apostrophecms/page/id-of-page?children=1` or `/api/v1/@apostrophecms/page/id-of-page?children[depth]=3`.
- Setting `APOS_LOG_ALL_QUERIES=1` now logs the projection, skip, limit and sort in addition to the criteria, which were previously logged.

### **Fixes**

- Fragments can now call other fragments, both those declared in the same file and those imported, just like macros calling other macros. Thanks to Miro Yovchev for reporting the issue.
- There was a bug that allowed parked properties, such as the slug of the home page, to be edited. Note that if you don't want a property of a parked page to be locked down forever you can use the `_defaults` feature of parked pages.
- A required field error no longer appears immediately when you first start creating a user.
- Vue warning in the pieces manager due to use of value rather than name of column as a Vue key. Thanks to Miro Yovchev for spotting the issue.
- "Save Draft" is not an appropriate operation to offer when editing users.
- Pager links no longer break due to `aposRefresh=1` when in edit mode. Also removed superfluous `append` query parameter from these.
- You may now intentionally clear the username and slug fields in preparation to type a new value. They do not instantly repopulate based on the title field when you clear them.
- Language of buttons, labels, filters, and other UI updated and normalized throughout.
- A contributor who enters the page tree dialog box, opens the editor, and selects "delete draft" from within the editor of an individual page now sees the page tree reflect that change right away.
- The page manager listens for content change events in general and its refresh mechanism is robust in possible situations where both an explicit refresh call and a content change event occur.
- Automatically retries once if unable to bind to the port in a dev environment. This helps with occasional `EADDRINUSE` errors during nodemon restarts.
- Update the current page's context bar properly when appropriate after actions such as "Discard Draft."
- The main archive page cannot be restored, etc. via the context menu in the page tree.
- The context menu and "Preview Draft" are both disabled while errors are present in the editor dialog box.
- "Duplicate" should lead to a "Publish" button, not an "Update" button, "Submit" rather than "Submit Update," etc.
- When you "Duplicate" the home page you should be able to set a slug for the new page (parked properties of parked pages should be editable when making a duplicate).
- When duplicating the home page, the suggested slug should not be `/` as only one page can have that slug at a time.
- Attention is properly called to a slug conflict if it exists immediately when the document is opened (such as making a copy where the suggested slug has already been used for another copy).
- "Preview Draft" never appears for types that do not use drafts.
- The toggle state of admin bar utility items should only be mapped to an `is-active` class if, like palette, they opt in with `toggle: true`
- Fixed unique key errors in the migrate task by moving the parking of parked pages to a new `@apostrophecms/migrate:after` event handler, which runs only after migrations, whether that is at startup (in dev) or at the end of the migration task (in production).
- UI does not offer "Archive" for the home page, or other archived pages.
- Notification checks and other polling requests now occur only when the tab is in the foreground, resolving a number of problems that masqueraded as other bugs when the browser hit its connection limit for multiple tabs on the same site.
- Parked pages are now parked immediately after database migrations are checked and/or run. In dev this still happens at each startup. In production this happens when the database is brand new and when the migration task is manually run.

## 3.0.0-alpha.7 - 2021-04-07

### Breaks

* The `trash` property has been renamed `archived`, and throughout the UI we refer to "archiving" and the "archive" rather than "move to trash" and the "trash can." A database migration is included to address this for existing databases. However, **if you set the minimumPark option, or used a boilerplate in which it is set,** you will need to **change the settings for the `parkedId: 'trash'` page to match those [currently found in the `minimumPark` option setting in the `@apostrophecms/page` source code](https://github.com/apostrophecms/apostrophe/blob/481252f9bd8f42b62648a0695105e6e9250810d3/modules/%40apostrophecms/page/index.js#L25-L32).

### Adds

* General UX and UI improvements to the experience of moving documents to and from the archive, formerly known as the trash.
* Links to each piece are available in the manage view when appropriate.
* Search is implemented in the media library.
* You can now pass core widgets a `className` option when configuring them as part of an area.
* `previewDraft` for pieces, adds a Preview Draft button on creation for quick in-context editing. Defaults to true.

### Changes

* Do not immediately redirect to new pages and pieces.
* Restored pieces now restore as unpublished drafts.
* Refactored the admin bar component for maintainability.
* Notification style updates

### Fixes

* Advisory lock no longer triggers an update to the modification timestamp of a document.
* Attempts to connect Apostrophe 3.x to an Apostrophe 2.x database are blocked to prevent content loss.
* "Save as Draft" is now available as soon as a new document is created.
* Areas nested in array schema fields can now be edited in context.
* When using `apos.image.first`, the alt attribute of the image piece is available on the returned attachment object as `._alt`. In addition, `_credit` and `_creditUrl` are available.
* Fixes relating to the editing of widgets in nested areas, both on the page and in the modal.
* Removed published / draft switch for unpublished drafts.
* "Publish Changes" appears only at appropriate times.
* Notifications moved from the bottom right of the viewport to the bottom center, fixing some cases of UI overlap.

## 3.0.0-alpha.6.1 - 2021-03-26

### Fixes

* Conditional fields (`if`) and the "following values" mechanism now work properly in array item fields.
* When editing "Page Settings" or a piece, the "publish" button should not be clickable if there are errors.

## 3.0.0-alpha.6 - 2021-03-24

### Adds
* You can "copy" a page or a piece via the ⠇ menu.
* When moving the current page or piece to the trash, you are taken to the home page.
* `permissions: false` is supported for piece and page insert operations.
* Adds note to remove deprecated `allowedInChooser` option on piece type filters.
* UX improvement: "Move to Trash" and "Restore" buttons added for pieces, replacing the boolean field. You can open a piece that is in the trash in a read-only way in order to review it and click "Restore."
* Advisory lock support has been completed for all content types, including on-page, in-context editing. This prevents accidental conflicts between editors.
* Image widgets now accept a `size` context option from the template, which can be used to avoid sending a full-width image for a very small placement.
* Additional improvements.

### Fixes
* Fixes error from missing `select` method in `AposPiecesManager` component.
* No more migration messages at startup for brand-new sites.
* `max` is now properly implemented for relationships when using the manager dialog box as a chooser.
* "Trash" filter now displays its state properly in the piece manager dialog box.
* Dragging an image to the media library works reliably.
* Infinite loop warning when editing page titles has been fixed.
* Users can locate the tab that still contains errors when blocked from saving a piece due to schema field errors.
* Calling `insert` works properly in the `init` function of a module.
* Additional fixes.

### Breaks

* Apostrophe's instance of `uploadfs` has moved from `apos.attachment.uploadfs` to `apos.uploadfs`. The `uploadfs` configuration option has similarly moved from the `@apostrophecms/attachment` module to the `@apostrophecms/uploadfs` module. `imageSizes` is still an option to `@apostrophecms/attachment`.

## 3.0.0-alpha.5 - 2021-02-11

* Conditional fields are now supported via the new `if` syntax. The old 2.x `showFields` feature has been replaced with `if: { ... }`.
* Adds the option to pass context options to an area for its widgets following the `with` keyword. Context options for widgets not in that area (or that don't exist) are ignored. Syntax: `{% area data.page, 'areaName' with { '@apostrophecms/image: { size: 'full' } } %}`.
* Advisory locking has been implemented for in-context editing, including nested contexts like the palette module. Advisory locking has also been implemented for the media manager, completing the advisory locking story.
* Detects many common configuration errors at startup.
* Extends `getBrowserData` in `@apostrophecms/doc-type` rather than overwriting the method.
* If a select element has no default, but is required, it should default to the first option. The select elements appeared as if this were the case, but on save you would be told to make a choice, forcing you to change and change back. This has been fixed.
* Removes 2.x piece module option code, including for `contextual`, `manageViews`, `publishMenu`, and `contextMenu`.
* Removes admin bar module options related to 2.x slide-out UI: `openOnLoad`, `openOnHomepageLoad`, `closeDelay`.
* Fixed a bug that allowed users to appear to be in edit mode while looking at published content in certain edge cases.
* The PATCH API for pages can now infer the correct _id in cases where the locale is specified in the query string as an override, just like other methods.
* Check permissions for the delete and publish operations.
* Many bug fixes.

### Breaks
* Changes the `piecesModuleName` option to `pieceModuleName` (no "s") in the `@apostrophecms/piece-page-type` module. This feature is used only when you have two or more piece page types for the same piece type.

## 3.0.0-alpha.4.2 - 2021-01-27

* The `label` option is no longer required for widget type modules. This was already true for piece type and page type modules.
* Ability to namespace asset builds. Do not push asset builds to uploadfs unless specified.

### Breaking changes

* Removes the `browser` module option, which was only used by the rich text widget in core. All browser data should now be added by extending or overriding `getBrowserData` in a module. Also updates `getComponentName` to reference `options.components` instead of `options.browser.components`.

## 3.0.0-alpha.4.1

* Hotfix: the asset module now looks for a `./release-id` file (relative to the project), not a `./data/release-id` file, because `data` is not a deployed folder and the intent of `release-id` is to share a common release identifier between the asset build step and the deployed instances.

## 3.0.0-alpha.4

* **"Fragments" have been added to the Apostrophe template API, as an alternative to Nunjucks' macros, to fully support areas and async components.** [See the A3 alpha documentation](https://a3.docs.apos.dev/guide/widgets-and-templates/fragments.html) for instructions on how to use this feature.
* **CSS files in the `ui/public` subdirectory of any module are now bundled and pushed to the browser.** This allows you to efficiently deliver your CSS assets, just as you can deliver JS assets in `ui/public`. Note that these assets must be browser-ready JS and CSS, so it is customary to use your own webpack build to generate them. See [the a3-boilerplate project](https://github.com/apostrophecms/a3-boilerplate) for an example, especially `webpack.config.js`.
* **More support for rendering HTML in REST API requests.** See the `render-areas` query parameter in [piece and page REST API documentation](https://a3.docs.apos.dev/reference/api/pieces.html#get-api-v1-piece-name).
* **Context bar takeover capability,** for situations where a secondary document should temporarily own the undo/redo/publish UI.
* **Unpublished pages in the tree** are easier to identify
* **Range fields** have been added.
* **Support for npm bundles is back.** It works just like in 2.x, but the property is `bundle`, not `moogBundle`. Thanks to Miro Yovchev.

### Breaking changes

* **A3 now uses webpack 5.** For now, **due to a known issue with vue-loader, your own project must also be updated to use webpack 5.** The a3-boilerplate project has been updated accordingly, so you may refer to [the a3-boilerplate project](https://github.com/apostrophecms/a3-boilerplate) for an example of the changes to be made, notably in `webpack.config.js` and `package.json`. We are in communication with upstream developers to resolve the issue so that projects and apostrophe core can use different major versions of webpack.

## 3.0.0-alpha.3

Third alpha release of 3.x. Introduced draft mode and the "Publish Changes" button.

## 3.0.0-alpha.2

Second alpha release of 3.x. Introduced a distinct "edit" mode.

## 3.0.0-alpha.1

First alpha release of 3.x.<|MERGE_RESOLUTION|>--- conflicted
+++ resolved
@@ -15,11 +15,8 @@
 * Piece types with relationships to multiple other piece types may now be configured in any order, relative to the other piece types. This sometimes appeared to be a bug in reverse relationships.
 * Code at the project level now overrides code found in modules that use `improve` for the same module name. For example, options set by the `@apostrophecms/seo-global` improvement that ships with `@apostrophecms/seo` can now be overridden at project level by `/modules/@apostrophecms/global/index.js` in the way one would expect.
 * Array input component edit button label is now propertly localized.
-<<<<<<< HEAD
 * A memory leak on each request has been fixed, and performance improved, by avoiding the use of new Nunjucks environments for each request. Thanks to Miro Yovchev for pointing out the leak.
-=======
 * Fixes field group cascade merging, using the original group label if none is given in the new field group configuration.
->>>>>>> 0a733bf5
 
 ### Changes
 
