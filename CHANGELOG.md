--- conflicted
+++ resolved
@@ -4,15 +4,12 @@
 
 ### Adds
 
+* Adds a Slovak localization file. Activate the `sk` locale to use this. Many thanks to [Michael Huna](https://github.com/Miselrkba) for the contribution.
+* Adds a Spanish localization file. Activate the `es` locale to use this. Many thanks to [egonzalezg9](https://github.com/egonzalezg9) for the contribution.
 * The `context-editing` apostrophe admin UI bus event can now take a boolean parameter, explicitly indicating whether the user is actively typing or performing a similar active manipulation of controls right now. If a boolean parameter is not passed, the existing 1100-millisecond debounced timeout is used.
 * Adds 'no-search' modifier to relationship fields as a UI simplification option.
 * Fields can now have their own `modifiers` array. This is combined with the schema modifiers, allowing for finer grained control of field rendering.
-* Adds a Slovak localization file. Activate the `sk` locale to use this. Many thanks to [Michael Huna](https://github.com/Miselrkba) for the contribution.
-<<<<<<< HEAD
 * Apostrophe now has built-in support for the Node.js cluster module. If the `APOS_CLUSTER_PROCESSES` environment variable is set to a number, that number of child processes are forked, sharing the same listening port. If the variable is set to `0`, one process is forked for each CPU core, with a minimum of `2` to provide availability during restarts. If the variable is set to a negative number, that number is added to the number of CPU cores, e.g. `-1` is a good way to reserve one core for MongoDB if it is running on the same server. This is for production use only (`NODE_ENV=production`). If a child process fails it is restarted automatically.
-=======
-* Adds a Spanish localization file. Activate the `es` locale to use this. Many thanks to [egonzalezg9](https://github.com/egonzalezg9) for the contribution.
->>>>>>> 891918cd
 
 ### Fixes
 
