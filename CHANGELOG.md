--- conflicted
+++ resolved
@@ -1,13 +1,10 @@
 # Changelog
 
-<<<<<<< HEAD
 ## UNRELEASED
 
 ### Adds
 
 * You can now set `inline: true` on schema fields of type `array`. This displays a simple editing interface in the context of the main dialog box for the document in question, avoiding the need to open an additional dialog box. Usually best for cases with just one field or just a few. If your array field has a large number of subfields the default behavior (`inline: false`) is more suitable for your needs.
-=======
-## Unreleased
 
 ###  Fixes
 
@@ -16,7 +13,6 @@
 * Fixed various localization bugs in the text of the "Update" dropdown menu.
 * The `singleton: true` option for piece types now automatically implies `showCreate: false`.
 * Remove browser console warnings by handling Tiptap Editor's breaking changes and duplicated plugins.
->>>>>>> 0fcedab5
 
 ## 3.31.0 (2022-10-27)
 
