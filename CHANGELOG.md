--- conflicted
+++ resolved
@@ -1,18 +1,14 @@
 # Changelog
 
-<<<<<<< HEAD
 ## UNRELEASED
 
+### Adds
+
+* Batch feature for publishing pieces.
+
 ### Fixes
 
 * Prior to this release, widget templates that contained areas pulled in from related documents would break the ability to add another widget beneath.
-=======
-## Unreleased
-
-### Adds
-
-* Batch feature for publishing pieces
->>>>>>> 9c529906
 
 ## 3.32.0 (2022-11-09)
 
