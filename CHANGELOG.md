--- conflicted
+++ resolved
@@ -30,14 +30,11 @@
 * Admin bar menu items can now specify a custom Vue component to be used in place of `AposButton`.
 * Sets `username` fields to follow the user `title` field to remove an extra step in user creation.
 * Adds default data to the `outerLayoutBase.html` `<title>` tag: `data.piece.title or data.page.title`.
-<<<<<<< HEAD
 * Moves the core UI build task into the start up process. The UI build runs when:
   1. The build folder does not yet exist.
   2. The package.json file is newer than the existing UI build.
   3. You explicitly tell it to by setting the environment variable `CORE_DEV=1`
-=======
 * The server-side implementation of `apos.http.post` now supports passing a `FormData` object created with the [`form-data`](https://www.npmjs.com/package/form-data) npm module. This keeps the API parallel with the browser-side implementation and allows for unit testing the attachments feature, as well as uploading files to internal and external APIs from the server.
->>>>>>> 2af158ed
 * `manuallyPublished` computed property moved to the `AposPublishMixin` for the use cases where that mixin is otherwise warranted.
 
 ### Fixes
