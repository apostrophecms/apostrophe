--- conflicted
+++ resolved
@@ -7,11 +7,8 @@
 * Adds support for `type` query parameter for page autocomplete. This allows to filter the results by page type. Example: `/api/v1/@apostrophecms/page?autocomplete=something&type=my-page-type`.
 * Add testing for the `float` schema field query builder.
 * Add testing for the `integer` schema field query builder.
-<<<<<<< HEAD
 * Add support for link HTML attributes in the rich text widget via configurable fields `linkFields`, extendable on a project level (same as it's done for `fields`). Add an `htmlAttribute` property to the standard fields that map directly to an HTML attribute, except `href` (see special case below), and set it accordingly, even if it is the same as the field name. Setting `htmlAttribute: 'href'` is not allowed and will throw a schema validation exception (on application boot).
-=======
 * Adds support in can and criteria methods for `create` and `delete`.
->>>>>>> b56874d4
 
 ### Fixes
 
