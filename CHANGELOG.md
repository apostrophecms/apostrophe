--- conflicted
+++ resolved
@@ -1,13 +1,12 @@
 # Changelog
 
-<<<<<<< HEAD
 ## UNRELEASED
 
 ### Fixes
 
 * Do not use schema `field.def` when calling `convert`.
 * Using `POST` for piece and page with `_newInstance: true` keeps the additional `req.body` properties in the API response.
-=======
+
 ## 4.4.2 (2024-06-14)
 
 ### Fixes
@@ -16,7 +15,6 @@
 subset to avoid the risk of infinite recursion when the piece page has a relationship to a piece. Those who want `_parent`
 to be more complete can extend the new `pruneParent` method of the relevant piece page module. This regression was
 introduced in version 4.4.0.
->>>>>>> 14f0f794
 
 ## 4.4.1 (2024-06-12)
 
