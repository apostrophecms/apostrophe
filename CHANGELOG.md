--- conflicted
+++ resolved
@@ -2,13 +2,14 @@
 
 ## UNRELEASED
 
-### Fixes
-
-<<<<<<< HEAD
+### Adds
+
+* Adding the attribute `data-apos-focus-priority` to an element in a modal will prioritize it's initial focus when rendered.
+
+### Fixes
+
 * Takes care of an edge case where Media Manager would duplicate search results.
-=======
 * Modifies the `AposAreaMenu.vue` component to set the `disabled` attribute to `true` if the max number of widgets have been added in an area with `expanded: true`.
->>>>>>> 8a0c84b4
 
 ## 4.8.0 (2024-10-03)
 
