--- conflicted
+++ resolved
@@ -8,11 +8,9 @@
 * Four permissions roles are supported and enforced: guest, contributor, editor and admin. See the documentation for details. Pre-existing alpha users are automatically migrated to the admin role, as they already could do anything.
 * The admin bar menu is fully responsive to user roles.
 * The context bar entirely appears or disappears based on user roles.
-<<<<<<< HEAD
 * Documents in managers now have context sensitive action menus that allow actions like edit, discard draft, archive, restore, etc
 * New label component
 * Doc states in managers now reflected w labels (Active Draft, Archived, Unpublished)
-=======
 * Contributors can submit drafts for review ("Propose Changes" versus "Publish Changes").
 * Editors and admins can manage submitted drafts.
 * Support for virtual piece types, such as submitted drafts, which in actuality manage more than one type of doc.
@@ -20,7 +18,6 @@
 ### Fixes
 
 * There was a bug that allowed parked properties, such as the slug of the home page, to be edited. Note that if you don't want a property of a parked page to be locked down forever you can use the `_defaults` feature of parked pages.
->>>>>>> c0bb3e16
 
 ## 3.0.0-alpha.7 - 2021-04-07
 
