--- conflicted
+++ resolved
@@ -6,11 +6,8 @@
 
 * Rich text styles are now split into Nodes and Marks, with independent toolbar controls for a better UX when applying text styles.
 There is no change in how the `styles` option is configured.
-<<<<<<< HEAD
+* `i18n` module now uses the regular `req.redirect` instead of a direct `res.redirect` to ensure redirection, enabling more possibilities for `@apostrophecms/redirect` module
 * Refactors `AposModal` component with composition api to get rid of duplicated code in `AposFocusMixin` and `AposFocus`.
-=======
-* `i18n` module now uses the regular `req.redirect` instead of a direct `res.redirect` to ensure redirection, enabling more possibilities for `@apostrophecms/redirect` module
->>>>>>> f728e759
 
 ### Fixes
 
