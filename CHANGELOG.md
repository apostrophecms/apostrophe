--- conflicted
+++ resolved
@@ -2,7 +2,6 @@
 
 ## UNRELEASED
 
-<<<<<<< HEAD
 ### Adds
 
 * Add locale picker in the page and piece manager modals.
@@ -11,12 +10,8 @@
 
 ### Changes
 
-=======
-### Changes
-
 * Refactors complex logic from `AposSchema` that handle data updates to simplifies it.
 
->>>>>>> 95626fe2
 ## 4.22.0 (2025-10-01)
 
 ### Adds
