--- conflicted
+++ resolved
@@ -1,16 +1,14 @@
 # Changelog
 
-<<<<<<< HEAD
+## UNRELEASED
+
+* Fixes `cache` module `clear-cache` CLI task message
+
 ## 3.29.1 (2022-10-03)
 
 ### Fixes
 
 * Hotfix to restore Node 14 support. Of course Node 16 is also supported.
-=======
-## UNRELEASE
-
-* Fixes `cache` module `clear-cache` CLI task message
->>>>>>> 1d742af3
 
 ## 3.29.0 (2022-10-03)
 
