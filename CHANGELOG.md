# Changelog

## UNRELEASED

<<<<<<< HEAD
- Identify and mark server validation errors in the admin UI. This helps editors identify already existing data fields, having validation errors when schema changes (e.g. optional field becomes required).
=======
### Adds
* Adds a new color picker tool for the rich-text-widget toolbar that matches the existing `color` schema field. This also adds the same `colorPicker` and `format` options to the rich-text-widget confirmation that exist in the `color` schema field.
* Add missing UI translation keys.

## 4.4.3 (2024-06-17)

### Fixes

* Do not use schema `field.def` when calling `convert`. Applying defaults to new documents is the job of `newInstance()` and similar code.
If you wish a field to be mandatory use `required: true`.
* As a convenience, using `POST` for pieces and pages with `_newInstance: true` keeps any additional `req.body` properties in the API response.
This feature unofficially existed before, it is now supported.
* Rollbacks watcher on `checked` array. Fixes, checked docs not being properly updated.
>>>>>>> 521cc00f

## 4.4.2 (2024-06-14)

### Fixes

* Hotfix: the new `_parent` property of pieces, which refers to the same piece page as `_parentUrl`, is now a carefully pruned
subset to avoid the risk of infinite recursion when the piece page has a relationship to a piece. Those who want `_parent`
to be more complete can extend the new `pruneParent` method of the relevant piece page module. This regression was
introduced in version 4.4.0.

## 4.4.1 (2024-06-12)

### Fixes

* Depend on `stylelint-config-apostrophe` properly via npm, not github.

## 4.4.0 (2024-06-12)

### Adds

* Adds a pinia store to handle modals logic. 
* Methods from the store are registered on `apos.modal` instead of methods from `TheAposModals` component.
* No more need to emit `safe-close` when defining an `AposModal`, modal is automatically resolved when closed.
* Adds field components access to the reactive document value.
* Expose `AposContextMenu` owned method for re-calculation of the content position.
* Field Meta components of `slug` and `string` types can now fire `replace-field-value` events with text value payload, which will replace the respective field value.
* `AposInputString` now accepts a `rows` prop, in effect only when `field.textarea` is set to `true`.
* Add `T,S` shortcut to open the Personal Settings.
* Add `T,D` shortcut to open the Submitted Drafts.
* Add a scrollbar to the shortcut list.
* Add breadcrumbs to search results page.
* Pages relationships have now their checkboxes disabled when max is reached.

### Changes

* Improves widget tabs for the hidden entries, improves UX when validation errors are present in non-focused tabs.
* When moving a page, recognize when the slug of a new child
already contains the new parent's slug and not double it.
For example, given we have two pages as children of the home page, page A and page B.
Page A and page B are siblings.
Page A has the slug `/peer` and page B has the slug `/peer/page`.
Now we want page B to be the child of page A.
We will now end up with page B slug as `/peer/page` and not `/peer/peer/page` as before.
* `AposSpinner` now respects the colors for `heavy` weight mode and also accepts second, "light" color in this mode. Props JSDoc blocks are added.
* `AposContextMenu` now respects the `menuOffset` component property.
* Set `G,Shift+I` shortcut to open the Image Tags manager modal.
* Set `G,Shift+F` shortcut to open the File Tags manager modal.
* Remove slug from suggestion for images.
* Increase suggestion search image size to 50px.
* For suggestions with image, keep title on a single line and truncate title field with `...` when it hits the right side.

### Fixes

* Rich Text editor properly unsets marks on heading close.
* Widget client side schema validation.
* Allow `G,Shift+I` shortcut style.
* Detect shortcut conflicts when using multiple shortcuts.
* Updating schema fields as read-only no longer reset the value when updating the document.
* Fixes stylelint config file, uses config from our shared configuration, fixes all lint errors. 
* Fixes `TheAposCommandMenu` modals not computing shortcuts from the current opened modal.
* Fixes select boxes of relationships, we can now check manually published relationships, and `AposSlatList` renders properly checked relationships.
* Fixes issues in `AposInputArray` on production build to be able to add, remove and edit array items after `required` error.
* Relationships browse button isn't disabled when max is reached.
* In media manager images checkboxes are disabled when max is reached.

## 4.3.3 (2024-06-04)

### Fixes

* Removes `$nextTick` use to re render schema in `AposArrayEditor` because it was triggering weird vue error in production.
Instead, makes the AposSchema for loop keys more unique using `modelValue.data._id`, 
if document changes it re-renders schema fields.
* In media manager image checkboxes are disabled when max is reached.
* Fixes tiptap bubble menu jumping on Firefox when clicking on buttons. Also fixes the fact that 
double clicking on bubble menu out of buttons would prevent it from closing when unfocusing the rich text area.
* In media manager images checkboxes are disabled when max is reached.
* Makes the final fields accessible in the media manager right rail.

## 4.3.2 (2024-05-18)

### Fixes

* Corrects a regression introduced in version 4.3.0 that broke the validation of widget modals, resulting in a confusing
error on the page. A "required" field in a widget, for instance, once again blocks the save operation properly.

### Changes

* Improves widget tab UI for the hidden entries, improves UX when validation errors are present in non-focused tabs.

## 4.3.1 (2024-05-17)

### Fixes

* Databases containing documents that no longer correspond to any module no longer cause the migration that adds missing mode properties
to fail (an issue introduced in version 4.2.0). Databases with no such "orphaned" documents were not affected.

## 4.3.0 (2024-05-15)

### Adds

* Allows to disable page refresh on content changed for page types.
* Widget editor can now have tabs.
* Adds prop to `AposInputMixin` to disable blur emit.
* Adds `throttle` function in ui module utils.
* Adds a `publicBundle` option to `@apostrophecms/asset`. When set to `false`, the `ui/src` public asset bundle is not built at all in most cases
except as part of the admin UI bundle which depends on it. For use with external front ends such as [apostrophe-astro](https://github.com/apostrophecms/apostrophe-astro).
Thanks to Michelin for contributing this feature.

### Fixes

* Do not show widget editor tabs when the developer hasn't created any groups.
* `npm link` now works again for Apostrophe modules that are dependencies of a project.
* Re-crop image attachments found in image widgets, etc. when replacing an image in the Media Manager.
* Fixes visual transitions between modals, as well as slider transition on overlay opacity.
* Changing the aspect ratio multiple times in the image cropper modal no longer makes the stencil smaller and smaller.

### Changes

* Improves `debounce` function to handle async properly (waiting for previous async call to finish before triggering a new one).
* Adds the `copyOfId` property to be passed to the `apos.doc.edit()` method, while still allowing the entire `copyOf` object for backwards compatibility.

### Fixes


## 4.2.1 (2024-04-29)

### Fixes

* Fixes drag and drop regression in the page tree where pages were not able to be moved between parent and child.

## 4.2.0 (2024-04-18)

* Typing a `/` in the title field of a page no longer confuses the slug field. Thanks to [Gauav Kumar](https://github.com/gkumar9891).

### Changes

* Rich text styles are now split into Nodes and Marks, with independent toolbar controls for a better user experience when applying text styles.
There is no change in how the `styles` option is configured.
* Rich text style labels are fully localized.
* `i18n` module now uses the regular `req.redirect` instead of a direct `res.redirect` to ensure redirection, enabling more possibilities for `@apostrophecms/redirect` module
* Refactors `AposModal` component with composition api to get rid of duplicated code in `AposFocusMixin` and `AposFocus`.
* `APOS_MONGODB_LOG_LEVEL` has been removed. According to [mongodb documentation](https://github.com/mongodb/node-mongodb-native/blob/main/etc/notes/CHANGES_5.0.0.md#mongoclientoptionslogger-and-mongoclientoptionsloglevel-removed) "Both the logger and the logLevel options had no effect and have been removed."
* Update `connect-mongo` to `5.x`. Add `@apostrophecms/emulate-mongo-3-driver` dependency to keep supporting `mongodb@3.x` queries while using `mongodb@6.x`.

### Fixes

* Updates the docs `beforeInsert` handler to avoid ending with different modes being set between `_id`, `aposLocale` and `aposMode`.
* Adds a migration to fix potential corrupted data having different modes set between `_id`, `aposLocale` and `aposMode`.
* Fix a crash in `notification` when `req.body` was not present. Thanks to Michelin for contributing this fix.
* Addresses a console error observed when opening and closing the `@apostrophecms-pro/palette` module across various projects.
* Fixes the color picker field in `@apostrophecms-pro/palette` module.
* Ensures that the `data-apos-test` attribute in the admin bar's tray item buttons is set by passing the `action` prop to `AposButton`.
* Prevents stripping of query parameters from the URL when the page is either switched to edit mode or reloaded while in edit mode.
* Add the missing `metaType` property to newly inserted widgets.

### Security

* New passwords are now hashed with `scrypt`, the best password hash available in the Node.js core `crypto` module, following guidance from [OWASP](https://cheatsheetseries.owasp.org/cheatsheets/Password_Storage_Cheat_Sheet.html).
This reduces login time while improving overall security.
* Old passwords are automatically re-hashed with `scrypt` on the next successful login attempt, which
adds some delay to that next attempt, but speeds them up forever after compared to the old implementation.
* Custom `scrypt` parameters for password hashing can be passed to the `@apostrophecms/user` module via the `scrypt` option. See the [Node.js documentation for `scrypt`]. Note that the `maxmem` parameter is computed automatically based on the other parameters.

## 4.1.1 (2024-03-21)

### Fixes

* Hotfix for a bug that broke the rich text editor when the rich text widget has
a `styles` property. The bug was introduced in 4.0.0 as an indirect side effect of deeper
watching behavior by Vue 3.

## 4.1.0 (2024-03-20)

### Fixes

* Don't crash if a document of a type no longer corresponding to any module is present
together with the advanced permission module.
* AposLoginForm.js now pulls its schema from the user module rather than hardcoding it. Includes the
addition of `enterUsername` and `enterPassword` i18n fields for front end customization and localization.
* Simulated Express requests returned by `apos.task.getReq` now include a `req.headers` property, for
greater accuracy and to prevent unexpected bugs in other code.
* Fix the missing attachment icon. The responsibility for checking whether an attachment
actually exists before calling `attachment.url` still lies with the developer.

### Adds

* Add new `getChanges` method to the schema module to get an array of document changed field names instead of just a boolean like does the `isEqual` method.
* Add highlight class in UI when comparing documents.

## 4.0.0 (2024-03-12)

### Adds
* Add Marks tool to the Rich Text widget for handling toggling marks.
* Add translation keys used by the multisite assembly module.
* Add side by side comparison support in AposSchema component.
* Add `beforeLocalize` and `afterLocalize` events.
* Add custom manager indicators support via `apos.schema.addManagerIndicator({ component, props, if })`. The component registered this way will be automatically rendered in the manager modal.
* Add the possibility to make widget modals wider, which can be useful for widgets that contain areas taking significant space. See [documentation](https://v3.docs.apostrophecms.org/reference/modules/widget-type.html#options).
* Temporarily add `translation` module to support document translations via the `@apostrophecms-pro/automatic-translation` module.
**The `translation` core module may be removed or refactored to reduce overhead in the core,** so its presence should
not be relied upon.

### Changes

* Migrate to Vue 3. This entails changes to some admin UI code, as detailed in our public announcement.
There are no other backwards incompatible changes in apostrophe version 4.0.0.
Certain other modules containing custom admin UI have also been updated in a new major version to be compatible,
as noted in our announcement and on the migration page of our website.

### Fixes

* Adds `textStyle` to Tiptap types so that spans are rendered on RT initialization
* `field.help` and `field.htmlHelp` are now correctly translated when displayed in a tooltip.
* Bump the `he` package to most recent version.
* Notification REST APIs should not directly return the result of MongoDB operations.

## 3.63.2 (2024-03-01)

### Security

* Always validate that method names passed to the `external-condition` API actually appear in `if` or `requiredIf`
clauses for the field in question. This fix addresses a serious security risk in which arbitrary methods of
Apostrophe modules could be called over the network, without arguments, and the results returned to the caller.
While the lack of arguments mitigates the data exfiltration risk, it is possible to cause data loss by
invoking the right method. Therefore this is an urgent upgrade for all Apostrophe 3.x users. Our thanks to the Michelin
penetration test red team for disclosing this vulnerability. All are welcome to disclose security vulnerabilities
in ApostropheCMS code via [security@apostrophecms.com](mailto:security@apostrophecms.com).
* Disable the `alwaysIframe` query parameter of the oembed proxy. This feature was never used in Apostrophe core, and could be misused to carry out arbitrary GET requests in the context of an iframe, although it could not be used to exfiltrate any information other than the success or failure of the request, and the request was still performed by the user's browser only. Thanks to the Michelin team.
* Remove vestigial A2 code relating to polymorphic relationship fields. The code in question had no relevance to the way such a feature would be implemented in A3, and could be used to cause a denial of service by crashing and restarting the process. Thanks to the Michelin team.

## 3.63.1 (2024-02-22)

### Security

* Bump dependency on `sanitize-html` to `^2.12.1` at a minimum, to ensure that `npm update apostrophe` is sufficient to guarantee a security update is installed. This security update prevents specially crafted HTML documents from revealing the existence or non-existence of files on the server. The vulnerability did not expose any other information about those files. Thanks to the [Snyk Security team](https://snyk.io/) for the disclosure and to [Dylan Armstrong](https://dylan.is/) for the fix.

## 3.63.0 (2024-02-21)

### Adds

* Adds a `launder` method to the `slug` schema field query builder to allow for use in API queries.
* Adds support for browsing specific pages in a relationship field when `withType` is set to a page type, like `@apostrophecms/home-page`, `default-page`, `article-page`...
* Add support for `canCreate`, `canPreview` & `canShareDraft` in context operations conditions.
* Add support for `canCreate`, `canEdit`, `canArchive` & `canPublish` in utility operations definitions.
* Add `uponSubmit` requirement in the `@apostrophecms/login` module. `uponSubmit` requirements are checked each time the user submit the login form. See the documentation for more information.
* Add field metadata feature, where every module can add metadata to fields via public API offered by `apos.doc.setMeta()`, `apos.doc.getMeta()`, `apos.doc.getMetaPath()` and `apos.doc.removeMeta()`. The metadata is stored in the database and can be used to store additional information about a field.
* Add new `apos.schema.addFieldMetadataComponent(namespace, component)` method to allow adding custom components. They have access to the server-side added field metadata and can decide to show indicators on the admin UI fields. Currently supported fields are "string", "slug", "array", "object" and "area".

### Fixes

* When deleting a draft document, we remove related reverse IDs of documents having a relation to the deleted one.
* Fix publishing or moving published page after a draft page on the same tree level to work as expected.
* Check create permissions on create keyboard shortcut.
* Copy requires create and edit permission.
* Display a more informative error message when publishing a page because the parent page is not published and the current user has no permission to publish the parent page (while having permission to publish the current one).
* The `content-changed` event for the submit draft action now uses a complete document.
* Fix the context bar overlap on palette for non-admin users that have the permission to modify it.
* Show widget icons in the editor area context menu.

### Changes

* Share Drafts modal styles made larger and it's toggle input has a larger hitbox.

## 3.62.0 (2024-01-25)

### Adds

* Adds support for `type` query parameter for page autocomplete. This allows to filter the results by page type. Example: `/api/v1/@apostrophecms/page?autocomplete=something&type=my-page-type`.
* Add testing for the `float` schema field query builder.
* Add testing for the `integer` schema field query builder.
* Add support for link HTML attributes in the rich text widget via configurable fields `linkFields`, extendable on a project level (same as it's done for `fields`). Add an `htmlAttribute` property to the standard fields that map directly to an HTML attribute, except `href` (see special case below), and set it accordingly, even if it is the same as the field name. Setting `htmlAttribute: 'href'` is not allowed and will throw a schema validation exception (on application boot).
* Adds support in `can` and `criteria` methods for `create` and `delete`.
* Changes support for image upload from `canEdit` to `canCreate`.
* The media manager is compatible with per-doc permissions granted via the `@apostrophecms-pro/advanced-permission` module.
* In inline arrays, the trash icon has been replaced by a close icon.

### Fixes

* Fix the `launder` and `finalize` methods of the `float` schema field query builder.
* Fix the `launder` and `finalize` methods of the `integer` schema field query builder.
* A user who has permission to `publish` a particular page should always be allowed to insert it into the
published version of the site even if they could not otherwise insert a child of the published
parent.
* Display the "Browse" button in a relationship inside an inline array.

## 3.61.1 (2023-01-08)

### Fixes

* Pinned Vue dependency to 2.7.15. Released on December 24th, Vue 2.7.16 broke the rich text toolbar in Apostrophe.

## 3.61.0 (2023-12-21)

### Adds

* Add a `validate` method to the `url` field type to allow the use of the `pattern` property.
* Add `autocomplete` attribute to schema fields that implement it (cf. [HTML attribute: autocomplete](https://developer.mozilla.org/en-US/docs/Web/HTML/Attributes/autocomplete)).
* Add the `delete` method to the `@apostrophecms/cache` module so we don't have to rely on direct MongoDB manipulation to remove a cache item.
* Adds tag property to fields in order to show a tag next to the field title (used in advanced permission for the admin field). Adds new sensitive label color.
* Pass on the module name and the full, namespaced template name to external front ends, e.g. Astro.
Also make this information available to other related methods for future and project-level use.
* Fixes the AposCheckbox component to be used more easily standalone, accepts a single model value instead of an array.

### Fixes

* Fix `date` schema field query builder to work with arrays.
* Fix `if` on pages. When you open the `AposDocEditor` modal on pages, you now see an up to date view of the visible fields.
* Pass on complete annotation information for nested areas when adding or editing a nested widget using an external front, like Astro.
* We can now close the image modal in rich-text widgets when we click outside of the modal.
The click on the cancel button now works too.
* Fixes the `clearLoginAttempts` method to work with the new `@apostrophecms/cache` module `delete` method.

## 3.60.1 (2023-12-06)

### Fixes

* corrected an issue where the use of the doc template library can result in errors at startup when
replicating certain content to new locales. This was not a bug in the doc template library.
Apostrophe was not invoking `findForEditing` where it should have.

## 3.60.0 (2023-11-29)

### Adds

* Add the possibility to add custom classes to notifications.
Setting the `apos-notification--hidden` class will hide the notification, which can be useful when we only care about the event carried by it.
* Give the possibility to add horizontal rules from the insert menu of the rich text editor with the following widget option: `insert: [ 'horizontalRule' ]`.
Improve also the UX to focus back the editor after inserting a horizontal rule or a table.

### Fixes

* The `render-widget` route now provides an `options` property on the widget, so that
schema-level options of the widget are available to the external front end when
rendering a newly added or edited widget in the editor. Note that when rendering a full page,
this information is already available on the parent area: `area.options.widgets[widget.type]`
* Pages inserted directly in the published mode are now given a
correct `lastPublishedAt` property, correcting several bugs relating
to the page tree.
* A migration has been added to introduce `lastPublishedAt` wherever
it is missing for existing pages.
* Fixed a bug that prevented page ranks from renumbering properly during "insert after" operations.
* Added a one-time migration to make existing page ranks unique among peers.
* Fixes conditional fields not being properly updated when switching items in array editor.
* The `beforeSend` event for pages and the loading of deferred widgets are now
handled in `renderPage` with the proper timing so that areas can be annotated
successfully for "external front" use.
* The external front now receives 100% of the serialization-friendly data that Nunjucks receives,
including the `home` property etc. Note that the responsibility to avoid passing any nonserializable
or excessively large data in `req.data` falls on the developer when choosing to use the
`apos-external-front` feature.
* Wraps the group label in the expanded preview menu component in `$t()` to allow translation

## 3.59.1 (2023-11-14)

### Fixes

* Fix `if` and `requiredIf` fields inside arrays. With regard to `if`, this is a hotfix for a regression introduced in 3.59.0.

## 3.59.0 (2023-11-03)

### Changes

* Webpack warnings about package size during the admin UI build process have been turned off by default. Warnings are still enabled for the public build, where a large bundle can be problematic for SEO.

### Fixes

* Apostrophe warns you if you have more than one piece page for the same piece type and you have not overridden `chooseParentPage`
to help Apostrophe decide which page is suitable as the `_url` of each piece. Beginning with this release, Apostrophe can recognize
when you have chosen to do this via `extendMethods`, so that you can call `_super()` to fall back to the default implementation without
receiving this warning. The default implementation still just returns the first page found, but always following the
`_super()` pattern here opens the door to npm modules that `improve` `@apostrophecms/piece-page` to do something more
sophisticated by default.
* `newInstance` always returns a reasonable non-null empty value for area and
object fields in case the document is inserted without being passed through
the editor, e.g. in a parked page like the home page. This simplifies
the new external front feature.

### Adds

* An adapter for Astro is under development with support from Michelin.
Starting with this release, adapters for external fronts, i.e. "back for front"
frameworks such as Astro, may now be implemented more easily. Apostrophe recognizes the
`x-requested-with: AposExternalFront` header and the `apos-external-front-key` header.
If both are present and `apos-external-front-key` matches the `APOS_EXTERNAL_FRONT_KEY`
environment variable, then Apostrophe returns JSON in place of a normal page response.
This mechanism is also available for the `render-widget` route.
* Like `type`, `metaType` is always included in projections. This helps
ensure that `apos.util.getManagerOf()` can be used on any object returned
by the Apostrophe APIs.

## 3.58.1 (2023-10-18)

### Security

* Update `uploadfs` to guarantee users get a fix for a [potential security vulnerability in `sharp`](https://security.snyk.io/vuln/SNYK-JS-SHARP-5922108).
This was theoretically exploitable only by users with permission to upload media to Apostrophe
* Remove the webpack bundle analyzer feature, which had been nonfunctional for some time, to address a harmless npm audit warning
* Note: there is one remaining `npm audit` warning regarding `postcss`. This is not a true vulnerability because only developers
with access to the entire codebase can modify styles passed to `postcss` by Apostrophe, but we are working with upstream
developers to determine the best steps to clear the warning

### Fixes

* Automatically add `type` to the projection only if there are no exclusions in the projection. Needed to prevent `Cannot do
exclusion on field in inclusion projection` error.

## 3.58.0 (2023-10-12)

### Fixes

* Ensure Apostrophe can make appropriate checks by always including `type` in the projection even if it is not explicitly listed.
* Never try to annotate a widget with permissions the way we annotate a document, even if the widget is simulating a document.
* The `areas` query builder now works properly when an array of area names has been specified.

### Adds

* Widget schema can now follow the parent schema via the similar to introduced in the `array` field type syntax (`<` prefix). In order a parent followed field to be available to the widget schema, the area field should follow it. For example, if area follows the root schema `title` field via `following: ['title']`, any field from a widget schema inside that area can do `following: ['<title']`.
* The values of fields followed by an `area` field are now available in custom widget preview Vue components (registered with widget option `options.widget = 'MyComponentPreview'`). Those components will also receive additional `areaField` prop (the parent area field definition object).
* Allows to insert attachments with a given ID, as well as with `docIds` and `archivedDocIds` to preserve related docs.
* Adds an `update` method to the attachment module, that updates the mongoDB doc and the associated file.
* Adds an option to the `http` `remote` method to allow receiving the original response from `node-fetch` that is a stream.

## 3.57.0 2023-09-27

### Changes
* Removes a 25px gap used to prevent in-context widget UI from overlapping with the admin bar
* Simplifies the way in-context widget state is rendered via modifier classes
### Adds

* Widgets detect whether or not their in-context editing UI will collide with the admin bar and adjust it appropriately.
* Italian translation i18n file created for the Apostrophe Admin-UI. Thanks to [Antonello Zanini](https://github.com/Tonel) for this contribution.
* Fixed date in piece type being displayed as current date in column when set as undefined and without default value. Thanks to [TheSaddestBread](https://github.com/AllanKoder) for this contribution.

### Fixes

* Bumped dependency on `oembetter` to ensure Vimeo starts working again
for everyone with this release. This is necessary because Vimeo stopped
offering oembed discovery meta tags on their video pages.

### Fixes

* The `118n` module now ignores non-JSON files within the i18n folder of any module and does not crash the build process.

## 3.56.0 (2023-09-13)

### Adds

* Add ability for custom tiptap extensions to access the options passed to rich text widgets at the area level.
* Add support for [npm workspaces](https://docs.npmjs.com/cli/v10/configuring-npm/package-json#workspaces) dependencies. A workspace dependency can now be used as an Apostrophe module even if it is not a direct dependency of the Apostrophe project. Only direct workspaces dependencies of the Apostrophe project are supported, meaning this will only work with workspaces set in the Apostrophe project. Workspaces set in npm modules are not supported, please use [`bundle`](https://v3.docs.apostrophecms.org/reference/module-api/module-overview.html#bundle) instead. For instance, I have an Apostrophe project called `website`. `website` is set with two [npm workspaces](https://docs.npmjs.com/cli/v10/using-npm/workspaces), `workspace-a` & `workspace-b`. `workspace-a` `package.json` contains a module named `blog` as a dependency. `website` can reference `blog` as enabled in the Apostrophe `modules` configuration.
* The actual invocation of `renderPageForModule` by the `sendPage` method of all modules has been
factored out to `renderPage`, which is no longer deprecated. This provides a convenient override point
for those who wish to substitute something else for Nunjucks or just wrap the HTML in a larger data
structure. For consistent results, one might also choose to override the `renderWidget` and `render`
methods of the `@apostrophecms/area` module, which are used to render content while editing.
Thanks to Michelin for their support of this work.
* Add `@apostrophecms/rich-text-widget:lint-fix-figure` task to wrap text nodes in paragraph tags when next to figure tags. Figure tags are not valid children of paragraph tags.
* Add `@apostrophecms/rich-text-widget:remove-empty-paragraph` task to remove empty paragraphs from all existing rich-texts.

## 3.55.1 (2023-09-11)

### Fixes

* The structured logging for API routes now responds properly if an API route throws a `string` as an exception, rather than
a politely `Error`-derived object with a `stack` property. Previously this resulted in an error message about the logging
system itself, which was not useful for debugging the original exception.

## 3.55.0 (2023-08-30)

### Adds

* Add `publicApiCheckAsync` wrapper method (and use it internally) to allow for overrides to do async permission checks of REST APIs. This feature doesn't introduce any breaking changes because the default implementation still invokes `publicApiCheck` in case developers have overridden it.

### Fixes

* Refresh schema field with same name in `AposDocEditor` when the schema changes.
* Infer parent ID mode from the request when retrieving the parent (target) page to avoid `notfound`.
* Log the actual REST API error message and not the one meant for the user.
* Hide dash on autopublished pages title.

## 3.54.0 (2023-08-16)

### Adds

* Add `@apostrophecms/log` module to allow structured logging. All modules have `logDebug`, `logInfo`, `logWarn` and `logError` methods now. See the [documentation](https://v3.docs.apostrophecms.org/guide/logging.html) for more details.
* Add `@apostrophecms/settings` translations.
* Add the ability to have custom modals for batch operations.
* Add the possibility to display utility operations inside a 3-dots menu on the page manager, the same way it is done for the docs manager.
* Custom context operations now accept a `moduleIf` property, which tests options at the module level
the same way that `if` tests properties of the document to determine if the operation should be
offered for a particular document. Note that not all options are passed to the front end unless
`getBrowserData` is extended to suit the need.
* Move Pages Manager modal business logic to a mixin.
* Add `column.extraWidth` option (number) for `AposTreeHeader.vue` to allow control over the tree cell width.
* Move `AposDocContextMenu.vue` business logic to a mixin.
* Move Pages Manager modal business logic to a mixin. Add `column.extraWidth` option (number) for `AposTreeHeader.vue` to allow control over the tree cell width.

### Changes

* Rename misleading `projection` parameter into `options` in `self.find` method signature for
`@apostrophecms/any-doc-type`, `@apostrophecms/any-page-type` & `@apostrophecms/piece-type`.
**This was never really a projection in A3,** so it is not a backwards compatibility issue.
* Hide save button during in-context editing if the document is autopublished.
* Beginning with this release, the correct `moduleName` for typical
actions on the context document is automatically passed to the
modal associated with a custom context operation, unless `moduleName`
is explicitly specified. The `moduleName` parameter to `addContextOperation`
is no longer required and should not be passed at all in most cases
(just pass the object argument). If you do wish to specify a `moduleName`
to override that prop given to the modal, then it is recommended to pass
it as a `moduleName` property of the object, not as a separate argument.
For backwards compatibility the two-argument syntax is still permitted.

### Fixes

* Resolved data integrity issue with certain page tree operations by inferring the best peer to position the page relative to rather
than attempting to remember the most recent move operation.
* Fixes a downstream bug in the `getFieldsByCategory` method in the `AposEditorMixin.js` by checking for a property before accessing it.
* In Nunjucks templates, `data.url` now includes any sitewide and locale URL prefixes. This fixes local prefixing for pagination of piece-type index pages.
* Changes were detected in various fields such as integers, which caused the "Update" button to be active even when there was no actual modification in the doc.
* Fix a bug that prevented adding multiple operations in the same batch operation group.
* The `getTarget` method of the page module should use `findForEditing` to make sure it is able to see
pages that would be filtered out of a public view by project level or npm module overrides.

## 3.53.0 (2023-08-03)

### Adds

* Accessibility improved for navigation inside modals and various UI elements.
Pages/Docs Manager and Doc Editor modal now have better keyboard accessibility.
They keep the focus on elements inside modals and give it back to their parent modal when closed.
This implementation is evolving and will likely switch to use the `dialog` HTML element soon.
* Adds support for a new `if` property in `addContextOperation` in order to show or not a context operation based on the current document properties.
* Add `update-doc-fields` event to call `AposDocEditor.updateDocFields` method
* Add schema field `hidden` property to always hide a field
* Hide empty schema tabs in `AposDocEditor` when all fields are hidden due to `if` conditions
* The front end UI now respects the `_aposEditorModal` and `_aposAutopublish`
properties of a document if present, and otherwise falls back to module
configuration. This is a powerful addition to custom editor components
for piece and page types, allowing "virtual piece types" on the back end that
deal with many content types to give better hints to the UI.
* Respect the `_aposAutopublish` property of a document if present, otherwise
fall back to module configuration.
* For convenience in custom editor components, pass the new prop `type`, the original type of the document being copied or edited.
* For better results in custom editor components, pass the prop `copyOfId`, which implies
the custom editor should fetch the original itself by its means of choice.
For backwards compatibility `copyOf` is still passed, but it may be an
incomplete projection and should not be used in new code.
* Custom context operations now receive a `docId` prop, which should
be used in preference to `doc` because `doc` may be an incomplete
projection.
* Those creating custom context operations for documents can now
specify both a `props` object for additional properties to be passed to
their modal and a `docProps` object to map properties from the document
to props of their choosing.
* Adds support to add context labels in admin bar.
* Adds support for admin UI language configuration in the `@apostrophecms/i18n` module. The new options allow control over the default admin UI language and configures the list of languages, that any individual logged in user can choose from. See the [documentation](https://v3.docs.apostrophecms.org/reference/modules/i18n.html) for more details.
* Adds `adminLocale` User field to allow users to set their preferred admin UI language, but only when the `@apostrophecms/i18n` is configured accordingly (see above).
* Adds `@apostrophecms/settings` module and a "Personal Settings" feature. See the [documentation](https://v3.docs.apostrophecms.org/reference/modules/settings.html) for more details.
* Adds `$and` operator on `addContextOperation` `if` property in order to check multiple fields before showing or hiding a context operation.

### Fixes

* `AposDocEditor` `onSave` method signature. We now always expect an object when a parameter is passed to the function to check
the value of `navigate` flag.
* Fixes a problem in the rich text editor where the slash would not be deleted after item selectin from the insert menu.
* Modules that have a `public` or `i18n` subdirectory no longer generate a
warning if they export no code.
* Clean up focus parent event handlers when components are destroyed. Prevents a slow degradation of performance while editing.
Thanks to [Joshua N. Miller](https://github.com/jmiller-rise8).
* Fixes a visual discrepancy in the rich text editor where empty paragraphs would appear smaller in preview mode compared to edit mode.

### Changes

* To make life easier for module developers, modules that are `npm link`ed to
the project no longer have to be listed in `package.json` as
dependencies. To prevent surprises this is still a requirement for modules
that are not symlinked.

## 3.52.0 (2023-07-06)

### Changes

* Foreign widget UI no longer uses inverted theme styles.

### Adds

* Allows users to double-click a nested widget's breadcrumb entry and open its editor.
* Adds support for a new `conditions` property in `addContextOperation` and validation of `addContextOperation` configuration.

### Fixes

* The API now allows the user to create a page without defining the page target ID. By default it takes the Home page.
* Users are no longer blocked from saving documents when a field is hidden
by an `if` condition fails to satisfy a condition such as `min` or `max`
or is otherwise invalid. Instead the invalid value is discarded for safety.
Note that `required` has always been ignored when an `if` condition is not
satisfied.
* Errors thrown in `@apostrophecms/login:afterSessionLogin` event handlers are now properly passed back to Passport as such, avoiding a process restart.

## 3.51.1 (2023-06-23)

## Fixes

* Fix a regression introduced in 3.51.0 - conditional fields work again in the array editor dialog box.

## 3.51.0 (2023-06-21)

### Adds

* Items can now be added to the user's personal menu in the
admin bar, alongside the "Log Out" option. To do so, specify
the `user: true` option when calling `self.apos.adminBar.add`.
This should be reserved for items that manage personal settings.
* When duplicating another document, the `_id` properties of
array items, widgets and areas are still regenerated to ensure
uniqueness across documents. However, an `_originalId` property
is now available for reference while the document remains in memory.
This facilitates change detection within array items in
`beforeSave` handlers and the like.
* Adds the possibility to add custom admin bars via the `addBar()` method from the `admin-bar` module.
* Adds support for conditional fields within `array` and `object` field schema. See the [documentation](https://v3.docs.apostrophecms.org/guide/conditional-fields/) for more information.

### Fixes

* Uses `findForEditing` method in the page put route.
* The "Duplicate" option in the page or piece manager now correctly duplicates the
entire document. This was a regression introduced in 3.48.0. The "Duplicate" option
in the editor dialog box always worked correctly.

### Changes

* Browser URL now changes to reflect the slug of the document according to the mode that is being viewed.

## 3.50.0 (2023-06-09)

### Adds

* As a further fix for issues that could ensue before the improvements
to locale renaming support that were released in 3.49.0, an
`@apostrophecms/page:reattach` task has been added. This command line task
takes the `_id` or `slug` of a page and reattaches it to the page tree as
the last child of the home page, even if page tree data for that page
is corrupted. You may wish to use the `--new-slug` and `--locale` options. This task should not
be needed in normal circumstances.

## 3.49.0 (2023-06-08)

### Changes

* Updates area UX to not display Add Content controls when a widget is focused.
* Updates area UX to unfocus widget on esc key.
* Updates widget UI to use dashed outlines instead of borders to indicate bounds.
* Updates UI for Insert Menu.
* Updates Insert Menu UX to allow mid-node insertion.
* Rich Text Widget's Insert components are now expected to emit `done` and `cancel` for proper RT cleanup. `close` still supported for BC, acts as `done`.
* Migrated the business logic of the login-related Vue components to external mixins, so that the templates and styles can be overridden by
copying the component `.vue` file to project level without copying all of the business logic. If you have already copied the components to style them,
we encourage you to consider replacing your `script` tag with the new version, which just imports the mixin, so that fixes we make there will be
available in your project.

### Adds

* Adds keyboard accessibility to Insert menu.
* Adds regex pattern feature for string fields.
* Adds `pnpm` support. Introduces new optional Apostrophe root configuration `pnpm` to force opt-in/out when auto detection fails. See the [documentation](https://v3.docs.apostrophecms.org/guide/using-pnpm.html) for more details.
* Adds a warning if database queries involving relationships
are made before the last `apostrophe:modulesRegistered` handler has fired.
If you need to call Apostrophe's `find()` methods at startup,
it is best to wait for the `@apostrophecms/doc:beforeReplicate` event.
* Allow `@` when a piece is a template and `/@` for page templates (doc-template-library module).
* Adds a `prefix` option to the http frontend util module.
If explicitly set to `false`, prevents the prefix from being automatically added to the URL,
when making calls with already-prefixed URLs for instance.
* Adds the `redirectToFirstLocale` option to the `i18n` module to prevent users from reaching a version of their site that would not match any locale when requesting the site without a locale prefix in the URL.
* If just one instance of a piece type should always exist (per locale if localized), the
`singletonAuto` option may now be set to `true` or to an object with a `slug` option in
order to guarantee it. This implicitly sets `singleton: true` as well. This is now used
internally by `@apostrophecms/global` as well as the optional `@apostrophecms-pro/palette` module.

### Fixes

* Fix 404 error when viewing/editing a doc which draft has a different version of the slug than the published one.
* Fixed a bug where multiple home pages can potentially be inserted into the database if the
default locale is renamed. Introduced the `async apos.doc.bestAposDocId(criteria)` method to
help identify the right `aposDocId` when inserting a document that might exist in
other locales.
* Fixed a bug where singletons like the global doc might not be inserted at all if they
exist under the former name of the default locale and there are no other locales.

## 3.48.0 (2023-05-26)

### Adds

* For performance, add `apos.modules['piece-type']getManagerApiProjection` method to reduce the amount of data returned in the manager
    modal. The projection will contain the fields returned in the method in addition to the existing manager modal
    columns.
* Add `apos.schema.getRelationshipQueryBuilderChoicesProjection` method to set the projection used in
    `apos.schema.relationshipQueryBuilderChoices`.
* Rich-text inline images now copies the `alt` attribute from the original image from the Media Library.

### Changes

* Remove `stripPlaceholderBrs` and `restorePlaceholderBrs` from `AposRichTextWidgetEditor.vue` component.
* Change tiptap `Gapcursor` display to use a vertical blinking cursor instead of an horizontal cursor, which allow users to add text before and after inline images and tables.
* You can set `max-width` on `.apos-rich-text-toolbar__inner` to define the width of the rich-text toolbar. It will now
    flow on multiple lines if needed.
* The `utilityRail` prop of `AposSchema` now defaults to `false`, removing
the need to explicitly pass it in almost all contexts.
* Mark `apos.modules['doc-type']` methods `getAutocompleteTitle`, `getAutocompleteProjection` and `autocomplete` as
    deprecated. Our admin UI does not use them, it uses the `autocomplete('...')` query builder.
    More info at https://v3.docs.apostrophecms.org/reference/query-builders.html#autocomplete'.
* Print a warning with a clear explanation if a module's `index.js` file contains
no `module.exports` object (often due to a typo), or it is empty.

### Fixes

* Now errors and exits when a piece-type or widget-type module has a field object with the property `type`. Thanks to [NuktukDev](https://github.com/nuktukdev) for this contribution.
* Add a default page type value to prevent the dropdown from containing an empty value.

## 3.47.0 (2023-05-05)

### Changes

* Since Node 14 and MongoDB 4.2 have reached their own end-of-support dates,
we are **no longer supporting them for A3.** Note that our dependency on
`jsdom` 22 is incompatible with Node 14. Node 16 and Node 18 are both
still supported. However, because Node 16 reaches its
end-of-life date quite soon (September), testing and upgrading directly
to Node 18 is strongly recommended.
* Updated `sluggo` to version 1.0.0.
* Updated `jsdom` to version `22.0.0` to address an installation warning about the `word-wrap` module.

### Fixes

* Fix `extendQueries` to use super pattern for every function in builders and methods (and override properties that are not functions).

## 3.46.0 (2023-05-03)

### Fixes

* Adding or editing a piece no longer immediately refreshes the main content area if a widget editor is open. This prevents interruption of the widget editing process
when working with the `@apostrophecms/ai-helper` module, and also helps in other situations.
* Check that `e.doc` exists when handling `content-changed` event.
* Require updated `uploadfs` version with no dependency warnings.

### Adds

* Allow sub-schema fields (array and object) to follow parent schema fields using the newly introduced `following: '<parentField'` syntax, where the starting `<` indicates the parent level. For example `<parentField` follows a field in the parent level, `<<grandParentField` follows a field in the grandparent level, etc. The change is fully backward compatible with the current syntax for following fields from the same schema level.

### Changes

* Debounce search to prevent calling search on every key stroke in the manager modal.
* Various size and spacing adjustments in the expanded Add Content modal UI

## 3.45.1 (2023-04-28)

### Fixes

* Added missing styles to ensure consistent presentation of the rich text insert menu.
* Fixed a bug in which clicking on an image in the media manager would close the "insert
image" dialog box.
* Update `html-to-text` package to the latest major version.

## 3.45.0 (2023-04-27)

### Adds

* Rich text widgets now support the `insert` option, an array
which currently may contain the strings `image` and `table` in order to add a
convenient "insert menu" that pops up when the slash key is pressed.
This provides a better user experience for rich text features that shouldn't
require that the user select existing text before using them.
* Auto expand inline array width if needed using `width: max-content` in the admin UI.
* The "browse" button is now available when selecting pages and pieces
to link to in the rich text editor.
* The "browse" button is also available when selecting inline images
in the rich text editor.
* Images are now previewed in the relationship field's compact list view.
* The new `apos-refreshing` Apostrophe bus event can be used to prevent
Apostrophe from refreshing the main content zone of the page when images
and pieces are edited, by clearing the `refresh` property of the object
passed to the event.
* To facilitate custom click handlers, an `apos.modal.onTopOf(el1, el2)` function is now
available to check whether an element is considered to be "on top of" another element in
the modal stack.

### Changes

* The `v-click-outside-element` Vue directive now understands that modals "on top of"
an element should be considered to be "inside" the element, e.g. clicks on them
shouldn't close the link dialog etc.

### Fixes

* Fix various issues on conditional fields that were occurring when adding new widgets with default values or selecting a falsy value in a field that has a conditional field relying on it.
Populate new or existing doc instances with default values and add an empty `null` choice to select fields that do not have a default value (required or not) and to the ones configured with dynamic choices.
* Rich text widgets save more reliably when many actions are taken quickly just before save.
* Fix an issue in the `oembed` field where the value was kept in memory after cancelling the widget editor, which resulted in saving the value if the widget was nested and the parent widget was saved.
Also improve the `oembed` field UX by setting the input as `readonly` rather than `disabled` when fetching the video metadata, in order to avoid losing its focus when typing.

## 3.44.0 (2023-04-13)

### Adds

* `checkboxes` fields now support a new `style: 'combobox'` option for a better multiple-select experience when there
are many choices.
* If the new `guestApiAccess` option is set to `true` for a piece type or for `@apostrophecms/page`,
Apostrophe will allow all logged-in users to access the GET-method REST APIs of that
module, not just users with editing privileges, even if `publicApiProjection` is not set.
This is useful when the goal is to allow REST API access to "guest" users who have
project-specific reasons to fetch access content via REST APIs.
* `test-lib/utils.js` has new `createUser` and `loginAs` methods for the convenience of
those writing mocha tests of Apostrophe modules.
* `batchOperations` permissions: if a `permission` property is added to any entry in the `batchOperations` cascade of a piece-type module, this permission will be checked for every user. See `batchOperations` configuration in `modules/@apostrophecms/piece-type/index.js`. The check function `checkBatchOperationsPermissions` can be extended. Please note that this permission is checked only to determine whether to offer the operation.

### Fixes
* Fix child page slug when title is deleted

## 3.43.0 (2023-03-29)

### Adds

* Add the possibility to override the default "Add Item" button label by setting the `itemLabel` option of an `array` field.
* Adds `touch` task for every piece type. This task invokes `update` on each piece, which will execute all of the same event handlers that normally execute when a piece of that type is updated. Example usage: `node app article:touch`.

### Fixes

* Hide the suggestion help from the relationship input list when the user starts typing a search term.
* Hide the suggestion hint from the relationship input list when the user starts typing a search term except when there are no matches to display.
* Disable context menu for related items when their `relationship` field has no sub-[`fields`](https://v3.docs.apostrophecms.org/guide/relationships.html#providing-context-with-fields) configured.
* Logic for checking whether we are running a unit test of an external module under mocha now uses `includes` for a simpler, safer test that should be more cross-platform.

## 3.42.0 (2023-03-16)

### Adds

* You can now set `style: table` on inline arrays. It will display the array as a regular HTML table instead of an accordion.
See the [array field documentation](https://v3.docs.apostrophecms.org/reference/field-types/array.html#settings) for more information.
* You can now set `draggable: false` on inline arrays. It will disable the drag and drop feature. Useful when the order is not significant.
See the [array field documentation](https://v3.docs.apostrophecms.org/reference/field-types/array.html#settings) for more information.
* You can now set the label and icon to display on inline arrays when they are empty.
See the [array field documentation](https://v3.docs.apostrophecms.org/reference/field-types/array.html#whenEmpty) for more information.
* We have added a new and improved suggestion UI to relationship fields.
* The `utilityOperations` feature of piece types now supports additional properties:
`relationship: true` (show the operation only when editing a relationship), `relationship: false` (never show
the operation when editing a relationship), `button: true`, `icon` and `iconOnly: true`.
When `button: true` is specified, the operation appears as a standalone button rather than
being tucked away in the "more" menu.
* In addition, `utilityOperations` can now specify `eventOptions` with an `event` subproperty
instead of `modalOptions`. This is useful with the new `edit` event (see below).
* Those extending our admin UI on the front end can now open a modal to create or edit a page or piece by calling
`await apos.doc.edit({ type: 'article' })` (the type here is an example). To edit an existing document add an
`_id` property. To copy an existing document (like our "duplicate" feature) add a `copyOf`
property. When creating new pages, `type` can be sent to `@apostrophecms/page` for convenience
(note that the `type` property does not override the default or current page type in the editor).
* The `edit` Apostrophe event is now available and takes an object with the same properties
as above. This is useful when configuring `utilityOperations`.
* The `content-changed` Apostrophe event can now be emitted with a `select: true` property. If a
document manager for the relevant content type is open, it will attempt to add the document to the
current selection. Currently this works best with newly inserted documents.
* Localized strings in the admin UI can now use `$t(key)` to localize a string inside
an interpolated variable. This was accomplished by setting `skipOnVariables` to false
for i18next, solely on the front end for admin UI purposes.
* The syntax of the method defined for dynamic `choices` now accepts a module prefix to get the method from, and the `()` suffix.
This has been done for consistency with the external conditions syntax shipped in the previous release. See the documentation for more information.
* Added the `viewPermission` property of schema fields, and renamed `permission` to `editPermission` (with backwards
compatibility) for clarity. You can now decide if a schema field requires permissions to be visible or editable.
See the documentation for more information.
* Display the right environment label on login page. By default, based on `NODE_ENV`, overriden by `environmentLabel` option in `@apostrophecms/login` module. The environment variable `APOS_ENV_LABEL` will override this. Note that `NODE_ENV` should generally only be set to `development` (the default) or `production` as many Node.js modules opt into optimizations suitable for all deployed environments when it is set to `production`. This is why we offer the separate `APOS_ENV_LABEL` variable.

### Fixes

* Do not log unnecessary "required" errors for hidden fields.
* Fixed a bug that prevented "Text Align" from working properly in the rich text editor in certain cases.
* Fix typo in `@apostrophecms/doc-type` and `@apostrophecms/submitted-drafts` where we were using `canCreate` instead of `showCreate` to display the `Create New` button or showing the `Copy` button in `Manager` modals.
* Send external condition results in an object so that numbers are supported as returned values.

## 3.41.1 (2023-03-07)

No changes. Publishing to make sure 3.x is tagged `latest` in npm, rather than 2.x.

## 3.41.0 (2023-03-06)

### Adds

* Handle external conditions to display fields according to the result of a module method, or multiple methods from different modules.
This can be useful for displaying fields according to the result of an external API or any business logic run on the server. See the documentation for more information.

### Fixes

* Replace `deep-get-set` dependency with `lodash`'s `get` and `set` functions to fix the [Prototype Pollution in deep-get-set](https://github.com/advisories/GHSA-mjjj-6p43-vhhv) vulnerability. There was no actual vulnerability in Apostrophe due to the way the module was actually used, and this was done to address vulnerability scan reports.
* The "soft redirects" for former URLs of documents now work better with localization. Thanks to [Waldemar Pankratz](https://github.com/waldemar-p).
* Destroy `AreaEditor` Vue apps when the page content is refreshed in edit mode. This avoids a leak of Vue apps components being recreated while instances of old ones are still alive.

### Security

* Upgrades passport to the latest version in order to ensure session regeneration when logging in or out. This adds additional security to logins by mitigating any risks due to XSS attacks. Apostrophe is already robust against XSS attacks. For passport methods that are internally used by Apostrophe everything is still working. For projects that are accessing the passport instance directly through `self.apos.login.passport`, some verifications may be necessary to avoid any compatibility issue. The internally used methods are `authenticate`, `use`, `serializeUser`, `deserializeUser`, `initialize`, `session`.

## 3.40.1 (2023-02-18)

* No code change. Patch level bump for package update.

## 3.40.0 (2023-02-17)

### Adds

* For devops purposes, the `APOS_BASE_URL` environment variable is now respected as an override of the `baseUrl` option.

### Fixes

* Do not display shortcut conflicts at startup if there are none.
* Range field correctly handles the `def` attribute set to `0` now. The `def` property will be used when the field has no value provided; a value going over the max or below the min threshold still returns `null`.
* `select` fields now work properly when the `value` of a choice is a boolean rather than a string or a number.

## 3.39.2 (2023-02-03)

### Fixes
* Hotfix for a backwards compatibility break in webpack that triggered a tiptap bug. The admin UI build will now succeed as expected.

## 3.39.1 (2023-02-02)

### Fixes

* Rescaling cropped images with the `@apostrophecms/attachment:rescale` task now works correctly. Thanks to [Waldemar Pankratz](https://github.com/waldemar-p) for this contribution.

## 3.39.0 (2023-02-01)

### Adds

* Basic support for editing tables by adding `table` to the rich text toolbar. Enabling `table` allows you to create tables, including `td` and `th` tags, with the ability to merge and split cells. For now the table editing UI is basic, all of the functionality is there but we plan to add more conveniences for easy table editing soon. See the "Table" dropdown for actions that are permitted based on the current selection.
* `superscript` and `subscript` may now be added to the rich text widget's `toolbar` option.
* Early beta-quality support for adding inline images to rich text, by adding `image` to the rich text toolbar. This feature works reliably, however the UI is not mature yet. In particular you must search for images by typing part of the title. We will support a proper "browse" experience here soon. For good results you should also configure the `imageStyles` option. You will also want to style the `figure` tags produced. See the documentation for more information.
* Support for `div` tags in the rich text toolbar, if you choose to include them in `styles`. This is often necessary for A2 content migration and can potentially be useful in new work when combined with a `class` if there is no suitable semantic block tag.
* The new `@apostrophecms/attachment:download-all --to=folder` command line task is useful to download all of your attachments from an uploadfs backend other than local storage, especially if you do not have a more powerful "sync" utility for that particular storage backend.
* A new `loadingType` option can now be set for `image-widget` when configuring an `area` field. This sets the `loading` attribute of the `img` tag, which can be used to enable lazy loading in most browsers. Thanks to [Waldemar Pankratz](https://github.com/waldemar-p) for this contribution.
* Two new module-level options have been added to the `image-widget` module: `loadingType` and `size`. These act as fallbacks for the same options at the area level. Thanks to [Waldemar Pankratz](https://github.com/waldemar-p) for this contribution.

### Fixes

* Adding missing require (`bluebird`) and fallback (`file.crops || []`) to `@apostrophecms/attachment:rescale`-task

## 3.38.1 (2023-01-23)

### Fixes

* Version 3.38.0 introduced a regression that temporarily broke support for user-edited content in locales with names like `de-de` (note the lowercase country name). This was inadvertently introduced in an effort to improve support for locale fallback when generating static translations of the admin interface. Version 3.38.1 brings back the content that temporarily appeared to be missing for these locales (it was never removed from the database), and also achieves the original goal. **However, if you created content for such locales using `3.38.0` (released five days ago) and wish to keep that content,** rather than reverting to the content from before `3.38.0`, see below.

### Adds

* The new `i18n:rename-locale` task can be used to move all content from one locale name to another, using the `--old` and `--new` options. By default, any duplicate keys for content existing in both locales will stop the process. However you can specify which content to keep in the event of a duplicate key error using the `--keep=localename` option. Note that the value of `--new` should match the a locale name that is currently configured for the `@apostrophecms/i18n` module.

Example:

```
# If you always had de-de configured as a locale, but created
# a lot of content with Apostrophe 3.38.0 which incorrectly stored
# it under de-DE, you can copy that content. In this case we opt
# to keep de-de content in the event of any conflicts
node app @apostrophecms/i18n:rename-locale --old=de-DE --new=de-de --keep=de-de
```

## 3.38.0 (2023-01-18)

### Adds

* Emit a `beforeSave` event from the `@apostrophecms:notification` module, with `req` and the `notification` as arguments, in order to give the possibility to override the notification.
* Emit a `beforeInsert` event from the `@apostrophecms:attachment` module, with `req` and the `doc` as arguments, in order to give the possibility to override the attachment.
* Emit a `beforeSaveSafe` event from the `@apostrophecms:user` module, with `req`, `safeUser` and `user` as arguments, in order to give the possibility to override properties of the `safeUser` object which contains password hashes and other information too sensitive to be stored in the aposDocs collection.
* Automatically convert failed uppercase URLs to their lowercase version - can be disabled with `redirectFailedUpperCaseUrls: false` in `@apostrophecms/page/index.js` options. This only comes into play if a 404 is about to happen.
* Automatically convert country codes in locales like `xx-yy` to `xx-YY` before passing them to `i18next`, which is strict about uppercase country codes.
* Keyboard shortcuts conflicts are detected and logged on to the terminal.

### Fixes

* Invalid locales passed to the i18n locale switching middleware are politely mapped to 400 errors.
* Any other exceptions thrown in the i18n locale switching middleware can no longer crash the process.
* Documents kept as the `previous` version for undo purposes were not properly marked as such, breaking the public language switcher in some cases. This was fixed and a migration was added for existing data.
* Uploading an image in an apostrophe area with `minSize` requirements will not trigger an unexpected error anymore. If the image is too small, a notification will be displayed with the minimum size requirements. The `Edit Image` modal will now display the minimum size requirements, if any, above the `Browse Images` field.
* Some browsers saw the empty `POST` response for new notifications as invalid XML. It will now return an empty JSON object with the `Content-Type` set to `application/json`.

## 3.37.0 (2023-01-06)

### Adds

* Dynamic choice functions in schemas now also receive a data object with their original doc id for further inspection by your function.
* Use `mergeWithCustomize` when merging extended source Webpack configuration. Introduce overideable asset module methods `srcCustomizeArray` and `srcCustomizeObject`, with reasonable default behavior, for fine tuning Webpack config arrays and objects merging. More info - [the Webpack mergeWithCustomize docs](https://github.com/survivejs/webpack-merge#mergewithcustomize-customizearray-customizeobject-configuration--configuration)
* The image widget now accepts a `placeholderImage` option that works like `previewImage` (just specify a file extension, like `placeholderImage: 'jpg'`, and provide the file `public/placeholder.jpg` in the module). The `placeholderUrl` option is still available for backwards compatibility.

### Fixes

* `docId` is now properly passed through array and object fields and into their child schemas.
* Remove module `@apostrophecms/polymorphic-type` name alias `@apostrophecms/polymorphic`. It was causing warnings
    e.g. `A permission.can() call was made with a type that has no manager: @apostrophecms/polymorphic-type`.
* The module `webpack.extensions` configuration is not applied to the core Admin UI build anymore. This is the correct and intended behavior as explained in the [relevant documentation](https://v3.docs.apostrophecms.org/guide/webpack.html#extending-webpack-configuration).
* The `previewImage` option now works properly for widget modules loaded from npm and those that subclass them. Specifically, the preview image may be provided in the `public/` subdirectory of the original module, the project-level configuration of it, or a subclass.

## 3.36.0 (2022-12-22)

### Adds

* `shortcut` option for piece modules, allowing easy re-mapping of the manager command shortcut per module.

### Fixes

* Ensure there are no conflicting command shortcuts for the core modules.

## 3.35.0 (2022-12-21)

### Adds

* Introduced support for linking directly to other Apostrophe documents in a rich text widget. The user can choose to link to a URL, or to a page. Linking to various piece types can also be enabled with the `linkWithType` option. This is equivalent to the old `apostrophe-rich-text-permalinks` module but is included in the core in A3. See the [documentation](https://v3.docs.apostrophecms.org/guide/core-widgets.html#rich-text-widget) for details.
* Introduced support for the `anchor` toolbar control in the rich text editor. This allows named anchors to be inserted. These are rendered as `span` tags with the given `id` and can then be linked to via `#id`, providing basic support for internal links. HTML 4-style named anchors in legacy content (`name` on `a` tags) are automatically migrated upon first edit.
* German translation i18n file created for the Apostrophe Admin-UI. Thanks to [Noah Gysin](https://github.com/NoahGysin) for this contribution.
* Introduced support for keyboard shortcuts in admin UI. Hitting `?` will display the list of available shortcuts. Developpers can define their own shortcuts by using the new `@apostrophecms/command-menu` module and the `commands` property. Please check the [keyboard shortcut documentation](https://v3.docs.apostrophecms.org/guide/command-menu.html) for more details.

### Fixes

* The `bulletList` and `orderedList` TipTap toolbar items now work as expected.
* When using the autocomplete/typeahead feature of relationship fields, typing a space at the start no longer results in an error.
* Replace [`credential`](https://www.npmjs.com/package/credential) package with [`credentials`](https://www.npmjs.com/package/credentials) to fix the [`mout` Prototype Pollution vulnerability](https://cve.mitre.org/cgi-bin/cvename.cgi?name=CVE-2020-7792). There was no actual vulnerability in Apostrophe or credential due to the way the module was actually used, and this was done to address vulnerability scan reports.
* Added a basic implementation of the missing "Paste from Clipboard" option to Expanded Widget Previews.


## 3.34.0 (2022-12-12)

### Fixes

* Nested areas work properly in widgets that have the `initialModal: false` property.
* Apostrophe's search index now properly incorporates most string field types as in A2.

### Adds

* Relationships load more quickly.
* Parked page checks at startup are faster.
* Tasks to localize and unlocalize piece type content (see `node app help [yourModuleName]:localize` and `node app help [yourModuleName]:unlocalize`).
## 3.33.0 (2022-11-28)

### Adds

* You can now set `inline: true` on schema fields of type `array`. This displays a simple editing interface in the context of the main dialog box for the document in question, avoiding the need to open an additional dialog box. Usually best for cases with just one field or just a few. If your array field has a large number of subfields the default behavior (`inline: false`) is more suitable for your needs. See the [array field](https://v3.docs.apostrophecms.org/reference/field-types/array.html) documentation for more information.
* Batch feature for publishing pieces.
* Add extensibility for `rich-text-widget` `defaultOptions`. Every key will now be used in the `AposRichTextWidgetEditor`.

### Fixes

* Prior to this release, widget templates that contained areas pulled in from related documents would break the ability to add another widget beneath.
* Validation of object fields now works properly on the browser side, in addition to server-side validation, resolving UX issues.
* Provisions were added to prevent any possibility of a discrepancy in relationship loading results under high load. It is not clear whether this A2 bug was actually possible in A3.

## 3.32.0 (2022-11-09)

### Adds

* Adds Reset Password feature to the login page. Note that the feature must be enabled and email delivery must be properly configured. See the [documentation](https://v3.docs.apostrophecms.org/reference/modules/login.html) for more details.
* Allow project-level developer to override bundling decisions by configuring the `@apostrophecms/asset` module. Check the [module documentation](https://v3.docs.apostrophecms.org/reference/modules/asset.html#options) for more information.

### Fixes

* Query builders for regular select fields have always accepted null to mean "do not filter on this property." Now this also works for dynamic select fields.
* The i18n UI state management now doesn't allow actions while it's busy.
* Fixed various localization bugs in the text of the "Update" dropdown menu.
* The `singleton: true` option for piece types now automatically implies `showCreate: false`.
* Remove browser console warnings by handling Tiptap Editor's breaking changes and duplicated plugins.
* The editor modal now allocates more space to area fields when possible, resolving common concerns about editing large widgets inside the modal.

## 3.31.0 (2022-10-27)

### Adds

* Adds `placeholder: true` and `initialModal: false` features to improve the user experience of adding widgets to the page. Checkout the [Widget Placeholders documentation](https://v3.docs.apostrophecms.org/guide/areas-and-widgets.html#adding-placeholder-content-to-widgets) for more detail.

### Fixes

* When another user is editing the document, the other user's name is now displayed correctly.

## 3.30.0 (2022-10-12)

### Adds

* New `APOS_LOG_ALL_ROUTES` environment variable. If set, Apostrophe logs information about all middleware functions and routes that are executed on behalf of a particular URL.
* Adds the `addFileGroups` option to the `attachment` module. Additionally it exposes a new method, `addFileGroup(group)`. These allow easier addition of new file groups or extension of the existing groups.

### Fixes

* Vue 3 may now be used in a separate webpack build at project level without causing problems for the admin UI Vue 2 build.
* Fixes `cache` module `clear-cache` CLI task message
* Fixes help message for `express` module `list-routes` CLI task

## 3.29.1 (2022-10-03)

### Fixes

* Hotfix to restore Node 14 support. Of course Node 16 is also supported.


## 3.29.0 (2022-10-03)

### Adds

* Areas now support an `expanded: true` option to display previews for widgets. The Expanded Widget Preview Menu also supports grouping and display columns for each group.
* Add "showQuery" in piece-page-type in order to override the query for the "show" page as "indexQuery" does it for the index page

### Fixes

* Resolved a bug in which users making a password error in the presence of pre-login checks such as a CAPTCHA were unable to try again until they refreshed the page.

## 3.28.1 (2022-09-15)

### Fixes

* `AposInputBoolean` can now be `required` and have the value `false`.
* Schema fields containing boolean filters can now list both `yes` and `no` choices according to available values in the database.
* Fix attachment `getHeight()` and `getWidth()` template helpers by changing the assignment of the `attachment._crop` property.
* Change assignment of `attachment._focalPoint` for consistency.

## 3.28.0 (2022-08-31)

### Fixes

* Fix UI bug when creating a document via a relationship.

### Adds

* Support for uploading `webp` files for display as images. This is supported by all current browsers now that Microsoft has removed IE11. For best results, you should run `npm update` on your project to make sure you are receiving the latest release of `uploadfs` which uses `sharp` for image processing. Thanks to [Isaac Preston](https://github.com/ixc7) for this addition.
* Clicking outside a modal now closes it, the same way the `Escape` key does when pressed.
* `checkboxes` fields now support `min` and `max` properties. Thanks to [Gabe Flores](https://github.com/gabeflores-appstem).

## 3.27.0 (2022-08-18)

### Adds

* Add `/grid` `POST` route in permission module, in addition to the existing `GET` one.
* New utility script to help find excessively heavy npm dependencies of apostrophe core.

### Changes

* Extract permission grid into `AposPermissionGrid` vue component.
* Moved `stylelint` from `dependencies` to `devDependencies`. The benefit may be small because many projects will depend on `stylelint` at project level, but every little bit helps install speed, and it may make a bigger difference if different major versions are in use.

## 3.26.1 (2022-08-06)

### Fixes

Hotfix: always waits for the DOM to be ready before initializing the Apostrophe Admin UI. `setTimeout` alone might not guarantee that every time. This issue has apparently become more frequent in the latest versions of Chrome.
* Modifies the `login` module to return an empty object in the API session cookie response body to avoid potential invalid JSON error if `response.json()` is retrieved.

## 3.26.0 (2022-08-03)

### Adds

* Tasks can now be registered with the `afterModuleReady` flag, which is more useful than `afterModuleInit` because it waits for the module to be more fully initialized, including all "improvements" loaded via npm. The original `afterModuleInit` flag is still supported in case someone was counting on its behavior.
* Add `/grid` `POST` route in permission module, in addition to the existing `GET` one, to improve extensibility.
* `@apostrophecms/express:list-routes` command line task added, to facilitate debugging.

### Changes

* Since Microsoft has ended support for IE11 and support for ES5 builds is responsible for a significant chunk of Apostrophe's installation time, the `es5: true` option no longer produces an IE11 build. For backwards compatibility, developers will receive a warning, but their build will proceed without IE11 support. IE11 ES5 builds can be brought back by installing the optional [@apostrophecms/asset-es5](https://github.com/apostrophecms/asset-es5) module.

### Fixes

* `testModule: true` works in unit tests of external Apostrophe modules again even with modern versions of `mocha`, thanks to [Amin Shazrin](https://github.com/ammein).
* `getObjectManager` is now implemented for `Object` field types, fixing a bug that prevented the use of areas found in `object` schema fields within templates. Thanks to [James R T](https://github.com/jamestiotio).

## 3.25.0 (2022-07-20)

### Adds

* `radio` and `checkboxes` input field types now support a server side `choices` function for supplying their `choices` array dynamically, just like `select` fields do. Future custom field types can opt into this functionality with the field type flag `dynamicChoices: true`.

### Fixes

* `AposSelect` now emits values on `change` event as they were originally given. Their values "just work" so you do not have to think about JSON anymore when you receive it.
* Unpinned tiptap as the tiptap team has made releases that resolve the packaging errors that caused us to pin it in 3.22.1.
* Pinned `vue-loader` to the `15.9.x` minor release series for now. The `15.10.0` release breaks support for using `npm link` to develop the `apostrophe` module itself.
* Minimum version of `sanitize-html` bumped to ensure a potential denial-of-service vector is closed.

## 3.24.0 (2022-07-06)

### Adds

* Handle `private: true` locale option in i18n module, preventing logged out users from accessing the content of a private locale.

### Fixes

* Fix missing title translation in the "Array Editor" component.
* Add `follow: true` flag to `glob` functions (with `**` pattern) to allow registering symlink files and folders for nested modules
* Fix disabled context menu for relationship fields editing ([#3820](https://github.com/apostrophecms/apostrophe/issues/3820))
* In getReq method form the task module, extract the right `role` property from the options object.
* Fix `def:` option in `array` fields, in order to be able to see the default items in the array editor modal

## 3.23.0 (2022-06-22)

### Adds

* Shared Drafts: gives the possibility to share a link which can be used to preview the draft version of page, or a piece `show` page.
* Add `Localize` option to `@apostrophecms/image`. In Edit mode the context bar menu includes a "Localize" option to start cloning this image into other locales.

### Fixes

* Update `sass` to [`1.52.3`+](https://github.com/sass/dart-sass/pull/1713) to prevent the error `RangeError: Invalid value: Not in inclusive range 0..145: -1`. You can now fix that by upgrading with `npm update`. If it does not immediately clear up the issue in development, try `node app @apostrophecms/asset:clear-cache`.
* Fix a potential issue when URLs have a query string, in the `'@apostrophecms/page:notFound'` handler of the `soft-redirect` module.

## 3.22.1 (2022-06-17)

* Hotfix: temporarily pin versions of tiptap modules to work around packaging error that breaks import of the most recent releases. We will unpin as soon as this is fixed upstream. Fixes a bug where `npm update` would fail for A3 projects.

## 3.22.0 (2022-06-08)

### Adds

* Possibility to pass options to webpack extensions from any module.

### Fixes

* Fix a Webpack cache issue leading to modules symlinked in `node_modules` not being rebuilt.
* Fixes login maximum attempts error message that wasn't showing the plural when lockoutMinutes is more than 1.
* Fixes the text color of the current array item's slat label in the array editor modal.
* Fixes the maximum width of an array item's slat label so as to not obscure the Remove button in narrow viewports.
* If an array field's titleField option is set to a select field, use the selected option's label as the slat label rather its value.
* Disable the slat controls of the attachment component while uploading.
* Fixes bug when re-attaching the same file won't trigger an upload.
* AposSlat now fully respects the disabled state.

## 3.21.1 (2022-06-04)

### Fixes

* Work around backwards compatibility break in `sass` module by pinning to `sass` `1.50.x` while we investigate. If you saw the error `RangeError: Invalid value: Not in inclusive range 0..145: -1` you can now fix that by upgrading with `npm update`. If it does not immediately clear up the issue in development, try `node app @apostrophecms/asset:clear-cache`.

## 3.21.0 (2022-05-25)

### Adds

* Trigger only the relevant build when in a watch mode (development). The build paths should not contain comma (`,`).
* Adds an `unpublish` method, available for any doc-type.
An _Unpublish_ option has also been added to the context menu of the modal when editing a piece or a page.
* Allows developers to group fields in relationships the same way it's done for normal schemas.

### Fixes

* Vue files not being parsed when running eslint through command line, fixes all lint errors in vue files.
* Fix a bug where some Apostrophe modules symlinked in `node_modules` are not being watched.
* Recover after webpack build error in watch mode (development only).
* Fixes an edge case when failing (throw) task invoked via `task.invoke` will result in `apos.isTask()` to always return true due to `apos.argv` not reverted properly.

## 3.20.1 (2022-05-17)

### Fixes

* Minor corrections to French translation.

## 3.20.0

### Adds

* Adds French translation of the admin UI (use the `fr` locale).

## 3.19.0

### Adds

* New schema field type `dateAndTime` added. This schema field type saves in ISO8601 format, as UTC (Universal Coordinated Time), but is edited in a user-friendly way in the user's current time zone and locale.
* Webpack disk cache for better build performance in development and, if appropriately configured, production as well.
* In development, Webpack rebuilds the front end without the need to restart the Node.js process, yielding an additional speedup. To get this speedup for existing projects, see the `nodemonConfig` section of the latest `package.json` in [a3-boilerplate](https://github.com/apostrophecms/a3-boilerplate) for the new "ignore" rules you'll need to prevent nodemon from stopping the process and restarting.
* Added the new command line task `apostrophecms/asset:clear-cache` for clearing the webpack disk cache. This should be necessary only in rare cases where the configuration has changed in ways Apostrophe can't automatically detect.
* A separate `publishedLabel` field can be set for any schema field of a page or piece. If present it is displayed instead of `label` if the document has already been published.

### 3.18.1

### Fixes

* The admin UI now rebuilds properly in a development environment when new npm modules are installed in a multisite project (`apos.rootDir` differs from `apos.npmRootDir`).

## 3.18.0 (2022-05-03)

### Adds

* Images may now be cropped to suit a particular placement after selecting them. SVG files may not be cropped as it is not possible in the general case.
* Editors may also select a "focal point" for the image after selecting it. This ensures that this particular point remains visible even if CSS would otherwise crop it, which is a common issue in responsive design. See the `@apostrophecms/image` widget for a sample implementation of the necessary styles.
* Adds the `aspectRatio` option for image widgets. When set to `[ w, h ]` (a ratio of width to height), images are automatically cropped to this aspect ratio when chosen for that particular widget. If the user does not crop manually, then cropping happens automatically.
* Adds the `minSize` option for image widgets. This ensures that the images chosen are at least the given size `[ width, height ]`, and also ensures the user cannot choose something smaller than that when cropping.
* Implements OpenTelemetry instrumentation.
* Developers may now specify an alternate Vue component to be used for editing the subfields of relationships, either at the field level or as a default for all relationships with a particular piece type.
* The widget type base module now always passes on the `components` option as browser data, so that individual widget type modules that support contextual editing can be implemented more conveniently.
* In-context widget editor components now receive a `focused` prop which is helpful in deciding when to display additional UI.
* Adds new configuration option - `beforeExit` async handler.
* Handlers listening for the `apostrophe:run` event are now able to send an exit code to the Apostrophe bootstrap routine.
* Support for Node.js 17 and 18. MongoDB connections to `localhost` will now successfully find a typical dev MongoDB server bound only to `127.0.0.1`, Apostrophe can generate valid ipv6 URLs pointing back to itself, and `webpack` and `vue-loader` have been updated to address incompatibilities.
* Adds support for custom context menus provided by any module (see `apos.doc.addContextOperation()`).
* The `AposSchema` component now supports an optional `generation` prop which may be used to force a refresh when the value of the object changes externally. This is a compromise to avoid the performance hit of checking numerous subfields for possible changes every time the `value` prop changes in response to an `input` event.
* Adds new event `@apostrophecms/doc:afterAllModesDeleted` fired after all modes of a given document are purged.

### Fixes

* Documentation of obsolete options has been removed.
* Dead code relating to activating in-context widget editors have been removed. They are always active and have been for some time. In the future they might be swapped in on scroll, but there will never be a need to swap them in "on click."
* The `self.email` method of modules now correctly accepts a default `from` address configured for a specific module via the `from` subproperty of the `email` option to that module. Thanks to `chmdebeer` for pointing out the issue and the fix.
* Fixes `_urls` not added on attachment fields when pieces API index is requested (#3643)
* Fixes float field UI bug that transforms the value to integer when there is no field error and the first number after the decimal is `0`.
* The `nestedModuleSubdirs` feature no longer throws an error and interrupts startup if a project contains both `@apostrophecms/asset` and `asset`, which should be considered separate module names.

## 3.17.0 (2022-03-31)

### Adds

* Full support for the [`object` field type](https://v3.docs.apostrophecms.org/reference/field-types/object.html), which works just like `array` but stores just one sub-object as a property, rather than an array of objects.
* To help find documents that reference related ones via `relationship` fields, implement backlinks of related documents by adding a `relatedReverseIds` field to them and keeping it up to date. There is no UI based on this feature yet but it will permit various useful features in the near future.
* Adds possibility for modules to [extend the webpack configuration](https://v3.docs.apostrophecms.org/guide/webpack.html).
* Adds possibility for modules to [add extra frontend bundles for scss and js](https://v3.docs.apostrophecms.org/guide/webpack.html). This is useful when the `ui/src` build would otherwise be very large due to code used on rarely accessed pages.
* Loads the right bundles on the right pages depending on the page template and the loaded widgets. Logged-in users have all the bundles on every page, because they might introduce widgets at any time.
* Fixes deprecation warnings displayed after running `npm install`, for dependencies that are directly included by this package.
* Implement custom ETags emission when `etags` cache option is enabled. [See the documentation for more information](https://v3.docs.apostrophecms.org/guide/caching.html).
It allows caching of pages and pieces, using a cache invalidation mechanism that takes into account related (and reverse related) document updates, thanks to backlinks mentioned above.
Note that for now, only single pages and pieces benefit from the ETags caching system (pages' and pieces' `getOne` REST API route, and regular served pages).
The cache of an index page corresponding to the type of a piece that was just saved will automatically be invalidated. However, please consider that it won't be effective when a related piece is saved, therefore the cache will automatically be invalidated _after_ the cache lifetime set in `maxAge` cache option.

### Fixes

* Apostrophe's webpack build now works properly when developing code that imports module-specific npm dependencies from `ui/src` or `ui/apos` when using `npm link` to develop the module in question.
* The `es5: true` option to `@apostrophecms/asset` works again.

## 3.16.1 (2022-03-21)

### Fixes

* Fixes a bug in the new `Cache-Control` support introduced by 3.16.0 in which we get the logged-out homepage right after logging in. This issue only came into play if the new caching options were enabled.

## 3.16.0 (2022-03-18)

### Adds

* Offers a simple way to set a Cache-Control max-age for Apostrophe page and GET REST API responses for pieces and pages. [See the documentation for more information](https://v3.docs.apostrophecms.org/guide/caching.html).
* API keys and bearer tokens "win" over session cookies when both are present. Since API keys and bearer tokens are explicitly added to the request at hand, it never makes sense to ignore them in favor of a cookie, which is implicit. This also simplifies automated testing.
* `data-apos-test=""` selectors for certain elements frequently selected in QA tests, such as `data-apos-test="adminBar"`.
* Offer a simple way to set a Cache-Control max-age for Apostrophe page and GET REST API responses for pieces and pages.
* To speed up functional tests, an `insecurePasswords` option has been added to the login module. This option is deliberately named to discourage use for any purpose other than functional tests in which repeated password hashing would unduly limit performance. Normally password hashing is intentionally difficult to slow down brute force attacks, especially if a database is compromised.

### Fixes

* `POST`ing a new child page with `_targetId: '_home'` now works properly in combination with `_position: 'lastChild'`.

## 3.15.0 (2022-03-02)

### Adds

* Adds throttle system based on username (even when not existing), on initial login route. Also added for each late login requirement, e.g. for 2FA attempts.

## 3.14.2 (2022-02-27)

* Hotfix: fixed a bug introduced by 3.14.1 in which non-parked pages could throw an error during the migration to fix replication issues.

## 3.14.1 (2022-02-25)

* Hotfix: fixed a bug in which replication across locales did not work properly for parked pages configured via the `_children` feature. A one-time migration is included to reconnect improperly replicated versions of the same parked pages. This runs automatically, no manual action is required. Thanks to [justyna1](https://github.com/justyna13) for identifying the issue.

## 3.14.0 (2022-02-22)

### Adds

* To reduce complications for those implementing caching strategies, the CSRF protection cookie now contains a simple constant string, and is not recorded in `req.session`. This is acceptable because the real purpose of the CSRF check is simply to verify that the browser has sent the cookie at all, which it will not allow a cross-origin script to do.
* As a result of the above, a session cookie is not generated and sent at all unless `req.session` is actually used or a user logs in. Again, this reduces complications for those implementing caching strategies.
* When logging out, the session cookie is now cleared in the browser. Formerly the session was destroyed on the server side only, which was sufficient for security purposes but could create caching issues.
* Uses `express-cache-on-demand` lib to make similar and concurrent requests on pieces and pages faster.
* Frontend build errors now stop app startup in development, and SCSS and JS/Vue build warnings are visible on the terminal console for the first time.

### Fixes

* Fixed a bug when editing a page more than once if the page has a relationship to itself, whether directly or indirectly. Widget ids were unnecessarily regenerated in this situation, causing in-context edits after the first to fail to save.
* Pages no longer emit double `beforeUpdate` and `beforeSave` events.
* When the home page extends `@apostrophecms/piece-page-type`, the "show page" URLs for individual pieces should not contain two slashes before the piece slug. Thanks to [Martí Bravo](https://github.com/martibravo) for the fix.
* Fixes transitions between login page and `afterPasswordVerified` login steps.
* Frontend build errors now stop the `@apostrophecms/asset:build` task properly in production.
* `start` replaced with `flex-start` to address SCSS warnings.
* Dead code removal, as a result of following up on JS/Vue build warnings.

## 3.13.0 - 2022-02-04

### Adds

* Additional requirements and related UI may be imposed on native ApostropheCMS logins using the new `requirements` feature, which can be extended in modules that `improve` the `@apostrophecms/login` module. These requirements are not imposed for single sign-on logins via `@apostrophecms/passport-bridge`. See the documentation for more information.
* Adds latest Slovak translation strings to SK.json in `i18n/` folder. Thanks to [Michael Huna](https://github.com/Miselrkba) for the contribution.
* Verifies `afterPasswordVerified` requirements one by one when emitting done event, allows to manage errors ans success before to go to the next requirement. Stores and validate each requirement in the token. Checks the new `askForConfirmation` requirement option to go to the next step when emitting done event or waiting for the confirm event (in order to manage success messages). Removes support for `afterSubmit` for now.

### Fixes

* Decodes the testReq `param` property in `serveNotFound`. This fixes a problem where page titles using diacritics triggered false 404 errors.
* Registers the default namespace in the Vue instance of i18n, fixing a lack of support for un-namespaced l10n keys in the UI.

## 3.12.0 - 2022-01-21

### Adds

* It is now best practice to deliver namespaced i18n strings as JSON files in module-level subdirectories of `i18n/` named to match the namespace, e.g. `i18n/ourTeam` if the namespace is `ourTeam`. This allows base class modules to deliver phrases to any namespace without conflicting with those introduced at project level. The `i18n` option is now deprecated in favor of the new `i18n` module format section, which is only needed if `browser: true` must be specified for a namespace.
* Brought back the `nestedModuleSubdirs` feature from A2, which allows modules to be nested in subdirectories if `nestedModuleSubdirs: true` is set in `app.js`. As in A2, module configuration (including activation) can also be grouped in a `modules.js` file in such subdirectories.

### Fixes

* Fixes minor inline documentation comments.
* UI strings that are not registered localization keys will now display properly when they contain a colon (`:`). These were previously interpreted as i18next namespace/key pairs and the "namespace" portion was left out.
* Fixes a bug where changing the page type immediately after clicking "New Page" would produce a console error. In general, areas and checkboxes now correctly handle their value being changed to `null` by the parent schema after initial startup of the `AposInputArea` or `AposInputCheckboxes` component.
* It is now best practice to deliver namespaced i18n strings as JSON files in module-level subdirectories of `i18n/` named to match the namespace, e.g. `i18n/ourTeam` if the namespace is `ourTeam`. This allows base class modules to deliver phrases to any namespace without conflicting with those introduced at project level. The `i18n` option is now deprecated in favor of the new `i18n` module format section, which is only needed if `browser: true` must be specified for a namespace.
* Removes the `@apostrophecms/util` module template helper `indexBy`, which was using a lodash method not included in lodash v4.
* Removes an unimplemented `csrfExceptions` module section cascade. Use the `csrfExceptions` *option* of any module to set an array of URLs excluded from CSRF protection. More information is forthcoming in the documentation.
* Fix `[Object Object]` in the console when warning `A permission.can() call was made with a type that has no manager` is printed.

### Changes

* Temporarily removes `npm audit` from our automated tests because of a sub-dependency of vue-loader that doesn't actually cause a security vulnerability for apostrophe.

## 3.11.0 - 2022-01-06

### Adds

* Apostrophe now extends Passport's `req.login` to emit an `afterSessionLogin` event from the `@apostrophecms:login` module, with `req` as an argument. Note that this does not occur at all for login API calls that return a bearer token rather than establishing an Express session.

### Fixes

* Apostrophe's extension of `req.login` now accounts for the `req.logIn` alias and the skippable `options` parameter, which is relied upon in some `passport` strategies.
* Apostrophe now warns if a nonexistent widget type is configured for an area field, with special attention to when `-widget` has been erroneously included in the name. For backwards compatibility this is a startup warning rather than a fatal error, as sites generally did operate successfully otherwise with this type of bug present.

### Changes

* Unpins `vue-click-outside-element` the packaging of which has been fixed upstream.
* Adds deprecation note to `__testDefaults` option. It is not in use, but removing would be a minor BC break we don't need to make.
* Allows test modules to use a custom port as an option on the `@apostrophecms/express` module.
* Removes the code base pull request template to instead inherit the organization-level template.
* Adds `npm audit` back to the test scripts.

## 3.10.0 - 2021-12-22

### Fixes

* `slug` type fields can now have an empty string or `null` as their `def` value without the string `'none'` populating automatically.
* The `underline` feature works properly in tiptap toolbar configuration.
* Required checkbox fields now properly prevent editor submission when empty.
* Pins `vue-click-outside-element` to a version that does not attempt to use `eval` in its distribution build, which is incompatible with a strict Content Security Policy.

### Adds

* Adds a `last` option to fields. Setting `last: true` on a field puts that field at the end of the field's widget order. If more than one field has that option active the true last item will depend on general field registration order. If the field is ordered with the `fields.order` array or field group ordering, those specified orders will take precedence.

### Changes

* Adds deprecation notes to the widget class methods `getWidgetWrapperClasses` and `getWidgetClasses` from A2.
* Adds a deprecation note to the `reorganize` query builder for the next major version.
* Uses the runtime build of Vue. This has major performance and bundle size benefits, however it does require changes to Apostrophe admin UI apps that use a `template` property (components should require no changes, just apps require an update). These apps must now use a `render` function instead. Since custom admin UI apps are not yet a documented feature we do not regard this as a bc break.
* Compatible with the `@apostrophecms/security-headers` module, which supports a strict `Content-Security-Policy`.
* Adds a deprecation note to the `addLateCriteria` query builder.
* Updates the `toCount` doc type query method to use Math.ceil rather than Math.floor plus an additional step.

## 3.9.0 - 2021-12-08

### Adds

* Developers can now override any Vue component of the ApostropheCMS admin UI by providing a component of the same name in the `ui/apos/components` folder of their own module. This is not always the best approach, see the documentation for details.
* When running a job, we now trigger the notification before to run the job, this way the progress notification ID is available from the job and the notification can be dismissed if needed.
* Adds `maxUi`, `maxLabel`, `minUi`, and `minLabel` localization strings for array input and other UI.

### Fixes

* Fully removes references to the A2 `self.partial` module method. It appeared only once outside of comments, but was not actually used by the UI. The `self.render` method should be used for simple template rendering.
* Fixes string interpolation for the confirmation modal when publishing a page that has an unpublished parent page.
* No more "cannot set headers after they are sent to the client" and "req.res.redirect not defined" messages when handling URLs with extra trailing slashes.
* The `apos.util.runPlayers` method is not called until all of the widgets in a particular tree of areas and sub-areas have been added to the DOM. This means a parent area widget player will see the expected markup for any sub-widgets when the "Edit" button is clicked.
* Properly activates the `apostropheI18nDebugPlugin` i18next debugging plugin when using the `APOS_SHOW_I18N` environment variable. The full set of l10n emoji indicators previously available for the UI is now available for template and server-side strings.
* Actually registers piece types for site search unless the `searchable` option is `false`.
* Fixes the methods required for the search `index` task.

### Changes

* Adds localization keys for the password field component's min and max error messages.

## 3.8.1 - 2021-11-23

### Fixes

* The search field of the pieces manager modal works properly. Thanks to [Miro Yovchev](https://github.com/myovchev) for pointing out the issue and providing a solution.
* Fixes a bug in `AposRichTextWidgetEditor.vue` when a rich text widget was specifically configured with an empty array as the `styles` option. In that case a new empty rich text widget will initiate with an empty paragraph tag.
* The`fieldsPresent` method that is used with the `presentFieldsOnly` option in doc-type was broken, looking for properties in strings and wasn't returning anything.

## 3.8.0 - 2021-11-15

### Adds

* Checkboxes for pieces are back, a main checkbox allows to select all page items. When all pieces on a page are checked, a banner where the user can select all pieces appears. A launder for mongo projections has been added.
* Registered `batchOperations` on a piece-type will now become buttons in the manager batch operations "more menu" (styled as a kebab icon). Batch operations should include a label, `messages` object, and `modalOptions` for the confirmation modal.
* `batchOperations` can be grouped into a single button with a menu using the `group` cascade subproperty.
* `batchOperations` can be conditional with an `if` conditional object. This allows developers to pass a single value or an array of values.
* Piece types can have `utilityOperations` configured as a top-level cascade property. These operations are made available in the piece manager as new buttons.
* Notifications may now include an `event` property, which the AposNotification component will emit on mount. The `event` property should be set to an object with `name` (the event name) and optionally `data` (data included with the event emission).
* Adds support for using the attachments query builder in REST API calls via the query string.
* Adds contextual menu for pieces, any module extending the piece-type one can add actions in this contextual menu.
* When clicking on a batch operation, it opens a confirmation modal using modal options from the batch operation, it also works for operations in grouped ones. operations name property has been renamed in action to work with AposContextMenu component.
* Beginning with this release, a module-specific static asset in your project such as `modules/mymodulename/public/images/bg.png` can always be referenced in your `.scss` and `.css` files as `/modules/mymodulename/images/bg.png`, even if assets are actually being deployed to S3, CDNs, etc. Note that `public` and `ui/public` module subdirectories have separate functions. See the documentation for more information.
* Adds AposFile.vue component to abstract file dropzone UI, uses it in AposInputAttachment, and uses it in the confirmation modal for pieces import.
* Optionally add `dimensionAttrs` option to image widget, which sets width & height attributes to optimize for Cumulative Layout Shift. Thank you to [Qiao Lin](https://github.com/qclin) for the contribution.

### Fixes

* The `apos.util.attachmentUrl` method now works correctly. To facilitate that, `apos.uploadsUrl` is now populated browser-side at all times as the frontend logic originally expected. For backwards compatibility `apos.attachment.uploadsUrl` is still populated when logged in.
* Widget players are now prevented from being played twice by the implementing vue component.

### Changes
* Removes Apostrophe 2 documentation and UI configuration from the `@apostrophecms/job` module. These options were not yet in use for A3.
* Renames methods and removes unsupported routes in the `@apostrophecms/job` module that were not yet in use. This was not done lightly, but specifically because of the minimal likelihood that they were in use in project code given the lack of UI support.
  * The deprecated `cancel` route was removed and will likely be replaced at a later date.
  * `run` was renamed `runBatch` as its purpose is specifically to run processes on a "batch selected" array of pieces or pages.
  * `runNonBatch` was renamed to `run` as it is the more generic job-running method. It is likely that `runBatch` will eventually be refactored to use this method.
  * The `good` and `bad` methods are renamed `success` and `failure`, respectively. The expected methods used in the `run` method were similarly renamed. They still increment job document properties called `good` and `bad`.
* Comments out the unused `batchSimpleRoute` methods in the page and piece-type modules to avoid usage before they are fully implemented.
* Optionally add `dimensionAttrs` option to image widget, which sets width & height attributes to optimize for Cumulative Layout Shift.
* Temporarily removes `npm audit` from our automated tests because of a sub-dependency of uploadfs that doesn't actually cause a security vulnerability for apostrophe.

## 3.7.0 - 2021-10-28

### Adds

* Schema select field choices can now be populated by a server side function, like an API call. Set the `choices` property to a method name of the calling module. That function should take a single argument of `req`, and return an array of objects with `label` and `value` properties. The function can be async and will be awaited.
* Apostrophe now has built-in support for the Node.js cluster module. If the `APOS_CLUSTER_PROCESSES` environment variable is set to a number, that number of child processes are forked, sharing the same listening port. If the variable is set to `0`, one process is forked for each CPU core, with a minimum of `2` to provide availability during restarts. If the variable is set to a negative number, that number is added to the number of CPU cores, e.g. `-1` is a good way to reserve one core for MongoDB if it is running on the same server. This is for production use only (`NODE_ENV=production`). If a child process fails it is restarted automatically.

### Fixes

* Prevents double-escaping interpolated localization strings in the UI.
* Rich text editor style labels are now run through a localization method to get the translated strings from their l10n keys.
* Fixes README Node version requirement (Node 12+).
* The text alignment buttons now work immediately in a new rich text widget. Previously they worked only after manually setting a style or refreshing the page. Thanks to Michelin for their support of this fix.
* Users can now activate the built-in date and time editing popups of modern browsers when using the `date` and `time` schema field types.
* Developers can now `require` their project `app.js` file in the Node.js REPL for debugging and inspection. Thanks to [Matthew Francis Brunetti](https://github.com/zenflow).
* If a static text phrase is unavailable in both the current locale and the default locale, Apostrophe will always fall back to the `en` locale as a last resort, which ensures the admin UI works if it has not been translated.
* Developers can now `require` their project `app.js` in the Node.js REPL for debugging and inspection
* Ensure array field items have valid _id prop before storing. Thanks to Thanks to [Matthew Francis Brunetti](https://github.com/zenflow).

### Changes

* In 3.x, `relationship` fields have an optional `builders` property, which replaces `filters` from 2.x, and within that an optional `project` property, which replaces `projection` from 2.x (to match MongoDB's `cursor.project`). Prior to this release leaving the old syntax in place could lead to severe performance problems due to a lack of projections. Starting with this release the 2.x syntax results in an error at startup to help the developer correct their code.
* The `className` option from the widget options in a rich text area field is now also applied to the rich text editor itself, for a consistently WYSIWYG appearance when editing and when viewing. Thanks to [Max Mulatz](https://github.com/klappradla) for this contribution.
* Adds deprecation notes to doc module `afterLoad` events, which are deprecated.
* Removes unused `afterLogin` method in the login module.

## 3.6.0 - 2021-10-13

### Adds

* The `context-editing` apostrophe admin UI bus event can now take a boolean parameter, explicitly indicating whether the user is actively typing or performing a similar active manipulation of controls right now. If a boolean parameter is not passed, the existing 1100-millisecond debounced timeout is used.
* Adds 'no-search' modifier to relationship fields as a UI simplification option.
* Fields can now have their own `modifiers` array. This is combined with the schema modifiers, allowing for finer grained control of field rendering.
* Adds a Slovak localization file. Activate the `sk` locale to use this. Many thanks to [Michael Huna](https://github.com/Miselrkba) for the contribution.
* Adds a Spanish localization file. Activate the `es` locale to use this. Many thanks to [Eugenio Gonzalez](https://github.com/egonzalezg9) for the contribution.
* Adds a Brazilian Portuguese localization file. Activate the `pt-BR` locale to use this. Many thanks to [Pietro Rutzen](https://github.com/pietro-rutzen) for the contribution.

### Fixes

* Fixed missing translation for "New Piece" option on the "more" menu of the piece manager, seen when using it as a chooser.
* Piece types with relationships to multiple other piece types may now be configured in any order, relative to the other piece types. This sometimes appeared to be a bug in reverse relationships.
* Code at the project level now overrides code found in modules that use `improve` for the same module name. For example, options set by the `@apostrophecms/seo-global` improvement that ships with `@apostrophecms/seo` can now be overridden at project level by `/modules/@apostrophecms/global/index.js` in the way one would expect.
* Array input component edit button label is now propertly localized.
* A memory leak on each request has been fixed, and performance improved, by avoiding the use of new Nunjucks environments for each request. Thanks to Miro Yovchev for pointing out the leak.
* Fragments now have access to `__t()`, `getOptions` and other features passed to regular templates.
* Fixes field group cascade merging, using the original group label if none is given in the new field group configuration.
* If a field is conditional (using an `if` option), is required, but the condition has not been met, it no longer throws a validation error.
* Passing `busy: true` to `apos.http.post` and related methods no longer produces an error if invoked when logged out, however note that there will likely never be a UI for this when logged out, so indicate busy state in your own way.
* Bugs in document modification detection have been fixed. These bugs caused edge cases where modifications were not detected and the "Update" button did not appear, and could cause false positives as well.

### Changes

* No longer logs a warning about no users if `testModule` is true on the app.

## 3.5.0 - 2021-09-23

* Pinned dependency on `vue-material-design-icons` to fix `apos-build.js` build error in production.
* The file size of uploaded media is visible again when selected in the editor, and media information such as upload date, dimensions and file size is now properly localized.
* Fixes moog error messages to reflect the recommended pattern of customization functions only taking `self` as an argument.
* Rich Text widgets now instantiate with a valid element from the `styles` option rather than always starting with an unclassed `<p>` tag.
* Since version 3.2.0, apostrophe modules to be loaded via npm must appear as explicit npm dependencies of the project. This is a necessary security and stability improvement, but it was slightly too strict. Starting with this release, if the project has no `package.json` in its root directory, the `package.json` in the closest ancestor directory is consulted.
* Fixes a bug where having no project modules directory would throw an error. This is primarily a concern for module unit tests where there are no additional modules involved.
* `css-loader` now ignores `url()` in css files inside `assets` so that paths are left intact, i.e. `url(/images/file.svg)` will now find a static file at `/public/images/file.svg` (static assets in `/public` are served by `express.static`). Thanks to Matic Tersek.
* Restored support for clicking on a "foreign" area, i.e. an area displayed on the page whose content comes from a piece, in order to edit it in an appropriate way.
* Apostrophe module aliases and the data attached to them are now visible immediately to `ui/src/index.js` JavaScript code, i.e. you can write `apos.alias` where `alias` matches the `alias` option configured for that module. Previously one had to write `apos.modules['module-name']` or wait until next tick. However, note that most modules do not push any data to the browser when a user is not logged in. You can do so in a custom module by calling `self.enableBrowserData('public')` from `init` and implementing or extending the `getBrowserData(req)` method (note that page, piece and widget types already have one, so it is important to extend in those cases).
* `options.testModule` works properly when implementing unit tests for an npm module that is namespaced.

### Changes

* Cascade grouping (e.g., grouping fields) will now concatenate a group's field name array with the field name array of an existing group of the same name. Put simply, if a new piece module adds their custom fields to a `basics` group, that field will be added to the default `basics` group fields. Previously the new group would have replaced the old, leaving inherited fields in the "Ungrouped" section.
* AposButton's `block` modifier now less login-specific

### Adds

* Rich Text widget's styles support a `def` property for specifying the default style the editor should instantiate with.
* A more helpful error message if a field of type `area` is missing its `options` property.

## 3.4.1 - 2021-09-13

No changes. Publishing to correctly mark the latest 3.x release as "latest" in npm.

## 3.4.0 - 2021-09-13

### Security

* Changing a user's password or marking their account as disabled now immediately terminates any active sessions or bearer tokens for that user. Thanks to Daniel Elkabes for pointing out the issue. To ensure all sessions have the necessary data for this, all users logged in via sessions at the time of this upgrade will need to log in again.
* Users with permission to upload SVG files were previously able to do so even if they contained XSS attacks. In Apostrophe 3.x, the general public so far never has access to upload SVG files, so the risk is minor but could be used to phish access from an admin user by encouraging them to upload a specially crafted SVG file. While Apostrophe typically displays SVG files using the `img` tag, which ignores XSS vectors, an XSS attack might still be possible if the image were opened directly via the Apostrophe media library's convenience link for doing so. All SVG uploads are now sanitized via DOMPurify to remove XSS attack vectors. In addition, all existing SVG attachments not already validated are passed through DOMPurify during a one-time migration.

### Fixes

* The `apos.attachment.each` method, intended for migrations, now respects its `criteria` argument. This was necessary to the above security fix.
* Removes a lodash wrapper around `@apostrophecms/express` `bodyParser.json` options that prevented adding custom options to the body parser.
* Uses `req.clone` consistently when creating a new `req` object with a different mode or locale for localization purposes, etc.
* Fixes bug in the "select all" relationship chooser UI where it selected unpublished items.
* Fixes bug in "next" and "previous" query builders.
* Cutting and pasting widgets now works between locales that do not share a hostname, provided that you switch locales after cutting (it does not work between tabs that are already open on separate hostnames).
* The `req.session` object now exists in task `req` objects, for better compatibility. It has no actual persistence.
* Unlocalized piece types, such as users, may now be selected as part of a relationship when browsing.
* Unpublished localized piece types may not be selected via the autocomplete feature of the relationship input field, which formerly ignored this requirement, although the browse button enforced it.
* The server-side JavaScript and REST APIs to delete pieces now work properly for pieces that are not subject to either localization or draft/published workflow at all the (`localize: false` option). UI for this is under discussion, this is just a bug fix for the back end feature which already existed.
* Starting in version 3.3.1, a newly added image widget did not display its image until the page was refreshed. This has been fixed.
* A bug that prevented Undo operations from working properly and resulted in duplicate widget _id properties has been fixed.
* A bug that caused problems for Undo operations in nested widgets, i.e. layout or multicolumn widgets, has been fixed.
* Duplicate widget _id properties within the same document are now prevented on the server side at save time.
* Existing duplicate widget _id properties are corrected by a one-time migration.

### Adds

* Adds a linter to warn in dev mode when a module name include a period.
* Lints module names for `apostrophe-` prefixes even if they don't have a module directory (e.g., only in `app.js`).
* Starts all `warnDev` messages with a line break and warning symbol (⚠️) to stand out in the console.
* `apos.util.onReady` aliases `apos.util.onReadyAndRefresh` for brevity. The `apos.util.onReadyAndRefresh` method name will be deprecated in the next major version.
* Adds a developer setting that applies a margin between parent and child areas, allowing developers to change the default spacing in nested areas.

### Changes

* Removes the temporary `trace` method from the `@apostrophecms/db` module.
* Beginning with this release, the `apostrophe:modulesReady` event has been renamed `apostrophe:modulesRegistered`, and the `apostrophe:afterInit` event has been renamed `apostrophe:ready`. This better reflects their actual roles. The old event names are accepted for backwards compatibility. See the documentation for more information.
* Only autofocuses rich text editors when they are empty.
* Nested areas now have a vertical margin applied when editing, allowing easier access to the parent area's controls.

## 3.3.1 - 2021-09-01

### Fixes

* In some situations it was possible for a relationship with just one selected document to list that document several times in the returned result, resulting in very large responses.
* Permissions roles UI localized correctly.
* Do not crash on startup if users have a relationship to another type. This was caused by the code that checks whether any users exist to present a warning to developers. That code was running too early for relationships to work due to event timing issues.

## 3.3.0 - 2021-08-30

### Fixes

* Addresses the page jump when using the in-context undo/redo feature. The page will immediately return users to their origin scroll position after the content refreshes.
* Resolves slug-related bug when switching between images in the archived view of the media manager. The slug field was not taking into account the double slug prefix case.
* Fixes migration task crash when parking new page. Thanks to [Miro Yovchev](https://www.corllete.com/) for this fix.
* Fixes incorrect month name in `AposCellDate`, which can be optionally used in manage views of pieces. Thanks to [Miro Yovchev](https://www.corllete.com/) for this fix.

### Adds

* This version achieves localization (l10n) through a rich set of internationalization (i18n) features. For more information, [see the documentation](https://v3.docs.apostrophecms.org/).
* There is support for both static string localization and dynamic content localization.
* The home page, other parked pages, and the global document are automatically replicated to all configured locales at startup. Parked properties are refreshed if needed. Other pages and pieces are replicated if and when an editor chooses to do so.
* An API route has been added for voluntary replication, i.e. when deciding a document should exist in a second locale, or desiring to overwrite the current draft contents in locale `B` with the draft contents of locale `A`.
* Locales can specify `prefix` and `hostname` options, which are automatically recognized by middleware that removes the prefix dynamically where appropriate and sets `req.locale`. In 3.x this works more like the global site `prefix` option. This is a departure from 2.x which stored the prefix directly in the slug, creating maintenance issues.
* Locales are stateless: they are never recorded in the session. This eliminates many avenues for bugs and bad SEO. However, this also means the developer must fully distinguish them from the beginning via either `prefix` or `hostname`. A helpful error message is displayed if this is not the case.
* Switching locales preserves the user's editing session even if on separate hostnames. To enable this, if any locales have hostnames, all configured locales must have hostnames and/or baseUrl must be set for those that don't.
* An API route has been added to discover the locales in which a document exists. This provides basic information only for performance (it does not report `title` or `_url`).
* Editors can "localize" documents, copying draft content from one locale to another to create a corresponding document in a different locale. For convenience related documents, such as images and other pieces directly referenced by the document's structure, can be localized at the same time. Developers can opt out of this mechanism for a piece type entirely, check the box by default for that type, or leave it as an "opt-in" choice.
* The `@apostrophecms/i18n` module now uses `i18next` to implement static localization. All phrases in the Vue-based admin UI are passed through `i18next` via `this.$t`, and `i18next` is also available via `req.t()` in routes and `__t()` in templates. Apostrophe's own admin UI phrases are in the `apostrophe` namespace for a clean separation. An array of locale codes, such as `en` or `fr` or `en-au`, can be specified using the `locales` option to the `@apostrophecms/i18n` module. The first locale is the default, unless the `defaultLocale` option is set. If no locales are set, the locale defaults to `en`. The `i18next-http-middleware` locale guesser is installed and will select an available locale if possible, otherwise it will fall back to the default.
* In the admin UI, `v-tooltip` has been extended as `v-apos-tooltip`, which passes phrases through `i18next`.
* Developers can link to alternate locales by iterating over `data.localizations` in any page template. Each element always has `locale`, `label` and `homePageUrl` properties. Each element also has an `available` property (if true, the current context document is available in that locale), `title` and a small number of other document properties are populated, and `_url` redirects to the context document in that locale. The current locale is marked with `current: true`.
* To facilitate adding interpolated values to phrases that are passed as a single value through many layers of code, the `this.$t` helper provided in Vue also accepts an object argument with a `key` property. Additional properties may be used for interpolation.
* `i18next` localization JSON files can be added to the `i18n` subdirectory of *any* module, as long as its `i18n` option is set. The `i18n` object may specify `ns` to give an `i18next` namespace, otherwise phrases are in the default namespace, used when no namespace is specified with a `:` in an `i18next` call. The default namespace is yours for use at project level. Multiple modules may contribute to the same namespace.
* If `APOS_DEBUG_I18N=1` is set in the environment, the `i18next` debug flag is activated. For server-side translations, i.e. `req.t()` and `__t()`, debugging output will appear on the server console. For browser-side translations in the Vue admin UI, debugging output will appear in the browser console.
* If `APOS_SHOW_I18N=1` is set in the environment, all phrases passed through `i18next` are visually marked, to make it easier to find those that didn't go through `i18next`. This does not mean translations actually exist in the JSON files. For that, review the output of `APOS_DEBUG_I18N=1`.
* There is a locale switcher for editors.
* There is a backend route to accept a new locale on switch.
* A `req.clone(properties)` method is now available. This creates a clone of the `req` object, optionally passing in an object of properties to be set. The use of `req.clone` ensures the new object supports `req.get` and other methods of a true `req` object. This technique is mainly used to obtain a new request object with the same privileges but a different mode or locale, i.e. `mode: 'published'`.
* Fallback wrappers are provided for the `req.__()`, `res.__()` and `__()` localization helpers, which were never official or documented in 3.x but may be in use in projects ported from 2.x. These wrappers do not localize but do output the input they are given along with a developer warning. You should migrate them to use `req.t()` (in server-side javascript) or `__t()` (Nunjucks templates).

### Changes

* Bolsters the CSS that backs Apostrophe UI's typography to help prevent unintended style leaks at project-level code.
* Removes the 2.x series changelog entries. They can be found in the 2.0 branch in Github.

## 3.2.0 - 2021-08-13

### Fixes

* `req.hostname` now works as expected when `trustProxy: true` is passed to the `@apostrophecms/express` module.
* Apostrophe loads modules from npm if they exist there and are configured in the `modules` section of `app.js`. This was always intended only as a way to load direct, intentional dependencies of your project. However, since npm "flattens" the dependency tree, dependencies of dependencies that happen to have the same name as a project-level Apostrophe module could be loaded by default, crashing the site or causing unexpected behavior. So beginning with this release, Apostrophe scans `package.json` to verify an npm module is actually a dependency of the project itself before attempting to load it as an Apostrophe module.
* Fixes the reference to sanitize-html defaults in the rich text widget.
* Fixes the `toolbarToAllowedStyles` method in the rich text widget, which was not returning any configuration.
* Fixes the broken text alignment in rich text widgets.
* Adds a missing npm dependency on `chokidar`, which Apostrophe and Nunjucks use for template refreshes. In most environments this worked anyway due to an indirect dependency via the `sass` module, but for stability Apostrophe should depend directly on any npm module it uses.
* Fixes the display of inline range inputs, notably broken when using Palette
* Fixes occasional unique key errors from migrations when attempting to start up again with a site that experienced a startup failure before inserting its first document.
* Requires that locale names begin with a letter character to ensure order when looping over the object entries.
* Unit tests pass in MongoDB 5.x.

### Adds
* Adds Cut and Paste to area controls. You can now Cut a widget to a virtual clipboard and paste it in suitable areas. If an area
can include the widget on the clipboard, a special Clipboard widget will appear in area's Add UI. This works across pages as well.

### Changes
* Apostrophe's Global's UI (the @apostrophecms/global singleton has moved from the admin bar's content controls to the admin utility tray under a cog icon.
* The context bar's document Edit button, which was a cog icon, has been rolled into the doc's context menu.

## 3.1.3 - 2021-07-16

### Fixes

* Hotfix for an incompatibility between `vue-loader` and `webpack` 5.45.0 which causes a crash at startup in development, or asset build time in production. We have temporarily pinned our dependency to `webpack` 5.44.x. We are [contributing to the discussion around the best long-term fix for vue-loader](https://github.com/vuejs/vue-loader/issues/1854).

## 3.1.2 - 2021-07-14

### Changes

* Removes an unused method, `mapMongoIdToJqtreeId`, that was used in A2 but is no longer relevant.
* Removes deprecated and non-functional steps from the `edit` method in the `AposDocsManager.vue` component.
* Legacy migrations to update 3.0 alpha and 3.0 beta sites to 3.0 stable are still in place, with no functional changes, but have been relocated to separate source files for ease of maintenance. Note that this is not a migration path for 2.x databases. Tools for that are forthcoming.

## 3.1.1 - 2021-07-08

### Fixes

* Two distinct modules may each have their own `ui/src/index.scss` file, similar to the fix already applied to allow multiple `ui/src/index.js` files.

## 3.1.0 - 2021-06-30

### Fixes

* Corrects a bug that caused Apostrophe to rebuild the admin UI on every nodemon restart, which led to excessive wait times to test new code. Now this happens only when `package-lock.json` has been modified (i.e. you installed a new module that might contain new Apostrophe admin UI code). If you are actively developing Apostrophe admin UI code, you can opt into rebuilding all the time with the `APOS_DEV=1` environment variable. In any case, `ui/src` is always rebuilt in a dev environment.
* Updates `cheerio`, `deep-get-set`, and `oembetter` versions to resolve vulnerability warnings.
* Modules with a `ui/src` folder, but no other content, are no longer considered "empty" and do not generate a warning.
* Pushing a secondary context document now always results in entry to draft mode, as intended.
* Pushing a secondary context document works reliably, correcting a race condition that could cause the primary document to remain in context in some cases if the user was not already in edit mode.

### Changes

* Deprecates `self.renderPage` method for removal in next major version.
* Since `ui/src/index.js` files must export a function to avoid a browser error in production which breaks the website experience, we now detect this at startup and throw a more helpful error to prevent a last-minute discovery in production.

## 3.0.1 - 2021-06-17

### Fixes

* Fixes an error observed in the browser console when using more than one `ui/src/index.js` file in the same project. Using more than one is a good practice as it allows you to group frontend code with an appropriate module, or ship frontend code in an npm module that extends Apostrophe.
* Migrates all of our own frontend players and utilities from `ui/public` to `ui/src`, which provides a robust functional test of the above.
* Executes `ui/src` imports without waiting for next tick, which is appropriate as we have positioned it as an alternative to `ui/public` which is run without delay.

## 3.0.0 - 2021-06-16

### Breaks

* Previously our `a3-boilerplate` project came with a webpack build that pushed code to the `ui/public` folder of an `asset` module. Now the webpack build is not needed because Apostrophe takes care of compiling `ui/src` for us. This is good! However, **if you are transitioning your project to this new strategy, you will need to remove the `modules/asset/ui/public` folder from your project manually** to ensure that webpack-generated code originally intended for webpack-dev-server does not fail with a `publicPath` error in the console.
* The `CORE_DEV=1` environment setting has been changed to `APOS_DEV=1` because it is appropriate for anyone who is actively developing custom Apostrophe admin UI using `ui/apos` folders in their own modules.
* Apostrophe now uses Dart Sass, aka the `sass` npm module. The `node-sass` npm module has been deprecated by its authors for some time now. Most existing projects will be unaffected, but those writing their own Apostrophe UI components will need to change any `/deep/` selectors to `::v-deep` and consider making other Dart Sass updates as well. For more information see the [Dart Sass documentation](https://sass-lang.com/dart-sass). Those embracing the new `ui/src` feature should also bear in mind that Dart Sass is being used.

### Changes

* Relationship ids are now stored as aposDocIds (without the locale and mode part). The appropriate locale and mode are known from the request. This allows easy comparison and copying of these properties across locales and fixes a bug with reverse relationships when publishing documents. A migration has been added to take care of this conversion on first startup.
- The `attachment` field type now correctly limits file uploads by file type when using the `fileGroup` field option.
- Uploading SVG files is permitted in the Media Library by default.

### Adds

- Apostrophe now enables you to ship frontend JavaScript and Sass (using the SCSS syntax) without your own webpack configuration.
- Any module may contain modern JavaScript in a `ui/src/index.js` file, which may use `import` to bring in other files in the standard way. Note that **`ui/src/index.js must export a function`**. These functions are called for you in the order modules are initialized.
- Any module may contain a Sass (SCSS) stylesheet in a `ui/src/index.scss` file, which may also import other Sass (SCSS) files.
- Any project that requires IE11 support for `ui/src` JavaScript code can enable it by setting the `es5: true` option to the `@apostrophecms/asset` module. Apostrophe produces separate builds for IE11 and modern browsers, so there is no loss of performance in modern browsers. Code is automatically compiled for IE11 using `babel` and missing language features are polyfilled using `core-js` so you can use promises, `async/await` and other standard modern JavaScript features.
- `ui/public` is still available for raw JavaScript and CSS files that should be pushed *as-is* to the browser. The best use of this feature is to deliver the output of your own custom webpack build, if you have one.
- Adds browser-side `editMode` flag that tracks the state of the current view (edit or preview), located at `window.apos.adminBar.editMode`.
- Support for automatic inline style attribute sanitization for Rich Text widgets.
- Adds text align controls for Rich Text widgets. The following tools are now supported as part of a rich text widget's `toolbar` property:
-- `alignLeft`
-- `alignRight`
-- `alignCenter`
-- `alignJustify`
- `@apostrophecms/express` module now supports the `trustProxy: true` option, allowing your reverse proxy server (such as nginx) to pass on the original hostname, protocol and client IP address.

### Fixes

* Unit tests passing again. Temporarily disabled npm audit checks as a source of critical failures owing to upstream issues with third-party packages which are not actually a concern in our use case.
* Fixed issues with the query builder code for relationships. These issues were introduced in beta 3 but did not break typical applications, except for displaying distinct choices for existing values of a relationship field.
* Checkbox field types can now be used as conditional fields.
* Tracks references to attachments correctly, and introduces a migration to address any attachments previously tracked as part of documents that merely have a relationship to the proper document, i.e. pages containing widgets that reference an image piece.
* Tracks the "previously published" version of a document as a legitimate reference to any attachments, so that they are not discarded and can be brought back as expected if "Undo Publish" is clicked.
* Reverse relationships work properly for published documents.
* Relationship subfields are now loaded properly when `reverseOf` is used.
* "Discard Draft" is available when appropriate in "Manage Pages" and "Manage Pieces."
* "Discard Draft" disables the "Submit Updates" button when working as a contributor.
* Relationship subfields can now be edited when selecting in the full "manage view" browser, as well as in the compact relationship field view which worked previously.
* Relationship subfields now respect the `def` property.
* Relationship subfields are restored if you deselect a document and then reselect it within a single editing experience, i.e. accidentally deselect and immediately reselect, for instance.
* A console warning when editing subfields for a new relationship was fixed.
* Field type `color`'s `format` option moved out of the UI options and into the general options object. Supported formats are "rgb", "prgb", "hex6", "hex3", "hex8", "name", "hsl", "hsv". Pass the `format` string like:
```js
myColorField: {
  type: 'color',
  label: 'My Color',
  options: {
    format: 'hsl'
  }
}
```
* Restored Vue dependency to using semantic versioning now that Vue 2.6.14 has been released with a fix for the bug that required us to pin 2.6.12.
* Nunjucks template loader is fully compatible with Linux in a development environment.
* Improved template performance by reusing template loaders.
* `min` and `max` work properly for both string-like and number-like fields.
* Negative numbers, leading minus and plus signs, and trailing periods are accepted in the right ways by appropriate field types.
* If a user is inadvertently inserted with no password, set a random password on the backend for safety. In tests it appears that login with a blank password was already forbidden, but this provides an additional level of certainty.
* `data.page` and `data.contextOptions` are now available in `widget.html` templates in most cases. Specifically, they are available when loading the page, (2) when a widget has just been inserted on the page, and (3) when a widget has just been edited and saved back to the page. However, bear in mind that these parameters are never available when a widget is being edited "out of context" via "Page Settings", via the "Edit Piece" dialog box, via a dialog box for a parent widget, etc. Your templates should be written to tolerate the absence of these parameters.
* Double slashes in the slug cannot be used to trick Apostrophe into serving as an open redirect (fix ported to 3.x from 2.92.0).
* The global doc respects the `def` property of schema fields when first inserted at site creation time.
* Fixed fragment keyword arguments being available when not a part of the fragment signature.

## 3.0.0-beta.3.1 - 2021-06-07

### Breaks
- This backwards compatibility break actually occurred in 3.0.0-beta.3 and was not documented at that time, but it is important to know that the following Rich Text tool names have been updated to match Tiptap2's convention:
-- `bullet_list` -> `bulletList`
-- `ordered_list` -> `orderedList`
-- `code_block` -> `codeBlock`
-- `horizontal_rule` -> `horizontalRule`

### Fixes

- Rich Text default tool names updated, no longer broken. Bug introduced in 3.0.0-beta.3.
- Fixed Rich Text's tool cascade to properly account for core defaults, project level defaults, and area-specific options.

## 3.0.0-beta.3 - 2021-06-03

### Security Fixes

The `nlbr` and `nlp` Nunjucks filters marked their output as safe to preserve the tags that they added, without first escaping their input, creating a CSRF risk. These filters have been updated to escape their input unless it has already been marked safe. No code changes are required to templates whose input to the filter is intended as plaintext, however if you were intentionally leveraging this bug to output unescaped HTML markup you will need to make sure your input is free of CSRF risks and then use the `| safe` filter before the `| nlbr` or `| nlp` filter.

### Adds

- Added the `ignoreUnusedFolderWarning` option for modules that intentionally might not be activated or inherited from in a particular startup.
- Better explanation of how to replace macros with fragments, in particular how to call the fragments with `{% render fragmentName(args) %}`.

### Fixes

- Temporarily pinned to Vue 2.6.12 to fix an issue where the "New" button in the piece manager modals disappeared. We think this is a bug in the newly released Vue 2.6.13 but we are continuing to research it.
- Updated dependencies on `sanitize-html` and `nodemailer` to new major versions, causing no bc breaks at the ApostropheCMS level. This resolved two critical vulnerabilities according to `npm audit`.
- Removed many unused dependencies.
- The data retained for "Undo Publish" no longer causes slug conflicts in certain situations.
- Custom piece types using `localized: false` or `autopublish: true,` as well as singleton types, now display the correct options on the "Save" dropdown.
- The "Save and View," "Publish and View" and/or "Save Draft and Preview" options now appear only if an appropriate piece page actually exists for the piece type.
- Duplicating a widget now properly assigns new IDs to all copied sub-widgets, sub-areas and array items as well.

- Added the `ignoreUnusedFolderWarning` option for modules that intentionally might not be activated or inherited from in a particular startup.
- If you refresh the page while previewing or editing, you will be returned to that same state.

### Notices

- Numerous `npm audit` vulnerability warnings relating to `postcss` 7.x were examined, however it was determined that these are based on the idea of a malicious SASS coder attempting to cause a denial of service. Apostrophe developers would in any case be able to contribute JavaScript as well and so are already expected to be trusted parties. This issue must be resolved upstream in packages including both `stylelint` and `vue-loader` which have considerable work to do before supporting `postcss` 8.x, and in any case public access to write SASS is not part of the attack surface of Apostrophe.

### Changes

- When logging out on a page that only exists in draft form, or a page with access controls, you are redirected to the home page rather than seeing a 404 message.

- Rich text editor upgraded to [tiptap 2.x beta](https://www.tiptap.dev) :tada:. On the surface not a lot has changed with the upgrade, but tiptap 2 has big improvements in terms of speed, composability, and extension support. [See the technical differences of tiptap 1 and 2 here](https://www.tiptap.dev/overview/upgrade-guide#reasons-to-upgrade-to-tiptap-2x)

## 3.0.0-beta.2 - 2021-05-21

### **Breaks**

- The `updateModified: false` option, formerly supported only by `apos.doc.update`, has been renamed to `setModified: false` and is now supported by `apos.doc.insert` as well. If explicitly set to false, the insert and update methods will leave the `modified` property alone, rather than trying to detect or infer whether a change has been made to the draft relative to the published version.
- The `permission` module no longer takes an `interestingTypes` option. Instead, doc type managers may set their `showPermissions` option to `true` to always be broken out separately in the permissions explorer, or explicitly set it to `false` to never be mentioned at all, even on a list of typical piece types that have the same permissions. This allows module creators to ship the right options with their modules rather than requiring the developer to hand-configure `interestingTypes`.
- When editing users, the permissions explorer no longer lists "submitted draft" as a piece type.
- Removed `apos.adminBar.group` method, which is unlikely to be needed in 3.x. One can group admin bar items into dropdowns via the `groups` option.
- Raw HTML is no longer permitted in an `apos.notify` message parameter. Instead, `options.buttons` is available. If present, it must be an array of objects with `type` and `label` properties. If `type` is `'event'` then that button object must have `name` and `data` properties, and when clicked the button will trigger an apos bus event of the given `name` with the provided `data` object. Currently `'event'` is the only supported value for `type`.

### Adds

- The name `@apostrophecms/any-page-type` is now accepted for relationships that should match any page. With this change, the doc type manager module name and the type name are now identical for all types in 3.x. However, for backwards compatibility `@apostrophecms/page` is still accepted. `apos.doc.getManager` will accept either name.
- Sets the project root-level `views` directory as the default fallback views directory. This is no longer a necessary configuration in projects unless they want to change it on the `@apostrophecms/template` option `viewsFolderFallback`.
- The new `afterAposScripts` nunjucks block allows for pushing markup after Apostrophe's asset bundle script tag, at the end of the body. This is a useful way to add a script tag for Webpack's hot reload capabilities in development while still ensuring that Apostrophe's utility methods are available first, like they are in production.
- An `uploadfs` option may be passed to the `@apostrophecms/asset` module, in order to pass options configuring a separate instance of `uploadfs` specifically for the static assets. The `@apostrophecms/uploadfs` module now exports a method to instantiate an uploadfs instance. The default behavior, in which user-uploaded attachments and static assets share a single instance of uploadfs, is unchanged. Note that asset builds never use uploadfs unless `APOS_UPLOADFS_ASSETS=1` is set in the environment.
- `AposButtonSplit` is a new UI component that combines a button with a context menu. Users can act on a primary action or change the button's function via menu button to the right of the button itself.
- Developers can now pass options to the `color` schema field by passing a `pickerOptions` object through your field. This allows for modifying/removing the default color palette, changing the resulting color format, and disabling various UI. For full set of options [see this example](https://github.com/xiaokaike/vue-color/blob/master/src/components/Sketch.vue)
- `AposModal` now emits a `ready` event when it is fully painted and can be interacted with by users or code.
- The video widget is now compatible with vimeo private videos when the domain is on the allowlist in vimeo.

### Changes

- You can now override the parked page definition for the home page without copying the entirety of `minimumPark` from the source code. Specifically, you will not lose the root archive page if you park the home page without explicitly parking the archive page as well. This makes it easier to choose your own type for the home page, in lieu of `@apostrophecms/home-page`.

### Fixes

- Piece types like users that have a slug prefix no longer trigger a false positive as being "modified" when you first click the "New" button.
- The `name` option to widget modules, which never worked in 3.x, has been officially removed. The name of the widget type is always the name of the module, with the `-widget` suffix removed.
- The home page and other parked pages should not immediately show as "pending changes."
- In-context editing works properly when the current browser URL has a hash (portion beginning with `#`), enabling the use of the hash for project-specific work. Thanks to [https://stepanjakl.com/](Štěpán Jákl) for reporting the issue.
- When present, the `apos.http.addQueryToUrl` method preserves the hash of the URL intact.
- The home page and other parked pages should not immediately show as "pending changes."
- The browser-side `apos.http.parseQuery` function now handles objects and arrays properly again.
- The in-context menu for documents has been refactored as a smart component that carries out actions on its own, eliminating a great deal of redundant code, props and events.
- Added additional retries when binding to the port in a dev environment.
- The "Submit" button in the admin bar updates properly to "Submitted" if the submission happens in the page settings modal.
- Skipping positional arguments in fragments now works as expected.
- The rich text editor now supports specifying a `styles` array with no `p` tags properly. A newly added rich text widget initially contains an element with the first style, rather than always a paragraph. If no styles are configured, a `p` tag is assumed. Thanks to Stepan Jakl for reporting the issue.

### Changes
- Editor modal's Save button (publish / save draft / submit) now updated to use the `AposSplitButton` component. Editors can choose from several follow-up actions that occur after save, including creating another piece of content of the same type, being taken to the in-context version of the document, or being returned to the manager. Editor's selection is saved in localstorage, creating a remembered preference per content type.

## 3.0.0-beta.1.1 - 2021-05-07

### Fixes

- A hotfix for an issue spotted in beta 1 in our demo: all previously published pages of sites migrated from early alpha releases had a "Draft" label until published again.

## 3.0.0-beta.1 - 2021-05-06

### **Breaks**

- Removes the `firstName` and `lastName` fields in user pieces.
- The query parameters `apos-refresh`, `apos-edit`, `apos-mode` and `apos-locale` are now `aposRefresh`, `aposEdit`, `aposMode`and `aposLocale`. Going forward all query parameters will be camelCase for consistency with query builders.

### Changes

- Archiving a page or piece deletes any outstanding draft in favor of archiving the last published version. Previously the behavior was effectively the opposite.
- "Publish Changes" button label has been changes to "Update".
- Draft mode is no longer the default view for published documents.
- The page and piece manager views now display the title, etc. of the published version of a document, unless that document only exists in draft form. However a label is also provided indicating if a newer draft is in progress.
- Notifications have been updated with a new visual display and animation style.

### **Adds**

- Four permissions roles are supported and enforced: guest, contributor, editor and admin. See the documentation for details. Pre-existing alpha users are automatically migrated to the admin role.
- Documents in managers now have context sensitive action menus that allow actions like edit, discard draft, archive, restore, etc.
- A fragment call may now have a body using `rendercall`, just like a macro call can have a body using `call`. In addition, fragments can now have named arguments, just like macros. Many thanks to Miro Yovchev for contributing this implementation.
- Major performance improvement to the `nestedModuleSubdirs` option.
- Updates URL fields and oEmbed URL requests to use the `httpsFix` option in launder's `url()` method.
- Documents receive a state label based on their document state (draft, pending, pending updates)
- Contributors can submit drafts for review ("Submit" versus "Submit Updates").
- Editors and admins can manage submitted drafts.
- Editors and admins can easily see the number of proposed changes awaiting their attention.
- Support for virtual piece types, such as submitted drafts, which in actuality manage more than one type of doc.
- Confirm modals now support a schema which can be assessed after confirmation.
- When archiving and restoring pages, editors can chose whether the action affects only this document or this document + children
- Routes support the `before` syntax, allowing routes that are added to Express prior to the routes or middleware of another module. The syntax `before: 'middleware:moduleName'` must be used to add the route prior to the middleware of `moduleName`. If `middleware:` is not used, the route is added before the routes of `moduleName`. Note that normally all middleware is added before all routes.
- A `url` property can now optionally be specified when adding middleware. By default all middleware is global.
- The pieces REST GET API now supports returning only a count of all matching pieces, using the `?count=1` query parameter.
- Admin bar menu items can now specify a custom Vue component to be used in place of `AposButton`.
- Sets `username` fields to follow the user `title` field to remove an extra step in user creation.
- Adds default data to the `outerLayoutBase.html` `<title>` tag: `data.piece.title or data.page.title`.
- Moves the core UI build task into the start up process. The UI build runs automatically when `NODE_ENV` is *not* 'production' and when:
    1. The build folder does not yet exist.
    2. The package.json file is newer than the existing UI build.
    3. You explicitly tell it to by setting the environment variable `CORE_DEV=1`
- The new `._ids(_idOrArrayOfIds)` query builder replaces `explicitOrder` and accepts an array of document `_id`s or a single one. `_id` can be used as a multivalued query parameter. Documents are returned in the order you specify, and just like with single-document REST GET requests, the locale of the `_id`s is overridden by the `aposMode` query parameter if present.
- The `.withPublished(true)` query builder adds a `_publishedDoc` property to each returned draft document that has a published equivalent. `withPublished=1` can be used as a query parameter. Note this is not the way to fetch only published documents. For that, use `.locale('en:published')` or similar.
- The server-side implementation of `apos.http.post` now supports passing a `FormData` object created with the `[form-data](https://www.npmjs.com/package/form-data)` npm module. This keeps the API parallel with the browser-side implementation and allows for unit testing the attachments feature, as well as uploading files to internal and external APIs from the server.
- `manuallyPublished` computed property moved to the `AposPublishMixin` for the use cases where that mixin is otherwise warranted.
- `columns` specified for a piece type's manage view can have a name that uses "dot notation" to access a subproperty. Also, for types that are localized, the column name can begin with `draft:` or `published:` to specifically display a property of the draft or published version of the document rather than the best available. When a prefix is not used, the property comes from the published version of the document if available, otherwise from the draft.
- For page queries, the `children` query builder is now supported in query strings, including the `depth` subproperty. For instance you could fetch `/api/v1/@apostrophecms/page/id-of-page?children=1` or `/api/v1/@apostrophecms/page/id-of-page?children[depth]=3`.
- Setting `APOS_LOG_ALL_QUERIES=1` now logs the projection, skip, limit and sort in addition to the criteria, which were previously logged.

### **Fixes**

- Fragments can now call other fragments, both those declared in the same file and those imported, just like macros calling other macros. Thanks to Miro Yovchev for reporting the issue.
- There was a bug that allowed parked properties, such as the slug of the home page, to be edited. Note that if you don't want a property of a parked page to be locked down forever you can use the `_defaults` feature of parked pages.
- A required field error no longer appears immediately when you first start creating a user.
- Vue warning in the pieces manager due to use of value rather than name of column as a Vue key. Thanks to Miro Yovchev for spotting the issue.
- "Save Draft" is not an appropriate operation to offer when editing users.
- Pager links no longer break due to `aposRefresh=1` when in edit mode. Also removed superfluous `append` query parameter from these.
- You may now intentionally clear the username and slug fields in preparation to type a new value. They do not instantly repopulate based on the title field when you clear them.
- Language of buttons, labels, filters, and other UI updated and normalized throughout.
- A contributor who enters the page tree dialog box, opens the editor, and selects "delete draft" from within the editor of an individual page now sees the page tree reflect that change right away.
- The page manager listens for content change events in general and its refresh mechanism is robust in possible situations where both an explicit refresh call and a content change event occur.
- Automatically retries once if unable to bind to the port in a dev environment. This helps with occasional `EADDRINUSE` errors during nodemon restarts.
- Update the current page's context bar properly when appropriate after actions such as "Discard Draft."
- The main archive page cannot be restored, etc. via the context menu in the page tree.
- The context menu and "Preview Draft" are both disabled while errors are present in the editor dialog box.
- "Duplicate" should lead to a "Publish" button, not an "Update" button, "Submit" rather than "Submit Update," etc.
- When you "Duplicate" the home page you should be able to set a slug for the new page (parked properties of parked pages should be editable when making a duplicate).
- When duplicating the home page, the suggested slug should not be `/` as only one page can have that slug at a time.
- Attention is properly called to a slug conflict if it exists immediately when the document is opened (such as making a copy where the suggested slug has already been used for another copy).
- "Preview Draft" never appears for types that do not use drafts.
- The toggle state of admin bar utility items should only be mapped to an `is-active` class if, like palette, they opt in with `toggle: true`
- Fixed unique key errors in the migrate task by moving the parking of parked pages to a new `@apostrophecms/migrate:after` event handler, which runs only after migrations, whether that is at startup (in dev) or at the end of the migration task (in production).
- UI does not offer "Archive" for the home page, or other archived pages.
- Notification checks and other polling requests now occur only when the tab is in the foreground, resolving a number of problems that masqueraded as other bugs when the browser hit its connection limit for multiple tabs on the same site.
- Parked pages are now parked immediately after database migrations are checked and/or run. In dev this still happens at each startup. In production this happens when the database is brand new and when the migration task is manually run.

## 3.0.0-alpha.7 - 2021-04-07

### Breaks

* The `trash` property has been renamed `archived`, and throughout the UI we refer to "archiving" and the "archive" rather than "move to trash" and the "trash can." A database migration is included to address this for existing databases. However, **if you set the minimumPark option, or used a boilerplate in which it is set,** you will need to **change the settings for the `parkedId: 'trash'` page to match those [currently found in the `minimumPark` option setting in the `@apostrophecms/page` source code](https://github.com/apostrophecms/apostrophe/blob/481252f9bd8f42b62648a0695105e6e9250810d3/modules/%40apostrophecms/page/index.js#L25-L32).

### Adds

* General UX and UI improvements to the experience of moving documents to and from the archive, formerly known as the trash.
* Links to each piece are available in the manage view when appropriate.
* Search is implemented in the media library.
* You can now pass core widgets a `className` option when configuring them as part of an area.
* `previewDraft` for pieces, adds a Preview Draft button on creation for quick in-context editing. Defaults to true.

### Changes

* Do not immediately redirect to new pages and pieces.
* Restored pieces now restore as unpublished drafts.
* Refactored the admin bar component for maintainability.
* Notification style updates

### Fixes

* Advisory lock no longer triggers an update to the modification timestamp of a document.
* Attempts to connect Apostrophe 3.x to an Apostrophe 2.x database are blocked to prevent content loss.
* "Save as Draft" is now available as soon as a new document is created.
* Areas nested in array schema fields can now be edited in context.
* When using `apos.image.first`, the alt attribute of the image piece is available on the returned attachment object as `._alt`. In addition, `_credit` and `_creditUrl` are available.
* Fixes relating to the editing of widgets in nested areas, both on the page and in the modal.
* Removed published / draft switch for unpublished drafts.
* "Publish Changes" appears only at appropriate times.
* Notifications moved from the bottom right of the viewport to the bottom center, fixing some cases of UI overlap.

## 3.0.0-alpha.6.1 - 2021-03-26

### Fixes

* Conditional fields (`if`) and the "following values" mechanism now work properly in array item fields.
* When editing "Page Settings" or a piece, the "publish" button should not be clickable if there are errors.

## 3.0.0-alpha.6 - 2021-03-24

### Adds
* You can "copy" a page or a piece via the ⠇ menu.
* When moving the current page or piece to the trash, you are taken to the home page.
* `permissions: false` is supported for piece and page insert operations.
* Adds note to remove deprecated `allowedInChooser` option on piece type filters.
* UX improvement: "Move to Trash" and "Restore" buttons added for pieces, replacing the boolean field. You can open a piece that is in the trash in a read-only way in order to review it and click "Restore."
* Advisory lock support has been completed for all content types, including on-page, in-context editing. This prevents accidental conflicts between editors.
* Image widgets now accept a `size` context option from the template, which can be used to avoid sending a full-width image for a very small placement.
* Additional improvements.

### Fixes
* Fixes error from missing `select` method in `AposPiecesManager` component.
* No more migration messages at startup for brand-new sites.
* `max` is now properly implemented for relationships when using the manager dialog box as a chooser.
* "Trash" filter now displays its state properly in the piece manager dialog box.
* Dragging an image to the media library works reliably.
* Infinite loop warning when editing page titles has been fixed.
* Users can locate the tab that still contains errors when blocked from saving a piece due to schema field errors.
* Calling `insert` works properly in the `init` function of a module.
* Additional fixes.

### Breaks

* Apostrophe's instance of `uploadfs` has moved from `apos.attachment.uploadfs` to `apos.uploadfs`. The `uploadfs` configuration option has similarly moved from the `@apostrophecms/attachment` module to the `@apostrophecms/uploadfs` module. `imageSizes` is still an option to `@apostrophecms/attachment`.

## 3.0.0-alpha.5 - 2021-02-11

* Conditional fields are now supported via the new `if` syntax. The old 2.x `showFields` feature has been replaced with `if: { ... }`.
* Adds the option to pass context options to an area for its widgets following the `with` keyword. Context options for widgets not in that area (or that don't exist) are ignored. Syntax: `{% area data.page, 'areaName' with { '@apostrophecms/image: { size: 'full' } } %}`.
* Advisory locking has been implemented for in-context editing, including nested contexts like the palette module. Advisory locking has also been implemented for the media manager, completing the advisory locking story.
* Detects many common configuration errors at startup.
* Extends `getBrowserData` in `@apostrophecms/doc-type` rather than overwriting the method.
* If a select element has no default, but is required, it should default to the first option. The select elements appeared as if this were the case, but on save you would be told to make a choice, forcing you to change and change back. This has been fixed.
* Removes 2.x piece module option code, including for `contextual`, `manageViews`, `publishMenu`, and `contextMenu`.
* Removes admin bar module options related to 2.x slide-out UI: `openOnLoad`, `openOnHomepageLoad`, `closeDelay`.
* Fixed a bug that allowed users to appear to be in edit mode while looking at published content in certain edge cases.
* The PATCH API for pages can now infer the correct _id in cases where the locale is specified in the query string as an override, just like other methods.
* Check permissions for the delete and publish operations.
* Many bug fixes.

### Breaks
* Changes the `piecesModuleName` option to `pieceModuleName` (no "s") in the `@apostrophecms/piece-page-type` module. This feature is used only when you have two or more piece page types for the same piece type.

## 3.0.0-alpha.4.2 - 2021-01-27

* The `label` option is no longer required for widget type modules. This was already true for piece type and page type modules.
* Ability to namespace asset builds. Do not push asset builds to uploadfs unless specified.

### Breaking changes

* Removes the `browser` module option, which was only used by the rich text widget in core. All browser data should now be added by extending or overriding `getBrowserData` in a module. Also updates `getComponentName` to reference `options.components` instead of `options.browser.components`.

## 3.0.0-alpha.4.1

* Hotfix: the asset module now looks for a `./release-id` file (relative to the project), not a `./data/release-id` file, because `data` is not a deployed folder and the intent of `release-id` is to share a common release identifier between the asset build step and the deployed instances.

## 3.0.0-alpha.4

* **"Fragments" have been added to the Apostrophe template API, as an alternative to Nunjucks' macros, to fully support areas and async components.** [See the A3 alpha documentation](https://a3.docs.apos.dev/guide/widgets-and-templates/fragments.html) for instructions on how to use this feature.
* **CSS files in the `ui/public` subdirectory of any module are now bundled and pushed to the browser.** This allows you to efficiently deliver your CSS assets, just as you can deliver JS assets in `ui/public`. Note that these assets must be browser-ready JS and CSS, so it is customary to use your own webpack build to generate them. See [the a3-boilerplate project](https://github.com/apostrophecms/a3-boilerplate) for an example, especially `webpack.config.js`.
* **More support for rendering HTML in REST API requests.** See the `render-areas` query parameter in [piece and page REST API documentation](https://a3.docs.apos.dev/reference/api/pieces.html#get-api-v1-piece-name).
* **Context bar takeover capability,** for situations where a secondary document should temporarily own the undo/redo/publish UI.
* **Unpublished pages in the tree** are easier to identify
* **Range fields** have been added.
* **Support for npm bundles is back.** It works just like in 2.x, but the property is `bundle`, not `moogBundle`. Thanks to Miro Yovchev.

### Breaking changes

* **A3 now uses webpack 5.** For now, **due to a known issue with vue-loader, your own project must also be updated to use webpack 5.** The a3-boilerplate project has been updated accordingly, so you may refer to [the a3-boilerplate project](https://github.com/apostrophecms/a3-boilerplate) for an example of the changes to be made, notably in `webpack.config.js` and `package.json`. We are in communication with upstream developers to resolve the issue so that projects and apostrophe core can use different major versions of webpack.

## 3.0.0-alpha.3

Third alpha release of 3.x. Introduced draft mode and the "Publish Changes" button.

## 3.0.0-alpha.2

Second alpha release of 3.x. Introduced a distinct "edit" mode.

## 3.0.0-alpha.1

First alpha release of 3.x.<|MERGE_RESOLUTION|>--- conflicted
+++ resolved
@@ -2,12 +2,13 @@
 
 ## UNRELEASED
 
-<<<<<<< HEAD
-- Identify and mark server validation errors in the admin UI. This helps editors identify already existing data fields, having validation errors when schema changes (e.g. optional field becomes required).
-=======
 ### Adds
 * Adds a new color picker tool for the rich-text-widget toolbar that matches the existing `color` schema field. This also adds the same `colorPicker` and `format` options to the rich-text-widget confirmation that exist in the `color` schema field.
 * Add missing UI translation keys.
+
+### Fixes
+* Identify and mark server validation errors in the admin UI. This helps editors identify already existing data fields, having validation errors when schema changes (e.g. optional field becomes required).
+
 
 ## 4.4.3 (2024-06-17)
 
@@ -18,7 +19,7 @@
 * As a convenience, using `POST` for pieces and pages with `_newInstance: true` keeps any additional `req.body` properties in the API response.
 This feature unofficially existed before, it is now supported.
 * Rollbacks watcher on `checked` array. Fixes, checked docs not being properly updated.
->>>>>>> 521cc00f
+
 
 ## 4.4.2 (2024-06-14)
 
