--- conflicted
+++ resolved
@@ -9,9 +9,7 @@
 * Add option `skipReplace` for `apos.doc.changeDocIds` method to skip the replacing of the "old" document in the database.
 * The `@apostrophecms/i18n` module now exposes a `locales` HTTP GET API to aid in implementation of native apps for localized sites.
 * Context menus can be supplied a `menuId` so that interested components can listen to their opening/closing.
-<<<<<<< HEAD
 * Allow to set mode in `AposWidget` component through props.
-=======
 * Add batch operations to pages.
 * Add shortcuts to pages manager.
 * Add `replaces` (boolean, `false` by default) option to the context operation definition (registered via `apos.doc.addContextOperation()`) to allow the operation to require a replace confirmation before being executed. The user confirmation results in the Editor modal being closed and the operation being executed. The operation is not executed if the user cancels the confirmation.
@@ -20,16 +18,12 @@
 
 * Wait for notify before navigating to a new page.
 * Send also `checkedTypes` via the pages body toolbar operations (e.g. 'batch') to the modal.
->>>>>>> 20ea911d
 
 ### Fixes
 
 * Fix link to pages in rich-text not showing UI to select page during edit.
 * Bumps `uploadfs` dependency to ensure `.tar.gz`, `.tgz` and `.gz` files uploaded to S3 download without double-gzipping.
 This resolves the issue for new uploads.
-
-### Fixes
-
 * Registering duplicate icon is no longer breaking the build.
 * Fix widget focus state so that the in-context Add Content menu stays visible during animation
 * Fix UI of areas in schemas so that their context menus are layered overtop sibling schema fields UI
