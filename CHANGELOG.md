# Changelog

## UNRELEASED

### Adds

<<<<<<< HEAD
* Modules can now have a `before: "module-name"` property in their configuration to run (initialization) before another module. That works only for target modules that are initializable. 
=======
* Modules can now have a `before: "module-name"` property in their configuration to run (initialization) before another module.
>>>>>>> 1d6a91a9

### Fixes
  
* Modifies the `AposAreaMenu.vue` component to set the `disabled` attribute to `true` if the max number of widgets have been added in an area with `expanded: true`.
* `pnpm: true` option in `app.js` is no longer breaking the application. 
* Remove unused `vue-template-compiler` dependency.

## 4.8.0 (2024-10-03)

### Adds

* Adds a mobile preview feature to the admin UI. The feature can be enabled using the `@apostrophecms/asset` module's new `breakpointPreviewMode` option. Once enabled, the asset build process will duplicate existing media queries as container queries. There are some limitations in the equivalence between media queries and container queries. You can refer to the [CSS @container at-rule](https://developer.mozilla.org/en-US/docs/Web/CSS/@container) documentation for more information. You can also enable `breakpointPreviewMode.debug` to be notified in the console when the build encounters an unsupported media query.
* Apostrophe now automatically adds the appropriate default values for new properties in the schema, even for existing documents in the database. This is done automatically during the migration phase of startup.
* Adds focus states for media library's Uploader tile.
* Adds focus states file attachment's input UI.
* Simplified importing rich text widgets via the REST API. If you  you have HTML that contains `img` tags pointing to existing images, you can now import them all quickly. When supplying the rich text widget object, include an `import` property with an `html` subproperty, rather than the usual `content` property. You can optionally provide a `baseUrl` subproperty as well. Any images present in `html` will be imported automatically and the correct `figure` tags will be added to the new rich text widget, along with any other markup acceptable to the widget's configuration.

### Changes

* The various implementations of `newInstance` found in Apostrophe, e.g. for widgets, array items, relationship fields and documents themselves, have been consolidated in one implementation. The same code is now reused both on the front and the back end, ensuring the same result without the need to introduce additional back end API calls.

### Fixes

* Apostrophe's migration logic is no longer executed twice on every startup and three times in the migration task. It is executed exactly once, always at the same point in the startup process. This bug did not cause significant performance issues because migrations were always only executed once, but there is a small performance improvement due to not checking for them more than once.
* The `@apostrophecms/page` module APIs no longer allow a page to become a child of itself. Thanks to [Maarten Marx](https://github.com/Pixelguymm) for reporting the issue.
* Uploaded SVGs now permit `<use>` tags granted their `xlink:href` property is a local reference and begins with the `#` character. This improves SVG support while mitgating XSS vulnerabilities.
* Default properties of object fields present in a widget now populate correctly even if never focused in the editor.
* Fixed the "choices" query builder to correctly support dynamic choices, ensuring compatibility with the [`piecesFilters`](https://docs.apostrophecms.org/reference/modules/piece-page-type.html#piecesfilters) feature when using dynamic choices.
* Fix a reordering issue for arrays when dragging and dropping items in the admin UI.
* The inline array item extract the label now using `title` as `titleField` value by default (consistent with the Slat list).

## 4.7.1 (2024-09-20)

### Fixes

* Ensure parked fields are not modified for parked pages when not configured in `_defaults`.

## 4.7.0 (2024-09-05)

### Changes

* UI and UX of inline arrays and their table styles

### Adds

* To aid debugging, when a file extension is unacceptable as an Apostrophe attachment the rejected extension is now printed as part of the error message.
* The new `big-upload-client` module can now be used to upload very large files to any route that uses the new `big-upload-middleware`.
* Add option `skipReplace` for `apos.doc.changeDocIds` method to skip the replacing of the "old" document in the database.
* The `@apostrophecms/i18n` module now exposes a `locales` HTTP GET API to aid in implementation of native apps for localized sites.
* Context menus can be supplied a `menuId` so that interested components can listen to their opening/closing.
* Allow to set mode in `AposWidget` component through props.
* Add batch operations to pages.
* Add shortcuts to pages manager.
* Add `replaces` (boolean, `false` by default) option to the context operation definition (registered via `apos.doc.addContextOperation()`) to allow the operation to require a replace confirmation before being executed. The user confirmation results in the Editor modal being closed and the operation being executed. The operation is not executed if the user cancels the confirmation.

### Changes

* Wait for notify before navigating to a new page.
* Send also `checkedTypes` via the pages body toolbar operations (e.g. 'batch') to the modal.

### Fixes

* Fix link to pages in rich-text not showing UI to select page during edit.
* Bumps `uploadfs` dependency to ensure `.tar.gz`, `.tgz` and `.gz` files uploaded to S3 download without double-gzipping.
This resolves the issue for new uploads.
* Registering duplicate icon is no longer breaking the build.
* Fix widget focus state so that the in-context Add Content menu stays visible during animation
* Fix UI of areas in schemas so that their context menus are layered overtop sibling schema fields UI
* Fix unhandled promise rejections and guard against potential memory leaks, remove 3rd party `debounce-async` dependency
* Adds an option to center the context menu arrow on the button icon. Sets this new option on some context menus in the admin UI.
* Fixes the update function of `AposSlatLists` so that elements are properly reordered on drag

## 4.6.1 (2024-08-26)

### Fixes

* Registering duplicate icon is no longer breaking the build.
* Fix widget focus state so that the in-context Add Content menu stays visible during animation.
* Fix UI of areas in schemas so that their context menus are layered overtop sibling schema fields UI.

### Removes
* Inline array option for `alwaysOpen` replaced with UI toggles

## 4.6.0 (2024-08-08)

### Adds

* Add a locale switcher in pieces and pages editor modals. This is available for localized documents only, and allows you to switch between locales for the same document.
  The locale can be switched at only one level, meaning that sub documents of a document that already switched locale will not be able to switch locale itself.
* Adds visual focus states and keyboard handlers for engaging with areas and widgets in-context
* Adds method `simulateRelationshipsFromStorage` method in schema module. 
This method populates the relationship field with just enough information to allow convert to accept it. It does not fully fetch the related documents. It does the opposite of prepareForStorage.
* A new options object has been added to the convert method. 
Setting the `fetchRelationships` option to false will prevent convert from actually fetching relationships to check which related documents currently exist. 
The shape of the relationship field is still validated.

### Changes

* Refactors Admin UI SASS to eliminate deprecation warnings from declarations coming after nested rules.
* Bumps the sass-loader version and adds a webpack option to suppress mixed declaration deprecation warnings to be removed when all modules are updated.
* Add `title` and `_url` to select all projection.
* Display `Select all` message on all pages in the manager modal.
* Refresh `checked` in manager modal after archive action.
* Update `@apostrophecms/emulate-mongo-3-driver` dependency to keep supporting `mongodb@3.x` queries while using `mongodb@6.x`.
* Updates rich text link tool's keyboard key detection strategy.
* Buttons that appear on slats (preview, edit crop/relationship, remove) are visually focusable and keyboard accessible.
* Added tooltip for update button. Thanks to [gkumar9891](https://github.com/gkumar9891) for this addition.

### Fixes

* Fixes the rendering of conditional fields in arrays where the `inline: true` option is used.
* Fixes the rich text link tool's detection and display of the Remove Link button for removing existing links
* Fixes the rich text link tool's detection and display of Apostrophe Page relationship field.
* Overriding standard Vue.js components with `editorModal` and `managerModal` are now applied all the time.
* Accommodate old-style replica set URIs with comma-separated servers by passing any MongoDB URIs that Node.js cannot parse directly to the MongoDB driver, and avoiding unnecessary parsing of the URI in general.
* Bump `oembetter` dependency to guarantee compatibility with YouTube. YouTube recently deployed broken `link rel="undefined"` tags on some of their video pages.
* It is now possible to see the right filename and line number when debugging the admin UI build in the browser. This is automatically disabled when `@apostrophecms/security-headers` is installed, because its defaults are incompatible by design.

## 4.5.4 (2024-07-22)

### Fixes

* Add a default projection to ancestors of search results in order to load a reasonable amount of data and avoid request timeouts.

## 4.5.3 (2024-07-17)

### Fixes

* Enhanced media selection with touchpad on Windows by extending focus timeout.

## 4.5.2 (2024-07-11)

### Fixes

* Ensure that `apos.doc.walk` never gets caught in an infinite loop even if circular references are present in the data. This is a hotfix for an issue that can arise when the new support for breadcrumbs in search results is combined with a more inclusive projection for page ancestors.
* Correct a longstanding bug in `apos.doc.walk` that led items to be listed twice in the `ancestors` array passed to the iterator.
* Correct a longstanding bug in `apos.doc.walk` that led ancestors that are themselves arrays to be misrepresented as a series of objects in the `ancestors` array passed to the iterator.
* For additional guarantees of reliability the `_dotPath` and `_ancestors` arguments to `apos.doc.walk`, which were always clearly documented as for internal use only, can no longer be passed in externally.

## 4.5.1 (2024-07-11)

### Changes

* Allow tiptap rich-text widget to open modals for images and links without closing the toolbar.

## 4.5.0 (2024-07-10)

### Adds

* Allow to disable shortcut by setting the option `shortcut: false`
* Adds a new color picker tool for the rich-text-widget toolbar that matches the existing `color` schema field. This also adds the same `pickerOptions` and `format` options to the rich-text-widget configuration that exist in the `color` schema field.
* Add missing UI translation keys.
* Infite scroll in media manager instead of pagination and related search fixes.
* Improves loaders by using new `AposLoadingBlock` that uses `AposLoading` instead of the purple screen in media manager.
* Select the configured aspect ratio and add `data-apos-field` attributes to the fields inside `AposImageRelationshipEditor.vue`.
* Add `getShowAdminBar` method. This method can be overriden in projects to drive the admin bar visibility for logged-in users.

### Fixes

* Removes unnecessary, broadly applied line-height setting that may cause logged-in vs logged-out visual discrepencies.
* Remove double GET request when saving image update.
* Fix filter menu forgetting selecting filters and not instantiating them.
* Remove blur emit for filter buttons and search bar to avoid re requesting when clicking outside…
* `this.modified` was not working properly (set to false when saving). We can now avoid to reload images when saving no changes.
* In media manager images checkboxes are disabled when max is reached.
* In media manager when updating an image or archiving, update the list instead of fetching and update checked documents to see changes in the right panel selected list.
* The `password` field type now has a proper fallback default, the empty string, just like the string field type
and its derivatives. This resolves bugs in which the unexpected `null` caused problems during validation. This bug
was old, but was masked in some situations until the release of version `4.4.3`.
* Identify and mark server validation errors in the admin UI. This helps editors identify already existing data fields, having validation errors when schema changes (e.g. optional field becomes required).
* Removes `menu-offset` props that were causing `AposContextMenu` to not display properly. 
* Allows to pass a number or an array to `AposContextMenu` to set the offset of the context menu (main and cross axis see `floating-ui` documentation).
* Fixes the relationship fields not having the data when coming from the relationship modal.
* Fixes watch on `checkedDocs` passed to `AposSlatList` not being reactive and not seeing updated relationship fields.
* Adds styles for 1 column expanded area ([#4608](https://github.com/apostrophecms/apostrophe/issues/4608))
* Fixes weird slug computations based on followed values like title. Simplifies based on the new tech design.
* Prevent broken admin UI when there is a missing widget.
* Fixes media manager not loading images when last infinite scroll page have been reached (when uploading image for example).
* Upgrade oembetter versions to allow all vimeo urls.

### Changes

* Update `Choose Images` selection behavior. When choosing images as part of a relationship, you click on the image or checkbox to add the image to the selection.
If a max is set to allow only one image, clicking on the selected image will remove it from the selection. Clicking on another image will update the selection with the newly clicked image. 
If a max is set to allow multiple images, you can remove images from the selection by using the checkbox. Clicking on the image will bring the image schema in the right panel.
You can upload images even if the max has been reached. We will append the uploaded images to the existing selection up to the max if any.
* Update `@apostrophecms/emulate-mongo-3-driver` dependency to keep supporting `mongodb@3.x` queries while using `mongodb@6.x`.

## 4.4.3 (2024-06-17)

### Fixes

* Do not use schema `field.def` when calling `convert`. Applying defaults to new documents is the job of `newInstance()` and similar code.
If you wish a field to be mandatory use `required: true`.
* As a convenience, using `POST` for pieces and pages with `_newInstance: true` keeps any additional `req.body` properties in the API response.
This feature unofficially existed before, it is now supported.
* Rollbacks watcher on `checked` array. Fixes, checked docs not being properly updated.


## 4.4.2 (2024-06-14)

### Fixes

* Hotfix: the new `_parent` property of pieces, which refers to the same piece page as `_parentUrl`, is now a carefully pruned
subset to avoid the risk of infinite recursion when the piece page has a relationship to a piece. Those who want `_parent`
to be more complete can extend the new `pruneParent` method of the relevant piece page module. This regression was
introduced in version 4.4.0.

## 4.4.1 (2024-06-12)

### Fixes

* Depend on `stylelint-config-apostrophe` properly via npm, not github.

## 4.4.0 (2024-06-12)

### Adds

* Adds a pinia store to handle modals logic. 
* Methods from the store are registered on `apos.modal` instead of methods from `TheAposModals` component.
* No more need to emit `safe-close` when defining an `AposModal`, modal is automatically resolved when closed.
* Adds field components access to the reactive document value.
* Expose `AposContextMenu` owned method for re-calculation of the content position.
* Field Meta components of `slug` and `string` types can now fire `replace-field-value` events with text value payload, which will replace the respective field value.
* `AposInputString` now accepts a `rows` prop, in effect only when `field.textarea` is set to `true`.
* Add `T,S` shortcut to open the Personal Settings.
* Add `T,D` shortcut to open the Submitted Drafts.
* Add a scrollbar to the shortcut list.
* Add breadcrumbs to search results page.
* Pages relationships have now their checkboxes disabled when max is reached.

### Changes

* Improves widget tabs for the hidden entries, improves UX when validation errors are present in non-focused tabs.
* When moving a page, recognize when the slug of a new child
already contains the new parent's slug and not double it.
For example, given we have two pages as children of the home page, page A and page B.
Page A and page B are siblings.
Page A has the slug `/peer` and page B has the slug `/peer/page`.
Now we want page B to be the child of page A.
We will now end up with page B slug as `/peer/page` and not `/peer/peer/page` as before.
* `AposSpinner` now respects the colors for `heavy` weight mode and also accepts second, "light" color in this mode. Props JSDoc blocks are added.
* `AposContextMenu` now respects the `menuOffset` component property.
* Set `G,Shift+I` shortcut to open the Image Tags manager modal.
* Set `G,Shift+F` shortcut to open the File Tags manager modal.
* Remove slug from suggestion for images.
* Increase suggestion search image size to 50px.
* For suggestions with image, keep title on a single line and truncate title field with `...` when it hits the right side.

### Fixes

* Rich Text editor properly unsets marks on heading close.
* Widget client side schema validation.
* Allow `G,Shift+I` shortcut style.
* Detect shortcut conflicts when using multiple shortcuts.
* Updating schema fields as read-only no longer reset the value when updating the document.
* Fixes stylelint config file, uses config from our shared configuration, fixes all lint errors. 
* Fixes `TheAposCommandMenu` modals not computing shortcuts from the current opened modal.
* Fixes select boxes of relationships, we can now check manually published relationships, and `AposSlatList` renders properly checked relationships.
* Fixes issues in `AposInputArray` on production build to be able to add, remove and edit array items after `required` error.
* Relationships browse button isn't disabled when max is reached.
* In media manager images checkboxes are disabled when max is reached.

## 4.3.3 (2024-06-04)

### Fixes

* Removes `$nextTick` use to re render schema in `AposArrayEditor` because it was triggering weird vue error in production.
Instead, makes the AposSchema for loop keys more unique using `modelValue.data._id`, 
if document changes it re-renders schema fields.
* In media manager image checkboxes are disabled when max is reached.
* Fixes tiptap bubble menu jumping on Firefox when clicking on buttons. Also fixes the fact that 
double clicking on bubble menu out of buttons would prevent it from closing when unfocusing the rich text area.
* In media manager images checkboxes are disabled when max is reached.
* Makes the final fields accessible in the media manager right rail.

## 4.3.2 (2024-05-18)

### Fixes

* Corrects a regression introduced in version 4.3.0 that broke the validation of widget modals, resulting in a confusing
error on the page. A "required" field in a widget, for instance, once again blocks the save operation properly.

### Changes

* Improves widget tab UI for the hidden entries, improves UX when validation errors are present in non-focused tabs.

## 4.3.1 (2024-05-17)

### Fixes

* Databases containing documents that no longer correspond to any module no longer cause the migration that adds missing mode properties
to fail (an issue introduced in version 4.2.0). Databases with no such "orphaned" documents were not affected.

## 4.3.0 (2024-05-15)

### Adds

* Allows to disable page refresh on content changed for page types.
* Widget editor can now have tabs.
* Adds prop to `AposInputMixin` to disable blur emit.
* Adds `throttle` function in ui module utils.
* Adds a `publicBundle` option to `@apostrophecms/asset`. When set to `false`, the `ui/src` public asset bundle is not built at all in most cases
except as part of the admin UI bundle which depends on it. For use with external front ends such as [apostrophe-astro](https://github.com/apostrophecms/apostrophe-astro).
Thanks to Michelin for contributing this feature.

### Fixes

* Do not show widget editor tabs when the developer hasn't created any groups.
* `npm link` now works again for Apostrophe modules that are dependencies of a project.
* Re-crop image attachments found in image widgets, etc. when replacing an image in the Media Manager.
* Fixes visual transitions between modals, as well as slider transition on overlay opacity.
* Changing the aspect ratio multiple times in the image cropper modal no longer makes the stencil smaller and smaller.

### Changes

* Improves `debounce` function to handle async properly (waiting for previous async call to finish before triggering a new one).
* Adds the `copyOfId` property to be passed to the `apos.doc.edit()` method, while still allowing the entire `copyOf` object for backwards compatibility.

### Fixes


## 4.2.1 (2024-04-29)

### Fixes

* Fixes drag and drop regression in the page tree where pages were not able to be moved between parent and child.

## 4.2.0 (2024-04-18)

* Typing a `/` in the title field of a page no longer confuses the slug field. Thanks to [Gauav Kumar](https://github.com/gkumar9891).

### Changes

* Rich text styles are now split into Nodes and Marks, with independent toolbar controls for a better user experience when applying text styles.
There is no change in how the `styles` option is configured.
* Rich text style labels are fully localized.
* `i18n` module now uses the regular `req.redirect` instead of a direct `res.redirect` to ensure redirection, enabling more possibilities for `@apostrophecms/redirect` module
* Refactors `AposModal` component with composition api to get rid of duplicated code in `AposFocusMixin` and `AposFocus`.
* `APOS_MONGODB_LOG_LEVEL` has been removed. According to [mongodb documentation](https://github.com/mongodb/node-mongodb-native/blob/main/etc/notes/CHANGES_5.0.0.md#mongoclientoptionslogger-and-mongoclientoptionsloglevel-removed) "Both the logger and the logLevel options had no effect and have been removed."
* Update `connect-mongo` to `5.x`. Add `@apostrophecms/emulate-mongo-3-driver` dependency to keep supporting `mongodb@3.x` queries while using `mongodb@6.x`.

### Fixes

* Updates the docs `beforeInsert` handler to avoid ending with different modes being set between `_id`, `aposLocale` and `aposMode`.
* Adds a migration to fix potential corrupted data having different modes set between `_id`, `aposLocale` and `aposMode`.
* Fix a crash in `notification` when `req.body` was not present. Thanks to Michelin for contributing this fix.
* Addresses a console error observed when opening and closing the `@apostrophecms-pro/palette` module across various projects.
* Fixes the color picker field in `@apostrophecms-pro/palette` module.
* Ensures that the `data-apos-test` attribute in the admin bar's tray item buttons is set by passing the `action` prop to `AposButton`.
* Prevents stripping of query parameters from the URL when the page is either switched to edit mode or reloaded while in edit mode.
* Add the missing `metaType` property to newly inserted widgets.

### Security

* New passwords are now hashed with `scrypt`, the best password hash available in the Node.js core `crypto` module, following guidance from [OWASP](https://cheatsheetseries.owasp.org/cheatsheets/Password_Storage_Cheat_Sheet.html).
This reduces login time while improving overall security.
* Old passwords are automatically re-hashed with `scrypt` on the next successful login attempt, which
adds some delay to that next attempt, but speeds them up forever after compared to the old implementation.
* Custom `scrypt` parameters for password hashing can be passed to the `@apostrophecms/user` module via the `scrypt` option. See the [Node.js documentation for `scrypt`]. Note that the `maxmem` parameter is computed automatically based on the other parameters.

## 4.1.1 (2024-03-21)

### Fixes

* Hotfix for a bug that broke the rich text editor when the rich text widget has
a `styles` property. The bug was introduced in 4.0.0 as an indirect side effect of deeper
watching behavior by Vue 3.

## 4.1.0 (2024-03-20)

### Fixes

* Don't crash if a document of a type no longer corresponding to any module is present
together with the advanced permission module.
* AposLoginForm.js now pulls its schema from the user module rather than hardcoding it. Includes the
addition of `enterUsername` and `enterPassword` i18n fields for front end customization and localization.
* Simulated Express requests returned by `apos.task.getReq` now include a `req.headers` property, for
greater accuracy and to prevent unexpected bugs in other code.
* Fix the missing attachment icon. The responsibility for checking whether an attachment
actually exists before calling `attachment.url` still lies with the developer.

### Adds

* Add new `getChanges` method to the schema module to get an array of document changed field names instead of just a boolean like does the `isEqual` method.
* Add highlight class in UI when comparing documents.

## 4.0.0 (2024-03-12)

### Adds
* Add Marks tool to the Rich Text widget for handling toggling marks.
* Add translation keys used by the multisite assembly module.
* Add side by side comparison support in AposSchema component.
* Add `beforeLocalize` and `afterLocalize` events.
* Add custom manager indicators support via `apos.schema.addManagerIndicator({ component, props, if })`. The component registered this way will be automatically rendered in the manager modal.
* Add the possibility to make widget modals wider, which can be useful for widgets that contain areas taking significant space. See [documentation](https://v3.docs.apostrophecms.org/reference/modules/widget-type.html#options).
* Temporarily add `translation` module to support document translations via the `@apostrophecms-pro/automatic-translation` module.
**The `translation` core module may be removed or refactored to reduce overhead in the core,** so its presence should
not be relied upon.

### Changes

* Migrate to Vue 3. This entails changes to some admin UI code, as detailed in our public announcement.
There are no other backwards incompatible changes in apostrophe version 4.0.0.
Certain other modules containing custom admin UI have also been updated in a new major version to be compatible,
as noted in our announcement and on the migration page of our website.

### Fixes

* Adds `textStyle` to Tiptap types so that spans are rendered on RT initialization
* `field.help` and `field.htmlHelp` are now correctly translated when displayed in a tooltip.
* Bump the `he` package to most recent version.
* Notification REST APIs should not directly return the result of MongoDB operations.

## 3.63.2 (2024-03-01)

### Security

* Always validate that method names passed to the `external-condition` API actually appear in `if` or `requiredIf`
clauses for the field in question. This fix addresses a serious security risk in which arbitrary methods of
Apostrophe modules could be called over the network, without arguments, and the results returned to the caller.
While the lack of arguments mitigates the data exfiltration risk, it is possible to cause data loss by
invoking the right method. Therefore this is an urgent upgrade for all Apostrophe 3.x users. Our thanks to the Michelin
penetration test red team for disclosing this vulnerability. All are welcome to disclose security vulnerabilities
in ApostropheCMS code via [security@apostrophecms.com](mailto:security@apostrophecms.com).
* Disable the `alwaysIframe` query parameter of the oembed proxy. This feature was never used in Apostrophe core, and could be misused to carry out arbitrary GET requests in the context of an iframe, although it could not be used to exfiltrate any information other than the success or failure of the request, and the request was still performed by the user's browser only. Thanks to the Michelin team.
* Remove vestigial A2 code relating to polymorphic relationship fields. The code in question had no relevance to the way such a feature would be implemented in A3, and could be used to cause a denial of service by crashing and restarting the process. Thanks to the Michelin team.

## 3.63.1 (2024-02-22)

### Security

* Bump dependency on `sanitize-html` to `^2.12.1` at a minimum, to ensure that `npm update apostrophe` is sufficient to guarantee a security update is installed. This security update prevents specially crafted HTML documents from revealing the existence or non-existence of files on the server. The vulnerability did not expose any other information about those files. Thanks to the [Snyk Security team](https://snyk.io/) for the disclosure and to [Dylan Armstrong](https://dylan.is/) for the fix.

## 3.63.0 (2024-02-21)

### Adds

* Adds a `launder` method to the `slug` schema field query builder to allow for use in API queries.
* Adds support for browsing specific pages in a relationship field when `withType` is set to a page type, like `@apostrophecms/home-page`, `default-page`, `article-page`...
* Add support for `canCreate`, `canPreview` & `canShareDraft` in context operations conditions.
* Add support for `canCreate`, `canEdit`, `canArchive` & `canPublish` in utility operations definitions.
* Add `uponSubmit` requirement in the `@apostrophecms/login` module. `uponSubmit` requirements are checked each time the user submit the login form. See the documentation for more information.
* Add field metadata feature, where every module can add metadata to fields via public API offered by `apos.doc.setMeta()`, `apos.doc.getMeta()`, `apos.doc.getMetaPath()` and `apos.doc.removeMeta()`. The metadata is stored in the database and can be used to store additional information about a field.
* Add new `apos.schema.addFieldMetadataComponent(namespace, component)` method to allow adding custom components. They have access to the server-side added field metadata and can decide to show indicators on the admin UI fields. Currently supported fields are "string", "slug", "array", "object" and "area".

### Fixes

* When deleting a draft document, we remove related reverse IDs of documents having a relation to the deleted one.
* Fix publishing or moving published page after a draft page on the same tree level to work as expected.
* Check create permissions on create keyboard shortcut.
* Copy requires create and edit permission.
* Display a more informative error message when publishing a page because the parent page is not published and the current user has no permission to publish the parent page (while having permission to publish the current one).
* The `content-changed` event for the submit draft action now uses a complete document.
* Fix the context bar overlap on palette for non-admin users that have the permission to modify it.
* Show widget icons in the editor area context menu.

### Changes

* Share Drafts modal styles made larger and it's toggle input has a larger hitbox.

## 3.62.0 (2024-01-25)

### Adds

* Adds support for `type` query parameter for page autocomplete. This allows to filter the results by page type. Example: `/api/v1/@apostrophecms/page?autocomplete=something&type=my-page-type`.
* Add testing for the `float` schema field query builder.
* Add testing for the `integer` schema field query builder.
* Add support for link HTML attributes in the rich text widget via configurable fields `linkFields`, extendable on a project level (same as it's done for `fields`). Add an `htmlAttribute` property to the standard fields that map directly to an HTML attribute, except `href` (see special case below), and set it accordingly, even if it is the same as the field name. Setting `htmlAttribute: 'href'` is not allowed and will throw a schema validation exception (on application boot).
* Adds support in `can` and `criteria` methods for `create` and `delete`.
* Changes support for image upload from `canEdit` to `canCreate`.
* The media manager is compatible with per-doc permissions granted via the `@apostrophecms-pro/advanced-permission` module.
* In inline arrays, the trash icon has been replaced by a close icon.

### Fixes

* Fix the `launder` and `finalize` methods of the `float` schema field query builder.
* Fix the `launder` and `finalize` methods of the `integer` schema field query builder.
* A user who has permission to `publish` a particular page should always be allowed to insert it into the
published version of the site even if they could not otherwise insert a child of the published
parent.
* Display the "Browse" button in a relationship inside an inline array.

## 3.61.1 (2023-01-08)

### Fixes

* Pinned Vue dependency to 2.7.15. Released on December 24th, Vue 2.7.16 broke the rich text toolbar in Apostrophe.

## 3.61.0 (2023-12-21)

### Adds

* Add a `validate` method to the `url` field type to allow the use of the `pattern` property.
* Add `autocomplete` attribute to schema fields that implement it (cf. [HTML attribute: autocomplete](https://developer.mozilla.org/en-US/docs/Web/HTML/Attributes/autocomplete)).
* Add the `delete` method to the `@apostrophecms/cache` module so we don't have to rely on direct MongoDB manipulation to remove a cache item.
* Adds tag property to fields in order to show a tag next to the field title (used in advanced permission for the admin field). Adds new sensitive label color.
* Pass on the module name and the full, namespaced template name to external front ends, e.g. Astro.
Also make this information available to other related methods for future and project-level use.
* Fixes the AposCheckbox component to be used more easily standalone, accepts a single model value instead of an array.

### Fixes

* Fix `date` schema field query builder to work with arrays.
* Fix `if` on pages. When you open the `AposDocEditor` modal on pages, you now see an up to date view of the visible fields.
* Pass on complete annotation information for nested areas when adding or editing a nested widget using an external front, like Astro.
* We can now close the image modal in rich-text widgets when we click outside of the modal.
The click on the cancel button now works too.
* Fixes the `clearLoginAttempts` method to work with the new `@apostrophecms/cache` module `delete` method.

## 3.60.1 (2023-12-06)

### Fixes

* corrected an issue where the use of the doc template library can result in errors at startup when
replicating certain content to new locales. This was not a bug in the doc template library.
Apostrophe was not invoking `findForEditing` where it should have.

## 3.60.0 (2023-11-29)

### Adds

* Add the possibility to add custom classes to notifications.
Setting the `apos-notification--hidden` class will hide the notification, which can be useful when we only care about the event carried by it.
* Give the possibility to add horizontal rules from the insert menu of the rich text editor with the following widget option: `insert: [ 'horizontalRule' ]`.
Improve also the UX to focus back the editor after inserting a horizontal rule or a table.

### Fixes

* The `render-widget` route now provides an `options` property on the widget, so that
schema-level options of the widget are available to the external front end when
rendering a newly added or edited widget in the editor. Note that when rendering a full page,
this information is already available on the parent area: `area.options.widgets[widget.type]`
* Pages inserted directly in the published mode are now given a
correct `lastPublishedAt` property, correcting several bugs relating
to the page tree.
* A migration has been added to introduce `lastPublishedAt` wherever
it is missing for existing pages.
* Fixed a bug that prevented page ranks from renumbering properly during "insert after" operations.
* Added a one-time migration to make existing page ranks unique among peers.
* Fixes conditional fields not being properly updated when switching items in array editor.
* The `beforeSend` event for pages and the loading of deferred widgets are now
handled in `renderPage` with the proper timing so that areas can be annotated
successfully for "external front" use.
* The external front now receives 100% of the serialization-friendly data that Nunjucks receives,
including the `home` property etc. Note that the responsibility to avoid passing any nonserializable
or excessively large data in `req.data` falls on the developer when choosing to use the
`apos-external-front` feature.
* Wraps the group label in the expanded preview menu component in `$t()` to allow translation

## 3.59.1 (2023-11-14)

### Fixes

* Fix `if` and `requiredIf` fields inside arrays. With regard to `if`, this is a hotfix for a regression introduced in 3.59.0.

## 3.59.0 (2023-11-03)

### Changes

* Webpack warnings about package size during the admin UI build process have been turned off by default. Warnings are still enabled for the public build, where a large bundle can be problematic for SEO.

### Fixes

* Apostrophe warns you if you have more than one piece page for the same piece type and you have not overridden `chooseParentPage`
to help Apostrophe decide which page is suitable as the `_url` of each piece. Beginning with this release, Apostrophe can recognize
when you have chosen to do this via `extendMethods`, so that you can call `_super()` to fall back to the default implementation without
receiving this warning. The default implementation still just returns the first page found, but always following the
`_super()` pattern here opens the door to npm modules that `improve` `@apostrophecms/piece-page` to do something more
sophisticated by default.
* `newInstance` always returns a reasonable non-null empty value for area and
object fields in case the document is inserted without being passed through
the editor, e.g. in a parked page like the home page. This simplifies
the new external front feature.

### Adds

* An adapter for Astro is under development with support from Michelin.
Starting with this release, adapters for external fronts, i.e. "back for front"
frameworks such as Astro, may now be implemented more easily. Apostrophe recognizes the
`x-requested-with: AposExternalFront` header and the `apos-external-front-key` header.
If both are present and `apos-external-front-key` matches the `APOS_EXTERNAL_FRONT_KEY`
environment variable, then Apostrophe returns JSON in place of a normal page response.
This mechanism is also available for the `render-widget` route.
* Like `type`, `metaType` is always included in projections. This helps
ensure that `apos.util.getManagerOf()` can be used on any object returned
by the Apostrophe APIs.

## 3.58.1 (2023-10-18)

### Security

* Update `uploadfs` to guarantee users get a fix for a [potential security vulnerability in `sharp`](https://security.snyk.io/vuln/SNYK-JS-SHARP-5922108).
This was theoretically exploitable only by users with permission to upload media to Apostrophe
* Remove the webpack bundle analyzer feature, which had been nonfunctional for some time, to address a harmless npm audit warning
* Note: there is one remaining `npm audit` warning regarding `postcss`. This is not a true vulnerability because only developers
with access to the entire codebase can modify styles passed to `postcss` by Apostrophe, but we are working with upstream
developers to determine the best steps to clear the warning

### Fixes

* Automatically add `type` to the projection only if there are no exclusions in the projection. Needed to prevent `Cannot do
exclusion on field in inclusion projection` error.

## 3.58.0 (2023-10-12)

### Fixes

* Ensure Apostrophe can make appropriate checks by always including `type` in the projection even if it is not explicitly listed.
* Never try to annotate a widget with permissions the way we annotate a document, even if the widget is simulating a document.
* The `areas` query builder now works properly when an array of area names has been specified.

### Adds

* Widget schema can now follow the parent schema via the similar to introduced in the `array` field type syntax (`<` prefix). In order a parent followed field to be available to the widget schema, the area field should follow it. For example, if area follows the root schema `title` field via `following: ['title']`, any field from a widget schema inside that area can do `following: ['<title']`.
* The values of fields followed by an `area` field are now available in custom widget preview Vue components (registered with widget option `options.widget = 'MyComponentPreview'`). Those components will also receive additional `areaField` prop (the parent area field definition object).
* Allows to insert attachments with a given ID, as well as with `docIds` and `archivedDocIds` to preserve related docs.
* Adds an `update` method to the attachment module, that updates the mongoDB doc and the associated file.
* Adds an option to the `http` `remote` method to allow receiving the original response from `node-fetch` that is a stream.

## 3.57.0 2023-09-27

### Changes
* Removes a 25px gap used to prevent in-context widget UI from overlapping with the admin bar
* Simplifies the way in-context widget state is rendered via modifier classes
### Adds

* Widgets detect whether or not their in-context editing UI will collide with the admin bar and adjust it appropriately.
* Italian translation i18n file created for the Apostrophe Admin-UI. Thanks to [Antonello Zanini](https://github.com/Tonel) for this contribution.
* Fixed date in piece type being displayed as current date in column when set as undefined and without default value. Thanks to [TheSaddestBread](https://github.com/AllanKoder) for this contribution.

### Fixes

* Bumped dependency on `oembetter` to ensure Vimeo starts working again
for everyone with this release. This is necessary because Vimeo stopped
offering oembed discovery meta tags on their video pages.

### Fixes

* The `118n` module now ignores non-JSON files within the i18n folder of any module and does not crash the build process.

## 3.56.0 (2023-09-13)

### Adds

* Add ability for custom tiptap extensions to access the options passed to rich text widgets at the area level.
* Add support for [npm workspaces](https://docs.npmjs.com/cli/v10/configuring-npm/package-json#workspaces) dependencies. A workspace dependency can now be used as an Apostrophe module even if it is not a direct dependency of the Apostrophe project. Only direct workspaces dependencies of the Apostrophe project are supported, meaning this will only work with workspaces set in the Apostrophe project. Workspaces set in npm modules are not supported, please use [`bundle`](https://v3.docs.apostrophecms.org/reference/module-api/module-overview.html#bundle) instead. For instance, I have an Apostrophe project called `website`. `website` is set with two [npm workspaces](https://docs.npmjs.com/cli/v10/using-npm/workspaces), `workspace-a` & `workspace-b`. `workspace-a` `package.json` contains a module named `blog` as a dependency. `website` can reference `blog` as enabled in the Apostrophe `modules` configuration.
* The actual invocation of `renderPageForModule` by the `sendPage` method of all modules has been
factored out to `renderPage`, which is no longer deprecated. This provides a convenient override point
for those who wish to substitute something else for Nunjucks or just wrap the HTML in a larger data
structure. For consistent results, one might also choose to override the `renderWidget` and `render`
methods of the `@apostrophecms/area` module, which are used to render content while editing.
Thanks to Michelin for their support of this work.
* Add `@apostrophecms/rich-text-widget:lint-fix-figure` task to wrap text nodes in paragraph tags when next to figure tags. Figure tags are not valid children of paragraph tags.
* Add `@apostrophecms/rich-text-widget:remove-empty-paragraph` task to remove empty paragraphs from all existing rich-texts.

## 3.55.1 (2023-09-11)

### Fixes

* The structured logging for API routes now responds properly if an API route throws a `string` as an exception, rather than
a politely `Error`-derived object with a `stack` property. Previously this resulted in an error message about the logging
system itself, which was not useful for debugging the original exception.

## 3.55.0 (2023-08-30)

### Adds

* Add `publicApiCheckAsync` wrapper method (and use it internally) to allow for overrides to do async permission checks of REST APIs. This feature doesn't introduce any breaking changes because the default implementation still invokes `publicApiCheck` in case developers have overridden it.

### Fixes

* Refresh schema field with same name in `AposDocEditor` when the schema changes.
* Infer parent ID mode from the request when retrieving the parent (target) page to avoid `notfound`.
* Log the actual REST API error message and not the one meant for the user.
* Hide dash on autopublished pages title.

## 3.54.0 (2023-08-16)

### Adds

* Add `@apostrophecms/log` module to allow structured logging. All modules have `logDebug`, `logInfo`, `logWarn` and `logError` methods now. See the [documentation](https://v3.docs.apostrophecms.org/guide/logging.html) for more details.
* Add `@apostrophecms/settings` translations.
* Add the ability to have custom modals for batch operations.
* Add the possibility to display utility operations inside a 3-dots menu on the page manager, the same way it is done for the docs manager.
* Custom context operations now accept a `moduleIf` property, which tests options at the module level
the same way that `if` tests properties of the document to determine if the operation should be
offered for a particular document. Note that not all options are passed to the front end unless
`getBrowserData` is extended to suit the need.
* Move Pages Manager modal business logic to a mixin.
* Add `column.extraWidth` option (number) for `AposTreeHeader.vue` to allow control over the tree cell width.
* Move `AposDocContextMenu.vue` business logic to a mixin.
* Move Pages Manager modal business logic to a mixin. Add `column.extraWidth` option (number) for `AposTreeHeader.vue` to allow control over the tree cell width.

### Changes

* Rename misleading `projection` parameter into `options` in `self.find` method signature for
`@apostrophecms/any-doc-type`, `@apostrophecms/any-page-type` & `@apostrophecms/piece-type`.
**This was never really a projection in A3,** so it is not a backwards compatibility issue.
* Hide save button during in-context editing if the document is autopublished.
* Beginning with this release, the correct `moduleName` for typical
actions on the context document is automatically passed to the
modal associated with a custom context operation, unless `moduleName`
is explicitly specified. The `moduleName` parameter to `addContextOperation`
is no longer required and should not be passed at all in most cases
(just pass the object argument). If you do wish to specify a `moduleName`
to override that prop given to the modal, then it is recommended to pass
it as a `moduleName` property of the object, not as a separate argument.
For backwards compatibility the two-argument syntax is still permitted.

### Fixes

* Resolved data integrity issue with certain page tree operations by inferring the best peer to position the page relative to rather
than attempting to remember the most recent move operation.
* Fixes a downstream bug in the `getFieldsByCategory` method in the `AposEditorMixin.js` by checking for a property before accessing it.
* In Nunjucks templates, `data.url` now includes any sitewide and locale URL prefixes. This fixes local prefixing for pagination of piece-type index pages.
* Changes were detected in various fields such as integers, which caused the "Update" button to be active even when there was no actual modification in the doc.
* Fix a bug that prevented adding multiple operations in the same batch operation group.
* The `getTarget` method of the page module should use `findForEditing` to make sure it is able to see
pages that would be filtered out of a public view by project level or npm module overrides.

## 3.53.0 (2023-08-03)

### Adds

* Accessibility improved for navigation inside modals and various UI elements.
Pages/Docs Manager and Doc Editor modal now have better keyboard accessibility.
They keep the focus on elements inside modals and give it back to their parent modal when closed.
This implementation is evolving and will likely switch to use the `dialog` HTML element soon.
* Adds support for a new `if` property in `addContextOperation` in order to show or not a context operation based on the current document properties.
* Add `update-doc-fields` event to call `AposDocEditor.updateDocFields` method
* Add schema field `hidden` property to always hide a field
* Hide empty schema tabs in `AposDocEditor` when all fields are hidden due to `if` conditions
* The front end UI now respects the `_aposEditorModal` and `_aposAutopublish`
properties of a document if present, and otherwise falls back to module
configuration. This is a powerful addition to custom editor components
for piece and page types, allowing "virtual piece types" on the back end that
deal with many content types to give better hints to the UI.
* Respect the `_aposAutopublish` property of a document if present, otherwise
fall back to module configuration.
* For convenience in custom editor components, pass the new prop `type`, the original type of the document being copied or edited.
* For better results in custom editor components, pass the prop `copyOfId`, which implies
the custom editor should fetch the original itself by its means of choice.
For backwards compatibility `copyOf` is still passed, but it may be an
incomplete projection and should not be used in new code.
* Custom context operations now receive a `docId` prop, which should
be used in preference to `doc` because `doc` may be an incomplete
projection.
* Those creating custom context operations for documents can now
specify both a `props` object for additional properties to be passed to
their modal and a `docProps` object to map properties from the document
to props of their choosing.
* Adds support to add context labels in admin bar.
* Adds support for admin UI language configuration in the `@apostrophecms/i18n` module. The new options allow control over the default admin UI language and configures the list of languages, that any individual logged in user can choose from. See the [documentation](https://v3.docs.apostrophecms.org/reference/modules/i18n.html) for more details.
* Adds `adminLocale` User field to allow users to set their preferred admin UI language, but only when the `@apostrophecms/i18n` is configured accordingly (see above).
* Adds `@apostrophecms/settings` module and a "Personal Settings" feature. See the [documentation](https://v3.docs.apostrophecms.org/reference/modules/settings.html) for more details.
* Adds `$and` operator on `addContextOperation` `if` property in order to check multiple fields before showing or hiding a context operation.

### Fixes

* `AposDocEditor` `onSave` method signature. We now always expect an object when a parameter is passed to the function to check
the value of `navigate` flag.
* Fixes a problem in the rich text editor where the slash would not be deleted after item selectin from the insert menu.
* Modules that have a `public` or `i18n` subdirectory no longer generate a
warning if they export no code.
* Clean up focus parent event handlers when components are destroyed. Prevents a slow degradation of performance while editing.
Thanks to [Joshua N. Miller](https://github.com/jmiller-rise8).
* Fixes a visual discrepancy in the rich text editor where empty paragraphs would appear smaller in preview mode compared to edit mode.

### Changes

* To make life easier for module developers, modules that are `npm link`ed to
the project no longer have to be listed in `package.json` as
dependencies. To prevent surprises this is still a requirement for modules
that are not symlinked.

## 3.52.0 (2023-07-06)

### Changes

* Foreign widget UI no longer uses inverted theme styles.

### Adds

* Allows users to double-click a nested widget's breadcrumb entry and open its editor.
* Adds support for a new `conditions` property in `addContextOperation` and validation of `addContextOperation` configuration.

### Fixes

* The API now allows the user to create a page without defining the page target ID. By default it takes the Home page.
* Users are no longer blocked from saving documents when a field is hidden
by an `if` condition fails to satisfy a condition such as `min` or `max`
or is otherwise invalid. Instead the invalid value is discarded for safety.
Note that `required` has always been ignored when an `if` condition is not
satisfied.
* Errors thrown in `@apostrophecms/login:afterSessionLogin` event handlers are now properly passed back to Passport as such, avoiding a process restart.

## 3.51.1 (2023-06-23)

## Fixes

* Fix a regression introduced in 3.51.0 - conditional fields work again in the array editor dialog box.

## 3.51.0 (2023-06-21)

### Adds

* Items can now be added to the user's personal menu in the
admin bar, alongside the "Log Out" option. To do so, specify
the `user: true` option when calling `self.apos.adminBar.add`.
This should be reserved for items that manage personal settings.
* When duplicating another document, the `_id` properties of
array items, widgets and areas are still regenerated to ensure
uniqueness across documents. However, an `_originalId` property
is now available for reference while the document remains in memory.
This facilitates change detection within array items in
`beforeSave` handlers and the like.
* Adds the possibility to add custom admin bars via the `addBar()` method from the `admin-bar` module.
* Adds support for conditional fields within `array` and `object` field schema. See the [documentation](https://v3.docs.apostrophecms.org/guide/conditional-fields/) for more information.

### Fixes

* Uses `findForEditing` method in the page put route.
* The "Duplicate" option in the page or piece manager now correctly duplicates the
entire document. This was a regression introduced in 3.48.0. The "Duplicate" option
in the editor dialog box always worked correctly.

### Changes

* Browser URL now changes to reflect the slug of the document according to the mode that is being viewed.

## 3.50.0 (2023-06-09)

### Adds

* As a further fix for issues that could ensue before the improvements
to locale renaming support that were released in 3.49.0, an
`@apostrophecms/page:reattach` task has been added. This command line task
takes the `_id` or `slug` of a page and reattaches it to the page tree as
the last child of the home page, even if page tree data for that page
is corrupted. You may wish to use the `--new-slug` and `--locale` options. This task should not
be needed in normal circumstances.

## 3.49.0 (2023-06-08)

### Changes

* Updates area UX to not display Add Content controls when a widget is focused.
* Updates area UX to unfocus widget on esc key.
* Updates widget UI to use dashed outlines instead of borders to indicate bounds.
* Updates UI for Insert Menu.
* Updates Insert Menu UX to allow mid-node insertion.
* Rich Text Widget's Insert components are now expected to emit `done` and `cancel` for proper RT cleanup. `close` still supported for BC, acts as `done`.
* Migrated the business logic of the login-related Vue components to external mixins, so that the templates and styles can be overridden by
copying the component `.vue` file to project level without copying all of the business logic. If you have already copied the components to style them,
we encourage you to consider replacing your `script` tag with the new version, which just imports the mixin, so that fixes we make there will be
available in your project.

### Adds

* Adds keyboard accessibility to Insert menu.
* Adds regex pattern feature for string fields.
* Adds `pnpm` support. Introduces new optional Apostrophe root configuration `pnpm` to force opt-in/out when auto detection fails. See the [documentation](https://v3.docs.apostrophecms.org/guide/using-pnpm.html) for more details.
* Adds a warning if database queries involving relationships
are made before the last `apostrophe:modulesRegistered` handler has fired.
If you need to call Apostrophe's `find()` methods at startup,
it is best to wait for the `@apostrophecms/doc:beforeReplicate` event.
* Allow `@` when a piece is a template and `/@` for page templates (doc-template-library module).
* Adds a `prefix` option to the http frontend util module.
If explicitly set to `false`, prevents the prefix from being automatically added to the URL,
when making calls with already-prefixed URLs for instance.
* Adds the `redirectToFirstLocale` option to the `i18n` module to prevent users from reaching a version of their site that would not match any locale when requesting the site without a locale prefix in the URL.
* If just one instance of a piece type should always exist (per locale if localized), the
`singletonAuto` option may now be set to `true` or to an object with a `slug` option in
order to guarantee it. This implicitly sets `singleton: true` as well. This is now used
internally by `@apostrophecms/global` as well as the optional `@apostrophecms-pro/palette` module.

### Fixes

* Fix 404 error when viewing/editing a doc which draft has a different version of the slug than the published one.
* Fixed a bug where multiple home pages can potentially be inserted into the database if the
default locale is renamed. Introduced the `async apos.doc.bestAposDocId(criteria)` method to
help identify the right `aposDocId` when inserting a document that might exist in
other locales.
* Fixed a bug where singletons like the global doc might not be inserted at all if they
exist under the former name of the default locale and there are no other locales.

## 3.48.0 (2023-05-26)

### Adds

* For performance, add `apos.modules['piece-type']getManagerApiProjection` method to reduce the amount of data returned in the manager
    modal. The projection will contain the fields returned in the method in addition to the existing manager modal
    columns.
* Add `apos.schema.getRelationshipQueryBuilderChoicesProjection` method to set the projection used in
    `apos.schema.relationshipQueryBuilderChoices`.
* Rich-text inline images now copies the `alt` attribute from the original image from the Media Library.

### Changes

* Remove `stripPlaceholderBrs` and `restorePlaceholderBrs` from `AposRichTextWidgetEditor.vue` component.
* Change tiptap `Gapcursor` display to use a vertical blinking cursor instead of an horizontal cursor, which allow users to add text before and after inline images and tables.
* You can set `max-width` on `.apos-rich-text-toolbar__inner` to define the width of the rich-text toolbar. It will now
    flow on multiple lines if needed.
* The `utilityRail` prop of `AposSchema` now defaults to `false`, removing
the need to explicitly pass it in almost all contexts.
* Mark `apos.modules['doc-type']` methods `getAutocompleteTitle`, `getAutocompleteProjection` and `autocomplete` as
    deprecated. Our admin UI does not use them, it uses the `autocomplete('...')` query builder.
    More info at https://v3.docs.apostrophecms.org/reference/query-builders.html#autocomplete'.
* Print a warning with a clear explanation if a module's `index.js` file contains
no `module.exports` object (often due to a typo), or it is empty.

### Fixes

* Now errors and exits when a piece-type or widget-type module has a field object with the property `type`. Thanks to [NuktukDev](https://github.com/nuktukdev) for this contribution.
* Add a default page type value to prevent the dropdown from containing an empty value.

## 3.47.0 (2023-05-05)

### Changes

* Since Node 14 and MongoDB 4.2 have reached their own end-of-support dates,
we are **no longer supporting them for A3.** Note that our dependency on
`jsdom` 22 is incompatible with Node 14. Node 16 and Node 18 are both
still supported. However, because Node 16 reaches its
end-of-life date quite soon (September), testing and upgrading directly
to Node 18 is strongly recommended.
* Updated `sluggo` to version 1.0.0.
* Updated `jsdom` to version `22.0.0` to address an installation warning about the `word-wrap` module.

### Fixes

* Fix `extendQueries` to use super pattern for every function in builders and methods (and override properties that are not functions).

## 3.46.0 (2023-05-03)

### Fixes

* Adding or editing a piece no longer immediately refreshes the main content area if a widget editor is open. This prevents interruption of the widget editing process
when working with the `@apostrophecms/ai-helper` module, and also helps in other situations.
* Check that `e.doc` exists when handling `content-changed` event.
* Require updated `uploadfs` version with no dependency warnings.

### Adds

* Allow sub-schema fields (array and object) to follow parent schema fields using the newly introduced `following: '<parentField'` syntax, where the starting `<` indicates the parent level. For example `<parentField` follows a field in the parent level, `<<grandParentField` follows a field in the grandparent level, etc. The change is fully backward compatible with the current syntax for following fields from the same schema level.

### Changes

* Debounce search to prevent calling search on every key stroke in the manager modal.
* Various size and spacing adjustments in the expanded Add Content modal UI

## 3.45.1 (2023-04-28)

### Fixes

* Added missing styles to ensure consistent presentation of the rich text insert menu.
* Fixed a bug in which clicking on an image in the media manager would close the "insert
image" dialog box.
* Update `html-to-text` package to the latest major version.

## 3.45.0 (2023-04-27)

### Adds

* Rich text widgets now support the `insert` option, an array
which currently may contain the strings `image` and `table` in order to add a
convenient "insert menu" that pops up when the slash key is pressed.
This provides a better user experience for rich text features that shouldn't
require that the user select existing text before using them.
* Auto expand inline array width if needed using `width: max-content` in the admin UI.
* The "browse" button is now available when selecting pages and pieces
to link to in the rich text editor.
* The "browse" button is also available when selecting inline images
in the rich text editor.
* Images are now previewed in the relationship field's compact list view.
* The new `apos-refreshing` Apostrophe bus event can be used to prevent
Apostrophe from refreshing the main content zone of the page when images
and pieces are edited, by clearing the `refresh` property of the object
passed to the event.
* To facilitate custom click handlers, an `apos.modal.onTopOf(el1, el2)` function is now
available to check whether an element is considered to be "on top of" another element in
the modal stack.

### Changes

* The `v-click-outside-element` Vue directive now understands that modals "on top of"
an element should be considered to be "inside" the element, e.g. clicks on them
shouldn't close the link dialog etc.

### Fixes

* Fix various issues on conditional fields that were occurring when adding new widgets with default values or selecting a falsy value in a field that has a conditional field relying on it.
Populate new or existing doc instances with default values and add an empty `null` choice to select fields that do not have a default value (required or not) and to the ones configured with dynamic choices.
* Rich text widgets save more reliably when many actions are taken quickly just before save.
* Fix an issue in the `oembed` field where the value was kept in memory after cancelling the widget editor, which resulted in saving the value if the widget was nested and the parent widget was saved.
Also improve the `oembed` field UX by setting the input as `readonly` rather than `disabled` when fetching the video metadata, in order to avoid losing its focus when typing.

## 3.44.0 (2023-04-13)

### Adds

* `checkboxes` fields now support a new `style: 'combobox'` option for a better multiple-select experience when there
are many choices.
* If the new `guestApiAccess` option is set to `true` for a piece type or for `@apostrophecms/page`,
Apostrophe will allow all logged-in users to access the GET-method REST APIs of that
module, not just users with editing privileges, even if `publicApiProjection` is not set.
This is useful when the goal is to allow REST API access to "guest" users who have
project-specific reasons to fetch access content via REST APIs.
* `test-lib/utils.js` has new `createUser` and `loginAs` methods for the convenience of
those writing mocha tests of Apostrophe modules.
* `batchOperations` permissions: if a `permission` property is added to any entry in the `batchOperations` cascade of a piece-type module, this permission will be checked for every user. See `batchOperations` configuration in `modules/@apostrophecms/piece-type/index.js`. The check function `checkBatchOperationsPermissions` can be extended. Please note that this permission is checked only to determine whether to offer the operation.

### Fixes
* Fix child page slug when title is deleted

## 3.43.0 (2023-03-29)

### Adds

* Add the possibility to override the default "Add Item" button label by setting the `itemLabel` option of an `array` field.
* Adds `touch` task for every piece type. This task invokes `update` on each piece, which will execute all of the same event handlers that normally execute when a piece of that type is updated. Example usage: `node app article:touch`.

### Fixes

* Hide the suggestion help from the relationship input list when the user starts typing a search term.
* Hide the suggestion hint from the relationship input list when the user starts typing a search term except when there are no matches to display.
* Disable context menu for related items when their `relationship` field has no sub-[`fields`](https://v3.docs.apostrophecms.org/guide/relationships.html#providing-context-with-fields) configured.
* Logic for checking whether we are running a unit test of an external module under mocha now uses `includes` for a simpler, safer test that should be more cross-platform.

## 3.42.0 (2023-03-16)

### Adds

* You can now set `style: table` on inline arrays. It will display the array as a regular HTML table instead of an accordion.
See the [array field documentation](https://v3.docs.apostrophecms.org/reference/field-types/array.html#settings) for more information.
* You can now set `draggable: false` on inline arrays. It will disable the drag and drop feature. Useful when the order is not significant.
See the [array field documentation](https://v3.docs.apostrophecms.org/reference/field-types/array.html#settings) for more information.
* You can now set the label and icon to display on inline arrays when they are empty.
See the [array field documentation](https://v3.docs.apostrophecms.org/reference/field-types/array.html#whenEmpty) for more information.
* We have added a new and improved suggestion UI to relationship fields.
* The `utilityOperations` feature of piece types now supports additional properties:
`relationship: true` (show the operation only when editing a relationship), `relationship: false` (never show
the operation when editing a relationship), `button: true`, `icon` and `iconOnly: true`.
When `button: true` is specified, the operation appears as a standalone button rather than
being tucked away in the "more" menu.
* In addition, `utilityOperations` can now specify `eventOptions` with an `event` subproperty
instead of `modalOptions`. This is useful with the new `edit` event (see below).
* Those extending our admin UI on the front end can now open a modal to create or edit a page or piece by calling
`await apos.doc.edit({ type: 'article' })` (the type here is an example). To edit an existing document add an
`_id` property. To copy an existing document (like our "duplicate" feature) add a `copyOf`
property. When creating new pages, `type` can be sent to `@apostrophecms/page` for convenience
(note that the `type` property does not override the default or current page type in the editor).
* The `edit` Apostrophe event is now available and takes an object with the same properties
as above. This is useful when configuring `utilityOperations`.
* The `content-changed` Apostrophe event can now be emitted with a `select: true` property. If a
document manager for the relevant content type is open, it will attempt to add the document to the
current selection. Currently this works best with newly inserted documents.
* Localized strings in the admin UI can now use `$t(key)` to localize a string inside
an interpolated variable. This was accomplished by setting `skipOnVariables` to false
for i18next, solely on the front end for admin UI purposes.
* The syntax of the method defined for dynamic `choices` now accepts a module prefix to get the method from, and the `()` suffix.
This has been done for consistency with the external conditions syntax shipped in the previous release. See the documentation for more information.
* Added the `viewPermission` property of schema fields, and renamed `permission` to `editPermission` (with backwards
compatibility) for clarity. You can now decide if a schema field requires permissions to be visible or editable.
See the documentation for more information.
* Display the right environment label on login page. By default, based on `NODE_ENV`, overriden by `environmentLabel` option in `@apostrophecms/login` module. The environment variable `APOS_ENV_LABEL` will override this. Note that `NODE_ENV` should generally only be set to `development` (the default) or `production` as many Node.js modules opt into optimizations suitable for all deployed environments when it is set to `production`. This is why we offer the separate `APOS_ENV_LABEL` variable.

### Fixes

* Do not log unnecessary "required" errors for hidden fields.
* Fixed a bug that prevented "Text Align" from working properly in the rich text editor in certain cases.
* Fix typo in `@apostrophecms/doc-type` and `@apostrophecms/submitted-drafts` where we were using `canCreate` instead of `showCreate` to display the `Create New` button or showing the `Copy` button in `Manager` modals.
* Send external condition results in an object so that numbers are supported as returned values.

## 3.41.1 (2023-03-07)

No changes. Publishing to make sure 3.x is tagged `latest` in npm, rather than 2.x.

## 3.41.0 (2023-03-06)

### Adds

* Handle external conditions to display fields according to the result of a module method, or multiple methods from different modules.
This can be useful for displaying fields according to the result of an external API or any business logic run on the server. See the documentation for more information.

### Fixes

* Replace `deep-get-set` dependency with `lodash`'s `get` and `set` functions to fix the [Prototype Pollution in deep-get-set](https://github.com/advisories/GHSA-mjjj-6p43-vhhv) vulnerability. There was no actual vulnerability in Apostrophe due to the way the module was actually used, and this was done to address vulnerability scan reports.
* The "soft redirects" for former URLs of documents now work better with localization. Thanks to [Waldemar Pankratz](https://github.com/waldemar-p).
* Destroy `AreaEditor` Vue apps when the page content is refreshed in edit mode. This avoids a leak of Vue apps components being recreated while instances of old ones are still alive.

### Security

* Upgrades passport to the latest version in order to ensure session regeneration when logging in or out. This adds additional security to logins by mitigating any risks due to XSS attacks. Apostrophe is already robust against XSS attacks. For passport methods that are internally used by Apostrophe everything is still working. For projects that are accessing the passport instance directly through `self.apos.login.passport`, some verifications may be necessary to avoid any compatibility issue. The internally used methods are `authenticate`, `use`, `serializeUser`, `deserializeUser`, `initialize`, `session`.

## 3.40.1 (2023-02-18)

* No code change. Patch level bump for package update.

## 3.40.0 (2023-02-17)

### Adds

* For devops purposes, the `APOS_BASE_URL` environment variable is now respected as an override of the `baseUrl` option.

### Fixes

* Do not display shortcut conflicts at startup if there are none.
* Range field correctly handles the `def` attribute set to `0` now. The `def` property will be used when the field has no value provided; a value going over the max or below the min threshold still returns `null`.
* `select` fields now work properly when the `value` of a choice is a boolean rather than a string or a number.

## 3.39.2 (2023-02-03)

### Fixes
* Hotfix for a backwards compatibility break in webpack that triggered a tiptap bug. The admin UI build will now succeed as expected.

## 3.39.1 (2023-02-02)

### Fixes

* Rescaling cropped images with the `@apostrophecms/attachment:rescale` task now works correctly. Thanks to [Waldemar Pankratz](https://github.com/waldemar-p) for this contribution.

## 3.39.0 (2023-02-01)

### Adds

* Basic support for editing tables by adding `table` to the rich text toolbar. Enabling `table` allows you to create tables, including `td` and `th` tags, with the ability to merge and split cells. For now the table editing UI is basic, all of the functionality is there but we plan to add more conveniences for easy table editing soon. See the "Table" dropdown for actions that are permitted based on the current selection.
* `superscript` and `subscript` may now be added to the rich text widget's `toolbar` option.
* Early beta-quality support for adding inline images to rich text, by adding `image` to the rich text toolbar. This feature works reliably, however the UI is not mature yet. In particular you must search for images by typing part of the title. We will support a proper "browse" experience here soon. For good results you should also configure the `imageStyles` option. You will also want to style the `figure` tags produced. See the documentation for more information.
* Support for `div` tags in the rich text toolbar, if you choose to include them in `styles`. This is often necessary for A2 content migration and can potentially be useful in new work when combined with a `class` if there is no suitable semantic block tag.
* The new `@apostrophecms/attachment:download-all --to=folder` command line task is useful to download all of your attachments from an uploadfs backend other than local storage, especially if you do not have a more powerful "sync" utility for that particular storage backend.
* A new `loadingType` option can now be set for `image-widget` when configuring an `area` field. This sets the `loading` attribute of the `img` tag, which can be used to enable lazy loading in most browsers. Thanks to [Waldemar Pankratz](https://github.com/waldemar-p) for this contribution.
* Two new module-level options have been added to the `image-widget` module: `loadingType` and `size`. These act as fallbacks for the same options at the area level. Thanks to [Waldemar Pankratz](https://github.com/waldemar-p) for this contribution.

### Fixes

* Adding missing require (`bluebird`) and fallback (`file.crops || []`) to `@apostrophecms/attachment:rescale`-task

## 3.38.1 (2023-01-23)

### Fixes

* Version 3.38.0 introduced a regression that temporarily broke support for user-edited content in locales with names like `de-de` (note the lowercase country name). This was inadvertently introduced in an effort to improve support for locale fallback when generating static translations of the admin interface. Version 3.38.1 brings back the content that temporarily appeared to be missing for these locales (it was never removed from the database), and also achieves the original goal. **However, if you created content for such locales using `3.38.0` (released five days ago) and wish to keep that content,** rather than reverting to the content from before `3.38.0`, see below.

### Adds

* The new `i18n:rename-locale` task can be used to move all content from one locale name to another, using the `--old` and `--new` options. By default, any duplicate keys for content existing in both locales will stop the process. However you can specify which content to keep in the event of a duplicate key error using the `--keep=localename` option. Note that the value of `--new` should match the a locale name that is currently configured for the `@apostrophecms/i18n` module.

Example:

```
# If you always had de-de configured as a locale, but created
# a lot of content with Apostrophe 3.38.0 which incorrectly stored
# it under de-DE, you can copy that content. In this case we opt
# to keep de-de content in the event of any conflicts
node app @apostrophecms/i18n:rename-locale --old=de-DE --new=de-de --keep=de-de
```

## 3.38.0 (2023-01-18)

### Adds

* Emit a `beforeSave` event from the `@apostrophecms:notification` module, with `req` and the `notification` as arguments, in order to give the possibility to override the notification.
* Emit a `beforeInsert` event from the `@apostrophecms:attachment` module, with `req` and the `doc` as arguments, in order to give the possibility to override the attachment.
* Emit a `beforeSaveSafe` event from the `@apostrophecms:user` module, with `req`, `safeUser` and `user` as arguments, in order to give the possibility to override properties of the `safeUser` object which contains password hashes and other information too sensitive to be stored in the aposDocs collection.
* Automatically convert failed uppercase URLs to their lowercase version - can be disabled with `redirectFailedUpperCaseUrls: false` in `@apostrophecms/page/index.js` options. This only comes into play if a 404 is about to happen.
* Automatically convert country codes in locales like `xx-yy` to `xx-YY` before passing them to `i18next`, which is strict about uppercase country codes.
* Keyboard shortcuts conflicts are detected and logged on to the terminal.

### Fixes

* Invalid locales passed to the i18n locale switching middleware are politely mapped to 400 errors.
* Any other exceptions thrown in the i18n locale switching middleware can no longer crash the process.
* Documents kept as the `previous` version for undo purposes were not properly marked as such, breaking the public language switcher in some cases. This was fixed and a migration was added for existing data.
* Uploading an image in an apostrophe area with `minSize` requirements will not trigger an unexpected error anymore. If the image is too small, a notification will be displayed with the minimum size requirements. The `Edit Image` modal will now display the minimum size requirements, if any, above the `Browse Images` field.
* Some browsers saw the empty `POST` response for new notifications as invalid XML. It will now return an empty JSON object with the `Content-Type` set to `application/json`.

## 3.37.0 (2023-01-06)

### Adds

* Dynamic choice functions in schemas now also receive a data object with their original doc id for further inspection by your function.
* Use `mergeWithCustomize` when merging extended source Webpack configuration. Introduce overideable asset module methods `srcCustomizeArray` and `srcCustomizeObject`, with reasonable default behavior, for fine tuning Webpack config arrays and objects merging. More info - [the Webpack mergeWithCustomize docs](https://github.com/survivejs/webpack-merge#mergewithcustomize-customizearray-customizeobject-configuration--configuration)
* The image widget now accepts a `placeholderImage` option that works like `previewImage` (just specify a file extension, like `placeholderImage: 'jpg'`, and provide the file `public/placeholder.jpg` in the module). The `placeholderUrl` option is still available for backwards compatibility.

### Fixes

* `docId` is now properly passed through array and object fields and into their child schemas.
* Remove module `@apostrophecms/polymorphic-type` name alias `@apostrophecms/polymorphic`. It was causing warnings
    e.g. `A permission.can() call was made with a type that has no manager: @apostrophecms/polymorphic-type`.
* The module `webpack.extensions` configuration is not applied to the core Admin UI build anymore. This is the correct and intended behavior as explained in the [relevant documentation](https://v3.docs.apostrophecms.org/guide/webpack.html#extending-webpack-configuration).
* The `previewImage` option now works properly for widget modules loaded from npm and those that subclass them. Specifically, the preview image may be provided in the `public/` subdirectory of the original module, the project-level configuration of it, or a subclass.

## 3.36.0 (2022-12-22)

### Adds

* `shortcut` option for piece modules, allowing easy re-mapping of the manager command shortcut per module.

### Fixes

* Ensure there are no conflicting command shortcuts for the core modules.

## 3.35.0 (2022-12-21)

### Adds

* Introduced support for linking directly to other Apostrophe documents in a rich text widget. The user can choose to link to a URL, or to a page. Linking to various piece types can also be enabled with the `linkWithType` option. This is equivalent to the old `apostrophe-rich-text-permalinks` module but is included in the core in A3. See the [documentation](https://v3.docs.apostrophecms.org/guide/core-widgets.html#rich-text-widget) for details.
* Introduced support for the `anchor` toolbar control in the rich text editor. This allows named anchors to be inserted. These are rendered as `span` tags with the given `id` and can then be linked to via `#id`, providing basic support for internal links. HTML 4-style named anchors in legacy content (`name` on `a` tags) are automatically migrated upon first edit.
* German translation i18n file created for the Apostrophe Admin-UI. Thanks to [Noah Gysin](https://github.com/NoahGysin) for this contribution.
* Introduced support for keyboard shortcuts in admin UI. Hitting `?` will display the list of available shortcuts. Developpers can define their own shortcuts by using the new `@apostrophecms/command-menu` module and the `commands` property. Please check the [keyboard shortcut documentation](https://v3.docs.apostrophecms.org/guide/command-menu.html) for more details.

### Fixes

* The `bulletList` and `orderedList` TipTap toolbar items now work as expected.
* When using the autocomplete/typeahead feature of relationship fields, typing a space at the start no longer results in an error.
* Replace [`credential`](https://www.npmjs.com/package/credential) package with [`credentials`](https://www.npmjs.com/package/credentials) to fix the [`mout` Prototype Pollution vulnerability](https://cve.mitre.org/cgi-bin/cvename.cgi?name=CVE-2020-7792). There was no actual vulnerability in Apostrophe or credential due to the way the module was actually used, and this was done to address vulnerability scan reports.
* Added a basic implementation of the missing "Paste from Clipboard" option to Expanded Widget Previews.


## 3.34.0 (2022-12-12)

### Fixes

* Nested areas work properly in widgets that have the `initialModal: false` property.
* Apostrophe's search index now properly incorporates most string field types as in A2.

### Adds

* Relationships load more quickly.
* Parked page checks at startup are faster.
* Tasks to localize and unlocalize piece type content (see `node app help [yourModuleName]:localize` and `node app help [yourModuleName]:unlocalize`).
## 3.33.0 (2022-11-28)

### Adds

* You can now set `inline: true` on schema fields of type `array`. This displays a simple editing interface in the context of the main dialog box for the document in question, avoiding the need to open an additional dialog box. Usually best for cases with just one field or just a few. If your array field has a large number of subfields the default behavior (`inline: false`) is more suitable for your needs. See the [array field](https://v3.docs.apostrophecms.org/reference/field-types/array.html) documentation for more information.
* Batch feature for publishing pieces.
* Add extensibility for `rich-text-widget` `defaultOptions`. Every key will now be used in the `AposRichTextWidgetEditor`.

### Fixes

* Prior to this release, widget templates that contained areas pulled in from related documents would break the ability to add another widget beneath.
* Validation of object fields now works properly on the browser side, in addition to server-side validation, resolving UX issues.
* Provisions were added to prevent any possibility of a discrepancy in relationship loading results under high load. It is not clear whether this A2 bug was actually possible in A3.

## 3.32.0 (2022-11-09)

### Adds

* Adds Reset Password feature to the login page. Note that the feature must be enabled and email delivery must be properly configured. See the [documentation](https://v3.docs.apostrophecms.org/reference/modules/login.html) for more details.
* Allow project-level developer to override bundling decisions by configuring the `@apostrophecms/asset` module. Check the [module documentation](https://v3.docs.apostrophecms.org/reference/modules/asset.html#options) for more information.

### Fixes

* Query builders for regular select fields have always accepted null to mean "do not filter on this property." Now this also works for dynamic select fields.
* The i18n UI state management now doesn't allow actions while it's busy.
* Fixed various localization bugs in the text of the "Update" dropdown menu.
* The `singleton: true` option for piece types now automatically implies `showCreate: false`.
* Remove browser console warnings by handling Tiptap Editor's breaking changes and duplicated plugins.
* The editor modal now allocates more space to area fields when possible, resolving common concerns about editing large widgets inside the modal.

## 3.31.0 (2022-10-27)

### Adds

* Adds `placeholder: true` and `initialModal: false` features to improve the user experience of adding widgets to the page. Checkout the [Widget Placeholders documentation](https://v3.docs.apostrophecms.org/guide/areas-and-widgets.html#adding-placeholder-content-to-widgets) for more detail.

### Fixes

* When another user is editing the document, the other user's name is now displayed correctly.

## 3.30.0 (2022-10-12)

### Adds

* New `APOS_LOG_ALL_ROUTES` environment variable. If set, Apostrophe logs information about all middleware functions and routes that are executed on behalf of a particular URL.
* Adds the `addFileGroups` option to the `attachment` module. Additionally it exposes a new method, `addFileGroup(group)`. These allow easier addition of new file groups or extension of the existing groups.

### Fixes

* Vue 3 may now be used in a separate webpack build at project level without causing problems for the admin UI Vue 2 build.
* Fixes `cache` module `clear-cache` CLI task message
* Fixes help message for `express` module `list-routes` CLI task

## 3.29.1 (2022-10-03)

### Fixes

* Hotfix to restore Node 14 support. Of course Node 16 is also supported.


## 3.29.0 (2022-10-03)

### Adds

* Areas now support an `expanded: true` option to display previews for widgets. The Expanded Widget Preview Menu also supports grouping and display columns for each group.
* Add "showQuery" in piece-page-type in order to override the query for the "show" page as "indexQuery" does it for the index page

### Fixes

* Resolved a bug in which users making a password error in the presence of pre-login checks such as a CAPTCHA were unable to try again until they refreshed the page.

## 3.28.1 (2022-09-15)

### Fixes

* `AposInputBoolean` can now be `required` and have the value `false`.
* Schema fields containing boolean filters can now list both `yes` and `no` choices according to available values in the database.
* Fix attachment `getHeight()` and `getWidth()` template helpers by changing the assignment of the `attachment._crop` property.
* Change assignment of `attachment._focalPoint` for consistency.

## 3.28.0 (2022-08-31)

### Fixes

* Fix UI bug when creating a document via a relationship.

### Adds

* Support for uploading `webp` files for display as images. This is supported by all current browsers now that Microsoft has removed IE11. For best results, you should run `npm update` on your project to make sure you are receiving the latest release of `uploadfs` which uses `sharp` for image processing. Thanks to [Isaac Preston](https://github.com/ixc7) for this addition.
* Clicking outside a modal now closes it, the same way the `Escape` key does when pressed.
* `checkboxes` fields now support `min` and `max` properties. Thanks to [Gabe Flores](https://github.com/gabeflores-appstem).

## 3.27.0 (2022-08-18)

### Adds

* Add `/grid` `POST` route in permission module, in addition to the existing `GET` one.
* New utility script to help find excessively heavy npm dependencies of apostrophe core.

### Changes

* Extract permission grid into `AposPermissionGrid` vue component.
* Moved `stylelint` from `dependencies` to `devDependencies`. The benefit may be small because many projects will depend on `stylelint` at project level, but every little bit helps install speed, and it may make a bigger difference if different major versions are in use.

## 3.26.1 (2022-08-06)

### Fixes

Hotfix: always waits for the DOM to be ready before initializing the Apostrophe Admin UI. `setTimeout` alone might not guarantee that every time. This issue has apparently become more frequent in the latest versions of Chrome.
* Modifies the `login` module to return an empty object in the API session cookie response body to avoid potential invalid JSON error if `response.json()` is retrieved.

## 3.26.0 (2022-08-03)

### Adds

* Tasks can now be registered with the `afterModuleReady` flag, which is more useful than `afterModuleInit` because it waits for the module to be more fully initialized, including all "improvements" loaded via npm. The original `afterModuleInit` flag is still supported in case someone was counting on its behavior.
* Add `/grid` `POST` route in permission module, in addition to the existing `GET` one, to improve extensibility.
* `@apostrophecms/express:list-routes` command line task added, to facilitate debugging.

### Changes

* Since Microsoft has ended support for IE11 and support for ES5 builds is responsible for a significant chunk of Apostrophe's installation time, the `es5: true` option no longer produces an IE11 build. For backwards compatibility, developers will receive a warning, but their build will proceed without IE11 support. IE11 ES5 builds can be brought back by installing the optional [@apostrophecms/asset-es5](https://github.com/apostrophecms/asset-es5) module.

### Fixes

* `testModule: true` works in unit tests of external Apostrophe modules again even with modern versions of `mocha`, thanks to [Amin Shazrin](https://github.com/ammein).
* `getObjectManager` is now implemented for `Object` field types, fixing a bug that prevented the use of areas found in `object` schema fields within templates. Thanks to [James R T](https://github.com/jamestiotio).

## 3.25.0 (2022-07-20)

### Adds

* `radio` and `checkboxes` input field types now support a server side `choices` function for supplying their `choices` array dynamically, just like `select` fields do. Future custom field types can opt into this functionality with the field type flag `dynamicChoices: true`.

### Fixes

* `AposSelect` now emits values on `change` event as they were originally given. Their values "just work" so you do not have to think about JSON anymore when you receive it.
* Unpinned tiptap as the tiptap team has made releases that resolve the packaging errors that caused us to pin it in 3.22.1.
* Pinned `vue-loader` to the `15.9.x` minor release series for now. The `15.10.0` release breaks support for using `npm link` to develop the `apostrophe` module itself.
* Minimum version of `sanitize-html` bumped to ensure a potential denial-of-service vector is closed.

## 3.24.0 (2022-07-06)

### Adds

* Handle `private: true` locale option in i18n module, preventing logged out users from accessing the content of a private locale.

### Fixes

* Fix missing title translation in the "Array Editor" component.
* Add `follow: true` flag to `glob` functions (with `**` pattern) to allow registering symlink files and folders for nested modules
* Fix disabled context menu for relationship fields editing ([#3820](https://github.com/apostrophecms/apostrophe/issues/3820))
* In getReq method form the task module, extract the right `role` property from the options object.
* Fix `def:` option in `array` fields, in order to be able to see the default items in the array editor modal

## 3.23.0 (2022-06-22)

### Adds

* Shared Drafts: gives the possibility to share a link which can be used to preview the draft version of page, or a piece `show` page.
* Add `Localize` option to `@apostrophecms/image`. In Edit mode the context bar menu includes a "Localize" option to start cloning this image into other locales.

### Fixes

* Update `sass` to [`1.52.3`+](https://github.com/sass/dart-sass/pull/1713) to prevent the error `RangeError: Invalid value: Not in inclusive range 0..145: -1`. You can now fix that by upgrading with `npm update`. If it does not immediately clear up the issue in development, try `node app @apostrophecms/asset:clear-cache`.
* Fix a potential issue when URLs have a query string, in the `'@apostrophecms/page:notFound'` handler of the `soft-redirect` module.

## 3.22.1 (2022-06-17)

* Hotfix: temporarily pin versions of tiptap modules to work around packaging error that breaks import of the most recent releases. We will unpin as soon as this is fixed upstream. Fixes a bug where `npm update` would fail for A3 projects.

## 3.22.0 (2022-06-08)

### Adds

* Possibility to pass options to webpack extensions from any module.

### Fixes

* Fix a Webpack cache issue leading to modules symlinked in `node_modules` not being rebuilt.
* Fixes login maximum attempts error message that wasn't showing the plural when lockoutMinutes is more than 1.
* Fixes the text color of the current array item's slat label in the array editor modal.
* Fixes the maximum width of an array item's slat label so as to not obscure the Remove button in narrow viewports.
* If an array field's titleField option is set to a select field, use the selected option's label as the slat label rather its value.
* Disable the slat controls of the attachment component while uploading.
* Fixes bug when re-attaching the same file won't trigger an upload.
* AposSlat now fully respects the disabled state.

## 3.21.1 (2022-06-04)

### Fixes

* Work around backwards compatibility break in `sass` module by pinning to `sass` `1.50.x` while we investigate. If you saw the error `RangeError: Invalid value: Not in inclusive range 0..145: -1` you can now fix that by upgrading with `npm update`. If it does not immediately clear up the issue in development, try `node app @apostrophecms/asset:clear-cache`.

## 3.21.0 (2022-05-25)

### Adds

* Trigger only the relevant build when in a watch mode (development). The build paths should not contain comma (`,`).
* Adds an `unpublish` method, available for any doc-type.
An _Unpublish_ option has also been added to the context menu of the modal when editing a piece or a page.
* Allows developers to group fields in relationships the same way it's done for normal schemas.

### Fixes

* Vue files not being parsed when running eslint through command line, fixes all lint errors in vue files.
* Fix a bug where some Apostrophe modules symlinked in `node_modules` are not being watched.
* Recover after webpack build error in watch mode (development only).
* Fixes an edge case when failing (throw) task invoked via `task.invoke` will result in `apos.isTask()` to always return true due to `apos.argv` not reverted properly.

## 3.20.1 (2022-05-17)

### Fixes

* Minor corrections to French translation.

## 3.20.0

### Adds

* Adds French translation of the admin UI (use the `fr` locale).

## 3.19.0

### Adds

* New schema field type `dateAndTime` added. This schema field type saves in ISO8601 format, as UTC (Universal Coordinated Time), but is edited in a user-friendly way in the user's current time zone and locale.
* Webpack disk cache for better build performance in development and, if appropriately configured, production as well.
* In development, Webpack rebuilds the front end without the need to restart the Node.js process, yielding an additional speedup. To get this speedup for existing projects, see the `nodemonConfig` section of the latest `package.json` in [a3-boilerplate](https://github.com/apostrophecms/a3-boilerplate) for the new "ignore" rules you'll need to prevent nodemon from stopping the process and restarting.
* Added the new command line task `apostrophecms/asset:clear-cache` for clearing the webpack disk cache. This should be necessary only in rare cases where the configuration has changed in ways Apostrophe can't automatically detect.
* A separate `publishedLabel` field can be set for any schema field of a page or piece. If present it is displayed instead of `label` if the document has already been published.

### 3.18.1

### Fixes

* The admin UI now rebuilds properly in a development environment when new npm modules are installed in a multisite project (`apos.rootDir` differs from `apos.npmRootDir`).

## 3.18.0 (2022-05-03)

### Adds

* Images may now be cropped to suit a particular placement after selecting them. SVG files may not be cropped as it is not possible in the general case.
* Editors may also select a "focal point" for the image after selecting it. This ensures that this particular point remains visible even if CSS would otherwise crop it, which is a common issue in responsive design. See the `@apostrophecms/image` widget for a sample implementation of the necessary styles.
* Adds the `aspectRatio` option for image widgets. When set to `[ w, h ]` (a ratio of width to height), images are automatically cropped to this aspect ratio when chosen for that particular widget. If the user does not crop manually, then cropping happens automatically.
* Adds the `minSize` option for image widgets. This ensures that the images chosen are at least the given size `[ width, height ]`, and also ensures the user cannot choose something smaller than that when cropping.
* Implements OpenTelemetry instrumentation.
* Developers may now specify an alternate Vue component to be used for editing the subfields of relationships, either at the field level or as a default for all relationships with a particular piece type.
* The widget type base module now always passes on the `components` option as browser data, so that individual widget type modules that support contextual editing can be implemented more conveniently.
* In-context widget editor components now receive a `focused` prop which is helpful in deciding when to display additional UI.
* Adds new configuration option - `beforeExit` async handler.
* Handlers listening for the `apostrophe:run` event are now able to send an exit code to the Apostrophe bootstrap routine.
* Support for Node.js 17 and 18. MongoDB connections to `localhost` will now successfully find a typical dev MongoDB server bound only to `127.0.0.1`, Apostrophe can generate valid ipv6 URLs pointing back to itself, and `webpack` and `vue-loader` have been updated to address incompatibilities.
* Adds support for custom context menus provided by any module (see `apos.doc.addContextOperation()`).
* The `AposSchema` component now supports an optional `generation` prop which may be used to force a refresh when the value of the object changes externally. This is a compromise to avoid the performance hit of checking numerous subfields for possible changes every time the `value` prop changes in response to an `input` event.
* Adds new event `@apostrophecms/doc:afterAllModesDeleted` fired after all modes of a given document are purged.

### Fixes

* Documentation of obsolete options has been removed.
* Dead code relating to activating in-context widget editors have been removed. They are always active and have been for some time. In the future they might be swapped in on scroll, but there will never be a need to swap them in "on click."
* The `self.email` method of modules now correctly accepts a default `from` address configured for a specific module via the `from` subproperty of the `email` option to that module. Thanks to `chmdebeer` for pointing out the issue and the fix.
* Fixes `_urls` not added on attachment fields when pieces API index is requested (#3643)
* Fixes float field UI bug that transforms the value to integer when there is no field error and the first number after the decimal is `0`.
* The `nestedModuleSubdirs` feature no longer throws an error and interrupts startup if a project contains both `@apostrophecms/asset` and `asset`, which should be considered separate module names.

## 3.17.0 (2022-03-31)

### Adds

* Full support for the [`object` field type](https://v3.docs.apostrophecms.org/reference/field-types/object.html), which works just like `array` but stores just one sub-object as a property, rather than an array of objects.
* To help find documents that reference related ones via `relationship` fields, implement backlinks of related documents by adding a `relatedReverseIds` field to them and keeping it up to date. There is no UI based on this feature yet but it will permit various useful features in the near future.
* Adds possibility for modules to [extend the webpack configuration](https://v3.docs.apostrophecms.org/guide/webpack.html).
* Adds possibility for modules to [add extra frontend bundles for scss and js](https://v3.docs.apostrophecms.org/guide/webpack.html). This is useful when the `ui/src` build would otherwise be very large due to code used on rarely accessed pages.
* Loads the right bundles on the right pages depending on the page template and the loaded widgets. Logged-in users have all the bundles on every page, because they might introduce widgets at any time.
* Fixes deprecation warnings displayed after running `npm install`, for dependencies that are directly included by this package.
* Implement custom ETags emission when `etags` cache option is enabled. [See the documentation for more information](https://v3.docs.apostrophecms.org/guide/caching.html).
It allows caching of pages and pieces, using a cache invalidation mechanism that takes into account related (and reverse related) document updates, thanks to backlinks mentioned above.
Note that for now, only single pages and pieces benefit from the ETags caching system (pages' and pieces' `getOne` REST API route, and regular served pages).
The cache of an index page corresponding to the type of a piece that was just saved will automatically be invalidated. However, please consider that it won't be effective when a related piece is saved, therefore the cache will automatically be invalidated _after_ the cache lifetime set in `maxAge` cache option.

### Fixes

* Apostrophe's webpack build now works properly when developing code that imports module-specific npm dependencies from `ui/src` or `ui/apos` when using `npm link` to develop the module in question.
* The `es5: true` option to `@apostrophecms/asset` works again.

## 3.16.1 (2022-03-21)

### Fixes

* Fixes a bug in the new `Cache-Control` support introduced by 3.16.0 in which we get the logged-out homepage right after logging in. This issue only came into play if the new caching options were enabled.

## 3.16.0 (2022-03-18)

### Adds

* Offers a simple way to set a Cache-Control max-age for Apostrophe page and GET REST API responses for pieces and pages. [See the documentation for more information](https://v3.docs.apostrophecms.org/guide/caching.html).
* API keys and bearer tokens "win" over session cookies when both are present. Since API keys and bearer tokens are explicitly added to the request at hand, it never makes sense to ignore them in favor of a cookie, which is implicit. This also simplifies automated testing.
* `data-apos-test=""` selectors for certain elements frequently selected in QA tests, such as `data-apos-test="adminBar"`.
* Offer a simple way to set a Cache-Control max-age for Apostrophe page and GET REST API responses for pieces and pages.
* To speed up functional tests, an `insecurePasswords` option has been added to the login module. This option is deliberately named to discourage use for any purpose other than functional tests in which repeated password hashing would unduly limit performance. Normally password hashing is intentionally difficult to slow down brute force attacks, especially if a database is compromised.

### Fixes

* `POST`ing a new child page with `_targetId: '_home'` now works properly in combination with `_position: 'lastChild'`.

## 3.15.0 (2022-03-02)

### Adds

* Adds throttle system based on username (even when not existing), on initial login route. Also added for each late login requirement, e.g. for 2FA attempts.

## 3.14.2 (2022-02-27)

* Hotfix: fixed a bug introduced by 3.14.1 in which non-parked pages could throw an error during the migration to fix replication issues.

## 3.14.1 (2022-02-25)

* Hotfix: fixed a bug in which replication across locales did not work properly for parked pages configured via the `_children` feature. A one-time migration is included to reconnect improperly replicated versions of the same parked pages. This runs automatically, no manual action is required. Thanks to [justyna1](https://github.com/justyna13) for identifying the issue.

## 3.14.0 (2022-02-22)

### Adds

* To reduce complications for those implementing caching strategies, the CSRF protection cookie now contains a simple constant string, and is not recorded in `req.session`. This is acceptable because the real purpose of the CSRF check is simply to verify that the browser has sent the cookie at all, which it will not allow a cross-origin script to do.
* As a result of the above, a session cookie is not generated and sent at all unless `req.session` is actually used or a user logs in. Again, this reduces complications for those implementing caching strategies.
* When logging out, the session cookie is now cleared in the browser. Formerly the session was destroyed on the server side only, which was sufficient for security purposes but could create caching issues.
* Uses `express-cache-on-demand` lib to make similar and concurrent requests on pieces and pages faster.
* Frontend build errors now stop app startup in development, and SCSS and JS/Vue build warnings are visible on the terminal console for the first time.

### Fixes

* Fixed a bug when editing a page more than once if the page has a relationship to itself, whether directly or indirectly. Widget ids were unnecessarily regenerated in this situation, causing in-context edits after the first to fail to save.
* Pages no longer emit double `beforeUpdate` and `beforeSave` events.
* When the home page extends `@apostrophecms/piece-page-type`, the "show page" URLs for individual pieces should not contain two slashes before the piece slug. Thanks to [Martí Bravo](https://github.com/martibravo) for the fix.
* Fixes transitions between login page and `afterPasswordVerified` login steps.
* Frontend build errors now stop the `@apostrophecms/asset:build` task properly in production.
* `start` replaced with `flex-start` to address SCSS warnings.
* Dead code removal, as a result of following up on JS/Vue build warnings.

## 3.13.0 - 2022-02-04

### Adds

* Additional requirements and related UI may be imposed on native ApostropheCMS logins using the new `requirements` feature, which can be extended in modules that `improve` the `@apostrophecms/login` module. These requirements are not imposed for single sign-on logins via `@apostrophecms/passport-bridge`. See the documentation for more information.
* Adds latest Slovak translation strings to SK.json in `i18n/` folder. Thanks to [Michael Huna](https://github.com/Miselrkba) for the contribution.
* Verifies `afterPasswordVerified` requirements one by one when emitting done event, allows to manage errors ans success before to go to the next requirement. Stores and validate each requirement in the token. Checks the new `askForConfirmation` requirement option to go to the next step when emitting done event or waiting for the confirm event (in order to manage success messages). Removes support for `afterSubmit` for now.

### Fixes

* Decodes the testReq `param` property in `serveNotFound`. This fixes a problem where page titles using diacritics triggered false 404 errors.
* Registers the default namespace in the Vue instance of i18n, fixing a lack of support for un-namespaced l10n keys in the UI.

## 3.12.0 - 2022-01-21

### Adds

* It is now best practice to deliver namespaced i18n strings as JSON files in module-level subdirectories of `i18n/` named to match the namespace, e.g. `i18n/ourTeam` if the namespace is `ourTeam`. This allows base class modules to deliver phrases to any namespace without conflicting with those introduced at project level. The `i18n` option is now deprecated in favor of the new `i18n` module format section, which is only needed if `browser: true` must be specified for a namespace.
* Brought back the `nestedModuleSubdirs` feature from A2, which allows modules to be nested in subdirectories if `nestedModuleSubdirs: true` is set in `app.js`. As in A2, module configuration (including activation) can also be grouped in a `modules.js` file in such subdirectories.

### Fixes

* Fixes minor inline documentation comments.
* UI strings that are not registered localization keys will now display properly when they contain a colon (`:`). These were previously interpreted as i18next namespace/key pairs and the "namespace" portion was left out.
* Fixes a bug where changing the page type immediately after clicking "New Page" would produce a console error. In general, areas and checkboxes now correctly handle their value being changed to `null` by the parent schema after initial startup of the `AposInputArea` or `AposInputCheckboxes` component.
* It is now best practice to deliver namespaced i18n strings as JSON files in module-level subdirectories of `i18n/` named to match the namespace, e.g. `i18n/ourTeam` if the namespace is `ourTeam`. This allows base class modules to deliver phrases to any namespace without conflicting with those introduced at project level. The `i18n` option is now deprecated in favor of the new `i18n` module format section, which is only needed if `browser: true` must be specified for a namespace.
* Removes the `@apostrophecms/util` module template helper `indexBy`, which was using a lodash method not included in lodash v4.
* Removes an unimplemented `csrfExceptions` module section cascade. Use the `csrfExceptions` *option* of any module to set an array of URLs excluded from CSRF protection. More information is forthcoming in the documentation.
* Fix `[Object Object]` in the console when warning `A permission.can() call was made with a type that has no manager` is printed.

### Changes

* Temporarily removes `npm audit` from our automated tests because of a sub-dependency of vue-loader that doesn't actually cause a security vulnerability for apostrophe.

## 3.11.0 - 2022-01-06

### Adds

* Apostrophe now extends Passport's `req.login` to emit an `afterSessionLogin` event from the `@apostrophecms:login` module, with `req` as an argument. Note that this does not occur at all for login API calls that return a bearer token rather than establishing an Express session.

### Fixes

* Apostrophe's extension of `req.login` now accounts for the `req.logIn` alias and the skippable `options` parameter, which is relied upon in some `passport` strategies.
* Apostrophe now warns if a nonexistent widget type is configured for an area field, with special attention to when `-widget` has been erroneously included in the name. For backwards compatibility this is a startup warning rather than a fatal error, as sites generally did operate successfully otherwise with this type of bug present.

### Changes

* Unpins `vue-click-outside-element` the packaging of which has been fixed upstream.
* Adds deprecation note to `__testDefaults` option. It is not in use, but removing would be a minor BC break we don't need to make.
* Allows test modules to use a custom port as an option on the `@apostrophecms/express` module.
* Removes the code base pull request template to instead inherit the organization-level template.
* Adds `npm audit` back to the test scripts.

## 3.10.0 - 2021-12-22

### Fixes

* `slug` type fields can now have an empty string or `null` as their `def` value without the string `'none'` populating automatically.
* The `underline` feature works properly in tiptap toolbar configuration.
* Required checkbox fields now properly prevent editor submission when empty.
* Pins `vue-click-outside-element` to a version that does not attempt to use `eval` in its distribution build, which is incompatible with a strict Content Security Policy.

### Adds

* Adds a `last` option to fields. Setting `last: true` on a field puts that field at the end of the field's widget order. If more than one field has that option active the true last item will depend on general field registration order. If the field is ordered with the `fields.order` array or field group ordering, those specified orders will take precedence.

### Changes

* Adds deprecation notes to the widget class methods `getWidgetWrapperClasses` and `getWidgetClasses` from A2.
* Adds a deprecation note to the `reorganize` query builder for the next major version.
* Uses the runtime build of Vue. This has major performance and bundle size benefits, however it does require changes to Apostrophe admin UI apps that use a `template` property (components should require no changes, just apps require an update). These apps must now use a `render` function instead. Since custom admin UI apps are not yet a documented feature we do not regard this as a bc break.
* Compatible with the `@apostrophecms/security-headers` module, which supports a strict `Content-Security-Policy`.
* Adds a deprecation note to the `addLateCriteria` query builder.
* Updates the `toCount` doc type query method to use Math.ceil rather than Math.floor plus an additional step.

## 3.9.0 - 2021-12-08

### Adds

* Developers can now override any Vue component of the ApostropheCMS admin UI by providing a component of the same name in the `ui/apos/components` folder of their own module. This is not always the best approach, see the documentation for details.
* When running a job, we now trigger the notification before to run the job, this way the progress notification ID is available from the job and the notification can be dismissed if needed.
* Adds `maxUi`, `maxLabel`, `minUi`, and `minLabel` localization strings for array input and other UI.

### Fixes

* Fully removes references to the A2 `self.partial` module method. It appeared only once outside of comments, but was not actually used by the UI. The `self.render` method should be used for simple template rendering.
* Fixes string interpolation for the confirmation modal when publishing a page that has an unpublished parent page.
* No more "cannot set headers after they are sent to the client" and "req.res.redirect not defined" messages when handling URLs with extra trailing slashes.
* The `apos.util.runPlayers` method is not called until all of the widgets in a particular tree of areas and sub-areas have been added to the DOM. This means a parent area widget player will see the expected markup for any sub-widgets when the "Edit" button is clicked.
* Properly activates the `apostropheI18nDebugPlugin` i18next debugging plugin when using the `APOS_SHOW_I18N` environment variable. The full set of l10n emoji indicators previously available for the UI is now available for template and server-side strings.
* Actually registers piece types for site search unless the `searchable` option is `false`.
* Fixes the methods required for the search `index` task.

### Changes

* Adds localization keys for the password field component's min and max error messages.

## 3.8.1 - 2021-11-23

### Fixes

* The search field of the pieces manager modal works properly. Thanks to [Miro Yovchev](https://github.com/myovchev) for pointing out the issue and providing a solution.
* Fixes a bug in `AposRichTextWidgetEditor.vue` when a rich text widget was specifically configured with an empty array as the `styles` option. In that case a new empty rich text widget will initiate with an empty paragraph tag.
* The`fieldsPresent` method that is used with the `presentFieldsOnly` option in doc-type was broken, looking for properties in strings and wasn't returning anything.

## 3.8.0 - 2021-11-15

### Adds

* Checkboxes for pieces are back, a main checkbox allows to select all page items. When all pieces on a page are checked, a banner where the user can select all pieces appears. A launder for mongo projections has been added.
* Registered `batchOperations` on a piece-type will now become buttons in the manager batch operations "more menu" (styled as a kebab icon). Batch operations should include a label, `messages` object, and `modalOptions` for the confirmation modal.
* `batchOperations` can be grouped into a single button with a menu using the `group` cascade subproperty.
* `batchOperations` can be conditional with an `if` conditional object. This allows developers to pass a single value or an array of values.
* Piece types can have `utilityOperations` configured as a top-level cascade property. These operations are made available in the piece manager as new buttons.
* Notifications may now include an `event` property, which the AposNotification component will emit on mount. The `event` property should be set to an object with `name` (the event name) and optionally `data` (data included with the event emission).
* Adds support for using the attachments query builder in REST API calls via the query string.
* Adds contextual menu for pieces, any module extending the piece-type one can add actions in this contextual menu.
* When clicking on a batch operation, it opens a confirmation modal using modal options from the batch operation, it also works for operations in grouped ones. operations name property has been renamed in action to work with AposContextMenu component.
* Beginning with this release, a module-specific static asset in your project such as `modules/mymodulename/public/images/bg.png` can always be referenced in your `.scss` and `.css` files as `/modules/mymodulename/images/bg.png`, even if assets are actually being deployed to S3, CDNs, etc. Note that `public` and `ui/public` module subdirectories have separate functions. See the documentation for more information.
* Adds AposFile.vue component to abstract file dropzone UI, uses it in AposInputAttachment, and uses it in the confirmation modal for pieces import.
* Optionally add `dimensionAttrs` option to image widget, which sets width & height attributes to optimize for Cumulative Layout Shift. Thank you to [Qiao Lin](https://github.com/qclin) for the contribution.

### Fixes

* The `apos.util.attachmentUrl` method now works correctly. To facilitate that, `apos.uploadsUrl` is now populated browser-side at all times as the frontend logic originally expected. For backwards compatibility `apos.attachment.uploadsUrl` is still populated when logged in.
* Widget players are now prevented from being played twice by the implementing vue component.

### Changes
* Removes Apostrophe 2 documentation and UI configuration from the `@apostrophecms/job` module. These options were not yet in use for A3.
* Renames methods and removes unsupported routes in the `@apostrophecms/job` module that were not yet in use. This was not done lightly, but specifically because of the minimal likelihood that they were in use in project code given the lack of UI support.
  * The deprecated `cancel` route was removed and will likely be replaced at a later date.
  * `run` was renamed `runBatch` as its purpose is specifically to run processes on a "batch selected" array of pieces or pages.
  * `runNonBatch` was renamed to `run` as it is the more generic job-running method. It is likely that `runBatch` will eventually be refactored to use this method.
  * The `good` and `bad` methods are renamed `success` and `failure`, respectively. The expected methods used in the `run` method were similarly renamed. They still increment job document properties called `good` and `bad`.
* Comments out the unused `batchSimpleRoute` methods in the page and piece-type modules to avoid usage before they are fully implemented.
* Optionally add `dimensionAttrs` option to image widget, which sets width & height attributes to optimize for Cumulative Layout Shift.
* Temporarily removes `npm audit` from our automated tests because of a sub-dependency of uploadfs that doesn't actually cause a security vulnerability for apostrophe.

## 3.7.0 - 2021-10-28

### Adds

* Schema select field choices can now be populated by a server side function, like an API call. Set the `choices` property to a method name of the calling module. That function should take a single argument of `req`, and return an array of objects with `label` and `value` properties. The function can be async and will be awaited.
* Apostrophe now has built-in support for the Node.js cluster module. If the `APOS_CLUSTER_PROCESSES` environment variable is set to a number, that number of child processes are forked, sharing the same listening port. If the variable is set to `0`, one process is forked for each CPU core, with a minimum of `2` to provide availability during restarts. If the variable is set to a negative number, that number is added to the number of CPU cores, e.g. `-1` is a good way to reserve one core for MongoDB if it is running on the same server. This is for production use only (`NODE_ENV=production`). If a child process fails it is restarted automatically.

### Fixes

* Prevents double-escaping interpolated localization strings in the UI.
* Rich text editor style labels are now run through a localization method to get the translated strings from their l10n keys.
* Fixes README Node version requirement (Node 12+).
* The text alignment buttons now work immediately in a new rich text widget. Previously they worked only after manually setting a style or refreshing the page. Thanks to Michelin for their support of this fix.
* Users can now activate the built-in date and time editing popups of modern browsers when using the `date` and `time` schema field types.
* Developers can now `require` their project `app.js` file in the Node.js REPL for debugging and inspection. Thanks to [Matthew Francis Brunetti](https://github.com/zenflow).
* If a static text phrase is unavailable in both the current locale and the default locale, Apostrophe will always fall back to the `en` locale as a last resort, which ensures the admin UI works if it has not been translated.
* Developers can now `require` their project `app.js` in the Node.js REPL for debugging and inspection
* Ensure array field items have valid _id prop before storing. Thanks to Thanks to [Matthew Francis Brunetti](https://github.com/zenflow).

### Changes

* In 3.x, `relationship` fields have an optional `builders` property, which replaces `filters` from 2.x, and within that an optional `project` property, which replaces `projection` from 2.x (to match MongoDB's `cursor.project`). Prior to this release leaving the old syntax in place could lead to severe performance problems due to a lack of projections. Starting with this release the 2.x syntax results in an error at startup to help the developer correct their code.
* The `className` option from the widget options in a rich text area field is now also applied to the rich text editor itself, for a consistently WYSIWYG appearance when editing and when viewing. Thanks to [Max Mulatz](https://github.com/klappradla) for this contribution.
* Adds deprecation notes to doc module `afterLoad` events, which are deprecated.
* Removes unused `afterLogin` method in the login module.

## 3.6.0 - 2021-10-13

### Adds

* The `context-editing` apostrophe admin UI bus event can now take a boolean parameter, explicitly indicating whether the user is actively typing or performing a similar active manipulation of controls right now. If a boolean parameter is not passed, the existing 1100-millisecond debounced timeout is used.
* Adds 'no-search' modifier to relationship fields as a UI simplification option.
* Fields can now have their own `modifiers` array. This is combined with the schema modifiers, allowing for finer grained control of field rendering.
* Adds a Slovak localization file. Activate the `sk` locale to use this. Many thanks to [Michael Huna](https://github.com/Miselrkba) for the contribution.
* Adds a Spanish localization file. Activate the `es` locale to use this. Many thanks to [Eugenio Gonzalez](https://github.com/egonzalezg9) for the contribution.
* Adds a Brazilian Portuguese localization file. Activate the `pt-BR` locale to use this. Many thanks to [Pietro Rutzen](https://github.com/pietro-rutzen) for the contribution.

### Fixes

* Fixed missing translation for "New Piece" option on the "more" menu of the piece manager, seen when using it as a chooser.
* Piece types with relationships to multiple other piece types may now be configured in any order, relative to the other piece types. This sometimes appeared to be a bug in reverse relationships.
* Code at the project level now overrides code found in modules that use `improve` for the same module name. For example, options set by the `@apostrophecms/seo-global` improvement that ships with `@apostrophecms/seo` can now be overridden at project level by `/modules/@apostrophecms/global/index.js` in the way one would expect.
* Array input component edit button label is now propertly localized.
* A memory leak on each request has been fixed, and performance improved, by avoiding the use of new Nunjucks environments for each request. Thanks to Miro Yovchev for pointing out the leak.
* Fragments now have access to `__t()`, `getOptions` and other features passed to regular templates.
* Fixes field group cascade merging, using the original group label if none is given in the new field group configuration.
* If a field is conditional (using an `if` option), is required, but the condition has not been met, it no longer throws a validation error.
* Passing `busy: true` to `apos.http.post` and related methods no longer produces an error if invoked when logged out, however note that there will likely never be a UI for this when logged out, so indicate busy state in your own way.
* Bugs in document modification detection have been fixed. These bugs caused edge cases where modifications were not detected and the "Update" button did not appear, and could cause false positives as well.

### Changes

* No longer logs a warning about no users if `testModule` is true on the app.

## 3.5.0 - 2021-09-23

* Pinned dependency on `vue-material-design-icons` to fix `apos-build.js` build error in production.
* The file size of uploaded media is visible again when selected in the editor, and media information such as upload date, dimensions and file size is now properly localized.
* Fixes moog error messages to reflect the recommended pattern of customization functions only taking `self` as an argument.
* Rich Text widgets now instantiate with a valid element from the `styles` option rather than always starting with an unclassed `<p>` tag.
* Since version 3.2.0, apostrophe modules to be loaded via npm must appear as explicit npm dependencies of the project. This is a necessary security and stability improvement, but it was slightly too strict. Starting with this release, if the project has no `package.json` in its root directory, the `package.json` in the closest ancestor directory is consulted.
* Fixes a bug where having no project modules directory would throw an error. This is primarily a concern for module unit tests where there are no additional modules involved.
* `css-loader` now ignores `url()` in css files inside `assets` so that paths are left intact, i.e. `url(/images/file.svg)` will now find a static file at `/public/images/file.svg` (static assets in `/public` are served by `express.static`). Thanks to Matic Tersek.
* Restored support for clicking on a "foreign" area, i.e. an area displayed on the page whose content comes from a piece, in order to edit it in an appropriate way.
* Apostrophe module aliases and the data attached to them are now visible immediately to `ui/src/index.js` JavaScript code, i.e. you can write `apos.alias` where `alias` matches the `alias` option configured for that module. Previously one had to write `apos.modules['module-name']` or wait until next tick. However, note that most modules do not push any data to the browser when a user is not logged in. You can do so in a custom module by calling `self.enableBrowserData('public')` from `init` and implementing or extending the `getBrowserData(req)` method (note that page, piece and widget types already have one, so it is important to extend in those cases).
* `options.testModule` works properly when implementing unit tests for an npm module that is namespaced.

### Changes

* Cascade grouping (e.g., grouping fields) will now concatenate a group's field name array with the field name array of an existing group of the same name. Put simply, if a new piece module adds their custom fields to a `basics` group, that field will be added to the default `basics` group fields. Previously the new group would have replaced the old, leaving inherited fields in the "Ungrouped" section.
* AposButton's `block` modifier now less login-specific

### Adds

* Rich Text widget's styles support a `def` property for specifying the default style the editor should instantiate with.
* A more helpful error message if a field of type `area` is missing its `options` property.

## 3.4.1 - 2021-09-13

No changes. Publishing to correctly mark the latest 3.x release as "latest" in npm.

## 3.4.0 - 2021-09-13

### Security

* Changing a user's password or marking their account as disabled now immediately terminates any active sessions or bearer tokens for that user. Thanks to Daniel Elkabes for pointing out the issue. To ensure all sessions have the necessary data for this, all users logged in via sessions at the time of this upgrade will need to log in again.
* Users with permission to upload SVG files were previously able to do so even if they contained XSS attacks. In Apostrophe 3.x, the general public so far never has access to upload SVG files, so the risk is minor but could be used to phish access from an admin user by encouraging them to upload a specially crafted SVG file. While Apostrophe typically displays SVG files using the `img` tag, which ignores XSS vectors, an XSS attack might still be possible if the image were opened directly via the Apostrophe media library's convenience link for doing so. All SVG uploads are now sanitized via DOMPurify to remove XSS attack vectors. In addition, all existing SVG attachments not already validated are passed through DOMPurify during a one-time migration.

### Fixes

* The `apos.attachment.each` method, intended for migrations, now respects its `criteria` argument. This was necessary to the above security fix.
* Removes a lodash wrapper around `@apostrophecms/express` `bodyParser.json` options that prevented adding custom options to the body parser.
* Uses `req.clone` consistently when creating a new `req` object with a different mode or locale for localization purposes, etc.
* Fixes bug in the "select all" relationship chooser UI where it selected unpublished items.
* Fixes bug in "next" and "previous" query builders.
* Cutting and pasting widgets now works between locales that do not share a hostname, provided that you switch locales after cutting (it does not work between tabs that are already open on separate hostnames).
* The `req.session` object now exists in task `req` objects, for better compatibility. It has no actual persistence.
* Unlocalized piece types, such as users, may now be selected as part of a relationship when browsing.
* Unpublished localized piece types may not be selected via the autocomplete feature of the relationship input field, which formerly ignored this requirement, although the browse button enforced it.
* The server-side JavaScript and REST APIs to delete pieces now work properly for pieces that are not subject to either localization or draft/published workflow at all the (`localize: false` option). UI for this is under discussion, this is just a bug fix for the back end feature which already existed.
* Starting in version 3.3.1, a newly added image widget did not display its image until the page was refreshed. This has been fixed.
* A bug that prevented Undo operations from working properly and resulted in duplicate widget _id properties has been fixed.
* A bug that caused problems for Undo operations in nested widgets, i.e. layout or multicolumn widgets, has been fixed.
* Duplicate widget _id properties within the same document are now prevented on the server side at save time.
* Existing duplicate widget _id properties are corrected by a one-time migration.

### Adds

* Adds a linter to warn in dev mode when a module name include a period.
* Lints module names for `apostrophe-` prefixes even if they don't have a module directory (e.g., only in `app.js`).
* Starts all `warnDev` messages with a line break and warning symbol (⚠️) to stand out in the console.
* `apos.util.onReady` aliases `apos.util.onReadyAndRefresh` for brevity. The `apos.util.onReadyAndRefresh` method name will be deprecated in the next major version.
* Adds a developer setting that applies a margin between parent and child areas, allowing developers to change the default spacing in nested areas.

### Changes

* Removes the temporary `trace` method from the `@apostrophecms/db` module.
* Beginning with this release, the `apostrophe:modulesReady` event has been renamed `apostrophe:modulesRegistered`, and the `apostrophe:afterInit` event has been renamed `apostrophe:ready`. This better reflects their actual roles. The old event names are accepted for backwards compatibility. See the documentation for more information.
* Only autofocuses rich text editors when they are empty.
* Nested areas now have a vertical margin applied when editing, allowing easier access to the parent area's controls.

## 3.3.1 - 2021-09-01

### Fixes

* In some situations it was possible for a relationship with just one selected document to list that document several times in the returned result, resulting in very large responses.
* Permissions roles UI localized correctly.
* Do not crash on startup if users have a relationship to another type. This was caused by the code that checks whether any users exist to present a warning to developers. That code was running too early for relationships to work due to event timing issues.

## 3.3.0 - 2021-08-30

### Fixes

* Addresses the page jump when using the in-context undo/redo feature. The page will immediately return users to their origin scroll position after the content refreshes.
* Resolves slug-related bug when switching between images in the archived view of the media manager. The slug field was not taking into account the double slug prefix case.
* Fixes migration task crash when parking new page. Thanks to [Miro Yovchev](https://www.corllete.com/) for this fix.
* Fixes incorrect month name in `AposCellDate`, which can be optionally used in manage views of pieces. Thanks to [Miro Yovchev](https://www.corllete.com/) for this fix.

### Adds

* This version achieves localization (l10n) through a rich set of internationalization (i18n) features. For more information, [see the documentation](https://v3.docs.apostrophecms.org/).
* There is support for both static string localization and dynamic content localization.
* The home page, other parked pages, and the global document are automatically replicated to all configured locales at startup. Parked properties are refreshed if needed. Other pages and pieces are replicated if and when an editor chooses to do so.
* An API route has been added for voluntary replication, i.e. when deciding a document should exist in a second locale, or desiring to overwrite the current draft contents in locale `B` with the draft contents of locale `A`.
* Locales can specify `prefix` and `hostname` options, which are automatically recognized by middleware that removes the prefix dynamically where appropriate and sets `req.locale`. In 3.x this works more like the global site `prefix` option. This is a departure from 2.x which stored the prefix directly in the slug, creating maintenance issues.
* Locales are stateless: they are never recorded in the session. This eliminates many avenues for bugs and bad SEO. However, this also means the developer must fully distinguish them from the beginning via either `prefix` or `hostname`. A helpful error message is displayed if this is not the case.
* Switching locales preserves the user's editing session even if on separate hostnames. To enable this, if any locales have hostnames, all configured locales must have hostnames and/or baseUrl must be set for those that don't.
* An API route has been added to discover the locales in which a document exists. This provides basic information only for performance (it does not report `title` or `_url`).
* Editors can "localize" documents, copying draft content from one locale to another to create a corresponding document in a different locale. For convenience related documents, such as images and other pieces directly referenced by the document's structure, can be localized at the same time. Developers can opt out of this mechanism for a piece type entirely, check the box by default for that type, or leave it as an "opt-in" choice.
* The `@apostrophecms/i18n` module now uses `i18next` to implement static localization. All phrases in the Vue-based admin UI are passed through `i18next` via `this.$t`, and `i18next` is also available via `req.t()` in routes and `__t()` in templates. Apostrophe's own admin UI phrases are in the `apostrophe` namespace for a clean separation. An array of locale codes, such as `en` or `fr` or `en-au`, can be specified using the `locales` option to the `@apostrophecms/i18n` module. The first locale is the default, unless the `defaultLocale` option is set. If no locales are set, the locale defaults to `en`. The `i18next-http-middleware` locale guesser is installed and will select an available locale if possible, otherwise it will fall back to the default.
* In the admin UI, `v-tooltip` has been extended as `v-apos-tooltip`, which passes phrases through `i18next`.
* Developers can link to alternate locales by iterating over `data.localizations` in any page template. Each element always has `locale`, `label` and `homePageUrl` properties. Each element also has an `available` property (if true, the current context document is available in that locale), `title` and a small number of other document properties are populated, and `_url` redirects to the context document in that locale. The current locale is marked with `current: true`.
* To facilitate adding interpolated values to phrases that are passed as a single value through many layers of code, the `this.$t` helper provided in Vue also accepts an object argument with a `key` property. Additional properties may be used for interpolation.
* `i18next` localization JSON files can be added to the `i18n` subdirectory of *any* module, as long as its `i18n` option is set. The `i18n` object may specify `ns` to give an `i18next` namespace, otherwise phrases are in the default namespace, used when no namespace is specified with a `:` in an `i18next` call. The default namespace is yours for use at project level. Multiple modules may contribute to the same namespace.
* If `APOS_DEBUG_I18N=1` is set in the environment, the `i18next` debug flag is activated. For server-side translations, i.e. `req.t()` and `__t()`, debugging output will appear on the server console. For browser-side translations in the Vue admin UI, debugging output will appear in the browser console.
* If `APOS_SHOW_I18N=1` is set in the environment, all phrases passed through `i18next` are visually marked, to make it easier to find those that didn't go through `i18next`. This does not mean translations actually exist in the JSON files. For that, review the output of `APOS_DEBUG_I18N=1`.
* There is a locale switcher for editors.
* There is a backend route to accept a new locale on switch.
* A `req.clone(properties)` method is now available. This creates a clone of the `req` object, optionally passing in an object of properties to be set. The use of `req.clone` ensures the new object supports `req.get` and other methods of a true `req` object. This technique is mainly used to obtain a new request object with the same privileges but a different mode or locale, i.e. `mode: 'published'`.
* Fallback wrappers are provided for the `req.__()`, `res.__()` and `__()` localization helpers, which were never official or documented in 3.x but may be in use in projects ported from 2.x. These wrappers do not localize but do output the input they are given along with a developer warning. You should migrate them to use `req.t()` (in server-side javascript) or `__t()` (Nunjucks templates).

### Changes

* Bolsters the CSS that backs Apostrophe UI's typography to help prevent unintended style leaks at project-level code.
* Removes the 2.x series changelog entries. They can be found in the 2.0 branch in Github.

## 3.2.0 - 2021-08-13

### Fixes

* `req.hostname` now works as expected when `trustProxy: true` is passed to the `@apostrophecms/express` module.
* Apostrophe loads modules from npm if they exist there and are configured in the `modules` section of `app.js`. This was always intended only as a way to load direct, intentional dependencies of your project. However, since npm "flattens" the dependency tree, dependencies of dependencies that happen to have the same name as a project-level Apostrophe module could be loaded by default, crashing the site or causing unexpected behavior. So beginning with this release, Apostrophe scans `package.json` to verify an npm module is actually a dependency of the project itself before attempting to load it as an Apostrophe module.
* Fixes the reference to sanitize-html defaults in the rich text widget.
* Fixes the `toolbarToAllowedStyles` method in the rich text widget, which was not returning any configuration.
* Fixes the broken text alignment in rich text widgets.
* Adds a missing npm dependency on `chokidar`, which Apostrophe and Nunjucks use for template refreshes. In most environments this worked anyway due to an indirect dependency via the `sass` module, but for stability Apostrophe should depend directly on any npm module it uses.
* Fixes the display of inline range inputs, notably broken when using Palette
* Fixes occasional unique key errors from migrations when attempting to start up again with a site that experienced a startup failure before inserting its first document.
* Requires that locale names begin with a letter character to ensure order when looping over the object entries.
* Unit tests pass in MongoDB 5.x.

### Adds
* Adds Cut and Paste to area controls. You can now Cut a widget to a virtual clipboard and paste it in suitable areas. If an area
can include the widget on the clipboard, a special Clipboard widget will appear in area's Add UI. This works across pages as well.

### Changes
* Apostrophe's Global's UI (the @apostrophecms/global singleton has moved from the admin bar's content controls to the admin utility tray under a cog icon.
* The context bar's document Edit button, which was a cog icon, has been rolled into the doc's context menu.

## 3.1.3 - 2021-07-16

### Fixes

* Hotfix for an incompatibility between `vue-loader` and `webpack` 5.45.0 which causes a crash at startup in development, or asset build time in production. We have temporarily pinned our dependency to `webpack` 5.44.x. We are [contributing to the discussion around the best long-term fix for vue-loader](https://github.com/vuejs/vue-loader/issues/1854).

## 3.1.2 - 2021-07-14

### Changes

* Removes an unused method, `mapMongoIdToJqtreeId`, that was used in A2 but is no longer relevant.
* Removes deprecated and non-functional steps from the `edit` method in the `AposDocsManager.vue` component.
* Legacy migrations to update 3.0 alpha and 3.0 beta sites to 3.0 stable are still in place, with no functional changes, but have been relocated to separate source files for ease of maintenance. Note that this is not a migration path for 2.x databases. Tools for that are forthcoming.

## 3.1.1 - 2021-07-08

### Fixes

* Two distinct modules may each have their own `ui/src/index.scss` file, similar to the fix already applied to allow multiple `ui/src/index.js` files.

## 3.1.0 - 2021-06-30

### Fixes

* Corrects a bug that caused Apostrophe to rebuild the admin UI on every nodemon restart, which led to excessive wait times to test new code. Now this happens only when `package-lock.json` has been modified (i.e. you installed a new module that might contain new Apostrophe admin UI code). If you are actively developing Apostrophe admin UI code, you can opt into rebuilding all the time with the `APOS_DEV=1` environment variable. In any case, `ui/src` is always rebuilt in a dev environment.
* Updates `cheerio`, `deep-get-set`, and `oembetter` versions to resolve vulnerability warnings.
* Modules with a `ui/src` folder, but no other content, are no longer considered "empty" and do not generate a warning.
* Pushing a secondary context document now always results in entry to draft mode, as intended.
* Pushing a secondary context document works reliably, correcting a race condition that could cause the primary document to remain in context in some cases if the user was not already in edit mode.

### Changes

* Deprecates `self.renderPage` method for removal in next major version.
* Since `ui/src/index.js` files must export a function to avoid a browser error in production which breaks the website experience, we now detect this at startup and throw a more helpful error to prevent a last-minute discovery in production.

## 3.0.1 - 2021-06-17

### Fixes

* Fixes an error observed in the browser console when using more than one `ui/src/index.js` file in the same project. Using more than one is a good practice as it allows you to group frontend code with an appropriate module, or ship frontend code in an npm module that extends Apostrophe.
* Migrates all of our own frontend players and utilities from `ui/public` to `ui/src`, which provides a robust functional test of the above.
* Executes `ui/src` imports without waiting for next tick, which is appropriate as we have positioned it as an alternative to `ui/public` which is run without delay.

## 3.0.0 - 2021-06-16

### Breaks

* Previously our `a3-boilerplate` project came with a webpack build that pushed code to the `ui/public` folder of an `asset` module. Now the webpack build is not needed because Apostrophe takes care of compiling `ui/src` for us. This is good! However, **if you are transitioning your project to this new strategy, you will need to remove the `modules/asset/ui/public` folder from your project manually** to ensure that webpack-generated code originally intended for webpack-dev-server does not fail with a `publicPath` error in the console.
* The `CORE_DEV=1` environment setting has been changed to `APOS_DEV=1` because it is appropriate for anyone who is actively developing custom Apostrophe admin UI using `ui/apos` folders in their own modules.
* Apostrophe now uses Dart Sass, aka the `sass` npm module. The `node-sass` npm module has been deprecated by its authors for some time now. Most existing projects will be unaffected, but those writing their own Apostrophe UI components will need to change any `/deep/` selectors to `::v-deep` and consider making other Dart Sass updates as well. For more information see the [Dart Sass documentation](https://sass-lang.com/dart-sass). Those embracing the new `ui/src` feature should also bear in mind that Dart Sass is being used.

### Changes

* Relationship ids are now stored as aposDocIds (without the locale and mode part). The appropriate locale and mode are known from the request. This allows easy comparison and copying of these properties across locales and fixes a bug with reverse relationships when publishing documents. A migration has been added to take care of this conversion on first startup.
- The `attachment` field type now correctly limits file uploads by file type when using the `fileGroup` field option.
- Uploading SVG files is permitted in the Media Library by default.

### Adds

- Apostrophe now enables you to ship frontend JavaScript and Sass (using the SCSS syntax) without your own webpack configuration.
- Any module may contain modern JavaScript in a `ui/src/index.js` file, which may use `import` to bring in other files in the standard way. Note that **`ui/src/index.js must export a function`**. These functions are called for you in the order modules are initialized.
- Any module may contain a Sass (SCSS) stylesheet in a `ui/src/index.scss` file, which may also import other Sass (SCSS) files.
- Any project that requires IE11 support for `ui/src` JavaScript code can enable it by setting the `es5: true` option to the `@apostrophecms/asset` module. Apostrophe produces separate builds for IE11 and modern browsers, so there is no loss of performance in modern browsers. Code is automatically compiled for IE11 using `babel` and missing language features are polyfilled using `core-js` so you can use promises, `async/await` and other standard modern JavaScript features.
- `ui/public` is still available for raw JavaScript and CSS files that should be pushed *as-is* to the browser. The best use of this feature is to deliver the output of your own custom webpack build, if you have one.
- Adds browser-side `editMode` flag that tracks the state of the current view (edit or preview), located at `window.apos.adminBar.editMode`.
- Support for automatic inline style attribute sanitization for Rich Text widgets.
- Adds text align controls for Rich Text widgets. The following tools are now supported as part of a rich text widget's `toolbar` property:
-- `alignLeft`
-- `alignRight`
-- `alignCenter`
-- `alignJustify`
- `@apostrophecms/express` module now supports the `trustProxy: true` option, allowing your reverse proxy server (such as nginx) to pass on the original hostname, protocol and client IP address.

### Fixes

* Unit tests passing again. Temporarily disabled npm audit checks as a source of critical failures owing to upstream issues with third-party packages which are not actually a concern in our use case.
* Fixed issues with the query builder code for relationships. These issues were introduced in beta 3 but did not break typical applications, except for displaying distinct choices for existing values of a relationship field.
* Checkbox field types can now be used as conditional fields.
* Tracks references to attachments correctly, and introduces a migration to address any attachments previously tracked as part of documents that merely have a relationship to the proper document, i.e. pages containing widgets that reference an image piece.
* Tracks the "previously published" version of a document as a legitimate reference to any attachments, so that they are not discarded and can be brought back as expected if "Undo Publish" is clicked.
* Reverse relationships work properly for published documents.
* Relationship subfields are now loaded properly when `reverseOf` is used.
* "Discard Draft" is available when appropriate in "Manage Pages" and "Manage Pieces."
* "Discard Draft" disables the "Submit Updates" button when working as a contributor.
* Relationship subfields can now be edited when selecting in the full "manage view" browser, as well as in the compact relationship field view which worked previously.
* Relationship subfields now respect the `def` property.
* Relationship subfields are restored if you deselect a document and then reselect it within a single editing experience, i.e. accidentally deselect and immediately reselect, for instance.
* A console warning when editing subfields for a new relationship was fixed.
* Field type `color`'s `format` option moved out of the UI options and into the general options object. Supported formats are "rgb", "prgb", "hex6", "hex3", "hex8", "name", "hsl", "hsv". Pass the `format` string like:
```js
myColorField: {
  type: 'color',
  label: 'My Color',
  options: {
    format: 'hsl'
  }
}
```
* Restored Vue dependency to using semantic versioning now that Vue 2.6.14 has been released with a fix for the bug that required us to pin 2.6.12.
* Nunjucks template loader is fully compatible with Linux in a development environment.
* Improved template performance by reusing template loaders.
* `min` and `max` work properly for both string-like and number-like fields.
* Negative numbers, leading minus and plus signs, and trailing periods are accepted in the right ways by appropriate field types.
* If a user is inadvertently inserted with no password, set a random password on the backend for safety. In tests it appears that login with a blank password was already forbidden, but this provides an additional level of certainty.
* `data.page` and `data.contextOptions` are now available in `widget.html` templates in most cases. Specifically, they are available when loading the page, (2) when a widget has just been inserted on the page, and (3) when a widget has just been edited and saved back to the page. However, bear in mind that these parameters are never available when a widget is being edited "out of context" via "Page Settings", via the "Edit Piece" dialog box, via a dialog box for a parent widget, etc. Your templates should be written to tolerate the absence of these parameters.
* Double slashes in the slug cannot be used to trick Apostrophe into serving as an open redirect (fix ported to 3.x from 2.92.0).
* The global doc respects the `def` property of schema fields when first inserted at site creation time.
* Fixed fragment keyword arguments being available when not a part of the fragment signature.

## 3.0.0-beta.3.1 - 2021-06-07

### Breaks
- This backwards compatibility break actually occurred in 3.0.0-beta.3 and was not documented at that time, but it is important to know that the following Rich Text tool names have been updated to match Tiptap2's convention:
-- `bullet_list` -> `bulletList`
-- `ordered_list` -> `orderedList`
-- `code_block` -> `codeBlock`
-- `horizontal_rule` -> `horizontalRule`

### Fixes

- Rich Text default tool names updated, no longer broken. Bug introduced in 3.0.0-beta.3.
- Fixed Rich Text's tool cascade to properly account for core defaults, project level defaults, and area-specific options.

## 3.0.0-beta.3 - 2021-06-03

### Security Fixes

The `nlbr` and `nlp` Nunjucks filters marked their output as safe to preserve the tags that they added, without first escaping their input, creating a CSRF risk. These filters have been updated to escape their input unless it has already been marked safe. No code changes are required to templates whose input to the filter is intended as plaintext, however if you were intentionally leveraging this bug to output unescaped HTML markup you will need to make sure your input is free of CSRF risks and then use the `| safe` filter before the `| nlbr` or `| nlp` filter.

### Adds

- Added the `ignoreUnusedFolderWarning` option for modules that intentionally might not be activated or inherited from in a particular startup.
- Better explanation of how to replace macros with fragments, in particular how to call the fragments with `{% render fragmentName(args) %}`.

### Fixes

- Temporarily pinned to Vue 2.6.12 to fix an issue where the "New" button in the piece manager modals disappeared. We think this is a bug in the newly released Vue 2.6.13 but we are continuing to research it.
- Updated dependencies on `sanitize-html` and `nodemailer` to new major versions, causing no bc breaks at the ApostropheCMS level. This resolved two critical vulnerabilities according to `npm audit`.
- Removed many unused dependencies.
- The data retained for "Undo Publish" no longer causes slug conflicts in certain situations.
- Custom piece types using `localized: false` or `autopublish: true,` as well as singleton types, now display the correct options on the "Save" dropdown.
- The "Save and View," "Publish and View" and/or "Save Draft and Preview" options now appear only if an appropriate piece page actually exists for the piece type.
- Duplicating a widget now properly assigns new IDs to all copied sub-widgets, sub-areas and array items as well.

- Added the `ignoreUnusedFolderWarning` option for modules that intentionally might not be activated or inherited from in a particular startup.
- If you refresh the page while previewing or editing, you will be returned to that same state.

### Notices

- Numerous `npm audit` vulnerability warnings relating to `postcss` 7.x were examined, however it was determined that these are based on the idea of a malicious SASS coder attempting to cause a denial of service. Apostrophe developers would in any case be able to contribute JavaScript as well and so are already expected to be trusted parties. This issue must be resolved upstream in packages including both `stylelint` and `vue-loader` which have considerable work to do before supporting `postcss` 8.x, and in any case public access to write SASS is not part of the attack surface of Apostrophe.

### Changes

- When logging out on a page that only exists in draft form, or a page with access controls, you are redirected to the home page rather than seeing a 404 message.

- Rich text editor upgraded to [tiptap 2.x beta](https://www.tiptap.dev) :tada:. On the surface not a lot has changed with the upgrade, but tiptap 2 has big improvements in terms of speed, composability, and extension support. [See the technical differences of tiptap 1 and 2 here](https://www.tiptap.dev/overview/upgrade-guide#reasons-to-upgrade-to-tiptap-2x)

## 3.0.0-beta.2 - 2021-05-21

### **Breaks**

- The `updateModified: false` option, formerly supported only by `apos.doc.update`, has been renamed to `setModified: false` and is now supported by `apos.doc.insert` as well. If explicitly set to false, the insert and update methods will leave the `modified` property alone, rather than trying to detect or infer whether a change has been made to the draft relative to the published version.
- The `permission` module no longer takes an `interestingTypes` option. Instead, doc type managers may set their `showPermissions` option to `true` to always be broken out separately in the permissions explorer, or explicitly set it to `false` to never be mentioned at all, even on a list of typical piece types that have the same permissions. This allows module creators to ship the right options with their modules rather than requiring the developer to hand-configure `interestingTypes`.
- When editing users, the permissions explorer no longer lists "submitted draft" as a piece type.
- Removed `apos.adminBar.group` method, which is unlikely to be needed in 3.x. One can group admin bar items into dropdowns via the `groups` option.
- Raw HTML is no longer permitted in an `apos.notify` message parameter. Instead, `options.buttons` is available. If present, it must be an array of objects with `type` and `label` properties. If `type` is `'event'` then that button object must have `name` and `data` properties, and when clicked the button will trigger an apos bus event of the given `name` with the provided `data` object. Currently `'event'` is the only supported value for `type`.

### Adds

- The name `@apostrophecms/any-page-type` is now accepted for relationships that should match any page. With this change, the doc type manager module name and the type name are now identical for all types in 3.x. However, for backwards compatibility `@apostrophecms/page` is still accepted. `apos.doc.getManager` will accept either name.
- Sets the project root-level `views` directory as the default fallback views directory. This is no longer a necessary configuration in projects unless they want to change it on the `@apostrophecms/template` option `viewsFolderFallback`.
- The new `afterAposScripts` nunjucks block allows for pushing markup after Apostrophe's asset bundle script tag, at the end of the body. This is a useful way to add a script tag for Webpack's hot reload capabilities in development while still ensuring that Apostrophe's utility methods are available first, like they are in production.
- An `uploadfs` option may be passed to the `@apostrophecms/asset` module, in order to pass options configuring a separate instance of `uploadfs` specifically for the static assets. The `@apostrophecms/uploadfs` module now exports a method to instantiate an uploadfs instance. The default behavior, in which user-uploaded attachments and static assets share a single instance of uploadfs, is unchanged. Note that asset builds never use uploadfs unless `APOS_UPLOADFS_ASSETS=1` is set in the environment.
- `AposButtonSplit` is a new UI component that combines a button with a context menu. Users can act on a primary action or change the button's function via menu button to the right of the button itself.
- Developers can now pass options to the `color` schema field by passing a `pickerOptions` object through your field. This allows for modifying/removing the default color palette, changing the resulting color format, and disabling various UI. For full set of options [see this example](https://github.com/xiaokaike/vue-color/blob/master/src/components/Sketch.vue)
- `AposModal` now emits a `ready` event when it is fully painted and can be interacted with by users or code.
- The video widget is now compatible with vimeo private videos when the domain is on the allowlist in vimeo.

### Changes

- You can now override the parked page definition for the home page without copying the entirety of `minimumPark` from the source code. Specifically, you will not lose the root archive page if you park the home page without explicitly parking the archive page as well. This makes it easier to choose your own type for the home page, in lieu of `@apostrophecms/home-page`.

### Fixes

- Piece types like users that have a slug prefix no longer trigger a false positive as being "modified" when you first click the "New" button.
- The `name` option to widget modules, which never worked in 3.x, has been officially removed. The name of the widget type is always the name of the module, with the `-widget` suffix removed.
- The home page and other parked pages should not immediately show as "pending changes."
- In-context editing works properly when the current browser URL has a hash (portion beginning with `#`), enabling the use of the hash for project-specific work. Thanks to [https://stepanjakl.com/](Štěpán Jákl) for reporting the issue.
- When present, the `apos.http.addQueryToUrl` method preserves the hash of the URL intact.
- The home page and other parked pages should not immediately show as "pending changes."
- The browser-side `apos.http.parseQuery` function now handles objects and arrays properly again.
- The in-context menu for documents has been refactored as a smart component that carries out actions on its own, eliminating a great deal of redundant code, props and events.
- Added additional retries when binding to the port in a dev environment.
- The "Submit" button in the admin bar updates properly to "Submitted" if the submission happens in the page settings modal.
- Skipping positional arguments in fragments now works as expected.
- The rich text editor now supports specifying a `styles` array with no `p` tags properly. A newly added rich text widget initially contains an element with the first style, rather than always a paragraph. If no styles are configured, a `p` tag is assumed. Thanks to Stepan Jakl for reporting the issue.

### Changes
- Editor modal's Save button (publish / save draft / submit) now updated to use the `AposSplitButton` component. Editors can choose from several follow-up actions that occur after save, including creating another piece of content of the same type, being taken to the in-context version of the document, or being returned to the manager. Editor's selection is saved in localstorage, creating a remembered preference per content type.

## 3.0.0-beta.1.1 - 2021-05-07

### Fixes

- A hotfix for an issue spotted in beta 1 in our demo: all previously published pages of sites migrated from early alpha releases had a "Draft" label until published again.

## 3.0.0-beta.1 - 2021-05-06

### **Breaks**

- Removes the `firstName` and `lastName` fields in user pieces.
- The query parameters `apos-refresh`, `apos-edit`, `apos-mode` and `apos-locale` are now `aposRefresh`, `aposEdit`, `aposMode`and `aposLocale`. Going forward all query parameters will be camelCase for consistency with query builders.

### Changes

- Archiving a page or piece deletes any outstanding draft in favor of archiving the last published version. Previously the behavior was effectively the opposite.
- "Publish Changes" button label has been changes to "Update".
- Draft mode is no longer the default view for published documents.
- The page and piece manager views now display the title, etc. of the published version of a document, unless that document only exists in draft form. However a label is also provided indicating if a newer draft is in progress.
- Notifications have been updated with a new visual display and animation style.

### **Adds**

- Four permissions roles are supported and enforced: guest, contributor, editor and admin. See the documentation for details. Pre-existing alpha users are automatically migrated to the admin role.
- Documents in managers now have context sensitive action menus that allow actions like edit, discard draft, archive, restore, etc.
- A fragment call may now have a body using `rendercall`, just like a macro call can have a body using `call`. In addition, fragments can now have named arguments, just like macros. Many thanks to Miro Yovchev for contributing this implementation.
- Major performance improvement to the `nestedModuleSubdirs` option.
- Updates URL fields and oEmbed URL requests to use the `httpsFix` option in launder's `url()` method.
- Documents receive a state label based on their document state (draft, pending, pending updates)
- Contributors can submit drafts for review ("Submit" versus "Submit Updates").
- Editors and admins can manage submitted drafts.
- Editors and admins can easily see the number of proposed changes awaiting their attention.
- Support for virtual piece types, such as submitted drafts, which in actuality manage more than one type of doc.
- Confirm modals now support a schema which can be assessed after confirmation.
- When archiving and restoring pages, editors can chose whether the action affects only this document or this document + children
- Routes support the `before` syntax, allowing routes that are added to Express prior to the routes or middleware of another module. The syntax `before: 'middleware:moduleName'` must be used to add the route prior to the middleware of `moduleName`. If `middleware:` is not used, the route is added before the routes of `moduleName`. Note that normally all middleware is added before all routes.
- A `url` property can now optionally be specified when adding middleware. By default all middleware is global.
- The pieces REST GET API now supports returning only a count of all matching pieces, using the `?count=1` query parameter.
- Admin bar menu items can now specify a custom Vue component to be used in place of `AposButton`.
- Sets `username` fields to follow the user `title` field to remove an extra step in user creation.
- Adds default data to the `outerLayoutBase.html` `<title>` tag: `data.piece.title or data.page.title`.
- Moves the core UI build task into the start up process. The UI build runs automatically when `NODE_ENV` is *not* 'production' and when:
    1. The build folder does not yet exist.
    2. The package.json file is newer than the existing UI build.
    3. You explicitly tell it to by setting the environment variable `CORE_DEV=1`
- The new `._ids(_idOrArrayOfIds)` query builder replaces `explicitOrder` and accepts an array of document `_id`s or a single one. `_id` can be used as a multivalued query parameter. Documents are returned in the order you specify, and just like with single-document REST GET requests, the locale of the `_id`s is overridden by the `aposMode` query parameter if present.
- The `.withPublished(true)` query builder adds a `_publishedDoc` property to each returned draft document that has a published equivalent. `withPublished=1` can be used as a query parameter. Note this is not the way to fetch only published documents. For that, use `.locale('en:published')` or similar.
- The server-side implementation of `apos.http.post` now supports passing a `FormData` object created with the `[form-data](https://www.npmjs.com/package/form-data)` npm module. This keeps the API parallel with the browser-side implementation and allows for unit testing the attachments feature, as well as uploading files to internal and external APIs from the server.
- `manuallyPublished` computed property moved to the `AposPublishMixin` for the use cases where that mixin is otherwise warranted.
- `columns` specified for a piece type's manage view can have a name that uses "dot notation" to access a subproperty. Also, for types that are localized, the column name can begin with `draft:` or `published:` to specifically display a property of the draft or published version of the document rather than the best available. When a prefix is not used, the property comes from the published version of the document if available, otherwise from the draft.
- For page queries, the `children` query builder is now supported in query strings, including the `depth` subproperty. For instance you could fetch `/api/v1/@apostrophecms/page/id-of-page?children=1` or `/api/v1/@apostrophecms/page/id-of-page?children[depth]=3`.
- Setting `APOS_LOG_ALL_QUERIES=1` now logs the projection, skip, limit and sort in addition to the criteria, which were previously logged.

### **Fixes**

- Fragments can now call other fragments, both those declared in the same file and those imported, just like macros calling other macros. Thanks to Miro Yovchev for reporting the issue.
- There was a bug that allowed parked properties, such as the slug of the home page, to be edited. Note that if you don't want a property of a parked page to be locked down forever you can use the `_defaults` feature of parked pages.
- A required field error no longer appears immediately when you first start creating a user.
- Vue warning in the pieces manager due to use of value rather than name of column as a Vue key. Thanks to Miro Yovchev for spotting the issue.
- "Save Draft" is not an appropriate operation to offer when editing users.
- Pager links no longer break due to `aposRefresh=1` when in edit mode. Also removed superfluous `append` query parameter from these.
- You may now intentionally clear the username and slug fields in preparation to type a new value. They do not instantly repopulate based on the title field when you clear them.
- Language of buttons, labels, filters, and other UI updated and normalized throughout.
- A contributor who enters the page tree dialog box, opens the editor, and selects "delete draft" from within the editor of an individual page now sees the page tree reflect that change right away.
- The page manager listens for content change events in general and its refresh mechanism is robust in possible situations where both an explicit refresh call and a content change event occur.
- Automatically retries once if unable to bind to the port in a dev environment. This helps with occasional `EADDRINUSE` errors during nodemon restarts.
- Update the current page's context bar properly when appropriate after actions such as "Discard Draft."
- The main archive page cannot be restored, etc. via the context menu in the page tree.
- The context menu and "Preview Draft" are both disabled while errors are present in the editor dialog box.
- "Duplicate" should lead to a "Publish" button, not an "Update" button, "Submit" rather than "Submit Update," etc.
- When you "Duplicate" the home page you should be able to set a slug for the new page (parked properties of parked pages should be editable when making a duplicate).
- When duplicating the home page, the suggested slug should not be `/` as only one page can have that slug at a time.
- Attention is properly called to a slug conflict if it exists immediately when the document is opened (such as making a copy where the suggested slug has already been used for another copy).
- "Preview Draft" never appears for types that do not use drafts.
- The toggle state of admin bar utility items should only be mapped to an `is-active` class if, like palette, they opt in with `toggle: true`
- Fixed unique key errors in the migrate task by moving the parking of parked pages to a new `@apostrophecms/migrate:after` event handler, which runs only after migrations, whether that is at startup (in dev) or at the end of the migration task (in production).
- UI does not offer "Archive" for the home page, or other archived pages.
- Notification checks and other polling requests now occur only when the tab is in the foreground, resolving a number of problems that masqueraded as other bugs when the browser hit its connection limit for multiple tabs on the same site.
- Parked pages are now parked immediately after database migrations are checked and/or run. In dev this still happens at each startup. In production this happens when the database is brand new and when the migration task is manually run.

## 3.0.0-alpha.7 - 2021-04-07

### Breaks

* The `trash` property has been renamed `archived`, and throughout the UI we refer to "archiving" and the "archive" rather than "move to trash" and the "trash can." A database migration is included to address this for existing databases. However, **if you set the minimumPark option, or used a boilerplate in which it is set,** you will need to **change the settings for the `parkedId: 'trash'` page to match those [currently found in the `minimumPark` option setting in the `@apostrophecms/page` source code](https://github.com/apostrophecms/apostrophe/blob/481252f9bd8f42b62648a0695105e6e9250810d3/modules/%40apostrophecms/page/index.js#L25-L32).

### Adds

* General UX and UI improvements to the experience of moving documents to and from the archive, formerly known as the trash.
* Links to each piece are available in the manage view when appropriate.
* Search is implemented in the media library.
* You can now pass core widgets a `className` option when configuring them as part of an area.
* `previewDraft` for pieces, adds a Preview Draft button on creation for quick in-context editing. Defaults to true.

### Changes

* Do not immediately redirect to new pages and pieces.
* Restored pieces now restore as unpublished drafts.
* Refactored the admin bar component for maintainability.
* Notification style updates

### Fixes

* Advisory lock no longer triggers an update to the modification timestamp of a document.
* Attempts to connect Apostrophe 3.x to an Apostrophe 2.x database are blocked to prevent content loss.
* "Save as Draft" is now available as soon as a new document is created.
* Areas nested in array schema fields can now be edited in context.
* When using `apos.image.first`, the alt attribute of the image piece is available on the returned attachment object as `._alt`. In addition, `_credit` and `_creditUrl` are available.
* Fixes relating to the editing of widgets in nested areas, both on the page and in the modal.
* Removed published / draft switch for unpublished drafts.
* "Publish Changes" appears only at appropriate times.
* Notifications moved from the bottom right of the viewport to the bottom center, fixing some cases of UI overlap.

## 3.0.0-alpha.6.1 - 2021-03-26

### Fixes

* Conditional fields (`if`) and the "following values" mechanism now work properly in array item fields.
* When editing "Page Settings" or a piece, the "publish" button should not be clickable if there are errors.

## 3.0.0-alpha.6 - 2021-03-24

### Adds
* You can "copy" a page or a piece via the ⠇ menu.
* When moving the current page or piece to the trash, you are taken to the home page.
* `permissions: false` is supported for piece and page insert operations.
* Adds note to remove deprecated `allowedInChooser` option on piece type filters.
* UX improvement: "Move to Trash" and "Restore" buttons added for pieces, replacing the boolean field. You can open a piece that is in the trash in a read-only way in order to review it and click "Restore."
* Advisory lock support has been completed for all content types, including on-page, in-context editing. This prevents accidental conflicts between editors.
* Image widgets now accept a `size` context option from the template, which can be used to avoid sending a full-width image for a very small placement.
* Additional improvements.

### Fixes
* Fixes error from missing `select` method in `AposPiecesManager` component.
* No more migration messages at startup for brand-new sites.
* `max` is now properly implemented for relationships when using the manager dialog box as a chooser.
* "Trash" filter now displays its state properly in the piece manager dialog box.
* Dragging an image to the media library works reliably.
* Infinite loop warning when editing page titles has been fixed.
* Users can locate the tab that still contains errors when blocked from saving a piece due to schema field errors.
* Calling `insert` works properly in the `init` function of a module.
* Additional fixes.

### Breaks

* Apostrophe's instance of `uploadfs` has moved from `apos.attachment.uploadfs` to `apos.uploadfs`. The `uploadfs` configuration option has similarly moved from the `@apostrophecms/attachment` module to the `@apostrophecms/uploadfs` module. `imageSizes` is still an option to `@apostrophecms/attachment`.

## 3.0.0-alpha.5 - 2021-02-11

* Conditional fields are now supported via the new `if` syntax. The old 2.x `showFields` feature has been replaced with `if: { ... }`.
* Adds the option to pass context options to an area for its widgets following the `with` keyword. Context options for widgets not in that area (or that don't exist) are ignored. Syntax: `{% area data.page, 'areaName' with { '@apostrophecms/image: { size: 'full' } } %}`.
* Advisory locking has been implemented for in-context editing, including nested contexts like the palette module. Advisory locking has also been implemented for the media manager, completing the advisory locking story.
* Detects many common configuration errors at startup.
* Extends `getBrowserData` in `@apostrophecms/doc-type` rather than overwriting the method.
* If a select element has no default, but is required, it should default to the first option. The select elements appeared as if this were the case, but on save you would be told to make a choice, forcing you to change and change back. This has been fixed.
* Removes 2.x piece module option code, including for `contextual`, `manageViews`, `publishMenu`, and `contextMenu`.
* Removes admin bar module options related to 2.x slide-out UI: `openOnLoad`, `openOnHomepageLoad`, `closeDelay`.
* Fixed a bug that allowed users to appear to be in edit mode while looking at published content in certain edge cases.
* The PATCH API for pages can now infer the correct _id in cases where the locale is specified in the query string as an override, just like other methods.
* Check permissions for the delete and publish operations.
* Many bug fixes.

### Breaks
* Changes the `piecesModuleName` option to `pieceModuleName` (no "s") in the `@apostrophecms/piece-page-type` module. This feature is used only when you have two or more piece page types for the same piece type.

## 3.0.0-alpha.4.2 - 2021-01-27

* The `label` option is no longer required for widget type modules. This was already true for piece type and page type modules.
* Ability to namespace asset builds. Do not push asset builds to uploadfs unless specified.

### Breaking changes

* Removes the `browser` module option, which was only used by the rich text widget in core. All browser data should now be added by extending or overriding `getBrowserData` in a module. Also updates `getComponentName` to reference `options.components` instead of `options.browser.components`.

## 3.0.0-alpha.4.1

* Hotfix: the asset module now looks for a `./release-id` file (relative to the project), not a `./data/release-id` file, because `data` is not a deployed folder and the intent of `release-id` is to share a common release identifier between the asset build step and the deployed instances.

## 3.0.0-alpha.4

* **"Fragments" have been added to the Apostrophe template API, as an alternative to Nunjucks' macros, to fully support areas and async components.** [See the A3 alpha documentation](https://a3.docs.apos.dev/guide/widgets-and-templates/fragments.html) for instructions on how to use this feature.
* **CSS files in the `ui/public` subdirectory of any module are now bundled and pushed to the browser.** This allows you to efficiently deliver your CSS assets, just as you can deliver JS assets in `ui/public`. Note that these assets must be browser-ready JS and CSS, so it is customary to use your own webpack build to generate them. See [the a3-boilerplate project](https://github.com/apostrophecms/a3-boilerplate) for an example, especially `webpack.config.js`.
* **More support for rendering HTML in REST API requests.** See the `render-areas` query parameter in [piece and page REST API documentation](https://a3.docs.apos.dev/reference/api/pieces.html#get-api-v1-piece-name).
* **Context bar takeover capability,** for situations where a secondary document should temporarily own the undo/redo/publish UI.
* **Unpublished pages in the tree** are easier to identify
* **Range fields** have been added.
* **Support for npm bundles is back.** It works just like in 2.x, but the property is `bundle`, not `moogBundle`. Thanks to Miro Yovchev.

### Breaking changes

* **A3 now uses webpack 5.** For now, **due to a known issue with vue-loader, your own project must also be updated to use webpack 5.** The a3-boilerplate project has been updated accordingly, so you may refer to [the a3-boilerplate project](https://github.com/apostrophecms/a3-boilerplate) for an example of the changes to be made, notably in `webpack.config.js` and `package.json`. We are in communication with upstream developers to resolve the issue so that projects and apostrophe core can use different major versions of webpack.

## 3.0.0-alpha.3

Third alpha release of 3.x. Introduced draft mode and the "Publish Changes" button.

## 3.0.0-alpha.2

Second alpha release of 3.x. Introduced a distinct "edit" mode.

## 3.0.0-alpha.1

First alpha release of 3.x.<|MERGE_RESOLUTION|>--- conflicted
+++ resolved
@@ -4,11 +4,7 @@
 
 ### Adds
 
-<<<<<<< HEAD
-* Modules can now have a `before: "module-name"` property in their configuration to run (initialization) before another module. That works only for target modules that are initializable. 
-=======
 * Modules can now have a `before: "module-name"` property in their configuration to run (initialization) before another module.
->>>>>>> 1d6a91a9
 
 ### Fixes
   
