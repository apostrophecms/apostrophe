# Changelog

<<<<<<< HEAD
## 3.18.1
=======
## UNRELEASED
>>>>>>> 0b2ccf4f

### Fixes

* The admin UI now rebuilds properly in a development environment when new npm modules are installed in a multisite project (`apos.rootDir` differs from `apos.npmRootDir`).

## 3.18.0 (2022-05-03)

### Adds

* Images may now be cropped to suit a particular placement after selecting them. SVG files may not be cropped as it is not possible in the general case.
* Editors may also select a "focal point" for the image after selecting it. This ensures that this particular point remains visible even if CSS would otherwise crop it, which is a common issue in responsive design. See the `@apostrophecms/image` widget for a sample implementation of the necessary styles.
* Adds the `aspectRatio` option for image widgets. When set to `[ w, h ]` (a ratio of width to height), images are automatically cropped to this aspect ratio when chosen for that particular widget. If the user does not crop manually, then cropping happens automatically.
* Adds the `minSize` option for image widgets. This ensures that the images chosen are at least the given size `[ width, height ]`, and also ensures the user cannot choose something smaller than that when cropping.
* Implements OpenTelemetry instrumentation.
* Developers may now specify an alternate Vue component to be used for editing the subfields of relationships, either at the field level or as a default for all relationships with a particular piece type.
* The widget type base module now always passes on the `components` option as browser data, so that individual widget type modules that support contextual editing can be implemented more conveniently.
* In-context widget editor components now receive a `focused` prop which is helpful in deciding when to display additional UI.
* Adds new configuration option - `beforeExit` async handler.
* Handlers listening for the `apostrophe:run` event are now able to send an exit code to the Apostrophe bootstrap routine.
* Support for Node.js 17 and 18. MongoDB connections to `localhost` will now successfully find a typical dev MongoDB server bound only to `127.0.0.1`, Apostrophe can generate valid ipv6 URLs pointing back to itself, and `webpack` and `vue-loader` have been updated to address incompatibilities.
* Adds support for custom context menus provided by any module (see `apos.doc.addContextOperation()`).
* The `AposSchema` component now supports an optional `generation` prop which may be used to force a refresh when the value of the object changes externally. This is a compromise to avoid the performance hit of checking numerous subfields for possible changes every time the `value` prop changes in response to an `input` event.
* Adds new event `@apostrophecms/doc:afterAllModesDeleted` fired after all modes of a given document are purged.

### Fixes

* Documentation of obsolete options has been removed.
* Dead code relating to activating in-context widget editors have been removed. They are always active and have been for some time. In the future they might be swapped in on scroll, but there will never be a need to swap them in "on click."
* The `self.email` method of modules now correctly accepts a default `from` address configured for a specific module via the `from` subproperty of the `email` option to that module. Thanks to `chmdebeer` for pointing out the issue and the fix.
* Fixes `_urls` not added on attachment fields when pieces API index is requested (#3643)
* Fixes float field UI bug that transforms the value to integer when there is no field error and the first number after the decimal is `0`.
* The `nestedModuleSubdirs` feature no longer throws an error and interrupts startup if a project contains both `@apostrophecms/asset` and `asset`, which should be considered separate module names.

## 3.17.0 (2022-03-31)

### Adds

* Full support for the [`object` field type](https://v3.docs.apostrophecms.org/reference/field-types/object.html), which works just like `array` but stores just one sub-object as a property, rather than an array of objects.
* To help find documents that reference related ones via `relationship` fields, implement backlinks of related documents by adding a `relatedReverseIds` field to them and keeping it up to date. There is no UI based on this feature yet but it will permit various useful features in the near future.
* Adds possibility for modules to [extend the webpack configuration](https://v3.docs.apostrophecms.org/guide/webpack.html).
* Adds possibility for modules to [add extra frontend bundles for scss and js](https://v3.docs.apostrophecms.org/guide/webpack.html). This is useful when the `ui/src` build would otherwise be very large due to code used on rarely accessed pages.
* Loads the right bundles on the right pages depending on the page template and the loaded widgets. Logged-in users have all the bundles on every page, because they might introduce widgets at any time.
* Fixes deprecation warnings displayed after running `npm install`, for dependencies that are directly included by this package.
* Implement custom ETags emission when `etags` cache option is enabled. [See the documentation for more information](https://v3.docs.apostrophecms.org/guide/caching.html).  
It allows caching of pages and pieces, using a cache invalidation mechanism that takes into account related (and reverse related) document updates, thanks to backlinks mentioned above.  
Note that for now, only single pages and pieces benefit from the ETags caching system (pages' and pieces' `getOne` REST API route, and regular served pages).  
The cache of an index page corresponding to the type of a piece that was just saved will automatically be invalidated. However, please consider that it won't be effective when a related piece is saved, therefore the cache will automatically be invalidated _after_ the cache lifetime set in `maxAge` cache option.

### Fixes

* Apostrophe's webpack build now works properly when developing code that imports module-specific npm dependencies from `ui/src` or `ui/apos` when using `npm link` to develop the module in question.
* The `es5: true` option to `@apostrophecms/asset` works again.

## 3.16.1 (2022-03-21)

### Fixes

* Fixes a bug in the new `Cache-Control` support introduced by 3.16.0 in which we get the logged-out homepage right after logging in. This issue only came into play if the new caching options were enabled.

## 3.16.0 (2022-03-18)

### Adds

* Offers a simple way to set a Cache-Control max-age for Apostrophe page and GET REST API responses for pieces and pages. [See the documentation for more information](https://v3.docs.apostrophecms.org/guide/caching.html).
* API keys and bearer tokens "win" over session cookies when both are present. Since API keys and bearer tokens are explicitly added to the request at hand, it never makes sense to ignore them in favor of a cookie, which is implicit. This also simplifies automated testing.
* `data-apos-test=""` selectors for certain elements frequently selected in QA tests, such as `data-apos-test="adminBar"`.
* Offer a simple way to set a Cache-Control max-age for Apostrophe page and GET REST API responses for pieces and pages.
* To speed up functional tests, an `insecurePasswords` option has been added to the login module. This option is deliberately named to discourage use for any purpose other than functional tests in which repeated password hashing would unduly limit performance. Normally password hashing is intentionally difficult to slow down brute force attacks, especially if a database is compromised.

### Fixes

* `POST`ing a new child page with `_targetId: '_home'` now works properly in combination with `_position: 'lastChild'`.

## 3.15.0 (2022-03-02)

### Adds

* Adds throttle system based on username (even when not existing), on initial login route. Also added for each late login requirement, e.g. for 2FA attempts.

## 3.14.2 (2022-02-27)

* Hotfix: fixed a bug introduced by 3.14.1 in which non-parked pages could throw an error during the migration to fix replication issues.

## 3.14.1 (2022-02-25)

* Hotfix: fixed a bug in which replication across locales did not work properly for parked pages configured via the `_children` feature. A one-time migration is included to reconnect improperly replicated versions of the same parked pages. This runs automatically, no manual action is required. Thanks to [justyna1](https://github.com/justyna13) for identifying the issue.

## 3.14.0 (2022-02-22)

### Adds

* To reduce complications for those implementing caching strategies, the CSRF protection cookie now contains a simple constant string, and is not recorded in `req.session`. This is acceptable because the real purpose of the CSRF check is simply to verify that the browser has sent the cookie at all, which it will not allow a cross-origin script to do.
* As a result of the above, a session cookie is not generated and sent at all unless `req.session` is actually used or a user logs in. Again, this reduces complications for those implementing caching strategies.
* When logging out, the session cookie is now cleared in the browser. Formerly the session was destroyed on the server side only, which was sufficient for security purposes but could create caching issues.
* Uses `express-cache-on-demand` lib to make similar and concurrent requests on pieces and pages faster.
* Frontend build errors now stop app startup in development, and SCSS and JS/Vue build warnings are visible on the terminal console for the first time.

### Fixes

* Fixed a bug when editing a page more than once if the page has a relationship to itself, whether directly or indirectly. Widget ids were unnecessarily regenerated in this situation, causing in-context edits after the first to fail to save.
* Pages no longer emit double `beforeUpdate` and `beforeSave` events.
* When the home page extends `@apostrophecms/piece-page-type`, the "show page" URLs for individual pieces should not contain two slashes before the piece slug. Thanks to [Martí Bravo](https://github.com/martibravo) for the fix.
* Fixes transitions between login page and `afterPasswordVerified` login steps.
* Frontend build errors now stop the `@apostrophecms/asset:build` task properly in production.
* `start` replaced with `flex-start` to address SCSS warnings.
* Dead code removal, as a result of following up on JS/Vue build warnings.

## 3.13.0 - 2022-02-04

### Adds

* Additional requirements and related UI may be imposed on native ApostropheCMS logins using the new `requirements` feature, which can be extended in modules that `improve` the `@apostrophecms/login` module. These requirements are not imposed for single sign-on logins via `@apostrophecms/passport-bridge`. See the documentation for more information.
* Adds latest Slovak translation strings to SK.json in `i18n/` folder. Thanks to [Michael Huna](https://github.com/Miselrkba) for the contribution.
* Verifies `afterPasswordVerified` requirements one by one when emitting done event, allows to manage errors ans success before to go to the next requirement. Stores and validate each requirement in the token. Checks the new `askForConfirmation` requirement option to go to the next step when emitting done event or waiting for the confirm event (in order to manage success messages). Removes support for `afterSubmit` for now.

### Fixes

* Decodes the testReq `param` property in `serveNotFound`. This fixes a problem where page titles using diacritics triggered false 404 errors.
* Registers the default namespace in the Vue instance of i18n, fixing a lack of support for un-namespaced l10n keys in the UI.

## 3.12.0 - 2022-01-21

### Adds

* It is now best practice to deliver namespaced i18n strings as JSON files in module-level subdirectories of `i18n/` named to match the namespace, e.g. `i18n/ourTeam` if the namespace is `ourTeam`. This allows base class modules to deliver phrases to any namespace without conflicting with those introduced at project level. The `i18n` option is now deprecated in favor of the new `i18n` module format section, which is only needed if `browser: true` must be specified for a namespace.
* Brought back the `nestedModuleSubdirs` feature from A2, which allows modules to be nested in subdirectories if `nestedModuleSubdirs: true` is set in `app.js`. As in A2, module configuration (including activation) can also be grouped in a `modules.js` file in such subdirectories.

### Fixes

* Fixes minor inline documentation comments.
* UI strings that are not registered localization keys will now display properly when they contain a colon (`:`). These were previously interpreted as i18next namespace/key pairs and the "namespace" portion was left out.
* Fixes a bug where changing the page type immediately after clicking "New Page" would produce a console error. In general, areas and checkboxes now correctly handle their value being changed to `null` by the parent schema after initial startup of the `AposInputArea` or `AposInputCheckboxes` component.
* It is now best practice to deliver namespaced i18n strings as JSON files in module-level subdirectories of `i18n/` named to match the namespace, e.g. `i18n/ourTeam` if the namespace is `ourTeam`. This allows base class modules to deliver phrases to any namespace without conflicting with those introduced at project level. The `i18n` option is now deprecated in favor of the new `i18n` module format section, which is only needed if `browser: true` must be specified for a namespace.
* Removes the `@apostrophecms/util` module template helper `indexBy`, which was using a lodash method not included in lodash v4.
* Removes an unimplemented `csrfExceptions` module section cascade. Use the `csrfExceptions` *option* of any module to set an array of URLs excluded from CSRF protection. More information is forthcoming in the documentation.
* Fix `[Object Object]` in the console when warning `A permission.can() call was made with a type that has no manager` is printed.

### Changes

* Temporarily removes `npm audit` from our automated tests because of a sub-dependency of vue-loader that doesn't actually cause a security vulnerability for apostrophe.

## 3.11.0 - 2022-01-06

### Adds

* Apostrophe now extends Passport's `req.login` to emit an `afterSessionLogin` event from the `@apostrophecms:login` module, with `req` as an argument. Note that this does not occur at all for login API calls that return a bearer token rather than establishing an Express session.

### Fixes

* Apostrophe's extension of `req.login` now accounts for the `req.logIn` alias and the skippable `options` parameter, which is relied upon in some `passport` strategies.
* Apostrophe now warns if a nonexistent widget type is configured for an area field, with special attention to when `-widget` has been erroneously included in the name. For backwards compatibility this is a startup warning rather than a fatal error, as sites generally did operate successfully otherwise with this type of bug present.

### Changes

* Unpins `vue-click-outside-element` the packaging of which has been fixed upstream.
* Adds deprecation note to `__testDefaults` option. It is not in use, but removing would be a minor BC break we don't need to make.
* Allows test modules to use a custom port as an option on the `@apostrophecms/express` module.
* Removes the code base pull request template to instead inherit the organization-level template.
* Adds `npm audit` back to the test scripts.

## 3.10.0 - 2021-12-22

### Fixes

* `slug` type fields can now have an empty string or `null` as their `def` value without the string `'none'` populating automatically.
* The `underline` feature works properly in tiptap toolbar configuration.
* Required checkbox fields now properly prevent editor submission when empty.
* Pins `vue-click-outside-element` to a version that does not attempt to use `eval` in its distribution build, which is incompatible with a strict Content Security Policy.

### Adds

* Adds a `last` option to fields. Setting `last: true` on a field puts that field at the end of the field's widget order. If more than one field has that option active the true last item will depend on general field registration order. If the field is ordered with the `fields.order` array or field group ordering, those specified orders will take precedence.

### Changes

* Adds deprecation notes to the widget class methods `getWidgetWrapperClasses` and `getWidgetClasses` from A2.
* Adds a deprecation note to the `reorganize` query builder for the next major version.
* Uses the runtime build of Vue. This has major performance and bundle size benefits, however it does require changes to Apostrophe admin UI apps that use a `template` property (components should require no changes, just apps require an update). These apps must now use a `render` function instead. Since custom admin UI apps are not yet a documented feature we do not regard this as a bc break.
* Compatible with the `@apostrophecms/security-headers` module, which supports a strict `Content-Security-Policy`.
* Adds a deprecation note to the `addLateCriteria` query builder.
* Updates the `toCount` doc type query method to use Math.ceil rather than Math.floor plus an additional step.

## 3.9.0 - 2021-12-08

### Adds

* Developers can now override any Vue component of the ApostropheCMS admin UI by providing a component of the same name in the `ui/apos/components` folder of their own module. This is not always the best approach, see the documentation for details.
* When running a job, we now trigger the notification before to run the job, this way the progress notification ID is available from the job and the notification can be dismissed if needed.
* Adds `maxUi`, `maxLabel`, `minUi`, and `minLabel` localization strings for array input and other UI.

### Fixes

* Fully removes references to the A2 `self.partial` module method. It appeared only once outside of comments, but was not actually used by the UI. The `self.render` method should be used for simple template rendering.
* Fixes string interpolation for the confirmation modal when publishing a page that has an unpublished parent page.
* No more "cannot set headers after they are sent to the client" and "req.res.redirect not defined" messages when handling URLs with extra trailing slashes.
* The `apos.util.runPlayers` method is not called until all of the widgets in a particular tree of areas and sub-areas have been added to the DOM. This means a parent area widget player will see the expected markup for any sub-widgets when the "Edit" button is clicked.
* Properly activates the `apostropheI18nDebugPlugin` i18next debugging plugin when using the `APOS_SHOW_I18N` environment variable. The full set of l10n emoji indicators previously available for the UI is now available for template and server-side strings.
* Actually registers piece types for site search unless the `searchable` option is `false`.
* Fixes the methods required for the search `index` task.

### Changes

* Adds localization keys for the password field component's min and max error messages.

## 3.8.1 - 2021-11-23

### Fixes

* The search field of the pieces manager modal works properly. Thanks to [Miro Yovchev](https://github.com/myovchev) for pointing out the issue and providing a solution.
* Fixes a bug in `AposRichTextWidgetEditor.vue` when a rich text widget was specifically configured with an empty array as the `styles` option. In that case a new empty rich text widget will initiate with an empty paragraph tag.
* The`fieldsPresent` method that is used with the `presentFieldsOnly` option in doc-type was broken, looking for properties in strings and wasn't returning anything.

## 3.8.0 - 2021-11-15

### Adds

* Checkboxes for pieces are back, a main checkbox allows to select all page items. When all pieces on a page are checked, a banner where the user can select all pieces appears. A launder for mongo projections has been added.
* Registered `batchOperations` on a piece-type will now become buttons in the manager batch operations "more menu" (styled as a kebab icon). Batch operations should include a label, `messages` object, and `modalOptions` for the confirmation modal.
* `batchOperations` can be grouped into a single button with a menu using the `group` cascade subproperty.
* `batchOperations` can be conditional with an `if` conditional object. This allows developers to pass a single value or an array of values.
* Piece types can have `utilityOperations` configured as a top-level cascade property. These operations are made available in the piece manager as new buttons.
* Notifications may now include an `event` property, which the AposNotification component will emit on mount. The `event` property should be set to an object with `name` (the event name) and optionally `data` (data included with the event emission).
* Adds support for using the attachments query builder in REST API calls via the query string.
* Adds contextual menu for pieces, any module extending the piece-type one can add actions in this contextual menu.
* When clicking on a batch operation, it opens a confirmation modal using modal options from the batch operation, it also works for operations in grouped ones. operations name property has been renamed in action to work with AposContextMenu component.
* Beginning with this release, a module-specific static asset in your project such as `modules/mymodulename/public/images/bg.png` can always be referenced in your `.scss` and `.css` files as `/modules/mymodulename/images/bg.png`, even if assets are actually being deployed to S3, CDNs, etc. Note that `public` and `ui/public` module subdirectories have separate functions. See the documentation for more information.
* Adds AposFile.vue component to abstract file dropzone UI, uses it in AposInputAttachment, and uses it in the confirmation modal for pieces import.
* Optionally add `dimensionAttrs` option to image widget, which sets width & height attributes to optimize for Cumulative Layout Shift. Thank you to [Qiao Lin](https://github.com/qclin) for the contribution.

### Fixes

* The `apos.util.attachmentUrl` method now works correctly. To facilitate that, `apos.uploadsUrl` is now populated browser-side at all times as the frontend logic originally expected. For backwards compatibility `apos.attachment.uploadsUrl` is still populated when logged in.
* Widget players are now prevented from being played twice by the implementing vue component.

### Changes
* Removes Apostrophe 2 documentation and UI configuration from the `@apostrophecms/job` module. These options were not yet in use for A3.
* Renames methods and removes unsupported routes in the `@apostrophecms/job` module that were not yet in use. This was not done lightly, but specifically because of the minimal likelihood that they were in use in project code given the lack of UI support.
  * The deprecated `cancel` route was removed and will likely be replaced at a later date.
  * `run` was renamed `runBatch` as its purpose is specifically to run processes on a "batch selected" array of pieces or pages.
  * `runNonBatch` was renamed to `run` as it is the more generic job-running method. It is likely that `runBatch` will eventually be refactored to use this method.
  * The `good` and `bad` methods are renamed `success` and `failure`, respectively. The expected methods used in the `run` method were similarly renamed. They still increment job document properties called `good` and `bad`.
* Comments out the unused `batchSimpleRoute` methods in the page and piece-type modules to avoid usage before they are fully implemented.
* Optionally add `dimensionAttrs` option to image widget, which sets width & height attributes to optimize for Cumulative Layout Shift.
* Temporarily removes `npm audit` from our automated tests because of a sub-dependency of uploadfs that doesn't actually cause a security vulnerability for apostrophe.

## 3.7.0 - 2021-10-28

### Adds

* Schema select field choices can now be populated by a server side function, like an API call. Set the `choices` property to a method name of the calling module. That function should take a single argument of `req`, and return an array of objects with `label` and `value` properties. The function can be async and will be awaited.
* Apostrophe now has built-in support for the Node.js cluster module. If the `APOS_CLUSTER_PROCESSES` environment variable is set to a number, that number of child processes are forked, sharing the same listening port. If the variable is set to `0`, one process is forked for each CPU core, with a minimum of `2` to provide availability during restarts. If the variable is set to a negative number, that number is added to the number of CPU cores, e.g. `-1` is a good way to reserve one core for MongoDB if it is running on the same server. This is for production use only (`NODE_ENV=production`). If a child process fails it is restarted automatically.

### Fixes

* Prevents double-escaping interpolated localization strings in the UI.
* Rich text editor style labels are now run through a localization method to get the translated strings from their l10n keys.
* Fixes README Node version requirement (Node 12+).
* The text alignment buttons now work immediately in a new rich text widget. Previously they worked only after manually setting a style or refreshing the page. Thanks to Michelin for their support of this fix.
* Users can now activate the built-in date and time editing popups of modern browsers when using the `date` and `time` schema field types.
* Developers can now `require` their project `app.js` file in the Node.js REPL for debugging and inspection. Thanks to [Matthew Francis Brunetti](https://github.com/zenflow).
* If a static text phrase is unavailable in both the current locale and the default locale, Apostrophe will always fall back to the `en` locale as a last resort, which ensures the admin UI works if it has not been translated.
* Developers can now `require` their project `app.js` in the Node.js REPL for debugging and inspection
* Ensure array field items have valid _id prop before storing. Thanks to Thanks to [Matthew Francis Brunetti](https://github.com/zenflow).

### Changes

* In 3.x, `relationship` fields have an optional `builders` property, which replaces `filters` from 2.x, and within that an optional `project` property, which replaces `projection` from 2.x (to match MongoDB's `cursor.project`). Prior to this release leaving the old syntax in place could lead to severe performance problems due to a lack of projections. Starting with this release the 2.x syntax results in an error at startup to help the developer correct their code.
* The `className` option from the widget options in a rich text area field is now also applied to the rich text editor itself, for a consistently WYSIWYG appearance when editing and when viewing. Thanks to [Max Mulatz](https://github.com/klappradla) for this contribution.
* Adds deprecation notes to doc module `afterLoad` events, which are deprecated.
* Removes unused `afterLogin` method in the login module.

## 3.6.0 - 2021-10-13

### Adds

* The `context-editing` apostrophe admin UI bus event can now take a boolean parameter, explicitly indicating whether the user is actively typing or performing a similar active manipulation of controls right now. If a boolean parameter is not passed, the existing 1100-millisecond debounced timeout is used.
* Adds 'no-search' modifier to relationship fields as a UI simplification option.
* Fields can now have their own `modifiers` array. This is combined with the schema modifiers, allowing for finer grained control of field rendering.
* Adds a Slovak localization file. Activate the `sk` locale to use this. Many thanks to [Michael Huna](https://github.com/Miselrkba) for the contribution.
* Adds a Spanish localization file. Activate the `es` locale to use this. Many thanks to [Eugenio Gonzalez](https://github.com/egonzalezg9) for the contribution.
* Adds a Brazilian Portuguese localization file. Activate the `pt-BR` locale to use this. Many thanks to [Pietro Rutzen](https://github.com/pietro-rutzen) for the contribution.

### Fixes

* Fixed missing translation for "New Piece" option on the "more" menu of the piece manager, seen when using it as a chooser.
* Piece types with relationships to multiple other piece types may now be configured in any order, relative to the other piece types. This sometimes appeared to be a bug in reverse relationships.
* Code at the project level now overrides code found in modules that use `improve` for the same module name. For example, options set by the `@apostrophecms/seo-global` improvement that ships with `@apostrophecms/seo` can now be overridden at project level by `/modules/@apostrophecms/global/index.js` in the way one would expect.
* Array input component edit button label is now propertly localized.
* A memory leak on each request has been fixed, and performance improved, by avoiding the use of new Nunjucks environments for each request. Thanks to Miro Yovchev for pointing out the leak.
* Fragments now have access to `__t()`, `getOptions` and other features passed to regular templates.
* Fixes field group cascade merging, using the original group label if none is given in the new field group configuration.
* If a field is conditional (using an `if` option), is required, but the condition has not been met, it no longer throws a validation error.
* Passing `busy: true` to `apos.http.post` and related methods no longer produces an error if invoked when logged out, however note that there will likely never be a UI for this when logged out, so indicate busy state in your own way.
* Bugs in document modification detection have been fixed. These bugs caused edge cases where modifications were not detected and the "Update" button did not appear, and could cause false positives as well.

### Changes

* No longer logs a warning about no users if `testModule` is true on the app.

## 3.5.0 - 2021-09-23

* Pinned dependency on `vue-material-design-icons` to fix `apos-build.js` build error in production.
* The file size of uploaded media is visible again when selected in the editor, and media information such as upload date, dimensions and file size is now properly localized.
* Fixes moog error messages to reflect the recommended pattern of customization functions only taking `self` as an argument.
* Rich Text widgets now instantiate with a valid element from the `styles` option rather than always starting with an unclassed `<p>` tag.
* Since version 3.2.0, apostrophe modules to be loaded via npm must appear as explicit npm dependencies of the project. This is a necessary security and stability improvement, but it was slightly too strict. Starting with this release, if the project has no `package.json` in its root directory, the `package.json` in the closest ancestor directory is consulted.
* Fixes a bug where having no project modules directory would throw an error. This is primarily a concern for module unit tests where there are no additional modules involved.
* `css-loader` now ignores `url()` in css files inside `assets` so that paths are left intact, i.e. `url(/images/file.svg)` will now find a static file at `/public/images/file.svg` (static assets in `/public` are served by `express.static`). Thanks to Matic Tersek.
* Restored support for clicking on a "foreign" area, i.e. an area displayed on the page whose content comes from a piece, in order to edit it in an appropriate way.
* Apostrophe module aliases and the data attached to them are now visible immediately to `ui/src/index.js` JavaScript code, i.e. you can write `apos.alias` where `alias` matches the `alias` option configured for that module. Previously one had to write `apos.modules['module-name']` or wait until next tick. However, note that most modules do not push any data to the browser when a user is not logged in. You can do so in a custom module by calling `self.enableBrowserData('public')` from `init` and implementing or extending the `getBrowserData(req)` method (note that page, piece and widget types already have one, so it is important to extend in those cases).
* `options.testModule` works properly when implementing unit tests for an npm module that is namespaced.

### Changes

* Cascade grouping (e.g., grouping fields) will now concatenate a group's field name array with the field name array of an existing group of the same name. Put simply, if a new piece module adds their custom fields to a `basics` group, that field will be added to the default `basics` group fields. Previously the new group would have replaced the old, leaving inherited fields in the "Ungrouped" section.
* AposButton's `block` modifier now less login-specific

### Adds

* Rich Text widget's styles support a `def` property for specifying the default style the editor should instantiate with.
* A more helpful error message if a field of type `area` is missing its `options` property.

## 3.4.1 - 2021-09-13

No changes. Publishing to correctly mark the latest 3.x release as "latest" in npm.

## 3.4.0 - 2021-09-13

### Security

* Changing a user's password or marking their account as disabled now immediately terminates any active sessions or bearer tokens for that user. Thanks to Daniel Elkabes for pointing out the issue. To ensure all sessions have the necessary data for this, all users logged in via sessions at the time of this upgrade will need to log in again.
* Users with permission to upload SVG files were previously able to do so even if they contained XSS attacks. In Apostrophe 3.x, the general public so far never has access to upload SVG files, so the risk is minor but could be used to phish access from an admin user by encouraging them to upload a specially crafted SVG file. While Apostrophe typically displays SVG files using the `img` tag, which ignores XSS vectors, an XSS attack might still be possible if the image were opened directly via the Apostrophe media library's convenience link for doing so. All SVG uploads are now sanitized via DOMPurify to remove XSS attack vectors. In addition, all existing SVG attachments not already validated are passed through DOMPurify during a one-time migration.

### Fixes

* The `apos.attachment.each` method, intended for migrations, now respects its `criteria` argument. This was necessary to the above security fix.
* Removes a lodash wrapper around `@apostrophecms/express` `bodyParser.json` options that prevented adding custom options to the body parser.
* Uses `req.clone` consistently when creating a new `req` object with a different mode or locale for localization purposes, etc.
* Fixes bug in the "select all" relationship chooser UI where it selected unpublished items.
* Fixes bug in "next" and "previous" query builders.
* Cutting and pasting widgets now works between locales that do not share a hostname, provided that you switch locales after cutting (it does not work between tabs that are already open on separate hostnames).
* The `req.session` object now exists in task `req` objects, for better compatibility. It has no actual persistence.
* Unlocalized piece types, such as users, may now be selected as part of a relationship when browsing.
* Unpublished localized piece types may not be selected via the autocomplete feature of the relationship input field, which formerly ignored this requirement, although the browse button enforced it.
* The server-side JavaScript and REST APIs to delete pieces now work properly for pieces that are not subject to either localization or draft/published workflow at all the (`localize: false` option). UI for this is under discussion, this is just a bug fix for the back end feature which already existed.
* Starting in version 3.3.1, a newly added image widget did not display its image until the page was refreshed. This has been fixed.
* A bug that prevented Undo operations from working properly and resulted in duplicate widget _id properties has been fixed.
* A bug that caused problems for Undo operations in nested widgets, i.e. layout or multicolumn widgets, has been fixed.
* Duplicate widget _id properties within the same document are now prevented on the server side at save time.
* Existing duplicate widget _id properties are corrected by a one-time migration.

### Adds

* Adds a linter to warn in dev mode when a module name include a period.
* Lints module names for `apostrophe-` prefixes even if they don't have a module directory (e.g., only in `app.js`).
* Starts all `warnDev` messages with a line break and warning symbol (⚠️) to stand out in the console.
* `apos.util.onReady` aliases `apos.util.onReadyAndRefresh` for brevity. The `apos.util.onReadyAndRefresh` method name will be deprecated in the next major version.
* Adds a developer setting that applies a margin between parent and child areas, allowing developers to change the default spacing in nested areas.

### Changes

* Removes the temporary `trace` method from the `@apostrophecms/db` module.
* Beginning with this release, the `apostrophe:modulesReady` event has been renamed `apostrophe:modulesRegistered`, and the `apostrophe:afterInit` event has been renamed `apostrophe:ready`. This better reflects their actual roles. The old event names are accepted for backwards compatibility. See the documentation for more information.
* Only autofocuses rich text editors when they are empty.
* Nested areas now have a vertical margin applied when editing, allowing easier access to the parent area's controls.

## 3.3.1 - 2021-09-01

### Fixes

* In some situations it was possible for a relationship with just one selected document to list that document several times in the returned result, resulting in very large responses.
* Permissions roles UI localized correctly.
* Do not crash on startup if users have a relationship to another type. This was caused by the code that checks whether any users exist to present a warning to developers. That code was running too early for relationships to work due to event timing issues.

## 3.3.0 - 2021-08-30

### Fixes

* Addresses the page jump when using the in-context undo/redo feature. The page will immediately return users to their origin scroll position after the content refreshes.
* Resolves slug-related bug when switching between images in the archived view of the media manager. The slug field was not taking into account the double slug prefix case.
* Fixes migration task crash when parking new page. Thanks to [Miro Yovchev](https://www.corllete.com/) for this fix.
* Fixes incorrect month name in `AposCellDate`, which can be optionally used in manage views of pieces. Thanks to [Miro Yovchev](https://www.corllete.com/) for this fix.

### Adds

* This version achieves localization (l10n) through a rich set of internationalization (i18n) features. For more information, [see the documentation](https://v3.docs.apostrophecms.org/).
* There is support for both static string localization and dynamic content localization.
* The home page, other parked pages, and the global document are automatically replicated to all configured locales at startup. Parked properties are refreshed if needed. Other pages and pieces are replicated if and when an editor chooses to do so.
* An API route has been added for voluntary replication, i.e. when deciding a document should exist in a second locale, or desiring to overwrite the current draft contents in locale `B` with the draft contents of locale `A`.
* Locales can specify `prefix` and `hostname` options, which are automatically recognized by middleware that removes the prefix dynamically where appropriate and sets `req.locale`. In 3.x this works more like the global site `prefix` option. This is a departure from 2.x which stored the prefix directly in the slug, creating maintenance issues.
* Locales are stateless: they are never recorded in the session. This eliminates many avenues for bugs and bad SEO. However, this also means the developer must fully distinguish them from the beginning via either `prefix` or `hostname`. A helpful error message is displayed if this is not the case.
* Switching locales preserves the user's editing session even if on separate hostnames. To enable this, if any locales have hostnames, all configured locales must have hostnames and/or baseUrl must be set for those that don't.
* An API route has been added to discover the locales in which a document exists. This provides basic information only for performance (it does not report `title` or `_url`).
* Editors can "localize" documents, copying draft content from one locale to another to create a corresponding document in a different locale. For convenience related documents, such as images and other pieces directly referenced by the document's structure, can be localized at the same time. Developers can opt out of this mechanism for a piece type entirely, check the box by default for that type, or leave it as an "opt-in" choice.
* The `@apostrophecms/i18n` module now uses `i18next` to implement static localization. All phrases in the Vue-based admin UI are passed through `i18next` via `this.$t`, and `i18next` is also available via `req.t()` in routes and `__t()` in templates. Apostrophe's own admin UI phrases are in the `apostrophe` namespace for a clean separation. An array of locale codes, such as `en` or `fr` or `en-au`, can be specified using the `locales` option to the `@apostrophecms/i18n` module. The first locale is the default, unless the `defaultLocale` option is set. If no locales are set, the locale defaults to `en`. The `i18next-http-middleware` locale guesser is installed and will select an available locale if possible, otherwise it will fall back to the default.
* In the admin UI, `v-tooltip` has been extended as `v-apos-tooltip`, which passes phrases through `i18next`.
* Developers can link to alternate locales by iterating over `data.localizations` in any page template. Each element always has `locale`, `label` and `homePageUrl` properties. Each element also has an `available` property (if true, the current context document is available in that locale), `title` and a small number of other document properties are populated, and `_url` redirects to the context document in that locale. The current locale is marked with `current: true`.
* To facilitate adding interpolated values to phrases that are passed as a single value through many layers of code, the `this.$t` helper provided in Vue also accepts an object argument with a `key` property. Additional properties may be used for interpolation.
* `i18next` localization JSON files can be added to the `i18n` subdirectory of *any* module, as long as its `i18n` option is set. The `i18n` object may specify `ns` to give an `i18next` namespace, otherwise phrases are in the default namespace, used when no namespace is specified with a `:` in an `i18next` call. The default namespace is yours for use at project level. Multiple modules may contribute to the same namespace.
* If `APOS_DEBUG_I18N=1` is set in the environment, the `i18next` debug flag is activated. For server-side translations, i.e. `req.t()` and `__t()`, debugging output will appear on the server console. For browser-side translations in the Vue admin UI, debugging output will appear in the browser console.
* If `APOS_SHOW_I18N=1` is set in the environment, all phrases passed through `i18next` are visually marked, to make it easier to find those that didn't go through `i18next`. This does not mean translations actually exist in the JSON files. For that, review the output of `APOS_DEBUG_I18N=1`.
* There is a locale switcher for editors.
* There is a backend route to accept a new locale on switch.
* A `req.clone(properties)` method is now available. This creates a clone of the `req` object, optionally passing in an object of properties to be set. The use of `req.clone` ensures the new object supports `req.get` and other methods of a true `req` object. This technique is mainly used to obtain a new request object with the same privileges but a different mode or locale, i.e. `mode: 'published'`.
* Fallback wrappers are provided for the `req.__()`, `res.__()` and `__()` localization helpers, which were never official or documented in 3.x but may be in use in projects ported from 2.x. These wrappers do not localize but do output the input they are given along with a developer warning. You should migrate them to use `req.t()` (in server-side javascript) or `__t()` (Nunjucks templates).

### Changes

* Bolsters the CSS that backs Apostrophe UI's typography to help prevent unintended style leaks at project-level code.
* Removes the 2.x series changelog entries. They can be found in the 2.0 branch in Github.

## 3.2.0 - 2021-08-13

### Fixes

* `req.hostname` now works as expected when `trustProxy: true` is passed to the `@apostrophecms/express` module.
* Apostrophe loads modules from npm if they exist there and are configured in the `modules` section of `app.js`. This was always intended only as a way to load direct, intentional dependencies of your project. However, since npm "flattens" the dependency tree, dependencies of dependencies that happen to have the same name as a project-level Apostrophe module could be loaded by default, crashing the site or causing unexpected behavior. So beginning with this release, Apostrophe scans `package.json` to verify an npm module is actually a dependency of the project itself before attempting to load it as an Apostrophe module.
* Fixes the reference to sanitize-html defaults in the rich text widget.
* Fixes the `toolbarToAllowedStyles` method in the rich text widget, which was not returning any configuration.
* Fixes the broken text alignment in rich text widgets.
* Adds a missing npm dependency on `chokidar`, which Apostrophe and Nunjucks use for template refreshes. In most environments this worked anyway due to an indirect dependency via the `sass` module, but for stability Apostrophe should depend directly on any npm module it uses.
* Fixes the display of inline range inputs, notably broken when using Palette
* Fixes occasional unique key errors from migrations when attempting to start up again with a site that experienced a startup failure before inserting its first document.
* Requires that locale names begin with a letter character to ensure order when looping over the object entries.
* Unit tests pass in MongoDB 5.x.

### Adds
* Adds Cut and Paste to area controls. You can now Cut a widget to a virtual clipboard and paste it in suitable areas. If an area
can include the widget on the clipboard, a special Clipboard widget will appear in area's Add UI. This works across pages as well.

### Changes
* Apostrophe's Global's UI (the @apostrophecms/global singleton has moved from the admin bar's content controls to the admin utility tray under a cog icon.
* The context bar's document Edit button, which was a cog icon, has been rolled into the doc's context menu.

## 3.1.3 - 2021-07-16

### Fixes

* Hotfix for an incompatibility between `vue-loader` and `webpack` 5.45.0 which causes a crash at startup in development, or asset build time in production. We have temporarily pinned our dependency to `webpack` 5.44.x. We are [contributing to the discussion around the best long-term fix for vue-loader](https://github.com/vuejs/vue-loader/issues/1854).

## 3.1.2 - 2021-07-14

### Changes

* Removes an unused method, `mapMongoIdToJqtreeId`, that was used in A2 but is no longer relevant.
* Removes deprecated and non-functional steps from the `edit` method in the `AposDocsManager.vue` component.
* Legacy migrations to update 3.0 alpha and 3.0 beta sites to 3.0 stable are still in place, with no functional changes, but have been relocated to separate source files for ease of maintenance. Note that this is not a migration path for 2.x databases. Tools for that are forthcoming.

## 3.1.1 - 2021-07-08

### Fixes

* Two distinct modules may each have their own `ui/src/index.scss` file, similar to the fix already applied to allow multiple `ui/src/index.js` files.

## 3.1.0 - 2021-06-30

### Fixes

* Corrects a bug that caused Apostrophe to rebuild the admin UI on every nodemon restart, which led to excessive wait times to test new code. Now this happens only when `package-lock.json` has been modified (i.e. you installed a new module that might contain new Apostrophe admin UI code). If you are actively developing Apostrophe admin UI code, you can opt into rebuilding all the time with the `APOS_DEV=1` environment variable. In any case, `ui/src` is always rebuilt in a dev environment.
* Updates `cheerio`, `deep-get-set`, and `oembetter` versions to resolve vulnerability warnings.
* Modules with a `ui/src` folder, but no other content, are no longer considered "empty" and do not generate a warning.
* Pushing a secondary context document now always results in entry to draft mode, as intended.
* Pushing a secondary context document works reliably, correcting a race condition that could cause the primary document to remain in context in some cases if the user was not already in edit mode.

### Changes

* Deprecates `self.renderPage` method for removal in next major version.
* Since `ui/src/index.js` files must export a function to avoid a browser error in production which breaks the website experience, we now detect this at startup and throw a more helpful error to prevent a last-minute discovery in production.

## 3.0.1 - 2021-06-17

### Fixes

* Fixes an error observed in the browser console when using more than one `ui/src/index.js` file in the same project. Using more than one is a good practice as it allows you to group frontend code with an appropriate module, or ship frontend code in an npm module that extends Apostrophe.
* Migrates all of our own frontend players and utilities from `ui/public` to `ui/src`, which provides a robust functional test of the above.
* Executes `ui/src` imports without waiting for next tick, which is appropriate as we have positioned it as an alternative to `ui/public` which is run without delay.

## 3.0.0 - 2021-06-16

### Breaks

* Previously our `a3-boilerplate` project came with a webpack build that pushed code to the `ui/public` folder of an `asset` module. Now the webpack build is not needed because Apostrophe takes care of compiling `ui/src` for us. This is good! However, **if you are transitioning your project to this new strategy, you will need to remove the `modules/asset/ui/public` folder from your project manually** to ensure that webpack-generated code originally intended for webpack-dev-server does not fail with a `publicPath` error in the console.
* The `CORE_DEV=1` environment setting has been changed to `APOS_DEV=1` because it is appropriate for anyone who is actively developing custom Apostrophe admin UI using `ui/apos` folders in their own modules.
* Apostrophe now uses Dart Sass, aka the `sass` npm module. The `node-sass` npm module has been deprecated by its authors for some time now. Most existing projects will be unaffected, but those writing their own Apostrophe UI components will need to change any `/deep/` selectors to `::v-deep` and consider making other Dart Sass updates as well. For more information see the [Dart Sass documentation](https://sass-lang.com/dart-sass). Those embracing the new `ui/src` feature should also bear in mind that Dart Sass is being used.

### Changes

* Relationship ids are now stored as aposDocIds (without the locale and mode part). The appropriate locale and mode are known from the request. This allows easy comparison and copying of these properties across locales and fixes a bug with reverse relationships when publishing documents. A migration has been added to take care of this conversion on first startup.
- The `attachment` field type now correctly limits file uploads by file type when using the `fileGroup` field option.
- Uploading SVG files is permitted in the Media Library by default.

### Adds

- Apostrophe now enables you to ship frontend JavaScript and Sass (using the SCSS syntax) without your own webpack configuration.
- Any module may contain modern JavaScript in a `ui/src/index.js` file, which may use `import` to bring in other files in the standard way. Note that **`ui/src/index.js must export a function`**. These functions are called for you in the order modules are initialized.
- Any module may contain a Sass (SCSS) stylesheet in a `ui/src/index.scss` file, which may also import other Sass (SCSS) files.
- Any project that requires IE11 support for `ui/src` JavaScript code can enable it by setting the `es5: true` option to the `@apostrophecms/asset` module. Apostrophe produces separate builds for IE11 and modern browsers, so there is no loss of performance in modern browsers. Code is automatically compiled for IE11 using `babel` and missing language features are polyfilled using `core-js` so you can use promises, `async/await` and other standard modern JavaScript features.
- `ui/public` is still available for raw JavaScript and CSS files that should be pushed *as-is* to the browser. The best use of this feature is to deliver the output of your own custom webpack build, if you have one.
- Adds browser-side `editMode` flag that tracks the state of the current view (edit or preview), located at `window.apos.adminBar.editMode`.
- Support for automatic inline style attribute sanitization for Rich Text widgets.
- Adds text align controls for Rich Text widgets. The following tools are now supported as part of a rich text widget's `toolbar` property:
-- `alignLeft`
-- `alignRight`
-- `alignCenter`
-- `alignJustify`
- `@apostrophecms/express` module now supports the `trustProxy: true` option, allowing your reverse proxy server (such as nginx) to pass on the original hostname, protocol and client IP address.

### Fixes

* Unit tests passing again. Temporarily disabled npm audit checks as a source of critical failures owing to upstream issues with third-party packages which are not actually a concern in our use case.
* Fixed issues with the query builder code for relationships. These issues were introduced in beta 3 but did not break typical applications, except for displaying distinct choices for existing values of a relationship field.
* Checkbox field types can now be used as conditional fields.
* Tracks references to attachments correctly, and introduces a migration to address any attachments previously tracked as part of documents that merely have a relationship to the proper document, i.e. pages containing widgets that reference an image piece.
* Tracks the "previously published" version of a document as a legitimate reference to any attachments, so that they are not discarded and can be brought back as expected if "Undo Publish" is clicked.
* Reverse relationships work properly for published documents.
* Relationship subfields are now loaded properly when `reverseOf` is used.
* "Discard Draft" is available when appropriate in "Manage Pages" and "Manage Pieces."
* "Discard Draft" disables the "Submit Updates" button when working as a contributor.
* Relationship subfields can now be edited when selecting in the full "manage view" browser, as well as in the compact relationship field view which worked previously.
* Relationship subfields now respect the `def` property.
* Relationship subfields are restored if you deselect a document and then reselect it within a single editing experience, i.e. accidentally deselect and immediately reselect, for instance.
* A console warning when editing subfields for a new relationship was fixed.
* Field type `color`'s `format` option moved out of the UI options and into the general options object. Supported formats are "rgb", "prgb", "hex6", "hex3", "hex8", "name", "hsl", "hsv". Pass the `format` string like:
```js
myColorField: {
  type: 'color',
  label: 'My Color',
  options: {
    format: 'hsl'
  }
}
```
* Restored Vue dependency to using semantic versioning now that Vue 2.6.14 has been released with a fix for the bug that required us to pin 2.6.12.
* Nunjucks template loader is fully compatible with Linux in a development environment.
* Improved template performance by reusing template loaders.
* `min` and `max` work properly for both string-like and number-like fields.
* Negative numbers, leading minus and plus signs, and trailing periods are accepted in the right ways by appropriate field types.
* If a user is inadvertently inserted with no password, set a random password on the backend for safety. In tests it appears that login with a blank password was already forbidden, but this provides an additional level of certainty.
* `data.page` and `data.contextOptions` are now available in `widget.html` templates in most cases. Specifically, they are available when loading the page, (2) when a widget has just been inserted on the page, and (3) when a widget has just been edited and saved back to the page. However, bear in mind that these parameters are never available when a widget is being edited "out of context" via "Page Settings", via the "Edit Piece" dialog box, via a dialog box for a parent widget, etc. Your templates should be written to tolerate the absence of these parameters.
* Double slashes in the slug cannot be used to trick Apostrophe into serving as an open redirect (fix ported to 3.x from 2.92.0).
* The global doc respects the `def` property of schema fields when first inserted at site creation time.
* Fixed fragment keyword arguments being available when not a part of the fragment signature.

## 3.0.0-beta.3.1 - 2021-06-07

### Breaks
- This backwards compatibility break actually occurred in 3.0.0-beta.3 and was not documented at that time, but it is important to know that the following Rich Text tool names have been updated to match Tiptap2's convention:
-- `bullet_list` -> `bulletList`
-- `ordered_list` -> `orderedList`
-- `code_block` -> `codeBlock`
-- `horizontal_rule` -> `horizontalRule`

### Fixes

- Rich Text default tool names updated, no longer broken. Bug introduced in 3.0.0-beta.3.
- Fixed Rich Text's tool cascade to properly account for core defaults, project level defaults, and area-specific options.

## 3.0.0-beta.3 - 2021-06-03

### Security Fixes

The `nlbr` and `nlp` Nunjucks filters marked their output as safe to preserve the tags that they added, without first escaping their input, creating a CSRF risk. These filters have been updated to escape their input unless it has already been marked safe. No code changes are required to templates whose input to the filter is intended as plaintext, however if you were intentionally leveraging this bug to output unescaped HTML markup you will need to make sure your input is free of CSRF risks and then use the `| safe` filter before the `| nlbr` or `| nlp` filter.

### Adds

- Added the `ignoreUnusedFolderWarning` option for modules that intentionally might not be activated or inherited from in a particular startup.
- Better explanation of how to replace macros with fragments, in particular how to call the fragments with `{% render fragmentName(args) %}`.

### Fixes

- Temporarily pinned to Vue 2.6.12 to fix an issue where the "New" button in the piece manager modals disappeared. We think this is a bug in the newly released Vue 2.6.13 but we are continuing to research it.
- Updated dependencies on `sanitize-html` and `nodemailer` to new major versions, causing no bc breaks at the ApostropheCMS level. This resolved two critical vulnerabilities according to `npm audit`.
- Removed many unused dependencies.
- The data retained for "Undo Publish" no longer causes slug conflicts in certain situations.
- Custom piece types using `localized: false` or `autopublish: true,` as well as singleton types, now display the correct options on the "Save" dropdown.
- The "Save and View," "Publish and View" and/or "Save Draft and Preview" options now appear only if an appropriate piece page actually exists for the piece type.
- Duplicating a widget now properly assigns new IDs to all copied sub-widgets, sub-areas and array items as well.

- Added the `ignoreUnusedFolderWarning` option for modules that intentionally might not be activated or inherited from in a particular startup.
- If you refresh the page while previewing or editing, you will be returned to that same state.

### Notices

- Numerous `npm audit` vulnerability warnings relating to `postcss` 7.x were examined, however it was determined that these are based on the idea of a malicious SASS coder attempting to cause a denial of service. Apostrophe developers would in any case be able to contribute JavaScript as well and so are already expected to be trusted parties. This issue must be resolved upstream in packages including both `stylelint` and `vue-loader` which have considerable work to do before supporting `postcss` 8.x, and in any case public access to write SASS is not part of the attack surface of Apostrophe.

### Changes

- When logging out on a page that only exists in draft form, or a page with access controls, you are redirected to the home page rather than seeing a 404 message.

- Rich text editor upgraded to [tiptap 2.x beta](https://www.tiptap.dev) :tada:. On the surface not a lot has changed with the upgrade, but tiptap 2 has big improvements in terms of speed, composability, and extension support. [See the technical differences of tiptap 1 and 2 here](https://www.tiptap.dev/overview/upgrade-guide#reasons-to-upgrade-to-tiptap-2x)

## 3.0.0-beta.2 - 2021-05-21

### **Breaks**

- The `updateModified: false` option, formerly supported only by `apos.doc.update`, has been renamed to `setModified: false` and is now supported by `apos.doc.insert` as well. If explicitly set to false, the insert and update methods will leave the `modified` property alone, rather than trying to detect or infer whether a change has been made to the draft relative to the published version.
- The `permission` module no longer takes an `interestingTypes` option. Instead, doc type managers may set their `showPermissions` option to `true` to always be broken out separately in the permissions explorer, or explicitly set it to `false` to never be mentioned at all, even on a list of typical piece types that have the same permissions. This allows module creators to ship the right options with their modules rather than requiring the developer to hand-configure `interestingTypes`.
- When editing users, the permissions explorer no longer lists "submitted draft" as a piece type.
- Removed `apos.adminBar.group` method, which is unlikely to be needed in 3.x. One can group admin bar items into dropdowns via the `groups` option.
- Raw HTML is no longer permitted in an `apos.notify` message parameter. Instead, `options.buttons` is available. If present, it must be an array of objects with `type` and `label` properties. If `type` is `'event'` then that button object must have `name` and `data` properties, and when clicked the button will trigger an apos bus event of the given `name` with the provided `data` object. Currently `'event'` is the only supported value for `type`.

### Adds

- The name `@apostrophecms/any-page-type` is now accepted for relationships that should match any page. With this change, the doc type manager module name and the type name are now identical for all types in 3.x. However, for backwards compatibility `@apostrophecms/page` is still accepted. `apos.doc.getManager` will accept either name.
- Sets the project root-level `views` directory as the default fallback views directory. This is no longer a necessary configuration in projects unless they want to change it on the `@apostrophecms/template` option `viewsFolderFallback`.
- The new `afterAposScripts` nunjucks block allows for pushing markup after Apostrophe's asset bundle script tag, at the end of the body. This is a useful way to add a script tag for Webpack's hot reload capabilities in development while still ensuring that Apostrophe's utility methods are available first, like they are in production.
- An `uploadfs` option may be passed to the `@apostrophecms/asset` module, in order to pass options configuring a separate instance of `uploadfs` specifically for the static assets. The `@apostrophecms/uploadfs` module now exports a method to instantiate an uploadfs instance. The default behavior, in which user-uploaded attachments and static assets share a single instance of uploadfs, is unchanged. Note that asset builds never use uploadfs unless `APOS_UPLOADFS_ASSETS=1` is set in the environment.
- `AposButtonSplit` is a new UI component that combines a button with a context menu. Users can act on a primary action or change the button's function via menu button to the right of the button itself.
- Developers can now pass options to the `color` schema field by passing a `pickerOptions` object through your field. This allows for modifying/removing the default color palette, changing the resulting color format, and disabling various UI. For full set of options [see this example](https://github.com/xiaokaike/vue-color/blob/master/src/components/Sketch.vue)
- `AposModal` now emits a `ready` event when it is fully painted and can be interacted with by users or code.
- The video widget is now compatible with vimeo private videos when the domain is on the allowlist in vimeo.

### Changes

- You can now override the parked page definition for the home page without copying the entirety of `minimumPark` from the source code. Specifically, you will not lose the root archive page if you park the home page without explicitly parking the archive page as well. This makes it easier to choose your own type for the home page, in lieu of `@apostrophecms/home-page`.

### Fixes

- Piece types like users that have a slug prefix no longer trigger a false positive as being "modified" when you first click the "New" button.
- The `name` option to widget modules, which never worked in 3.x, has been officially removed. The name of the widget type is always the name of the module, with the `-widget` suffix removed.
- The home page and other parked pages should not immediately show as "pending changes."
- In-context editing works properly when the current browser URL has a hash (portion beginning with `#`), enabling the use of the hash for project-specific work. Thanks to [https://stepanjakl.com/](Štěpán Jákl) for reporting the issue.
- When present, the `apos.http.addQueryToUrl` method preserves the hash of the URL intact.
- The home page and other parked pages should not immediately show as "pending changes."
- The browser-side `apos.http.parseQuery` function now handles objects and arrays properly again.
- The in-context menu for documents has been refactored as a smart component that carries out actions on its own, eliminating a great deal of redundant code, props and events.
- Added additional retries when binding to the port in a dev environment.
- The "Submit" button in the admin bar updates properly to "Submitted" if the submission happens in the page settings modal.
- Skipping positional arguments in fragments now works as expected.
- The rich text editor now supports specifying a `styles` array with no `p` tags properly. A newly added rich text widget initially contains an element with the first style, rather than always a paragraph. If no styles are configured, a `p` tag is assumed. Thanks to Stepan Jakl for reporting the issue.

### Changes
- Editor modal's Save button (publish / save draft / submit) now updated to use the `AposSplitButton` component. Editors can choose from several follow-up actions that occur after save, including creating another piece of content of the same type, being taken to the in-context version of the document, or being returned to the manager. Editor's selection is saved in localstorage, creating a remembered preference per content type.

## 3.0.0-beta.1.1 - 2021-05-07

### Fixes

- A hotfix for an issue spotted in beta 1 in our demo: all previously published pages of sites migrated from early alpha releases had a "Draft" label until published again.

## 3.0.0-beta.1 - 2021-05-06

### **Breaks**

- Removes the `firstName` and `lastName` fields in user pieces.
- The query parameters `apos-refresh`, `apos-edit`, `apos-mode` and `apos-locale` are now `aposRefresh`, `aposEdit`, `aposMode`and `aposLocale`. Going forward all query parameters will be camelCase for consistency with query builders.

### Changes

- Archiving a page or piece deletes any outstanding draft in favor of archiving the last published version. Previously the behavior was effectively the opposite.
- "Publish Changes" button label has been changes to "Update".
- Draft mode is no longer the default view for published documents.
- The page and piece manager views now display the title, etc. of the published version of a document, unless that document only exists in draft form. However a label is also provided indicating if a newer draft is in progress.
- Notifications have been updated with a new visual display and animation style.

### **Adds**

- Four permissions roles are supported and enforced: guest, contributor, editor and admin. See the documentation for details. Pre-existing alpha users are automatically migrated to the admin role.
- Documents in managers now have context sensitive action menus that allow actions like edit, discard draft, archive, restore, etc.
- A fragment call may now have a body using `rendercall`, just like a macro call can have a body using `call`. In addition, fragments can now have named arguments, just like macros. Many thanks to Miro Yovchev for contributing this implementation.
- Major performance improvement to the `nestedModuleSubdirs` option.
- Updates URL fields and oEmbed URL requests to use the `httpsFix` option in launder's `url()` method.
- Documents receive a state label based on their document state (draft, pending, pending updates)
- Contributors can submit drafts for review ("Submit" versus "Submit Updates").
- Editors and admins can manage submitted drafts.
- Editors and admins can easily see the number of proposed changes awaiting their attention.
- Support for virtual piece types, such as submitted drafts, which in actuality manage more than one type of doc.
- Confirm modals now support a schema which can be assessed after confirmation.
- When archiving and restoring pages, editors can chose whether the action affects only this document or this document + children
- Routes support the `before` syntax, allowing routes that are added to Express prior to the routes or middleware of another module. The syntax `before: 'middleware:moduleName'` must be used to add the route prior to the middleware of `moduleName`. If `middleware:` is not used, the route is added before the routes of `moduleName`. Note that normally all middleware is added before all routes.
- A `url` property can now optionally be specified when adding middleware. By default all middleware is global.
- The pieces REST GET API now supports returning only a count of all matching pieces, using the `?count=1` query parameter.
- Admin bar menu items can now specify a custom Vue component to be used in place of `AposButton`.
- Sets `username` fields to follow the user `title` field to remove an extra step in user creation.
- Adds default data to the `outerLayoutBase.html` `<title>` tag: `data.piece.title or data.page.title`.
- Moves the core UI build task into the start up process. The UI build runs automatically when `NODE_ENV` is *not* 'production' and when:
    1. The build folder does not yet exist.
    2. The package.json file is newer than the existing UI build.
    3. You explicitly tell it to by setting the environment variable `CORE_DEV=1`
- The new `._ids(_idOrArrayOfIds)` query builder replaces `explicitOrder` and accepts an array of document `_id`s or a single one. `_id` can be used as a multivalued query parameter. Documents are returned in the order you specify, and just like with single-document REST GET requests, the locale of the `_id`s is overridden by the `aposMode` query parameter if present.
- The `.withPublished(true)` query builder adds a `_publishedDoc` property to each returned draft document that has a published equivalent. `withPublished=1` can be used as a query parameter. Note this is not the way to fetch only published documents. For that, use `.locale('en:published')` or similar.
- The server-side implementation of `apos.http.post` now supports passing a `FormData` object created with the `[form-data](https://www.npmjs.com/package/form-data)` npm module. This keeps the API parallel with the browser-side implementation and allows for unit testing the attachments feature, as well as uploading files to internal and external APIs from the server.
- `manuallyPublished` computed property moved to the `AposPublishMixin` for the use cases where that mixin is otherwise warranted.
- `columns` specified for a piece type's manage view can have a name that uses "dot notation" to access a subproperty. Also, for types that are localized, the column name can begin with `draft:` or `published:` to specifically display a property of the draft or published version of the document rather than the best available. When a prefix is not used, the property comes from the published version of the document if available, otherwise from the draft.
- For page queries, the `children` query builder is now supported in query strings, including the `depth` subproperty. For instance you could fetch `/api/v1/@apostrophecms/page/id-of-page?children=1` or `/api/v1/@apostrophecms/page/id-of-page?children[depth]=3`.
- Setting `APOS_LOG_ALL_QUERIES=1` now logs the projection, skip, limit and sort in addition to the criteria, which were previously logged.

### **Fixes**

- Fragments can now call other fragments, both those declared in the same file and those imported, just like macros calling other macros. Thanks to Miro Yovchev for reporting the issue.
- There was a bug that allowed parked properties, such as the slug of the home page, to be edited. Note that if you don't want a property of a parked page to be locked down forever you can use the `_defaults` feature of parked pages.
- A required field error no longer appears immediately when you first start creating a user.
- Vue warning in the pieces manager due to use of value rather than name of column as a Vue key. Thanks to Miro Yovchev for spotting the issue.
- "Save Draft" is not an appropriate operation to offer when editing users.
- Pager links no longer break due to `aposRefresh=1` when in edit mode. Also removed superfluous `append` query parameter from these.
- You may now intentionally clear the username and slug fields in preparation to type a new value. They do not instantly repopulate based on the title field when you clear them.
- Language of buttons, labels, filters, and other UI updated and normalized throughout.
- A contributor who enters the page tree dialog box, opens the editor, and selects "delete draft" from within the editor of an individual page now sees the page tree reflect that change right away.
- The page manager listens for content change events in general and its refresh mechanism is robust in possible situations where both an explicit refresh call and a content change event occur.
- Automatically retries once if unable to bind to the port in a dev environment. This helps with occasional `EADDRINUSE` errors during nodemon restarts.
- Update the current page's context bar properly when appropriate after actions such as "Discard Draft."
- The main archive page cannot be restored, etc. via the context menu in the page tree.
- The context menu and "Preview Draft" are both disabled while errors are present in the editor dialog box.
- "Duplicate" should lead to a "Publish" button, not an "Update" button, "Submit" rather than "Submit Update," etc.
- When you "Duplicate" the home page you should be able to set a slug for the new page (parked properties of parked pages should be editable when making a duplicate).
- When duplicating the home page, the suggested slug should not be `/` as only one page can have that slug at a time.
- Attention is properly called to a slug conflict if it exists immediately when the document is opened (such as making a copy where the suggested slug has already been used for another copy).
- "Preview Draft" never appears for types that do not use drafts.
- The toggle state of admin bar utility items should only be mapped to an `is-active` class if, like palette, they opt in with `toggle: true`
- Fixed unique key errors in the migrate task by moving the parking of parked pages to a new `@apostrophecms/migrate:after` event handler, which runs only after migrations, whether that is at startup (in dev) or at the end of the migration task (in production).
- UI does not offer "Archive" for the home page, or other archived pages.
- Notification checks and other polling requests now occur only when the tab is in the foreground, resolving a number of problems that masqueraded as other bugs when the browser hit its connection limit for multiple tabs on the same site.
- Parked pages are now parked immediately after database migrations are checked and/or run. In dev this still happens at each startup. In production this happens when the database is brand new and when the migration task is manually run.

## 3.0.0-alpha.7 - 2021-04-07

### Breaks

* The `trash` property has been renamed `archived`, and throughout the UI we refer to "archiving" and the "archive" rather than "move to trash" and the "trash can." A database migration is included to address this for existing databases. However, **if you set the minimumPark option, or used a boilerplate in which it is set,** you will need to **change the settings for the `parkedId: 'trash'` page to match those [currently found in the `minimumPark` option setting in the `@apostrophecms/page` source code](https://github.com/apostrophecms/apostrophe/blob/481252f9bd8f42b62648a0695105e6e9250810d3/modules/%40apostrophecms/page/index.js#L25-L32).

### Adds

* General UX and UI improvements to the experience of moving documents to and from the archive, formerly known as the trash.
* Links to each piece are available in the manage view when appropriate.
* Search is implemented in the media library.
* You can now pass core widgets a `className` option when configuring them as part of an area.
* `previewDraft` for pieces, adds a Preview Draft button on creation for quick in-context editing. Defaults to true.

### Changes

* Do not immediately redirect to new pages and pieces.
* Restored pieces now restore as unpublished drafts.
* Refactored the admin bar component for maintainability.
* Notification style updates

### Fixes

* Advisory lock no longer triggers an update to the modification timestamp of a document.
* Attempts to connect Apostrophe 3.x to an Apostrophe 2.x database are blocked to prevent content loss.
* "Save as Draft" is now available as soon as a new document is created.
* Areas nested in array schema fields can now be edited in context.
* When using `apos.image.first`, the alt attribute of the image piece is available on the returned attachment object as `._alt`. In addition, `_credit` and `_creditUrl` are available.
* Fixes relating to the editing of widgets in nested areas, both on the page and in the modal.
* Removed published / draft switch for unpublished drafts.
* "Publish Changes" appears only at appropriate times.
* Notifications moved from the bottom right of the viewport to the bottom center, fixing some cases of UI overlap.

## 3.0.0-alpha.6.1 - 2021-03-26

### Fixes

* Conditional fields (`if`) and the "following values" mechanism now work properly in array item fields.
* When editing "Page Settings" or a piece, the "publish" button should not be clickable if there are errors.

## 3.0.0-alpha.6 - 2021-03-24

### Adds
* You can "copy" a page or a piece via the ⠇ menu.
* When moving the current page or piece to the trash, you are taken to the home page.
* `permissions: false` is supported for piece and page insert operations.
* Adds note to remove deprecated `allowedInChooser` option on piece type filters.
* UX improvement: "Move to Trash" and "Restore" buttons added for pieces, replacing the boolean field. You can open a piece that is in the trash in a read-only way in order to review it and click "Restore."
* Advisory lock support has been completed for all content types, including on-page, in-context editing. This prevents accidental conflicts between editors.
* Image widgets now accept a `size` context option from the template, which can be used to avoid sending a full-width image for a very small placement.
* Additional improvements.

### Fixes
* Fixes error from missing `select` method in `AposPiecesManager` component.
* No more migration messages at startup for brand-new sites.
* `max` is now properly implemented for relationships when using the manager dialog box as a chooser.
* "Trash" filter now displays its state properly in the piece manager dialog box.
* Dragging an image to the media library works reliably.
* Infinite loop warning when editing page titles has been fixed.
* Users can locate the tab that still contains errors when blocked from saving a piece due to schema field errors.
* Calling `insert` works properly in the `init` function of a module.
* Additional fixes.

### Breaks

* Apostrophe's instance of `uploadfs` has moved from `apos.attachment.uploadfs` to `apos.uploadfs`. The `uploadfs` configuration option has similarly moved from the `@apostrophecms/attachment` module to the `@apostrophecms/uploadfs` module. `imageSizes` is still an option to `@apostrophecms/attachment`.

## 3.0.0-alpha.5 - 2021-02-11

* Conditional fields are now supported via the new `if` syntax. The old 2.x `showFields` feature has been replaced with `if: { ... }`.
* Adds the option to pass context options to an area for its widgets following the `with` keyword. Context options for widgets not in that area (or that don't exist) are ignored. Syntax: `{% area data.page, 'areaName' with { '@apostrophecms/image: { size: 'full' } } %}`.
* Advisory locking has been implemented for in-context editing, including nested contexts like the palette module. Advisory locking has also been implemented for the media manager, completing the advisory locking story.
* Detects many common configuration errors at startup.
* Extends `getBrowserData` in `@apostrophecms/doc-type` rather than overwriting the method.
* If a select element has no default, but is required, it should default to the first option. The select elements appeared as if this were the case, but on save you would be told to make a choice, forcing you to change and change back. This has been fixed.
* Removes 2.x piece module option code, including for `contextual`, `manageViews`, `publishMenu`, and `contextMenu`.
* Removes admin bar module options related to 2.x slide-out UI: `openOnLoad`, `openOnHomepageLoad`, `closeDelay`.
* Fixed a bug that allowed users to appear to be in edit mode while looking at published content in certain edge cases.
* The PATCH API for pages can now infer the correct _id in cases where the locale is specified in the query string as an override, just like other methods.
* Check permissions for the delete and publish operations.
* Many bug fixes.

### Breaks
* Changes the `piecesModuleName` option to `pieceModuleName` (no "s") in the `@apostrophecms/piece-page-type` module. This feature is used only when you have two or more piece page types for the same piece type.

## 3.0.0-alpha.4.2 - 2021-01-27

* The `label` option is no longer required for widget type modules. This was already true for piece type and page type modules.
* Ability to namespace asset builds. Do not push asset builds to uploadfs unless specified.

### Breaking changes

* Removes the `browser` module option, which was only used by the rich text widget in core. All browser data should now be added by extending or overriding `getBrowserData` in a module. Also updates `getComponentName` to reference `options.components` instead of `options.browser.components`.

## 3.0.0-alpha.4.1

* Hotfix: the asset module now looks for a `./release-id` file (relative to the project), not a `./data/release-id` file, because `data` is not a deployed folder and the intent of `release-id` is to share a common release identifier between the asset build step and the deployed instances.

## 3.0.0-alpha.4

* **"Fragments" have been added to the Apostrophe template API, as an alternative to Nunjucks' macros, to fully support areas and async components.** [See the A3 alpha documentation](https://a3.docs.apos.dev/guide/widgets-and-templates/fragments.html) for instructions on how to use this feature.
* **CSS files in the `ui/public` subdirectory of any module are now bundled and pushed to the browser.** This allows you to efficiently deliver your CSS assets, just as you can deliver JS assets in `ui/public`. Note that these assets must be browser-ready JS and CSS, so it is customary to use your own webpack build to generate them. See [the a3-boilerplate project](https://github.com/apostrophecms/a3-boilerplate) for an example, especially `webpack.config.js`.
* **More support for rendering HTML in REST API requests.** See the `render-areas` query parameter in [piece and page REST API documentation](https://a3.docs.apos.dev/reference/api/pieces.html#get-api-v1-piece-name).
* **Context bar takeover capability,** for situations where a secondary document should temporarily own the undo/redo/publish UI.
* **Unpublished pages in the tree** are easier to identify
* **Range fields** have been added.
* **Support for npm bundles is back.** It works just like in 2.x, but the property is `bundle`, not `moogBundle`. Thanks to Miro Yovchev.

### Breaking changes

* **A3 now uses webpack 5.** For now, **due to a known issue with vue-loader, your own project must also be updated to use webpack 5.** The a3-boilerplate project has been updated accordingly, so you may refer to [the a3-boilerplate project](https://github.com/apostrophecms/a3-boilerplate) for an example of the changes to be made, notably in `webpack.config.js` and `package.json`. We are in communication with upstream developers to resolve the issue so that projects and apostrophe core can use different major versions of webpack.

## 3.0.0-alpha.3

Third alpha release of 3.x. Introduced draft mode and the "Publish Changes" button.

## 3.0.0-alpha.2

Second alpha release of 3.x. Introduced a distinct "edit" mode.

## 3.0.0-alpha.1

First alpha release of 3.x.<|MERGE_RESOLUTION|>--- conflicted
+++ resolved
@@ -1,10 +1,6 @@
 # Changelog
 
-<<<<<<< HEAD
 ## 3.18.1
-=======
-## UNRELEASED
->>>>>>> 0b2ccf4f
 
 ### Fixes
 
