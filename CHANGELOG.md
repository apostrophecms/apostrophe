--- conflicted
+++ resolved
@@ -4,18 +4,15 @@
 
 ### Adds
 
-<<<<<<< HEAD
 * Items can now be added to the user's personal menu in the
 admin bar, alongside the "Log Out" option. To do so, specify
 the `user: true` option when calling `self.apos.adminBar.add`.
 This should be reserved for items that manage personal settings.
-=======
 * Adds the possibility to add custom admin bars via the `addBar()` method from the `admin-bar` module.
 
 ### Changes
 
 * Browser URL now changes to reflect the slug of the document according to the mode that is being viewed.
->>>>>>> e093215f
 
 ## 3.50.0 (2023-06-09)
 
