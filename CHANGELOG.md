--- conflicted
+++ resolved
@@ -14,12 +14,9 @@
 
 * When deleting a draft document, we remove related reverse IDs of documents having a relation to the deleted one.
 * Fix publishing or moving published page after a draft page on the same tree level to work as expected.
-<<<<<<< HEAD
-* Display a more informative error message when publishing a page because the parent page is not published and the current user has no permission to publish the parent page (while having permission to publish the current one).
-=======
 * Check create permissions on create keyboard shortcut.
 * Copy requires create and edit permission.
->>>>>>> d8705308
+* Display a more informative error message when publishing a page because the parent page is not published and the current user has no permission to publish the parent page (while having permission to publish the current one).
 
 ### Changes
 
