--- conflicted
+++ resolved
@@ -7,11 +7,8 @@
 * Improve the Page Manager experience when dragging and dropping pages - the updates happen in background and the UI is not blocked anymore.
 * Allow scrolling while dragging a page in the Page Manager.
 * Change user's email field type to `email`.
-<<<<<<< HEAD
 * Improve media manager experience after uploading images. No additional server requests are made, no broken UI on error.
-=======
 * Change reset password form button label to `Reset Password`.
->>>>>>> 6ad53d9e
 
 ### Fixes
 
