# Changelog

## UNRELEASED

<<<<<<< HEAD
### Changes

* Improve the Page Manager experience when dragging and dropping pages - the updates happen in background and the UI is not blocked anymore.
* Allow scrolling while dragging a page in the Page Manager.
* Change user's email field type to `email`.
* Improve media manager experience after uploading images. No additional server requests are made, no broken UI on error.
* Change reset password form button label to `Reset Password`.

### Fixes

* Fixes an edge case where reordering a page in the Page Manager might affect another locale.
=======
## 4.14.2 (2025-04-02)

### Fixes

* Hotfix: the `choices` query parameter of the REST API no longer results in a 500 error if an invalid filter name is part of the list. Such filters are now properly ignored in `choices`. This issue could also have resulted in invocation of query methods that are not builders, however since all such methods are read-only operations, no arguments could be passed and no information was returned, there are no security implications.
>>>>>>> 5f8754fb

## 4.14.1 (2025-03-31)

### Fixes

* Hotfix: fixes a bug in which the same on-demand cache was used across multiple sites in the presence of `@apostrophecms/multisite`. In rare cases, this bug could cause the home page of site "A" to be displayed on a request for site "B," but only if requests were simultaneous. This bug did not impact single-site projects.

## 4.14.0 (2025-03-19)

### Adds

* Add a label for the `@apostrophecms/attachment` module (error reporting reasons).
* Add `translate` boolean option for report modal header configuration to force translation of the relevant items value (table cells).
* Adds feature to generate a table from an imported CSV file inside the rich-text-widget.
* Add data-test attributes to the login page.
* Adds AI-generated missing translations
* Adds the missing "Tags" filter to the chooser/manager view of files.
* Adds batch operations to the media manager.
* Passes `moduleName` to the event `content-changed` for batch operations, to know if data should be refreshed or not.

### Changes

* Bumps the `perPage` option for piece-types from 10 to 50
* Reworks rich text popovers to use `AposContextMenu`, for toolbar components as well as insert menu items.

### Fixes

* The `lang` attribute of the `<html>` tag now respects localization.
* Fixes the focus styling on AposTable headers.
* Proper errors when widgets are badly configured in expanded mode.
* More reliable Media Manager infinite scroll pagination.
* Fixes margin collapse in nested areas by switching to `padding` instead of `margin`
* Fixes Edit in Media Manager when the image is not in the currently loaded images. This may happen when the the Media Manager is in a relationship mode. 
* Removes `publish` batch operation for `autopublished` pieces.
* Fixes `restore` batch operation having the action `update`.
* Fixes `localize` batch operation having no `action` and no `docIds`.

## 4.13.0 (2025-02-19)

### Adds

* Supports progress notification type, can be used when no job are involved. Manage progress state into the new `processes` entity. 
* Moves global notification logic into Pinia store as well as job polling that updates processes.

### Fixes

* Field inputs inside an array modal can now be focused/tabbed via keyboard
* Fixes admin bar overlapping widget area add menu.
* Fixed the checkered background for gauging color transparency.
* Fixes `group.operations` (batch configuration) merging between modules in the same way that `group.fields` are merged.
* The i18n manager detects the current locale correctly in some edge cases, like when the locale is changed per document (Editor Modal) and the localization manager is opened from a relationship manager via a document context menu. 

### Adds

* Add support for batch localization of pieces and pages.
* Adds type for each file uploaded by big-upload. Moves big-upload-client to `apos/ui` folder and makes it esm. 
* When present, projections for reverse relationships now automatically include the special id and field storage properties for the relationship in question, allowing the related documents to be successfully returned.
* Introduce `AposModalReport` component for displaying table reports. It's accessible via `apos.report(content, options)` method and it's now used in the `@apostrophecms/i18n` module for detailed reporting after a batch localization operation.

### Changes

* The array editor's `isModified` method is now a computed property for consistency.
* The `modal` configuration property for batch operations without a group is now accepted and works as expected in the same way as for grouped operations.
* Explicitly enable document versions for `@apostrophecms/file-tag`, `@apostrophecms/file`, `@apostrophecms/image-tag` and `@apostrophecms/image` piece types.

### Adds

* If `error.cause` is prevent, log the property.

## 4.12.0 (2025-01-27)

### Fixes

* Fixes ability to change color hue by clicking the color hue bar rather than dragging the indicator.
* Prevents the rich text control bar from closing while using certain UI within the color picker.
* Saving a document via the dialog box properly refreshes the main content area when on a "show page" (when the context document is a piece rather than a page)
* Fixes the `AposButtonSplit` markup to follow the HTML5 specification, optimizes the component performance, visuals and testability.
* Fixes a case where releationship button overlaps a context menu.

### Adds

* Ability to disable the color spectrum UI of a color picker
* Accessibility improvement for the rich text editor Typography toolbar item.
* Adds `moduleLabels` prop to `AposDocContextMenu` to pass it to opened modals from custom operations (used by templates to define labels to display on the export modal).

### Changes

* Range style updates.
* The `pickerOptions` sub property of a color field's configuration has been merged with it's parent `options` object.
* Reworks `inline` and `micro` UI of some fields (color, range, select). Improve global inline style.
* Makes the range input being a number all the time instead of a string that we convert manually.
* Command line tasks can run before the first frontend asset build without error messages.

## 4.11.2 (2024-12-29)

### Fixes

* Fixes a bug where images in Media manager are not selectable (click on an image does nothing) in both default and relationship mode.
* Eliminated superfluous error messages. The convert method now waits for all recursive invocations to complete before attempting to determine if fields are visible.

### Adds

* Possibility to set a field not ready when performing async operations, when a field isn't ready, the validation and emit won't occur. 

## 4.11.1 (2024-12-18)

### Fixes

* Corrected a unit test that relies on the sitemap module, as it now makes explicit that the project level `baseUrl` must be set for a successful experience, and the module level `baseUrl` was set earlier. No other changes.

## 4.11.0 (2024-12-18)

### Adds

* When validating an `area` field, warn the developer if `widgets` is not nested in `options`.
* Adds support for supplying CSS variable names to a color field's `presetColors` array as selectable values.
* Adds support for dynamic focus trap in Context menus (prop `dynamicFocus`). When set to `true`, the focusable elements are recalculated on each cycle step.
* Adds option to disable `tabindex` on `AposToggle` component. A new prop `disableFocus` can be set to `false` to disable the focus on the toggle button. It's enabled by default.
* Adds support for event on `addContextOperation`, an option `type` can now be passed and can be `modal` (default) or `event`, in this case it does not try to open a modal but emit a bus event using the action as name.

### Fixes

* Focus properly Widget Editor modals when opened. Keep the previous active focus on the modal when closing the widget editor.
* a11y improvements for context menus.
* Fixes broken widget preview URL when the image is overridden (module improve) and external build module is registered.
* Inject dynamic custom bundle CSS when using external build module with no CSS entry point.
* Range field now correctly takes 0 into account.
* Apos style does not go through `postcss-viewport-to-container-toggle` plugin anymore to avoid UI bugs.

## 4.10.0 (2024-11-20)

### Fixes

* Extra bundle detection when using external build module works properly now.
* Widget players are now properly invoked when they arrive later in the page load process.
* Fix permission grid tooltip display.
* Fixes a bug that crashes external frontend applications.
* Fixes a false positive warning for module not in use for project level submodules (e.g. `widges/module.js`) and dot-folders (e.g. `.DS_Store`).
* Bumped `express-bearer-token` dependency to address a low-severity `npm audit` warning regarding noncompliant cookie names and values. Apostrophe
did not actually use any noncompliant cookie names or values, so there was no vulnerability in Apostrophe.
* Rich text "Styles" toolbar now has visually focused state.
* The `renderPermalinks` and `renderImages` methods of the `@apostrophecms/rich-text` module now correctly resolve the final URLs of page links and inline images in rich text widgets, even when the user has editing privileges. Formerly this was mistakenly prevented by logic intended to preserve the editing experience. The editing experience never actually relied on the
rendered output.
* Search bar will perform the search even if the bar is empty allowing to reset a search.
* Fixes Color picker being hidden in an inline array schema field, also fixes rgba inputs going off the modal.

### Adds

* It's possible now to target the HMR build when registering via `template.append` and `template.prepend`. Use `when: 'hmr:public'` or `when: 'hmr:apos'` that will be evaluated against the current asset `options.hmr` configuration.
* Adds asset module option `options.modulePreloadPolyfill` (default `true`) to allow disabling the polyfill preload for e.g. external front-ends. 
* Adds `bundleMarkup` to the data sent to the external front-end, containing all markup for injecting Apostrophe UI in the front-end.
* Warns users when two page types have the same field name, but a different field type. This may cause errors or other problems when an editor switches page types.
* The piece and page `GET` REST APIs now support `?render-areas=inline`. When this parameter is used, an HTML rendering of each widget is added to that specific widget in each area's `items` array as a new `_rendered` property. The existing `?render-areas=1` parameter is still supported to render the entire area as a single `_rendered` property. Note that this older option also causes `items` to be omitted from the response.

### Changes

* Removes postcss plugin and webpack loader used for breakpoint preview mode. Uses instead the new `postcss-viewport-to-container-toggle` plugin in the webpack config.
* Implement `vue-color` directly in Apostrophe rather than as a dependency
* Switch color handling library from `tinycolor2` to `@ctrl/tinycolor`
* Removes error messages in server console for hidden fields. These messages should not have been printed out in the server console in the first place.
* Removes invalid error messages on select fields appearing while opening an existing valid document.

## 4.9.0 (2024-10-31)

### Adds

* Relationship inputs have aria accessibility tags and autocomplete suggestions can be controlled by keyboard.
* Elements inside modals can have a `data-apos-focus-priority` attribute that prioritizes them inside the focusable elements list.
* Modals will continute trying to find focusable elements until an element marked `data-apos-focus-priority` appears or the max retry threshold is reached.
* Takes care of an edge case where Media Manager would duplicate search results.
* Add support for ESM projects.
* Modules can now have a `before: "module-name"` property in their configuration to initialize them before another module, bypassing the normal
order implied by `defaults.js` and `app.js`.
* `select` and `checkboxes` fields that implement dynamic choices can now take into account the value of other fields on the fly, by specifying
a `following` property with an array of other field names. Array and object subfields can access properties of the parent document
by adding a `<` prefix (or more than one) to field names in `following` to look upwards a level. Your custom method on the server side will
now receive a `following` object as an additional argument. One limitation: for now, a field with dynamic choices cannot depend on another field
with dynamic choices in this way.
* Adds AI-generated missing translations
* Adds the mobile preview dropdown for non visibles breakpoints. Uses the new `shortcut` property to display breakpoints out of the dropdown.
* Adds possibility to have two icons in a button.
* Breakpoint preview only targets `[data-apos-refreshable]`.
* Adds a `isActive` state to context menu items. Also adds possibility to add icons to context menu items.
* Add a postcss plugin to handle `vh` and `vw` values on breakpoint preview mode.
* Adds inject component `when` condition with possible values `hmr`, `prod`, and `dev`. Modules should explicitely register their components with the same `when` value and the condition should be met to inject the component.
* Adds inject `bundler` registration condition. It's in use only when registering a component and will be evaluated on runtime. The value should match the current build module (`webpack` or the external build module alias).
* Adds new development task `@apostrophecms/asset:reset` to reset the asset build cache and all build artifacts.
* Revamps the `@apostrophecms/asset` module to enable bundling via build modules.
* Adds `apos.asset.devServerUrl()` nunjucks helper to get the (bundle) dev server URL when available.
* The asset module has a new option, `options.hmr` that accepts `public` (default), `apos` or `false` to enable HMR for the public bundle or the admin UI bundle or disable it respectively. This configuration works only with external build modules that support HMR.
* The asset module has a new option, `options.hmrPort` that accepts an integer (default `null`) to specify the HMR WS port. If not specified, the default express port is used. This configuration works only with external build modules that support HMR WS.
* The asset module has a new option, `options.productionSourceMaps` that accepts a boolean (default `false`) to enable source maps in production. This configuration works only with external build modules that support source maps.

### Changes

* Silence deprecation warnings from Sass 1.80+ regarding the use of `@import`. The Sass team [has stated there will be a two-year transition period](https://sass-lang.com/documentation/breaking-changes/import/#transition-period) before the feature is actually removed. The use of `@import` is common practice in the Apostrophe codebase and in many project codebases. We will arrange for an orderly migration to the new `@use` directive before Sass 3.x appears.
* Move saving indicator after breakpoint preview.
* Internal methods `mergeConfiguration`, `autodetectBundles`, `lintModules`, `nestedModuleSubdirs` and `testDir` are now async.
* `express.getSessionOptions` is now async.

### Fixes

* Modifies the `AposAreaMenu.vue` component to set the `disabled` attribute to `true` if the max number of widgets have been added in an area with `expanded: true`.
* `pnpm: true` option in `app.js` is no longer breaking the application. 
* Remove unused `vue-template-compiler` dependency.
* Prevent un-publishing the `@apostrophecms/global` doc and more generally all singletons.
* When opening a context menu while another is already opened, prevent from focusing the button of the first one instead of the newly opened menu.
* Updates `isEqual` method of `area` field type to avoid comparing an area having temporary properties with one having none.
* In a relationship field, when asking for sub relationships using `withRelationships` an dot notion. 
If this is done in combination with a projection, this projection is updated to add the id storage fields of the needed relationships for the whole `withRelationships` path. 
* The admin UI no longer fails to function when the HTML page is rendered with a direct `sendPage` call and there is no current "in context" page or piece.

## 4.7.2 and 4.8.1 (2024-10-09)

### Fixes

* Correct a race condition that can cause a crash at startup when custom `uploadfs` options are present in some specific cloud environments e.g. when using Azure Blob Storage.

## 4.8.0 (2024-10-03)

### Adds

* Adds a mobile preview feature to the admin UI. The feature can be enabled using the `@apostrophecms/asset` module's new `breakpointPreviewMode` option. Once enabled, the asset build process will duplicate existing media queries as container queries. There are some limitations in the equivalence between media queries and container queries. You can refer to the [CSS @container at-rule](https://developer.mozilla.org/en-US/docs/Web/CSS/@container) documentation for more information. You can also enable `breakpointPreviewMode.debug` to be notified in the console when the build encounters an unsupported media query.
* Apostrophe now automatically adds the appropriate default values for new properties in the schema, even for existing documents in the database. This is done automatically during the migration phase of startup.
* Adds focus states for media library's Uploader tile.
* Adds focus states file attachment's input UI.
* Simplified importing rich text widgets via the REST API. If you  you have HTML that contains `img` tags pointing to existing images, you can now import them all quickly. When supplying the rich text widget object, include an `import` property with an `html` subproperty, rather than the usual `content` property. You can optionally provide a `baseUrl` subproperty as well. Any images present in `html` will be imported automatically and the correct `figure` tags will be added to the new rich text widget, along with any other markup acceptable to the widget's configuration.

### Changes

* The various implementations of `newInstance` found in Apostrophe, e.g. for widgets, array items, relationship fields and documents themselves, have been consolidated in one implementation. The same code is now reused both on the front and the back end, ensuring the same result without the need to introduce additional back end API calls.

### Fixes

* Apostrophe's migration logic is no longer executed twice on every startup and three times in the migration task. It is executed exactly once, always at the same point in the startup process. This bug did not cause significant performance issues because migrations were always only executed once, but there is a small performance improvement due to not checking for them more than once.
* The `@apostrophecms/page` module APIs no longer allow a page to become a child of itself. Thanks to [Maarten Marx](https://github.com/Pixelguymm) for reporting the issue.
* Uploaded SVGs now permit `<use>` tags granted their `xlink:href` property is a local reference and begins with the `#` character. This improves SVG support while mitgating XSS vulnerabilities.
* Default properties of object fields present in a widget now populate correctly even if never focused in the editor.
* Fixed the "choices" query builder to correctly support dynamic choices, ensuring compatibility with the [`piecesFilters`](https://docs.apostrophecms.org/reference/modules/piece-page-type.html#piecesfilters) feature when using dynamic choices.
* Fix a reordering issue for arrays when dragging and dropping items in the admin UI.
* The inline array item extract the label now using `title` as `titleField` value by default (consistent with the Slat list).

## 4.7.1 (2024-09-20)

### Fixes

* Ensure parked fields are not modified for parked pages when not configured in `_defaults`.

## 4.7.0 (2024-09-05)

### Changes

* UI and UX of inline arrays and their table styles

### Adds

* To aid debugging, when a file extension is unacceptable as an Apostrophe attachment the rejected extension is now printed as part of the error message.
* The new `big-upload-client` module can now be used to upload very large files to any route that uses the new `big-upload-middleware`.
* Add option `skipReplace` for `apos.doc.changeDocIds` method to skip the replacing of the "old" document in the database.
* The `@apostrophecms/i18n` module now exposes a `locales` HTTP GET API to aid in implementation of native apps for localized sites.
* Context menus can be supplied a `menuId` so that interested components can listen to their opening/closing.
* Allow to set mode in `AposWidget` component through props.
* Add batch operations to pages.
* Add shortcuts to pages manager.
* Add `replaces` (boolean, `false` by default) option to the context operation definition (registered via `apos.doc.addContextOperation()`) to allow the operation to require a replace confirmation before being executed. The user confirmation results in the Editor modal being closed and the operation being executed. The operation is not executed if the user cancels the confirmation.

### Changes

* Wait for notify before navigating to a new page.
* Send also `checkedTypes` via the pages body toolbar operations (e.g. 'batch') to the modal.

### Fixes

* Fix link to pages in rich-text not showing UI to select page during edit.
* Bumps `uploadfs` dependency to ensure `.tar.gz`, `.tgz` and `.gz` files uploaded to S3 download without double-gzipping.
This resolves the issue for new uploads.
* Registering duplicate icon is no longer breaking the build.
* Fix widget focus state so that the in-context Add Content menu stays visible during animation
* Fix UI of areas in schemas so that their context menus are layered overtop sibling schema fields UI
* Fix unhandled promise rejections and guard against potential memory leaks, remove 3rd party `debounce-async` dependency
* Adds an option to center the context menu arrow on the button icon. Sets this new option on some context menus in the admin UI.
* Fixes the update function of `AposSlatLists` so that elements are properly reordered on drag

## 4.6.1 (2024-08-26)

### Fixes

* Registering duplicate icon is no longer breaking the build.
* Fix widget focus state so that the in-context Add Content menu stays visible during animation.
* Fix UI of areas in schemas so that their context menus are layered overtop sibling schema fields UI.

### Removes
* Inline array option for `alwaysOpen` replaced with UI toggles

## 4.6.0 (2024-08-08)

### Adds

* Add a locale switcher in pieces and pages editor modals. This is available for localized documents only, and allows you to switch between locales for the same document.
  The locale can be switched at only one level, meaning that sub documents of a document that already switched locale will not be able to switch locale itself.
* Adds visual focus states and keyboard handlers for engaging with areas and widgets in-context
* Adds method `simulateRelationshipsFromStorage` method in schema module. 
This method populates the relationship field with just enough information to allow convert to accept it. It does not fully fetch the related documents. It does the opposite of prepareForStorage.
* A new options object has been added to the convert method. 
Setting the `fetchRelationships` option to false will prevent convert from actually fetching relationships to check which related documents currently exist. 
The shape of the relationship field is still validated.

### Changes

* Refactors Admin UI SASS to eliminate deprecation warnings from declarations coming after nested rules.
* Bumps the sass-loader version and adds a webpack option to suppress mixed declaration deprecation warnings to be removed when all modules are updated.
* Add `title` and `_url` to select all projection.
* Display `Select all` message on all pages in the manager modal.
* Refresh `checked` in manager modal after archive action.
* Update `@apostrophecms/emulate-mongo-3-driver` dependency to keep supporting `mongodb@3.x` queries while using `mongodb@6.x`.
* Updates rich text link tool's keyboard key detection strategy.
* Buttons that appear on slats (preview, edit crop/relationship, remove) are visually focusable and keyboard accessible.
* Added tooltip for update button. Thanks to [gkumar9891](https://github.com/gkumar9891) for this addition.

### Fixes

* Fixes the rendering of conditional fields in arrays where the `inline: true` option is used.
* Fixes the rich text link tool's detection and display of the Remove Link button for removing existing links
* Fixes the rich text link tool's detection and display of Apostrophe Page relationship field.
* Overriding standard Vue.js components with `editorModal` and `managerModal` are now applied all the time.
* Accommodate old-style replica set URIs with comma-separated servers by passing any MongoDB URIs that Node.js cannot parse directly to the MongoDB driver, and avoiding unnecessary parsing of the URI in general.
* Bump `oembetter` dependency to guarantee compatibility with YouTube. YouTube recently deployed broken `link rel="undefined"` tags on some of their video pages.
* It is now possible to see the right filename and line number when debugging the admin UI build in the browser. This is automatically disabled when `@apostrophecms/security-headers` is installed, because its defaults are incompatible by design.

## 4.5.4 (2024-07-22)

### Fixes

* Add a default projection to ancestors of search results in order to load a reasonable amount of data and avoid request timeouts.

## 4.5.3 (2024-07-17)

### Fixes

* Enhanced media selection with touchpad on Windows by extending focus timeout.

## 4.5.2 (2024-07-11)

### Fixes

* Ensure that `apos.doc.walk` never gets caught in an infinite loop even if circular references are present in the data. This is a hotfix for an issue that can arise when the new support for breadcrumbs in search results is combined with a more inclusive projection for page ancestors.
* Correct a longstanding bug in `apos.doc.walk` that led items to be listed twice in the `ancestors` array passed to the iterator.
* Correct a longstanding bug in `apos.doc.walk` that led ancestors that are themselves arrays to be misrepresented as a series of objects in the `ancestors` array passed to the iterator.
* For additional guarantees of reliability the `_dotPath` and `_ancestors` arguments to `apos.doc.walk`, which were always clearly documented as for internal use only, can no longer be passed in externally.

## 4.5.1 (2024-07-11)

### Changes

* Allow tiptap rich-text widget to open modals for images and links without closing the toolbar.

## 4.5.0 (2024-07-10)

### Adds

* Allow to disable shortcut by setting the option `shortcut: false`
* Adds a new color picker tool for the rich-text-widget toolbar that matches the existing `color` schema field. This also adds the same `pickerOptions` and `format` options to the rich-text-widget configuration that exist in the `color` schema field.
* Add missing UI translation keys.
* Infite scroll in media manager instead of pagination and related search fixes.
* Improves loaders by using new `AposLoadingBlock` that uses `AposLoading` instead of the purple screen in media manager.
* Select the configured aspect ratio and add `data-apos-field` attributes to the fields inside `AposImageRelationshipEditor.vue`.
* Add `getShowAdminBar` method. This method can be overriden in projects to drive the admin bar visibility for logged-in users.

### Fixes

* Removes unnecessary, broadly applied line-height setting that may cause logged-in vs logged-out visual discrepencies.
* Remove double GET request when saving image update.
* Fix filter menu forgetting selecting filters and not instantiating them.
* Remove blur emit for filter buttons and search bar to avoid re requesting when clicking outside…
* `this.modified` was not working properly (set to false when saving). We can now avoid to reload images when saving no changes.
* In media manager images checkboxes are disabled when max is reached.
* In media manager when updating an image or archiving, update the list instead of fetching and update checked documents to see changes in the right panel selected list.
* The `password` field type now has a proper fallback default, the empty string, just like the string field type
and its derivatives. This resolves bugs in which the unexpected `null` caused problems during validation. This bug
was old, but was masked in some situations until the release of version `4.4.3`.
* Identify and mark server validation errors in the admin UI. This helps editors identify already existing data fields, having validation errors when schema changes (e.g. optional field becomes required).
* Removes `menu-offset` props that were causing `AposContextMenu` to not display properly. 
* Allows to pass a number or an array to `AposContextMenu` to set the offset of the context menu (main and cross axis see `floating-ui` documentation).
* Fixes the relationship fields not having the data when coming from the relationship modal.
* Fixes watch on `checkedDocs` passed to `AposSlatList` not being reactive and not seeing updated relationship fields.
* Adds styles for 1 column expanded area ([#4608](https://github.com/apostrophecms/apostrophe/issues/4608))
* Fixes weird slug computations based on followed values like title. Simplifies based on the new tech design.
* Prevent broken admin UI when there is a missing widget.
* Fixes media manager not loading images when last infinite scroll page have been reached (when uploading image for example).
* Upgrade oembetter versions to allow all vimeo urls.

### Changes

* Update `Choose Images` selection behavior. When choosing images as part of a relationship, you click on the image or checkbox to add the image to the selection.
If a max is set to allow only one image, clicking on the selected image will remove it from the selection. Clicking on another image will update the selection with the newly clicked image. 
If a max is set to allow multiple images, you can remove images from the selection by using the checkbox. Clicking on the image will bring the image schema in the right panel.
You can upload images even if the max has been reached. We will append the uploaded images to the existing selection up to the max if any.
* Update `@apostrophecms/emulate-mongo-3-driver` dependency to keep supporting `mongodb@3.x` queries while using `mongodb@6.x`.

## 4.4.3 (2024-06-17)

### Fixes

* Do not use schema `field.def` when calling `convert`. Applying defaults to new documents is the job of `newInstance()` and similar code.
If you wish a field to be mandatory use `required: true`.
* As a convenience, using `POST` for pieces and pages with `_newInstance: true` keeps any additional `req.body` properties in the API response.
This feature unofficially existed before, it is now supported.
* Rollbacks watcher on `checked` array. Fixes, checked docs not being properly updated.


## 4.4.2 (2024-06-14)

### Fixes

* Hotfix: the new `_parent` property of pieces, which refers to the same piece page as `_parentUrl`, is now a carefully pruned
subset to avoid the risk of infinite recursion when the piece page has a relationship to a piece. Those who want `_parent`
to be more complete can extend the new `pruneParent` method of the relevant piece page module. This regression was
introduced in version 4.4.0.

## 4.4.1 (2024-06-12)

### Fixes

* Depend on `stylelint-config-apostrophe` properly via npm, not github.

## 4.4.0 (2024-06-12)

### Adds

* Adds a pinia store to handle modals logic. 
* Methods from the store are registered on `apos.modal` instead of methods from `TheAposModals` component.
* No more need to emit `safe-close` when defining an `AposModal`, modal is automatically resolved when closed.
* Adds field components access to the reactive document value.
* Expose `AposContextMenu` owned method for re-calculation of the content position.
* Field Meta components of `slug` and `string` types can now fire `replace-field-value` events with text value payload, which will replace the respective field value.
* `AposInputString` now accepts a `rows` prop, in effect only when `field.textarea` is set to `true`.
* Add `T,S` shortcut to open the Personal Settings.
* Add `T,D` shortcut to open the Submitted Drafts.
* Add a scrollbar to the shortcut list.
* Add breadcrumbs to search results page.
* Pages relationships have now their checkboxes disabled when max is reached.

### Changes

* Improves widget tabs for the hidden entries, improves UX when validation errors are present in non-focused tabs.
* When moving a page, recognize when the slug of a new child
already contains the new parent's slug and not double it.
For example, given we have two pages as children of the home page, page A and page B.
Page A and page B are siblings.
Page A has the slug `/peer` and page B has the slug `/peer/page`.
Now we want page B to be the child of page A.
We will now end up with page B slug as `/peer/page` and not `/peer/peer/page` as before.
* `AposSpinner` now respects the colors for `heavy` weight mode and also accepts second, "light" color in this mode. Props JSDoc blocks are added.
* `AposContextMenu` now respects the `menuOffset` component property.
* Set `G,Shift+I` shortcut to open the Image Tags manager modal.
* Set `G,Shift+F` shortcut to open the File Tags manager modal.
* Remove slug from suggestion for images.
* Increase suggestion search image size to 50px.
* For suggestions with image, keep title on a single line and truncate title field with `...` when it hits the right side.

### Fixes

* Rich Text editor properly unsets marks on heading close.
* Widget client side schema validation.
* Allow `G,Shift+I` shortcut style.
* Detect shortcut conflicts when using multiple shortcuts.
* Updating schema fields as read-only no longer reset the value when updating the document.
* Fixes stylelint config file, uses config from our shared configuration, fixes all lint errors. 
* Fixes `TheAposCommandMenu` modals not computing shortcuts from the current opened modal.
* Fixes select boxes of relationships, we can now check manually published relationships, and `AposSlatList` renders properly checked relationships.
* Fixes issues in `AposInputArray` on production build to be able to add, remove and edit array items after `required` error.
* Relationships browse button isn't disabled when max is reached.
* In media manager images checkboxes are disabled when max is reached.

## 4.3.3 (2024-06-04)

### Fixes

* Removes `$nextTick` use to re render schema in `AposArrayEditor` because it was triggering weird vue error in production.
Instead, makes the AposSchema for loop keys more unique using `modelValue.data._id`, 
if document changes it re-renders schema fields.
* In media manager image checkboxes are disabled when max is reached.
* Fixes tiptap bubble menu jumping on Firefox when clicking on buttons. Also fixes the fact that 
double clicking on bubble menu out of buttons would prevent it from closing when unfocusing the rich text area.
* In media manager images checkboxes are disabled when max is reached.
* Makes the final fields accessible in the media manager right rail.

## 4.3.2 (2024-05-18)

### Fixes

* Corrects a regression introduced in version 4.3.0 that broke the validation of widget modals, resulting in a confusing
error on the page. A "required" field in a widget, for instance, once again blocks the save operation properly.

### Changes

* Improves widget tab UI for the hidden entries, improves UX when validation errors are present in non-focused tabs.

## 4.3.1 (2024-05-17)

### Fixes

* Databases containing documents that no longer correspond to any module no longer cause the migration that adds missing mode properties
to fail (an issue introduced in version 4.2.0). Databases with no such "orphaned" documents were not affected.

## 4.3.0 (2024-05-15)

### Adds

* Allows to disable page refresh on content changed for page types.
* Widget editor can now have tabs.
* Adds prop to `AposInputMixin` to disable blur emit.
* Adds `throttle` function in ui module utils.
* Adds a `publicBundle` option to `@apostrophecms/asset`. When set to `false`, the `ui/src` public asset bundle is not built at all in most cases
except as part of the admin UI bundle which depends on it. For use with external front ends such as [apostrophe-astro](https://github.com/apostrophecms/apostrophe-astro).
Thanks to Michelin for contributing this feature.

### Fixes

* Do not show widget editor tabs when the developer hasn't created any groups.
* `npm link` now works again for Apostrophe modules that are dependencies of a project.
* Re-crop image attachments found in image widgets, etc. when replacing an image in the Media Manager.
* Fixes visual transitions between modals, as well as slider transition on overlay opacity.
* Changing the aspect ratio multiple times in the image cropper modal no longer makes the stencil smaller and smaller.

### Changes

* Improves `debounce` function to handle async properly (waiting for previous async call to finish before triggering a new one).
* Adds the `copyOfId` property to be passed to the `apos.doc.edit()` method, while still allowing the entire `copyOf` object for backwards compatibility.

### Fixes


## 4.2.1 (2024-04-29)

### Fixes

* Fixes drag and drop regression in the page tree where pages were not able to be moved between parent and child.

## 4.2.0 (2024-04-18)

* Typing a `/` in the title field of a page no longer confuses the slug field. Thanks to [Gauav Kumar](https://github.com/gkumar9891).

### Changes

* Rich text styles are now split into Nodes and Marks, with independent toolbar controls for a better user experience when applying text styles.
There is no change in how the `styles` option is configured.
* Rich text style labels are fully localized.
* `i18n` module now uses the regular `req.redirect` instead of a direct `res.redirect` to ensure redirection, enabling more possibilities for `@apostrophecms/redirect` module
* Refactors `AposModal` component with composition api to get rid of duplicated code in `AposFocusMixin` and `AposFocus`.
* `APOS_MONGODB_LOG_LEVEL` has been removed. According to [mongodb documentation](https://github.com/mongodb/node-mongodb-native/blob/main/etc/notes/CHANGES_5.0.0.md#mongoclientoptionslogger-and-mongoclientoptionsloglevel-removed) "Both the logger and the logLevel options had no effect and have been removed."
* Update `connect-mongo` to `5.x`. Add `@apostrophecms/emulate-mongo-3-driver` dependency to keep supporting `mongodb@3.x` queries while using `mongodb@6.x`.

### Fixes

* Updates the docs `beforeInsert` handler to avoid ending with different modes being set between `_id`, `aposLocale` and `aposMode`.
* Adds a migration to fix potential corrupted data having different modes set between `_id`, `aposLocale` and `aposMode`.
* Fix a crash in `notification` when `req.body` was not present. Thanks to Michelin for contributing this fix.
* Addresses a console error observed when opening and closing the `@apostrophecms-pro/palette` module across various projects.
* Fixes the color picker field in `@apostrophecms-pro/palette` module.
* Ensures that the `data-apos-test` attribute in the admin bar's tray item buttons is set by passing the `action` prop to `AposButton`.
* Prevents stripping of query parameters from the URL when the page is either switched to edit mode or reloaded while in edit mode.
* Add the missing `metaType` property to newly inserted widgets.

### Security

* New passwords are now hashed with `scrypt`, the best password hash available in the Node.js core `crypto` module, following guidance from [OWASP](https://cheatsheetseries.owasp.org/cheatsheets/Password_Storage_Cheat_Sheet.html).
This reduces login time while improving overall security.
* Old passwords are automatically re-hashed with `scrypt` on the next successful login attempt, which
adds some delay to that next attempt, but speeds them up forever after compared to the old implementation.
* Custom `scrypt` parameters for password hashing can be passed to the `@apostrophecms/user` module via the `scrypt` option. See the [Node.js documentation for `scrypt`]. Note that the `maxmem` parameter is computed automatically based on the other parameters.

## 4.1.1 (2024-03-21)

### Fixes

* Hotfix for a bug that broke the rich text editor when the rich text widget has
a `styles` property. The bug was introduced in 4.0.0 as an indirect side effect of deeper
watching behavior by Vue 3.

## 4.1.0 (2024-03-20)

### Fixes

* Don't crash if a document of a type no longer corresponding to any module is present
together with the advanced permission module.
* AposLoginForm.js now pulls its schema from the user module rather than hardcoding it. Includes the
addition of `enterUsername` and `enterPassword` i18n fields for front end customization and localization.
* Simulated Express requests returned by `apos.task.getReq` now include a `req.headers` property, for
greater accuracy and to prevent unexpected bugs in other code.
* Fix the missing attachment icon. The responsibility for checking whether an attachment
actually exists before calling `attachment.url` still lies with the developer.

### Adds

* Add new `getChanges` method to the schema module to get an array of document changed field names instead of just a boolean like does the `isEqual` method.
* Add highlight class in UI when comparing documents.

## 4.0.0 (2024-03-12)

### Adds
* Add Marks tool to the Rich Text widget for handling toggling marks.
* Add translation keys used by the multisite assembly module.
* Add side by side comparison support in AposSchema component.
* Add `beforeLocalize` and `afterLocalize` events.
* Add custom manager indicators support via `apos.schema.addManagerIndicator({ component, props, if })`. The component registered this way will be automatically rendered in the manager modal.
* Add the possibility to make widget modals wider, which can be useful for widgets that contain areas taking significant space. See [documentation](https://v3.docs.apostrophecms.org/reference/modules/widget-type.html#options).
* Temporarily add `translation` module to support document translations via the `@apostrophecms-pro/automatic-translation` module.
**The `translation` core module may be removed or refactored to reduce overhead in the core,** so its presence should
not be relied upon.

### Changes

* Migrate to Vue 3. This entails changes to some admin UI code, as detailed in our public announcement.
There are no other backwards incompatible changes in apostrophe version 4.0.0.
Certain other modules containing custom admin UI have also been updated in a new major version to be compatible,
as noted in our announcement and on the migration page of our website.

### Fixes

* Adds `textStyle` to Tiptap types so that spans are rendered on RT initialization
* `field.help` and `field.htmlHelp` are now correctly translated when displayed in a tooltip.
* Bump the `he` package to most recent version.
* Notification REST APIs should not directly return the result of MongoDB operations.

## 3.63.2 (2024-03-01)

### Security

* Always validate that method names passed to the `external-condition` API actually appear in `if` or `requiredIf`
clauses for the field in question. This fix addresses a serious security risk in which arbitrary methods of
Apostrophe modules could be called over the network, without arguments, and the results returned to the caller.
While the lack of arguments mitigates the data exfiltration risk, it is possible to cause data loss by
invoking the right method. Therefore this is an urgent upgrade for all Apostrophe 3.x users. Our thanks to the Michelin
penetration test red team for disclosing this vulnerability. All are welcome to disclose security vulnerabilities
in ApostropheCMS code via [security@apostrophecms.com](mailto:security@apostrophecms.com).
* Disable the `alwaysIframe` query parameter of the oembed proxy. This feature was never used in Apostrophe core, and could be misused to carry out arbitrary GET requests in the context of an iframe, although it could not be used to exfiltrate any information other than the success or failure of the request, and the request was still performed by the user's browser only. Thanks to the Michelin team.
* Remove vestigial A2 code relating to polymorphic relationship fields. The code in question had no relevance to the way such a feature would be implemented in A3, and could be used to cause a denial of service by crashing and restarting the process. Thanks to the Michelin team.

## 3.63.1 (2024-02-22)

### Security

* Bump dependency on `sanitize-html` to `^2.12.1` at a minimum, to ensure that `npm update apostrophe` is sufficient to guarantee a security update is installed. This security update prevents specially crafted HTML documents from revealing the existence or non-existence of files on the server. The vulnerability did not expose any other information about those files. Thanks to the [Snyk Security team](https://snyk.io/) for the disclosure and to [Dylan Armstrong](https://dylan.is/) for the fix.

## 3.63.0 (2024-02-21)

### Adds

* Adds a `launder` method to the `slug` schema field query builder to allow for use in API queries.
* Adds support for browsing specific pages in a relationship field when `withType` is set to a page type, like `@apostrophecms/home-page`, `default-page`, `article-page`...
* Add support for `canCreate`, `canPreview` & `canShareDraft` in context operations conditions.
* Add support for `canCreate`, `canEdit`, `canArchive` & `canPublish` in utility operations definitions.
* Add `uponSubmit` requirement in the `@apostrophecms/login` module. `uponSubmit` requirements are checked each time the user submit the login form. See the documentation for more information.
* Add field metadata feature, where every module can add metadata to fields via public API offered by `apos.doc.setMeta()`, `apos.doc.getMeta()`, `apos.doc.getMetaPath()` and `apos.doc.removeMeta()`. The metadata is stored in the database and can be used to store additional information about a field.
* Add new `apos.schema.addFieldMetadataComponent(namespace, component)` method to allow adding custom components. They have access to the server-side added field metadata and can decide to show indicators on the admin UI fields. Currently supported fields are "string", "slug", "array", "object" and "area".

### Fixes

* When deleting a draft document, we remove related reverse IDs of documents having a relation to the deleted one.
* Fix publishing or moving published page after a draft page on the same tree level to work as expected.
* Check create permissions on create keyboard shortcut.
* Copy requires create and edit permission.
* Display a more informative error message when publishing a page because the parent page is not published and the current user has no permission to publish the parent page (while having permission to publish the current one).
* The `content-changed` event for the submit draft action now uses a complete document.
* Fix the context bar overlap on palette for non-admin users that have the permission to modify it.
* Show widget icons in the editor area context menu.

### Changes

* Share Drafts modal styles made larger and it's toggle input has a larger hitbox.

## 3.62.0 (2024-01-25)

### Adds

* Adds support for `type` query parameter for page autocomplete. This allows to filter the results by page type. Example: `/api/v1/@apostrophecms/page?autocomplete=something&type=my-page-type`.
* Add testing for the `float` schema field query builder.
* Add testing for the `integer` schema field query builder.
* Add support for link HTML attributes in the rich text widget via configurable fields `linkFields`, extendable on a project level (same as it's done for `fields`). Add an `htmlAttribute` property to the standard fields that map directly to an HTML attribute, except `href` (see special case below), and set it accordingly, even if it is the same as the field name. Setting `htmlAttribute: 'href'` is not allowed and will throw a schema validation exception (on application boot).
* Adds support in `can` and `criteria` methods for `create` and `delete`.
* Changes support for image upload from `canEdit` to `canCreate`.
* The media manager is compatible with per-doc permissions granted via the `@apostrophecms-pro/advanced-permission` module.
* In inline arrays, the trash icon has been replaced by a close icon.

### Fixes

* Fix the `launder` and `finalize` methods of the `float` schema field query builder.
* Fix the `launder` and `finalize` methods of the `integer` schema field query builder.
* A user who has permission to `publish` a particular page should always be allowed to insert it into the
published version of the site even if they could not otherwise insert a child of the published
parent.
* Display the "Browse" button in a relationship inside an inline array.

## 3.61.1 (2023-01-08)

### Fixes

* Pinned Vue dependency to 2.7.15. Released on December 24th, Vue 2.7.16 broke the rich text toolbar in Apostrophe.

## 3.61.0 (2023-12-21)

### Adds

* Add a `validate` method to the `url` field type to allow the use of the `pattern` property.
* Add `autocomplete` attribute to schema fields that implement it (cf. [HTML attribute: autocomplete](https://developer.mozilla.org/en-US/docs/Web/HTML/Attributes/autocomplete)).
* Add the `delete` method to the `@apostrophecms/cache` module so we don't have to rely on direct MongoDB manipulation to remove a cache item.
* Adds tag property to fields in order to show a tag next to the field title (used in advanced permission for the admin field). Adds new sensitive label color.
* Pass on the module name and the full, namespaced template name to external front ends, e.g. Astro.
Also make this information available to other related methods for future and project-level use.
* Fixes the AposCheckbox component to be used more easily standalone, accepts a single model value instead of an array.

### Fixes

* Fix `date` schema field query builder to work with arrays.
* Fix `if` on pages. When you open the `AposDocEditor` modal on pages, you now see an up to date view of the visible fields.
* Pass on complete annotation information for nested areas when adding or editing a nested widget using an external front, like Astro.
* We can now close the image modal in rich-text widgets when we click outside of the modal.
The click on the cancel button now works too.
* Fixes the `clearLoginAttempts` method to work with the new `@apostrophecms/cache` module `delete` method.

## 3.60.1 (2023-12-06)

### Fixes

* corrected an issue where the use of the doc template library can result in errors at startup when
replicating certain content to new locales. This was not a bug in the doc template library.
Apostrophe was not invoking `findForEditing` where it should have.

## 3.60.0 (2023-11-29)

### Adds

* Add the possibility to add custom classes to notifications.
Setting the `apos-notification--hidden` class will hide the notification, which can be useful when we only care about the event carried by it.
* Give the possibility to add horizontal rules from the insert menu of the rich text editor with the following widget option: `insert: [ 'horizontalRule' ]`.
Improve also the UX to focus back the editor after inserting a horizontal rule or a table.

### Fixes

* The `render-widget` route now provides an `options` property on the widget, so that
schema-level options of the widget are available to the external front end when
rendering a newly added or edited widget in the editor. Note that when rendering a full page,
this information is already available on the parent area: `area.options.widgets[widget.type]`
* Pages inserted directly in the published mode are now given a
correct `lastPublishedAt` property, correcting several bugs relating
to the page tree.
* A migration has been added to introduce `lastPublishedAt` wherever
it is missing for existing pages.
* Fixed a bug that prevented page ranks from renumbering properly during "insert after" operations.
* Added a one-time migration to make existing page ranks unique among peers.
* Fixes conditional fields not being properly updated when switching items in array editor.
* The `beforeSend` event for pages and the loading of deferred widgets are now
handled in `renderPage` with the proper timing so that areas can be annotated
successfully for "external front" use.
* The external front now receives 100% of the serialization-friendly data that Nunjucks receives,
including the `home` property etc. Note that the responsibility to avoid passing any nonserializable
or excessively large data in `req.data` falls on the developer when choosing to use the
`apos-external-front` feature.
* Wraps the group label in the expanded preview menu component in `$t()` to allow translation

## 3.59.1 (2023-11-14)

### Fixes

* Fix `if` and `requiredIf` fields inside arrays. With regard to `if`, this is a hotfix for a regression introduced in 3.59.0.

## 3.59.0 (2023-11-03)

### Changes

* Webpack warnings about package size during the admin UI build process have been turned off by default. Warnings are still enabled for the public build, where a large bundle can be problematic for SEO.

### Fixes

* Apostrophe warns you if you have more than one piece page for the same piece type and you have not overridden `chooseParentPage`
to help Apostrophe decide which page is suitable as the `_url` of each piece. Beginning with this release, Apostrophe can recognize
when you have chosen to do this via `extendMethods`, so that you can call `_super()` to fall back to the default implementation without
receiving this warning. The default implementation still just returns the first page found, but always following the
`_super()` pattern here opens the door to npm modules that `improve` `@apostrophecms/piece-page` to do something more
sophisticated by default.
* `newInstance` always returns a reasonable non-null empty value for area and
object fields in case the document is inserted without being passed through
the editor, e.g. in a parked page like the home page. This simplifies
the new external front feature.

### Adds

* An adapter for Astro is under development with support from Michelin.
Starting with this release, adapters for external fronts, i.e. "back for front"
frameworks such as Astro, may now be implemented more easily. Apostrophe recognizes the
`x-requested-with: AposExternalFront` header and the `apos-external-front-key` header.
If both are present and `apos-external-front-key` matches the `APOS_EXTERNAL_FRONT_KEY`
environment variable, then Apostrophe returns JSON in place of a normal page response.
This mechanism is also available for the `render-widget` route.
* Like `type`, `metaType` is always included in projections. This helps
ensure that `apos.util.getManagerOf()` can be used on any object returned
by the Apostrophe APIs.

## 3.58.1 (2023-10-18)

### Security

* Update `uploadfs` to guarantee users get a fix for a [potential security vulnerability in `sharp`](https://security.snyk.io/vuln/SNYK-JS-SHARP-5922108).
This was theoretically exploitable only by users with permission to upload media to Apostrophe
* Remove the webpack bundle analyzer feature, which had been nonfunctional for some time, to address a harmless npm audit warning
* Note: there is one remaining `npm audit` warning regarding `postcss`. This is not a true vulnerability because only developers
with access to the entire codebase can modify styles passed to `postcss` by Apostrophe, but we are working with upstream
developers to determine the best steps to clear the warning

### Fixes

* Automatically add `type` to the projection only if there are no exclusions in the projection. Needed to prevent `Cannot do
exclusion on field in inclusion projection` error.

## 3.58.0 (2023-10-12)

### Fixes

* Ensure Apostrophe can make appropriate checks by always including `type` in the projection even if it is not explicitly listed.
* Never try to annotate a widget with permissions the way we annotate a document, even if the widget is simulating a document.
* The `areas` query builder now works properly when an array of area names has been specified.

### Adds

* Widget schema can now follow the parent schema via the similar to introduced in the `array` field type syntax (`<` prefix). In order a parent followed field to be available to the widget schema, the area field should follow it. For example, if area follows the root schema `title` field via `following: ['title']`, any field from a widget schema inside that area can do `following: ['<title']`.
* The values of fields followed by an `area` field are now available in custom widget preview Vue components (registered with widget option `options.widget = 'MyComponentPreview'`). Those components will also receive additional `areaField` prop (the parent area field definition object).
* Allows to insert attachments with a given ID, as well as with `docIds` and `archivedDocIds` to preserve related docs.
* Adds an `update` method to the attachment module, that updates the mongoDB doc and the associated file.
* Adds an option to the `http` `remote` method to allow receiving the original response from `node-fetch` that is a stream.

## 3.57.0 2023-09-27

### Changes
* Removes a 25px gap used to prevent in-context widget UI from overlapping with the admin bar
* Simplifies the way in-context widget state is rendered via modifier classes
### Adds

* Widgets detect whether or not their in-context editing UI will collide with the admin bar and adjust it appropriately.
* Italian translation i18n file created for the Apostrophe Admin-UI. Thanks to [Antonello Zanini](https://github.com/Tonel) for this contribution.
* Fixed date in piece type being displayed as current date in column when set as undefined and without default value. Thanks to [TheSaddestBread](https://github.com/AllanKoder) for this contribution.

### Fixes

* Bumped dependency on `oembetter` to ensure Vimeo starts working again
for everyone with this release. This is necessary because Vimeo stopped
offering oembed discovery meta tags on their video pages.

### Fixes

* The `118n` module now ignores non-JSON files within the i18n folder of any module and does not crash the build process.

## 3.56.0 (2023-09-13)

### Adds

* Add ability for custom tiptap extensions to access the options passed to rich text widgets at the area level.
* Add support for [npm workspaces](https://docs.npmjs.com/cli/v10/configuring-npm/package-json#workspaces) dependencies. A workspace dependency can now be used as an Apostrophe module even if it is not a direct dependency of the Apostrophe project. Only direct workspaces dependencies of the Apostrophe project are supported, meaning this will only work with workspaces set in the Apostrophe project. Workspaces set in npm modules are not supported, please use [`bundle`](https://v3.docs.apostrophecms.org/reference/module-api/module-overview.html#bundle) instead. For instance, I have an Apostrophe project called `website`. `website` is set with two [npm workspaces](https://docs.npmjs.com/cli/v10/using-npm/workspaces), `workspace-a` & `workspace-b`. `workspace-a` `package.json` contains a module named `blog` as a dependency. `website` can reference `blog` as enabled in the Apostrophe `modules` configuration.
* The actual invocation of `renderPageForModule` by the `sendPage` method of all modules has been
factored out to `renderPage`, which is no longer deprecated. This provides a convenient override point
for those who wish to substitute something else for Nunjucks or just wrap the HTML in a larger data
structure. For consistent results, one might also choose to override the `renderWidget` and `render`
methods of the `@apostrophecms/area` module, which are used to render content while editing.
Thanks to Michelin for their support of this work.
* Add `@apostrophecms/rich-text-widget:lint-fix-figure` task to wrap text nodes in paragraph tags when next to figure tags. Figure tags are not valid children of paragraph tags.
* Add `@apostrophecms/rich-text-widget:remove-empty-paragraph` task to remove empty paragraphs from all existing rich-texts.

## 3.55.1 (2023-09-11)

### Fixes

* The structured logging for API routes now responds properly if an API route throws a `string` as an exception, rather than
a politely `Error`-derived object with a `stack` property. Previously this resulted in an error message about the logging
system itself, which was not useful for debugging the original exception.

## 3.55.0 (2023-08-30)

### Adds

* Add `publicApiCheckAsync` wrapper method (and use it internally) to allow for overrides to do async permission checks of REST APIs. This feature doesn't introduce any breaking changes because the default implementation still invokes `publicApiCheck` in case developers have overridden it.

### Fixes

* Refresh schema field with same name in `AposDocEditor` when the schema changes.
* Infer parent ID mode from the request when retrieving the parent (target) page to avoid `notfound`.
* Log the actual REST API error message and not the one meant for the user.
* Hide dash on autopublished pages title.

## 3.54.0 (2023-08-16)

### Adds

* Add `@apostrophecms/log` module to allow structured logging. All modules have `logDebug`, `logInfo`, `logWarn` and `logError` methods now. See the [documentation](https://v3.docs.apostrophecms.org/guide/logging.html) for more details.
* Add `@apostrophecms/settings` translations.
* Add the ability to have custom modals for batch operations.
* Add the possibility to display utility operations inside a 3-dots menu on the page manager, the same way it is done for the docs manager.
* Custom context operations now accept a `moduleIf` property, which tests options at the module level
the same way that `if` tests properties of the document to determine if the operation should be
offered for a particular document. Note that not all options are passed to the front end unless
`getBrowserData` is extended to suit the need.
* Move Pages Manager modal business logic to a mixin.
* Add `column.extraWidth` option (number) for `AposTreeHeader.vue` to allow control over the tree cell width.
* Move `AposDocContextMenu.vue` business logic to a mixin.
* Move Pages Manager modal business logic to a mixin. Add `column.extraWidth` option (number) for `AposTreeHeader.vue` to allow control over the tree cell width.

### Changes

* Rename misleading `projection` parameter into `options` in `self.find` method signature for
`@apostrophecms/any-doc-type`, `@apostrophecms/any-page-type` & `@apostrophecms/piece-type`.
**This was never really a projection in A3,** so it is not a backwards compatibility issue.
* Hide save button during in-context editing if the document is autopublished.
* Beginning with this release, the correct `moduleName` for typical
actions on the context document is automatically passed to the
modal associated with a custom context operation, unless `moduleName`
is explicitly specified. The `moduleName` parameter to `addContextOperation`
is no longer required and should not be passed at all in most cases
(just pass the object argument). If you do wish to specify a `moduleName`
to override that prop given to the modal, then it is recommended to pass
it as a `moduleName` property of the object, not as a separate argument.
For backwards compatibility the two-argument syntax is still permitted.

### Fixes

* Resolved data integrity issue with certain page tree operations by inferring the best peer to position the page relative to rather
than attempting to remember the most recent move operation.
* Fixes a downstream bug in the `getFieldsByCategory` method in the `AposEditorMixin.js` by checking for a property before accessing it.
* In Nunjucks templates, `data.url` now includes any sitewide and locale URL prefixes. This fixes local prefixing for pagination of piece-type index pages.
* Changes were detected in various fields such as integers, which caused the "Update" button to be active even when there was no actual modification in the doc.
* Fix a bug that prevented adding multiple operations in the same batch operation group.
* The `getTarget` method of the page module should use `findForEditing` to make sure it is able to see
pages that would be filtered out of a public view by project level or npm module overrides.

## 3.53.0 (2023-08-03)

### Adds

* Accessibility improved for navigation inside modals and various UI elements.
Pages/Docs Manager and Doc Editor modal now have better keyboard accessibility.
They keep the focus on elements inside modals and give it back to their parent modal when closed.
This implementation is evolving and will likely switch to use the `dialog` HTML element soon.
* Adds support for a new `if` property in `addContextOperation` in order to show or not a context operation based on the current document properties.
* Add `update-doc-fields` event to call `AposDocEditor.updateDocFields` method
* Add schema field `hidden` property to always hide a field
* Hide empty schema tabs in `AposDocEditor` when all fields are hidden due to `if` conditions
* The front end UI now respects the `_aposEditorModal` and `_aposAutopublish`
properties of a document if present, and otherwise falls back to module
configuration. This is a powerful addition to custom editor components
for piece and page types, allowing "virtual piece types" on the back end that
deal with many content types to give better hints to the UI.
* Respect the `_aposAutopublish` property of a document if present, otherwise
fall back to module configuration.
* For convenience in custom editor components, pass the new prop `type`, the original type of the document being copied or edited.
* For better results in custom editor components, pass the prop `copyOfId`, which implies
the custom editor should fetch the original itself by its means of choice.
For backwards compatibility `copyOf` is still passed, but it may be an
incomplete projection and should not be used in new code.
* Custom context operations now receive a `docId` prop, which should
be used in preference to `doc` because `doc` may be an incomplete
projection.
* Those creating custom context operations for documents can now
specify both a `props` object for additional properties to be passed to
their modal and a `docProps` object to map properties from the document
to props of their choosing.
* Adds support to add context labels in admin bar.
* Adds support for admin UI language configuration in the `@apostrophecms/i18n` module. The new options allow control over the default admin UI language and configures the list of languages, that any individual logged in user can choose from. See the [documentation](https://v3.docs.apostrophecms.org/reference/modules/i18n.html) for more details.
* Adds `adminLocale` User field to allow users to set their preferred admin UI language, but only when the `@apostrophecms/i18n` is configured accordingly (see above).
* Adds `@apostrophecms/settings` module and a "Personal Settings" feature. See the [documentation](https://v3.docs.apostrophecms.org/reference/modules/settings.html) for more details.
* Adds `$and` operator on `addContextOperation` `if` property in order to check multiple fields before showing or hiding a context operation.

### Fixes

* `AposDocEditor` `onSave` method signature. We now always expect an object when a parameter is passed to the function to check
the value of `navigate` flag.
* Fixes a problem in the rich text editor where the slash would not be deleted after item selectin from the insert menu.
* Modules that have a `public` or `i18n` subdirectory no longer generate a
warning if they export no code.
* Clean up focus parent event handlers when components are destroyed. Prevents a slow degradation of performance while editing.
Thanks to [Joshua N. Miller](https://github.com/jmiller-rise8).
* Fixes a visual discrepancy in the rich text editor where empty paragraphs would appear smaller in preview mode compared to edit mode.

### Changes

* To make life easier for module developers, modules that are `npm link`ed to
the project no longer have to be listed in `package.json` as
dependencies. To prevent surprises this is still a requirement for modules
that are not symlinked.

## 3.52.0 (2023-07-06)

### Changes

* Foreign widget UI no longer uses inverted theme styles.

### Adds

* Allows users to double-click a nested widget's breadcrumb entry and open its editor.
* Adds support for a new `conditions` property in `addContextOperation` and validation of `addContextOperation` configuration.

### Fixes

* The API now allows the user to create a page without defining the page target ID. By default it takes the Home page.
* Users are no longer blocked from saving documents when a field is hidden
by an `if` condition fails to satisfy a condition such as `min` or `max`
or is otherwise invalid. Instead the invalid value is discarded for safety.
Note that `required` has always been ignored when an `if` condition is not
satisfied.
* Errors thrown in `@apostrophecms/login:afterSessionLogin` event handlers are now properly passed back to Passport as such, avoiding a process restart.

## 3.51.1 (2023-06-23)

## Fixes

* Fix a regression introduced in 3.51.0 - conditional fields work again in the array editor dialog box.

## 3.51.0 (2023-06-21)

### Adds

* Items can now be added to the user's personal menu in the
admin bar, alongside the "Log Out" option. To do so, specify
the `user: true` option when calling `self.apos.adminBar.add`.
This should be reserved for items that manage personal settings.
* When duplicating another document, the `_id` properties of
array items, widgets and areas are still regenerated to ensure
uniqueness across documents. However, an `_originalId` property
is now available for reference while the document remains in memory.
This facilitates change detection within array items in
`beforeSave` handlers and the like.
* Adds the possibility to add custom admin bars via the `addBar()` method from the `admin-bar` module.
* Adds support for conditional fields within `array` and `object` field schema. See the [documentation](https://v3.docs.apostrophecms.org/guide/conditional-fields/) for more information.

### Fixes

* Uses `findForEditing` method in the page put route.
* The "Duplicate" option in the page or piece manager now correctly duplicates the
entire document. This was a regression introduced in 3.48.0. The "Duplicate" option
in the editor dialog box always worked correctly.

### Changes

* Browser URL now changes to reflect the slug of the document according to the mode that is being viewed.

## 3.50.0 (2023-06-09)

### Adds

* As a further fix for issues that could ensue before the improvements
to locale renaming support that were released in 3.49.0, an
`@apostrophecms/page:reattach` task has been added. This command line task
takes the `_id` or `slug` of a page and reattaches it to the page tree as
the last child of the home page, even if page tree data for that page
is corrupted. You may wish to use the `--new-slug` and `--locale` options. This task should not
be needed in normal circumstances.

## 3.49.0 (2023-06-08)

### Changes

* Updates area UX to not display Add Content controls when a widget is focused.
* Updates area UX to unfocus widget on esc key.
* Updates widget UI to use dashed outlines instead of borders to indicate bounds.
* Updates UI for Insert Menu.
* Updates Insert Menu UX to allow mid-node insertion.
* Rich Text Widget's Insert components are now expected to emit `done` and `cancel` for proper RT cleanup. `close` still supported for BC, acts as `done`.
* Migrated the business logic of the login-related Vue components to external mixins, so that the templates and styles can be overridden by
copying the component `.vue` file to project level without copying all of the business logic. If you have already copied the components to style them,
we encourage you to consider replacing your `script` tag with the new version, which just imports the mixin, so that fixes we make there will be
available in your project.

### Adds

* Adds keyboard accessibility to Insert menu.
* Adds regex pattern feature for string fields.
* Adds `pnpm` support. Introduces new optional Apostrophe root configuration `pnpm` to force opt-in/out when auto detection fails. See the [documentation](https://v3.docs.apostrophecms.org/guide/using-pnpm.html) for more details.
* Adds a warning if database queries involving relationships
are made before the last `apostrophe:modulesRegistered` handler has fired.
If you need to call Apostrophe's `find()` methods at startup,
it is best to wait for the `@apostrophecms/doc:beforeReplicate` event.
* Allow `@` when a piece is a template and `/@` for page templates (doc-template-library module).
* Adds a `prefix` option to the http frontend util module.
If explicitly set to `false`, prevents the prefix from being automatically added to the URL,
when making calls with already-prefixed URLs for instance.
* Adds the `redirectToFirstLocale` option to the `i18n` module to prevent users from reaching a version of their site that would not match any locale when requesting the site without a locale prefix in the URL.
* If just one instance of a piece type should always exist (per locale if localized), the
`singletonAuto` option may now be set to `true` or to an object with a `slug` option in
order to guarantee it. This implicitly sets `singleton: true` as well. This is now used
internally by `@apostrophecms/global` as well as the optional `@apostrophecms-pro/palette` module.

### Fixes

* Fix 404 error when viewing/editing a doc which draft has a different version of the slug than the published one.
* Fixed a bug where multiple home pages can potentially be inserted into the database if the
default locale is renamed. Introduced the `async apos.doc.bestAposDocId(criteria)` method to
help identify the right `aposDocId` when inserting a document that might exist in
other locales.
* Fixed a bug where singletons like the global doc might not be inserted at all if they
exist under the former name of the default locale and there are no other locales.

## 3.48.0 (2023-05-26)

### Adds

* For performance, add `apos.modules['piece-type']getManagerApiProjection` method to reduce the amount of data returned in the manager
    modal. The projection will contain the fields returned in the method in addition to the existing manager modal
    columns.
* Add `apos.schema.getRelationshipQueryBuilderChoicesProjection` method to set the projection used in
    `apos.schema.relationshipQueryBuilderChoices`.
* Rich-text inline images now copies the `alt` attribute from the original image from the Media Library.

### Changes

* Remove `stripPlaceholderBrs` and `restorePlaceholderBrs` from `AposRichTextWidgetEditor.vue` component.
* Change tiptap `Gapcursor` display to use a vertical blinking cursor instead of an horizontal cursor, which allow users to add text before and after inline images and tables.
* You can set `max-width` on `.apos-rich-text-toolbar__inner` to define the width of the rich-text toolbar. It will now
    flow on multiple lines if needed.
* The `utilityRail` prop of `AposSchema` now defaults to `false`, removing
the need to explicitly pass it in almost all contexts.
* Mark `apos.modules['doc-type']` methods `getAutocompleteTitle`, `getAutocompleteProjection` and `autocomplete` as
    deprecated. Our admin UI does not use them, it uses the `autocomplete('...')` query builder.
    More info at https://v3.docs.apostrophecms.org/reference/query-builders.html#autocomplete'.
* Print a warning with a clear explanation if a module's `index.js` file contains
no `module.exports` object (often due to a typo), or it is empty.

### Fixes

* Now errors and exits when a piece-type or widget-type module has a field object with the property `type`. Thanks to [NuktukDev](https://github.com/nuktukdev) for this contribution.
* Add a default page type value to prevent the dropdown from containing an empty value.

## 3.47.0 (2023-05-05)

### Changes

* Since Node 14 and MongoDB 4.2 have reached their own end-of-support dates,
we are **no longer supporting them for A3.** Note that our dependency on
`jsdom` 22 is incompatible with Node 14. Node 16 and Node 18 are both
still supported. However, because Node 16 reaches its
end-of-life date quite soon (September), testing and upgrading directly
to Node 18 is strongly recommended.
* Updated `sluggo` to version 1.0.0.
* Updated `jsdom` to version `22.0.0` to address an installation warning about the `word-wrap` module.

### Fixes

* Fix `extendQueries` to use super pattern for every function in builders and methods (and override properties that are not functions).

## 3.46.0 (2023-05-03)

### Fixes

* Adding or editing a piece no longer immediately refreshes the main content area if a widget editor is open. This prevents interruption of the widget editing process
when working with the `@apostrophecms/ai-helper` module, and also helps in other situations.
* Check that `e.doc` exists when handling `content-changed` event.
* Require updated `uploadfs` version with no dependency warnings.

### Adds

* Allow sub-schema fields (array and object) to follow parent schema fields using the newly introduced `following: '<parentField'` syntax, where the starting `<` indicates the parent level. For example `<parentField` follows a field in the parent level, `<<grandParentField` follows a field in the grandparent level, etc. The change is fully backward compatible with the current syntax for following fields from the same schema level.

### Changes

* Debounce search to prevent calling search on every key stroke in the manager modal.
* Various size and spacing adjustments in the expanded Add Content modal UI

## 3.45.1 (2023-04-28)

### Fixes

* Added missing styles to ensure consistent presentation of the rich text insert menu.
* Fixed a bug in which clicking on an image in the media manager would close the "insert
image" dialog box.
* Update `html-to-text` package to the latest major version.

## 3.45.0 (2023-04-27)

### Adds

* Rich text widgets now support the `insert` option, an array
which currently may contain the strings `image` and `table` in order to add a
convenient "insert menu" that pops up when the slash key is pressed.
This provides a better user experience for rich text features that shouldn't
require that the user select existing text before using them.
* Auto expand inline array width if needed using `width: max-content` in the admin UI.
* The "browse" button is now available when selecting pages and pieces
to link to in the rich text editor.
* The "browse" button is also available when selecting inline images
in the rich text editor.
* Images are now previewed in the relationship field's compact list view.
* The new `apos-refreshing` Apostrophe bus event can be used to prevent
Apostrophe from refreshing the main content zone of the page when images
and pieces are edited, by clearing the `refresh` property of the object
passed to the event.
* To facilitate custom click handlers, an `apos.modal.onTopOf(el1, el2)` function is now
available to check whether an element is considered to be "on top of" another element in
the modal stack.

### Changes

* The `v-click-outside-element` Vue directive now understands that modals "on top of"
an element should be considered to be "inside" the element, e.g. clicks on them
shouldn't close the link dialog etc.

### Fixes

* Fix various issues on conditional fields that were occurring when adding new widgets with default values or selecting a falsy value in a field that has a conditional field relying on it.
Populate new or existing doc instances with default values and add an empty `null` choice to select fields that do not have a default value (required or not) and to the ones configured with dynamic choices.
* Rich text widgets save more reliably when many actions are taken quickly just before save.
* Fix an issue in the `oembed` field where the value was kept in memory after cancelling the widget editor, which resulted in saving the value if the widget was nested and the parent widget was saved.
Also improve the `oembed` field UX by setting the input as `readonly` rather than `disabled` when fetching the video metadata, in order to avoid losing its focus when typing.

## 3.44.0 (2023-04-13)

### Adds

* `checkboxes` fields now support a new `style: 'combobox'` option for a better multiple-select experience when there
are many choices.
* If the new `guestApiAccess` option is set to `true` for a piece type or for `@apostrophecms/page`,
Apostrophe will allow all logged-in users to access the GET-method REST APIs of that
module, not just users with editing privileges, even if `publicApiProjection` is not set.
This is useful when the goal is to allow REST API access to "guest" users who have
project-specific reasons to fetch access content via REST APIs.
* `test-lib/utils.js` has new `createUser` and `loginAs` methods for the convenience of
those writing mocha tests of Apostrophe modules.
* `batchOperations` permissions: if a `permission` property is added to any entry in the `batchOperations` cascade of a piece-type module, this permission will be checked for every user. See `batchOperations` configuration in `modules/@apostrophecms/piece-type/index.js`. The check function `checkBatchOperationsPermissions` can be extended. Please note that this permission is checked only to determine whether to offer the operation.

### Fixes
* Fix child page slug when title is deleted

## 3.43.0 (2023-03-29)

### Adds

* Add the possibility to override the default "Add Item" button label by setting the `itemLabel` option of an `array` field.
* Adds `touch` task for every piece type. This task invokes `update` on each piece, which will execute all of the same event handlers that normally execute when a piece of that type is updated. Example usage: `node app article:touch`.

### Fixes

* Hide the suggestion help from the relationship input list when the user starts typing a search term.
* Hide the suggestion hint from the relationship input list when the user starts typing a search term except when there are no matches to display.
* Disable context menu for related items when their `relationship` field has no sub-[`fields`](https://v3.docs.apostrophecms.org/guide/relationships.html#providing-context-with-fields) configured.
* Logic for checking whether we are running a unit test of an external module under mocha now uses `includes` for a simpler, safer test that should be more cross-platform.

## 3.42.0 (2023-03-16)

### Adds

* You can now set `style: table` on inline arrays. It will display the array as a regular HTML table instead of an accordion.
See the [array field documentation](https://v3.docs.apostrophecms.org/reference/field-types/array.html#settings) for more information.
* You can now set `draggable: false` on inline arrays. It will disable the drag and drop feature. Useful when the order is not significant.
See the [array field documentation](https://v3.docs.apostrophecms.org/reference/field-types/array.html#settings) for more information.
* You can now set the label and icon to display on inline arrays when they are empty.
See the [array field documentation](https://v3.docs.apostrophecms.org/reference/field-types/array.html#whenEmpty) for more information.
* We have added a new and improved suggestion UI to relationship fields.
* The `utilityOperations` feature of piece types now supports additional properties:
`relationship: true` (show the operation only when editing a relationship), `relationship: false` (never show
the operation when editing a relationship), `button: true`, `icon` and `iconOnly: true`.
When `button: true` is specified, the operation appears as a standalone button rather than
being tucked away in the "more" menu.
* In addition, `utilityOperations` can now specify `eventOptions` with an `event` subproperty
instead of `modalOptions`. This is useful with the new `edit` event (see below).
* Those extending our admin UI on the front end can now open a modal to create or edit a page or piece by calling
`await apos.doc.edit({ type: 'article' })` (the type here is an example). To edit an existing document add an
`_id` property. To copy an existing document (like our "duplicate" feature) add a `copyOf`
property. When creating new pages, `type` can be sent to `@apostrophecms/page` for convenience
(note that the `type` property does not override the default or current page type in the editor).
* The `edit` Apostrophe event is now available and takes an object with the same properties
as above. This is useful when configuring `utilityOperations`.
* The `content-changed` Apostrophe event can now be emitted with a `select: true` property. If a
document manager for the relevant content type is open, it will attempt to add the document to the
current selection. Currently this works best with newly inserted documents.
* Localized strings in the admin UI can now use `$t(key)` to localize a string inside
an interpolated variable. This was accomplished by setting `skipOnVariables` to false
for i18next, solely on the front end for admin UI purposes.
* The syntax of the method defined for dynamic `choices` now accepts a module prefix to get the method from, and the `()` suffix.
This has been done for consistency with the external conditions syntax shipped in the previous release. See the documentation for more information.
* Added the `viewPermission` property of schema fields, and renamed `permission` to `editPermission` (with backwards
compatibility) for clarity. You can now decide if a schema field requires permissions to be visible or editable.
See the documentation for more information.
* Display the right environment label on login page. By default, based on `NODE_ENV`, overriden by `environmentLabel` option in `@apostrophecms/login` module. The environment variable `APOS_ENV_LABEL` will override this. Note that `NODE_ENV` should generally only be set to `development` (the default) or `production` as many Node.js modules opt into optimizations suitable for all deployed environments when it is set to `production`. This is why we offer the separate `APOS_ENV_LABEL` variable.

### Fixes

* Do not log unnecessary "required" errors for hidden fields.
* Fixed a bug that prevented "Text Align" from working properly in the rich text editor in certain cases.
* Fix typo in `@apostrophecms/doc-type` and `@apostrophecms/submitted-drafts` where we were using `canCreate` instead of `showCreate` to display the `Create New` button or showing the `Copy` button in `Manager` modals.
* Send external condition results in an object so that numbers are supported as returned values.

## 3.41.1 (2023-03-07)

No changes. Publishing to make sure 3.x is tagged `latest` in npm, rather than 2.x.

## 3.41.0 (2023-03-06)

### Adds

* Handle external conditions to display fields according to the result of a module method, or multiple methods from different modules.
This can be useful for displaying fields according to the result of an external API or any business logic run on the server. See the documentation for more information.

### Fixes

* Replace `deep-get-set` dependency with `lodash`'s `get` and `set` functions to fix the [Prototype Pollution in deep-get-set](https://github.com/advisories/GHSA-mjjj-6p43-vhhv) vulnerability. There was no actual vulnerability in Apostrophe due to the way the module was actually used, and this was done to address vulnerability scan reports.
* The "soft redirects" for former URLs of documents now work better with localization. Thanks to [Waldemar Pankratz](https://github.com/waldemar-p).
* Destroy `AreaEditor` Vue apps when the page content is refreshed in edit mode. This avoids a leak of Vue apps components being recreated while instances of old ones are still alive.

### Security

* Upgrades passport to the latest version in order to ensure session regeneration when logging in or out. This adds additional security to logins by mitigating any risks due to XSS attacks. Apostrophe is already robust against XSS attacks. For passport methods that are internally used by Apostrophe everything is still working. For projects that are accessing the passport instance directly through `self.apos.login.passport`, some verifications may be necessary to avoid any compatibility issue. The internally used methods are `authenticate`, `use`, `serializeUser`, `deserializeUser`, `initialize`, `session`.

## 3.40.1 (2023-02-18)

* No code change. Patch level bump for package update.

## 3.40.0 (2023-02-17)

### Adds

* For devops purposes, the `APOS_BASE_URL` environment variable is now respected as an override of the `baseUrl` option.

### Fixes

* Do not display shortcut conflicts at startup if there are none.
* Range field correctly handles the `def` attribute set to `0` now. The `def` property will be used when the field has no value provided; a value going over the max or below the min threshold still returns `null`.
* `select` fields now work properly when the `value` of a choice is a boolean rather than a string or a number.

## 3.39.2 (2023-02-03)

### Fixes
* Hotfix for a backwards compatibility break in webpack that triggered a tiptap bug. The admin UI build will now succeed as expected.

## 3.39.1 (2023-02-02)

### Fixes

* Rescaling cropped images with the `@apostrophecms/attachment:rescale` task now works correctly. Thanks to [Waldemar Pankratz](https://github.com/waldemar-p) for this contribution.

## 3.39.0 (2023-02-01)

### Adds

* Basic support for editing tables by adding `table` to the rich text toolbar. Enabling `table` allows you to create tables, including `td` and `th` tags, with the ability to merge and split cells. For now the table editing UI is basic, all of the functionality is there but we plan to add more conveniences for easy table editing soon. See the "Table" dropdown for actions that are permitted based on the current selection.
* `superscript` and `subscript` may now be added to the rich text widget's `toolbar` option.
* Early beta-quality support for adding inline images to rich text, by adding `image` to the rich text toolbar. This feature works reliably, however the UI is not mature yet. In particular you must search for images by typing part of the title. We will support a proper "browse" experience here soon. For good results you should also configure the `imageStyles` option. You will also want to style the `figure` tags produced. See the documentation for more information.
* Support for `div` tags in the rich text toolbar, if you choose to include them in `styles`. This is often necessary for A2 content migration and can potentially be useful in new work when combined with a `class` if there is no suitable semantic block tag.
* The new `@apostrophecms/attachment:download-all --to=folder` command line task is useful to download all of your attachments from an uploadfs backend other than local storage, especially if you do not have a more powerful "sync" utility for that particular storage backend.
* A new `loadingType` option can now be set for `image-widget` when configuring an `area` field. This sets the `loading` attribute of the `img` tag, which can be used to enable lazy loading in most browsers. Thanks to [Waldemar Pankratz](https://github.com/waldemar-p) for this contribution.
* Two new module-level options have been added to the `image-widget` module: `loadingType` and `size`. These act as fallbacks for the same options at the area level. Thanks to [Waldemar Pankratz](https://github.com/waldemar-p) for this contribution.

### Fixes

* Adding missing require (`bluebird`) and fallback (`file.crops || []`) to `@apostrophecms/attachment:rescale`-task

## 3.38.1 (2023-01-23)

### Fixes

* Version 3.38.0 introduced a regression that temporarily broke support for user-edited content in locales with names like `de-de` (note the lowercase country name). This was inadvertently introduced in an effort to improve support for locale fallback when generating static translations of the admin interface. Version 3.38.1 brings back the content that temporarily appeared to be missing for these locales (it was never removed from the database), and also achieves the original goal. **However, if you created content for such locales using `3.38.0` (released five days ago) and wish to keep that content,** rather than reverting to the content from before `3.38.0`, see below.

### Adds

* The new `i18n:rename-locale` task can be used to move all content from one locale name to another, using the `--old` and `--new` options. By default, any duplicate keys for content existing in both locales will stop the process. However you can specify which content to keep in the event of a duplicate key error using the `--keep=localename` option. Note that the value of `--new` should match the a locale name that is currently configured for the `@apostrophecms/i18n` module.

Example:

```
# If you always had de-de configured as a locale, but created
# a lot of content with Apostrophe 3.38.0 which incorrectly stored
# it under de-DE, you can copy that content. In this case we opt
# to keep de-de content in the event of any conflicts
node app @apostrophecms/i18n:rename-locale --old=de-DE --new=de-de --keep=de-de
```

## 3.38.0 (2023-01-18)

### Adds

* Emit a `beforeSave` event from the `@apostrophecms:notification` module, with `req` and the `notification` as arguments, in order to give the possibility to override the notification.
* Emit a `beforeInsert` event from the `@apostrophecms:attachment` module, with `req` and the `doc` as arguments, in order to give the possibility to override the attachment.
* Emit a `beforeSaveSafe` event from the `@apostrophecms:user` module, with `req`, `safeUser` and `user` as arguments, in order to give the possibility to override properties of the `safeUser` object which contains password hashes and other information too sensitive to be stored in the aposDocs collection.
* Automatically convert failed uppercase URLs to their lowercase version - can be disabled with `redirectFailedUpperCaseUrls: false` in `@apostrophecms/page/index.js` options. This only comes into play if a 404 is about to happen.
* Automatically convert country codes in locales like `xx-yy` to `xx-YY` before passing them to `i18next`, which is strict about uppercase country codes.
* Keyboard shortcuts conflicts are detected and logged on to the terminal.

### Fixes

* Invalid locales passed to the i18n locale switching middleware are politely mapped to 400 errors.
* Any other exceptions thrown in the i18n locale switching middleware can no longer crash the process.
* Documents kept as the `previous` version for undo purposes were not properly marked as such, breaking the public language switcher in some cases. This was fixed and a migration was added for existing data.
* Uploading an image in an apostrophe area with `minSize` requirements will not trigger an unexpected error anymore. If the image is too small, a notification will be displayed with the minimum size requirements. The `Edit Image` modal will now display the minimum size requirements, if any, above the `Browse Images` field.
* Some browsers saw the empty `POST` response for new notifications as invalid XML. It will now return an empty JSON object with the `Content-Type` set to `application/json`.

## 3.37.0 (2023-01-06)

### Adds

* Dynamic choice functions in schemas now also receive a data object with their original doc id for further inspection by your function.
* Use `mergeWithCustomize` when merging extended source Webpack configuration. Introduce overideable asset module methods `srcCustomizeArray` and `srcCustomizeObject`, with reasonable default behavior, for fine tuning Webpack config arrays and objects merging. More info - [the Webpack mergeWithCustomize docs](https://github.com/survivejs/webpack-merge#mergewithcustomize-customizearray-customizeobject-configuration--configuration)
* The image widget now accepts a `placeholderImage` option that works like `previewImage` (just specify a file extension, like `placeholderImage: 'jpg'`, and provide the file `public/placeholder.jpg` in the module). The `placeholderUrl` option is still available for backwards compatibility.

### Fixes

* `docId` is now properly passed through array and object fields and into their child schemas.
* Remove module `@apostrophecms/polymorphic-type` name alias `@apostrophecms/polymorphic`. It was causing warnings
    e.g. `A permission.can() call was made with a type that has no manager: @apostrophecms/polymorphic-type`.
* The module `webpack.extensions` configuration is not applied to the core Admin UI build anymore. This is the correct and intended behavior as explained in the [relevant documentation](https://v3.docs.apostrophecms.org/guide/webpack.html#extending-webpack-configuration).
* The `previewImage` option now works properly for widget modules loaded from npm and those that subclass them. Specifically, the preview image may be provided in the `public/` subdirectory of the original module, the project-level configuration of it, or a subclass.

## 3.36.0 (2022-12-22)

### Adds

* `shortcut` option for piece modules, allowing easy re-mapping of the manager command shortcut per module.

### Fixes

* Ensure there are no conflicting command shortcuts for the core modules.

## 3.35.0 (2022-12-21)

### Adds

* Introduced support for linking directly to other Apostrophe documents in a rich text widget. The user can choose to link to a URL, or to a page. Linking to various piece types can also be enabled with the `linkWithType` option. This is equivalent to the old `apostrophe-rich-text-permalinks` module but is included in the core in A3. See the [documentation](https://v3.docs.apostrophecms.org/guide/core-widgets.html#rich-text-widget) for details.
* Introduced support for the `anchor` toolbar control in the rich text editor. This allows named anchors to be inserted. These are rendered as `span` tags with the given `id` and can then be linked to via `#id`, providing basic support for internal links. HTML 4-style named anchors in legacy content (`name` on `a` tags) are automatically migrated upon first edit.
* German translation i18n file created for the Apostrophe Admin-UI. Thanks to [Noah Gysin](https://github.com/NoahGysin) for this contribution.
* Introduced support for keyboard shortcuts in admin UI. Hitting `?` will display the list of available shortcuts. Developpers can define their own shortcuts by using the new `@apostrophecms/command-menu` module and the `commands` property. Please check the [keyboard shortcut documentation](https://v3.docs.apostrophecms.org/guide/command-menu.html) for more details.

### Fixes

* The `bulletList` and `orderedList` TipTap toolbar items now work as expected.
* When using the autocomplete/typeahead feature of relationship fields, typing a space at the start no longer results in an error.
* Replace [`credential`](https://www.npmjs.com/package/credential) package with [`credentials`](https://www.npmjs.com/package/credentials) to fix the [`mout` Prototype Pollution vulnerability](https://cve.mitre.org/cgi-bin/cvename.cgi?name=CVE-2020-7792). There was no actual vulnerability in Apostrophe or credential due to the way the module was actually used, and this was done to address vulnerability scan reports.
* Added a basic implementation of the missing "Paste from Clipboard" option to Expanded Widget Previews.


## 3.34.0 (2022-12-12)

### Fixes

* Nested areas work properly in widgets that have the `initialModal: false` property.
* Apostrophe's search index now properly incorporates most string field types as in A2.

### Adds

* Relationships load more quickly.
* Parked page checks at startup are faster.
* Tasks to localize and unlocalize piece type content (see `node app help [yourModuleName]:localize` and `node app help [yourModuleName]:unlocalize`).
## 3.33.0 (2022-11-28)

### Adds

* You can now set `inline: true` on schema fields of type `array`. This displays a simple editing interface in the context of the main dialog box for the document in question, avoiding the need to open an additional dialog box. Usually best for cases with just one field or just a few. If your array field has a large number of subfields the default behavior (`inline: false`) is more suitable for your needs. See the [array field](https://v3.docs.apostrophecms.org/reference/field-types/array.html) documentation for more information.
* Batch feature for publishing pieces.
* Add extensibility for `rich-text-widget` `defaultOptions`. Every key will now be used in the `AposRichTextWidgetEditor`.

### Fixes

* Prior to this release, widget templates that contained areas pulled in from related documents would break the ability to add another widget beneath.
* Validation of object fields now works properly on the browser side, in addition to server-side validation, resolving UX issues.
* Provisions were added to prevent any possibility of a discrepancy in relationship loading results under high load. It is not clear whether this A2 bug was actually possible in A3.

## 3.32.0 (2022-11-09)

### Adds

* Adds Reset Password feature to the login page. Note that the feature must be enabled and email delivery must be properly configured. See the [documentation](https://v3.docs.apostrophecms.org/reference/modules/login.html) for more details.
* Allow project-level developer to override bundling decisions by configuring the `@apostrophecms/asset` module. Check the [module documentation](https://v3.docs.apostrophecms.org/reference/modules/asset.html#options) for more information.

### Fixes

* Query builders for regular select fields have always accepted null to mean "do not filter on this property." Now this also works for dynamic select fields.
* The i18n UI state management now doesn't allow actions while it's busy.
* Fixed various localization bugs in the text of the "Update" dropdown menu.
* The `singleton: true` option for piece types now automatically implies `showCreate: false`.
* Remove browser console warnings by handling Tiptap Editor's breaking changes and duplicated plugins.
* The editor modal now allocates more space to area fields when possible, resolving common concerns about editing large widgets inside the modal.

## 3.31.0 (2022-10-27)

### Adds

* Adds `placeholder: true` and `initialModal: false` features to improve the user experience of adding widgets to the page. Checkout the [Widget Placeholders documentation](https://v3.docs.apostrophecms.org/guide/areas-and-widgets.html#adding-placeholder-content-to-widgets) for more detail.

### Fixes

* When another user is editing the document, the other user's name is now displayed correctly.

## 3.30.0 (2022-10-12)

### Adds

* New `APOS_LOG_ALL_ROUTES` environment variable. If set, Apostrophe logs information about all middleware functions and routes that are executed on behalf of a particular URL.
* Adds the `addFileGroups` option to the `attachment` module. Additionally it exposes a new method, `addFileGroup(group)`. These allow easier addition of new file groups or extension of the existing groups.

### Fixes

* Vue 3 may now be used in a separate webpack build at project level without causing problems for the admin UI Vue 2 build.
* Fixes `cache` module `clear-cache` CLI task message
* Fixes help message for `express` module `list-routes` CLI task

## 3.29.1 (2022-10-03)

### Fixes

* Hotfix to restore Node 14 support. Of course Node 16 is also supported.


## 3.29.0 (2022-10-03)

### Adds

* Areas now support an `expanded: true` option to display previews for widgets. The Expanded Widget Preview Menu also supports grouping and display columns for each group.
* Add "showQuery" in piece-page-type in order to override the query for the "show" page as "indexQuery" does it for the index page

### Fixes

* Resolved a bug in which users making a password error in the presence of pre-login checks such as a CAPTCHA were unable to try again until they refreshed the page.

## 3.28.1 (2022-09-15)

### Fixes

* `AposInputBoolean` can now be `required` and have the value `false`.
* Schema fields containing boolean filters can now list both `yes` and `no` choices according to available values in the database.
* Fix attachment `getHeight()` and `getWidth()` template helpers by changing the assignment of the `attachment._crop` property.
* Change assignment of `attachment._focalPoint` for consistency.

## 3.28.0 (2022-08-31)

### Fixes

* Fix UI bug when creating a document via a relationship.

### Adds

* Support for uploading `webp` files for display as images. This is supported by all current browsers now that Microsoft has removed IE11. For best results, you should run `npm update` on your project to make sure you are receiving the latest release of `uploadfs` which uses `sharp` for image processing. Thanks to [Isaac Preston](https://github.com/ixc7) for this addition.
* Clicking outside a modal now closes it, the same way the `Escape` key does when pressed.
* `checkboxes` fields now support `min` and `max` properties. Thanks to [Gabe Flores](https://github.com/gabeflores-appstem).

## 3.27.0 (2022-08-18)

### Adds

* Add `/grid` `POST` route in permission module, in addition to the existing `GET` one.
* New utility script to help find excessively heavy npm dependencies of apostrophe core.

### Changes

* Extract permission grid into `AposPermissionGrid` vue component.
* Moved `stylelint` from `dependencies` to `devDependencies`. The benefit may be small because many projects will depend on `stylelint` at project level, but every little bit helps install speed, and it may make a bigger difference if different major versions are in use.

## 3.26.1 (2022-08-06)

### Fixes

Hotfix: always waits for the DOM to be ready before initializing the Apostrophe Admin UI. `setTimeout` alone might not guarantee that every time. This issue has apparently become more frequent in the latest versions of Chrome.
* Modifies the `login` module to return an empty object in the API session cookie response body to avoid potential invalid JSON error if `response.json()` is retrieved.

## 3.26.0 (2022-08-03)

### Adds

* Tasks can now be registered with the `afterModuleReady` flag, which is more useful than `afterModuleInit` because it waits for the module to be more fully initialized, including all "improvements" loaded via npm. The original `afterModuleInit` flag is still supported in case someone was counting on its behavior.
* Add `/grid` `POST` route in permission module, in addition to the existing `GET` one, to improve extensibility.
* `@apostrophecms/express:list-routes` command line task added, to facilitate debugging.

### Changes

* Since Microsoft has ended support for IE11 and support for ES5 builds is responsible for a significant chunk of Apostrophe's installation time, the `es5: true` option no longer produces an IE11 build. For backwards compatibility, developers will receive a warning, but their build will proceed without IE11 support. IE11 ES5 builds can be brought back by installing the optional [@apostrophecms/asset-es5](https://github.com/apostrophecms/asset-es5) module.

### Fixes

* `testModule: true` works in unit tests of external Apostrophe modules again even with modern versions of `mocha`, thanks to [Amin Shazrin](https://github.com/ammein).
* `getObjectManager` is now implemented for `Object` field types, fixing a bug that prevented the use of areas found in `object` schema fields within templates. Thanks to [James R T](https://github.com/jamestiotio).

## 3.25.0 (2022-07-20)

### Adds

* `radio` and `checkboxes` input field types now support a server side `choices` function for supplying their `choices` array dynamically, just like `select` fields do. Future custom field types can opt into this functionality with the field type flag `dynamicChoices: true`.

### Fixes

* `AposSelect` now emits values on `change` event as they were originally given. Their values "just work" so you do not have to think about JSON anymore when you receive it.
* Unpinned tiptap as the tiptap team has made releases that resolve the packaging errors that caused us to pin it in 3.22.1.
* Pinned `vue-loader` to the `15.9.x` minor release series for now. The `15.10.0` release breaks support for using `npm link` to develop the `apostrophe` module itself.
* Minimum version of `sanitize-html` bumped to ensure a potential denial-of-service vector is closed.

## 3.24.0 (2022-07-06)

### Adds

* Handle `private: true` locale option in i18n module, preventing logged out users from accessing the content of a private locale.

### Fixes

* Fix missing title translation in the "Array Editor" component.
* Add `follow: true` flag to `glob` functions (with `**` pattern) to allow registering symlink files and folders for nested modules
* Fix disabled context menu for relationship fields editing ([#3820](https://github.com/apostrophecms/apostrophe/issues/3820))
* In getReq method form the task module, extract the right `role` property from the options object.
* Fix `def:` option in `array` fields, in order to be able to see the default items in the array editor modal

## 3.23.0 (2022-06-22)

### Adds

* Shared Drafts: gives the possibility to share a link which can be used to preview the draft version of page, or a piece `show` page.
* Add `Localize` option to `@apostrophecms/image`. In Edit mode the context bar menu includes a "Localize" option to start cloning this image into other locales.

### Fixes

* Update `sass` to [`1.52.3`+](https://github.com/sass/dart-sass/pull/1713) to prevent the error `RangeError: Invalid value: Not in inclusive range 0..145: -1`. You can now fix that by upgrading with `npm update`. If it does not immediately clear up the issue in development, try `node app @apostrophecms/asset:clear-cache`.
* Fix a potential issue when URLs have a query string, in the `'@apostrophecms/page:notFound'` handler of the `soft-redirect` module.

## 3.22.1 (2022-06-17)

* Hotfix: temporarily pin versions of tiptap modules to work around packaging error that breaks import of the most recent releases. We will unpin as soon as this is fixed upstream. Fixes a bug where `npm update` would fail for A3 projects.

## 3.22.0 (2022-06-08)

### Adds

* Possibility to pass options to webpack extensions from any module.

### Fixes

* Fix a Webpack cache issue leading to modules symlinked in `node_modules` not being rebuilt.
* Fixes login maximum attempts error message that wasn't showing the plural when lockoutMinutes is more than 1.
* Fixes the text color of the current array item's slat label in the array editor modal.
* Fixes the maximum width of an array item's slat label so as to not obscure the Remove button in narrow viewports.
* If an array field's titleField option is set to a select field, use the selected option's label as the slat label rather its value.
* Disable the slat controls of the attachment component while uploading.
* Fixes bug when re-attaching the same file won't trigger an upload.
* AposSlat now fully respects the disabled state.

## 3.21.1 (2022-06-04)

### Fixes

* Work around backwards compatibility break in `sass` module by pinning to `sass` `1.50.x` while we investigate. If you saw the error `RangeError: Invalid value: Not in inclusive range 0..145: -1` you can now fix that by upgrading with `npm update`. If it does not immediately clear up the issue in development, try `node app @apostrophecms/asset:clear-cache`.

## 3.21.0 (2022-05-25)

### Adds

* Trigger only the relevant build when in a watch mode (development). The build paths should not contain comma (`,`).
* Adds an `unpublish` method, available for any doc-type.
An _Unpublish_ option has also been added to the context menu of the modal when editing a piece or a page.
* Allows developers to group fields in relationships the same way it's done for normal schemas.

### Fixes

* Vue files not being parsed when running eslint through command line, fixes all lint errors in vue files.
* Fix a bug where some Apostrophe modules symlinked in `node_modules` are not being watched.
* Recover after webpack build error in watch mode (development only).
* Fixes an edge case when failing (throw) task invoked via `task.invoke` will result in `apos.isTask()` to always return true due to `apos.argv` not reverted properly.

## 3.20.1 (2022-05-17)

### Fixes

* Minor corrections to French translation.

## 3.20.0

### Adds

* Adds French translation of the admin UI (use the `fr` locale).

## 3.19.0

### Adds

* New schema field type `dateAndTime` added. This schema field type saves in ISO8601 format, as UTC (Universal Coordinated Time), but is edited in a user-friendly way in the user's current time zone and locale.
* Webpack disk cache for better build performance in development and, if appropriately configured, production as well.
* In development, Webpack rebuilds the front end without the need to restart the Node.js process, yielding an additional speedup. To get this speedup for existing projects, see the `nodemonConfig` section of the latest `package.json` in [a3-boilerplate](https://github.com/apostrophecms/a3-boilerplate) for the new "ignore" rules you'll need to prevent nodemon from stopping the process and restarting.
* Added the new command line task `apostrophecms/asset:clear-cache` for clearing the webpack disk cache. This should be necessary only in rare cases where the configuration has changed in ways Apostrophe can't automatically detect.
* A separate `publishedLabel` field can be set for any schema field of a page or piece. If present it is displayed instead of `label` if the document has already been published.

### 3.18.1

### Fixes

* The admin UI now rebuilds properly in a development environment when new npm modules are installed in a multisite project (`apos.rootDir` differs from `apos.npmRootDir`).

## 3.18.0 (2022-05-03)

### Adds

* Images may now be cropped to suit a particular placement after selecting them. SVG files may not be cropped as it is not possible in the general case.
* Editors may also select a "focal point" for the image after selecting it. This ensures that this particular point remains visible even if CSS would otherwise crop it, which is a common issue in responsive design. See the `@apostrophecms/image` widget for a sample implementation of the necessary styles.
* Adds the `aspectRatio` option for image widgets. When set to `[ w, h ]` (a ratio of width to height), images are automatically cropped to this aspect ratio when chosen for that particular widget. If the user does not crop manually, then cropping happens automatically.
* Adds the `minSize` option for image widgets. This ensures that the images chosen are at least the given size `[ width, height ]`, and also ensures the user cannot choose something smaller than that when cropping.
* Implements OpenTelemetry instrumentation.
* Developers may now specify an alternate Vue component to be used for editing the subfields of relationships, either at the field level or as a default for all relationships with a particular piece type.
* The widget type base module now always passes on the `components` option as browser data, so that individual widget type modules that support contextual editing can be implemented more conveniently.
* In-context widget editor components now receive a `focused` prop which is helpful in deciding when to display additional UI.
* Adds new configuration option - `beforeExit` async handler.
* Handlers listening for the `apostrophe:run` event are now able to send an exit code to the Apostrophe bootstrap routine.
* Support for Node.js 17 and 18. MongoDB connections to `localhost` will now successfully find a typical dev MongoDB server bound only to `127.0.0.1`, Apostrophe can generate valid ipv6 URLs pointing back to itself, and `webpack` and `vue-loader` have been updated to address incompatibilities.
* Adds support for custom context menus provided by any module (see `apos.doc.addContextOperation()`).
* The `AposSchema` component now supports an optional `generation` prop which may be used to force a refresh when the value of the object changes externally. This is a compromise to avoid the performance hit of checking numerous subfields for possible changes every time the `value` prop changes in response to an `input` event.
* Adds new event `@apostrophecms/doc:afterAllModesDeleted` fired after all modes of a given document are purged.

### Fixes

* Documentation of obsolete options has been removed.
* Dead code relating to activating in-context widget editors have been removed. They are always active and have been for some time. In the future they might be swapped in on scroll, but there will never be a need to swap them in "on click."
* The `self.email` method of modules now correctly accepts a default `from` address configured for a specific module via the `from` subproperty of the `email` option to that module. Thanks to `chmdebeer` for pointing out the issue and the fix.
* Fixes `_urls` not added on attachment fields when pieces API index is requested (#3643)
* Fixes float field UI bug that transforms the value to integer when there is no field error and the first number after the decimal is `0`.
* The `nestedModuleSubdirs` feature no longer throws an error and interrupts startup if a project contains both `@apostrophecms/asset` and `asset`, which should be considered separate module names.

## 3.17.0 (2022-03-31)

### Adds

* Full support for the [`object` field type](https://v3.docs.apostrophecms.org/reference/field-types/object.html), which works just like `array` but stores just one sub-object as a property, rather than an array of objects.
* To help find documents that reference related ones via `relationship` fields, implement backlinks of related documents by adding a `relatedReverseIds` field to them and keeping it up to date. There is no UI based on this feature yet but it will permit various useful features in the near future.
* Adds possibility for modules to [extend the webpack configuration](https://v3.docs.apostrophecms.org/guide/webpack.html).
* Adds possibility for modules to [add extra frontend bundles for scss and js](https://v3.docs.apostrophecms.org/guide/webpack.html). This is useful when the `ui/src` build would otherwise be very large due to code used on rarely accessed pages.
* Loads the right bundles on the right pages depending on the page template and the loaded widgets. Logged-in users have all the bundles on every page, because they might introduce widgets at any time.
* Fixes deprecation warnings displayed after running `npm install`, for dependencies that are directly included by this package.
* Implement custom ETags emission when `etags` cache option is enabled. [See the documentation for more information](https://v3.docs.apostrophecms.org/guide/caching.html).
It allows caching of pages and pieces, using a cache invalidation mechanism that takes into account related (and reverse related) document updates, thanks to backlinks mentioned above.
Note that for now, only single pages and pieces benefit from the ETags caching system (pages' and pieces' `getOne` REST API route, and regular served pages).
The cache of an index page corresponding to the type of a piece that was just saved will automatically be invalidated. However, please consider that it won't be effective when a related piece is saved, therefore the cache will automatically be invalidated _after_ the cache lifetime set in `maxAge` cache option.

### Fixes

* Apostrophe's webpack build now works properly when developing code that imports module-specific npm dependencies from `ui/src` or `ui/apos` when using `npm link` to develop the module in question.
* The `es5: true` option to `@apostrophecms/asset` works again.

## 3.16.1 (2022-03-21)

### Fixes

* Fixes a bug in the new `Cache-Control` support introduced by 3.16.0 in which we get the logged-out homepage right after logging in. This issue only came into play if the new caching options were enabled.

## 3.16.0 (2022-03-18)

### Adds

* Offers a simple way to set a Cache-Control max-age for Apostrophe page and GET REST API responses for pieces and pages. [See the documentation for more information](https://v3.docs.apostrophecms.org/guide/caching.html).
* API keys and bearer tokens "win" over session cookies when both are present. Since API keys and bearer tokens are explicitly added to the request at hand, it never makes sense to ignore them in favor of a cookie, which is implicit. This also simplifies automated testing.
* `data-apos-test=""` selectors for certain elements frequently selected in QA tests, such as `data-apos-test="adminBar"`.
* Offer a simple way to set a Cache-Control max-age for Apostrophe page and GET REST API responses for pieces and pages.
* To speed up functional tests, an `insecurePasswords` option has been added to the login module. This option is deliberately named to discourage use for any purpose other than functional tests in which repeated password hashing would unduly limit performance. Normally password hashing is intentionally difficult to slow down brute force attacks, especially if a database is compromised.

### Fixes

* `POST`ing a new child page with `_targetId: '_home'` now works properly in combination with `_position: 'lastChild'`.

## 3.15.0 (2022-03-02)

### Adds

* Adds throttle system based on username (even when not existing), on initial login route. Also added for each late login requirement, e.g. for 2FA attempts.

## 3.14.2 (2022-02-27)

* Hotfix: fixed a bug introduced by 3.14.1 in which non-parked pages could throw an error during the migration to fix replication issues.

## 3.14.1 (2022-02-25)

* Hotfix: fixed a bug in which replication across locales did not work properly for parked pages configured via the `_children` feature. A one-time migration is included to reconnect improperly replicated versions of the same parked pages. This runs automatically, no manual action is required. Thanks to [justyna1](https://github.com/justyna13) for identifying the issue.

## 3.14.0 (2022-02-22)

### Adds

* To reduce complications for those implementing caching strategies, the CSRF protection cookie now contains a simple constant string, and is not recorded in `req.session`. This is acceptable because the real purpose of the CSRF check is simply to verify that the browser has sent the cookie at all, which it will not allow a cross-origin script to do.
* As a result of the above, a session cookie is not generated and sent at all unless `req.session` is actually used or a user logs in. Again, this reduces complications for those implementing caching strategies.
* When logging out, the session cookie is now cleared in the browser. Formerly the session was destroyed on the server side only, which was sufficient for security purposes but could create caching issues.
* Uses `express-cache-on-demand` lib to make similar and concurrent requests on pieces and pages faster.
* Frontend build errors now stop app startup in development, and SCSS and JS/Vue build warnings are visible on the terminal console for the first time.

### Fixes

* Fixed a bug when editing a page more than once if the page has a relationship to itself, whether directly or indirectly. Widget ids were unnecessarily regenerated in this situation, causing in-context edits after the first to fail to save.
* Pages no longer emit double `beforeUpdate` and `beforeSave` events.
* When the home page extends `@apostrophecms/piece-page-type`, the "show page" URLs for individual pieces should not contain two slashes before the piece slug. Thanks to [Martí Bravo](https://github.com/martibravo) for the fix.
* Fixes transitions between login page and `afterPasswordVerified` login steps.
* Frontend build errors now stop the `@apostrophecms/asset:build` task properly in production.
* `start` replaced with `flex-start` to address SCSS warnings.
* Dead code removal, as a result of following up on JS/Vue build warnings.

## 3.13.0 - 2022-02-04

### Adds

* Additional requirements and related UI may be imposed on native ApostropheCMS logins using the new `requirements` feature, which can be extended in modules that `improve` the `@apostrophecms/login` module. These requirements are not imposed for single sign-on logins via `@apostrophecms/passport-bridge`. See the documentation for more information.
* Adds latest Slovak translation strings to SK.json in `i18n/` folder. Thanks to [Michael Huna](https://github.com/Miselrkba) for the contribution.
* Verifies `afterPasswordVerified` requirements one by one when emitting done event, allows to manage errors ans success before to go to the next requirement. Stores and validate each requirement in the token. Checks the new `askForConfirmation` requirement option to go to the next step when emitting done event or waiting for the confirm event (in order to manage success messages). Removes support for `afterSubmit` for now.

### Fixes

* Decodes the testReq `param` property in `serveNotFound`. This fixes a problem where page titles using diacritics triggered false 404 errors.
* Registers the default namespace in the Vue instance of i18n, fixing a lack of support for un-namespaced l10n keys in the UI.

## 3.12.0 - 2022-01-21

### Adds

* It is now best practice to deliver namespaced i18n strings as JSON files in module-level subdirectories of `i18n/` named to match the namespace, e.g. `i18n/ourTeam` if the namespace is `ourTeam`. This allows base class modules to deliver phrases to any namespace without conflicting with those introduced at project level. The `i18n` option is now deprecated in favor of the new `i18n` module format section, which is only needed if `browser: true` must be specified for a namespace.
* Brought back the `nestedModuleSubdirs` feature from A2, which allows modules to be nested in subdirectories if `nestedModuleSubdirs: true` is set in `app.js`. As in A2, module configuration (including activation) can also be grouped in a `modules.js` file in such subdirectories.

### Fixes

* Fixes minor inline documentation comments.
* UI strings that are not registered localization keys will now display properly when they contain a colon (`:`). These were previously interpreted as i18next namespace/key pairs and the "namespace" portion was left out.
* Fixes a bug where changing the page type immediately after clicking "New Page" would produce a console error. In general, areas and checkboxes now correctly handle their value being changed to `null` by the parent schema after initial startup of the `AposInputArea` or `AposInputCheckboxes` component.
* It is now best practice to deliver namespaced i18n strings as JSON files in module-level subdirectories of `i18n/` named to match the namespace, e.g. `i18n/ourTeam` if the namespace is `ourTeam`. This allows base class modules to deliver phrases to any namespace without conflicting with those introduced at project level. The `i18n` option is now deprecated in favor of the new `i18n` module format section, which is only needed if `browser: true` must be specified for a namespace.
* Removes the `@apostrophecms/util` module template helper `indexBy`, which was using a lodash method not included in lodash v4.
* Removes an unimplemented `csrfExceptions` module section cascade. Use the `csrfExceptions` *option* of any module to set an array of URLs excluded from CSRF protection. More information is forthcoming in the documentation.
* Fix `[Object Object]` in the console when warning `A permission.can() call was made with a type that has no manager` is printed.

### Changes

* Temporarily removes `npm audit` from our automated tests because of a sub-dependency of vue-loader that doesn't actually cause a security vulnerability for apostrophe.

## 3.11.0 - 2022-01-06

### Adds

* Apostrophe now extends Passport's `req.login` to emit an `afterSessionLogin` event from the `@apostrophecms:login` module, with `req` as an argument. Note that this does not occur at all for login API calls that return a bearer token rather than establishing an Express session.

### Fixes

* Apostrophe's extension of `req.login` now accounts for the `req.logIn` alias and the skippable `options` parameter, which is relied upon in some `passport` strategies.
* Apostrophe now warns if a nonexistent widget type is configured for an area field, with special attention to when `-widget` has been erroneously included in the name. For backwards compatibility this is a startup warning rather than a fatal error, as sites generally did operate successfully otherwise with this type of bug present.

### Changes

* Unpins `vue-click-outside-element` the packaging of which has been fixed upstream.
* Adds deprecation note to `__testDefaults` option. It is not in use, but removing would be a minor BC break we don't need to make.
* Allows test modules to use a custom port as an option on the `@apostrophecms/express` module.
* Removes the code base pull request template to instead inherit the organization-level template.
* Adds `npm audit` back to the test scripts.

## 3.10.0 - 2021-12-22

### Fixes

* `slug` type fields can now have an empty string or `null` as their `def` value without the string `'none'` populating automatically.
* The `underline` feature works properly in tiptap toolbar configuration.
* Required checkbox fields now properly prevent editor submission when empty.
* Pins `vue-click-outside-element` to a version that does not attempt to use `eval` in its distribution build, which is incompatible with a strict Content Security Policy.

### Adds

* Adds a `last` option to fields. Setting `last: true` on a field puts that field at the end of the field's widget order. If more than one field has that option active the true last item will depend on general field registration order. If the field is ordered with the `fields.order` array or field group ordering, those specified orders will take precedence.

### Changes

* Adds deprecation notes to the widget class methods `getWidgetWrapperClasses` and `getWidgetClasses` from A2.
* Adds a deprecation note to the `reorganize` query builder for the next major version.
* Uses the runtime build of Vue. This has major performance and bundle size benefits, however it does require changes to Apostrophe admin UI apps that use a `template` property (components should require no changes, just apps require an update). These apps must now use a `render` function instead. Since custom admin UI apps are not yet a documented feature we do not regard this as a bc break.
* Compatible with the `@apostrophecms/security-headers` module, which supports a strict `Content-Security-Policy`.
* Adds a deprecation note to the `addLateCriteria` query builder.
* Updates the `toCount` doc type query method to use Math.ceil rather than Math.floor plus an additional step.

## 3.9.0 - 2021-12-08

### Adds

* Developers can now override any Vue component of the ApostropheCMS admin UI by providing a component of the same name in the `ui/apos/components` folder of their own module. This is not always the best approach, see the documentation for details.
* When running a job, we now trigger the notification before to run the job, this way the progress notification ID is available from the job and the notification can be dismissed if needed.
* Adds `maxUi`, `maxLabel`, `minUi`, and `minLabel` localization strings for array input and other UI.

### Fixes

* Fully removes references to the A2 `self.partial` module method. It appeared only once outside of comments, but was not actually used by the UI. The `self.render` method should be used for simple template rendering.
* Fixes string interpolation for the confirmation modal when publishing a page that has an unpublished parent page.
* No more "cannot set headers after they are sent to the client" and "req.res.redirect not defined" messages when handling URLs with extra trailing slashes.
* The `apos.util.runPlayers` method is not called until all of the widgets in a particular tree of areas and sub-areas have been added to the DOM. This means a parent area widget player will see the expected markup for any sub-widgets when the "Edit" button is clicked.
* Properly activates the `apostropheI18nDebugPlugin` i18next debugging plugin when using the `APOS_SHOW_I18N` environment variable. The full set of l10n emoji indicators previously available for the UI is now available for template and server-side strings.
* Actually registers piece types for site search unless the `searchable` option is `false`.
* Fixes the methods required for the search `index` task.

### Changes

* Adds localization keys for the password field component's min and max error messages.

## 3.8.1 - 2021-11-23

### Fixes

* The search field of the pieces manager modal works properly. Thanks to [Miro Yovchev](https://github.com/myovchev) for pointing out the issue and providing a solution.
* Fixes a bug in `AposRichTextWidgetEditor.vue` when a rich text widget was specifically configured with an empty array as the `styles` option. In that case a new empty rich text widget will initiate with an empty paragraph tag.
* The`fieldsPresent` method that is used with the `presentFieldsOnly` option in doc-type was broken, looking for properties in strings and wasn't returning anything.

## 3.8.0 - 2021-11-15

### Adds

* Checkboxes for pieces are back, a main checkbox allows to select all page items. When all pieces on a page are checked, a banner where the user can select all pieces appears. A launder for mongo projections has been added.
* Registered `batchOperations` on a piece-type will now become buttons in the manager batch operations "more menu" (styled as a kebab icon). Batch operations should include a label, `messages` object, and `modalOptions` for the confirmation modal.
* `batchOperations` can be grouped into a single button with a menu using the `group` cascade subproperty.
* `batchOperations` can be conditional with an `if` conditional object. This allows developers to pass a single value or an array of values.
* Piece types can have `utilityOperations` configured as a top-level cascade property. These operations are made available in the piece manager as new buttons.
* Notifications may now include an `event` property, which the AposNotification component will emit on mount. The `event` property should be set to an object with `name` (the event name) and optionally `data` (data included with the event emission).
* Adds support for using the attachments query builder in REST API calls via the query string.
* Adds contextual menu for pieces, any module extending the piece-type one can add actions in this contextual menu.
* When clicking on a batch operation, it opens a confirmation modal using modal options from the batch operation, it also works for operations in grouped ones. operations name property has been renamed in action to work with AposContextMenu component.
* Beginning with this release, a module-specific static asset in your project such as `modules/mymodulename/public/images/bg.png` can always be referenced in your `.scss` and `.css` files as `/modules/mymodulename/images/bg.png`, even if assets are actually being deployed to S3, CDNs, etc. Note that `public` and `ui/public` module subdirectories have separate functions. See the documentation for more information.
* Adds AposFile.vue component to abstract file dropzone UI, uses it in AposInputAttachment, and uses it in the confirmation modal for pieces import.
* Optionally add `dimensionAttrs` option to image widget, which sets width & height attributes to optimize for Cumulative Layout Shift. Thank you to [Qiao Lin](https://github.com/qclin) for the contribution.

### Fixes

* The `apos.util.attachmentUrl` method now works correctly. To facilitate that, `apos.uploadsUrl` is now populated browser-side at all times as the frontend logic originally expected. For backwards compatibility `apos.attachment.uploadsUrl` is still populated when logged in.
* Widget players are now prevented from being played twice by the implementing vue component.

### Changes
* Removes Apostrophe 2 documentation and UI configuration from the `@apostrophecms/job` module. These options were not yet in use for A3.
* Renames methods and removes unsupported routes in the `@apostrophecms/job` module that were not yet in use. This was not done lightly, but specifically because of the minimal likelihood that they were in use in project code given the lack of UI support.
  * The deprecated `cancel` route was removed and will likely be replaced at a later date.
  * `run` was renamed `runBatch` as its purpose is specifically to run processes on a "batch selected" array of pieces or pages.
  * `runNonBatch` was renamed to `run` as it is the more generic job-running method. It is likely that `runBatch` will eventually be refactored to use this method.
  * The `good` and `bad` methods are renamed `success` and `failure`, respectively. The expected methods used in the `run` method were similarly renamed. They still increment job document properties called `good` and `bad`.
* Comments out the unused `batchSimpleRoute` methods in the page and piece-type modules to avoid usage before they are fully implemented.
* Optionally add `dimensionAttrs` option to image widget, which sets width & height attributes to optimize for Cumulative Layout Shift.
* Temporarily removes `npm audit` from our automated tests because of a sub-dependency of uploadfs that doesn't actually cause a security vulnerability for apostrophe.

## 3.7.0 - 2021-10-28

### Adds

* Schema select field choices can now be populated by a server side function, like an API call. Set the `choices` property to a method name of the calling module. That function should take a single argument of `req`, and return an array of objects with `label` and `value` properties. The function can be async and will be awaited.
* Apostrophe now has built-in support for the Node.js cluster module. If the `APOS_CLUSTER_PROCESSES` environment variable is set to a number, that number of child processes are forked, sharing the same listening port. If the variable is set to `0`, one process is forked for each CPU core, with a minimum of `2` to provide availability during restarts. If the variable is set to a negative number, that number is added to the number of CPU cores, e.g. `-1` is a good way to reserve one core for MongoDB if it is running on the same server. This is for production use only (`NODE_ENV=production`). If a child process fails it is restarted automatically.

### Fixes

* Prevents double-escaping interpolated localization strings in the UI.
* Rich text editor style labels are now run through a localization method to get the translated strings from their l10n keys.
* Fixes README Node version requirement (Node 12+).
* The text alignment buttons now work immediately in a new rich text widget. Previously they worked only after manually setting a style or refreshing the page. Thanks to Michelin for their support of this fix.
* Users can now activate the built-in date and time editing popups of modern browsers when using the `date` and `time` schema field types.
* Developers can now `require` their project `app.js` file in the Node.js REPL for debugging and inspection. Thanks to [Matthew Francis Brunetti](https://github.com/zenflow).
* If a static text phrase is unavailable in both the current locale and the default locale, Apostrophe will always fall back to the `en` locale as a last resort, which ensures the admin UI works if it has not been translated.
* Developers can now `require` their project `app.js` in the Node.js REPL for debugging and inspection
* Ensure array field items have valid _id prop before storing. Thanks to Thanks to [Matthew Francis Brunetti](https://github.com/zenflow).

### Changes

* In 3.x, `relationship` fields have an optional `builders` property, which replaces `filters` from 2.x, and within that an optional `project` property, which replaces `projection` from 2.x (to match MongoDB's `cursor.project`). Prior to this release leaving the old syntax in place could lead to severe performance problems due to a lack of projections. Starting with this release the 2.x syntax results in an error at startup to help the developer correct their code.
* The `className` option from the widget options in a rich text area field is now also applied to the rich text editor itself, for a consistently WYSIWYG appearance when editing and when viewing. Thanks to [Max Mulatz](https://github.com/klappradla) for this contribution.
* Adds deprecation notes to doc module `afterLoad` events, which are deprecated.
* Removes unused `afterLogin` method in the login module.

## 3.6.0 - 2021-10-13

### Adds

* The `context-editing` apostrophe admin UI bus event can now take a boolean parameter, explicitly indicating whether the user is actively typing or performing a similar active manipulation of controls right now. If a boolean parameter is not passed, the existing 1100-millisecond debounced timeout is used.
* Adds 'no-search' modifier to relationship fields as a UI simplification option.
* Fields can now have their own `modifiers` array. This is combined with the schema modifiers, allowing for finer grained control of field rendering.
* Adds a Slovak localization file. Activate the `sk` locale to use this. Many thanks to [Michael Huna](https://github.com/Miselrkba) for the contribution.
* Adds a Spanish localization file. Activate the `es` locale to use this. Many thanks to [Eugenio Gonzalez](https://github.com/egonzalezg9) for the contribution.
* Adds a Brazilian Portuguese localization file. Activate the `pt-BR` locale to use this. Many thanks to [Pietro Rutzen](https://github.com/pietro-rutzen) for the contribution.

### Fixes

* Fixed missing translation for "New Piece" option on the "more" menu of the piece manager, seen when using it as a chooser.
* Piece types with relationships to multiple other piece types may now be configured in any order, relative to the other piece types. This sometimes appeared to be a bug in reverse relationships.
* Code at the project level now overrides code found in modules that use `improve` for the same module name. For example, options set by the `@apostrophecms/seo-global` improvement that ships with `@apostrophecms/seo` can now be overridden at project level by `/modules/@apostrophecms/global/index.js` in the way one would expect.
* Array input component edit button label is now propertly localized.
* A memory leak on each request has been fixed, and performance improved, by avoiding the use of new Nunjucks environments for each request. Thanks to Miro Yovchev for pointing out the leak.
* Fragments now have access to `__t()`, `getOptions` and other features passed to regular templates.
* Fixes field group cascade merging, using the original group label if none is given in the new field group configuration.
* If a field is conditional (using an `if` option), is required, but the condition has not been met, it no longer throws a validation error.
* Passing `busy: true` to `apos.http.post` and related methods no longer produces an error if invoked when logged out, however note that there will likely never be a UI for this when logged out, so indicate busy state in your own way.
* Bugs in document modification detection have been fixed. These bugs caused edge cases where modifications were not detected and the "Update" button did not appear, and could cause false positives as well.

### Changes

* No longer logs a warning about no users if `testModule` is true on the app.

## 3.5.0 - 2021-09-23

* Pinned dependency on `vue-material-design-icons` to fix `apos-build.js` build error in production.
* The file size of uploaded media is visible again when selected in the editor, and media information such as upload date, dimensions and file size is now properly localized.
* Fixes moog error messages to reflect the recommended pattern of customization functions only taking `self` as an argument.
* Rich Text widgets now instantiate with a valid element from the `styles` option rather than always starting with an unclassed `<p>` tag.
* Since version 3.2.0, apostrophe modules to be loaded via npm must appear as explicit npm dependencies of the project. This is a necessary security and stability improvement, but it was slightly too strict. Starting with this release, if the project has no `package.json` in its root directory, the `package.json` in the closest ancestor directory is consulted.
* Fixes a bug where having no project modules directory would throw an error. This is primarily a concern for module unit tests where there are no additional modules involved.
* `css-loader` now ignores `url()` in css files inside `assets` so that paths are left intact, i.e. `url(/images/file.svg)` will now find a static file at `/public/images/file.svg` (static assets in `/public` are served by `express.static`). Thanks to Matic Tersek.
* Restored support for clicking on a "foreign" area, i.e. an area displayed on the page whose content comes from a piece, in order to edit it in an appropriate way.
* Apostrophe module aliases and the data attached to them are now visible immediately to `ui/src/index.js` JavaScript code, i.e. you can write `apos.alias` where `alias` matches the `alias` option configured for that module. Previously one had to write `apos.modules['module-name']` or wait until next tick. However, note that most modules do not push any data to the browser when a user is not logged in. You can do so in a custom module by calling `self.enableBrowserData('public')` from `init` and implementing or extending the `getBrowserData(req)` method (note that page, piece and widget types already have one, so it is important to extend in those cases).
* `options.testModule` works properly when implementing unit tests for an npm module that is namespaced.

### Changes

* Cascade grouping (e.g., grouping fields) will now concatenate a group's field name array with the field name array of an existing group of the same name. Put simply, if a new piece module adds their custom fields to a `basics` group, that field will be added to the default `basics` group fields. Previously the new group would have replaced the old, leaving inherited fields in the "Ungrouped" section.
* AposButton's `block` modifier now less login-specific

### Adds

* Rich Text widget's styles support a `def` property for specifying the default style the editor should instantiate with.
* A more helpful error message if a field of type `area` is missing its `options` property.

## 3.4.1 - 2021-09-13

No changes. Publishing to correctly mark the latest 3.x release as "latest" in npm.

## 3.4.0 - 2021-09-13

### Security

* Changing a user's password or marking their account as disabled now immediately terminates any active sessions or bearer tokens for that user. Thanks to Daniel Elkabes for pointing out the issue. To ensure all sessions have the necessary data for this, all users logged in via sessions at the time of this upgrade will need to log in again.
* Users with permission to upload SVG files were previously able to do so even if they contained XSS attacks. In Apostrophe 3.x, the general public so far never has access to upload SVG files, so the risk is minor but could be used to phish access from an admin user by encouraging them to upload a specially crafted SVG file. While Apostrophe typically displays SVG files using the `img` tag, which ignores XSS vectors, an XSS attack might still be possible if the image were opened directly via the Apostrophe media library's convenience link for doing so. All SVG uploads are now sanitized via DOMPurify to remove XSS attack vectors. In addition, all existing SVG attachments not already validated are passed through DOMPurify during a one-time migration.

### Fixes

* The `apos.attachment.each` method, intended for migrations, now respects its `criteria` argument. This was necessary to the above security fix.
* Removes a lodash wrapper around `@apostrophecms/express` `bodyParser.json` options that prevented adding custom options to the body parser.
* Uses `req.clone` consistently when creating a new `req` object with a different mode or locale for localization purposes, etc.
* Fixes bug in the "select all" relationship chooser UI where it selected unpublished items.
* Fixes bug in "next" and "previous" query builders.
* Cutting and pasting widgets now works between locales that do not share a hostname, provided that you switch locales after cutting (it does not work between tabs that are already open on separate hostnames).
* The `req.session` object now exists in task `req` objects, for better compatibility. It has no actual persistence.
* Unlocalized piece types, such as users, may now be selected as part of a relationship when browsing.
* Unpublished localized piece types may not be selected via the autocomplete feature of the relationship input field, which formerly ignored this requirement, although the browse button enforced it.
* The server-side JavaScript and REST APIs to delete pieces now work properly for pieces that are not subject to either localization or draft/published workflow at all the (`localize: false` option). UI for this is under discussion, this is just a bug fix for the back end feature which already existed.
* Starting in version 3.3.1, a newly added image widget did not display its image until the page was refreshed. This has been fixed.
* A bug that prevented Undo operations from working properly and resulted in duplicate widget _id properties has been fixed.
* A bug that caused problems for Undo operations in nested widgets, i.e. layout or multicolumn widgets, has been fixed.
* Duplicate widget _id properties within the same document are now prevented on the server side at save time.
* Existing duplicate widget _id properties are corrected by a one-time migration.

### Adds

* Adds a linter to warn in dev mode when a module name include a period.
* Lints module names for `apostrophe-` prefixes even if they don't have a module directory (e.g., only in `app.js`).
* Starts all `warnDev` messages with a line break and warning symbol (⚠️) to stand out in the console.
* `apos.util.onReady` aliases `apos.util.onReadyAndRefresh` for brevity. The `apos.util.onReadyAndRefresh` method name will be deprecated in the next major version.
* Adds a developer setting that applies a margin between parent and child areas, allowing developers to change the default spacing in nested areas.

### Changes

* Removes the temporary `trace` method from the `@apostrophecms/db` module.
* Beginning with this release, the `apostrophe:modulesReady` event has been renamed `apostrophe:modulesRegistered`, and the `apostrophe:afterInit` event has been renamed `apostrophe:ready`. This better reflects their actual roles. The old event names are accepted for backwards compatibility. See the documentation for more information.
* Only autofocuses rich text editors when they are empty.
* Nested areas now have a vertical margin applied when editing, allowing easier access to the parent area's controls.

## 3.3.1 - 2021-09-01

### Fixes

* In some situations it was possible for a relationship with just one selected document to list that document several times in the returned result, resulting in very large responses.
* Permissions roles UI localized correctly.
* Do not crash on startup if users have a relationship to another type. This was caused by the code that checks whether any users exist to present a warning to developers. That code was running too early for relationships to work due to event timing issues.

## 3.3.0 - 2021-08-30

### Fixes

* Addresses the page jump when using the in-context undo/redo feature. The page will immediately return users to their origin scroll position after the content refreshes.
* Resolves slug-related bug when switching between images in the archived view of the media manager. The slug field was not taking into account the double slug prefix case.
* Fixes migration task crash when parking new page. Thanks to [Miro Yovchev](https://www.corllete.com/) for this fix.
* Fixes incorrect month name in `AposCellDate`, which can be optionally used in manage views of pieces. Thanks to [Miro Yovchev](https://www.corllete.com/) for this fix.

### Adds

* This version achieves localization (l10n) through a rich set of internationalization (i18n) features. For more information, [see the documentation](https://v3.docs.apostrophecms.org/).
* There is support for both static string localization and dynamic content localization.
* The home page, other parked pages, and the global document are automatically replicated to all configured locales at startup. Parked properties are refreshed if needed. Other pages and pieces are replicated if and when an editor chooses to do so.
* An API route has been added for voluntary replication, i.e. when deciding a document should exist in a second locale, or desiring to overwrite the current draft contents in locale `B` with the draft contents of locale `A`.
* Locales can specify `prefix` and `hostname` options, which are automatically recognized by middleware that removes the prefix dynamically where appropriate and sets `req.locale`. In 3.x this works more like the global site `prefix` option. This is a departure from 2.x which stored the prefix directly in the slug, creating maintenance issues.
* Locales are stateless: they are never recorded in the session. This eliminates many avenues for bugs and bad SEO. However, this also means the developer must fully distinguish them from the beginning via either `prefix` or `hostname`. A helpful error message is displayed if this is not the case.
* Switching locales preserves the user's editing session even if on separate hostnames. To enable this, if any locales have hostnames, all configured locales must have hostnames and/or baseUrl must be set for those that don't.
* An API route has been added to discover the locales in which a document exists. This provides basic information only for performance (it does not report `title` or `_url`).
* Editors can "localize" documents, copying draft content from one locale to another to create a corresponding document in a different locale. For convenience related documents, such as images and other pieces directly referenced by the document's structure, can be localized at the same time. Developers can opt out of this mechanism for a piece type entirely, check the box by default for that type, or leave it as an "opt-in" choice.
* The `@apostrophecms/i18n` module now uses `i18next` to implement static localization. All phrases in the Vue-based admin UI are passed through `i18next` via `this.$t`, and `i18next` is also available via `req.t()` in routes and `__t()` in templates. Apostrophe's own admin UI phrases are in the `apostrophe` namespace for a clean separation. An array of locale codes, such as `en` or `fr` or `en-au`, can be specified using the `locales` option to the `@apostrophecms/i18n` module. The first locale is the default, unless the `defaultLocale` option is set. If no locales are set, the locale defaults to `en`. The `i18next-http-middleware` locale guesser is installed and will select an available locale if possible, otherwise it will fall back to the default.
* In the admin UI, `v-tooltip` has been extended as `v-apos-tooltip`, which passes phrases through `i18next`.
* Developers can link to alternate locales by iterating over `data.localizations` in any page template. Each element always has `locale`, `label` and `homePageUrl` properties. Each element also has an `available` property (if true, the current context document is available in that locale), `title` and a small number of other document properties are populated, and `_url` redirects to the context document in that locale. The current locale is marked with `current: true`.
* To facilitate adding interpolated values to phrases that are passed as a single value through many layers of code, the `this.$t` helper provided in Vue also accepts an object argument with a `key` property. Additional properties may be used for interpolation.
* `i18next` localization JSON files can be added to the `i18n` subdirectory of *any* module, as long as its `i18n` option is set. The `i18n` object may specify `ns` to give an `i18next` namespace, otherwise phrases are in the default namespace, used when no namespace is specified with a `:` in an `i18next` call. The default namespace is yours for use at project level. Multiple modules may contribute to the same namespace.
* If `APOS_DEBUG_I18N=1` is set in the environment, the `i18next` debug flag is activated. For server-side translations, i.e. `req.t()` and `__t()`, debugging output will appear on the server console. For browser-side translations in the Vue admin UI, debugging output will appear in the browser console.
* If `APOS_SHOW_I18N=1` is set in the environment, all phrases passed through `i18next` are visually marked, to make it easier to find those that didn't go through `i18next`. This does not mean translations actually exist in the JSON files. For that, review the output of `APOS_DEBUG_I18N=1`.
* There is a locale switcher for editors.
* There is a backend route to accept a new locale on switch.
* A `req.clone(properties)` method is now available. This creates a clone of the `req` object, optionally passing in an object of properties to be set. The use of `req.clone` ensures the new object supports `req.get` and other methods of a true `req` object. This technique is mainly used to obtain a new request object with the same privileges but a different mode or locale, i.e. `mode: 'published'`.
* Fallback wrappers are provided for the `req.__()`, `res.__()` and `__()` localization helpers, which were never official or documented in 3.x but may be in use in projects ported from 2.x. These wrappers do not localize but do output the input they are given along with a developer warning. You should migrate them to use `req.t()` (in server-side javascript) or `__t()` (Nunjucks templates).

### Changes

* Bolsters the CSS that backs Apostrophe UI's typography to help prevent unintended style leaks at project-level code.
* Removes the 2.x series changelog entries. They can be found in the 2.0 branch in Github.

## 3.2.0 - 2021-08-13

### Fixes

* `req.hostname` now works as expected when `trustProxy: true` is passed to the `@apostrophecms/express` module.
* Apostrophe loads modules from npm if they exist there and are configured in the `modules` section of `app.js`. This was always intended only as a way to load direct, intentional dependencies of your project. However, since npm "flattens" the dependency tree, dependencies of dependencies that happen to have the same name as a project-level Apostrophe module could be loaded by default, crashing the site or causing unexpected behavior. So beginning with this release, Apostrophe scans `package.json` to verify an npm module is actually a dependency of the project itself before attempting to load it as an Apostrophe module.
* Fixes the reference to sanitize-html defaults in the rich text widget.
* Fixes the `toolbarToAllowedStyles` method in the rich text widget, which was not returning any configuration.
* Fixes the broken text alignment in rich text widgets.
* Adds a missing npm dependency on `chokidar`, which Apostrophe and Nunjucks use for template refreshes. In most environments this worked anyway due to an indirect dependency via the `sass` module, but for stability Apostrophe should depend directly on any npm module it uses.
* Fixes the display of inline range inputs, notably broken when using Palette
* Fixes occasional unique key errors from migrations when attempting to start up again with a site that experienced a startup failure before inserting its first document.
* Requires that locale names begin with a letter character to ensure order when looping over the object entries.
* Unit tests pass in MongoDB 5.x.

### Adds
* Adds Cut and Paste to area controls. You can now Cut a widget to a virtual clipboard and paste it in suitable areas. If an area
can include the widget on the clipboard, a special Clipboard widget will appear in area's Add UI. This works across pages as well.

### Changes
* Apostrophe's Global's UI (the @apostrophecms/global singleton has moved from the admin bar's content controls to the admin utility tray under a cog icon.
* The context bar's document Edit button, which was a cog icon, has been rolled into the doc's context menu.

## 3.1.3 - 2021-07-16

### Fixes

* Hotfix for an incompatibility between `vue-loader` and `webpack` 5.45.0 which causes a crash at startup in development, or asset build time in production. We have temporarily pinned our dependency to `webpack` 5.44.x. We are [contributing to the discussion around the best long-term fix for vue-loader](https://github.com/vuejs/vue-loader/issues/1854).

## 3.1.2 - 2021-07-14

### Changes

* Removes an unused method, `mapMongoIdToJqtreeId`, that was used in A2 but is no longer relevant.
* Removes deprecated and non-functional steps from the `edit` method in the `AposDocsManager.vue` component.
* Legacy migrations to update 3.0 alpha and 3.0 beta sites to 3.0 stable are still in place, with no functional changes, but have been relocated to separate source files for ease of maintenance. Note that this is not a migration path for 2.x databases. Tools for that are forthcoming.

## 3.1.1 - 2021-07-08

### Fixes

* Two distinct modules may each have their own `ui/src/index.scss` file, similar to the fix already applied to allow multiple `ui/src/index.js` files.

## 3.1.0 - 2021-06-30

### Fixes

* Corrects a bug that caused Apostrophe to rebuild the admin UI on every nodemon restart, which led to excessive wait times to test new code. Now this happens only when `package-lock.json` has been modified (i.e. you installed a new module that might contain new Apostrophe admin UI code). If you are actively developing Apostrophe admin UI code, you can opt into rebuilding all the time with the `APOS_DEV=1` environment variable. In any case, `ui/src` is always rebuilt in a dev environment.
* Updates `cheerio`, `deep-get-set`, and `oembetter` versions to resolve vulnerability warnings.
* Modules with a `ui/src` folder, but no other content, are no longer considered "empty" and do not generate a warning.
* Pushing a secondary context document now always results in entry to draft mode, as intended.
* Pushing a secondary context document works reliably, correcting a race condition that could cause the primary document to remain in context in some cases if the user was not already in edit mode.

### Changes

* Deprecates `self.renderPage` method for removal in next major version.
* Since `ui/src/index.js` files must export a function to avoid a browser error in production which breaks the website experience, we now detect this at startup and throw a more helpful error to prevent a last-minute discovery in production.

## 3.0.1 - 2021-06-17

### Fixes

* Fixes an error observed in the browser console when using more than one `ui/src/index.js` file in the same project. Using more than one is a good practice as it allows you to group frontend code with an appropriate module, or ship frontend code in an npm module that extends Apostrophe.
* Migrates all of our own frontend players and utilities from `ui/public` to `ui/src`, which provides a robust functional test of the above.
* Executes `ui/src` imports without waiting for next tick, which is appropriate as we have positioned it as an alternative to `ui/public` which is run without delay.

## 3.0.0 - 2021-06-16

### Breaks

* Previously our `a3-boilerplate` project came with a webpack build that pushed code to the `ui/public` folder of an `asset` module. Now the webpack build is not needed because Apostrophe takes care of compiling `ui/src` for us. This is good! However, **if you are transitioning your project to this new strategy, you will need to remove the `modules/asset/ui/public` folder from your project manually** to ensure that webpack-generated code originally intended for webpack-dev-server does not fail with a `publicPath` error in the console.
* The `CORE_DEV=1` environment setting has been changed to `APOS_DEV=1` because it is appropriate for anyone who is actively developing custom Apostrophe admin UI using `ui/apos` folders in their own modules.
* Apostrophe now uses Dart Sass, aka the `sass` npm module. The `node-sass` npm module has been deprecated by its authors for some time now. Most existing projects will be unaffected, but those writing their own Apostrophe UI components will need to change any `/deep/` selectors to `::v-deep` and consider making other Dart Sass updates as well. For more information see the [Dart Sass documentation](https://sass-lang.com/dart-sass). Those embracing the new `ui/src` feature should also bear in mind that Dart Sass is being used.

### Changes

* Relationship ids are now stored as aposDocIds (without the locale and mode part). The appropriate locale and mode are known from the request. This allows easy comparison and copying of these properties across locales and fixes a bug with reverse relationships when publishing documents. A migration has been added to take care of this conversion on first startup.
- The `attachment` field type now correctly limits file uploads by file type when using the `fileGroup` field option.
- Uploading SVG files is permitted in the Media Library by default.

### Adds

- Apostrophe now enables you to ship frontend JavaScript and Sass (using the SCSS syntax) without your own webpack configuration.
- Any module may contain modern JavaScript in a `ui/src/index.js` file, which may use `import` to bring in other files in the standard way. Note that **`ui/src/index.js must export a function`**. These functions are called for you in the order modules are initialized.
- Any module may contain a Sass (SCSS) stylesheet in a `ui/src/index.scss` file, which may also import other Sass (SCSS) files.
- Any project that requires IE11 support for `ui/src` JavaScript code can enable it by setting the `es5: true` option to the `@apostrophecms/asset` module. Apostrophe produces separate builds for IE11 and modern browsers, so there is no loss of performance in modern browsers. Code is automatically compiled for IE11 using `babel` and missing language features are polyfilled using `core-js` so you can use promises, `async/await` and other standard modern JavaScript features.
- `ui/public` is still available for raw JavaScript and CSS files that should be pushed *as-is* to the browser. The best use of this feature is to deliver the output of your own custom webpack build, if you have one.
- Adds browser-side `editMode` flag that tracks the state of the current view (edit or preview), located at `window.apos.adminBar.editMode`.
- Support for automatic inline style attribute sanitization for Rich Text widgets.
- Adds text align controls for Rich Text widgets. The following tools are now supported as part of a rich text widget's `toolbar` property:
-- `alignLeft`
-- `alignRight`
-- `alignCenter`
-- `alignJustify`
- `@apostrophecms/express` module now supports the `trustProxy: true` option, allowing your reverse proxy server (such as nginx) to pass on the original hostname, protocol and client IP address.

### Fixes

* Unit tests passing again. Temporarily disabled npm audit checks as a source of critical failures owing to upstream issues with third-party packages which are not actually a concern in our use case.
* Fixed issues with the query builder code for relationships. These issues were introduced in beta 3 but did not break typical applications, except for displaying distinct choices for existing values of a relationship field.
* Checkbox field types can now be used as conditional fields.
* Tracks references to attachments correctly, and introduces a migration to address any attachments previously tracked as part of documents that merely have a relationship to the proper document, i.e. pages containing widgets that reference an image piece.
* Tracks the "previously published" version of a document as a legitimate reference to any attachments, so that they are not discarded and can be brought back as expected if "Undo Publish" is clicked.
* Reverse relationships work properly for published documents.
* Relationship subfields are now loaded properly when `reverseOf` is used.
* "Discard Draft" is available when appropriate in "Manage Pages" and "Manage Pieces."
* "Discard Draft" disables the "Submit Updates" button when working as a contributor.
* Relationship subfields can now be edited when selecting in the full "manage view" browser, as well as in the compact relationship field view which worked previously.
* Relationship subfields now respect the `def` property.
* Relationship subfields are restored if you deselect a document and then reselect it within a single editing experience, i.e. accidentally deselect and immediately reselect, for instance.
* A console warning when editing subfields for a new relationship was fixed.
* Field type `color`'s `format` option moved out of the UI options and into the general options object. Supported formats are "rgb", "prgb", "hex6", "hex3", "hex8", "name", "hsl", "hsv". Pass the `format` string like:
```js
myColorField: {
  type: 'color',
  label: 'My Color',
  options: {
    format: 'hsl'
  }
}
```
* Restored Vue dependency to using semantic versioning now that Vue 2.6.14 has been released with a fix for the bug that required us to pin 2.6.12.
* Nunjucks template loader is fully compatible with Linux in a development environment.
* Improved template performance by reusing template loaders.
* `min` and `max` work properly for both string-like and number-like fields.
* Negative numbers, leading minus and plus signs, and trailing periods are accepted in the right ways by appropriate field types.
* If a user is inadvertently inserted with no password, set a random password on the backend for safety. In tests it appears that login with a blank password was already forbidden, but this provides an additional level of certainty.
* `data.page` and `data.contextOptions` are now available in `widget.html` templates in most cases. Specifically, they are available when loading the page, (2) when a widget has just been inserted on the page, and (3) when a widget has just been edited and saved back to the page. However, bear in mind that these parameters are never available when a widget is being edited "out of context" via "Page Settings", via the "Edit Piece" dialog box, via a dialog box for a parent widget, etc. Your templates should be written to tolerate the absence of these parameters.
* Double slashes in the slug cannot be used to trick Apostrophe into serving as an open redirect (fix ported to 3.x from 2.92.0).
* The global doc respects the `def` property of schema fields when first inserted at site creation time.
* Fixed fragment keyword arguments being available when not a part of the fragment signature.

## 3.0.0-beta.3.1 - 2021-06-07

### Breaks
- This backwards compatibility break actually occurred in 3.0.0-beta.3 and was not documented at that time, but it is important to know that the following Rich Text tool names have been updated to match Tiptap2's convention:
-- `bullet_list` -> `bulletList`
-- `ordered_list` -> `orderedList`
-- `code_block` -> `codeBlock`
-- `horizontal_rule` -> `horizontalRule`

### Fixes

- Rich Text default tool names updated, no longer broken. Bug introduced in 3.0.0-beta.3.
- Fixed Rich Text's tool cascade to properly account for core defaults, project level defaults, and area-specific options.

## 3.0.0-beta.3 - 2021-06-03

### Security Fixes

The `nlbr` and `nlp` Nunjucks filters marked their output as safe to preserve the tags that they added, without first escaping their input, creating a CSRF risk. These filters have been updated to escape their input unless it has already been marked safe. No code changes are required to templates whose input to the filter is intended as plaintext, however if you were intentionally leveraging this bug to output unescaped HTML markup you will need to make sure your input is free of CSRF risks and then use the `| safe` filter before the `| nlbr` or `| nlp` filter.

### Adds

- Added the `ignoreUnusedFolderWarning` option for modules that intentionally might not be activated or inherited from in a particular startup.
- Better explanation of how to replace macros with fragments, in particular how to call the fragments with `{% render fragmentName(args) %}`.

### Fixes

- Temporarily pinned to Vue 2.6.12 to fix an issue where the "New" button in the piece manager modals disappeared. We think this is a bug in the newly released Vue 2.6.13 but we are continuing to research it.
- Updated dependencies on `sanitize-html` and `nodemailer` to new major versions, causing no bc breaks at the ApostropheCMS level. This resolved two critical vulnerabilities according to `npm audit`.
- Removed many unused dependencies.
- The data retained for "Undo Publish" no longer causes slug conflicts in certain situations.
- Custom piece types using `localized: false` or `autopublish: true,` as well as singleton types, now display the correct options on the "Save" dropdown.
- The "Save and View," "Publish and View" and/or "Save Draft and Preview" options now appear only if an appropriate piece page actually exists for the piece type.
- Duplicating a widget now properly assigns new IDs to all copied sub-widgets, sub-areas and array items as well.

- Added the `ignoreUnusedFolderWarning` option for modules that intentionally might not be activated or inherited from in a particular startup.
- If you refresh the page while previewing or editing, you will be returned to that same state.

### Notices

- Numerous `npm audit` vulnerability warnings relating to `postcss` 7.x were examined, however it was determined that these are based on the idea of a malicious SASS coder attempting to cause a denial of service. Apostrophe developers would in any case be able to contribute JavaScript as well and so are already expected to be trusted parties. This issue must be resolved upstream in packages including both `stylelint` and `vue-loader` which have considerable work to do before supporting `postcss` 8.x, and in any case public access to write SASS is not part of the attack surface of Apostrophe.

### Changes

- When logging out on a page that only exists in draft form, or a page with access controls, you are redirected to the home page rather than seeing a 404 message.

- Rich text editor upgraded to [tiptap 2.x beta](https://www.tiptap.dev) :tada:. On the surface not a lot has changed with the upgrade, but tiptap 2 has big improvements in terms of speed, composability, and extension support. [See the technical differences of tiptap 1 and 2 here](https://www.tiptap.dev/overview/upgrade-guide#reasons-to-upgrade-to-tiptap-2x)

## 3.0.0-beta.2 - 2021-05-21

### **Breaks**

- The `updateModified: false` option, formerly supported only by `apos.doc.update`, has been renamed to `setModified: false` and is now supported by `apos.doc.insert` as well. If explicitly set to false, the insert and update methods will leave the `modified` property alone, rather than trying to detect or infer whether a change has been made to the draft relative to the published version.
- The `permission` module no longer takes an `interestingTypes` option. Instead, doc type managers may set their `showPermissions` option to `true` to always be broken out separately in the permissions explorer, or explicitly set it to `false` to never be mentioned at all, even on a list of typical piece types that have the same permissions. This allows module creators to ship the right options with their modules rather than requiring the developer to hand-configure `interestingTypes`.
- When editing users, the permissions explorer no longer lists "submitted draft" as a piece type.
- Removed `apos.adminBar.group` method, which is unlikely to be needed in 3.x. One can group admin bar items into dropdowns via the `groups` option.
- Raw HTML is no longer permitted in an `apos.notify` message parameter. Instead, `options.buttons` is available. If present, it must be an array of objects with `type` and `label` properties. If `type` is `'event'` then that button object must have `name` and `data` properties, and when clicked the button will trigger an apos bus event of the given `name` with the provided `data` object. Currently `'event'` is the only supported value for `type`.

### Adds

- The name `@apostrophecms/any-page-type` is now accepted for relationships that should match any page. With this change, the doc type manager module name and the type name are now identical for all types in 3.x. However, for backwards compatibility `@apostrophecms/page` is still accepted. `apos.doc.getManager` will accept either name.
- Sets the project root-level `views` directory as the default fallback views directory. This is no longer a necessary configuration in projects unless they want to change it on the `@apostrophecms/template` option `viewsFolderFallback`.
- The new `afterAposScripts` nunjucks block allows for pushing markup after Apostrophe's asset bundle script tag, at the end of the body. This is a useful way to add a script tag for Webpack's hot reload capabilities in development while still ensuring that Apostrophe's utility methods are available first, like they are in production.
- An `uploadfs` option may be passed to the `@apostrophecms/asset` module, in order to pass options configuring a separate instance of `uploadfs` specifically for the static assets. The `@apostrophecms/uploadfs` module now exports a method to instantiate an uploadfs instance. The default behavior, in which user-uploaded attachments and static assets share a single instance of uploadfs, is unchanged. Note that asset builds never use uploadfs unless `APOS_UPLOADFS_ASSETS=1` is set in the environment.
- `AposButtonSplit` is a new UI component that combines a button with a context menu. Users can act on a primary action or change the button's function via menu button to the right of the button itself.
- Developers can now pass options to the `color` schema field by passing a `pickerOptions` object through your field. This allows for modifying/removing the default color palette, changing the resulting color format, and disabling various UI. For full set of options [see this example](https://github.com/xiaokaike/vue-color/blob/master/src/components/Sketch.vue)
- `AposModal` now emits a `ready` event when it is fully painted and can be interacted with by users or code.
- The video widget is now compatible with vimeo private videos when the domain is on the allowlist in vimeo.

### Changes

- You can now override the parked page definition for the home page without copying the entirety of `minimumPark` from the source code. Specifically, you will not lose the root archive page if you park the home page without explicitly parking the archive page as well. This makes it easier to choose your own type for the home page, in lieu of `@apostrophecms/home-page`.

### Fixes

- Piece types like users that have a slug prefix no longer trigger a false positive as being "modified" when you first click the "New" button.
- The `name` option to widget modules, which never worked in 3.x, has been officially removed. The name of the widget type is always the name of the module, with the `-widget` suffix removed.
- The home page and other parked pages should not immediately show as "pending changes."
- In-context editing works properly when the current browser URL has a hash (portion beginning with `#`), enabling the use of the hash for project-specific work. Thanks to [https://stepanjakl.com/](Štěpán Jákl) for reporting the issue.
- When present, the `apos.http.addQueryToUrl` method preserves the hash of the URL intact.
- The home page and other parked pages should not immediately show as "pending changes."
- The browser-side `apos.http.parseQuery` function now handles objects and arrays properly again.
- The in-context menu for documents has been refactored as a smart component that carries out actions on its own, eliminating a great deal of redundant code, props and events.
- Added additional retries when binding to the port in a dev environment.
- The "Submit" button in the admin bar updates properly to "Submitted" if the submission happens in the page settings modal.
- Skipping positional arguments in fragments now works as expected.
- The rich text editor now supports specifying a `styles` array with no `p` tags properly. A newly added rich text widget initially contains an element with the first style, rather than always a paragraph. If no styles are configured, a `p` tag is assumed. Thanks to Stepan Jakl for reporting the issue.

### Changes
- Editor modal's Save button (publish / save draft / submit) now updated to use the `AposSplitButton` component. Editors can choose from several follow-up actions that occur after save, including creating another piece of content of the same type, being taken to the in-context version of the document, or being returned to the manager. Editor's selection is saved in localstorage, creating a remembered preference per content type.

## 3.0.0-beta.1.1 - 2021-05-07

### Fixes

- A hotfix for an issue spotted in beta 1 in our demo: all previously published pages of sites migrated from early alpha releases had a "Draft" label until published again.

## 3.0.0-beta.1 - 2021-05-06

### **Breaks**

- Removes the `firstName` and `lastName` fields in user pieces.
- The query parameters `apos-refresh`, `apos-edit`, `apos-mode` and `apos-locale` are now `aposRefresh`, `aposEdit`, `aposMode`and `aposLocale`. Going forward all query parameters will be camelCase for consistency with query builders.

### Changes

- Archiving a page or piece deletes any outstanding draft in favor of archiving the last published version. Previously the behavior was effectively the opposite.
- "Publish Changes" button label has been changes to "Update".
- Draft mode is no longer the default view for published documents.
- The page and piece manager views now display the title, etc. of the published version of a document, unless that document only exists in draft form. However a label is also provided indicating if a newer draft is in progress.
- Notifications have been updated with a new visual display and animation style.

### **Adds**

- Four permissions roles are supported and enforced: guest, contributor, editor and admin. See the documentation for details. Pre-existing alpha users are automatically migrated to the admin role.
- Documents in managers now have context sensitive action menus that allow actions like edit, discard draft, archive, restore, etc.
- A fragment call may now have a body using `rendercall`, just like a macro call can have a body using `call`. In addition, fragments can now have named arguments, just like macros. Many thanks to Miro Yovchev for contributing this implementation.
- Major performance improvement to the `nestedModuleSubdirs` option.
- Updates URL fields and oEmbed URL requests to use the `httpsFix` option in launder's `url()` method.
- Documents receive a state label based on their document state (draft, pending, pending updates)
- Contributors can submit drafts for review ("Submit" versus "Submit Updates").
- Editors and admins can manage submitted drafts.
- Editors and admins can easily see the number of proposed changes awaiting their attention.
- Support for virtual piece types, such as submitted drafts, which in actuality manage more than one type of doc.
- Confirm modals now support a schema which can be assessed after confirmation.
- When archiving and restoring pages, editors can chose whether the action affects only this document or this document + children
- Routes support the `before` syntax, allowing routes that are added to Express prior to the routes or middleware of another module. The syntax `before: 'middleware:moduleName'` must be used to add the route prior to the middleware of `moduleName`. If `middleware:` is not used, the route is added before the routes of `moduleName`. Note that normally all middleware is added before all routes.
- A `url` property can now optionally be specified when adding middleware. By default all middleware is global.
- The pieces REST GET API now supports returning only a count of all matching pieces, using the `?count=1` query parameter.
- Admin bar menu items can now specify a custom Vue component to be used in place of `AposButton`.
- Sets `username` fields to follow the user `title` field to remove an extra step in user creation.
- Adds default data to the `outerLayoutBase.html` `<title>` tag: `data.piece.title or data.page.title`.
- Moves the core UI build task into the start up process. The UI build runs automatically when `NODE_ENV` is *not* 'production' and when:
    1. The build folder does not yet exist.
    2. The package.json file is newer than the existing UI build.
    3. You explicitly tell it to by setting the environment variable `CORE_DEV=1`
- The new `._ids(_idOrArrayOfIds)` query builder replaces `explicitOrder` and accepts an array of document `_id`s or a single one. `_id` can be used as a multivalued query parameter. Documents are returned in the order you specify, and just like with single-document REST GET requests, the locale of the `_id`s is overridden by the `aposMode` query parameter if present.
- The `.withPublished(true)` query builder adds a `_publishedDoc` property to each returned draft document that has a published equivalent. `withPublished=1` can be used as a query parameter. Note this is not the way to fetch only published documents. For that, use `.locale('en:published')` or similar.
- The server-side implementation of `apos.http.post` now supports passing a `FormData` object created with the `[form-data](https://www.npmjs.com/package/form-data)` npm module. This keeps the API parallel with the browser-side implementation and allows for unit testing the attachments feature, as well as uploading files to internal and external APIs from the server.
- `manuallyPublished` computed property moved to the `AposPublishMixin` for the use cases where that mixin is otherwise warranted.
- `columns` specified for a piece type's manage view can have a name that uses "dot notation" to access a subproperty. Also, for types that are localized, the column name can begin with `draft:` or `published:` to specifically display a property of the draft or published version of the document rather than the best available. When a prefix is not used, the property comes from the published version of the document if available, otherwise from the draft.
- For page queries, the `children` query builder is now supported in query strings, including the `depth` subproperty. For instance you could fetch `/api/v1/@apostrophecms/page/id-of-page?children=1` or `/api/v1/@apostrophecms/page/id-of-page?children[depth]=3`.
- Setting `APOS_LOG_ALL_QUERIES=1` now logs the projection, skip, limit and sort in addition to the criteria, which were previously logged.

### **Fixes**

- Fragments can now call other fragments, both those declared in the same file and those imported, just like macros calling other macros. Thanks to Miro Yovchev for reporting the issue.
- There was a bug that allowed parked properties, such as the slug of the home page, to be edited. Note that if you don't want a property of a parked page to be locked down forever you can use the `_defaults` feature of parked pages.
- A required field error no longer appears immediately when you first start creating a user.
- Vue warning in the pieces manager due to use of value rather than name of column as a Vue key. Thanks to Miro Yovchev for spotting the issue.
- "Save Draft" is not an appropriate operation to offer when editing users.
- Pager links no longer break due to `aposRefresh=1` when in edit mode. Also removed superfluous `append` query parameter from these.
- You may now intentionally clear the username and slug fields in preparation to type a new value. They do not instantly repopulate based on the title field when you clear them.
- Language of buttons, labels, filters, and other UI updated and normalized throughout.
- A contributor who enters the page tree dialog box, opens the editor, and selects "delete draft" from within the editor of an individual page now sees the page tree reflect that change right away.
- The page manager listens for content change events in general and its refresh mechanism is robust in possible situations where both an explicit refresh call and a content change event occur.
- Automatically retries once if unable to bind to the port in a dev environment. This helps with occasional `EADDRINUSE` errors during nodemon restarts.
- Update the current page's context bar properly when appropriate after actions such as "Discard Draft."
- The main archive page cannot be restored, etc. via the context menu in the page tree.
- The context menu and "Preview Draft" are both disabled while errors are present in the editor dialog box.
- "Duplicate" should lead to a "Publish" button, not an "Update" button, "Submit" rather than "Submit Update," etc.
- When you "Duplicate" the home page you should be able to set a slug for the new page (parked properties of parked pages should be editable when making a duplicate).
- When duplicating the home page, the suggested slug should not be `/` as only one page can have that slug at a time.
- Attention is properly called to a slug conflict if it exists immediately when the document is opened (such as making a copy where the suggested slug has already been used for another copy).
- "Preview Draft" never appears for types that do not use drafts.
- The toggle state of admin bar utility items should only be mapped to an `is-active` class if, like palette, they opt in with `toggle: true`
- Fixed unique key errors in the migrate task by moving the parking of parked pages to a new `@apostrophecms/migrate:after` event handler, which runs only after migrations, whether that is at startup (in dev) or at the end of the migration task (in production).
- UI does not offer "Archive" for the home page, or other archived pages.
- Notification checks and other polling requests now occur only when the tab is in the foreground, resolving a number of problems that masqueraded as other bugs when the browser hit its connection limit for multiple tabs on the same site.
- Parked pages are now parked immediately after database migrations are checked and/or run. In dev this still happens at each startup. In production this happens when the database is brand new and when the migration task is manually run.

## 3.0.0-alpha.7 - 2021-04-07

### Breaks

* The `trash` property has been renamed `archived`, and throughout the UI we refer to "archiving" and the "archive" rather than "move to trash" and the "trash can." A database migration is included to address this for existing databases. However, **if you set the minimumPark option, or used a boilerplate in which it is set,** you will need to **change the settings for the `parkedId: 'trash'` page to match those [currently found in the `minimumPark` option setting in the `@apostrophecms/page` source code](https://github.com/apostrophecms/apostrophe/blob/481252f9bd8f42b62648a0695105e6e9250810d3/modules/%40apostrophecms/page/index.js#L25-L32).

### Adds

* General UX and UI improvements to the experience of moving documents to and from the archive, formerly known as the trash.
* Links to each piece are available in the manage view when appropriate.
* Search is implemented in the media library.
* You can now pass core widgets a `className` option when configuring them as part of an area.
* `previewDraft` for pieces, adds a Preview Draft button on creation for quick in-context editing. Defaults to true.

### Changes

* Do not immediately redirect to new pages and pieces.
* Restored pieces now restore as unpublished drafts.
* Refactored the admin bar component for maintainability.
* Notification style updates

### Fixes

* Advisory lock no longer triggers an update to the modification timestamp of a document.
* Attempts to connect Apostrophe 3.x to an Apostrophe 2.x database are blocked to prevent content loss.
* "Save as Draft" is now available as soon as a new document is created.
* Areas nested in array schema fields can now be edited in context.
* When using `apos.image.first`, the alt attribute of the image piece is available on the returned attachment object as `._alt`. In addition, `_credit` and `_creditUrl` are available.
* Fixes relating to the editing of widgets in nested areas, both on the page and in the modal.
* Removed published / draft switch for unpublished drafts.
* "Publish Changes" appears only at appropriate times.
* Notifications moved from the bottom right of the viewport to the bottom center, fixing some cases of UI overlap.

## 3.0.0-alpha.6.1 - 2021-03-26

### Fixes

* Conditional fields (`if`) and the "following values" mechanism now work properly in array item fields.
* When editing "Page Settings" or a piece, the "publish" button should not be clickable if there are errors.

## 3.0.0-alpha.6 - 2021-03-24

### Adds
* You can "copy" a page or a piece via the ⠇ menu.
* When moving the current page or piece to the trash, you are taken to the home page.
* `permissions: false` is supported for piece and page insert operations.
* Adds note to remove deprecated `allowedInChooser` option on piece type filters.
* UX improvement: "Move to Trash" and "Restore" buttons added for pieces, replacing the boolean field. You can open a piece that is in the trash in a read-only way in order to review it and click "Restore."
* Advisory lock support has been completed for all content types, including on-page, in-context editing. This prevents accidental conflicts between editors.
* Image widgets now accept a `size` context option from the template, which can be used to avoid sending a full-width image for a very small placement.
* Additional improvements.

### Fixes
* Fixes error from missing `select` method in `AposPiecesManager` component.
* No more migration messages at startup for brand-new sites.
* `max` is now properly implemented for relationships when using the manager dialog box as a chooser.
* "Trash" filter now displays its state properly in the piece manager dialog box.
* Dragging an image to the media library works reliably.
* Infinite loop warning when editing page titles has been fixed.
* Users can locate the tab that still contains errors when blocked from saving a piece due to schema field errors.
* Calling `insert` works properly in the `init` function of a module.
* Additional fixes.

### Breaks

* Apostrophe's instance of `uploadfs` has moved from `apos.attachment.uploadfs` to `apos.uploadfs`. The `uploadfs` configuration option has similarly moved from the `@apostrophecms/attachment` module to the `@apostrophecms/uploadfs` module. `imageSizes` is still an option to `@apostrophecms/attachment`.

## 3.0.0-alpha.5 - 2021-02-11

* Conditional fields are now supported via the new `if` syntax. The old 2.x `showFields` feature has been replaced with `if: { ... }`.
* Adds the option to pass context options to an area for its widgets following the `with` keyword. Context options for widgets not in that area (or that don't exist) are ignored. Syntax: `{% area data.page, 'areaName' with { '@apostrophecms/image: { size: 'full' } } %}`.
* Advisory locking has been implemented for in-context editing, including nested contexts like the palette module. Advisory locking has also been implemented for the media manager, completing the advisory locking story.
* Detects many common configuration errors at startup.
* Extends `getBrowserData` in `@apostrophecms/doc-type` rather than overwriting the method.
* If a select element has no default, but is required, it should default to the first option. The select elements appeared as if this were the case, but on save you would be told to make a choice, forcing you to change and change back. This has been fixed.
* Removes 2.x piece module option code, including for `contextual`, `manageViews`, `publishMenu`, and `contextMenu`.
* Removes admin bar module options related to 2.x slide-out UI: `openOnLoad`, `openOnHomepageLoad`, `closeDelay`.
* Fixed a bug that allowed users to appear to be in edit mode while looking at published content in certain edge cases.
* The PATCH API for pages can now infer the correct _id in cases where the locale is specified in the query string as an override, just like other methods.
* Check permissions for the delete and publish operations.
* Many bug fixes.

### Breaks
* Changes the `piecesModuleName` option to `pieceModuleName` (no "s") in the `@apostrophecms/piece-page-type` module. This feature is used only when you have two or more piece page types for the same piece type.

## 3.0.0-alpha.4.2 - 2021-01-27

* The `label` option is no longer required for widget type modules. This was already true for piece type and page type modules.
* Ability to namespace asset builds. Do not push asset builds to uploadfs unless specified.

### Breaking changes

* Removes the `browser` module option, which was only used by the rich text widget in core. All browser data should now be added by extending or overriding `getBrowserData` in a module. Also updates `getComponentName` to reference `options.components` instead of `options.browser.components`.

## 3.0.0-alpha.4.1

* Hotfix: the asset module now looks for a `./release-id` file (relative to the project), not a `./data/release-id` file, because `data` is not a deployed folder and the intent of `release-id` is to share a common release identifier between the asset build step and the deployed instances.

## 3.0.0-alpha.4

* **"Fragments" have been added to the Apostrophe template API, as an alternative to Nunjucks' macros, to fully support areas and async components.** [See the A3 alpha documentation](https://a3.docs.apos.dev/guide/widgets-and-templates/fragments.html) for instructions on how to use this feature.
* **CSS files in the `ui/public` subdirectory of any module are now bundled and pushed to the browser.** This allows you to efficiently deliver your CSS assets, just as you can deliver JS assets in `ui/public`. Note that these assets must be browser-ready JS and CSS, so it is customary to use your own webpack build to generate them. See [the a3-boilerplate project](https://github.com/apostrophecms/a3-boilerplate) for an example, especially `webpack.config.js`.
* **More support for rendering HTML in REST API requests.** See the `render-areas` query parameter in [piece and page REST API documentation](https://a3.docs.apos.dev/reference/api/pieces.html#get-api-v1-piece-name).
* **Context bar takeover capability,** for situations where a secondary document should temporarily own the undo/redo/publish UI.
* **Unpublished pages in the tree** are easier to identify
* **Range fields** have been added.
* **Support for npm bundles is back.** It works just like in 2.x, but the property is `bundle`, not `moogBundle`. Thanks to Miro Yovchev.

### Breaking changes

* **A3 now uses webpack 5.** For now, **due to a known issue with vue-loader, your own project must also be updated to use webpack 5.** The a3-boilerplate project has been updated accordingly, so you may refer to [the a3-boilerplate project](https://github.com/apostrophecms/a3-boilerplate) for an example of the changes to be made, notably in `webpack.config.js` and `package.json`. We are in communication with upstream developers to resolve the issue so that projects and apostrophe core can use different major versions of webpack.

## 3.0.0-alpha.3

Third alpha release of 3.x. Introduced draft mode and the "Publish Changes" button.

## 3.0.0-alpha.2

Second alpha release of 3.x. Introduced a distinct "edit" mode.

## 3.0.0-alpha.1

First alpha release of 3.x.<|MERGE_RESOLUTION|>--- conflicted
+++ resolved
@@ -2,7 +2,6 @@
 
 ## UNRELEASED
 
-<<<<<<< HEAD
 ### Changes
 
 * Improve the Page Manager experience when dragging and dropping pages - the updates happen in background and the UI is not blocked anymore.
@@ -14,13 +13,12 @@
 ### Fixes
 
 * Fixes an edge case where reordering a page in the Page Manager might affect another locale.
-=======
+
 ## 4.14.2 (2025-04-02)
 
 ### Fixes
 
 * Hotfix: the `choices` query parameter of the REST API no longer results in a 500 error if an invalid filter name is part of the list. Such filters are now properly ignored in `choices`. This issue could also have resulted in invocation of query methods that are not builders, however since all such methods are read-only operations, no arguments could be passed and no information was returned, there are no security implications.
->>>>>>> 5f8754fb
 
 ## 4.14.1 (2025-03-31)
 
