# Changelog

## UNRELEASED

### Adds

* Allow to disable shortcut by setting the option `shortcut: false`
* Adds a new color picker tool for the rich-text-widget toolbar that matches the existing `color` schema field. This also adds the same `colorPicker` and `format` options to the rich-text-widget confirmation that exist in the `color` schema field.
* Add missing UI translation keys.
* Infite scroll in media manager instead of pagination. Makes the header containing the search fix.
* Improves loaders by using new `AposLoadingBlock` that uses `AposLoading` instead of the purple screen in media manager.

### Fixes
<<<<<<< HEAD
* Identify and mark server validation errors in the admin UI. This helps editors identify already existing data fields, having validation errors when schema changes (e.g. optional field becomes required).
* Fixed bug introduced in version `4.4.3` that could cause save operations to fail on
string fields that are initially `null`.
=======

* Remove double get request when saving image update.
* Fix filter menu forgetting selecting filters and not instantiating them.
* Remove blur emit for filter buttons and search bar to avoid re requesting when clicking outside…
* `this.modified` was not working properly (set to false when saving). We can now avoid to reload images when saving no changes.
* In media manager images checkboxes are disabled when max is reached.
* In media manager when updating an image or archiving, update the list instead of fetching and update checked documents to see changes in the right panel selected list.

### Fixes
* Identify and mark server validation errors in the admin UI. This helps editors identify already existing data fields, having validation errors when schema changes (e.g. optional field becomes required).
* Removes `menu-offset` props that were causing `AposContextMenu` to not display properly. 
Allows to pass a number or an array to `ApodContextMenu` to set the offset of the context menu (main and cross axis see `floating-ui` documentation).
>>>>>>> bd45d6a6

## 4.4.3 (2024-06-17)

### Fixes

* Do not use schema `field.def` when calling `convert`. Applying defaults to new documents is the job of `newInstance()` and similar code.
If you wish a field to be mandatory use `required: true`.
* As a convenience, using `POST` for pieces and pages with `_newInstance: true` keeps any additional `req.body` properties in the API response.
This feature unofficially existed before, it is now supported.
* Rollbacks watcher on `checked` array. Fixes, checked docs not being properly updated.


## 4.4.2 (2024-06-14)

### Fixes

* Hotfix: the new `_parent` property of pieces, which refers to the same piece page as `_parentUrl`, is now a carefully pruned
subset to avoid the risk of infinite recursion when the piece page has a relationship to a piece. Those who want `_parent`
to be more complete can extend the new `pruneParent` method of the relevant piece page module. This regression was
introduced in version 4.4.0.

## 4.4.1 (2024-06-12)

### Fixes

* Depend on `stylelint-config-apostrophe` properly via npm, not github.

## 4.4.0 (2024-06-12)

### Adds

* Adds a pinia store to handle modals logic. 
* Methods from the store are registered on `apos.modal` instead of methods from `TheAposModals` component.
* No more need to emit `safe-close` when defining an `AposModal`, modal is automatically resolved when closed.
* Adds field components access to the reactive document value.
* Expose `AposContextMenu` owned method for re-calculation of the content position.
* Field Meta components of `slug` and `string` types can now fire `replace-field-value` events with text value payload, which will replace the respective field value.
* `AposInputString` now accepts a `rows` prop, in effect only when `field.textarea` is set to `true`.
* Add `T,S` shortcut to open the Personal Settings.
* Add `T,D` shortcut to open the Submitted Drafts.
* Add a scrollbar to the shortcut list.
* Add breadcrumbs to search results page.
* Pages relationships have now their checkboxes disabled when max is reached.

### Changes

* Improves widget tabs for the hidden entries, improves UX when validation errors are present in non-focused tabs.
* When moving a page, recognize when the slug of a new child
already contains the new parent's slug and not double it.
For example, given we have two pages as children of the home page, page A and page B.
Page A and page B are siblings.
Page A has the slug `/peer` and page B has the slug `/peer/page`.
Now we want page B to be the child of page A.
We will now end up with page B slug as `/peer/page` and not `/peer/peer/page` as before.
* `AposSpinner` now respects the colors for `heavy` weight mode and also accepts second, "light" color in this mode. Props JSDoc blocks are added.
* `AposContextMenu` now respects the `menuOffset` component property.
* Set `G,Shift+I` shortcut to open the Image Tags manager modal.
* Set `G,Shift+F` shortcut to open the File Tags manager modal.
* Remove slug from suggestion for images.
* Increase suggestion search image size to 50px.
* For suggestions with image, keep title on a single line and truncate title field with `...` when it hits the right side.

### Fixes

* Rich Text editor properly unsets marks on heading close.
* Widget client side schema validation.
* Allow `G,Shift+I` shortcut style.
* Detect shortcut conflicts when using multiple shortcuts.
* Updating schema fields as read-only no longer reset the value when updating the document.
* Fixes stylelint config file, uses config from our shared configuration, fixes all lint errors. 
* Fixes `TheAposCommandMenu` modals not computing shortcuts from the current opened modal.
* Fixes select boxes of relationships, we can now check manually published relationships, and `AposSlatList` renders properly checked relationships.
* Fixes issues in `AposInputArray` on production build to be able to add, remove and edit array items after `required` error.
* Relationships browse button isn't disabled when max is reached.
* In media manager images checkboxes are disabled when max is reached.

## 4.3.3 (2024-06-04)

### Fixes

* Removes `$nextTick` use to re render schema in `AposArrayEditor` because it was triggering weird vue error in production.
Instead, makes the AposSchema for loop keys more unique using `modelValue.data._id`, 
if document changes it re-renders schema fields.
* In media manager image checkboxes are disabled when max is reached.
* Fixes tiptap bubble menu jumping on Firefox when clicking on buttons. Also fixes the fact that 
double clicking on bubble menu out of buttons would prevent it from closing when unfocusing the rich text area.
* In media manager images checkboxes are disabled when max is reached.
* Makes the final fields accessible in the media manager right rail.

## 4.3.2 (2024-05-18)

### Fixes

* Corrects a regression introduced in version 4.3.0 that broke the validation of widget modals, resulting in a confusing
error on the page. A "required" field in a widget, for instance, once again blocks the save operation properly.

### Changes

* Improves widget tab UI for the hidden entries, improves UX when validation errors are present in non-focused tabs.

## 4.3.1 (2024-05-17)

### Fixes

* Databases containing documents that no longer correspond to any module no longer cause the migration that adds missing mode properties
to fail (an issue introduced in version 4.2.0). Databases with no such "orphaned" documents were not affected.

## 4.3.0 (2024-05-15)

### Adds

* Allows to disable page refresh on content changed for page types.
* Widget editor can now have tabs.
* Adds prop to `AposInputMixin` to disable blur emit.
* Adds `throttle` function in ui module utils.
* Adds a `publicBundle` option to `@apostrophecms/asset`. When set to `false`, the `ui/src` public asset bundle is not built at all in most cases
except as part of the admin UI bundle which depends on it. For use with external front ends such as [apostrophe-astro](https://github.com/apostrophecms/apostrophe-astro).
Thanks to Michelin for contributing this feature.

### Fixes

* Do not show widget editor tabs when the developer hasn't created any groups.
* `npm link` now works again for Apostrophe modules that are dependencies of a project.
* Re-crop image attachments found in image widgets, etc. when replacing an image in the Media Manager.
* Fixes visual transitions between modals, as well as slider transition on overlay opacity.
* Changing the aspect ratio multiple times in the image cropper modal no longer makes the stencil smaller and smaller.

### Changes

* Improves `debounce` function to handle async properly (waiting for previous async call to finish before triggering a new one).
* Adds the `copyOfId` property to be passed to the `apos.doc.edit()` method, while still allowing the entire `copyOf` object for backwards compatibility.

### Fixes


## 4.2.1 (2024-04-29)

### Fixes

* Fixes drag and drop regression in the page tree where pages were not able to be moved between parent and child.

## 4.2.0 (2024-04-18)

* Typing a `/` in the title field of a page no longer confuses the slug field. Thanks to [Gauav Kumar](https://github.com/gkumar9891).

### Changes

* Rich text styles are now split into Nodes and Marks, with independent toolbar controls for a better user experience when applying text styles.
There is no change in how the `styles` option is configured.
* Rich text style labels are fully localized.
* `i18n` module now uses the regular `req.redirect` instead of a direct `res.redirect` to ensure redirection, enabling more possibilities for `@apostrophecms/redirect` module
* Refactors `AposModal` component with composition api to get rid of duplicated code in `AposFocusMixin` and `AposFocus`.
* `APOS_MONGODB_LOG_LEVEL` has been removed. According to [mongodb documentation](https://github.com/mongodb/node-mongodb-native/blob/main/etc/notes/CHANGES_5.0.0.md#mongoclientoptionslogger-and-mongoclientoptionsloglevel-removed) "Both the logger and the logLevel options had no effect and have been removed."
* Update `connect-mongo` to `5.x`. Add `@apostrophecms/emulate-mongo-3-driver` dependency to keep supporting `mongodb@3.x` queries while using `mongodb@6.x`.

### Fixes

* Updates the docs `beforeInsert` handler to avoid ending with different modes being set between `_id`, `aposLocale` and `aposMode`.
* Adds a migration to fix potential corrupted data having different modes set between `_id`, `aposLocale` and `aposMode`.
* Fix a crash in `notification` when `req.body` was not present. Thanks to Michelin for contributing this fix.
* Addresses a console error observed when opening and closing the `@apostrophecms-pro/palette` module across various projects.
* Fixes the color picker field in `@apostrophecms-pro/palette` module.
* Ensures that the `data-apos-test` attribute in the admin bar's tray item buttons is set by passing the `action` prop to `AposButton`.
* Prevents stripping of query parameters from the URL when the page is either switched to edit mode or reloaded while in edit mode.
* Add the missing `metaType` property to newly inserted widgets.

### Security

* New passwords are now hashed with `scrypt`, the best password hash available in the Node.js core `crypto` module, following guidance from [OWASP](https://cheatsheetseries.owasp.org/cheatsheets/Password_Storage_Cheat_Sheet.html).
This reduces login time while improving overall security.
* Old passwords are automatically re-hashed with `scrypt` on the next successful login attempt, which
adds some delay to that next attempt, but speeds them up forever after compared to the old implementation.
* Custom `scrypt` parameters for password hashing can be passed to the `@apostrophecms/user` module via the `scrypt` option. See the [Node.js documentation for `scrypt`]. Note that the `maxmem` parameter is computed automatically based on the other parameters.

## 4.1.1 (2024-03-21)

### Fixes

* Hotfix for a bug that broke the rich text editor when the rich text widget has
a `styles` property. The bug was introduced in 4.0.0 as an indirect side effect of deeper
watching behavior by Vue 3.

## 4.1.0 (2024-03-20)

### Fixes

* Don't crash if a document of a type no longer corresponding to any module is present
together with the advanced permission module.
* AposLoginForm.js now pulls its schema from the user module rather than hardcoding it. Includes the
addition of `enterUsername` and `enterPassword` i18n fields for front end customization and localization.
* Simulated Express requests returned by `apos.task.getReq` now include a `req.headers` property, for
greater accuracy and to prevent unexpected bugs in other code.
* Fix the missing attachment icon. The responsibility for checking whether an attachment
actually exists before calling `attachment.url` still lies with the developer.

### Adds

* Add new `getChanges` method to the schema module to get an array of document changed field names instead of just a boolean like does the `isEqual` method.
* Add highlight class in UI when comparing documents.

## 4.0.0 (2024-03-12)

### Adds
* Add Marks tool to the Rich Text widget for handling toggling marks.
* Add translation keys used by the multisite assembly module.
* Add side by side comparison support in AposSchema component.
* Add `beforeLocalize` and `afterLocalize` events.
* Add custom manager indicators support via `apos.schema.addManagerIndicator({ component, props, if })`. The component registered this way will be automatically rendered in the manager modal.
* Add the possibility to make widget modals wider, which can be useful for widgets that contain areas taking significant space. See [documentation](https://v3.docs.apostrophecms.org/reference/modules/widget-type.html#options).
* Temporarily add `translation` module to support document translations via the `@apostrophecms-pro/automatic-translation` module.
**The `translation` core module may be removed or refactored to reduce overhead in the core,** so its presence should
not be relied upon.

### Changes

* Migrate to Vue 3. This entails changes to some admin UI code, as detailed in our public announcement.
There are no other backwards incompatible changes in apostrophe version 4.0.0.
Certain other modules containing custom admin UI have also been updated in a new major version to be compatible,
as noted in our announcement and on the migration page of our website.

### Fixes

* Adds `textStyle` to Tiptap types so that spans are rendered on RT initialization
* `field.help` and `field.htmlHelp` are now correctly translated when displayed in a tooltip.
* Bump the `he` package to most recent version.
* Notification REST APIs should not directly return the result of MongoDB operations.

## 3.63.2 (2024-03-01)

### Security

* Always validate that method names passed to the `external-condition` API actually appear in `if` or `requiredIf`
clauses for the field in question. This fix addresses a serious security risk in which arbitrary methods of
Apostrophe modules could be called over the network, without arguments, and the results returned to the caller.
While the lack of arguments mitigates the data exfiltration risk, it is possible to cause data loss by
invoking the right method. Therefore this is an urgent upgrade for all Apostrophe 3.x users. Our thanks to the Michelin
penetration test red team for disclosing this vulnerability. All are welcome to disclose security vulnerabilities
in ApostropheCMS code via [security@apostrophecms.com](mailto:security@apostrophecms.com).
* Disable the `alwaysIframe` query parameter of the oembed proxy. This feature was never used in Apostrophe core, and could be misused to carry out arbitrary GET requests in the context of an iframe, although it could not be used to exfiltrate any information other than the success or failure of the request, and the request was still performed by the user's browser only. Thanks to the Michelin team.
* Remove vestigial A2 code relating to polymorphic relationship fields. The code in question had no relevance to the way such a feature would be implemented in A3, and could be used to cause a denial of service by crashing and restarting the process. Thanks to the Michelin team.

## 3.63.1 (2024-02-22)

### Security

* Bump dependency on `sanitize-html` to `^2.12.1` at a minimum, to ensure that `npm update apostrophe` is sufficient to guarantee a security update is installed. This security update prevents specially crafted HTML documents from revealing the existence or non-existence of files on the server. The vulnerability did not expose any other information about those files. Thanks to the [Snyk Security team](https://snyk.io/) for the disclosure and to [Dylan Armstrong](https://dylan.is/) for the fix.

## 3.63.0 (2024-02-21)

### Adds

* Adds a `launder` method to the `slug` schema field query builder to allow for use in API queries.
* Adds support for browsing specific pages in a relationship field when `withType` is set to a page type, like `@apostrophecms/home-page`, `default-page`, `article-page`...
* Add support for `canCreate`, `canPreview` & `canShareDraft` in context operations conditions.
* Add support for `canCreate`, `canEdit`, `canArchive` & `canPublish` in utility operations definitions.
* Add `uponSubmit` requirement in the `@apostrophecms/login` module. `uponSubmit` requirements are checked each time the user submit the login form. See the documentation for more information.
* Add field metadata feature, where every module can add metadata to fields via public API offered by `apos.doc.setMeta()`, `apos.doc.getMeta()`, `apos.doc.getMetaPath()` and `apos.doc.removeMeta()`. The metadata is stored in the database and can be used to store additional information about a field.
* Add new `apos.schema.addFieldMetadataComponent(namespace, component)` method to allow adding custom components. They have access to the server-side added field metadata and can decide to show indicators on the admin UI fields. Currently supported fields are "string", "slug", "array", "object" and "area".

### Fixes

* When deleting a draft document, we remove related reverse IDs of documents having a relation to the deleted one.
* Fix publishing or moving published page after a draft page on the same tree level to work as expected.
* Check create permissions on create keyboard shortcut.
* Copy requires create and edit permission.
* Display a more informative error message when publishing a page because the parent page is not published and the current user has no permission to publish the parent page (while having permission to publish the current one).
* The `content-changed` event for the submit draft action now uses a complete document.
* Fix the context bar overlap on palette for non-admin users that have the permission to modify it.
* Show widget icons in the editor area context menu.

### Changes

* Share Drafts modal styles made larger and it's toggle input has a larger hitbox.

## 3.62.0 (2024-01-25)

### Adds

* Adds support for `type` query parameter for page autocomplete. This allows to filter the results by page type. Example: `/api/v1/@apostrophecms/page?autocomplete=something&type=my-page-type`.
* Add testing for the `float` schema field query builder.
* Add testing for the `integer` schema field query builder.
* Add support for link HTML attributes in the rich text widget via configurable fields `linkFields`, extendable on a project level (same as it's done for `fields`). Add an `htmlAttribute` property to the standard fields that map directly to an HTML attribute, except `href` (see special case below), and set it accordingly, even if it is the same as the field name. Setting `htmlAttribute: 'href'` is not allowed and will throw a schema validation exception (on application boot).
* Adds support in `can` and `criteria` methods for `create` and `delete`.
* Changes support for image upload from `canEdit` to `canCreate`.
* The media manager is compatible with per-doc permissions granted via the `@apostrophecms-pro/advanced-permission` module.
* In inline arrays, the trash icon has been replaced by a close icon.

### Fixes

* Fix the `launder` and `finalize` methods of the `float` schema field query builder.
* Fix the `launder` and `finalize` methods of the `integer` schema field query builder.
* A user who has permission to `publish` a particular page should always be allowed to insert it into the
published version of the site even if they could not otherwise insert a child of the published
parent.
* Display the "Browse" button in a relationship inside an inline array.

## 3.61.1 (2023-01-08)

### Fixes

* Pinned Vue dependency to 2.7.15. Released on December 24th, Vue 2.7.16 broke the rich text toolbar in Apostrophe.

## 3.61.0 (2023-12-21)

### Adds

* Add a `validate` method to the `url` field type to allow the use of the `pattern` property.
* Add `autocomplete` attribute to schema fields that implement it (cf. [HTML attribute: autocomplete](https://developer.mozilla.org/en-US/docs/Web/HTML/Attributes/autocomplete)).
* Add the `delete` method to the `@apostrophecms/cache` module so we don't have to rely on direct MongoDB manipulation to remove a cache item.
* Adds tag property to fields in order to show a tag next to the field title (used in advanced permission for the admin field). Adds new sensitive label color.
* Pass on the module name and the full, namespaced template name to external front ends, e.g. Astro.
Also make this information available to other related methods for future and project-level use.
* Fixes the AposCheckbox component to be used more easily standalone, accepts a single model value instead of an array.

### Fixes

* Fix `date` schema field query builder to work with arrays.
* Fix `if` on pages. When you open the `AposDocEditor` modal on pages, you now see an up to date view of the visible fields.
* Pass on complete annotation information for nested areas when adding or editing a nested widget using an external front, like Astro.
* We can now close the image modal in rich-text widgets when we click outside of the modal.
The click on the cancel button now works too.
* Fixes the `clearLoginAttempts` method to work with the new `@apostrophecms/cache` module `delete` method.

## 3.60.1 (2023-12-06)

### Fixes

* corrected an issue where the use of the doc template library can result in errors at startup when
replicating certain content to new locales. This was not a bug in the doc template library.
Apostrophe was not invoking `findForEditing` where it should have.

## 3.60.0 (2023-11-29)

### Adds

* Add the possibility to add custom classes to notifications.
Setting the `apos-notification--hidden` class will hide the notification, which can be useful when we only care about the event carried by it.
* Give the possibility to add horizontal rules from the insert menu of the rich text editor with the following widget option: `insert: [ 'horizontalRule' ]`.
Improve also the UX to focus back the editor after inserting a horizontal rule or a table.

### Fixes

* The `render-widget` route now provides an `options` property on the widget, so that
schema-level options of the widget are available to the external front end when
rendering a newly added or edited widget in the editor. Note that when rendering a full page,
this information is already available on the parent area: `area.options.widgets[widget.type]`
* Pages inserted directly in the published mode are now given a
correct `lastPublishedAt` property, correcting several bugs relating
to the page tree.
* A migration has been added to introduce `lastPublishedAt` wherever
it is missing for existing pages.
* Fixed a bug that prevented page ranks from renumbering properly during "insert after" operations.
* Added a one-time migration to make existing page ranks unique among peers.
* Fixes conditional fields not being properly updated when switching items in array editor.
* The `beforeSend` event for pages and the loading of deferred widgets are now
handled in `renderPage` with the proper timing so that areas can be annotated
successfully for "external front" use.
* The external front now receives 100% of the serialization-friendly data that Nunjucks receives,
including the `home` property etc. Note that the responsibility to avoid passing any nonserializable
or excessively large data in `req.data` falls on the developer when choosing to use the
`apos-external-front` feature.
* Wraps the group label in the expanded preview menu component in `$t()` to allow translation

## 3.59.1 (2023-11-14)

### Fixes

* Fix `if` and `requiredIf` fields inside arrays. With regard to `if`, this is a hotfix for a regression introduced in 3.59.0.

## 3.59.0 (2023-11-03)

### Changes

* Webpack warnings about package size during the admin UI build process have been turned off by default. Warnings are still enabled for the public build, where a large bundle can be problematic for SEO.

### Fixes

* Apostrophe warns you if you have more than one piece page for the same piece type and you have not overridden `chooseParentPage`
to help Apostrophe decide which page is suitable as the `_url` of each piece. Beginning with this release, Apostrophe can recognize
when you have chosen to do this via `extendMethods`, so that you can call `_super()` to fall back to the default implementation without
receiving this warning. The default implementation still just returns the first page found, but always following the
`_super()` pattern here opens the door to npm modules that `improve` `@apostrophecms/piece-page` to do something more
sophisticated by default.
* `newInstance` always returns a reasonable non-null empty value for area and
object fields in case the document is inserted without being passed through
the editor, e.g. in a parked page like the home page. This simplifies
the new external front feature.

### Adds

* An adapter for Astro is under development with support from Michelin.
Starting with this release, adapters for external fronts, i.e. "back for front"
frameworks such as Astro, may now be implemented more easily. Apostrophe recognizes the
`x-requested-with: AposExternalFront` header and the `apos-external-front-key` header.
If both are present and `apos-external-front-key` matches the `APOS_EXTERNAL_FRONT_KEY`
environment variable, then Apostrophe returns JSON in place of a normal page response.
This mechanism is also available for the `render-widget` route.
* Like `type`, `metaType` is always included in projections. This helps
ensure that `apos.util.getManagerOf()` can be used on any object returned
by the Apostrophe APIs.

## 3.58.1 (2023-10-18)

### Security

* Update `uploadfs` to guarantee users get a fix for a [potential security vulnerability in `sharp`](https://security.snyk.io/vuln/SNYK-JS-SHARP-5922108).
This was theoretically exploitable only by users with permission to upload media to Apostrophe
* Remove the webpack bundle analyzer feature, which had been nonfunctional for some time, to address a harmless npm audit warning
* Note: there is one remaining `npm audit` warning regarding `postcss`. This is not a true vulnerability because only developers
with access to the entire codebase can modify styles passed to `postcss` by Apostrophe, but we are working with upstream
developers to determine the best steps to clear the warning

### Fixes

* Automatically add `type` to the projection only if there are no exclusions in the projection. Needed to prevent `Cannot do
exclusion on field in inclusion projection` error.

## 3.58.0 (2023-10-12)

### Fixes

* Ensure Apostrophe can make appropriate checks by always including `type` in the projection even if it is not explicitly listed.
* Never try to annotate a widget with permissions the way we annotate a document, even if the widget is simulating a document.
* The `areas` query builder now works properly when an array of area names has been specified.

### Adds

* Widget schema can now follow the parent schema via the similar to introduced in the `array` field type syntax (`<` prefix). In order a parent followed field to be available to the widget schema, the area field should follow it. For example, if area follows the root schema `title` field via `following: ['title']`, any field from a widget schema inside that area can do `following: ['<title']`.
* The values of fields followed by an `area` field are now available in custom widget preview Vue components (registered with widget option `options.widget = 'MyComponentPreview'`). Those components will also receive additional `areaField` prop (the parent area field definition object).
* Allows to insert attachments with a given ID, as well as with `docIds` and `archivedDocIds` to preserve related docs.
* Adds an `update` method to the attachment module, that updates the mongoDB doc and the associated file.
* Adds an option to the `http` `remote` method to allow receiving the original response from `node-fetch` that is a stream.

## 3.57.0 2023-09-27

### Changes
* Removes a 25px gap used to prevent in-context widget UI from overlapping with the admin bar
* Simplifies the way in-context widget state is rendered via modifier classes
### Adds

* Widgets detect whether or not their in-context editing UI will collide with the admin bar and adjust it appropriately.
* Italian translation i18n file created for the Apostrophe Admin-UI. Thanks to [Antonello Zanini](https://github.com/Tonel) for this contribution.
* Fixed date in piece type being displayed as current date in column when set as undefined and without default value. Thanks to [TheSaddestBread](https://github.com/AllanKoder) for this contribution.

### Fixes

* Bumped dependency on `oembetter` to ensure Vimeo starts working again
for everyone with this release. This is necessary because Vimeo stopped
offering oembed discovery meta tags on their video pages.

### Fixes

* The `118n` module now ignores non-JSON files within the i18n folder of any module and does not crash the build process.

## 3.56.0 (2023-09-13)

### Adds

* Add ability for custom tiptap extensions to access the options passed to rich text widgets at the area level.
* Add support for [npm workspaces](https://docs.npmjs.com/cli/v10/configuring-npm/package-json#workspaces) dependencies. A workspace dependency can now be used as an Apostrophe module even if it is not a direct dependency of the Apostrophe project. Only direct workspaces dependencies of the Apostrophe project are supported, meaning this will only work with workspaces set in the Apostrophe project. Workspaces set in npm modules are not supported, please use [`bundle`](https://v3.docs.apostrophecms.org/reference/module-api/module-overview.html#bundle) instead. For instance, I have an Apostrophe project called `website`. `website` is set with two [npm workspaces](https://docs.npmjs.com/cli/v10/using-npm/workspaces), `workspace-a` & `workspace-b`. `workspace-a` `package.json` contains a module named `blog` as a dependency. `website` can reference `blog` as enabled in the Apostrophe `modules` configuration.
* The actual invocation of `renderPageForModule` by the `sendPage` method of all modules has been
factored out to `renderPage`, which is no longer deprecated. This provides a convenient override point
for those who wish to substitute something else for Nunjucks or just wrap the HTML in a larger data
structure. For consistent results, one might also choose to override the `renderWidget` and `render`
methods of the `@apostrophecms/area` module, which are used to render content while editing.
Thanks to Michelin for their support of this work.
* Add `@apostrophecms/rich-text-widget:lint-fix-figure` task to wrap text nodes in paragraph tags when next to figure tags. Figure tags are not valid children of paragraph tags.
* Add `@apostrophecms/rich-text-widget:remove-empty-paragraph` task to remove empty paragraphs from all existing rich-texts.

## 3.55.1 (2023-09-11)

### Fixes

* The structured logging for API routes now responds properly if an API route throws a `string` as an exception, rather than
a politely `Error`-derived object with a `stack` property. Previously this resulted in an error message about the logging
system itself, which was not useful for debugging the original exception.

## 3.55.0 (2023-08-30)

### Adds

* Add `publicApiCheckAsync` wrapper method (and use it internally) to allow for overrides to do async permission checks of REST APIs. This feature doesn't introduce any breaking changes because the default implementation still invokes `publicApiCheck` in case developers have overridden it.

### Fixes

* Refresh schema field with same name in `AposDocEditor` when the schema changes.
* Infer parent ID mode from the request when retrieving the parent (target) page to avoid `notfound`.
* Log the actual REST API error message and not the one meant for the user.
* Hide dash on autopublished pages title.

## 3.54.0 (2023-08-16)

### Adds

* Add `@apostrophecms/log` module to allow structured logging. All modules have `logDebug`, `logInfo`, `logWarn` and `logError` methods now. See the [documentation](https://v3.docs.apostrophecms.org/guide/logging.html) for more details.
* Add `@apostrophecms/settings` translations.
* Add the ability to have custom modals for batch operations.
* Add the possibility to display utility operations inside a 3-dots menu on the page manager, the same way it is done for the docs manager.
* Custom context operations now accept a `moduleIf` property, which tests options at the module level
the same way that `if` tests properties of the document to determine if the operation should be
offered for a particular document. Note that not all options are passed to the front end unless
`getBrowserData` is extended to suit the need.
* Move Pages Manager modal business logic to a mixin.
* Add `column.extraWidth` option (number) for `AposTreeHeader.vue` to allow control over the tree cell width.
* Move `AposDocContextMenu.vue` business logic to a mixin.
* Move Pages Manager modal business logic to a mixin. Add `column.extraWidth` option (number) for `AposTreeHeader.vue` to allow control over the tree cell width.

### Changes

* Rename misleading `projection` parameter into `options` in `self.find` method signature for
`@apostrophecms/any-doc-type`, `@apostrophecms/any-page-type` & `@apostrophecms/piece-type`.
**This was never really a projection in A3,** so it is not a backwards compatibility issue.
* Hide save button during in-context editing if the document is autopublished.
* Beginning with this release, the correct `moduleName` for typical
actions on the context document is automatically passed to the
modal associated with a custom context operation, unless `moduleName`
is explicitly specified. The `moduleName` parameter to `addContextOperation`
is no longer required and should not be passed at all in most cases
(just pass the object argument). If you do wish to specify a `moduleName`
to override that prop given to the modal, then it is recommended to pass
it as a `moduleName` property of the object, not as a separate argument.
For backwards compatibility the two-argument syntax is still permitted.

### Fixes

* Resolved data integrity issue with certain page tree operations by inferring the best peer to position the page relative to rather
than attempting to remember the most recent move operation.
* Fixes a downstream bug in the `getFieldsByCategory` method in the `AposEditorMixin.js` by checking for a property before accessing it.
* In Nunjucks templates, `data.url` now includes any sitewide and locale URL prefixes. This fixes local prefixing for pagination of piece-type index pages.
* Changes were detected in various fields such as integers, which caused the "Update" button to be active even when there was no actual modification in the doc.
* Fix a bug that prevented adding multiple operations in the same batch operation group.
* The `getTarget` method of the page module should use `findForEditing` to make sure it is able to see
pages that would be filtered out of a public view by project level or npm module overrides.

## 3.53.0 (2023-08-03)

### Adds

* Accessibility improved for navigation inside modals and various UI elements.
Pages/Docs Manager and Doc Editor modal now have better keyboard accessibility.
They keep the focus on elements inside modals and give it back to their parent modal when closed.
This implementation is evolving and will likely switch to use the `dialog` HTML element soon.
* Adds support for a new `if` property in `addContextOperation` in order to show or not a context operation based on the current document properties.
* Add `update-doc-fields` event to call `AposDocEditor.updateDocFields` method
* Add schema field `hidden` property to always hide a field
* Hide empty schema tabs in `AposDocEditor` when all fields are hidden due to `if` conditions
* The front end UI now respects the `_aposEditorModal` and `_aposAutopublish`
properties of a document if present, and otherwise falls back to module
configuration. This is a powerful addition to custom editor components
for piece and page types, allowing "virtual piece types" on the back end that
deal with many content types to give better hints to the UI.
* Respect the `_aposAutopublish` property of a document if present, otherwise
fall back to module configuration.
* For convenience in custom editor components, pass the new prop `type`, the original type of the document being copied or edited.
* For better results in custom editor components, pass the prop `copyOfId`, which implies
the custom editor should fetch the original itself by its means of choice.
For backwards compatibility `copyOf` is still passed, but it may be an
incomplete projection and should not be used in new code.
* Custom context operations now receive a `docId` prop, which should
be used in preference to `doc` because `doc` may be an incomplete
projection.
* Those creating custom context operations for documents can now
specify both a `props` object for additional properties to be passed to
their modal and a `docProps` object to map properties from the document
to props of their choosing.
* Adds support to add context labels in admin bar.
* Adds support for admin UI language configuration in the `@apostrophecms/i18n` module. The new options allow control over the default admin UI language and configures the list of languages, that any individual logged in user can choose from. See the [documentation](https://v3.docs.apostrophecms.org/reference/modules/i18n.html) for more details.
* Adds `adminLocale` User field to allow users to set their preferred admin UI language, but only when the `@apostrophecms/i18n` is configured accordingly (see above).
* Adds `@apostrophecms/settings` module and a "Personal Settings" feature. See the [documentation](https://v3.docs.apostrophecms.org/reference/modules/settings.html) for more details.
* Adds `$and` operator on `addContextOperation` `if` property in order to check multiple fields before showing or hiding a context operation.

### Fixes

* `AposDocEditor` `onSave` method signature. We now always expect an object when a parameter is passed to the function to check
the value of `navigate` flag.
* Fixes a problem in the rich text editor where the slash would not be deleted after item selectin from the insert menu.
* Modules that have a `public` or `i18n` subdirectory no longer generate a
warning if they export no code.
* Clean up focus parent event handlers when components are destroyed. Prevents a slow degradation of performance while editing.
Thanks to [Joshua N. Miller](https://github.com/jmiller-rise8).
* Fixes a visual discrepancy in the rich text editor where empty paragraphs would appear smaller in preview mode compared to edit mode.

### Changes

* To make life easier for module developers, modules that are `npm link`ed to
the project no longer have to be listed in `package.json` as
dependencies. To prevent surprises this is still a requirement for modules
that are not symlinked.

## 3.52.0 (2023-07-06)

### Changes

* Foreign widget UI no longer uses inverted theme styles.

### Adds

* Allows users to double-click a nested widget's breadcrumb entry and open its editor.
* Adds support for a new `conditions` property in `addContextOperation` and validation of `addContextOperation` configuration.

### Fixes

* The API now allows the user to create a page without defining the page target ID. By default it takes the Home page.
* Users are no longer blocked from saving documents when a field is hidden
by an `if` condition fails to satisfy a condition such as `min` or `max`
or is otherwise invalid. Instead the invalid value is discarded for safety.
Note that `required` has always been ignored when an `if` condition is not
satisfied.
* Errors thrown in `@apostrophecms/login:afterSessionLogin` event handlers are now properly passed back to Passport as such, avoiding a process restart.

## 3.51.1 (2023-06-23)

## Fixes

* Fix a regression introduced in 3.51.0 - conditional fields work again in the array editor dialog box.

## 3.51.0 (2023-06-21)

### Adds

* Items can now be added to the user's personal menu in the
admin bar, alongside the "Log Out" option. To do so, specify
the `user: true` option when calling `self.apos.adminBar.add`.
This should be reserved for items that manage personal settings.
* When duplicating another document, the `_id` properties of
array items, widgets and areas are still regenerated to ensure
uniqueness across documents. However, an `_originalId` property
is now available for reference while the document remains in memory.
This facilitates change detection within array items in
`beforeSave` handlers and the like.
* Adds the possibility to add custom admin bars via the `addBar()` method from the `admin-bar` module.
* Adds support for conditional fields within `array` and `object` field schema. See the [documentation](https://v3.docs.apostrophecms.org/guide/conditional-fields/) for more information.

### Fixes

* Uses `findForEditing` method in the page put route.
* The "Duplicate" option in the page or piece manager now correctly duplicates the
entire document. This was a regression introduced in 3.48.0. The "Duplicate" option
in the editor dialog box always worked correctly.

### Changes

* Browser URL now changes to reflect the slug of the document according to the mode that is being viewed.

## 3.50.0 (2023-06-09)

### Adds

* As a further fix for issues that could ensue before the improvements
to locale renaming support that were released in 3.49.0, an
`@apostrophecms/page:reattach` task has been added. This command line task
takes the `_id` or `slug` of a page and reattaches it to the page tree as
the last child of the home page, even if page tree data for that page
is corrupted. You may wish to use the `--new-slug` and `--locale` options. This task should not
be needed in normal circumstances.

## 3.49.0 (2023-06-08)

### Changes

* Updates area UX to not display Add Content controls when a widget is focused.
* Updates area UX to unfocus widget on esc key.
* Updates widget UI to use dashed outlines instead of borders to indicate bounds.
* Updates UI for Insert Menu.
* Updates Insert Menu UX to allow mid-node insertion.
* Rich Text Widget's Insert components are now expected to emit `done` and `cancel` for proper RT cleanup. `close` still supported for BC, acts as `done`.
* Migrated the business logic of the login-related Vue components to external mixins, so that the templates and styles can be overridden by
copying the component `.vue` file to project level without copying all of the business logic. If you have already copied the components to style them,
we encourage you to consider replacing your `script` tag with the new version, which just imports the mixin, so that fixes we make there will be
available in your project.

### Adds

* Adds keyboard accessibility to Insert menu.
* Adds regex pattern feature for string fields.
* Adds `pnpm` support. Introduces new optional Apostrophe root configuration `pnpm` to force opt-in/out when auto detection fails. See the [documentation](https://v3.docs.apostrophecms.org/guide/using-pnpm.html) for more details.
* Adds a warning if database queries involving relationships
are made before the last `apostrophe:modulesRegistered` handler has fired.
If you need to call Apostrophe's `find()` methods at startup,
it is best to wait for the `@apostrophecms/doc:beforeReplicate` event.
* Allow `@` when a piece is a template and `/@` for page templates (doc-template-library module).
* Adds a `prefix` option to the http frontend util module.
If explicitly set to `false`, prevents the prefix from being automatically added to the URL,
when making calls with already-prefixed URLs for instance.
* Adds the `redirectToFirstLocale` option to the `i18n` module to prevent users from reaching a version of their site that would not match any locale when requesting the site without a locale prefix in the URL.
* If just one instance of a piece type should always exist (per locale if localized), the
`singletonAuto` option may now be set to `true` or to an object with a `slug` option in
order to guarantee it. This implicitly sets `singleton: true` as well. This is now used
internally by `@apostrophecms/global` as well as the optional `@apostrophecms-pro/palette` module.

### Fixes

* Fix 404 error when viewing/editing a doc which draft has a different version of the slug than the published one.
* Fixed a bug where multiple home pages can potentially be inserted into the database if the
default locale is renamed. Introduced the `async apos.doc.bestAposDocId(criteria)` method to
help identify the right `aposDocId` when inserting a document that might exist in
other locales.
* Fixed a bug where singletons like the global doc might not be inserted at all if they
exist under the former name of the default locale and there are no other locales.

## 3.48.0 (2023-05-26)

### Adds

* For performance, add `apos.modules['piece-type']getManagerApiProjection` method to reduce the amount of data returned in the manager
    modal. The projection will contain the fields returned in the method in addition to the existing manager modal
    columns.
* Add `apos.schema.getRelationshipQueryBuilderChoicesProjection` method to set the projection used in
    `apos.schema.relationshipQueryBuilderChoices`.
* Rich-text inline images now copies the `alt` attribute from the original image from the Media Library.

### Changes

* Remove `stripPlaceholderBrs` and `restorePlaceholderBrs` from `AposRichTextWidgetEditor.vue` component.
* Change tiptap `Gapcursor` display to use a vertical blinking cursor instead of an horizontal cursor, which allow users to add text before and after inline images and tables.
* You can set `max-width` on `.apos-rich-text-toolbar__inner` to define the width of the rich-text toolbar. It will now
    flow on multiple lines if needed.
* The `utilityRail` prop of `AposSchema` now defaults to `false`, removing
the need to explicitly pass it in almost all contexts.
* Mark `apos.modules['doc-type']` methods `getAutocompleteTitle`, `getAutocompleteProjection` and `autocomplete` as
    deprecated. Our admin UI does not use them, it uses the `autocomplete('...')` query builder.
    More info at https://v3.docs.apostrophecms.org/reference/query-builders.html#autocomplete'.
* Print a warning with a clear explanation if a module's `index.js` file contains
no `module.exports` object (often due to a typo), or it is empty.

### Fixes

* Now errors and exits when a piece-type or widget-type module has a field object with the property `type`. Thanks to [NuktukDev](https://github.com/nuktukdev) for this contribution.
* Add a default page type value to prevent the dropdown from containing an empty value.

## 3.47.0 (2023-05-05)

### Changes

* Since Node 14 and MongoDB 4.2 have reached their own end-of-support dates,
we are **no longer supporting them for A3.** Note that our dependency on
`jsdom` 22 is incompatible with Node 14. Node 16 and Node 18 are both
still supported. However, because Node 16 reaches its
end-of-life date quite soon (September), testing and upgrading directly
to Node 18 is strongly recommended.
* Updated `sluggo` to version 1.0.0.
* Updated `jsdom` to version `22.0.0` to address an installation warning about the `word-wrap` module.

### Fixes

* Fix `extendQueries` to use super pattern for every function in builders and methods (and override properties that are not functions).

## 3.46.0 (2023-05-03)

### Fixes

* Adding or editing a piece no longer immediately refreshes the main content area if a widget editor is open. This prevents interruption of the widget editing process
when working with the `@apostrophecms/ai-helper` module, and also helps in other situations.
* Check that `e.doc` exists when handling `content-changed` event.
* Require updated `uploadfs` version with no dependency warnings.

### Adds

* Allow sub-schema fields (array and object) to follow parent schema fields using the newly introduced `following: '<parentField'` syntax, where the starting `<` indicates the parent level. For example `<parentField` follows a field in the parent level, `<<grandParentField` follows a field in the grandparent level, etc. The change is fully backward compatible with the current syntax for following fields from the same schema level.

### Changes

* Debounce search to prevent calling search on every key stroke in the manager modal.
* Various size and spacing adjustments in the expanded Add Content modal UI

## 3.45.1 (2023-04-28)

### Fixes

* Added missing styles to ensure consistent presentation of the rich text insert menu.
* Fixed a bug in which clicking on an image in the media manager would close the "insert
image" dialog box.
* Update `html-to-text` package to the latest major version.

## 3.45.0 (2023-04-27)

### Adds

* Rich text widgets now support the `insert` option, an array
which currently may contain the strings `image` and `table` in order to add a
convenient "insert menu" that pops up when the slash key is pressed.
This provides a better user experience for rich text features that shouldn't
require that the user select existing text before using them.
* Auto expand inline array width if needed using `width: max-content` in the admin UI.
* The "browse" button is now available when selecting pages and pieces
to link to in the rich text editor.
* The "browse" button is also available when selecting inline images
in the rich text editor.
* Images are now previewed in the relationship field's compact list view.
* The new `apos-refreshing` Apostrophe bus event can be used to prevent
Apostrophe from refreshing the main content zone of the page when images
and pieces are edited, by clearing the `refresh` property of the object
passed to the event.
* To facilitate custom click handlers, an `apos.modal.onTopOf(el1, el2)` function is now
available to check whether an element is considered to be "on top of" another element in
the modal stack.

### Changes

* The `v-click-outside-element` Vue directive now understands that modals "on top of"
an element should be considered to be "inside" the element, e.g. clicks on them
shouldn't close the link dialog etc.

### Fixes

* Fix various issues on conditional fields that were occurring when adding new widgets with default values or selecting a falsy value in a field that has a conditional field relying on it.
Populate new or existing doc instances with default values and add an empty `null` choice to select fields that do not have a default value (required or not) and to the ones configured with dynamic choices.
* Rich text widgets save more reliably when many actions are taken quickly just before save.
* Fix an issue in the `oembed` field where the value was kept in memory after cancelling the widget editor, which resulted in saving the value if the widget was nested and the parent widget was saved.
Also improve the `oembed` field UX by setting the input as `readonly` rather than `disabled` when fetching the video metadata, in order to avoid losing its focus when typing.

## 3.44.0 (2023-04-13)

### Adds

* `checkboxes` fields now support a new `style: 'combobox'` option for a better multiple-select experience when there
are many choices.
* If the new `guestApiAccess` option is set to `true` for a piece type or for `@apostrophecms/page`,
Apostrophe will allow all logged-in users to access the GET-method REST APIs of that
module, not just users with editing privileges, even if `publicApiProjection` is not set.
This is useful when the goal is to allow REST API access to "guest" users who have
project-specific reasons to fetch access content via REST APIs.
* `test-lib/utils.js` has new `createUser` and `loginAs` methods for the convenience of
those writing mocha tests of Apostrophe modules.
* `batchOperations` permissions: if a `permission` property is added to any entry in the `batchOperations` cascade of a piece-type module, this permission will be checked for every user. See `batchOperations` configuration in `modules/@apostrophecms/piece-type/index.js`. The check function `checkBatchOperationsPermissions` can be extended. Please note that this permission is checked only to determine whether to offer the operation.

### Fixes
* Fix child page slug when title is deleted

## 3.43.0 (2023-03-29)

### Adds

* Add the possibility to override the default "Add Item" button label by setting the `itemLabel` option of an `array` field.
* Adds `touch` task for every piece type. This task invokes `update` on each piece, which will execute all of the same event handlers that normally execute when a piece of that type is updated. Example usage: `node app article:touch`.

### Fixes

* Hide the suggestion help from the relationship input list when the user starts typing a search term.
* Hide the suggestion hint from the relationship input list when the user starts typing a search term except when there are no matches to display.
* Disable context menu for related items when their `relationship` field has no sub-[`fields`](https://v3.docs.apostrophecms.org/guide/relationships.html#providing-context-with-fields) configured.
* Logic for checking whether we are running a unit test of an external module under mocha now uses `includes` for a simpler, safer test that should be more cross-platform.

## 3.42.0 (2023-03-16)

### Adds

* You can now set `style: table` on inline arrays. It will display the array as a regular HTML table instead of an accordion.
See the [array field documentation](https://v3.docs.apostrophecms.org/reference/field-types/array.html#settings) for more information.
* You can now set `draggable: false` on inline arrays. It will disable the drag and drop feature. Useful when the order is not significant.
See the [array field documentation](https://v3.docs.apostrophecms.org/reference/field-types/array.html#settings) for more information.
* You can now set the label and icon to display on inline arrays when they are empty.
See the [array field documentation](https://v3.docs.apostrophecms.org/reference/field-types/array.html#whenEmpty) for more information.
* We have added a new and improved suggestion UI to relationship fields.
* The `utilityOperations` feature of piece types now supports additional properties:
`relationship: true` (show the operation only when editing a relationship), `relationship: false` (never show
the operation when editing a relationship), `button: true`, `icon` and `iconOnly: true`.
When `button: true` is specified, the operation appears as a standalone button rather than
being tucked away in the "more" menu.
* In addition, `utilityOperations` can now specify `eventOptions` with an `event` subproperty
instead of `modalOptions`. This is useful with the new `edit` event (see below).
* Those extending our admin UI on the front end can now open a modal to create or edit a page or piece by calling
`await apos.doc.edit({ type: 'article' })` (the type here is an example). To edit an existing document add an
`_id` property. To copy an existing document (like our "duplicate" feature) add a `copyOf`
property. When creating new pages, `type` can be sent to `@apostrophecms/page` for convenience
(note that the `type` property does not override the default or current page type in the editor).
* The `edit` Apostrophe event is now available and takes an object with the same properties
as above. This is useful when configuring `utilityOperations`.
* The `content-changed` Apostrophe event can now be emitted with a `select: true` property. If a
document manager for the relevant content type is open, it will attempt to add the document to the
current selection. Currently this works best with newly inserted documents.
* Localized strings in the admin UI can now use `$t(key)` to localize a string inside
an interpolated variable. This was accomplished by setting `skipOnVariables` to false
for i18next, solely on the front end for admin UI purposes.
* The syntax of the method defined for dynamic `choices` now accepts a module prefix to get the method from, and the `()` suffix.
This has been done for consistency with the external conditions syntax shipped in the previous release. See the documentation for more information.
* Added the `viewPermission` property of schema fields, and renamed `permission` to `editPermission` (with backwards
compatibility) for clarity. You can now decide if a schema field requires permissions to be visible or editable.
See the documentation for more information.
* Display the right environment label on login page. By default, based on `NODE_ENV`, overriden by `environmentLabel` option in `@apostrophecms/login` module. The environment variable `APOS_ENV_LABEL` will override this. Note that `NODE_ENV` should generally only be set to `development` (the default) or `production` as many Node.js modules opt into optimizations suitable for all deployed environments when it is set to `production`. This is why we offer the separate `APOS_ENV_LABEL` variable.

### Fixes

* Do not log unnecessary "required" errors for hidden fields.
* Fixed a bug that prevented "Text Align" from working properly in the rich text editor in certain cases.
* Fix typo in `@apostrophecms/doc-type` and `@apostrophecms/submitted-drafts` where we were using `canCreate` instead of `showCreate` to display the `Create New` button or showing the `Copy` button in `Manager` modals.
* Send external condition results in an object so that numbers are supported as returned values.

## 3.41.1 (2023-03-07)

No changes. Publishing to make sure 3.x is tagged `latest` in npm, rather than 2.x.

## 3.41.0 (2023-03-06)

### Adds

* Handle external conditions to display fields according to the result of a module method, or multiple methods from different modules.
This can be useful for displaying fields according to the result of an external API or any business logic run on the server. See the documentation for more information.

### Fixes

* Replace `deep-get-set` dependency with `lodash`'s `get` and `set` functions to fix the [Prototype Pollution in deep-get-set](https://github.com/advisories/GHSA-mjjj-6p43-vhhv) vulnerability. There was no actual vulnerability in Apostrophe due to the way the module was actually used, and this was done to address vulnerability scan reports.
* The "soft redirects" for former URLs of documents now work better with localization. Thanks to [Waldemar Pankratz](https://github.com/waldemar-p).
* Destroy `AreaEditor` Vue apps when the page content is refreshed in edit mode. This avoids a leak of Vue apps components being recreated while instances of old ones are still alive.

### Security

* Upgrades passport to the latest version in order to ensure session regeneration when logging in or out. This adds additional security to logins by mitigating any risks due to XSS attacks. Apostrophe is already robust against XSS attacks. For passport methods that are internally used by Apostrophe everything is still working. For projects that are accessing the passport instance directly through `self.apos.login.passport`, some verifications may be necessary to avoid any compatibility issue. The internally used methods are `authenticate`, `use`, `serializeUser`, `deserializeUser`, `initialize`, `session`.

## 3.40.1 (2023-02-18)

* No code change. Patch level bump for package update.

## 3.40.0 (2023-02-17)

### Adds

* For devops purposes, the `APOS_BASE_URL` environment variable is now respected as an override of the `baseUrl` option.

### Fixes

* Do not display shortcut conflicts at startup if there are none.
* Range field correctly handles the `def` attribute set to `0` now. The `def` property will be used when the field has no value provided; a value going over the max or below the min threshold still returns `null`.
* `select` fields now work properly when the `value` of a choice is a boolean rather than a string or a number.

## 3.39.2 (2023-02-03)

### Fixes
* Hotfix for a backwards compatibility break in webpack that triggered a tiptap bug. The admin UI build will now succeed as expected.

## 3.39.1 (2023-02-02)

### Fixes

* Rescaling cropped images with the `@apostrophecms/attachment:rescale` task now works correctly. Thanks to [Waldemar Pankratz](https://github.com/waldemar-p) for this contribution.

## 3.39.0 (2023-02-01)

### Adds

* Basic support for editing tables by adding `table` to the rich text toolbar. Enabling `table` allows you to create tables, including `td` and `th` tags, with the ability to merge and split cells. For now the table editing UI is basic, all of the functionality is there but we plan to add more conveniences for easy table editing soon. See the "Table" dropdown for actions that are permitted based on the current selection.
* `superscript` and `subscript` may now be added to the rich text widget's `toolbar` option.
* Early beta-quality support for adding inline images to rich text, by adding `image` to the rich text toolbar. This feature works reliably, however the UI is not mature yet. In particular you must search for images by typing part of the title. We will support a proper "browse" experience here soon. For good results you should also configure the `imageStyles` option. You will also want to style the `figure` tags produced. See the documentation for more information.
* Support for `div` tags in the rich text toolbar, if you choose to include them in `styles`. This is often necessary for A2 content migration and can potentially be useful in new work when combined with a `class` if there is no suitable semantic block tag.
* The new `@apostrophecms/attachment:download-all --to=folder` command line task is useful to download all of your attachments from an uploadfs backend other than local storage, especially if you do not have a more powerful "sync" utility for that particular storage backend.
* A new `loadingType` option can now be set for `image-widget` when configuring an `area` field. This sets the `loading` attribute of the `img` tag, which can be used to enable lazy loading in most browsers. Thanks to [Waldemar Pankratz](https://github.com/waldemar-p) for this contribution.
* Two new module-level options have been added to the `image-widget` module: `loadingType` and `size`. These act as fallbacks for the same options at the area level. Thanks to [Waldemar Pankratz](https://github.com/waldemar-p) for this contribution.

### Fixes

* Adding missing require (`bluebird`) and fallback (`file.crops || []`) to `@apostrophecms/attachment:rescale`-task

## 3.38.1 (2023-01-23)

### Fixes

* Version 3.38.0 introduced a regression that temporarily broke support for user-edited content in locales with names like `de-de` (note the lowercase country name). This was inadvertently introduced in an effort to improve support for locale fallback when generating static translations of the admin interface. Version 3.38.1 brings back the content that temporarily appeared to be missing for these locales (it was never removed from the database), and also achieves the original goal. **However, if you created content for such locales using `3.38.0` (released five days ago) and wish to keep that content,** rather than reverting to the content from before `3.38.0`, see below.

### Adds

* The new `i18n:rename-locale` task can be used to move all content from one locale name to another, using the `--old` and `--new` options. By default, any duplicate keys for content existing in both locales will stop the process. However you can specify which content to keep in the event of a duplicate key error using the `--keep=localename` option. Note that the value of `--new` should match the a locale name that is currently configured for the `@apostrophecms/i18n` module.

Example:

```
# If you always had de-de configured as a locale, but created
# a lot of content with Apostrophe 3.38.0 which incorrectly stored
# it under de-DE, you can copy that content. In this case we opt
# to keep de-de content in the event of any conflicts
node app @apostrophecms/i18n:rename-locale --old=de-DE --new=de-de --keep=de-de
```

## 3.38.0 (2023-01-18)

### Adds

* Emit a `beforeSave` event from the `@apostrophecms:notification` module, with `req` and the `notification` as arguments, in order to give the possibility to override the notification.
* Emit a `beforeInsert` event from the `@apostrophecms:attachment` module, with `req` and the `doc` as arguments, in order to give the possibility to override the attachment.
* Emit a `beforeSaveSafe` event from the `@apostrophecms:user` module, with `req`, `safeUser` and `user` as arguments, in order to give the possibility to override properties of the `safeUser` object which contains password hashes and other information too sensitive to be stored in the aposDocs collection.
* Automatically convert failed uppercase URLs to their lowercase version - can be disabled with `redirectFailedUpperCaseUrls: false` in `@apostrophecms/page/index.js` options. This only comes into play if a 404 is about to happen.
* Automatically convert country codes in locales like `xx-yy` to `xx-YY` before passing them to `i18next`, which is strict about uppercase country codes.
* Keyboard shortcuts conflicts are detected and logged on to the terminal.

### Fixes

* Invalid locales passed to the i18n locale switching middleware are politely mapped to 400 errors.
* Any other exceptions thrown in the i18n locale switching middleware can no longer crash the process.
* Documents kept as the `previous` version for undo purposes were not properly marked as such, breaking the public language switcher in some cases. This was fixed and a migration was added for existing data.
* Uploading an image in an apostrophe area with `minSize` requirements will not trigger an unexpected error anymore. If the image is too small, a notification will be displayed with the minimum size requirements. The `Edit Image` modal will now display the minimum size requirements, if any, above the `Browse Images` field.
* Some browsers saw the empty `POST` response for new notifications as invalid XML. It will now return an empty JSON object with the `Content-Type` set to `application/json`.

## 3.37.0 (2023-01-06)

### Adds

* Dynamic choice functions in schemas now also receive a data object with their original doc id for further inspection by your function.
* Use `mergeWithCustomize` when merging extended source Webpack configuration. Introduce overideable asset module methods `srcCustomizeArray` and `srcCustomizeObject`, with reasonable default behavior, for fine tuning Webpack config arrays and objects merging. More info - [the Webpack mergeWithCustomize docs](https://github.com/survivejs/webpack-merge#mergewithcustomize-customizearray-customizeobject-configuration--configuration)
* The image widget now accepts a `placeholderImage` option that works like `previewImage` (just specify a file extension, like `placeholderImage: 'jpg'`, and provide the file `public/placeholder.jpg` in the module). The `placeholderUrl` option is still available for backwards compatibility.

### Fixes

* `docId` is now properly passed through array and object fields and into their child schemas.
* Remove module `@apostrophecms/polymorphic-type` name alias `@apostrophecms/polymorphic`. It was causing warnings
    e.g. `A permission.can() call was made with a type that has no manager: @apostrophecms/polymorphic-type`.
* The module `webpack.extensions` configuration is not applied to the core Admin UI build anymore. This is the correct and intended behavior as explained in the [relevant documentation](https://v3.docs.apostrophecms.org/guide/webpack.html#extending-webpack-configuration).
* The `previewImage` option now works properly for widget modules loaded from npm and those that subclass them. Specifically, the preview image may be provided in the `public/` subdirectory of the original module, the project-level configuration of it, or a subclass.

## 3.36.0 (2022-12-22)

### Adds

* `shortcut` option for piece modules, allowing easy re-mapping of the manager command shortcut per module.

### Fixes

* Ensure there are no conflicting command shortcuts for the core modules.

## 3.35.0 (2022-12-21)

### Adds

* Introduced support for linking directly to other Apostrophe documents in a rich text widget. The user can choose to link to a URL, or to a page. Linking to various piece types can also be enabled with the `linkWithType` option. This is equivalent to the old `apostrophe-rich-text-permalinks` module but is included in the core in A3. See the [documentation](https://v3.docs.apostrophecms.org/guide/core-widgets.html#rich-text-widget) for details.
* Introduced support for the `anchor` toolbar control in the rich text editor. This allows named anchors to be inserted. These are rendered as `span` tags with the given `id` and can then be linked to via `#id`, providing basic support for internal links. HTML 4-style named anchors in legacy content (`name` on `a` tags) are automatically migrated upon first edit.
* German translation i18n file created for the Apostrophe Admin-UI. Thanks to [Noah Gysin](https://github.com/NoahGysin) for this contribution.
* Introduced support for keyboard shortcuts in admin UI. Hitting `?` will display the list of available shortcuts. Developpers can define their own shortcuts by using the new `@apostrophecms/command-menu` module and the `commands` property. Please check the [keyboard shortcut documentation](https://v3.docs.apostrophecms.org/guide/command-menu.html) for more details.

### Fixes

* The `bulletList` and `orderedList` TipTap toolbar items now work as expected.
* When using the autocomplete/typeahead feature of relationship fields, typing a space at the start no longer results in an error.
* Replace [`credential`](https://www.npmjs.com/package/credential) package with [`credentials`](https://www.npmjs.com/package/credentials) to fix the [`mout` Prototype Pollution vulnerability](https://cve.mitre.org/cgi-bin/cvename.cgi?name=CVE-2020-7792). There was no actual vulnerability in Apostrophe or credential due to the way the module was actually used, and this was done to address vulnerability scan reports.
* Added a basic implementation of the missing "Paste from Clipboard" option to Expanded Widget Previews.


## 3.34.0 (2022-12-12)

### Fixes

* Nested areas work properly in widgets that have the `initialModal: false` property.
* Apostrophe's search index now properly incorporates most string field types as in A2.

### Adds

* Relationships load more quickly.
* Parked page checks at startup are faster.
* Tasks to localize and unlocalize piece type content (see `node app help [yourModuleName]:localize` and `node app help [yourModuleName]:unlocalize`).
## 3.33.0 (2022-11-28)

### Adds

* You can now set `inline: true` on schema fields of type `array`. This displays a simple editing interface in the context of the main dialog box for the document in question, avoiding the need to open an additional dialog box. Usually best for cases with just one field or just a few. If your array field has a large number of subfields the default behavior (`inline: false`) is more suitable for your needs. See the [array field](https://v3.docs.apostrophecms.org/reference/field-types/array.html) documentation for more information.
* Batch feature for publishing pieces.
* Add extensibility for `rich-text-widget` `defaultOptions`. Every key will now be used in the `AposRichTextWidgetEditor`.

### Fixes

* Prior to this release, widget templates that contained areas pulled in from related documents would break the ability to add another widget beneath.
* Validation of object fields now works properly on the browser side, in addition to server-side validation, resolving UX issues.
* Provisions were added to prevent any possibility of a discrepancy in relationship loading results under high load. It is not clear whether this A2 bug was actually possible in A3.

## 3.32.0 (2022-11-09)

### Adds

* Adds Reset Password feature to the login page. Note that the feature must be enabled and email delivery must be properly configured. See the [documentation](https://v3.docs.apostrophecms.org/reference/modules/login.html) for more details.
* Allow project-level developer to override bundling decisions by configuring the `@apostrophecms/asset` module. Check the [module documentation](https://v3.docs.apostrophecms.org/reference/modules/asset.html#options) for more information.

### Fixes

* Query builders for regular select fields have always accepted null to mean "do not filter on this property." Now this also works for dynamic select fields.
* The i18n UI state management now doesn't allow actions while it's busy.
* Fixed various localization bugs in the text of the "Update" dropdown menu.
* The `singleton: true` option for piece types now automatically implies `showCreate: false`.
* Remove browser console warnings by handling Tiptap Editor's breaking changes and duplicated plugins.
* The editor modal now allocates more space to area fields when possible, resolving common concerns about editing large widgets inside the modal.

## 3.31.0 (2022-10-27)

### Adds

* Adds `placeholder: true` and `initialModal: false` features to improve the user experience of adding widgets to the page. Checkout the [Widget Placeholders documentation](https://v3.docs.apostrophecms.org/guide/areas-and-widgets.html#adding-placeholder-content-to-widgets) for more detail.

### Fixes

* When another user is editing the document, the other user's name is now displayed correctly.

## 3.30.0 (2022-10-12)

### Adds

* New `APOS_LOG_ALL_ROUTES` environment variable. If set, Apostrophe logs information about all middleware functions and routes that are executed on behalf of a particular URL.
* Adds the `addFileGroups` option to the `attachment` module. Additionally it exposes a new method, `addFileGroup(group)`. These allow easier addition of new file groups or extension of the existing groups.

### Fixes

* Vue 3 may now be used in a separate webpack build at project level without causing problems for the admin UI Vue 2 build.
* Fixes `cache` module `clear-cache` CLI task message
* Fixes help message for `express` module `list-routes` CLI task

## 3.29.1 (2022-10-03)

### Fixes

* Hotfix to restore Node 14 support. Of course Node 16 is also supported.


## 3.29.0 (2022-10-03)

### Adds

* Areas now support an `expanded: true` option to display previews for widgets. The Expanded Widget Preview Menu also supports grouping and display columns for each group.
* Add "showQuery" in piece-page-type in order to override the query for the "show" page as "indexQuery" does it for the index page

### Fixes

* Resolved a bug in which users making a password error in the presence of pre-login checks such as a CAPTCHA were unable to try again until they refreshed the page.

## 3.28.1 (2022-09-15)

### Fixes

* `AposInputBoolean` can now be `required` and have the value `false`.
* Schema fields containing boolean filters can now list both `yes` and `no` choices according to available values in the database.
* Fix attachment `getHeight()` and `getWidth()` template helpers by changing the assignment of the `attachment._crop` property.
* Change assignment of `attachment._focalPoint` for consistency.

## 3.28.0 (2022-08-31)

### Fixes

* Fix UI bug when creating a document via a relationship.

### Adds

* Support for uploading `webp` files for display as images. This is supported by all current browsers now that Microsoft has removed IE11. For best results, you should run `npm update` on your project to make sure you are receiving the latest release of `uploadfs` which uses `sharp` for image processing. Thanks to [Isaac Preston](https://github.com/ixc7) for this addition.
* Clicking outside a modal now closes it, the same way the `Escape` key does when pressed.
* `checkboxes` fields now support `min` and `max` properties. Thanks to [Gabe Flores](https://github.com/gabeflores-appstem).

## 3.27.0 (2022-08-18)

### Adds

* Add `/grid` `POST` route in permission module, in addition to the existing `GET` one.
* New utility script to help find excessively heavy npm dependencies of apostrophe core.

### Changes

* Extract permission grid into `AposPermissionGrid` vue component.
* Moved `stylelint` from `dependencies` to `devDependencies`. The benefit may be small because many projects will depend on `stylelint` at project level, but every little bit helps install speed, and it may make a bigger difference if different major versions are in use.

## 3.26.1 (2022-08-06)

### Fixes

Hotfix: always waits for the DOM to be ready before initializing the Apostrophe Admin UI. `setTimeout` alone might not guarantee that every time. This issue has apparently become more frequent in the latest versions of Chrome.
* Modifies the `login` module to return an empty object in the API session cookie response body to avoid potential invalid JSON error if `response.json()` is retrieved.

## 3.26.0 (2022-08-03)

### Adds

* Tasks can now be registered with the `afterModuleReady` flag, which is more useful than `afterModuleInit` because it waits for the module to be more fully initialized, including all "improvements" loaded via npm. The original `afterModuleInit` flag is still supported in case someone was counting on its behavior.
* Add `/grid` `POST` route in permission module, in addition to the existing `GET` one, to improve extensibility.
* `@apostrophecms/express:list-routes` command line task added, to facilitate debugging.

### Changes

* Since Microsoft has ended support for IE11 and support for ES5 builds is responsible for a significant chunk of Apostrophe's installation time, the `es5: true` option no longer produces an IE11 build. For backwards compatibility, developers will receive a warning, but their build will proceed without IE11 support. IE11 ES5 builds can be brought back by installing the optional [@apostrophecms/asset-es5](https://github.com/apostrophecms/asset-es5) module.

### Fixes

* `testModule: true` works in unit tests of external Apostrophe modules again even with modern versions of `mocha`, thanks to [Amin Shazrin](https://github.com/ammein).
* `getObjectManager` is now implemented for `Object` field types, fixing a bug that prevented the use of areas found in `object` schema fields within templates. Thanks to [James R T](https://github.com/jamestiotio).

## 3.25.0 (2022-07-20)

### Adds

* `radio` and `checkboxes` input field types now support a server side `choices` function for supplying their `choices` array dynamically, just like `select` fields do. Future custom field types can opt into this functionality with the field type flag `dynamicChoices: true`.

### Fixes

* `AposSelect` now emits values on `change` event as they were originally given. Their values "just work" so you do not have to think about JSON anymore when you receive it.
* Unpinned tiptap as the tiptap team has made releases that resolve the packaging errors that caused us to pin it in 3.22.1.
* Pinned `vue-loader` to the `15.9.x` minor release series for now. The `15.10.0` release breaks support for using `npm link` to develop the `apostrophe` module itself.
* Minimum version of `sanitize-html` bumped to ensure a potential denial-of-service vector is closed.

## 3.24.0 (2022-07-06)

### Adds

* Handle `private: true` locale option in i18n module, preventing logged out users from accessing the content of a private locale.

### Fixes

* Fix missing title translation in the "Array Editor" component.
* Add `follow: true` flag to `glob` functions (with `**` pattern) to allow registering symlink files and folders for nested modules
* Fix disabled context menu for relationship fields editing ([#3820](https://github.com/apostrophecms/apostrophe/issues/3820))
* In getReq method form the task module, extract the right `role` property from the options object.
* Fix `def:` option in `array` fields, in order to be able to see the default items in the array editor modal

## 3.23.0 (2022-06-22)

### Adds

* Shared Drafts: gives the possibility to share a link which can be used to preview the draft version of page, or a piece `show` page.
* Add `Localize` option to `@apostrophecms/image`. In Edit mode the context bar menu includes a "Localize" option to start cloning this image into other locales.

### Fixes

* Update `sass` to [`1.52.3`+](https://github.com/sass/dart-sass/pull/1713) to prevent the error `RangeError: Invalid value: Not in inclusive range 0..145: -1`. You can now fix that by upgrading with `npm update`. If it does not immediately clear up the issue in development, try `node app @apostrophecms/asset:clear-cache`.
* Fix a potential issue when URLs have a query string, in the `'@apostrophecms/page:notFound'` handler of the `soft-redirect` module.

## 3.22.1 (2022-06-17)

* Hotfix: temporarily pin versions of tiptap modules to work around packaging error that breaks import of the most recent releases. We will unpin as soon as this is fixed upstream. Fixes a bug where `npm update` would fail for A3 projects.

## 3.22.0 (2022-06-08)

### Adds

* Possibility to pass options to webpack extensions from any module.

### Fixes

* Fix a Webpack cache issue leading to modules symlinked in `node_modules` not being rebuilt.
* Fixes login maximum attempts error message that wasn't showing the plural when lockoutMinutes is more than 1.
* Fixes the text color of the current array item's slat label in the array editor modal.
* Fixes the maximum width of an array item's slat label so as to not obscure the Remove button in narrow viewports.
* If an array field's titleField option is set to a select field, use the selected option's label as the slat label rather its value.
* Disable the slat controls of the attachment component while uploading.
* Fixes bug when re-attaching the same file won't trigger an upload.
* AposSlat now fully respects the disabled state.

## 3.21.1 (2022-06-04)

### Fixes

* Work around backwards compatibility break in `sass` module by pinning to `sass` `1.50.x` while we investigate. If you saw the error `RangeError: Invalid value: Not in inclusive range 0..145: -1` you can now fix that by upgrading with `npm update`. If it does not immediately clear up the issue in development, try `node app @apostrophecms/asset:clear-cache`.

## 3.21.0 (2022-05-25)

### Adds

* Trigger only the relevant build when in a watch mode (development). The build paths should not contain comma (`,`).
* Adds an `unpublish` method, available for any doc-type.
An _Unpublish_ option has also been added to the context menu of the modal when editing a piece or a page.
* Allows developers to group fields in relationships the same way it's done for normal schemas.

### Fixes

* Vue files not being parsed when running eslint through command line, fixes all lint errors in vue files.
* Fix a bug where some Apostrophe modules symlinked in `node_modules` are not being watched.
* Recover after webpack build error in watch mode (development only).
* Fixes an edge case when failing (throw) task invoked via `task.invoke` will result in `apos.isTask()` to always return true due to `apos.argv` not reverted properly.

## 3.20.1 (2022-05-17)

### Fixes

* Minor corrections to French translation.

## 3.20.0

### Adds

* Adds French translation of the admin UI (use the `fr` locale).

## 3.19.0

### Adds

* New schema field type `dateAndTime` added. This schema field type saves in ISO8601 format, as UTC (Universal Coordinated Time), but is edited in a user-friendly way in the user's current time zone and locale.
* Webpack disk cache for better build performance in development and, if appropriately configured, production as well.
* In development, Webpack rebuilds the front end without the need to restart the Node.js process, yielding an additional speedup. To get this speedup for existing projects, see the `nodemonConfig` section of the latest `package.json` in [a3-boilerplate](https://github.com/apostrophecms/a3-boilerplate) for the new "ignore" rules you'll need to prevent nodemon from stopping the process and restarting.
* Added the new command line task `apostrophecms/asset:clear-cache` for clearing the webpack disk cache. This should be necessary only in rare cases where the configuration has changed in ways Apostrophe can't automatically detect.
* A separate `publishedLabel` field can be set for any schema field of a page or piece. If present it is displayed instead of `label` if the document has already been published.

### 3.18.1

### Fixes

* The admin UI now rebuilds properly in a development environment when new npm modules are installed in a multisite project (`apos.rootDir` differs from `apos.npmRootDir`).

## 3.18.0 (2022-05-03)

### Adds

* Images may now be cropped to suit a particular placement after selecting them. SVG files may not be cropped as it is not possible in the general case.
* Editors may also select a "focal point" for the image after selecting it. This ensures that this particular point remains visible even if CSS would otherwise crop it, which is a common issue in responsive design. See the `@apostrophecms/image` widget for a sample implementation of the necessary styles.
* Adds the `aspectRatio` option for image widgets. When set to `[ w, h ]` (a ratio of width to height), images are automatically cropped to this aspect ratio when chosen for that particular widget. If the user does not crop manually, then cropping happens automatically.
* Adds the `minSize` option for image widgets. This ensures that the images chosen are at least the given size `[ width, height ]`, and also ensures the user cannot choose something smaller than that when cropping.
* Implements OpenTelemetry instrumentation.
* Developers may now specify an alternate Vue component to be used for editing the subfields of relationships, either at the field level or as a default for all relationships with a particular piece type.
* The widget type base module now always passes on the `components` option as browser data, so that individual widget type modules that support contextual editing can be implemented more conveniently.
* In-context widget editor components now receive a `focused` prop which is helpful in deciding when to display additional UI.
* Adds new configuration option - `beforeExit` async handler.
* Handlers listening for the `apostrophe:run` event are now able to send an exit code to the Apostrophe bootstrap routine.
* Support for Node.js 17 and 18. MongoDB connections to `localhost` will now successfully find a typical dev MongoDB server bound only to `127.0.0.1`, Apostrophe can generate valid ipv6 URLs pointing back to itself, and `webpack` and `vue-loader` have been updated to address incompatibilities.
* Adds support for custom context menus provided by any module (see `apos.doc.addContextOperation()`).
* The `AposSchema` component now supports an optional `generation` prop which may be used to force a refresh when the value of the object changes externally. This is a compromise to avoid the performance hit of checking numerous subfields for possible changes every time the `value` prop changes in response to an `input` event.
* Adds new event `@apostrophecms/doc:afterAllModesDeleted` fired after all modes of a given document are purged.

### Fixes

* Documentation of obsolete options has been removed.
* Dead code relating to activating in-context widget editors have been removed. They are always active and have been for some time. In the future they might be swapped in on scroll, but there will never be a need to swap them in "on click."
* The `self.email` method of modules now correctly accepts a default `from` address configured for a specific module via the `from` subproperty of the `email` option to that module. Thanks to `chmdebeer` for pointing out the issue and the fix.
* Fixes `_urls` not added on attachment fields when pieces API index is requested (#3643)
* Fixes float field UI bug that transforms the value to integer when there is no field error and the first number after the decimal is `0`.
* The `nestedModuleSubdirs` feature no longer throws an error and interrupts startup if a project contains both `@apostrophecms/asset` and `asset`, which should be considered separate module names.

## 3.17.0 (2022-03-31)

### Adds

* Full support for the [`object` field type](https://v3.docs.apostrophecms.org/reference/field-types/object.html), which works just like `array` but stores just one sub-object as a property, rather than an array of objects.
* To help find documents that reference related ones via `relationship` fields, implement backlinks of related documents by adding a `relatedReverseIds` field to them and keeping it up to date. There is no UI based on this feature yet but it will permit various useful features in the near future.
* Adds possibility for modules to [extend the webpack configuration](https://v3.docs.apostrophecms.org/guide/webpack.html).
* Adds possibility for modules to [add extra frontend bundles for scss and js](https://v3.docs.apostrophecms.org/guide/webpack.html). This is useful when the `ui/src` build would otherwise be very large due to code used on rarely accessed pages.
* Loads the right bundles on the right pages depending on the page template and the loaded widgets. Logged-in users have all the bundles on every page, because they might introduce widgets at any time.
* Fixes deprecation warnings displayed after running `npm install`, for dependencies that are directly included by this package.
* Implement custom ETags emission when `etags` cache option is enabled. [See the documentation for more information](https://v3.docs.apostrophecms.org/guide/caching.html).
It allows caching of pages and pieces, using a cache invalidation mechanism that takes into account related (and reverse related) document updates, thanks to backlinks mentioned above.
Note that for now, only single pages and pieces benefit from the ETags caching system (pages' and pieces' `getOne` REST API route, and regular served pages).
The cache of an index page corresponding to the type of a piece that was just saved will automatically be invalidated. However, please consider that it won't be effective when a related piece is saved, therefore the cache will automatically be invalidated _after_ the cache lifetime set in `maxAge` cache option.

### Fixes

* Apostrophe's webpack build now works properly when developing code that imports module-specific npm dependencies from `ui/src` or `ui/apos` when using `npm link` to develop the module in question.
* The `es5: true` option to `@apostrophecms/asset` works again.

## 3.16.1 (2022-03-21)

### Fixes

* Fixes a bug in the new `Cache-Control` support introduced by 3.16.0 in which we get the logged-out homepage right after logging in. This issue only came into play if the new caching options were enabled.

## 3.16.0 (2022-03-18)

### Adds

* Offers a simple way to set a Cache-Control max-age for Apostrophe page and GET REST API responses for pieces and pages. [See the documentation for more information](https://v3.docs.apostrophecms.org/guide/caching.html).
* API keys and bearer tokens "win" over session cookies when both are present. Since API keys and bearer tokens are explicitly added to the request at hand, it never makes sense to ignore them in favor of a cookie, which is implicit. This also simplifies automated testing.
* `data-apos-test=""` selectors for certain elements frequently selected in QA tests, such as `data-apos-test="adminBar"`.
* Offer a simple way to set a Cache-Control max-age for Apostrophe page and GET REST API responses for pieces and pages.
* To speed up functional tests, an `insecurePasswords` option has been added to the login module. This option is deliberately named to discourage use for any purpose other than functional tests in which repeated password hashing would unduly limit performance. Normally password hashing is intentionally difficult to slow down brute force attacks, especially if a database is compromised.

### Fixes

* `POST`ing a new child page with `_targetId: '_home'` now works properly in combination with `_position: 'lastChild'`.

## 3.15.0 (2022-03-02)

### Adds

* Adds throttle system based on username (even when not existing), on initial login route. Also added for each late login requirement, e.g. for 2FA attempts.

## 3.14.2 (2022-02-27)

* Hotfix: fixed a bug introduced by 3.14.1 in which non-parked pages could throw an error during the migration to fix replication issues.

## 3.14.1 (2022-02-25)

* Hotfix: fixed a bug in which replication across locales did not work properly for parked pages configured via the `_children` feature. A one-time migration is included to reconnect improperly replicated versions of the same parked pages. This runs automatically, no manual action is required. Thanks to [justyna1](https://github.com/justyna13) for identifying the issue.

## 3.14.0 (2022-02-22)

### Adds

* To reduce complications for those implementing caching strategies, the CSRF protection cookie now contains a simple constant string, and is not recorded in `req.session`. This is acceptable because the real purpose of the CSRF check is simply to verify that the browser has sent the cookie at all, which it will not allow a cross-origin script to do.
* As a result of the above, a session cookie is not generated and sent at all unless `req.session` is actually used or a user logs in. Again, this reduces complications for those implementing caching strategies.
* When logging out, the session cookie is now cleared in the browser. Formerly the session was destroyed on the server side only, which was sufficient for security purposes but could create caching issues.
* Uses `express-cache-on-demand` lib to make similar and concurrent requests on pieces and pages faster.
* Frontend build errors now stop app startup in development, and SCSS and JS/Vue build warnings are visible on the terminal console for the first time.

### Fixes

* Fixed a bug when editing a page more than once if the page has a relationship to itself, whether directly or indirectly. Widget ids were unnecessarily regenerated in this situation, causing in-context edits after the first to fail to save.
* Pages no longer emit double `beforeUpdate` and `beforeSave` events.
* When the home page extends `@apostrophecms/piece-page-type`, the "show page" URLs for individual pieces should not contain two slashes before the piece slug. Thanks to [Martí Bravo](https://github.com/martibravo) for the fix.
* Fixes transitions between login page and `afterPasswordVerified` login steps.
* Frontend build errors now stop the `@apostrophecms/asset:build` task properly in production.
* `start` replaced with `flex-start` to address SCSS warnings.
* Dead code removal, as a result of following up on JS/Vue build warnings.

## 3.13.0 - 2022-02-04

### Adds

* Additional requirements and related UI may be imposed on native ApostropheCMS logins using the new `requirements` feature, which can be extended in modules that `improve` the `@apostrophecms/login` module. These requirements are not imposed for single sign-on logins via `@apostrophecms/passport-bridge`. See the documentation for more information.
* Adds latest Slovak translation strings to SK.json in `i18n/` folder. Thanks to [Michael Huna](https://github.com/Miselrkba) for the contribution.
* Verifies `afterPasswordVerified` requirements one by one when emitting done event, allows to manage errors ans success before to go to the next requirement. Stores and validate each requirement in the token. Checks the new `askForConfirmation` requirement option to go to the next step when emitting done event or waiting for the confirm event (in order to manage success messages). Removes support for `afterSubmit` for now.

### Fixes

* Decodes the testReq `param` property in `serveNotFound`. This fixes a problem where page titles using diacritics triggered false 404 errors.
* Registers the default namespace in the Vue instance of i18n, fixing a lack of support for un-namespaced l10n keys in the UI.

## 3.12.0 - 2022-01-21

### Adds

* It is now best practice to deliver namespaced i18n strings as JSON files in module-level subdirectories of `i18n/` named to match the namespace, e.g. `i18n/ourTeam` if the namespace is `ourTeam`. This allows base class modules to deliver phrases to any namespace without conflicting with those introduced at project level. The `i18n` option is now deprecated in favor of the new `i18n` module format section, which is only needed if `browser: true` must be specified for a namespace.
* Brought back the `nestedModuleSubdirs` feature from A2, which allows modules to be nested in subdirectories if `nestedModuleSubdirs: true` is set in `app.js`. As in A2, module configuration (including activation) can also be grouped in a `modules.js` file in such subdirectories.

### Fixes

* Fixes minor inline documentation comments.
* UI strings that are not registered localization keys will now display properly when they contain a colon (`:`). These were previously interpreted as i18next namespace/key pairs and the "namespace" portion was left out.
* Fixes a bug where changing the page type immediately after clicking "New Page" would produce a console error. In general, areas and checkboxes now correctly handle their value being changed to `null` by the parent schema after initial startup of the `AposInputArea` or `AposInputCheckboxes` component.
* It is now best practice to deliver namespaced i18n strings as JSON files in module-level subdirectories of `i18n/` named to match the namespace, e.g. `i18n/ourTeam` if the namespace is `ourTeam`. This allows base class modules to deliver phrases to any namespace without conflicting with those introduced at project level. The `i18n` option is now deprecated in favor of the new `i18n` module format section, which is only needed if `browser: true` must be specified for a namespace.
* Removes the `@apostrophecms/util` module template helper `indexBy`, which was using a lodash method not included in lodash v4.
* Removes an unimplemented `csrfExceptions` module section cascade. Use the `csrfExceptions` *option* of any module to set an array of URLs excluded from CSRF protection. More information is forthcoming in the documentation.
* Fix `[Object Object]` in the console when warning `A permission.can() call was made with a type that has no manager` is printed.

### Changes

* Temporarily removes `npm audit` from our automated tests because of a sub-dependency of vue-loader that doesn't actually cause a security vulnerability for apostrophe.

## 3.11.0 - 2022-01-06

### Adds

* Apostrophe now extends Passport's `req.login` to emit an `afterSessionLogin` event from the `@apostrophecms:login` module, with `req` as an argument. Note that this does not occur at all for login API calls that return a bearer token rather than establishing an Express session.

### Fixes

* Apostrophe's extension of `req.login` now accounts for the `req.logIn` alias and the skippable `options` parameter, which is relied upon in some `passport` strategies.
* Apostrophe now warns if a nonexistent widget type is configured for an area field, with special attention to when `-widget` has been erroneously included in the name. For backwards compatibility this is a startup warning rather than a fatal error, as sites generally did operate successfully otherwise with this type of bug present.

### Changes

* Unpins `vue-click-outside-element` the packaging of which has been fixed upstream.
* Adds deprecation note to `__testDefaults` option. It is not in use, but removing would be a minor BC break we don't need to make.
* Allows test modules to use a custom port as an option on the `@apostrophecms/express` module.
* Removes the code base pull request template to instead inherit the organization-level template.
* Adds `npm audit` back to the test scripts.

## 3.10.0 - 2021-12-22

### Fixes

* `slug` type fields can now have an empty string or `null` as their `def` value without the string `'none'` populating automatically.
* The `underline` feature works properly in tiptap toolbar configuration.
* Required checkbox fields now properly prevent editor submission when empty.
* Pins `vue-click-outside-element` to a version that does not attempt to use `eval` in its distribution build, which is incompatible with a strict Content Security Policy.

### Adds

* Adds a `last` option to fields. Setting `last: true` on a field puts that field at the end of the field's widget order. If more than one field has that option active the true last item will depend on general field registration order. If the field is ordered with the `fields.order` array or field group ordering, those specified orders will take precedence.

### Changes

* Adds deprecation notes to the widget class methods `getWidgetWrapperClasses` and `getWidgetClasses` from A2.
* Adds a deprecation note to the `reorganize` query builder for the next major version.
* Uses the runtime build of Vue. This has major performance and bundle size benefits, however it does require changes to Apostrophe admin UI apps that use a `template` property (components should require no changes, just apps require an update). These apps must now use a `render` function instead. Since custom admin UI apps are not yet a documented feature we do not regard this as a bc break.
* Compatible with the `@apostrophecms/security-headers` module, which supports a strict `Content-Security-Policy`.
* Adds a deprecation note to the `addLateCriteria` query builder.
* Updates the `toCount` doc type query method to use Math.ceil rather than Math.floor plus an additional step.

## 3.9.0 - 2021-12-08

### Adds

* Developers can now override any Vue component of the ApostropheCMS admin UI by providing a component of the same name in the `ui/apos/components` folder of their own module. This is not always the best approach, see the documentation for details.
* When running a job, we now trigger the notification before to run the job, this way the progress notification ID is available from the job and the notification can be dismissed if needed.
* Adds `maxUi`, `maxLabel`, `minUi`, and `minLabel` localization strings for array input and other UI.

### Fixes

* Fully removes references to the A2 `self.partial` module method. It appeared only once outside of comments, but was not actually used by the UI. The `self.render` method should be used for simple template rendering.
* Fixes string interpolation for the confirmation modal when publishing a page that has an unpublished parent page.
* No more "cannot set headers after they are sent to the client" and "req.res.redirect not defined" messages when handling URLs with extra trailing slashes.
* The `apos.util.runPlayers` method is not called until all of the widgets in a particular tree of areas and sub-areas have been added to the DOM. This means a parent area widget player will see the expected markup for any sub-widgets when the "Edit" button is clicked.
* Properly activates the `apostropheI18nDebugPlugin` i18next debugging plugin when using the `APOS_SHOW_I18N` environment variable. The full set of l10n emoji indicators previously available for the UI is now available for template and server-side strings.
* Actually registers piece types for site search unless the `searchable` option is `false`.
* Fixes the methods required for the search `index` task.

### Changes

* Adds localization keys for the password field component's min and max error messages.

## 3.8.1 - 2021-11-23

### Fixes

* The search field of the pieces manager modal works properly. Thanks to [Miro Yovchev](https://github.com/myovchev) for pointing out the issue and providing a solution.
* Fixes a bug in `AposRichTextWidgetEditor.vue` when a rich text widget was specifically configured with an empty array as the `styles` option. In that case a new empty rich text widget will initiate with an empty paragraph tag.
* The`fieldsPresent` method that is used with the `presentFieldsOnly` option in doc-type was broken, looking for properties in strings and wasn't returning anything.

## 3.8.0 - 2021-11-15

### Adds

* Checkboxes for pieces are back, a main checkbox allows to select all page items. When all pieces on a page are checked, a banner where the user can select all pieces appears. A launder for mongo projections has been added.
* Registered `batchOperations` on a piece-type will now become buttons in the manager batch operations "more menu" (styled as a kebab icon). Batch operations should include a label, `messages` object, and `modalOptions` for the confirmation modal.
* `batchOperations` can be grouped into a single button with a menu using the `group` cascade subproperty.
* `batchOperations` can be conditional with an `if` conditional object. This allows developers to pass a single value or an array of values.
* Piece types can have `utilityOperations` configured as a top-level cascade property. These operations are made available in the piece manager as new buttons.
* Notifications may now include an `event` property, which the AposNotification component will emit on mount. The `event` property should be set to an object with `name` (the event name) and optionally `data` (data included with the event emission).
* Adds support for using the attachments query builder in REST API calls via the query string.
* Adds contextual menu for pieces, any module extending the piece-type one can add actions in this contextual menu.
* When clicking on a batch operation, it opens a confirmation modal using modal options from the batch operation, it also works for operations in grouped ones. operations name property has been renamed in action to work with AposContextMenu component.
* Beginning with this release, a module-specific static asset in your project such as `modules/mymodulename/public/images/bg.png` can always be referenced in your `.scss` and `.css` files as `/modules/mymodulename/images/bg.png`, even if assets are actually being deployed to S3, CDNs, etc. Note that `public` and `ui/public` module subdirectories have separate functions. See the documentation for more information.
* Adds AposFile.vue component to abstract file dropzone UI, uses it in AposInputAttachment, and uses it in the confirmation modal for pieces import.
* Optionally add `dimensionAttrs` option to image widget, which sets width & height attributes to optimize for Cumulative Layout Shift. Thank you to [Qiao Lin](https://github.com/qclin) for the contribution.

### Fixes

* The `apos.util.attachmentUrl` method now works correctly. To facilitate that, `apos.uploadsUrl` is now populated browser-side at all times as the frontend logic originally expected. For backwards compatibility `apos.attachment.uploadsUrl` is still populated when logged in.
* Widget players are now prevented from being played twice by the implementing vue component.

### Changes
* Removes Apostrophe 2 documentation and UI configuration from the `@apostrophecms/job` module. These options were not yet in use for A3.
* Renames methods and removes unsupported routes in the `@apostrophecms/job` module that were not yet in use. This was not done lightly, but specifically because of the minimal likelihood that they were in use in project code given the lack of UI support.
  * The deprecated `cancel` route was removed and will likely be replaced at a later date.
  * `run` was renamed `runBatch` as its purpose is specifically to run processes on a "batch selected" array of pieces or pages.
  * `runNonBatch` was renamed to `run` as it is the more generic job-running method. It is likely that `runBatch` will eventually be refactored to use this method.
  * The `good` and `bad` methods are renamed `success` and `failure`, respectively. The expected methods used in the `run` method were similarly renamed. They still increment job document properties called `good` and `bad`.
* Comments out the unused `batchSimpleRoute` methods in the page and piece-type modules to avoid usage before they are fully implemented.
* Optionally add `dimensionAttrs` option to image widget, which sets width & height attributes to optimize for Cumulative Layout Shift.
* Temporarily removes `npm audit` from our automated tests because of a sub-dependency of uploadfs that doesn't actually cause a security vulnerability for apostrophe.

## 3.7.0 - 2021-10-28

### Adds

* Schema select field choices can now be populated by a server side function, like an API call. Set the `choices` property to a method name of the calling module. That function should take a single argument of `req`, and return an array of objects with `label` and `value` properties. The function can be async and will be awaited.
* Apostrophe now has built-in support for the Node.js cluster module. If the `APOS_CLUSTER_PROCESSES` environment variable is set to a number, that number of child processes are forked, sharing the same listening port. If the variable is set to `0`, one process is forked for each CPU core, with a minimum of `2` to provide availability during restarts. If the variable is set to a negative number, that number is added to the number of CPU cores, e.g. `-1` is a good way to reserve one core for MongoDB if it is running on the same server. This is for production use only (`NODE_ENV=production`). If a child process fails it is restarted automatically.

### Fixes

* Prevents double-escaping interpolated localization strings in the UI.
* Rich text editor style labels are now run through a localization method to get the translated strings from their l10n keys.
* Fixes README Node version requirement (Node 12+).
* The text alignment buttons now work immediately in a new rich text widget. Previously they worked only after manually setting a style or refreshing the page. Thanks to Michelin for their support of this fix.
* Users can now activate the built-in date and time editing popups of modern browsers when using the `date` and `time` schema field types.
* Developers can now `require` their project `app.js` file in the Node.js REPL for debugging and inspection. Thanks to [Matthew Francis Brunetti](https://github.com/zenflow).
* If a static text phrase is unavailable in both the current locale and the default locale, Apostrophe will always fall back to the `en` locale as a last resort, which ensures the admin UI works if it has not been translated.
* Developers can now `require` their project `app.js` in the Node.js REPL for debugging and inspection
* Ensure array field items have valid _id prop before storing. Thanks to Thanks to [Matthew Francis Brunetti](https://github.com/zenflow).

### Changes

* In 3.x, `relationship` fields have an optional `builders` property, which replaces `filters` from 2.x, and within that an optional `project` property, which replaces `projection` from 2.x (to match MongoDB's `cursor.project`). Prior to this release leaving the old syntax in place could lead to severe performance problems due to a lack of projections. Starting with this release the 2.x syntax results in an error at startup to help the developer correct their code.
* The `className` option from the widget options in a rich text area field is now also applied to the rich text editor itself, for a consistently WYSIWYG appearance when editing and when viewing. Thanks to [Max Mulatz](https://github.com/klappradla) for this contribution.
* Adds deprecation notes to doc module `afterLoad` events, which are deprecated.
* Removes unused `afterLogin` method in the login module.

## 3.6.0 - 2021-10-13

### Adds

* The `context-editing` apostrophe admin UI bus event can now take a boolean parameter, explicitly indicating whether the user is actively typing or performing a similar active manipulation of controls right now. If a boolean parameter is not passed, the existing 1100-millisecond debounced timeout is used.
* Adds 'no-search' modifier to relationship fields as a UI simplification option.
* Fields can now have their own `modifiers` array. This is combined with the schema modifiers, allowing for finer grained control of field rendering.
* Adds a Slovak localization file. Activate the `sk` locale to use this. Many thanks to [Michael Huna](https://github.com/Miselrkba) for the contribution.
* Adds a Spanish localization file. Activate the `es` locale to use this. Many thanks to [Eugenio Gonzalez](https://github.com/egonzalezg9) for the contribution.
* Adds a Brazilian Portuguese localization file. Activate the `pt-BR` locale to use this. Many thanks to [Pietro Rutzen](https://github.com/pietro-rutzen) for the contribution.

### Fixes

* Fixed missing translation for "New Piece" option on the "more" menu of the piece manager, seen when using it as a chooser.
* Piece types with relationships to multiple other piece types may now be configured in any order, relative to the other piece types. This sometimes appeared to be a bug in reverse relationships.
* Code at the project level now overrides code found in modules that use `improve` for the same module name. For example, options set by the `@apostrophecms/seo-global` improvement that ships with `@apostrophecms/seo` can now be overridden at project level by `/modules/@apostrophecms/global/index.js` in the way one would expect.
* Array input component edit button label is now propertly localized.
* A memory leak on each request has been fixed, and performance improved, by avoiding the use of new Nunjucks environments for each request. Thanks to Miro Yovchev for pointing out the leak.
* Fragments now have access to `__t()`, `getOptions` and other features passed to regular templates.
* Fixes field group cascade merging, using the original group label if none is given in the new field group configuration.
* If a field is conditional (using an `if` option), is required, but the condition has not been met, it no longer throws a validation error.
* Passing `busy: true` to `apos.http.post` and related methods no longer produces an error if invoked when logged out, however note that there will likely never be a UI for this when logged out, so indicate busy state in your own way.
* Bugs in document modification detection have been fixed. These bugs caused edge cases where modifications were not detected and the "Update" button did not appear, and could cause false positives as well.

### Changes

* No longer logs a warning about no users if `testModule` is true on the app.

## 3.5.0 - 2021-09-23

* Pinned dependency on `vue-material-design-icons` to fix `apos-build.js` build error in production.
* The file size of uploaded media is visible again when selected in the editor, and media information such as upload date, dimensions and file size is now properly localized.
* Fixes moog error messages to reflect the recommended pattern of customization functions only taking `self` as an argument.
* Rich Text widgets now instantiate with a valid element from the `styles` option rather than always starting with an unclassed `<p>` tag.
* Since version 3.2.0, apostrophe modules to be loaded via npm must appear as explicit npm dependencies of the project. This is a necessary security and stability improvement, but it was slightly too strict. Starting with this release, if the project has no `package.json` in its root directory, the `package.json` in the closest ancestor directory is consulted.
* Fixes a bug where having no project modules directory would throw an error. This is primarily a concern for module unit tests where there are no additional modules involved.
* `css-loader` now ignores `url()` in css files inside `assets` so that paths are left intact, i.e. `url(/images/file.svg)` will now find a static file at `/public/images/file.svg` (static assets in `/public` are served by `express.static`). Thanks to Matic Tersek.
* Restored support for clicking on a "foreign" area, i.e. an area displayed on the page whose content comes from a piece, in order to edit it in an appropriate way.
* Apostrophe module aliases and the data attached to them are now visible immediately to `ui/src/index.js` JavaScript code, i.e. you can write `apos.alias` where `alias` matches the `alias` option configured for that module. Previously one had to write `apos.modules['module-name']` or wait until next tick. However, note that most modules do not push any data to the browser when a user is not logged in. You can do so in a custom module by calling `self.enableBrowserData('public')` from `init` and implementing or extending the `getBrowserData(req)` method (note that page, piece and widget types already have one, so it is important to extend in those cases).
* `options.testModule` works properly when implementing unit tests for an npm module that is namespaced.

### Changes

* Cascade grouping (e.g., grouping fields) will now concatenate a group's field name array with the field name array of an existing group of the same name. Put simply, if a new piece module adds their custom fields to a `basics` group, that field will be added to the default `basics` group fields. Previously the new group would have replaced the old, leaving inherited fields in the "Ungrouped" section.
* AposButton's `block` modifier now less login-specific

### Adds

* Rich Text widget's styles support a `def` property for specifying the default style the editor should instantiate with.
* A more helpful error message if a field of type `area` is missing its `options` property.

## 3.4.1 - 2021-09-13

No changes. Publishing to correctly mark the latest 3.x release as "latest" in npm.

## 3.4.0 - 2021-09-13

### Security

* Changing a user's password or marking their account as disabled now immediately terminates any active sessions or bearer tokens for that user. Thanks to Daniel Elkabes for pointing out the issue. To ensure all sessions have the necessary data for this, all users logged in via sessions at the time of this upgrade will need to log in again.
* Users with permission to upload SVG files were previously able to do so even if they contained XSS attacks. In Apostrophe 3.x, the general public so far never has access to upload SVG files, so the risk is minor but could be used to phish access from an admin user by encouraging them to upload a specially crafted SVG file. While Apostrophe typically displays SVG files using the `img` tag, which ignores XSS vectors, an XSS attack might still be possible if the image were opened directly via the Apostrophe media library's convenience link for doing so. All SVG uploads are now sanitized via DOMPurify to remove XSS attack vectors. In addition, all existing SVG attachments not already validated are passed through DOMPurify during a one-time migration.

### Fixes

* The `apos.attachment.each` method, intended for migrations, now respects its `criteria` argument. This was necessary to the above security fix.
* Removes a lodash wrapper around `@apostrophecms/express` `bodyParser.json` options that prevented adding custom options to the body parser.
* Uses `req.clone` consistently when creating a new `req` object with a different mode or locale for localization purposes, etc.
* Fixes bug in the "select all" relationship chooser UI where it selected unpublished items.
* Fixes bug in "next" and "previous" query builders.
* Cutting and pasting widgets now works between locales that do not share a hostname, provided that you switch locales after cutting (it does not work between tabs that are already open on separate hostnames).
* The `req.session` object now exists in task `req` objects, for better compatibility. It has no actual persistence.
* Unlocalized piece types, such as users, may now be selected as part of a relationship when browsing.
* Unpublished localized piece types may not be selected via the autocomplete feature of the relationship input field, which formerly ignored this requirement, although the browse button enforced it.
* The server-side JavaScript and REST APIs to delete pieces now work properly for pieces that are not subject to either localization or draft/published workflow at all the (`localize: false` option). UI for this is under discussion, this is just a bug fix for the back end feature which already existed.
* Starting in version 3.3.1, a newly added image widget did not display its image until the page was refreshed. This has been fixed.
* A bug that prevented Undo operations from working properly and resulted in duplicate widget _id properties has been fixed.
* A bug that caused problems for Undo operations in nested widgets, i.e. layout or multicolumn widgets, has been fixed.
* Duplicate widget _id properties within the same document are now prevented on the server side at save time.
* Existing duplicate widget _id properties are corrected by a one-time migration.

### Adds

* Adds a linter to warn in dev mode when a module name include a period.
* Lints module names for `apostrophe-` prefixes even if they don't have a module directory (e.g., only in `app.js`).
* Starts all `warnDev` messages with a line break and warning symbol (⚠️) to stand out in the console.
* `apos.util.onReady` aliases `apos.util.onReadyAndRefresh` for brevity. The `apos.util.onReadyAndRefresh` method name will be deprecated in the next major version.
* Adds a developer setting that applies a margin between parent and child areas, allowing developers to change the default spacing in nested areas.

### Changes

* Removes the temporary `trace` method from the `@apostrophecms/db` module.
* Beginning with this release, the `apostrophe:modulesReady` event has been renamed `apostrophe:modulesRegistered`, and the `apostrophe:afterInit` event has been renamed `apostrophe:ready`. This better reflects their actual roles. The old event names are accepted for backwards compatibility. See the documentation for more information.
* Only autofocuses rich text editors when they are empty.
* Nested areas now have a vertical margin applied when editing, allowing easier access to the parent area's controls.

## 3.3.1 - 2021-09-01

### Fixes

* In some situations it was possible for a relationship with just one selected document to list that document several times in the returned result, resulting in very large responses.
* Permissions roles UI localized correctly.
* Do not crash on startup if users have a relationship to another type. This was caused by the code that checks whether any users exist to present a warning to developers. That code was running too early for relationships to work due to event timing issues.

## 3.3.0 - 2021-08-30

### Fixes

* Addresses the page jump when using the in-context undo/redo feature. The page will immediately return users to their origin scroll position after the content refreshes.
* Resolves slug-related bug when switching between images in the archived view of the media manager. The slug field was not taking into account the double slug prefix case.
* Fixes migration task crash when parking new page. Thanks to [Miro Yovchev](https://www.corllete.com/) for this fix.
* Fixes incorrect month name in `AposCellDate`, which can be optionally used in manage views of pieces. Thanks to [Miro Yovchev](https://www.corllete.com/) for this fix.

### Adds

* This version achieves localization (l10n) through a rich set of internationalization (i18n) features. For more information, [see the documentation](https://v3.docs.apostrophecms.org/).
* There is support for both static string localization and dynamic content localization.
* The home page, other parked pages, and the global document are automatically replicated to all configured locales at startup. Parked properties are refreshed if needed. Other pages and pieces are replicated if and when an editor chooses to do so.
* An API route has been added for voluntary replication, i.e. when deciding a document should exist in a second locale, or desiring to overwrite the current draft contents in locale `B` with the draft contents of locale `A`.
* Locales can specify `prefix` and `hostname` options, which are automatically recognized by middleware that removes the prefix dynamically where appropriate and sets `req.locale`. In 3.x this works more like the global site `prefix` option. This is a departure from 2.x which stored the prefix directly in the slug, creating maintenance issues.
* Locales are stateless: they are never recorded in the session. This eliminates many avenues for bugs and bad SEO. However, this also means the developer must fully distinguish them from the beginning via either `prefix` or `hostname`. A helpful error message is displayed if this is not the case.
* Switching locales preserves the user's editing session even if on separate hostnames. To enable this, if any locales have hostnames, all configured locales must have hostnames and/or baseUrl must be set for those that don't.
* An API route has been added to discover the locales in which a document exists. This provides basic information only for performance (it does not report `title` or `_url`).
* Editors can "localize" documents, copying draft content from one locale to another to create a corresponding document in a different locale. For convenience related documents, such as images and other pieces directly referenced by the document's structure, can be localized at the same time. Developers can opt out of this mechanism for a piece type entirely, check the box by default for that type, or leave it as an "opt-in" choice.
* The `@apostrophecms/i18n` module now uses `i18next` to implement static localization. All phrases in the Vue-based admin UI are passed through `i18next` via `this.$t`, and `i18next` is also available via `req.t()` in routes and `__t()` in templates. Apostrophe's own admin UI phrases are in the `apostrophe` namespace for a clean separation. An array of locale codes, such as `en` or `fr` or `en-au`, can be specified using the `locales` option to the `@apostrophecms/i18n` module. The first locale is the default, unless the `defaultLocale` option is set. If no locales are set, the locale defaults to `en`. The `i18next-http-middleware` locale guesser is installed and will select an available locale if possible, otherwise it will fall back to the default.
* In the admin UI, `v-tooltip` has been extended as `v-apos-tooltip`, which passes phrases through `i18next`.
* Developers can link to alternate locales by iterating over `data.localizations` in any page template. Each element always has `locale`, `label` and `homePageUrl` properties. Each element also has an `available` property (if true, the current context document is available in that locale), `title` and a small number of other document properties are populated, and `_url` redirects to the context document in that locale. The current locale is marked with `current: true`.
* To facilitate adding interpolated values to phrases that are passed as a single value through many layers of code, the `this.$t` helper provided in Vue also accepts an object argument with a `key` property. Additional properties may be used for interpolation.
* `i18next` localization JSON files can be added to the `i18n` subdirectory of *any* module, as long as its `i18n` option is set. The `i18n` object may specify `ns` to give an `i18next` namespace, otherwise phrases are in the default namespace, used when no namespace is specified with a `:` in an `i18next` call. The default namespace is yours for use at project level. Multiple modules may contribute to the same namespace.
* If `APOS_DEBUG_I18N=1` is set in the environment, the `i18next` debug flag is activated. For server-side translations, i.e. `req.t()` and `__t()`, debugging output will appear on the server console. For browser-side translations in the Vue admin UI, debugging output will appear in the browser console.
* If `APOS_SHOW_I18N=1` is set in the environment, all phrases passed through `i18next` are visually marked, to make it easier to find those that didn't go through `i18next`. This does not mean translations actually exist in the JSON files. For that, review the output of `APOS_DEBUG_I18N=1`.
* There is a locale switcher for editors.
* There is a backend route to accept a new locale on switch.
* A `req.clone(properties)` method is now available. This creates a clone of the `req` object, optionally passing in an object of properties to be set. The use of `req.clone` ensures the new object supports `req.get` and other methods of a true `req` object. This technique is mainly used to obtain a new request object with the same privileges but a different mode or locale, i.e. `mode: 'published'`.
* Fallback wrappers are provided for the `req.__()`, `res.__()` and `__()` localization helpers, which were never official or documented in 3.x but may be in use in projects ported from 2.x. These wrappers do not localize but do output the input they are given along with a developer warning. You should migrate them to use `req.t()` (in server-side javascript) or `__t()` (Nunjucks templates).

### Changes

* Bolsters the CSS that backs Apostrophe UI's typography to help prevent unintended style leaks at project-level code.
* Removes the 2.x series changelog entries. They can be found in the 2.0 branch in Github.

## 3.2.0 - 2021-08-13

### Fixes

* `req.hostname` now works as expected when `trustProxy: true` is passed to the `@apostrophecms/express` module.
* Apostrophe loads modules from npm if they exist there and are configured in the `modules` section of `app.js`. This was always intended only as a way to load direct, intentional dependencies of your project. However, since npm "flattens" the dependency tree, dependencies of dependencies that happen to have the same name as a project-level Apostrophe module could be loaded by default, crashing the site or causing unexpected behavior. So beginning with this release, Apostrophe scans `package.json` to verify an npm module is actually a dependency of the project itself before attempting to load it as an Apostrophe module.
* Fixes the reference to sanitize-html defaults in the rich text widget.
* Fixes the `toolbarToAllowedStyles` method in the rich text widget, which was not returning any configuration.
* Fixes the broken text alignment in rich text widgets.
* Adds a missing npm dependency on `chokidar`, which Apostrophe and Nunjucks use for template refreshes. In most environments this worked anyway due to an indirect dependency via the `sass` module, but for stability Apostrophe should depend directly on any npm module it uses.
* Fixes the display of inline range inputs, notably broken when using Palette
* Fixes occasional unique key errors from migrations when attempting to start up again with a site that experienced a startup failure before inserting its first document.
* Requires that locale names begin with a letter character to ensure order when looping over the object entries.
* Unit tests pass in MongoDB 5.x.

### Adds
* Adds Cut and Paste to area controls. You can now Cut a widget to a virtual clipboard and paste it in suitable areas. If an area
can include the widget on the clipboard, a special Clipboard widget will appear in area's Add UI. This works across pages as well.

### Changes
* Apostrophe's Global's UI (the @apostrophecms/global singleton has moved from the admin bar's content controls to the admin utility tray under a cog icon.
* The context bar's document Edit button, which was a cog icon, has been rolled into the doc's context menu.

## 3.1.3 - 2021-07-16

### Fixes

* Hotfix for an incompatibility between `vue-loader` and `webpack` 5.45.0 which causes a crash at startup in development, or asset build time in production. We have temporarily pinned our dependency to `webpack` 5.44.x. We are [contributing to the discussion around the best long-term fix for vue-loader](https://github.com/vuejs/vue-loader/issues/1854).

## 3.1.2 - 2021-07-14

### Changes

* Removes an unused method, `mapMongoIdToJqtreeId`, that was used in A2 but is no longer relevant.
* Removes deprecated and non-functional steps from the `edit` method in the `AposDocsManager.vue` component.
* Legacy migrations to update 3.0 alpha and 3.0 beta sites to 3.0 stable are still in place, with no functional changes, but have been relocated to separate source files for ease of maintenance. Note that this is not a migration path for 2.x databases. Tools for that are forthcoming.

## 3.1.1 - 2021-07-08

### Fixes

* Two distinct modules may each have their own `ui/src/index.scss` file, similar to the fix already applied to allow multiple `ui/src/index.js` files.

## 3.1.0 - 2021-06-30

### Fixes

* Corrects a bug that caused Apostrophe to rebuild the admin UI on every nodemon restart, which led to excessive wait times to test new code. Now this happens only when `package-lock.json` has been modified (i.e. you installed a new module that might contain new Apostrophe admin UI code). If you are actively developing Apostrophe admin UI code, you can opt into rebuilding all the time with the `APOS_DEV=1` environment variable. In any case, `ui/src` is always rebuilt in a dev environment.
* Updates `cheerio`, `deep-get-set`, and `oembetter` versions to resolve vulnerability warnings.
* Modules with a `ui/src` folder, but no other content, are no longer considered "empty" and do not generate a warning.
* Pushing a secondary context document now always results in entry to draft mode, as intended.
* Pushing a secondary context document works reliably, correcting a race condition that could cause the primary document to remain in context in some cases if the user was not already in edit mode.

### Changes

* Deprecates `self.renderPage` method for removal in next major version.
* Since `ui/src/index.js` files must export a function to avoid a browser error in production which breaks the website experience, we now detect this at startup and throw a more helpful error to prevent a last-minute discovery in production.

## 3.0.1 - 2021-06-17

### Fixes

* Fixes an error observed in the browser console when using more than one `ui/src/index.js` file in the same project. Using more than one is a good practice as it allows you to group frontend code with an appropriate module, or ship frontend code in an npm module that extends Apostrophe.
* Migrates all of our own frontend players and utilities from `ui/public` to `ui/src`, which provides a robust functional test of the above.
* Executes `ui/src` imports without waiting for next tick, which is appropriate as we have positioned it as an alternative to `ui/public` which is run without delay.

## 3.0.0 - 2021-06-16

### Breaks

* Previously our `a3-boilerplate` project came with a webpack build that pushed code to the `ui/public` folder of an `asset` module. Now the webpack build is not needed because Apostrophe takes care of compiling `ui/src` for us. This is good! However, **if you are transitioning your project to this new strategy, you will need to remove the `modules/asset/ui/public` folder from your project manually** to ensure that webpack-generated code originally intended for webpack-dev-server does not fail with a `publicPath` error in the console.
* The `CORE_DEV=1` environment setting has been changed to `APOS_DEV=1` because it is appropriate for anyone who is actively developing custom Apostrophe admin UI using `ui/apos` folders in their own modules.
* Apostrophe now uses Dart Sass, aka the `sass` npm module. The `node-sass` npm module has been deprecated by its authors for some time now. Most existing projects will be unaffected, but those writing their own Apostrophe UI components will need to change any `/deep/` selectors to `::v-deep` and consider making other Dart Sass updates as well. For more information see the [Dart Sass documentation](https://sass-lang.com/dart-sass). Those embracing the new `ui/src` feature should also bear in mind that Dart Sass is being used.

### Changes

* Relationship ids are now stored as aposDocIds (without the locale and mode part). The appropriate locale and mode are known from the request. This allows easy comparison and copying of these properties across locales and fixes a bug with reverse relationships when publishing documents. A migration has been added to take care of this conversion on first startup.
- The `attachment` field type now correctly limits file uploads by file type when using the `fileGroup` field option.
- Uploading SVG files is permitted in the Media Library by default.

### Adds

- Apostrophe now enables you to ship frontend JavaScript and Sass (using the SCSS syntax) without your own webpack configuration.
- Any module may contain modern JavaScript in a `ui/src/index.js` file, which may use `import` to bring in other files in the standard way. Note that **`ui/src/index.js must export a function`**. These functions are called for you in the order modules are initialized.
- Any module may contain a Sass (SCSS) stylesheet in a `ui/src/index.scss` file, which may also import other Sass (SCSS) files.
- Any project that requires IE11 support for `ui/src` JavaScript code can enable it by setting the `es5: true` option to the `@apostrophecms/asset` module. Apostrophe produces separate builds for IE11 and modern browsers, so there is no loss of performance in modern browsers. Code is automatically compiled for IE11 using `babel` and missing language features are polyfilled using `core-js` so you can use promises, `async/await` and other standard modern JavaScript features.
- `ui/public` is still available for raw JavaScript and CSS files that should be pushed *as-is* to the browser. The best use of this feature is to deliver the output of your own custom webpack build, if you have one.
- Adds browser-side `editMode` flag that tracks the state of the current view (edit or preview), located at `window.apos.adminBar.editMode`.
- Support for automatic inline style attribute sanitization for Rich Text widgets.
- Adds text align controls for Rich Text widgets. The following tools are now supported as part of a rich text widget's `toolbar` property:
-- `alignLeft`
-- `alignRight`
-- `alignCenter`
-- `alignJustify`
- `@apostrophecms/express` module now supports the `trustProxy: true` option, allowing your reverse proxy server (such as nginx) to pass on the original hostname, protocol and client IP address.

### Fixes

* Unit tests passing again. Temporarily disabled npm audit checks as a source of critical failures owing to upstream issues with third-party packages which are not actually a concern in our use case.
* Fixed issues with the query builder code for relationships. These issues were introduced in beta 3 but did not break typical applications, except for displaying distinct choices for existing values of a relationship field.
* Checkbox field types can now be used as conditional fields.
* Tracks references to attachments correctly, and introduces a migration to address any attachments previously tracked as part of documents that merely have a relationship to the proper document, i.e. pages containing widgets that reference an image piece.
* Tracks the "previously published" version of a document as a legitimate reference to any attachments, so that they are not discarded and can be brought back as expected if "Undo Publish" is clicked.
* Reverse relationships work properly for published documents.
* Relationship subfields are now loaded properly when `reverseOf` is used.
* "Discard Draft" is available when appropriate in "Manage Pages" and "Manage Pieces."
* "Discard Draft" disables the "Submit Updates" button when working as a contributor.
* Relationship subfields can now be edited when selecting in the full "manage view" browser, as well as in the compact relationship field view which worked previously.
* Relationship subfields now respect the `def` property.
* Relationship subfields are restored if you deselect a document and then reselect it within a single editing experience, i.e. accidentally deselect and immediately reselect, for instance.
* A console warning when editing subfields for a new relationship was fixed.
* Field type `color`'s `format` option moved out of the UI options and into the general options object. Supported formats are "rgb", "prgb", "hex6", "hex3", "hex8", "name", "hsl", "hsv". Pass the `format` string like:
```js
myColorField: {
  type: 'color',
  label: 'My Color',
  options: {
    format: 'hsl'
  }
}
```
* Restored Vue dependency to using semantic versioning now that Vue 2.6.14 has been released with a fix for the bug that required us to pin 2.6.12.
* Nunjucks template loader is fully compatible with Linux in a development environment.
* Improved template performance by reusing template loaders.
* `min` and `max` work properly for both string-like and number-like fields.
* Negative numbers, leading minus and plus signs, and trailing periods are accepted in the right ways by appropriate field types.
* If a user is inadvertently inserted with no password, set a random password on the backend for safety. In tests it appears that login with a blank password was already forbidden, but this provides an additional level of certainty.
* `data.page` and `data.contextOptions` are now available in `widget.html` templates in most cases. Specifically, they are available when loading the page, (2) when a widget has just been inserted on the page, and (3) when a widget has just been edited and saved back to the page. However, bear in mind that these parameters are never available when a widget is being edited "out of context" via "Page Settings", via the "Edit Piece" dialog box, via a dialog box for a parent widget, etc. Your templates should be written to tolerate the absence of these parameters.
* Double slashes in the slug cannot be used to trick Apostrophe into serving as an open redirect (fix ported to 3.x from 2.92.0).
* The global doc respects the `def` property of schema fields when first inserted at site creation time.
* Fixed fragment keyword arguments being available when not a part of the fragment signature.

## 3.0.0-beta.3.1 - 2021-06-07

### Breaks
- This backwards compatibility break actually occurred in 3.0.0-beta.3 and was not documented at that time, but it is important to know that the following Rich Text tool names have been updated to match Tiptap2's convention:
-- `bullet_list` -> `bulletList`
-- `ordered_list` -> `orderedList`
-- `code_block` -> `codeBlock`
-- `horizontal_rule` -> `horizontalRule`

### Fixes

- Rich Text default tool names updated, no longer broken. Bug introduced in 3.0.0-beta.3.
- Fixed Rich Text's tool cascade to properly account for core defaults, project level defaults, and area-specific options.

## 3.0.0-beta.3 - 2021-06-03

### Security Fixes

The `nlbr` and `nlp` Nunjucks filters marked their output as safe to preserve the tags that they added, without first escaping their input, creating a CSRF risk. These filters have been updated to escape their input unless it has already been marked safe. No code changes are required to templates whose input to the filter is intended as plaintext, however if you were intentionally leveraging this bug to output unescaped HTML markup you will need to make sure your input is free of CSRF risks and then use the `| safe` filter before the `| nlbr` or `| nlp` filter.

### Adds

- Added the `ignoreUnusedFolderWarning` option for modules that intentionally might not be activated or inherited from in a particular startup.
- Better explanation of how to replace macros with fragments, in particular how to call the fragments with `{% render fragmentName(args) %}`.

### Fixes

- Temporarily pinned to Vue 2.6.12 to fix an issue where the "New" button in the piece manager modals disappeared. We think this is a bug in the newly released Vue 2.6.13 but we are continuing to research it.
- Updated dependencies on `sanitize-html` and `nodemailer` to new major versions, causing no bc breaks at the ApostropheCMS level. This resolved two critical vulnerabilities according to `npm audit`.
- Removed many unused dependencies.
- The data retained for "Undo Publish" no longer causes slug conflicts in certain situations.
- Custom piece types using `localized: false` or `autopublish: true,` as well as singleton types, now display the correct options on the "Save" dropdown.
- The "Save and View," "Publish and View" and/or "Save Draft and Preview" options now appear only if an appropriate piece page actually exists for the piece type.
- Duplicating a widget now properly assigns new IDs to all copied sub-widgets, sub-areas and array items as well.

- Added the `ignoreUnusedFolderWarning` option for modules that intentionally might not be activated or inherited from in a particular startup.
- If you refresh the page while previewing or editing, you will be returned to that same state.

### Notices

- Numerous `npm audit` vulnerability warnings relating to `postcss` 7.x were examined, however it was determined that these are based on the idea of a malicious SASS coder attempting to cause a denial of service. Apostrophe developers would in any case be able to contribute JavaScript as well and so are already expected to be trusted parties. This issue must be resolved upstream in packages including both `stylelint` and `vue-loader` which have considerable work to do before supporting `postcss` 8.x, and in any case public access to write SASS is not part of the attack surface of Apostrophe.

### Changes

- When logging out on a page that only exists in draft form, or a page with access controls, you are redirected to the home page rather than seeing a 404 message.

- Rich text editor upgraded to [tiptap 2.x beta](https://www.tiptap.dev) :tada:. On the surface not a lot has changed with the upgrade, but tiptap 2 has big improvements in terms of speed, composability, and extension support. [See the technical differences of tiptap 1 and 2 here](https://www.tiptap.dev/overview/upgrade-guide#reasons-to-upgrade-to-tiptap-2x)

## 3.0.0-beta.2 - 2021-05-21

### **Breaks**

- The `updateModified: false` option, formerly supported only by `apos.doc.update`, has been renamed to `setModified: false` and is now supported by `apos.doc.insert` as well. If explicitly set to false, the insert and update methods will leave the `modified` property alone, rather than trying to detect or infer whether a change has been made to the draft relative to the published version.
- The `permission` module no longer takes an `interestingTypes` option. Instead, doc type managers may set their `showPermissions` option to `true` to always be broken out separately in the permissions explorer, or explicitly set it to `false` to never be mentioned at all, even on a list of typical piece types that have the same permissions. This allows module creators to ship the right options with their modules rather than requiring the developer to hand-configure `interestingTypes`.
- When editing users, the permissions explorer no longer lists "submitted draft" as a piece type.
- Removed `apos.adminBar.group` method, which is unlikely to be needed in 3.x. One can group admin bar items into dropdowns via the `groups` option.
- Raw HTML is no longer permitted in an `apos.notify` message parameter. Instead, `options.buttons` is available. If present, it must be an array of objects with `type` and `label` properties. If `type` is `'event'` then that button object must have `name` and `data` properties, and when clicked the button will trigger an apos bus event of the given `name` with the provided `data` object. Currently `'event'` is the only supported value for `type`.

### Adds

- The name `@apostrophecms/any-page-type` is now accepted for relationships that should match any page. With this change, the doc type manager module name and the type name are now identical for all types in 3.x. However, for backwards compatibility `@apostrophecms/page` is still accepted. `apos.doc.getManager` will accept either name.
- Sets the project root-level `views` directory as the default fallback views directory. This is no longer a necessary configuration in projects unless they want to change it on the `@apostrophecms/template` option `viewsFolderFallback`.
- The new `afterAposScripts` nunjucks block allows for pushing markup after Apostrophe's asset bundle script tag, at the end of the body. This is a useful way to add a script tag for Webpack's hot reload capabilities in development while still ensuring that Apostrophe's utility methods are available first, like they are in production.
- An `uploadfs` option may be passed to the `@apostrophecms/asset` module, in order to pass options configuring a separate instance of `uploadfs` specifically for the static assets. The `@apostrophecms/uploadfs` module now exports a method to instantiate an uploadfs instance. The default behavior, in which user-uploaded attachments and static assets share a single instance of uploadfs, is unchanged. Note that asset builds never use uploadfs unless `APOS_UPLOADFS_ASSETS=1` is set in the environment.
- `AposButtonSplit` is a new UI component that combines a button with a context menu. Users can act on a primary action or change the button's function via menu button to the right of the button itself.
- Developers can now pass options to the `color` schema field by passing a `pickerOptions` object through your field. This allows for modifying/removing the default color palette, changing the resulting color format, and disabling various UI. For full set of options [see this example](https://github.com/xiaokaike/vue-color/blob/master/src/components/Sketch.vue)
- `AposModal` now emits a `ready` event when it is fully painted and can be interacted with by users or code.
- The video widget is now compatible with vimeo private videos when the domain is on the allowlist in vimeo.

### Changes

- You can now override the parked page definition for the home page without copying the entirety of `minimumPark` from the source code. Specifically, you will not lose the root archive page if you park the home page without explicitly parking the archive page as well. This makes it easier to choose your own type for the home page, in lieu of `@apostrophecms/home-page`.

### Fixes

- Piece types like users that have a slug prefix no longer trigger a false positive as being "modified" when you first click the "New" button.
- The `name` option to widget modules, which never worked in 3.x, has been officially removed. The name of the widget type is always the name of the module, with the `-widget` suffix removed.
- The home page and other parked pages should not immediately show as "pending changes."
- In-context editing works properly when the current browser URL has a hash (portion beginning with `#`), enabling the use of the hash for project-specific work. Thanks to [https://stepanjakl.com/](Štěpán Jákl) for reporting the issue.
- When present, the `apos.http.addQueryToUrl` method preserves the hash of the URL intact.
- The home page and other parked pages should not immediately show as "pending changes."
- The browser-side `apos.http.parseQuery` function now handles objects and arrays properly again.
- The in-context menu for documents has been refactored as a smart component that carries out actions on its own, eliminating a great deal of redundant code, props and events.
- Added additional retries when binding to the port in a dev environment.
- The "Submit" button in the admin bar updates properly to "Submitted" if the submission happens in the page settings modal.
- Skipping positional arguments in fragments now works as expected.
- The rich text editor now supports specifying a `styles` array with no `p` tags properly. A newly added rich text widget initially contains an element with the first style, rather than always a paragraph. If no styles are configured, a `p` tag is assumed. Thanks to Stepan Jakl for reporting the issue.

### Changes
- Editor modal's Save button (publish / save draft / submit) now updated to use the `AposSplitButton` component. Editors can choose from several follow-up actions that occur after save, including creating another piece of content of the same type, being taken to the in-context version of the document, or being returned to the manager. Editor's selection is saved in localstorage, creating a remembered preference per content type.

## 3.0.0-beta.1.1 - 2021-05-07

### Fixes

- A hotfix for an issue spotted in beta 1 in our demo: all previously published pages of sites migrated from early alpha releases had a "Draft" label until published again.

## 3.0.0-beta.1 - 2021-05-06

### **Breaks**

- Removes the `firstName` and `lastName` fields in user pieces.
- The query parameters `apos-refresh`, `apos-edit`, `apos-mode` and `apos-locale` are now `aposRefresh`, `aposEdit`, `aposMode`and `aposLocale`. Going forward all query parameters will be camelCase for consistency with query builders.

### Changes

- Archiving a page or piece deletes any outstanding draft in favor of archiving the last published version. Previously the behavior was effectively the opposite.
- "Publish Changes" button label has been changes to "Update".
- Draft mode is no longer the default view for published documents.
- The page and piece manager views now display the title, etc. of the published version of a document, unless that document only exists in draft form. However a label is also provided indicating if a newer draft is in progress.
- Notifications have been updated with a new visual display and animation style.

### **Adds**

- Four permissions roles are supported and enforced: guest, contributor, editor and admin. See the documentation for details. Pre-existing alpha users are automatically migrated to the admin role.
- Documents in managers now have context sensitive action menus that allow actions like edit, discard draft, archive, restore, etc.
- A fragment call may now have a body using `rendercall`, just like a macro call can have a body using `call`. In addition, fragments can now have named arguments, just like macros. Many thanks to Miro Yovchev for contributing this implementation.
- Major performance improvement to the `nestedModuleSubdirs` option.
- Updates URL fields and oEmbed URL requests to use the `httpsFix` option in launder's `url()` method.
- Documents receive a state label based on their document state (draft, pending, pending updates)
- Contributors can submit drafts for review ("Submit" versus "Submit Updates").
- Editors and admins can manage submitted drafts.
- Editors and admins can easily see the number of proposed changes awaiting their attention.
- Support for virtual piece types, such as submitted drafts, which in actuality manage more than one type of doc.
- Confirm modals now support a schema which can be assessed after confirmation.
- When archiving and restoring pages, editors can chose whether the action affects only this document or this document + children
- Routes support the `before` syntax, allowing routes that are added to Express prior to the routes or middleware of another module. The syntax `before: 'middleware:moduleName'` must be used to add the route prior to the middleware of `moduleName`. If `middleware:` is not used, the route is added before the routes of `moduleName`. Note that normally all middleware is added before all routes.
- A `url` property can now optionally be specified when adding middleware. By default all middleware is global.
- The pieces REST GET API now supports returning only a count of all matching pieces, using the `?count=1` query parameter.
- Admin bar menu items can now specify a custom Vue component to be used in place of `AposButton`.
- Sets `username` fields to follow the user `title` field to remove an extra step in user creation.
- Adds default data to the `outerLayoutBase.html` `<title>` tag: `data.piece.title or data.page.title`.
- Moves the core UI build task into the start up process. The UI build runs automatically when `NODE_ENV` is *not* 'production' and when:
    1. The build folder does not yet exist.
    2. The package.json file is newer than the existing UI build.
    3. You explicitly tell it to by setting the environment variable `CORE_DEV=1`
- The new `._ids(_idOrArrayOfIds)` query builder replaces `explicitOrder` and accepts an array of document `_id`s or a single one. `_id` can be used as a multivalued query parameter. Documents are returned in the order you specify, and just like with single-document REST GET requests, the locale of the `_id`s is overridden by the `aposMode` query parameter if present.
- The `.withPublished(true)` query builder adds a `_publishedDoc` property to each returned draft document that has a published equivalent. `withPublished=1` can be used as a query parameter. Note this is not the way to fetch only published documents. For that, use `.locale('en:published')` or similar.
- The server-side implementation of `apos.http.post` now supports passing a `FormData` object created with the `[form-data](https://www.npmjs.com/package/form-data)` npm module. This keeps the API parallel with the browser-side implementation and allows for unit testing the attachments feature, as well as uploading files to internal and external APIs from the server.
- `manuallyPublished` computed property moved to the `AposPublishMixin` for the use cases where that mixin is otherwise warranted.
- `columns` specified for a piece type's manage view can have a name that uses "dot notation" to access a subproperty. Also, for types that are localized, the column name can begin with `draft:` or `published:` to specifically display a property of the draft or published version of the document rather than the best available. When a prefix is not used, the property comes from the published version of the document if available, otherwise from the draft.
- For page queries, the `children` query builder is now supported in query strings, including the `depth` subproperty. For instance you could fetch `/api/v1/@apostrophecms/page/id-of-page?children=1` or `/api/v1/@apostrophecms/page/id-of-page?children[depth]=3`.
- Setting `APOS_LOG_ALL_QUERIES=1` now logs the projection, skip, limit and sort in addition to the criteria, which were previously logged.

### **Fixes**

- Fragments can now call other fragments, both those declared in the same file and those imported, just like macros calling other macros. Thanks to Miro Yovchev for reporting the issue.
- There was a bug that allowed parked properties, such as the slug of the home page, to be edited. Note that if you don't want a property of a parked page to be locked down forever you can use the `_defaults` feature of parked pages.
- A required field error no longer appears immediately when you first start creating a user.
- Vue warning in the pieces manager due to use of value rather than name of column as a Vue key. Thanks to Miro Yovchev for spotting the issue.
- "Save Draft" is not an appropriate operation to offer when editing users.
- Pager links no longer break due to `aposRefresh=1` when in edit mode. Also removed superfluous `append` query parameter from these.
- You may now intentionally clear the username and slug fields in preparation to type a new value. They do not instantly repopulate based on the title field when you clear them.
- Language of buttons, labels, filters, and other UI updated and normalized throughout.
- A contributor who enters the page tree dialog box, opens the editor, and selects "delete draft" from within the editor of an individual page now sees the page tree reflect that change right away.
- The page manager listens for content change events in general and its refresh mechanism is robust in possible situations where both an explicit refresh call and a content change event occur.
- Automatically retries once if unable to bind to the port in a dev environment. This helps with occasional `EADDRINUSE` errors during nodemon restarts.
- Update the current page's context bar properly when appropriate after actions such as "Discard Draft."
- The main archive page cannot be restored, etc. via the context menu in the page tree.
- The context menu and "Preview Draft" are both disabled while errors are present in the editor dialog box.
- "Duplicate" should lead to a "Publish" button, not an "Update" button, "Submit" rather than "Submit Update," etc.
- When you "Duplicate" the home page you should be able to set a slug for the new page (parked properties of parked pages should be editable when making a duplicate).
- When duplicating the home page, the suggested slug should not be `/` as only one page can have that slug at a time.
- Attention is properly called to a slug conflict if it exists immediately when the document is opened (such as making a copy where the suggested slug has already been used for another copy).
- "Preview Draft" never appears for types that do not use drafts.
- The toggle state of admin bar utility items should only be mapped to an `is-active` class if, like palette, they opt in with `toggle: true`
- Fixed unique key errors in the migrate task by moving the parking of parked pages to a new `@apostrophecms/migrate:after` event handler, which runs only after migrations, whether that is at startup (in dev) or at the end of the migration task (in production).
- UI does not offer "Archive" for the home page, or other archived pages.
- Notification checks and other polling requests now occur only when the tab is in the foreground, resolving a number of problems that masqueraded as other bugs when the browser hit its connection limit for multiple tabs on the same site.
- Parked pages are now parked immediately after database migrations are checked and/or run. In dev this still happens at each startup. In production this happens when the database is brand new and when the migration task is manually run.

## 3.0.0-alpha.7 - 2021-04-07

### Breaks

* The `trash` property has been renamed `archived`, and throughout the UI we refer to "archiving" and the "archive" rather than "move to trash" and the "trash can." A database migration is included to address this for existing databases. However, **if you set the minimumPark option, or used a boilerplate in which it is set,** you will need to **change the settings for the `parkedId: 'trash'` page to match those [currently found in the `minimumPark` option setting in the `@apostrophecms/page` source code](https://github.com/apostrophecms/apostrophe/blob/481252f9bd8f42b62648a0695105e6e9250810d3/modules/%40apostrophecms/page/index.js#L25-L32).

### Adds

* General UX and UI improvements to the experience of moving documents to and from the archive, formerly known as the trash.
* Links to each piece are available in the manage view when appropriate.
* Search is implemented in the media library.
* You can now pass core widgets a `className` option when configuring them as part of an area.
* `previewDraft` for pieces, adds a Preview Draft button on creation for quick in-context editing. Defaults to true.

### Changes

* Do not immediately redirect to new pages and pieces.
* Restored pieces now restore as unpublished drafts.
* Refactored the admin bar component for maintainability.
* Notification style updates

### Fixes

* Advisory lock no longer triggers an update to the modification timestamp of a document.
* Attempts to connect Apostrophe 3.x to an Apostrophe 2.x database are blocked to prevent content loss.
* "Save as Draft" is now available as soon as a new document is created.
* Areas nested in array schema fields can now be edited in context.
* When using `apos.image.first`, the alt attribute of the image piece is available on the returned attachment object as `._alt`. In addition, `_credit` and `_creditUrl` are available.
* Fixes relating to the editing of widgets in nested areas, both on the page and in the modal.
* Removed published / draft switch for unpublished drafts.
* "Publish Changes" appears only at appropriate times.
* Notifications moved from the bottom right of the viewport to the bottom center, fixing some cases of UI overlap.

## 3.0.0-alpha.6.1 - 2021-03-26

### Fixes

* Conditional fields (`if`) and the "following values" mechanism now work properly in array item fields.
* When editing "Page Settings" or a piece, the "publish" button should not be clickable if there are errors.

## 3.0.0-alpha.6 - 2021-03-24

### Adds
* You can "copy" a page or a piece via the ⠇ menu.
* When moving the current page or piece to the trash, you are taken to the home page.
* `permissions: false` is supported for piece and page insert operations.
* Adds note to remove deprecated `allowedInChooser` option on piece type filters.
* UX improvement: "Move to Trash" and "Restore" buttons added for pieces, replacing the boolean field. You can open a piece that is in the trash in a read-only way in order to review it and click "Restore."
* Advisory lock support has been completed for all content types, including on-page, in-context editing. This prevents accidental conflicts between editors.
* Image widgets now accept a `size` context option from the template, which can be used to avoid sending a full-width image for a very small placement.
* Additional improvements.

### Fixes
* Fixes error from missing `select` method in `AposPiecesManager` component.
* No more migration messages at startup for brand-new sites.
* `max` is now properly implemented for relationships when using the manager dialog box as a chooser.
* "Trash" filter now displays its state properly in the piece manager dialog box.
* Dragging an image to the media library works reliably.
* Infinite loop warning when editing page titles has been fixed.
* Users can locate the tab that still contains errors when blocked from saving a piece due to schema field errors.
* Calling `insert` works properly in the `init` function of a module.
* Additional fixes.

### Breaks

* Apostrophe's instance of `uploadfs` has moved from `apos.attachment.uploadfs` to `apos.uploadfs`. The `uploadfs` configuration option has similarly moved from the `@apostrophecms/attachment` module to the `@apostrophecms/uploadfs` module. `imageSizes` is still an option to `@apostrophecms/attachment`.

## 3.0.0-alpha.5 - 2021-02-11

* Conditional fields are now supported via the new `if` syntax. The old 2.x `showFields` feature has been replaced with `if: { ... }`.
* Adds the option to pass context options to an area for its widgets following the `with` keyword. Context options for widgets not in that area (or that don't exist) are ignored. Syntax: `{% area data.page, 'areaName' with { '@apostrophecms/image: { size: 'full' } } %}`.
* Advisory locking has been implemented for in-context editing, including nested contexts like the palette module. Advisory locking has also been implemented for the media manager, completing the advisory locking story.
* Detects many common configuration errors at startup.
* Extends `getBrowserData` in `@apostrophecms/doc-type` rather than overwriting the method.
* If a select element has no default, but is required, it should default to the first option. The select elements appeared as if this were the case, but on save you would be told to make a choice, forcing you to change and change back. This has been fixed.
* Removes 2.x piece module option code, including for `contextual`, `manageViews`, `publishMenu`, and `contextMenu`.
* Removes admin bar module options related to 2.x slide-out UI: `openOnLoad`, `openOnHomepageLoad`, `closeDelay`.
* Fixed a bug that allowed users to appear to be in edit mode while looking at published content in certain edge cases.
* The PATCH API for pages can now infer the correct _id in cases where the locale is specified in the query string as an override, just like other methods.
* Check permissions for the delete and publish operations.
* Many bug fixes.

### Breaks
* Changes the `piecesModuleName` option to `pieceModuleName` (no "s") in the `@apostrophecms/piece-page-type` module. This feature is used only when you have two or more piece page types for the same piece type.

## 3.0.0-alpha.4.2 - 2021-01-27

* The `label` option is no longer required for widget type modules. This was already true for piece type and page type modules.
* Ability to namespace asset builds. Do not push asset builds to uploadfs unless specified.

### Breaking changes

* Removes the `browser` module option, which was only used by the rich text widget in core. All browser data should now be added by extending or overriding `getBrowserData` in a module. Also updates `getComponentName` to reference `options.components` instead of `options.browser.components`.

## 3.0.0-alpha.4.1

* Hotfix: the asset module now looks for a `./release-id` file (relative to the project), not a `./data/release-id` file, because `data` is not a deployed folder and the intent of `release-id` is to share a common release identifier between the asset build step and the deployed instances.

## 3.0.0-alpha.4

* **"Fragments" have been added to the Apostrophe template API, as an alternative to Nunjucks' macros, to fully support areas and async components.** [See the A3 alpha documentation](https://a3.docs.apos.dev/guide/widgets-and-templates/fragments.html) for instructions on how to use this feature.
* **CSS files in the `ui/public` subdirectory of any module are now bundled and pushed to the browser.** This allows you to efficiently deliver your CSS assets, just as you can deliver JS assets in `ui/public`. Note that these assets must be browser-ready JS and CSS, so it is customary to use your own webpack build to generate them. See [the a3-boilerplate project](https://github.com/apostrophecms/a3-boilerplate) for an example, especially `webpack.config.js`.
* **More support for rendering HTML in REST API requests.** See the `render-areas` query parameter in [piece and page REST API documentation](https://a3.docs.apos.dev/reference/api/pieces.html#get-api-v1-piece-name).
* **Context bar takeover capability,** for situations where a secondary document should temporarily own the undo/redo/publish UI.
* **Unpublished pages in the tree** are easier to identify
* **Range fields** have been added.
* **Support for npm bundles is back.** It works just like in 2.x, but the property is `bundle`, not `moogBundle`. Thanks to Miro Yovchev.

### Breaking changes

* **A3 now uses webpack 5.** For now, **due to a known issue with vue-loader, your own project must also be updated to use webpack 5.** The a3-boilerplate project has been updated accordingly, so you may refer to [the a3-boilerplate project](https://github.com/apostrophecms/a3-boilerplate) for an example of the changes to be made, notably in `webpack.config.js` and `package.json`. We are in communication with upstream developers to resolve the issue so that projects and apostrophe core can use different major versions of webpack.

## 3.0.0-alpha.3

Third alpha release of 3.x. Introduced draft mode and the "Publish Changes" button.

## 3.0.0-alpha.2

Second alpha release of 3.x. Introduced a distinct "edit" mode.

## 3.0.0-alpha.1

First alpha release of 3.x.<|MERGE_RESOLUTION|>--- conflicted
+++ resolved
@@ -11,11 +11,6 @@
 * Improves loaders by using new `AposLoadingBlock` that uses `AposLoading` instead of the purple screen in media manager.
 
 ### Fixes
-<<<<<<< HEAD
-* Identify and mark server validation errors in the admin UI. This helps editors identify already existing data fields, having validation errors when schema changes (e.g. optional field becomes required).
-* Fixed bug introduced in version `4.4.3` that could cause save operations to fail on
-string fields that are initially `null`.
-=======
 
 * Remove double get request when saving image update.
 * Fix filter menu forgetting selecting filters and not instantiating them.
@@ -26,9 +21,10 @@
 
 ### Fixes
 * Identify and mark server validation errors in the admin UI. This helps editors identify already existing data fields, having validation errors when schema changes (e.g. optional field becomes required).
+* Fixed bug introduced in version `4.4.3` that could cause save operations to fail on
+string fields that are initially `null`.
 * Removes `menu-offset` props that were causing `AposContextMenu` to not display properly. 
 Allows to pass a number or an array to `ApodContextMenu` to set the offset of the context menu (main and cross axis see `floating-ui` documentation).
->>>>>>> bd45d6a6
 
 ## 4.4.3 (2024-06-17)
 
