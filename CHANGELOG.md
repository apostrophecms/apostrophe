--- conflicted
+++ resolved
@@ -62,7 +62,6 @@
 * Fixes select boxes of relationships, we can now check manually published relationships, and `AposSlatList` renders properly checked relationships.
 * Fixes issues in `AposInputArray` on production build to be able to add, remove and edit array items after `required` error.
 * Relationships browse button isn't disabled when max is reached.
-<<<<<<< HEAD
 * In media manager images checkboxes are disabled when max is reached.
 
 ## 4.3.3 (2024-06-04)
@@ -72,13 +71,11 @@
 * Removes `$nextTick` use to re render schema in `AposArrayEditor` because it was triggering weird vue error in production.
 Instead, makes the AposSchema for loop keys more unique using `modelValue.data._id`, 
 if document changes it re-renders schema fields.
-=======
 * In media manager image checkboxes are disabled when max is reached.
 * Fixes tiptap bubble menu jumping on Firefox when clicking on buttons. Also fixes the fact that 
 double clicking on bubble menu out of buttons would prevent it from closing when unfocusing the rich text area.
 * In media manager images checkboxes are disabled when max is reached.
 * Makes the final fields accessible in the media manager right rail.
->>>>>>> 14f0f794
 
 ## 4.3.2 (2024-05-18)
 
