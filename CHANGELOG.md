--- conflicted
+++ resolved
@@ -5,15 +5,12 @@
 ### Adds
 
 * Emit a `beforeInsert` event from the `@apostrophecms:attachment` module, with `req` and the `doc` as arguments, in order to give the possibility to override the attachment.
-<<<<<<< HEAD
 * Convert uppercase URLs automatically to their lowercase version - can be disabled through `forceLowerCaseUrls` option in `@apostrophecms/page/index.js`.
-=======
 
 ### Fixes
 
 * Modifies the `aposMode` property of a document, to set it to `previous`, when this one switch from `published` to `previous` state.
 
->>>>>>> 6f7ebb0a
 ## 3.37.0 (2023-01-06)
 
 ### Adds
