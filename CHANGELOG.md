# Changelog

## UNRELEASED

### Adds

<<<<<<< HEAD
* Modules can now call `apos.area.addCreateWidgetOperation` to register a custom operation that invokes a modal and inserts the widget returned by that modal. These operations are offered as choices in all "add widget" menus, both regular and expanded.
* `AposDocEditor` now accepts a `values` prop, which can be used to pass an object of initial values for some or all fields. Use of this prop is optional. It is not supported when editing existing documents.
* `apos.doc.edit` now accepts an optional `values` object as the final parameter, containing initial values for some or all fields. This is supported only when editing existing documents.
* When specifying a modal name to be executed, developers may now register "transformers" to be invoked first, using pipe syntax. For example, the modal name `aposSectionTemplateLibraryWidgetToDoc|AposDocEditor` will invoke the transformer `aposSectionTemplateLibraryWidgetToDoc` with the original props, and pass the returned result to `AposDocEditor`. Note that transformers are awaited. Transformers are registered in frontend admin UI code by passing a name and a function to `apos.ui.addTransformer`.
=======
* Adds quick image upload UI to `@apostrophecms/image-widget`.

## 4.20.0 (2025-08-06)

### Adds

* Adds any alt text found in an attribute to the media library attachment during import of rich text inline images by API
* Adds `prependNodes` and `appendNodes` methods to every module. These methods allow you to inject HTML to every page using a `node` declaration.
>>>>>>> 0f7b06fc

### Changes

* A `clone-widget.js` file has been factored out, providing a universal way to return a clone of an existing widget which is distinct from the original.
* Adds any alt text found in an attribute to the media library attachment during import of rich text inline images by API
* Adds `prependNodes` and `appendNodes` methods to every module. These methods allow you to inject HTML to every page using a `node` declaration.
* Changes handling of `order` and `groups` in the `admin-bar` module to respect, rather that reverse, the order of items
* Interacting with the text inside a rich text widget will hide the widget controls to prevent awkward text selection.

### Fixes

* Let the `@apostrophecms/page:unpark` task unpark all parked pages with the given slug, not just the first one.
* Exclude unknown page types from the page manager.
* Remove multiple calls to render-widget when switch to edit mode.
* Resolved an issue affecting `withRelationships` with two or more steps. This issue could cause a document to appear to be related to the same document more than once.
* You can now use checkboxes as filter `inputType`.
* Fixed a regression that prevented multiple variations of `p` with different classes from being recognized again when reopening the rich text editor, even if they are all on the style menu. This was caused by knock-on effects of upstream changes in tiptap and prosemirror and our previous efforts to mitigate these. Those upstream changes were correct, but they did have certain side effects in ApostropheCMS. By more fully specifying the desired behavior, we have now fully corrected the issue at the ApostropheCMS level.
* Correctly update alt attribute of images in rich text widgets.

### Security

* Clear an npm audit warning by replacing `connect-multiparty` with `multer`. Thanks to [Radhakrishnan Mohan](https://github.com/RadhaKrishnan) for this contribution.
* To be clear, this was never an actual security vulnerability. The CVE in question is disputed, and for good reasons. However, since `connect-multiparty` is no longer maintained, it makes sense to move to `multer`.

## 4.19.0 (2025-07-09)

### Adds

* Implemented GET /api/v1/@apostrophecms/login/whoami route such that it returns the details of the currently logged in user; added the route to the login module.
  Thanks to [sombitganguly](https://github.com/sombitganguly) for this contribution.
* Adds keyboard shortcuts for manipulating widgets in areas. Includes Cut, Copy, Paste, Delete, and Duplicate.
* Automatic translation now supports a disclaimer and an help text for the checkbox. You can now set the disclaimer by setting `automaticTranslationDisclaimer` `i18n` key and the help text by setting `automaticTranslationCheckboxHelp` `i18n` key.
* Adds dynamic choices working with piece manager filters.
* Allow `import.imageTags` (array of image tag IDs) to be passed to the rich text widget when importing (see <https://docs.apostrophecms.org/reference/api/rich-text.html#importing-inline-images>).
* Adds a new way to make `GET` requests with a large query string. It can become a `POST` request containing the key `__aposGetWithQuery` in its body.
A middleware checks for this key and converts the request back to a `GET` request with the right `req.query` property.
* Adds a new batch operation to tag images.

### Changes

### Fixes

* Add missing Pages manager shortcuts list helper.
* Improve the `isEmpty` method of the rich text widget to take into account the HTML blocks (`<figure>` and `<table>`) that are not empty but do not contain any plain text.
* Fixed admin bar item ordering to correctly respect the precedence hierarchy: groups (when leader is positioned) > explicit order array > groups (when leader has positioning options) > individual `last`/`after` options.
* (Backward compatibility break) Conditional field that depends on already hidden field is also hidden, again.

## 4.18.0 (2025-06-11)

### Adds

* Adds MongoDB-style support (comparison operators) for conditional fields and all systems that use conditions. Conditional fields now have access to the `following` values from the parent schema fields.
* Add `followingIgnore` option to the `string` field schema. A boolean `true` results in all `following` values being ignored (not attempted to be used as a value for the field). When array of strings, the UI will ignore every item that matches a `following` field name.
* Adds link configuration to the `@apostrophecms/image-widget` UI and a new option `linkWithType` to control what document types can be linked to. Opt-out of the widget inline styles (reset) by setting `inlineStyles: false` in the widget configuration or contextual options (area).
* Use the link configuration of the Rich Text widget for image links too. It respects the existing `linkWithType` Rich Text option and uses the same schema (`linkFields`) used for text links. The fields from that schema can opt-in for specific tiptap extension now via a field property `extensions` (array) with possible array values `Link` and/or `Image`. You still need to specify the `htmlAttribute` property (the name of the attribute to be added to the link tag) in the schema when adding more fields. If the `extensions` property is not set, the field will be applied for both tiptap extensions.
* Adds body style support for breakpoint preview mode. Created new `[data-apos-refreshable-body]` div inside the container during breapoint preview.
Switch body attributes to this new div to keep supporting body styles in breakpoint preview mode.

### Changes

* Set the `Cache-Control` header to `no-store` for error pages in order to prevent the risk of serving stale error pages to users.
* Updates rich-text default configuration.

### Fixes

* The Download links in the media library now immediately download the file as expected, rather than navigating to the image in the current tab. `AposButton` now supports the `:download="true"` prop as expected.
* Using an API key with the editor, contributor or guest role now have a `req` object with the corresponding rights. The old behavior gave non-admin API keys less access than expected.

## 4.17.1 (2025-05-16)

### Fixes

* Pinned to tiptap 2.11.0 and specific prosemirror releases compatible with it, to work around a bug that broke the behavior of lists in the editor when re-opening an existing list. We are working with upstream projects to resolve this so we can continue to track updates in tiptap and prosemirror.

## 4.17.0 (2025-05-14)

### Adds

* Support for `fetchRelationships: false` in `applyPatch` and related methods. This is intended for the use of the `@apostrophecms/import-export` module, so the functionality is not exposed in a way that can be accessed simply by making a web request.

### Fixes

* Errors thrown on the server side by subfields of widgets are now reported in a useful form at the document level. Previously a different error occurred in the error handling logic itself, confusing the issue.

## 4.16.0 (2025-05-14)

### Adds

* Uses new `widgetOperations` to add the `adjustImage` operation to the image widget.
* Adds a server validation before adding a widget to an area. Introduces a new POST route `@apostrophecms/area/validate-widget`.
* The new `widgetOperations` cascade config property can be used to display custom operations for widgets. An `if` condition can be used to test properties of the widget before displaying an operation.

### Changes

* Enable widget live preview by default.

### Fixes

* Fixes `range` field type default value not being set properly.
* Fixes autocomplete and search sorting and as a consequence, fixes potential duplicates during pagination.
* Fixes all eslint warnings.
* When pasting a widget from the clipboard, the correct widget type is always offered on the "Add Content" menu.
* Widget live preview is now attempting to auto-position the Widget Editor modal only if no explicit widget configuration (`options.origin`) is provided.
* `required` is now implemented on the server side as well for `relationship` fields. It behaves like `min: 1`. It was always implemented on the front end. However, note that a relationship can still become empty if the related document is archived or deleted.
* Image widgets, and others with a placeholder when empty, now restore their placeholder view when canceling the widget editor in live preview mode.
* Fixes `z-index` of widget controls, going above the controls add button.

### Changes

* Updates the default fields for the `getMangageApiProjection()` to include a more sensible base configuration and adds a `true` option to return the minimal default values.

## 4.15.2 (2025-04-28)

### Security

* Fixes a potential XSS attack vector, [CVE-2025-26791](https://github.com/advisories/GHSA-vhxf-7vqr-mrjg). While the risk was low, it was possible for one user with login and editing privileges to carry out an XSS attack on another by uploading a specially crafted SVG file. Normally this would not work because ApostropheCMS typically renders uploaded SVGs via an `img` tag, however if the second user downloaded the SVG file from the media library the exploit could work.

## 4.15.1 (2025-04-22)

### Fixes

* Fixes a RT bug where including `table` in `toolbar` but omitting an `insert` array crashed the rich text editor.

## 4.15.0 (2025-04-16)

### Adds

* To display a live preview on the page as changes are made to widgets, set the `preview: true` option on any widget module. To turn it on for all widgets, you can set it on the `@apostrophecms/widget-type` module, the base class of all widget modules. This works especially well when `range` fields are used to achieve visual effects.
* Adds separate control bar for editing tables in rich text
* Adds ability to drag-resize rich text table columns

### Changes

* Improve the Page Manager experience when dragging and dropping pages - the updates happen in background and the UI is not blocked anymore.
* Allow scrolling while dragging a page in the Page Manager.
* Change user's email field type to `email`.
* Improve media manager experience after uploading images. No additional server requests are made, no broken UI on error.
* Change reset password form button label to `Reset Password`.
* Removed overly verbose logging of schema errors in the schema module itself. These are already logged appropriately if they become the actual result of an API call. With this change it becomes possible to catch and discard or mitigate these in some situations without excessive log output.
* Bumps eslint-config-apostrophe, fix errors and a bunch of warnings.
* Gets back checkboxes in the media manager.

### Fixes

* Adds missing notifications and error handling in media manager and save notification for auto-published pieces.
* Update `uploadfs` to `1.24.3`.
* Fixes an edge case where reordering a page in the Page Manager might affect another locale.
* Fixes chrome bug when pages manager checkboxes need a double click when coming from the rich text editor (because some text is selected).
* Fixes the rich text insert menu image menu not being properly closed.
* Fixes the rich text toolbar not closing sometimes when unfocusing the editor.
* Fixes missing wording on images batch operations.
* Fixes rich text toolbar width being limited to parent width.
* Fixes rich text insert menu focused item text color easily overridable.
* Fixes long overlapping text in the header of the Report modal.
* Fixes clipped text in the pager and in the relationship filters of piece manager.
* Fixes an error when pressing Enter in a relationship input without a focused suggestion.
* Fixes locale switcher not allowing to switch the page of an article when its parent page is draft only.

## 4.14.2 (2025-04-02)

### Fixes

* Hotfix: the `choices` query parameter of the REST API no longer results in a 500 error if an invalid filter name is part of the list. Such filters are now properly ignored in `choices`. This issue could also have resulted in invocation of query methods that are not builders, however since all such methods are read-only operations, no arguments could be passed and no information was returned, there are no security implications.

## 4.14.1 (2025-03-31)

### Fixes

* Hotfix: fixes a bug in which the same on-demand cache was used across multiple sites in the presence of `@apostrophecms/multisite`. In rare cases, this bug could cause the home page of site "A" to be displayed on a request for site "B," but only if requests were simultaneous. This bug did not impact single-site projects.

## 4.14.0 (2025-03-19)

### Adds

* Add a label for the `@apostrophecms/attachment` module (error reporting reasons).
* Add `translate` boolean option for report modal header configuration to force translation of the relevant items value (table cells).
* Adds feature to generate a table from an imported CSV file inside the rich-text-widget.
* Add data-test attributes to the login page.
* Adds AI-generated missing translations
* Adds the missing "Tags" filter to the chooser/manager view of files.
* Adds batch operations to the media manager.
* Passes `moduleName` to the event `content-changed` for batch operations, to know if data should be refreshed or not.

### Changes

* Bumps the `perPage` option for piece-types from 10 to 50
* Reworks rich text popovers to use `AposContextMenu`, for toolbar components as well as insert menu items.

### Fixes

* The `lang` attribute of the `<html>` tag now respects localization.
* Fixes the focus styling on AposTable headers.
* Proper errors when widgets are badly configured in expanded mode.
* More reliable Media Manager infinite scroll pagination.
* Fixes margin collapse in nested areas by switching to `padding` instead of `margin`
* Fixes Edit in Media Manager when the image is not in the currently loaded images. This may happen when the the Media Manager is in a relationship mode.
* Removes `publish` batch operation for `autopublished` pieces.
* Fixes `restore` batch operation having the action `update`.
* Fixes `localize` batch operation having no `action` and no `docIds`.

### Removes

* Table controls from the default rich text control bar

## 4.13.0 (2025-02-19)

### Adds

* Supports progress notification type, can be used when no job are involved. Manage progress state into the new `processes` entity.
* Moves global notification logic into Pinia store as well as job polling that updates processes.

### Fixes

* Field inputs inside an array modal can now be focused/tabbed via keyboard
* Fixes admin bar overlapping widget area add menu.
* Fixed the checkered background for gauging color transparency.
* Fixes `group.operations` (batch configuration) merging between modules in the same way that `group.fields` are merged.
* The i18n manager detects the current locale correctly in some edge cases, like when the locale is changed per document (Editor Modal) and the localization manager is opened from a relationship manager via a document context menu.

### Adds

* Add support for batch localization of pieces and pages.
* Adds type for each file uploaded by big-upload. Moves big-upload-client to `apos/ui` folder and makes it esm.
* When present, projections for reverse relationships now automatically include the special id and field storage properties for the relationship in question, allowing the related documents to be successfully returned.
* Introduce `AposModalReport` component for displaying table reports. It's accessible via `apos.report(content, options)` method and it's now used in the `@apostrophecms/i18n` module for detailed reporting after a batch localization operation.

### Changes

* The array editor's `isModified` method is now a computed property for consistency.
* The `modal` configuration property for batch operations without a group is now accepted and works as expected in the same way as for grouped operations.
* Explicitly enable document versions for `@apostrophecms/file-tag`, `@apostrophecms/file`, `@apostrophecms/image-tag` and `@apostrophecms/image` piece types.

### Adds

* If `error.cause` is prevent, log the property.

## 4.12.0 (2025-01-27)

### Fixes

* Fixes ability to change color hue by clicking the color hue bar rather than dragging the indicator.
* Prevents the rich text control bar from closing while using certain UI within the color picker.
* Saving a document via the dialog box properly refreshes the main content area when on a "show page" (when the context document is a piece rather than a page)
* Fixes the `AposButtonSplit` markup to follow the HTML5 specification, optimizes the component performance, visuals and testability.
* Fixes a case where releationship button overlaps a context menu.

### Adds

* Ability to disable the color spectrum UI of a color picker
* Accessibility improvement for the rich text editor Typography toolbar item.
* Adds `moduleLabels` prop to `AposDocContextMenu` to pass it to opened modals from custom operations (used by templates to define labels to display on the export modal).

### Changes

* Range style updates.
* The `pickerOptions` sub property of a color field's configuration has been merged with it's parent `options` object.
* Reworks `inline` and `micro` UI of some fields (color, range, select). Improve global inline style.
* Makes the range input being a number all the time instead of a string that we convert manually.
* Command line tasks can run before the first frontend asset build without error messages.

## 4.11.2 (2024-12-29)

### Fixes

* Fixes a bug where images in Media manager are not selectable (click on an image does nothing) in both default and relationship mode.
* Eliminated superfluous error messages. The convert method now waits for all recursive invocations to complete before attempting to determine if fields are visible.

### Adds

* Possibility to set a field not ready when performing async operations, when a field isn't ready, the validation and emit won't occur.

## 4.11.1 (2024-12-18)

### Fixes

* Corrected a unit test that relies on the sitemap module, as it now makes explicit that the project level `baseUrl` must be set for a successful experience, and the module level `baseUrl` was set earlier. No other changes.

## 4.11.0 (2024-12-18)

### Adds

* When validating an `area` field, warn the developer if `widgets` is not nested in `options`.
* Adds support for supplying CSS variable names to a color field's `presetColors` array as selectable values.
* Adds support for dynamic focus trap in Context menus (prop `dynamicFocus`). When set to `true`, the focusable elements are recalculated on each cycle step.
* Adds option to disable `tabindex` on `AposToggle` component. A new prop `disableFocus` can be set to `false` to disable the focus on the toggle button. It's enabled by default.
* Adds support for event on `addContextOperation`, an option `type` can now be passed and can be `modal` (default) or `event`, in this case it does not try to open a modal but emit a bus event using the action as name.

### Fixes

* Focus properly Widget Editor modals when opened. Keep the previous active focus on the modal when closing the widget editor.
* a11y improvements for context menus.
* Fixes broken widget preview URL when the image is overridden (module improve) and external build module is registered.
* Inject dynamic custom bundle CSS when using external build module with no CSS entry point.
* Range field now correctly takes 0 into account.
* Apos style does not go through `postcss-viewport-to-container-toggle` plugin anymore to avoid UI bugs.

## 4.10.0 (2024-11-20)

### Fixes

* Extra bundle detection when using external build module works properly now.
* Widget players are now properly invoked when they arrive later in the page load process.
* Fix permission grid tooltip display.
* Fixes a bug that crashes external frontend applications.
* Fixes a false positive warning for module not in use for project level submodules (e.g. `widges/module.js`) and dot-folders (e.g. `.DS_Store`).
* Bumped `express-bearer-token` dependency to address a low-severity `npm audit` warning regarding noncompliant cookie names and values. Apostrophe
did not actually use any noncompliant cookie names or values, so there was no vulnerability in Apostrophe.
* Rich text "Styles" toolbar now has visually focused state.
* The `renderPermalinks` and `renderImages` methods of the `@apostrophecms/rich-text` module now correctly resolve the final URLs of page links and inline images in rich text widgets, even when the user has editing privileges. Formerly this was mistakenly prevented by logic intended to preserve the editing experience. The editing experience never actually relied on the
rendered output.
* Search bar will perform the search even if the bar is empty allowing to reset a search.
* Fixes Color picker being hidden in an inline array schema field, also fixes rgba inputs going off the modal.

### Adds

* It's possible now to target the HMR build when registering via `template.append` and `template.prepend`. Use `when: 'hmr:public'` or `when: 'hmr:apos'` that will be evaluated against the current asset `options.hmr` configuration.
* Adds asset module option `options.modulePreloadPolyfill` (default `true`) to allow disabling the polyfill preload for e.g. external front-ends.
* Adds `bundleMarkup` to the data sent to the external front-end, containing all markup for injecting Apostrophe UI in the front-end.
* Warns users when two page types have the same field name, but a different field type. This may cause errors or other problems when an editor switches page types.
* The piece and page `GET` REST APIs now support `?render-areas=inline`. When this parameter is used, an HTML rendering of each widget is added to that specific widget in each area's `items` array as a new `_rendered` property. The existing `?render-areas=1` parameter is still supported to render the entire area as a single `_rendered` property. Note that this older option also causes `items` to be omitted from the response.

### Changes

* Removes postcss plugin and webpack loader used for breakpoint preview mode. Uses instead the new `postcss-viewport-to-container-toggle` plugin in the webpack config.
* Implement `vue-color` directly in Apostrophe rather than as a dependency
* Switch color handling library from `tinycolor2` to `@ctrl/tinycolor`
* Removes error messages in server console for hidden fields. These messages should not have been printed out in the server console in the first place.
* Removes invalid error messages on select fields appearing while opening an existing valid document.

## 4.9.0 (2024-10-31)

### Adds

* Relationship inputs have aria accessibility tags and autocomplete suggestions can be controlled by keyboard.
* Elements inside modals can have a `data-apos-focus-priority` attribute that prioritizes them inside the focusable elements list.
* Modals will continute trying to find focusable elements until an element marked `data-apos-focus-priority` appears or the max retry threshold is reached.
* Takes care of an edge case where Media Manager would duplicate search results.
* Add support for ESM projects.
* Modules can now have a `before: "module-name"` property in their configuration to initialize them before another module, bypassing the normal
order implied by `defaults.js` and `app.js`.
* `select` and `checkboxes` fields that implement dynamic choices can now take into account the value of other fields on the fly, by specifying
a `following` property with an array of other field names. Array and object subfields can access properties of the parent document
by adding a `<` prefix (or more than one) to field names in `following` to look upwards a level. Your custom method on the server side will
now receive a `following` object as an additional argument. One limitation: for now, a field with dynamic choices cannot depend on another field
with dynamic choices in this way.
* Adds AI-generated missing translations
* Adds the mobile preview dropdown for non visibles breakpoints. Uses the new `shortcut` property to display breakpoints out of the dropdown.
* Adds possibility to have two icons in a button.
* Breakpoint preview only targets `[data-apos-refreshable]`.
* Adds a `isActive` state to context menu items. Also adds possibility to add icons to context menu items.
* Add a postcss plugin to handle `vh` and `vw` values on breakpoint preview mode.
* Adds inject component `when` condition with possible values `hmr`, `prod`, and `dev`. Modules should explicitely register their components with the same `when` value and the condition should be met to inject the component.
* Adds inject `bundler` registration condition. It's in use only when registering a component and will be evaluated on runtime. The value should match the current build module (`webpack` or the external build module alias).
* Adds new development task `@apostrophecms/asset:reset` to reset the asset build cache and all build artifacts.
* Revamps the `@apostrophecms/asset` module to enable bundling via build modules.
* Adds `apos.asset.devServerUrl()` nunjucks helper to get the (bundle) dev server URL when available.
* The asset module has a new option, `options.hmr` that accepts `public` (default), `apos` or `false` to enable HMR for the public bundle or the admin UI bundle or disable it respectively. This configuration works only with external build modules that support HMR.
* The asset module has a new option, `options.hmrPort` that accepts an integer (default `null`) to specify the HMR WS port. If not specified, the default express port is used. This configuration works only with external build modules that support HMR WS.
* The asset module has a new option, `options.productionSourceMaps` that accepts a boolean (default `false`) to enable source maps in production. This configuration works only with external build modules that support source maps.

### Changes

* Silence deprecation warnings from Sass 1.80+ regarding the use of `@import`. The Sass team [has stated there will be a two-year transition period](https://sass-lang.com/documentation/breaking-changes/import/#transition-period) before the feature is actually removed. The use of `@import` is common practice in the Apostrophe codebase and in many project codebases. We will arrange for an orderly migration to the new `@use` directive before Sass 3.x appears.
* Move saving indicator after breakpoint preview.
* Internal methods `mergeConfiguration`, `autodetectBundles`, `lintModules`, `nestedModuleSubdirs` and `testDir` are now async.
* `express.getSessionOptions` is now async.

### Fixes

* Modifies the `AposAreaMenu.vue` component to set the `disabled` attribute to `true` if the max number of widgets have been added in an area with `expanded: true`.
* `pnpm: true` option in `app.js` is no longer breaking the application.
* Remove unused `vue-template-compiler` dependency.
* Prevent un-publishing the `@apostrophecms/global` doc and more generally all singletons.
* When opening a context menu while another is already opened, prevent from focusing the button of the first one instead of the newly opened menu.
* Updates `isEqual` method of `area` field type to avoid comparing an area having temporary properties with one having none.
* In a relationship field, when asking for sub relationships using `withRelationships` an dot notion.
If this is done in combination with a projection, this projection is updated to add the id storage fields of the needed relationships for the whole `withRelationships` path.
* The admin UI no longer fails to function when the HTML page is rendered with a direct `sendPage` call and there is no current "in context" page or piece.

## 4.7.2 and 4.8.1 (2024-10-09)

### Fixes

* Correct a race condition that can cause a crash at startup when custom `uploadfs` options are present in some specific cloud environments e.g. when using Azure Blob Storage.

## 4.8.0 (2024-10-03)

### Adds

* Adds a mobile preview feature to the admin UI. The feature can be enabled using the `@apostrophecms/asset` module's new `breakpointPreviewMode` option. Once enabled, the asset build process will duplicate existing media queries as container queries. There are some limitations in the equivalence between media queries and container queries. You can refer to the [CSS @container at-rule](https://developer.mozilla.org/en-US/docs/Web/CSS/@container) documentation for more information. You can also enable `breakpointPreviewMode.debug` to be notified in the console when the build encounters an unsupported media query.
* Apostrophe now automatically adds the appropriate default values for new properties in the schema, even for existing documents in the database. This is done automatically during the migration phase of startup.
* Adds focus states for media library's Uploader tile.
* Adds focus states file attachment's input UI.
* Simplified importing rich text widgets via the REST API. If you  you have HTML that contains `img` tags pointing to existing images, you can now import them all quickly. When supplying the rich text widget object, include an `import` property with an `html` subproperty, rather than the usual `content` property. You can optionally provide a `baseUrl` subproperty as well. Any images present in `html` will be imported automatically and the correct `figure` tags will be added to the new rich text widget, along with any other markup acceptable to the widget's configuration.

### Changes

* The various implementations of `newInstance` found in Apostrophe, e.g. for widgets, array items, relationship fields and documents themselves, have been consolidated in one implementation. The same code is now reused both on the front and the back end, ensuring the same result without the need to introduce additional back end API calls.

### Fixes

* Apostrophe's migration logic is no longer executed twice on every startup and three times in the migration task. It is executed exactly once, always at the same point in the startup process. This bug did not cause significant performance issues because migrations were always only executed once, but there is a small performance improvement due to not checking for them more than once.
* The `@apostrophecms/page` module APIs no longer allow a page to become a child of itself. Thanks to [Maarten Marx](https://github.com/Pixelguymm) for reporting the issue.
* Uploaded SVGs now permit `<use>` tags granted their `xlink:href` property is a local reference and begins with the `#` character. This improves SVG support while mitgating XSS vulnerabilities.
* Default properties of object fields present in a widget now populate correctly even if never focused in the editor.
* Fixed the "choices" query builder to correctly support dynamic choices, ensuring compatibility with the [`piecesFilters`](https://docs.apostrophecms.org/reference/modules/piece-page-type.html#piecesfilters) feature when using dynamic choices.
* Fix a reordering issue for arrays when dragging and dropping items in the admin UI.
* The inline array item extract the label now using `title` as `titleField` value by default (consistent with the Slat list).

## 4.7.1 (2024-09-20)

### Fixes

* Ensure parked fields are not modified for parked pages when not configured in `_defaults`.

## 4.7.0 (2024-09-05)

### Changes

* UI and UX of inline arrays and their table styles

### Adds

* To aid debugging, when a file extension is unacceptable as an Apostrophe attachment the rejected extension is now printed as part of the error message.
* The new `big-upload-client` module can now be used to upload very large files to any route that uses the new `big-upload-middleware`.
* Add option `skipReplace` for `apos.doc.changeDocIds` method to skip the replacing of the "old" document in the database.
* The `@apostrophecms/i18n` module now exposes a `locales` HTTP GET API to aid in implementation of native apps for localized sites.
* Context menus can be supplied a `menuId` so that interested components can listen to their opening/closing.
* Allow to set mode in `AposWidget` component through props.
* Add batch operations to pages.
* Add shortcuts to pages manager.
* Add `replaces` (boolean, `false` by default) option to the context operation definition (registered via `apos.doc.addContextOperation()`) to allow the operation to require a replace confirmation before being executed. The user confirmation results in the Editor modal being closed and the operation being executed. The operation is not executed if the user cancels the confirmation.

### Changes

* Wait for notify before navigating to a new page.
* Send also `checkedTypes` via the pages body toolbar operations (e.g. 'batch') to the modal.

### Fixes

* Fix link to pages in rich-text not showing UI to select page during edit.
* Bumps `uploadfs` dependency to ensure `.tar.gz`, `.tgz` and `.gz` files uploaded to S3 download without double-gzipping.
This resolves the issue for new uploads.
* Registering duplicate icon is no longer breaking the build.
* Fix widget focus state so that the in-context Add Content menu stays visible during animation
* Fix UI of areas in schemas so that their context menus are layered overtop sibling schema fields UI
* Fix unhandled promise rejections and guard against potential memory leaks, remove 3rd party `debounce-async` dependency
* Adds an option to center the context menu arrow on the button icon. Sets this new option on some context menus in the admin UI.
* Fixes the update function of `AposSlatLists` so that elements are properly reordered on drag

## 4.6.1 (2024-08-26)

### Fixes

* Registering duplicate icon is no longer breaking the build.
* Fix widget focus state so that the in-context Add Content menu stays visible during animation.
* Fix UI of areas in schemas so that their context menus are layered overtop sibling schema fields UI.

### Removes

* Inline array option for `alwaysOpen` replaced with UI toggles

## 4.6.0 (2024-08-08)

### Adds

* Add a locale switcher in pieces and pages editor modals. This is available for localized documents only, and allows you to switch between locales for the same document.
  The locale can be switched at only one level, meaning that sub documents of a document that already switched locale will not be able to switch locale itself.
* Adds visual focus states and keyboard handlers for engaging with areas and widgets in-context
* Adds method `simulateRelationshipsFromStorage` method in schema module.
This method populates the relationship field with just enough information to allow convert to accept it. It does not fully fetch the related documents. It does the opposite of prepareForStorage.
* A new options object has been added to the convert method.
Setting the `fetchRelationships` option to false will prevent convert from actually fetching relationships to check which related documents currently exist.
The shape of the relationship field is still validated.

### Changes

* Refactors Admin UI SASS to eliminate deprecation warnings from declarations coming after nested rules.
* Bumps the sass-loader version and adds a webpack option to suppress mixed declaration deprecation warnings to be removed when all modules are updated.
* Add `title` and `_url` to select all projection.
* Display `Select all` message on all pages in the manager modal.
* Refresh `checked` in manager modal after archive action.
* Update `@apostrophecms/emulate-mongo-3-driver` dependency to keep supporting `mongodb@3.x` queries while using `mongodb@6.x`.
* Updates rich text link tool's keyboard key detection strategy.
* Buttons that appear on slats (preview, edit crop/relationship, remove) are visually focusable and keyboard accessible.
* Added tooltip for update button. Thanks to [gkumar9891](https://github.com/gkumar9891) for this addition.

### Fixes

* Fixes the rendering of conditional fields in arrays where the `inline: true` option is used.
* Fixes the rich text link tool's detection and display of the Remove Link button for removing existing links
* Fixes the rich text link tool's detection and display of Apostrophe Page relationship field.
* Overriding standard Vue.js components with `editorModal` and `managerModal` are now applied all the time.
* Accommodate old-style replica set URIs with comma-separated servers by passing any MongoDB URIs that Node.js cannot parse directly to the MongoDB driver, and avoiding unnecessary parsing of the URI in general.
* Bump `oembetter` dependency to guarantee compatibility with YouTube. YouTube recently deployed broken `link rel="undefined"` tags on some of their video pages.
* It is now possible to see the right filename and line number when debugging the admin UI build in the browser. This is automatically disabled when `@apostrophecms/security-headers` is installed, because its defaults are incompatible by design.

## 4.5.4 (2024-07-22)

### Fixes

* Add a default projection to ancestors of search results in order to load a reasonable amount of data and avoid request timeouts.

## 4.5.3 (2024-07-17)

### Fixes

* Enhanced media selection with touchpad on Windows by extending focus timeout.

## 4.5.2 (2024-07-11)

### Fixes

* Ensure that `apos.doc.walk` never gets caught in an infinite loop even if circular references are present in the data. This is a hotfix for an issue that can arise when the new support for breadcrumbs in search results is combined with a more inclusive projection for page ancestors.
* Correct a longstanding bug in `apos.doc.walk` that led items to be listed twice in the `ancestors` array passed to the iterator.
* Correct a longstanding bug in `apos.doc.walk` that led ancestors that are themselves arrays to be misrepresented as a series of objects in the `ancestors` array passed to the iterator.
* For additional guarantees of reliability the `_dotPath` and `_ancestors` arguments to `apos.doc.walk`, which were always clearly documented as for internal use only, can no longer be passed in externally.

## 4.5.1 (2024-07-11)

### Changes

* Allow tiptap rich-text widget to open modals for images and links without closing the toolbar.

## 4.5.0 (2024-07-10)

### Adds

* Allow to disable shortcut by setting the option `shortcut: false`
* Adds a new color picker tool for the rich-text-widget toolbar that matches the existing `color` schema field. This also adds the same `pickerOptions` and `format` options to the rich-text-widget configuration that exist in the `color` schema field.
* Add missing UI translation keys.
* Infite scroll in media manager instead of pagination and related search fixes.
* Improves loaders by using new `AposLoadingBlock` that uses `AposLoading` instead of the purple screen in media manager.
* Select the configured aspect ratio and add `data-apos-field` attributes to the fields inside `AposImageRelationshipEditor.vue`.
* Add `getShowAdminBar` method. This method can be overriden in projects to drive the admin bar visibility for logged-in users.

### Fixes

* Removes unnecessary, broadly applied line-height setting that may cause logged-in vs logged-out visual discrepencies.
* Remove double GET request when saving image update.
* Fix filter menu forgetting selecting filters and not instantiating them.
* Remove blur emit for filter buttons and search bar to avoid re requesting when clicking outside…
* `this.modified` was not working properly (set to false when saving). We can now avoid to reload images when saving no changes.
* In media manager images checkboxes are disabled when max is reached.
* In media manager when updating an image or archiving, update the list instead of fetching and update checked documents to see changes in the right panel selected list.
* The `password` field type now has a proper fallback default, the empty string, just like the string field type
and its derivatives. This resolves bugs in which the unexpected `null` caused problems during validation. This bug
was old, but was masked in some situations until the release of version `4.4.3`.
* Identify and mark server validation errors in the admin UI. This helps editors identify already existing data fields, having validation errors when schema changes (e.g. optional field becomes required).
* Removes `menu-offset` props that were causing `AposContextMenu` to not display properly.
* Allows to pass a number or an array to `AposContextMenu` to set the offset of the context menu (main and cross axis see `floating-ui` documentation).
* Fixes the relationship fields not having the data when coming from the relationship modal.
* Fixes watch on `checkedDocs` passed to `AposSlatList` not being reactive and not seeing updated relationship fields.
* Adds styles for 1 column expanded area ([#4608](https://github.com/apostrophecms/apostrophe/issues/4608))
* Fixes weird slug computations based on followed values like title. Simplifies based on the new tech design.
* Prevent broken admin UI when there is a missing widget.
* Fixes media manager not loading images when last infinite scroll page have been reached (when uploading image for example).
* Upgrade oembetter versions to allow all vimeo urls.

### Changes

* Update `Choose Images` selection behavior. When choosing images as part of a relationship, you click on the image or checkbox to add the image to the selection.
If a max is set to allow only one image, clicking on the selected image will remove it from the selection. Clicking on another image will update the selection with the newly clicked image.
If a max is set to allow multiple images, you can remove images from the selection by using the checkbox. Clicking on the image will bring the image schema in the right panel.
You can upload images even if the max has been reached. We will append the uploaded images to the existing selection up to the max if any.
* Update `@apostrophecms/emulate-mongo-3-driver` dependency to keep supporting `mongodb@3.x` queries while using `mongodb@6.x`.

## 4.4.3 (2024-06-17)

### Fixes

* Do not use schema `field.def` when calling `convert`. Applying defaults to new documents is the job of `newInstance()` and similar code.
If you wish a field to be mandatory use `required: true`.
* As a convenience, using `POST` for pieces and pages with `_newInstance: true` keeps any additional `req.body` properties in the API response.
This feature unofficially existed before, it is now supported.
* Rollbacks watcher on `checked` array. Fixes, checked docs not being properly updated.

## 4.4.2 (2024-06-14)

### Fixes

* Hotfix: the new `_parent` property of pieces, which refers to the same piece page as `_parentUrl`, is now a carefully pruned
subset to avoid the risk of infinite recursion when the piece page has a relationship to a piece. Those who want `_parent`
to be more complete can extend the new `pruneParent` method of the relevant piece page module. This regression was
introduced in version 4.4.0.

## 4.4.1 (2024-06-12)

### Fixes

* Depend on `stylelint-config-apostrophe` properly via npm, not github.

## 4.4.0 (2024-06-12)

### Adds

* Adds a pinia store to handle modals logic.
* Methods from the store are registered on `apos.modal` instead of methods from `TheAposModals` component.
* No more need to emit `safe-close` when defining an `AposModal`, modal is automatically resolved when closed.
* Adds field components access to the reactive document value.
* Expose `AposContextMenu` owned method for re-calculation of the content position.
* Field Meta components of `slug` and `string` types can now fire `replace-field-value` events with text value payload, which will replace the respective field value.
* `AposInputString` now accepts a `rows` prop, in effect only when `field.textarea` is set to `true`.
* Add `T,S` shortcut to open the Personal Settings.
* Add `T,D` shortcut to open the Submitted Drafts.
* Add a scrollbar to the shortcut list.
* Add breadcrumbs to search results page.
* Pages relationships have now their checkboxes disabled when max is reached.

### Changes

* Improves widget tabs for the hidden entries, improves UX when validation errors are present in non-focused tabs.
* When moving a page, recognize when the slug of a new child
already contains the new parent's slug and not double it.
For example, given we have two pages as children of the home page, page A and page B.
Page A and page B are siblings.
Page A has the slug `/peer` and page B has the slug `/peer/page`.
Now we want page B to be the child of page A.
We will now end up with page B slug as `/peer/page` and not `/peer/peer/page` as before.
* `AposSpinner` now respects the colors for `heavy` weight mode and also accepts second, "light" color in this mode. Props JSDoc blocks are added.
* `AposContextMenu` now respects the `menuOffset` component property.
* Set `G,Shift+I` shortcut to open the Image Tags manager modal.
* Set `G,Shift+F` shortcut to open the File Tags manager modal.
* Remove slug from suggestion for images.
* Increase suggestion search image size to 50px.
* For suggestions with image, keep title on a single line and truncate title field with `...` when it hits the right side.

### Fixes

* Rich Text editor properly unsets marks on heading close.
* Widget client side schema validation.
* Allow `G,Shift+I` shortcut style.
* Detect shortcut conflicts when using multiple shortcuts.
* Updating schema fields as read-only no longer reset the value when updating the document.
* Fixes stylelint config file, uses config from our shared configuration, fixes all lint errors.
* Fixes `TheAposCommandMenu` modals not computing shortcuts from the current opened modal.
* Fixes select boxes of relationships, we can now check manually published relationships, and `AposSlatList` renders properly checked relationships.
* Fixes issues in `AposInputArray` on production build to be able to add, remove and edit array items after `required` error.
* Relationships browse button isn't disabled when max is reached.
* In media manager images checkboxes are disabled when max is reached.

## 4.3.3 (2024-06-04)

### Fixes

* Removes `$nextTick` use to re render schema in `AposArrayEditor` because it was triggering weird vue error in production.
Instead, makes the AposSchema for loop keys more unique using `modelValue.data._id`,
if document changes it re-renders schema fields.
* In media manager image checkboxes are disabled when max is reached.
* Fixes tiptap bubble menu jumping on Firefox when clicking on buttons. Also fixes the fact that
double clicking on bubble menu out of buttons would prevent it from closing when unfocusing the rich text area.
* In media manager images checkboxes are disabled when max is reached.
* Makes the final fields accessible in the media manager right rail.

## 4.3.2 (2024-05-18)

### Fixes

* Corrects a regression introduced in version 4.3.0 that broke the validation of widget modals, resulting in a confusing
error on the page. A "required" field in a widget, for instance, once again blocks the save operation properly.

### Changes

* Improves widget tab UI for the hidden entries, improves UX when validation errors are present in non-focused tabs.

## 4.3.1 (2024-05-17)

### Fixes

* Databases containing documents that no longer correspond to any module no longer cause the migration that adds missing mode properties
to fail (an issue introduced in version 4.2.0). Databases with no such "orphaned" documents were not affected.

## 4.3.0 (2024-05-15)

### Adds

* Allows to disable page refresh on content changed for page types.
* Widget editor can now have tabs.
* Adds prop to `AposInputMixin` to disable blur emit.
* Adds `throttle` function in ui module utils.
* Adds a `publicBundle` option to `@apostrophecms/asset`. When set to `false`, the `ui/src` public asset bundle is not built at all in most cases
except as part of the admin UI bundle which depends on it. For use with external front ends such as [apostrophe-astro](https://github.com/apostrophecms/apostrophe-astro).
Thanks to Michelin for contributing this feature.

### Fixes

* Do not show widget editor tabs when the developer hasn't created any groups.
* `npm link` now works again for Apostrophe modules that are dependencies of a project.
* Re-crop image attachments found in image widgets, etc. when replacing an image in the Media Manager.
* Fixes visual transitions between modals, as well as slider transition on overlay opacity.
* Changing the aspect ratio multiple times in the image cropper modal no longer makes the stencil smaller and smaller.

### Changes

* Improves `debounce` function to handle async properly (waiting for previous async call to finish before triggering a new one).
* Adds the `copyOfId` property to be passed to the `apos.doc.edit()` method, while still allowing the entire `copyOf` object for backwards compatibility.

### Fixes

## 4.2.1 (2024-04-29)

### Fixes

* Fixes drag and drop regression in the page tree where pages were not able to be moved between parent and child.

## 4.2.0 (2024-04-18)

* Typing a `/` in the title field of a page no longer confuses the slug field. Thanks to [Gauav Kumar](https://github.com/gkumar9891).

### Changes

* Rich text styles are now split into Nodes and Marks, with independent toolbar controls for a better user experience when applying text styles.
There is no change in how the `styles` option is configured.
* Rich text style labels are fully localized.
* `i18n` module now uses the regular `req.redirect` instead of a direct `res.redirect` to ensure redirection, enabling more possibilities for `@apostrophecms/redirect` module
* Refactors `AposModal` component with composition api to get rid of duplicated code in `AposFocusMixin` and `AposFocus`.
* `APOS_MONGODB_LOG_LEVEL` has been removed. According to [mongodb documentation](https://github.com/mongodb/node-mongodb-native/blob/main/etc/notes/CHANGES_5.0.0.md#mongoclientoptionslogger-and-mongoclientoptionsloglevel-removed) "Both the logger and the logLevel options had no effect and have been removed."
* Update `connect-mongo` to `5.x`. Add `@apostrophecms/emulate-mongo-3-driver` dependency to keep supporting `mongodb@3.x` queries while using `mongodb@6.x`.

### Fixes

* Updates the docs `beforeInsert` handler to avoid ending with different modes being set between `_id`, `aposLocale` and `aposMode`.
* Adds a migration to fix potential corrupted data having different modes set between `_id`, `aposLocale` and `aposMode`.
* Fix a crash in `notification` when `req.body` was not present. Thanks to Michelin for contributing this fix.
* Addresses a console error observed when opening and closing the `@apostrophecms-pro/palette` module across various projects.
* Fixes the color picker field in `@apostrophecms-pro/palette` module.
* Ensures that the `data-apos-test` attribute in the admin bar's tray item buttons is set by passing the `action` prop to `AposButton`.
* Prevents stripping of query parameters from the URL when the page is either switched to edit mode or reloaded while in edit mode.
* Add the missing `metaType` property to newly inserted widgets.

### Security

* New passwords are now hashed with `scrypt`, the best password hash available in the Node.js core `crypto` module, following guidance from [OWASP](https://cheatsheetseries.owasp.org/cheatsheets/Password_Storage_Cheat_Sheet.html).
This reduces login time while improving overall security.
* Old passwords are automatically re-hashed with `scrypt` on the next successful login attempt, which
adds some delay to that next attempt, but speeds them up forever after compared to the old implementation.
* Custom `scrypt` parameters for password hashing can be passed to the `@apostrophecms/user` module via the `scrypt` option. See the [Node.js documentation for `scrypt`]. Note that the `maxmem` parameter is computed automatically based on the other parameters.

## 4.1.1 (2024-03-21)

### Fixes

* Hotfix for a bug that broke the rich text editor when the rich text widget has
a `styles` property. The bug was introduced in 4.0.0 as an indirect side effect of deeper
watching behavior by Vue 3.

## 4.1.0 (2024-03-20)

### Fixes

* Don't crash if a document of a type no longer corresponding to any module is present
together with the advanced permission module.
* AposLoginForm.js now pulls its schema from the user module rather than hardcoding it. Includes the
addition of `enterUsername` and `enterPassword` i18n fields for front end customization and localization.
* Simulated Express requests returned by `apos.task.getReq` now include a `req.headers` property, for
greater accuracy and to prevent unexpected bugs in other code.
* Fix the missing attachment icon. The responsibility for checking whether an attachment
actually exists before calling `attachment.url` still lies with the developer.

### Adds

* Add new `getChanges` method to the schema module to get an array of document changed field names instead of just a boolean like does the `isEqual` method.
* Add highlight class in UI when comparing documents.

## 4.0.0 (2024-03-12)

### Adds

* Add Marks tool to the Rich Text widget for handling toggling marks.
* Add translation keys used by the multisite assembly module.
* Add side by side comparison support in AposSchema component.
* Add `beforeLocalize` and `afterLocalize` events.
* Add custom manager indicators support via `apos.schema.addManagerIndicator({ component, props, if })`. The component registered this way will be automatically rendered in the manager modal.
* Add the possibility to make widget modals wider, which can be useful for widgets that contain areas taking significant space. See [documentation](https://v3.docs.apostrophecms.org/reference/modules/widget-type.html#options).
* Temporarily add `translation` module to support document translations via the `@apostrophecms-pro/automatic-translation` module.
**The `translation` core module may be removed or refactored to reduce overhead in the core,** so its presence should
not be relied upon.

### Changes

* Migrate to Vue 3. This entails changes to some admin UI code, as detailed in our public announcement.
There are no other backwards incompatible changes in apostrophe version 4.0.0.
Certain other modules containing custom admin UI have also been updated in a new major version to be compatible,
as noted in our announcement and on the migration page of our website.

### Fixes

* Adds `textStyle` to Tiptap types so that spans are rendered on RT initialization
* `field.help` and `field.htmlHelp` are now correctly translated when displayed in a tooltip.
* Bump the `he` package to most recent version.
* Notification REST APIs should not directly return the result of MongoDB operations.

## 3.63.2 (2024-03-01)

### Security

* Always validate that method names passed to the `external-condition` API actually appear in `if` or `requiredIf`
clauses for the field in question. This fix addresses a serious security risk in which arbitrary methods of
Apostrophe modules could be called over the network, without arguments, and the results returned to the caller.
While the lack of arguments mitigates the data exfiltration risk, it is possible to cause data loss by
invoking the right method. Therefore this is an urgent upgrade for all Apostrophe 3.x users. Our thanks to the Michelin
penetration test red team for disclosing this vulnerability. All are welcome to disclose security vulnerabilities
in ApostropheCMS code via [security@apostrophecms.com](mailto:security@apostrophecms.com).
* Disable the `alwaysIframe` query parameter of the oembed proxy. This feature was never used in Apostrophe core, and could be misused to carry out arbitrary GET requests in the context of an iframe, although it could not be used to exfiltrate any information other than the success or failure of the request, and the request was still performed by the user's browser only. Thanks to the Michelin team.
* Remove vestigial A2 code relating to polymorphic relationship fields. The code in question had no relevance to the way such a feature would be implemented in A3, and could be used to cause a denial of service by crashing and restarting the process. Thanks to the Michelin team.

## 3.63.1 (2024-02-22)

### Security

* Bump dependency on `sanitize-html` to `^2.12.1` at a minimum, to ensure that `npm update apostrophe` is sufficient to guarantee a security update is installed. This security update prevents specially crafted HTML documents from revealing the existence or non-existence of files on the server. The vulnerability did not expose any other information about those files. Thanks to the [Snyk Security team](https://snyk.io/) for the disclosure and to [Dylan Armstrong](https://dylan.is/) for the fix.

## 3.63.0 (2024-02-21)

### Adds

* Adds a `launder` method to the `slug` schema field query builder to allow for use in API queries.
* Adds support for browsing specific pages in a relationship field when `withType` is set to a page type, like `@apostrophecms/home-page`, `default-page`, `article-page`...
* Add support for `canCreate`, `canPreview` & `canShareDraft` in context operations conditions.
* Add support for `canCreate`, `canEdit`, `canArchive` & `canPublish` in utility operations definitions.
* Add `uponSubmit` requirement in the `@apostrophecms/login` module. `uponSubmit` requirements are checked each time the user submit the login form. See the documentation for more information.
* Add field metadata feature, where every module can add metadata to fields via public API offered by `apos.doc.setMeta()`, `apos.doc.getMeta()`, `apos.doc.getMetaPath()` and `apos.doc.removeMeta()`. The metadata is stored in the database and can be used to store additional information about a field.
* Add new `apos.schema.addFieldMetadataComponent(namespace, component)` method to allow adding custom components. They have access to the server-side added field metadata and can decide to show indicators on the admin UI fields. Currently supported fields are "string", "slug", "array", "object" and "area".

### Fixes

* When deleting a draft document, we remove related reverse IDs of documents having a relation to the deleted one.
* Fix publishing or moving published page after a draft page on the same tree level to work as expected.
* Check create permissions on create keyboard shortcut.
* Copy requires create and edit permission.
* Display a more informative error message when publishing a page because the parent page is not published and the current user has no permission to publish the parent page (while having permission to publish the current one).
* The `content-changed` event for the submit draft action now uses a complete document.
* Fix the context bar overlap on palette for non-admin users that have the permission to modify it.
* Show widget icons in the editor area context menu.

### Changes

* Share Drafts modal styles made larger and it's toggle input has a larger hitbox.

## 3.62.0 (2024-01-25)

### Adds

* Adds support for `type` query parameter for page autocomplete. This allows to filter the results by page type. Example: `/api/v1/@apostrophecms/page?autocomplete=something&type=my-page-type`.
* Add testing for the `float` schema field query builder.
* Add testing for the `integer` schema field query builder.
* Add support for link HTML attributes in the rich text widget via configurable fields `linkFields`, extendable on a project level (same as it's done for `fields`). Add an `htmlAttribute` property to the standard fields that map directly to an HTML attribute, except `href` (see special case below), and set it accordingly, even if it is the same as the field name. Setting `htmlAttribute: 'href'` is not allowed and will throw a schema validation exception (on application boot).
* Adds support in `can` and `criteria` methods for `create` and `delete`.
* Changes support for image upload from `canEdit` to `canCreate`.
* The media manager is compatible with per-doc permissions granted via the `@apostrophecms-pro/advanced-permission` module.
* In inline arrays, the trash icon has been replaced by a close icon.

### Fixes

* Fix the `launder` and `finalize` methods of the `float` schema field query builder.
* Fix the `launder` and `finalize` methods of the `integer` schema field query builder.
* A user who has permission to `publish` a particular page should always be allowed to insert it into the
published version of the site even if they could not otherwise insert a child of the published
parent.
* Display the "Browse" button in a relationship inside an inline array.

## 3.61.1 (2023-01-08)

### Fixes

* Pinned Vue dependency to 2.7.15. Released on December 24th, Vue 2.7.16 broke the rich text toolbar in Apostrophe.

## 3.61.0 (2023-12-21)

### Adds

* Add a `validate` method to the `url` field type to allow the use of the `pattern` property.
* Add `autocomplete` attribute to schema fields that implement it (cf. [HTML attribute: autocomplete](https://developer.mozilla.org/en-US/docs/Web/HTML/Attributes/autocomplete)).
* Add the `delete` method to the `@apostrophecms/cache` module so we don't have to rely on direct MongoDB manipulation to remove a cache item.
* Adds tag property to fields in order to show a tag next to the field title (used in advanced permission for the admin field). Adds new sensitive label color.
* Pass on the module name and the full, namespaced template name to external front ends, e.g. Astro.
Also make this information available to other related methods for future and project-level use.
* Fixes the AposCheckbox component to be used more easily standalone, accepts a single model value instead of an array.

### Fixes

* Fix `date` schema field query builder to work with arrays.
* Fix `if` on pages. When you open the `AposDocEditor` modal on pages, you now see an up to date view of the visible fields.
* Pass on complete annotation information for nested areas when adding or editing a nested widget using an external front, like Astro.
* We can now close the image modal in rich-text widgets when we click outside of the modal.
The click on the cancel button now works too.
* Fixes the `clearLoginAttempts` method to work with the new `@apostrophecms/cache` module `delete` method.

## 3.60.1 (2023-12-06)

### Fixes

* corrected an issue where the use of the doc template library can result in errors at startup when
replicating certain content to new locales. This was not a bug in the doc template library.
Apostrophe was not invoking `findForEditing` where it should have.

## 3.60.0 (2023-11-29)

### Adds

* Add the possibility to add custom classes to notifications.
Setting the `apos-notification--hidden` class will hide the notification, which can be useful when we only care about the event carried by it.
* Give the possibility to add horizontal rules from the insert menu of the rich text editor with the following widget option: `insert: [ 'horizontalRule' ]`.
Improve also the UX to focus back the editor after inserting a horizontal rule or a table.

### Fixes

* The `render-widget` route now provides an `options` property on the widget, so that
schema-level options of the widget are available to the external front end when
rendering a newly added or edited widget in the editor. Note that when rendering a full page,
this information is already available on the parent area: `area.options.widgets[widget.type]`
* Pages inserted directly in the published mode are now given a
correct `lastPublishedAt` property, correcting several bugs relating
to the page tree.
* A migration has been added to introduce `lastPublishedAt` wherever
it is missing for existing pages.
* Fixed a bug that prevented page ranks from renumbering properly during "insert after" operations.
* Added a one-time migration to make existing page ranks unique among peers.
* Fixes conditional fields not being properly updated when switching items in array editor.
* The `beforeSend` event for pages and the loading of deferred widgets are now
handled in `renderPage` with the proper timing so that areas can be annotated
successfully for "external front" use.
* The external front now receives 100% of the serialization-friendly data that Nunjucks receives,
including the `home` property etc. Note that the responsibility to avoid passing any nonserializable
or excessively large data in `req.data` falls on the developer when choosing to use the
`apos-external-front` feature.
* Wraps the group label in the expanded preview menu component in `$t()` to allow translation

## 3.59.1 (2023-11-14)

### Fixes

* Fix `if` and `requiredIf` fields inside arrays. With regard to `if`, this is a hotfix for a regression introduced in 3.59.0.

## 3.59.0 (2023-11-03)

### Changes

* Webpack warnings about package size during the admin UI build process have been turned off by default. Warnings are still enabled for the public build, where a large bundle can be problematic for SEO.

### Fixes

* Apostrophe warns you if you have more than one piece page for the same piece type and you have not overridden `chooseParentPage`
to help Apostrophe decide which page is suitable as the `_url` of each piece. Beginning with this release, Apostrophe can recognize
when you have chosen to do this via `extendMethods`, so that you can call `_super()` to fall back to the default implementation without
receiving this warning. The default implementation still just returns the first page found, but always following the
`_super()` pattern here opens the door to npm modules that `improve` `@apostrophecms/piece-page` to do something more
sophisticated by default.
* `newInstance` always returns a reasonable non-null empty value for area and
object fields in case the document is inserted without being passed through
the editor, e.g. in a parked page like the home page. This simplifies
the new external front feature.

### Adds

* An adapter for Astro is under development with support from Michelin.
Starting with this release, adapters for external fronts, i.e. "back for front"
frameworks such as Astro, may now be implemented more easily. Apostrophe recognizes the
`x-requested-with: AposExternalFront` header and the `apos-external-front-key` header.
If both are present and `apos-external-front-key` matches the `APOS_EXTERNAL_FRONT_KEY`
environment variable, then Apostrophe returns JSON in place of a normal page response.
This mechanism is also available for the `render-widget` route.
* Like `type`, `metaType` is always included in projections. This helps
ensure that `apos.util.getManagerOf()` can be used on any object returned
by the Apostrophe APIs.

## 3.58.1 (2023-10-18)

### Security

* Update `uploadfs` to guarantee users get a fix for a [potential security vulnerability in `sharp`](https://security.snyk.io/vuln/SNYK-JS-SHARP-5922108).
This was theoretically exploitable only by users with permission to upload media to Apostrophe
* Remove the webpack bundle analyzer feature, which had been nonfunctional for some time, to address a harmless npm audit warning
* Note: there is one remaining `npm audit` warning regarding `postcss`. This is not a true vulnerability because only developers
with access to the entire codebase can modify styles passed to `postcss` by Apostrophe, but we are working with upstream
developers to determine the best steps to clear the warning

### Fixes

* Automatically add `type` to the projection only if there are no exclusions in the projection. Needed to prevent `Cannot do
exclusion on field in inclusion projection` error.

## 3.58.0 (2023-10-12)

### Fixes

* Ensure Apostrophe can make appropriate checks by always including `type` in the projection even if it is not explicitly listed.
* Never try to annotate a widget with permissions the way we annotate a document, even if the widget is simulating a document.
* The `areas` query builder now works properly when an array of area names has been specified.

### Adds

* Widget schema can now follow the parent schema via the similar to introduced in the `array` field type syntax (`<` prefix). In order a parent followed field to be available to the widget schema, the area field should follow it. For example, if area follows the root schema `title` field via `following: ['title']`, any field from a widget schema inside that area can do `following: ['<title']`.
* The values of fields followed by an `area` field are now available in custom widget preview Vue components (registered with widget option `options.widget = 'MyComponentPreview'`). Those components will also receive additional `areaField` prop (the parent area field definition object).
* Allows to insert attachments with a given ID, as well as with `docIds` and `archivedDocIds` to preserve related docs.
* Adds an `update` method to the attachment module, that updates the mongoDB doc and the associated file.
* Adds an option to the `http` `remote` method to allow receiving the original response from `node-fetch` that is a stream.

## 3.57.0 2023-09-27

### Changes

* Removes a 25px gap used to prevent in-context widget UI from overlapping with the admin bar
* Simplifies the way in-context widget state is rendered via modifier classes

### Adds

* Widgets detect whether or not their in-context editing UI will collide with the admin bar and adjust it appropriately.
* Italian translation i18n file created for the Apostrophe Admin-UI. Thanks to [Antonello Zanini](https://github.com/Tonel) for this contribution.
* Fixed date in piece type being displayed as current date in column when set as undefined and without default value. Thanks to [TheSaddestBread](https://github.com/AllanKoder) for this contribution.

### Fixes

* Bumped dependency on `oembetter` to ensure Vimeo starts working again
for everyone with this release. This is necessary because Vimeo stopped
offering oembed discovery meta tags on their video pages.

### Fixes

* The `118n` module now ignores non-JSON files within the i18n folder of any module and does not crash the build process.

## 3.56.0 (2023-09-13)

### Adds

* Add ability for custom tiptap extensions to access the options passed to rich text widgets at the area level.
* Add support for [npm workspaces](https://docs.npmjs.com/cli/v10/configuring-npm/package-json#workspaces) dependencies. A workspace dependency can now be used as an Apostrophe module even if it is not a direct dependency of the Apostrophe project. Only direct workspaces dependencies of the Apostrophe project are supported, meaning this will only work with workspaces set in the Apostrophe project. Workspaces set in npm modules are not supported, please use [`bundle`](https://v3.docs.apostrophecms.org/reference/module-api/module-overview.html#bundle) instead. For instance, I have an Apostrophe project called `website`. `website` is set with two [npm workspaces](https://docs.npmjs.com/cli/v10/using-npm/workspaces), `workspace-a` & `workspace-b`. `workspace-a` `package.json` contains a module named `blog` as a dependency. `website` can reference `blog` as enabled in the Apostrophe `modules` configuration.
* The actual invocation of `renderPageForModule` by the `sendPage` method of all modules has been
factored out to `renderPage`, which is no longer deprecated. This provides a convenient override point
for those who wish to substitute something else for Nunjucks or just wrap the HTML in a larger data
structure. For consistent results, one might also choose to override the `renderWidget` and `render`
methods of the `@apostrophecms/area` module, which are used to render content while editing.
Thanks to Michelin for their support of this work.
* Add `@apostrophecms/rich-text-widget:lint-fix-figure` task to wrap text nodes in paragraph tags when next to figure tags. Figure tags are not valid children of paragraph tags.
* Add `@apostrophecms/rich-text-widget:remove-empty-paragraph` task to remove empty paragraphs from all existing rich-texts.

## 3.55.1 (2023-09-11)

### Fixes

* The structured logging for API routes now responds properly if an API route throws a `string` as an exception, rather than
a politely `Error`-derived object with a `stack` property. Previously this resulted in an error message about the logging
system itself, which was not useful for debugging the original exception.

## 3.55.0 (2023-08-30)

### Adds

* Add `publicApiCheckAsync` wrapper method (and use it internally) to allow for overrides to do async permission checks of REST APIs. This feature doesn't introduce any breaking changes because the default implementation still invokes `publicApiCheck` in case developers have overridden it.

### Fixes

* Refresh schema field with same name in `AposDocEditor` when the schema changes.
* Infer parent ID mode from the request when retrieving the parent (target) page to avoid `notfound`.
* Log the actual REST API error message and not the one meant for the user.
* Hide dash on autopublished pages title.

## 3.54.0 (2023-08-16)

### Adds

* Add `@apostrophecms/log` module to allow structured logging. All modules have `logDebug`, `logInfo`, `logWarn` and `logError` methods now. See the [documentation](https://v3.docs.apostrophecms.org/guide/logging.html) for more details.
* Add `@apostrophecms/settings` translations.
* Add the ability to have custom modals for batch operations.
* Add the possibility to display utility operations inside a 3-dots menu on the page manager, the same way it is done for the docs manager.
* Custom context operations now accept a `moduleIf` property, which tests options at the module level
the same way that `if` tests properties of the document to determine if the operation should be
offered for a particular document. Note that not all options are passed to the front end unless
`getBrowserData` is extended to suit the need.
* Move Pages Manager modal business logic to a mixin.
* Add `column.extraWidth` option (number) for `AposTreeHeader.vue` to allow control over the tree cell width.
* Move `AposDocContextMenu.vue` business logic to a mixin.
* Move Pages Manager modal business logic to a mixin. Add `column.extraWidth` option (number) for `AposTreeHeader.vue` to allow control over the tree cell width.

### Changes

* Rename misleading `projection` parameter into `options` in `self.find` method signature for
`@apostrophecms/any-doc-type`, `@apostrophecms/any-page-type` & `@apostrophecms/piece-type`.
**This was never really a projection in A3,** so it is not a backwards compatibility issue.
* Hide save button during in-context editing if the document is autopublished.
* Beginning with this release, the correct `moduleName` for typical
actions on the context document is automatically passed to the
modal associated with a custom context operation, unless `moduleName`
is explicitly specified. The `moduleName` parameter to `addContextOperation`
is no longer required and should not be passed at all in most cases
(just pass the object argument). If you do wish to specify a `moduleName`
to override that prop given to the modal, then it is recommended to pass
it as a `moduleName` property of the object, not as a separate argument.
For backwards compatibility the two-argument syntax is still permitted.

### Fixes

* Resolved data integrity issue with certain page tree operations by inferring the best peer to position the page relative to rather
than attempting to remember the most recent move operation.
* Fixes a downstream bug in the `getFieldsByCategory` method in the `AposEditorMixin.js` by checking for a property before accessing it.
* In Nunjucks templates, `data.url` now includes any sitewide and locale URL prefixes. This fixes local prefixing for pagination of piece-type index pages.
* Changes were detected in various fields such as integers, which caused the "Update" button to be active even when there was no actual modification in the doc.
* Fix a bug that prevented adding multiple operations in the same batch operation group.
* The `getTarget` method of the page module should use `findForEditing` to make sure it is able to see
pages that would be filtered out of a public view by project level or npm module overrides.

## 3.53.0 (2023-08-03)

### Adds

* Accessibility improved for navigation inside modals and various UI elements.
Pages/Docs Manager and Doc Editor modal now have better keyboard accessibility.
They keep the focus on elements inside modals and give it back to their parent modal when closed.
This implementation is evolving and will likely switch to use the `dialog` HTML element soon.
* Adds support for a new `if` property in `addContextOperation` in order to show or not a context operation based on the current document properties.
* Add `update-doc-fields` event to call `AposDocEditor.updateDocFields` method
* Add schema field `hidden` property to always hide a field
* Hide empty schema tabs in `AposDocEditor` when all fields are hidden due to `if` conditions
* The front end UI now respects the `_aposEditorModal` and `_aposAutopublish`
properties of a document if present, and otherwise falls back to module
configuration. This is a powerful addition to custom editor components
for piece and page types, allowing "virtual piece types" on the back end that
deal with many content types to give better hints to the UI.
* Respect the `_aposAutopublish` property of a document if present, otherwise
fall back to module configuration.
* For convenience in custom editor components, pass the new prop `type`, the original type of the document being copied or edited.
* For better results in custom editor components, pass the prop `copyOfId`, which implies
the custom editor should fetch the original itself by its means of choice.
For backwards compatibility `copyOf` is still passed, but it may be an
incomplete projection and should not be used in new code.
* Custom context operations now receive a `docId` prop, which should
be used in preference to `doc` because `doc` may be an incomplete
projection.
* Those creating custom context operations for documents can now
specify both a `props` object for additional properties to be passed to
their modal and a `docProps` object to map properties from the document
to props of their choosing.
* Adds support to add context labels in admin bar.
* Adds support for admin UI language configuration in the `@apostrophecms/i18n` module. The new options allow control over the default admin UI language and configures the list of languages, that any individual logged in user can choose from. See the [documentation](https://v3.docs.apostrophecms.org/reference/modules/i18n.html) for more details.
* Adds `adminLocale` User field to allow users to set their preferred admin UI language, but only when the `@apostrophecms/i18n` is configured accordingly (see above).
* Adds `@apostrophecms/settings` module and a "Personal Settings" feature. See the [documentation](https://v3.docs.apostrophecms.org/reference/modules/settings.html) for more details.
* Adds `$and` operator on `addContextOperation` `if` property in order to check multiple fields before showing or hiding a context operation.

### Fixes

* `AposDocEditor` `onSave` method signature. We now always expect an object when a parameter is passed to the function to check
the value of `navigate` flag.
* Fixes a problem in the rich text editor where the slash would not be deleted after item selectin from the insert menu.
* Modules that have a `public` or `i18n` subdirectory no longer generate a
warning if they export no code.
* Clean up focus parent event handlers when components are destroyed. Prevents a slow degradation of performance while editing.
Thanks to [Joshua N. Miller](https://github.com/jmiller-rise8).
* Fixes a visual discrepancy in the rich text editor where empty paragraphs would appear smaller in preview mode compared to edit mode.

### Changes

* To make life easier for module developers, modules that are `npm link`ed to
the project no longer have to be listed in `package.json` as
dependencies. To prevent surprises this is still a requirement for modules
that are not symlinked.

## 3.52.0 (2023-07-06)

### Changes

* Foreign widget UI no longer uses inverted theme styles.

### Adds

* Allows users to double-click a nested widget's breadcrumb entry and open its editor.
* Adds support for a new `conditions` property in `addContextOperation` and validation of `addContextOperation` configuration.

### Fixes

* The API now allows the user to create a page without defining the page target ID. By default it takes the Home page.
* Users are no longer blocked from saving documents when a field is hidden
by an `if` condition fails to satisfy a condition such as `min` or `max`
or is otherwise invalid. Instead the invalid value is discarded for safety.
Note that `required` has always been ignored when an `if` condition is not
satisfied.
* Errors thrown in `@apostrophecms/login:afterSessionLogin` event handlers are now properly passed back to Passport as such, avoiding a process restart.

## 3.51.1 (2023-06-23)

## Fixes

* Fix a regression introduced in 3.51.0 - conditional fields work again in the array editor dialog box.

## 3.51.0 (2023-06-21)

### Adds

* Items can now be added to the user's personal menu in the
admin bar, alongside the "Log Out" option. To do so, specify
the `user: true` option when calling `self.apos.adminBar.add`.
This should be reserved for items that manage personal settings.
* When duplicating another document, the `_id` properties of
array items, widgets and areas are still regenerated to ensure
uniqueness across documents. However, an `_originalId` property
is now available for reference while the document remains in memory.
This facilitates change detection within array items in
`beforeSave` handlers and the like.
* Adds the possibility to add custom admin bars via the `addBar()` method from the `admin-bar` module.
* Adds support for conditional fields within `array` and `object` field schema. See the [documentation](https://v3.docs.apostrophecms.org/guide/conditional-fields/) for more information.

### Fixes

* Uses `findForEditing` method in the page put route.
* The "Duplicate" option in the page or piece manager now correctly duplicates the
entire document. This was a regression introduced in 3.48.0. The "Duplicate" option
in the editor dialog box always worked correctly.

### Changes

* Browser URL now changes to reflect the slug of the document according to the mode that is being viewed.

## 3.50.0 (2023-06-09)

### Adds

* As a further fix for issues that could ensue before the improvements
to locale renaming support that were released in 3.49.0, an
`@apostrophecms/page:reattach` task has been added. This command line task
takes the `_id` or `slug` of a page and reattaches it to the page tree as
the last child of the home page, even if page tree data for that page
is corrupted. You may wish to use the `--new-slug` and `--locale` options. This task should not
be needed in normal circumstances.

## 3.49.0 (2023-06-08)

### Changes

* Updates area UX to not display Add Content controls when a widget is focused.
* Updates area UX to unfocus widget on esc key.
* Updates widget UI to use dashed outlines instead of borders to indicate bounds.
* Updates UI for Insert Menu.
* Updates Insert Menu UX to allow mid-node insertion.
* Rich Text Widget's Insert components are now expected to emit `done` and `cancel` for proper RT cleanup. `close` still supported for BC, acts as `done`.
* Migrated the business logic of the login-related Vue components to external mixins, so that the templates and styles can be overridden by
copying the component `.vue` file to project level without copying all of the business logic. If you have already copied the components to style them,
we encourage you to consider replacing your `script` tag with the new version, which just imports the mixin, so that fixes we make there will be
available in your project.

### Adds

* Adds keyboard accessibility to Insert menu.
* Adds regex pattern feature for string fields.
* Adds `pnpm` support. Introduces new optional Apostrophe root configuration `pnpm` to force opt-in/out when auto detection fails. See the [documentation](https://v3.docs.apostrophecms.org/guide/using-pnpm.html) for more details.
* Adds a warning if database queries involving relationships
are made before the last `apostrophe:modulesRegistered` handler has fired.
If you need to call Apostrophe's `find()` methods at startup,
it is best to wait for the `@apostrophecms/doc:beforeReplicate` event.
* Allow `@` when a piece is a template and `/@` for page templates (doc-template-library module).
* Adds a `prefix` option to the http frontend util module.
If explicitly set to `false`, prevents the prefix from being automatically added to the URL,
when making calls with already-prefixed URLs for instance.
* Adds the `redirectToFirstLocale` option to the `i18n` module to prevent users from reaching a version of their site that would not match any locale when requesting the site without a locale prefix in the URL.
* If just one instance of a piece type should always exist (per locale if localized), the
`singletonAuto` option may now be set to `true` or to an object with a `slug` option in
order to guarantee it. This implicitly sets `singleton: true` as well. This is now used
internally by `@apostrophecms/global` as well as the optional `@apostrophecms-pro/palette` module.

### Fixes

* Fix 404 error when viewing/editing a doc which draft has a different version of the slug than the published one.
* Fixed a bug where multiple home pages can potentially be inserted into the database if the
default locale is renamed. Introduced the `async apos.doc.bestAposDocId(criteria)` method to
help identify the right `aposDocId` when inserting a document that might exist in
other locales.
* Fixed a bug where singletons like the global doc might not be inserted at all if they
exist under the former name of the default locale and there are no other locales.

## 3.48.0 (2023-05-26)

### Adds

* For performance, add `apos.modules['piece-type']getManagerApiProjection` method to reduce the amount of data returned in the manager
    modal. The projection will contain the fields returned in the method in addition to the existing manager modal
    columns.
* Add `apos.schema.getRelationshipQueryBuilderChoicesProjection` method to set the projection used in
    `apos.schema.relationshipQueryBuilderChoices`.
* Rich-text inline images now copies the `alt` attribute from the original image from the Media Library.

### Changes

* Remove `stripPlaceholderBrs` and `restorePlaceholderBrs` from `AposRichTextWidgetEditor.vue` component.
* Change tiptap `Gapcursor` display to use a vertical blinking cursor instead of an horizontal cursor, which allow users to add text before and after inline images and tables.
* You can set `max-width` on `.apos-rich-text-toolbar__inner` to define the width of the rich-text toolbar. It will now
    flow on multiple lines if needed.
* The `utilityRail` prop of `AposSchema` now defaults to `false`, removing
the need to explicitly pass it in almost all contexts.
* Mark `apos.modules['doc-type']` methods `getAutocompleteTitle`, `getAutocompleteProjection` and `autocomplete` as
    deprecated. Our admin UI does not use them, it uses the `autocomplete('...')` query builder.
    More info at <https://v3.docs.apostrophecms.org/reference/query-builders.html#autocomplete>'.
* Print a warning with a clear explanation if a module's `index.js` file contains
no `module.exports` object (often due to a typo), or it is empty.

### Fixes

* Now errors and exits when a piece-type or widget-type module has a field object with the property `type`. Thanks to [NuktukDev](https://github.com/nuktukdev) for this contribution.
* Add a default page type value to prevent the dropdown from containing an empty value.

## 3.47.0 (2023-05-05)

### Changes

* Since Node 14 and MongoDB 4.2 have reached their own end-of-support dates,
we are **no longer supporting them for A3.** Note that our dependency on
`jsdom` 22 is incompatible with Node 14. Node 16 and Node 18 are both
still supported. However, because Node 16 reaches its
end-of-life date quite soon (September), testing and upgrading directly
to Node 18 is strongly recommended.
* Updated `sluggo` to version 1.0.0.
* Updated `jsdom` to version `22.0.0` to address an installation warning about the `word-wrap` module.

### Fixes

* Fix `extendQueries` to use super pattern for every function in builders and methods (and override properties that are not functions).

## 3.46.0 (2023-05-03)

### Fixes

* Adding or editing a piece no longer immediately refreshes the main content area if a widget editor is open. This prevents interruption of the widget editing process
when working with the `@apostrophecms/ai-helper` module, and also helps in other situations.
* Check that `e.doc` exists when handling `content-changed` event.
* Require updated `uploadfs` version with no dependency warnings.

### Adds

* Allow sub-schema fields (array and object) to follow parent schema fields using the newly introduced `following: '<parentField'` syntax, where the starting `<` indicates the parent level. For example `<parentField` follows a field in the parent level, `<<grandParentField` follows a field in the grandparent level, etc. The change is fully backward compatible with the current syntax for following fields from the same schema level.

### Changes

* Debounce search to prevent calling search on every key stroke in the manager modal.
* Various size and spacing adjustments in the expanded Add Content modal UI

## 3.45.1 (2023-04-28)

### Fixes

* Added missing styles to ensure consistent presentation of the rich text insert menu.
* Fixed a bug in which clicking on an image in the media manager would close the "insert
image" dialog box.
* Update `html-to-text` package to the latest major version.

## 3.45.0 (2023-04-27)

### Adds

* Rich text widgets now support the `insert` option, an array
which currently may contain the strings `image` and `table` in order to add a
convenient "insert menu" that pops up when the slash key is pressed.
This provides a better user experience for rich text features that shouldn't
require that the user select existing text before using them.
* Auto expand inline array width if needed using `width: max-content` in the admin UI.
* The "browse" button is now available when selecting pages and pieces
to link to in the rich text editor.
* The "browse" button is also available when selecting inline images
in the rich text editor.
* Images are now previewed in the relationship field's compact list view.
* The new `apos-refreshing` Apostrophe bus event can be used to prevent
Apostrophe from refreshing the main content zone of the page when images
and pieces are edited, by clearing the `refresh` property of the object
passed to the event.
* To facilitate custom click handlers, an `apos.modal.onTopOf(el1, el2)` function is now
available to check whether an element is considered to be "on top of" another element in
the modal stack.

### Changes

* The `v-click-outside-element` Vue directive now understands that modals "on top of"
an element should be considered to be "inside" the element, e.g. clicks on them
shouldn't close the link dialog etc.

### Fixes

* Fix various issues on conditional fields that were occurring when adding new widgets with default values or selecting a falsy value in a field that has a conditional field relying on it.
Populate new or existing doc instances with default values and add an empty `null` choice to select fields that do not have a default value (required or not) and to the ones configured with dynamic choices.
* Rich text widgets save more reliably when many actions are taken quickly just before save.
* Fix an issue in the `oembed` field where the value was kept in memory after cancelling the widget editor, which resulted in saving the value if the widget was nested and the parent widget was saved.
Also improve the `oembed` field UX by setting the input as `readonly` rather than `disabled` when fetching the video metadata, in order to avoid losing its focus when typing.

## 3.44.0 (2023-04-13)

### Adds

* `checkboxes` fields now support a new `style: 'combobox'` option for a better multiple-select experience when there
are many choices.
* If the new `guestApiAccess` option is set to `true` for a piece type or for `@apostrophecms/page`,
Apostrophe will allow all logged-in users to access the GET-method REST APIs of that
module, not just users with editing privileges, even if `publicApiProjection` is not set.
This is useful when the goal is to allow REST API access to "guest" users who have
project-specific reasons to fetch access content via REST APIs.
* `test-lib/utils.js` has new `createUser` and `loginAs` methods for the convenience of
those writing mocha tests of Apostrophe modules.
* `batchOperations` permissions: if a `permission` property is added to any entry in the `batchOperations` cascade of a piece-type module, this permission will be checked for every user. See `batchOperations` configuration in `modules/@apostrophecms/piece-type/index.js`. The check function `checkBatchOperationsPermissions` can be extended. Please note that this permission is checked only to determine whether to offer the operation.

### Fixes

* Fix child page slug when title is deleted

## 3.43.0 (2023-03-29)

### Adds

* Add the possibility to override the default "Add Item" button label by setting the `itemLabel` option of an `array` field.
* Adds `touch` task for every piece type. This task invokes `update` on each piece, which will execute all of the same event handlers that normally execute when a piece of that type is updated. Example usage: `node app article:touch`.

### Fixes

* Hide the suggestion help from the relationship input list when the user starts typing a search term.
* Hide the suggestion hint from the relationship input list when the user starts typing a search term except when there are no matches to display.
* Disable context menu for related items when their `relationship` field has no sub-[`fields`](https://v3.docs.apostrophecms.org/guide/relationships.html#providing-context-with-fields) configured.
* Logic for checking whether we are running a unit test of an external module under mocha now uses `includes` for a simpler, safer test that should be more cross-platform.

## 3.42.0 (2023-03-16)

### Adds

* You can now set `style: table` on inline arrays. It will display the array as a regular HTML table instead of an accordion.
See the [array field documentation](https://v3.docs.apostrophecms.org/reference/field-types/array.html#settings) for more information.
* You can now set `draggable: false` on inline arrays. It will disable the drag and drop feature. Useful when the order is not significant.
See the [array field documentation](https://v3.docs.apostrophecms.org/reference/field-types/array.html#settings) for more information.
* You can now set the label and icon to display on inline arrays when they are empty.
See the [array field documentation](https://v3.docs.apostrophecms.org/reference/field-types/array.html#whenEmpty) for more information.
* We have added a new and improved suggestion UI to relationship fields.
* The `utilityOperations` feature of piece types now supports additional properties:
`relationship: true` (show the operation only when editing a relationship), `relationship: false` (never show
the operation when editing a relationship), `button: true`, `icon` and `iconOnly: true`.
When `button: true` is specified, the operation appears as a standalone button rather than
being tucked away in the "more" menu.
* In addition, `utilityOperations` can now specify `eventOptions` with an `event` subproperty
instead of `modalOptions`. This is useful with the new `edit` event (see below).
* Those extending our admin UI on the front end can now open a modal to create or edit a page or piece by calling
`await apos.doc.edit({ type: 'article' })` (the type here is an example). To edit an existing document add an
`_id` property. To copy an existing document (like our "duplicate" feature) add a `copyOf`
property. When creating new pages, `type` can be sent to `@apostrophecms/page` for convenience
(note that the `type` property does not override the default or current page type in the editor).
* The `edit` Apostrophe event is now available and takes an object with the same properties
as above. This is useful when configuring `utilityOperations`.
* The `content-changed` Apostrophe event can now be emitted with a `select: true` property. If a
document manager for the relevant content type is open, it will attempt to add the document to the
current selection. Currently this works best with newly inserted documents.
* Localized strings in the admin UI can now use `$t(key)` to localize a string inside
an interpolated variable. This was accomplished by setting `skipOnVariables` to false
for i18next, solely on the front end for admin UI purposes.
* The syntax of the method defined for dynamic `choices` now accepts a module prefix to get the method from, and the `()` suffix.
This has been done for consistency with the external conditions syntax shipped in the previous release. See the documentation for more information.
* Added the `viewPermission` property of schema fields, and renamed `permission` to `editPermission` (with backwards
compatibility) for clarity. You can now decide if a schema field requires permissions to be visible or editable.
See the documentation for more information.
* Display the right environment label on login page. By default, based on `NODE_ENV`, overriden by `environmentLabel` option in `@apostrophecms/login` module. The environment variable `APOS_ENV_LABEL` will override this. Note that `NODE_ENV` should generally only be set to `development` (the default) or `production` as many Node.js modules opt into optimizations suitable for all deployed environments when it is set to `production`. This is why we offer the separate `APOS_ENV_LABEL` variable.

### Fixes

* Do not log unnecessary "required" errors for hidden fields.
* Fixed a bug that prevented "Text Align" from working properly in the rich text editor in certain cases.
* Fix typo in `@apostrophecms/doc-type` and `@apostrophecms/submitted-drafts` where we were using `canCreate` instead of `showCreate` to display the `Create New` button or showing the `Copy` button in `Manager` modals.
* Send external condition results in an object so that numbers are supported as returned values.

## 3.41.1 (2023-03-07)

No changes. Publishing to make sure 3.x is tagged `latest` in npm, rather than 2.x.

## 3.41.0 (2023-03-06)

### Adds

* Handle external conditions to display fields according to the result of a module method, or multiple methods from different modules.
This can be useful for displaying fields according to the result of an external API or any business logic run on the server. See the documentation for more information.

### Fixes

* Replace `deep-get-set` dependency with `lodash`'s `get` and `set` functions to fix the [Prototype Pollution in deep-get-set](https://github.com/advisories/GHSA-mjjj-6p43-vhhv) vulnerability. There was no actual vulnerability in Apostrophe due to the way the module was actually used, and this was done to address vulnerability scan reports.
* The "soft redirects" for former URLs of documents now work better with localization. Thanks to [Waldemar Pankratz](https://github.com/waldemar-p).
* Destroy `AreaEditor` Vue apps when the page content is refreshed in edit mode. This avoids a leak of Vue apps components being recreated while instances of old ones are still alive.

### Security

* Upgrades passport to the latest version in order to ensure session regeneration when logging in or out. This adds additional security to logins by mitigating any risks due to XSS attacks. Apostrophe is already robust against XSS attacks. For passport methods that are internally used by Apostrophe everything is still working. For projects that are accessing the passport instance directly through `self.apos.login.passport`, some verifications may be necessary to avoid any compatibility issue. The internally used methods are `authenticate`, `use`, `serializeUser`, `deserializeUser`, `initialize`, `session`.

## 3.40.1 (2023-02-18)

* No code change. Patch level bump for package update.

## 3.40.0 (2023-02-17)

### Adds

* For devops purposes, the `APOS_BASE_URL` environment variable is now respected as an override of the `baseUrl` option.

### Fixes

* Do not display shortcut conflicts at startup if there are none.
* Range field correctly handles the `def` attribute set to `0` now. The `def` property will be used when the field has no value provided; a value going over the max or below the min threshold still returns `null`.
* `select` fields now work properly when the `value` of a choice is a boolean rather than a string or a number.

## 3.39.2 (2023-02-03)

### Fixes

* Hotfix for a backwards compatibility break in webpack that triggered a tiptap bug. The admin UI build will now succeed as expected.

## 3.39.1 (2023-02-02)

### Fixes

* Rescaling cropped images with the `@apostrophecms/attachment:rescale` task now works correctly. Thanks to [Waldemar Pankratz](https://github.com/waldemar-p) for this contribution.

## 3.39.0 (2023-02-01)

### Adds

* Basic support for editing tables by adding `table` to the rich text toolbar. Enabling `table` allows you to create tables, including `td` and `th` tags, with the ability to merge and split cells. For now the table editing UI is basic, all of the functionality is there but we plan to add more conveniences for easy table editing soon. See the "Table" dropdown for actions that are permitted based on the current selection.
* `superscript` and `subscript` may now be added to the rich text widget's `toolbar` option.
* Early beta-quality support for adding inline images to rich text, by adding `image` to the rich text toolbar. This feature works reliably, however the UI is not mature yet. In particular you must search for images by typing part of the title. We will support a proper "browse" experience here soon. For good results you should also configure the `imageStyles` option. You will also want to style the `figure` tags produced. See the documentation for more information.
* Support for `div` tags in the rich text toolbar, if you choose to include them in `styles`. This is often necessary for A2 content migration and can potentially be useful in new work when combined with a `class` if there is no suitable semantic block tag.
* The new `@apostrophecms/attachment:download-all --to=folder` command line task is useful to download all of your attachments from an uploadfs backend other than local storage, especially if you do not have a more powerful "sync" utility for that particular storage backend.
* A new `loadingType` option can now be set for `image-widget` when configuring an `area` field. This sets the `loading` attribute of the `img` tag, which can be used to enable lazy loading in most browsers. Thanks to [Waldemar Pankratz](https://github.com/waldemar-p) for this contribution.
* Two new module-level options have been added to the `image-widget` module: `loadingType` and `size`. These act as fallbacks for the same options at the area level. Thanks to [Waldemar Pankratz](https://github.com/waldemar-p) for this contribution.

### Fixes

* Adding missing require (`bluebird`) and fallback (`file.crops || []`) to `@apostrophecms/attachment:rescale`-task

## 3.38.1 (2023-01-23)

### Fixes

* Version 3.38.0 introduced a regression that temporarily broke support for user-edited content in locales with names like `de-de` (note the lowercase country name). This was inadvertently introduced in an effort to improve support for locale fallback when generating static translations of the admin interface. Version 3.38.1 brings back the content that temporarily appeared to be missing for these locales (it was never removed from the database), and also achieves the original goal. **However, if you created content for such locales using `3.38.0` (released five days ago) and wish to keep that content,** rather than reverting to the content from before `3.38.0`, see below.

### Adds

* The new `i18n:rename-locale` task can be used to move all content from one locale name to another, using the `--old` and `--new` options. By default, any duplicate keys for content existing in both locales will stop the process. However you can specify which content to keep in the event of a duplicate key error using the `--keep=localename` option. Note that the value of `--new` should match the a locale name that is currently configured for the `@apostrophecms/i18n` module.

Example:

```
# If you always had de-de configured as a locale, but created
# a lot of content with Apostrophe 3.38.0 which incorrectly stored
# it under de-DE, you can copy that content. In this case we opt
# to keep de-de content in the event of any conflicts
node app @apostrophecms/i18n:rename-locale --old=de-DE --new=de-de --keep=de-de
```

## 3.38.0 (2023-01-18)

### Adds

* Emit a `beforeSave` event from the `@apostrophecms:notification` module, with `req` and the `notification` as arguments, in order to give the possibility to override the notification.
* Emit a `beforeInsert` event from the `@apostrophecms:attachment` module, with `req` and the `doc` as arguments, in order to give the possibility to override the attachment.
* Emit a `beforeSaveSafe` event from the `@apostrophecms:user` module, with `req`, `safeUser` and `user` as arguments, in order to give the possibility to override properties of the `safeUser` object which contains password hashes and other information too sensitive to be stored in the aposDocs collection.
* Automatically convert failed uppercase URLs to their lowercase version - can be disabled with `redirectFailedUpperCaseUrls: false` in `@apostrophecms/page/index.js` options. This only comes into play if a 404 is about to happen.
* Automatically convert country codes in locales like `xx-yy` to `xx-YY` before passing them to `i18next`, which is strict about uppercase country codes.
* Keyboard shortcuts conflicts are detected and logged on to the terminal.

### Fixes

* Invalid locales passed to the i18n locale switching middleware are politely mapped to 400 errors.
* Any other exceptions thrown in the i18n locale switching middleware can no longer crash the process.
* Documents kept as the `previous` version for undo purposes were not properly marked as such, breaking the public language switcher in some cases. This was fixed and a migration was added for existing data.
* Uploading an image in an apostrophe area with `minSize` requirements will not trigger an unexpected error anymore. If the image is too small, a notification will be displayed with the minimum size requirements. The `Edit Image` modal will now display the minimum size requirements, if any, above the `Browse Images` field.
* Some browsers saw the empty `POST` response for new notifications as invalid XML. It will now return an empty JSON object with the `Content-Type` set to `application/json`.

## 3.37.0 (2023-01-06)

### Adds

* Dynamic choice functions in schemas now also receive a data object with their original doc id for further inspection by your function.
* Use `mergeWithCustomize` when merging extended source Webpack configuration. Introduce overideable asset module methods `srcCustomizeArray` and `srcCustomizeObject`, with reasonable default behavior, for fine tuning Webpack config arrays and objects merging. More info - [the Webpack mergeWithCustomize docs](https://github.com/survivejs/webpack-merge#mergewithcustomize-customizearray-customizeobject-configuration--configuration)
* The image widget now accepts a `placeholderImage` option that works like `previewImage` (just specify a file extension, like `placeholderImage: 'jpg'`, and provide the file `public/placeholder.jpg` in the module). The `placeholderUrl` option is still available for backwards compatibility.

### Fixes

* `docId` is now properly passed through array and object fields and into their child schemas.
* Remove module `@apostrophecms/polymorphic-type` name alias `@apostrophecms/polymorphic`. It was causing warnings
    e.g. `A permission.can() call was made with a type that has no manager: @apostrophecms/polymorphic-type`.
* The module `webpack.extensions` configuration is not applied to the core Admin UI build anymore. This is the correct and intended behavior as explained in the [relevant documentation](https://v3.docs.apostrophecms.org/guide/webpack.html#extending-webpack-configuration).
* The `previewImage` option now works properly for widget modules loaded from npm and those that subclass them. Specifically, the preview image may be provided in the `public/` subdirectory of the original module, the project-level configuration of it, or a subclass.

## 3.36.0 (2022-12-22)

### Adds

* `shortcut` option for piece modules, allowing easy re-mapping of the manager command shortcut per module.

### Fixes

* Ensure there are no conflicting command shortcuts for the core modules.

## 3.35.0 (2022-12-21)

### Adds

* Introduced support for linking directly to other Apostrophe documents in a rich text widget. The user can choose to link to a URL, or to a page. Linking to various piece types can also be enabled with the `linkWithType` option. This is equivalent to the old `apostrophe-rich-text-permalinks` module but is included in the core in A3. See the [documentation](https://v3.docs.apostrophecms.org/guide/core-widgets.html#rich-text-widget) for details.
* Introduced support for the `anchor` toolbar control in the rich text editor. This allows named anchors to be inserted. These are rendered as `span` tags with the given `id` and can then be linked to via `#id`, providing basic support for internal links. HTML 4-style named anchors in legacy content (`name` on `a` tags) are automatically migrated upon first edit.
* German translation i18n file created for the Apostrophe Admin-UI. Thanks to [Noah Gysin](https://github.com/NoahGysin) for this contribution.
* Introduced support for keyboard shortcuts in admin UI. Hitting `?` will display the list of available shortcuts. Developpers can define their own shortcuts by using the new `@apostrophecms/command-menu` module and the `commands` property. Please check the [keyboard shortcut documentation](https://v3.docs.apostrophecms.org/guide/command-menu.html) for more details.

### Fixes

* The `bulletList` and `orderedList` TipTap toolbar items now work as expected.
* When using the autocomplete/typeahead feature of relationship fields, typing a space at the start no longer results in an error.
* Replace [`credential`](https://www.npmjs.com/package/credential) package with [`credentials`](https://www.npmjs.com/package/credentials) to fix the [`mout` Prototype Pollution vulnerability](https://cve.mitre.org/cgi-bin/cvename.cgi?name=CVE-2020-7792). There was no actual vulnerability in Apostrophe or credential due to the way the module was actually used, and this was done to address vulnerability scan reports.
* Added a basic implementation of the missing "Paste from Clipboard" option to Expanded Widget Previews.

## 3.34.0 (2022-12-12)

### Fixes

* Nested areas work properly in widgets that have the `initialModal: false` property.
* Apostrophe's search index now properly incorporates most string field types as in A2.

### Adds

* Relationships load more quickly.
* Parked page checks at startup are faster.
* Tasks to localize and unlocalize piece type content (see `node app help [yourModuleName]:localize` and `node app help [yourModuleName]:unlocalize`).

## 3.33.0 (2022-11-28)

### Adds

* You can now set `inline: true` on schema fields of type `array`. This displays a simple editing interface in the context of the main dialog box for the document in question, avoiding the need to open an additional dialog box. Usually best for cases with just one field or just a few. If your array field has a large number of subfields the default behavior (`inline: false`) is more suitable for your needs. See the [array field](https://v3.docs.apostrophecms.org/reference/field-types/array.html) documentation for more information.
* Batch feature for publishing pieces.
* Add extensibility for `rich-text-widget` `defaultOptions`. Every key will now be used in the `AposRichTextWidgetEditor`.

### Fixes

* Prior to this release, widget templates that contained areas pulled in from related documents would break the ability to add another widget beneath.
* Validation of object fields now works properly on the browser side, in addition to server-side validation, resolving UX issues.
* Provisions were added to prevent any possibility of a discrepancy in relationship loading results under high load. It is not clear whether this A2 bug was actually possible in A3.

## 3.32.0 (2022-11-09)

### Adds

* Adds Reset Password feature to the login page. Note that the feature must be enabled and email delivery must be properly configured. See the [documentation](https://v3.docs.apostrophecms.org/reference/modules/login.html) for more details.
* Allow project-level developer to override bundling decisions by configuring the `@apostrophecms/asset` module. Check the [module documentation](https://v3.docs.apostrophecms.org/reference/modules/asset.html#options) for more information.

### Fixes

* Query builders for regular select fields have always accepted null to mean "do not filter on this property." Now this also works for dynamic select fields.
* The i18n UI state management now doesn't allow actions while it's busy.
* Fixed various localization bugs in the text of the "Update" dropdown menu.
* The `singleton: true` option for piece types now automatically implies `showCreate: false`.
* Remove browser console warnings by handling Tiptap Editor's breaking changes and duplicated plugins.
* The editor modal now allocates more space to area fields when possible, resolving common concerns about editing large widgets inside the modal.

## 3.31.0 (2022-10-27)

### Adds

* Adds `placeholder: true` and `initialModal: false` features to improve the user experience of adding widgets to the page. Checkout the [Widget Placeholders documentation](https://v3.docs.apostrophecms.org/guide/areas-and-widgets.html#adding-placeholder-content-to-widgets) for more detail.

### Fixes

* When another user is editing the document, the other user's name is now displayed correctly.

## 3.30.0 (2022-10-12)

### Adds

* New `APOS_LOG_ALL_ROUTES` environment variable. If set, Apostrophe logs information about all middleware functions and routes that are executed on behalf of a particular URL.
* Adds the `addFileGroups` option to the `attachment` module. Additionally it exposes a new method, `addFileGroup(group)`. These allow easier addition of new file groups or extension of the existing groups.

### Fixes

* Vue 3 may now be used in a separate webpack build at project level without causing problems for the admin UI Vue 2 build.
* Fixes `cache` module `clear-cache` CLI task message
* Fixes help message for `express` module `list-routes` CLI task

## 3.29.1 (2022-10-03)

### Fixes

* Hotfix to restore Node 14 support. Of course Node 16 is also supported.

## 3.29.0 (2022-10-03)

### Adds

* Areas now support an `expanded: true` option to display previews for widgets. The Expanded Widget Preview Menu also supports grouping and display columns for each group.
* Add "showQuery" in piece-page-type in order to override the query for the "show" page as "indexQuery" does it for the index page

### Fixes

* Resolved a bug in which users making a password error in the presence of pre-login checks such as a CAPTCHA were unable to try again until they refreshed the page.

## 3.28.1 (2022-09-15)

### Fixes

* `AposInputBoolean` can now be `required` and have the value `false`.
* Schema fields containing boolean filters can now list both `yes` and `no` choices according to available values in the database.
* Fix attachment `getHeight()` and `getWidth()` template helpers by changing the assignment of the `attachment._crop` property.
* Change assignment of `attachment._focalPoint` for consistency.

## 3.28.0 (2022-08-31)

### Fixes

* Fix UI bug when creating a document via a relationship.

### Adds

* Support for uploading `webp` files for display as images. This is supported by all current browsers now that Microsoft has removed IE11. For best results, you should run `npm update` on your project to make sure you are receiving the latest release of `uploadfs` which uses `sharp` for image processing. Thanks to [Isaac Preston](https://github.com/ixc7) for this addition.
* Clicking outside a modal now closes it, the same way the `Escape` key does when pressed.
* `checkboxes` fields now support `min` and `max` properties. Thanks to [Gabe Flores](https://github.com/gabeflores-appstem).

## 3.27.0 (2022-08-18)

### Adds

* Add `/grid` `POST` route in permission module, in addition to the existing `GET` one.
* New utility script to help find excessively heavy npm dependencies of apostrophe core.

### Changes

* Extract permission grid into `AposPermissionGrid` vue component.
* Moved `stylelint` from `dependencies` to `devDependencies`. The benefit may be small because many projects will depend on `stylelint` at project level, but every little bit helps install speed, and it may make a bigger difference if different major versions are in use.

## 3.26.1 (2022-08-06)

### Fixes

Hotfix: always waits for the DOM to be ready before initializing the Apostrophe Admin UI. `setTimeout` alone might not guarantee that every time. This issue has apparently become more frequent in the latest versions of Chrome.

* Modifies the `login` module to return an empty object in the API session cookie response body to avoid potential invalid JSON error if `response.json()` is retrieved.

## 3.26.0 (2022-08-03)

### Adds

* Tasks can now be registered with the `afterModuleReady` flag, which is more useful than `afterModuleInit` because it waits for the module to be more fully initialized, including all "improvements" loaded via npm. The original `afterModuleInit` flag is still supported in case someone was counting on its behavior.
* Add `/grid` `POST` route in permission module, in addition to the existing `GET` one, to improve extensibility.
* `@apostrophecms/express:list-routes` command line task added, to facilitate debugging.

### Changes

* Since Microsoft has ended support for IE11 and support for ES5 builds is responsible for a significant chunk of Apostrophe's installation time, the `es5: true` option no longer produces an IE11 build. For backwards compatibility, developers will receive a warning, but their build will proceed without IE11 support. IE11 ES5 builds can be brought back by installing the optional [@apostrophecms/asset-es5](https://github.com/apostrophecms/asset-es5) module.

### Fixes

* `testModule: true` works in unit tests of external Apostrophe modules again even with modern versions of `mocha`, thanks to [Amin Shazrin](https://github.com/ammein).
* `getObjectManager` is now implemented for `Object` field types, fixing a bug that prevented the use of areas found in `object` schema fields within templates. Thanks to [James R T](https://github.com/jamestiotio).

## 3.25.0 (2022-07-20)

### Adds

* `radio` and `checkboxes` input field types now support a server side `choices` function for supplying their `choices` array dynamically, just like `select` fields do. Future custom field types can opt into this functionality with the field type flag `dynamicChoices: true`.

### Fixes

* `AposSelect` now emits values on `change` event as they were originally given. Their values "just work" so you do not have to think about JSON anymore when you receive it.
* Unpinned tiptap as the tiptap team has made releases that resolve the packaging errors that caused us to pin it in 3.22.1.
* Pinned `vue-loader` to the `15.9.x` minor release series for now. The `15.10.0` release breaks support for using `npm link` to develop the `apostrophe` module itself.
* Minimum version of `sanitize-html` bumped to ensure a potential denial-of-service vector is closed.

## 3.24.0 (2022-07-06)

### Adds

* Handle `private: true` locale option in i18n module, preventing logged out users from accessing the content of a private locale.

### Fixes

* Fix missing title translation in the "Array Editor" component.
* Add `follow: true` flag to `glob` functions (with `**` pattern) to allow registering symlink files and folders for nested modules
* Fix disabled context menu for relationship fields editing ([#3820](https://github.com/apostrophecms/apostrophe/issues/3820))
* In getReq method form the task module, extract the right `role` property from the options object.
* Fix `def:` option in `array` fields, in order to be able to see the default items in the array editor modal

## 3.23.0 (2022-06-22)

### Adds

* Shared Drafts: gives the possibility to share a link which can be used to preview the draft version of page, or a piece `show` page.
* Add `Localize` option to `@apostrophecms/image`. In Edit mode the context bar menu includes a "Localize" option to start cloning this image into other locales.

### Fixes

* Update `sass` to [`1.52.3`+](https://github.com/sass/dart-sass/pull/1713) to prevent the error `RangeError: Invalid value: Not in inclusive range 0..145: -1`. You can now fix that by upgrading with `npm update`. If it does not immediately clear up the issue in development, try `node app @apostrophecms/asset:clear-cache`.
* Fix a potential issue when URLs have a query string, in the `'@apostrophecms/page:notFound'` handler of the `soft-redirect` module.

## 3.22.1 (2022-06-17)

* Hotfix: temporarily pin versions of tiptap modules to work around packaging error that breaks import of the most recent releases. We will unpin as soon as this is fixed upstream. Fixes a bug where `npm update` would fail for A3 projects.

## 3.22.0 (2022-06-08)

### Adds

* Possibility to pass options to webpack extensions from any module.

### Fixes

* Fix a Webpack cache issue leading to modules symlinked in `node_modules` not being rebuilt.
* Fixes login maximum attempts error message that wasn't showing the plural when lockoutMinutes is more than 1.
* Fixes the text color of the current array item's slat label in the array editor modal.
* Fixes the maximum width of an array item's slat label so as to not obscure the Remove button in narrow viewports.
* If an array field's titleField option is set to a select field, use the selected option's label as the slat label rather its value.
* Disable the slat controls of the attachment component while uploading.
* Fixes bug when re-attaching the same file won't trigger an upload.
* AposSlat now fully respects the disabled state.

## 3.21.1 (2022-06-04)

### Fixes

* Work around backwards compatibility break in `sass` module by pinning to `sass` `1.50.x` while we investigate. If you saw the error `RangeError: Invalid value: Not in inclusive range 0..145: -1` you can now fix that by upgrading with `npm update`. If it does not immediately clear up the issue in development, try `node app @apostrophecms/asset:clear-cache`.

## 3.21.0 (2022-05-25)

### Adds

* Trigger only the relevant build when in a watch mode (development). The build paths should not contain comma (`,`).
* Adds an `unpublish` method, available for any doc-type.
An _Unpublish_ option has also been added to the context menu of the modal when editing a piece or a page.
* Allows developers to group fields in relationships the same way it's done for normal schemas.

### Fixes

* Vue files not being parsed when running eslint through command line, fixes all lint errors in vue files.
* Fix a bug where some Apostrophe modules symlinked in `node_modules` are not being watched.
* Recover after webpack build error in watch mode (development only).
* Fixes an edge case when failing (throw) task invoked via `task.invoke` will result in `apos.isTask()` to always return true due to `apos.argv` not reverted properly.

## 3.20.1 (2022-05-17)

### Fixes

* Minor corrections to French translation.

## 3.20.0

### Adds

* Adds French translation of the admin UI (use the `fr` locale).

## 3.19.0

### Adds

* New schema field type `dateAndTime` added. This schema field type saves in ISO8601 format, as UTC (Universal Coordinated Time), but is edited in a user-friendly way in the user's current time zone and locale.
* Webpack disk cache for better build performance in development and, if appropriately configured, production as well.
* In development, Webpack rebuilds the front end without the need to restart the Node.js process, yielding an additional speedup. To get this speedup for existing projects, see the `nodemonConfig` section of the latest `package.json` in [a3-boilerplate](https://github.com/apostrophecms/a3-boilerplate) for the new "ignore" rules you'll need to prevent nodemon from stopping the process and restarting.
* Added the new command line task `apostrophecms/asset:clear-cache` for clearing the webpack disk cache. This should be necessary only in rare cases where the configuration has changed in ways Apostrophe can't automatically detect.
* A separate `publishedLabel` field can be set for any schema field of a page or piece. If present it is displayed instead of `label` if the document has already been published.

### 3.18.1

### Fixes

* The admin UI now rebuilds properly in a development environment when new npm modules are installed in a multisite project (`apos.rootDir` differs from `apos.npmRootDir`).

## 3.18.0 (2022-05-03)

### Adds

* Images may now be cropped to suit a particular placement after selecting them. SVG files may not be cropped as it is not possible in the general case.
* Editors may also select a "focal point" for the image after selecting it. This ensures that this particular point remains visible even if CSS would otherwise crop it, which is a common issue in responsive design. See the `@apostrophecms/image` widget for a sample implementation of the necessary styles.
* Adds the `aspectRatio` option for image widgets. When set to `[ w, h ]` (a ratio of width to height), images are automatically cropped to this aspect ratio when chosen for that particular widget. If the user does not crop manually, then cropping happens automatically.
* Adds the `minSize` option for image widgets. This ensures that the images chosen are at least the given size `[ width, height ]`, and also ensures the user cannot choose something smaller than that when cropping.
* Implements OpenTelemetry instrumentation.
* Developers may now specify an alternate Vue component to be used for editing the subfields of relationships, either at the field level or as a default for all relationships with a particular piece type.
* The widget type base module now always passes on the `components` option as browser data, so that individual widget type modules that support contextual editing can be implemented more conveniently.
* In-context widget editor components now receive a `focused` prop which is helpful in deciding when to display additional UI.
* Adds new configuration option - `beforeExit` async handler.
* Handlers listening for the `apostrophe:run` event are now able to send an exit code to the Apostrophe bootstrap routine.
* Support for Node.js 17 and 18. MongoDB connections to `localhost` will now successfully find a typical dev MongoDB server bound only to `127.0.0.1`, Apostrophe can generate valid ipv6 URLs pointing back to itself, and `webpack` and `vue-loader` have been updated to address incompatibilities.
* Adds support for custom context menus provided by any module (see `apos.doc.addContextOperation()`).
* The `AposSchema` component now supports an optional `generation` prop which may be used to force a refresh when the value of the object changes externally. This is a compromise to avoid the performance hit of checking numerous subfields for possible changes every time the `value` prop changes in response to an `input` event.
* Adds new event `@apostrophecms/doc:afterAllModesDeleted` fired after all modes of a given document are purged.

### Fixes

* Documentation of obsolete options has been removed.
* Dead code relating to activating in-context widget editors have been removed. They are always active and have been for some time. In the future they might be swapped in on scroll, but there will never be a need to swap them in "on click."
* The `self.email` method of modules now correctly accepts a default `from` address configured for a specific module via the `from` subproperty of the `email` option to that module. Thanks to `chmdebeer` for pointing out the issue and the fix.
* Fixes `_urls` not added on attachment fields when pieces API index is requested (#3643)
* Fixes float field UI bug that transforms the value to integer when there is no field error and the first number after the decimal is `0`.
* The `nestedModuleSubdirs` feature no longer throws an error and interrupts startup if a project contains both `@apostrophecms/asset` and `asset`, which should be considered separate module names.

## 3.17.0 (2022-03-31)

### Adds

* Full support for the [`object` field type](https://v3.docs.apostrophecms.org/reference/field-types/object.html), which works just like `array` but stores just one sub-object as a property, rather than an array of objects.
* To help find documents that reference related ones via `relationship` fields, implement backlinks of related documents by adding a `relatedReverseIds` field to them and keeping it up to date. There is no UI based on this feature yet but it will permit various useful features in the near future.
* Adds possibility for modules to [extend the webpack configuration](https://v3.docs.apostrophecms.org/guide/webpack.html).
* Adds possibility for modules to [add extra frontend bundles for scss and js](https://v3.docs.apostrophecms.org/guide/webpack.html). This is useful when the `ui/src` build would otherwise be very large due to code used on rarely accessed pages.
* Loads the right bundles on the right pages depending on the page template and the loaded widgets. Logged-in users have all the bundles on every page, because they might introduce widgets at any time.
* Fixes deprecation warnings displayed after running `npm install`, for dependencies that are directly included by this package.
* Implement custom ETags emission when `etags` cache option is enabled. [See the documentation for more information](https://v3.docs.apostrophecms.org/guide/caching.html).
It allows caching of pages and pieces, using a cache invalidation mechanism that takes into account related (and reverse related) document updates, thanks to backlinks mentioned above.
Note that for now, only single pages and pieces benefit from the ETags caching system (pages' and pieces' `getOne` REST API route, and regular served pages).
The cache of an index page corresponding to the type of a piece that was just saved will automatically be invalidated. However, please consider that it won't be effective when a related piece is saved, therefore the cache will automatically be invalidated _after_ the cache lifetime set in `maxAge` cache option.

### Fixes

* Apostrophe's webpack build now works properly when developing code that imports module-specific npm dependencies from `ui/src` or `ui/apos` when using `npm link` to develop the module in question.
* The `es5: true` option to `@apostrophecms/asset` works again.

## 3.16.1 (2022-03-21)

### Fixes

* Fixes a bug in the new `Cache-Control` support introduced by 3.16.0 in which we get the logged-out homepage right after logging in. This issue only came into play if the new caching options were enabled.

## 3.16.0 (2022-03-18)

### Adds

* Offers a simple way to set a Cache-Control max-age for Apostrophe page and GET REST API responses for pieces and pages. [See the documentation for more information](https://v3.docs.apostrophecms.org/guide/caching.html).
* API keys and bearer tokens "win" over session cookies when both are present. Since API keys and bearer tokens are explicitly added to the request at hand, it never makes sense to ignore them in favor of a cookie, which is implicit. This also simplifies automated testing.
* `data-apos-test=""` selectors for certain elements frequently selected in QA tests, such as `data-apos-test="adminBar"`.
* Offer a simple way to set a Cache-Control max-age for Apostrophe page and GET REST API responses for pieces and pages.
* To speed up functional tests, an `insecurePasswords` option has been added to the login module. This option is deliberately named to discourage use for any purpose other than functional tests in which repeated password hashing would unduly limit performance. Normally password hashing is intentionally difficult to slow down brute force attacks, especially if a database is compromised.

### Fixes

* `POST`ing a new child page with `_targetId: '_home'` now works properly in combination with `_position: 'lastChild'`.

## 3.15.0 (2022-03-02)

### Adds

* Adds throttle system based on username (even when not existing), on initial login route. Also added for each late login requirement, e.g. for 2FA attempts.

## 3.14.2 (2022-02-27)

* Hotfix: fixed a bug introduced by 3.14.1 in which non-parked pages could throw an error during the migration to fix replication issues.

## 3.14.1 (2022-02-25)

* Hotfix: fixed a bug in which replication across locales did not work properly for parked pages configured via the `_children` feature. A one-time migration is included to reconnect improperly replicated versions of the same parked pages. This runs automatically, no manual action is required. Thanks to [justyna1](https://github.com/justyna13) for identifying the issue.

## 3.14.0 (2022-02-22)

### Adds

* To reduce complications for those implementing caching strategies, the CSRF protection cookie now contains a simple constant string, and is not recorded in `req.session`. This is acceptable because the real purpose of the CSRF check is simply to verify that the browser has sent the cookie at all, which it will not allow a cross-origin script to do.
* As a result of the above, a session cookie is not generated and sent at all unless `req.session` is actually used or a user logs in. Again, this reduces complications for those implementing caching strategies.
* When logging out, the session cookie is now cleared in the browser. Formerly the session was destroyed on the server side only, which was sufficient for security purposes but could create caching issues.
* Uses `express-cache-on-demand` lib to make similar and concurrent requests on pieces and pages faster.
* Frontend build errors now stop app startup in development, and SCSS and JS/Vue build warnings are visible on the terminal console for the first time.

### Fixes

* Fixed a bug when editing a page more than once if the page has a relationship to itself, whether directly or indirectly. Widget ids were unnecessarily regenerated in this situation, causing in-context edits after the first to fail to save.
* Pages no longer emit double `beforeUpdate` and `beforeSave` events.
* When the home page extends `@apostrophecms/piece-page-type`, the "show page" URLs for individual pieces should not contain two slashes before the piece slug. Thanks to [Martí Bravo](https://github.com/martibravo) for the fix.
* Fixes transitions between login page and `afterPasswordVerified` login steps.
* Frontend build errors now stop the `@apostrophecms/asset:build` task properly in production.
* `start` replaced with `flex-start` to address SCSS warnings.
* Dead code removal, as a result of following up on JS/Vue build warnings.

## 3.13.0 - 2022-02-04

### Adds

* Additional requirements and related UI may be imposed on native ApostropheCMS logins using the new `requirements` feature, which can be extended in modules that `improve` the `@apostrophecms/login` module. These requirements are not imposed for single sign-on logins via `@apostrophecms/passport-bridge`. See the documentation for more information.
* Adds latest Slovak translation strings to SK.json in `i18n/` folder. Thanks to [Michael Huna](https://github.com/Miselrkba) for the contribution.
* Verifies `afterPasswordVerified` requirements one by one when emitting done event, allows to manage errors ans success before to go to the next requirement. Stores and validate each requirement in the token. Checks the new `askForConfirmation` requirement option to go to the next step when emitting done event or waiting for the confirm event (in order to manage success messages). Removes support for `afterSubmit` for now.

### Fixes

* Decodes the testReq `param` property in `serveNotFound`. This fixes a problem where page titles using diacritics triggered false 404 errors.
* Registers the default namespace in the Vue instance of i18n, fixing a lack of support for un-namespaced l10n keys in the UI.

## 3.12.0 - 2022-01-21

### Adds

* It is now best practice to deliver namespaced i18n strings as JSON files in module-level subdirectories of `i18n/` named to match the namespace, e.g. `i18n/ourTeam` if the namespace is `ourTeam`. This allows base class modules to deliver phrases to any namespace without conflicting with those introduced at project level. The `i18n` option is now deprecated in favor of the new `i18n` module format section, which is only needed if `browser: true` must be specified for a namespace.
* Brought back the `nestedModuleSubdirs` feature from A2, which allows modules to be nested in subdirectories if `nestedModuleSubdirs: true` is set in `app.js`. As in A2, module configuration (including activation) can also be grouped in a `modules.js` file in such subdirectories.

### Fixes

* Fixes minor inline documentation comments.
* UI strings that are not registered localization keys will now display properly when they contain a colon (`:`). These were previously interpreted as i18next namespace/key pairs and the "namespace" portion was left out.
* Fixes a bug where changing the page type immediately after clicking "New Page" would produce a console error. In general, areas and checkboxes now correctly handle their value being changed to `null` by the parent schema after initial startup of the `AposInputArea` or `AposInputCheckboxes` component.
* It is now best practice to deliver namespaced i18n strings as JSON files in module-level subdirectories of `i18n/` named to match the namespace, e.g. `i18n/ourTeam` if the namespace is `ourTeam`. This allows base class modules to deliver phrases to any namespace without conflicting with those introduced at project level. The `i18n` option is now deprecated in favor of the new `i18n` module format section, which is only needed if `browser: true` must be specified for a namespace.
* Removes the `@apostrophecms/util` module template helper `indexBy`, which was using a lodash method not included in lodash v4.
* Removes an unimplemented `csrfExceptions` module section cascade. Use the `csrfExceptions` _option_ of any module to set an array of URLs excluded from CSRF protection. More information is forthcoming in the documentation.
* Fix `[Object Object]` in the console when warning `A permission.can() call was made with a type that has no manager` is printed.

### Changes

* Temporarily removes `npm audit` from our automated tests because of a sub-dependency of vue-loader that doesn't actually cause a security vulnerability for apostrophe.

## 3.11.0 - 2022-01-06

### Adds

* Apostrophe now extends Passport's `req.login` to emit an `afterSessionLogin` event from the `@apostrophecms:login` module, with `req` as an argument. Note that this does not occur at all for login API calls that return a bearer token rather than establishing an Express session.

### Fixes

* Apostrophe's extension of `req.login` now accounts for the `req.logIn` alias and the skippable `options` parameter, which is relied upon in some `passport` strategies.
* Apostrophe now warns if a nonexistent widget type is configured for an area field, with special attention to when `-widget` has been erroneously included in the name. For backwards compatibility this is a startup warning rather than a fatal error, as sites generally did operate successfully otherwise with this type of bug present.

### Changes

* Unpins `vue-click-outside-element` the packaging of which has been fixed upstream.
* Adds deprecation note to `__testDefaults` option. It is not in use, but removing would be a minor BC break we don't need to make.
* Allows test modules to use a custom port as an option on the `@apostrophecms/express` module.
* Removes the code base pull request template to instead inherit the organization-level template.
* Adds `npm audit` back to the test scripts.

## 3.10.0 - 2021-12-22

### Fixes

* `slug` type fields can now have an empty string or `null` as their `def` value without the string `'none'` populating automatically.
* The `underline` feature works properly in tiptap toolbar configuration.
* Required checkbox fields now properly prevent editor submission when empty.
* Pins `vue-click-outside-element` to a version that does not attempt to use `eval` in its distribution build, which is incompatible with a strict Content Security Policy.

### Adds

* Adds a `last` option to fields. Setting `last: true` on a field puts that field at the end of the field's widget order. If more than one field has that option active the true last item will depend on general field registration order. If the field is ordered with the `fields.order` array or field group ordering, those specified orders will take precedence.

### Changes

* Adds deprecation notes to the widget class methods `getWidgetWrapperClasses` and `getWidgetClasses` from A2.
* Adds a deprecation note to the `reorganize` query builder for the next major version.
* Uses the runtime build of Vue. This has major performance and bundle size benefits, however it does require changes to Apostrophe admin UI apps that use a `template` property (components should require no changes, just apps require an update). These apps must now use a `render` function instead. Since custom admin UI apps are not yet a documented feature we do not regard this as a bc break.
* Compatible with the `@apostrophecms/security-headers` module, which supports a strict `Content-Security-Policy`.
* Adds a deprecation note to the `addLateCriteria` query builder.
* Updates the `toCount` doc type query method to use Math.ceil rather than Math.floor plus an additional step.

## 3.9.0 - 2021-12-08

### Adds

* Developers can now override any Vue component of the ApostropheCMS admin UI by providing a component of the same name in the `ui/apos/components` folder of their own module. This is not always the best approach, see the documentation for details.
* When running a job, we now trigger the notification before to run the job, this way the progress notification ID is available from the job and the notification can be dismissed if needed.
* Adds `maxUi`, `maxLabel`, `minUi`, and `minLabel` localization strings for array input and other UI.

### Fixes

* Fully removes references to the A2 `self.partial` module method. It appeared only once outside of comments, but was not actually used by the UI. The `self.render` method should be used for simple template rendering.
* Fixes string interpolation for the confirmation modal when publishing a page that has an unpublished parent page.
* No more "cannot set headers after they are sent to the client" and "req.res.redirect not defined" messages when handling URLs with extra trailing slashes.
* The `apos.util.runPlayers` method is not called until all of the widgets in a particular tree of areas and sub-areas have been added to the DOM. This means a parent area widget player will see the expected markup for any sub-widgets when the "Edit" button is clicked.
* Properly activates the `apostropheI18nDebugPlugin` i18next debugging plugin when using the `APOS_SHOW_I18N` environment variable. The full set of l10n emoji indicators previously available for the UI is now available for template and server-side strings.
* Actually registers piece types for site search unless the `searchable` option is `false`.
* Fixes the methods required for the search `index` task.

### Changes

* Adds localization keys for the password field component's min and max error messages.

## 3.8.1 - 2021-11-23

### Fixes

* The search field of the pieces manager modal works properly. Thanks to [Miro Yovchev](https://github.com/myovchev) for pointing out the issue and providing a solution.
* Fixes a bug in `AposRichTextWidgetEditor.vue` when a rich text widget was specifically configured with an empty array as the `styles` option. In that case a new empty rich text widget will initiate with an empty paragraph tag.
* The`fieldsPresent` method that is used with the `presentFieldsOnly` option in doc-type was broken, looking for properties in strings and wasn't returning anything.

## 3.8.0 - 2021-11-15

### Adds

* Checkboxes for pieces are back, a main checkbox allows to select all page items. When all pieces on a page are checked, a banner where the user can select all pieces appears. A launder for mongo projections has been added.
* Registered `batchOperations` on a piece-type will now become buttons in the manager batch operations "more menu" (styled as a kebab icon). Batch operations should include a label, `messages` object, and `modalOptions` for the confirmation modal.
* `batchOperations` can be grouped into a single button with a menu using the `group` cascade subproperty.
* `batchOperations` can be conditional with an `if` conditional object. This allows developers to pass a single value or an array of values.
* Piece types can have `utilityOperations` configured as a top-level cascade property. These operations are made available in the piece manager as new buttons.
* Notifications may now include an `event` property, which the AposNotification component will emit on mount. The `event` property should be set to an object with `name` (the event name) and optionally `data` (data included with the event emission).
* Adds support for using the attachments query builder in REST API calls via the query string.
* Adds contextual menu for pieces, any module extending the piece-type one can add actions in this contextual menu.
* When clicking on a batch operation, it opens a confirmation modal using modal options from the batch operation, it also works for operations in grouped ones. operations name property has been renamed in action to work with AposContextMenu component.
* Beginning with this release, a module-specific static asset in your project such as `modules/mymodulename/public/images/bg.png` can always be referenced in your `.scss` and `.css` files as `/modules/mymodulename/images/bg.png`, even if assets are actually being deployed to S3, CDNs, etc. Note that `public` and `ui/public` module subdirectories have separate functions. See the documentation for more information.
* Adds AposFile.vue component to abstract file dropzone UI, uses it in AposInputAttachment, and uses it in the confirmation modal for pieces import.
* Optionally add `dimensionAttrs` option to image widget, which sets width & height attributes to optimize for Cumulative Layout Shift. Thank you to [Qiao Lin](https://github.com/qclin) for the contribution.

### Fixes

* The `apos.util.attachmentUrl` method now works correctly. To facilitate that, `apos.uploadsUrl` is now populated browser-side at all times as the frontend logic originally expected. For backwards compatibility `apos.attachment.uploadsUrl` is still populated when logged in.
* Widget players are now prevented from being played twice by the implementing vue component.

### Changes

* Removes Apostrophe 2 documentation and UI configuration from the `@apostrophecms/job` module. These options were not yet in use for A3.
* Renames methods and removes unsupported routes in the `@apostrophecms/job` module that were not yet in use. This was not done lightly, but specifically because of the minimal likelihood that they were in use in project code given the lack of UI support.
  * The deprecated `cancel` route was removed and will likely be replaced at a later date.
  * `run` was renamed `runBatch` as its purpose is specifically to run processes on a "batch selected" array of pieces or pages.
  * `runNonBatch` was renamed to `run` as it is the more generic job-running method. It is likely that `runBatch` will eventually be refactored to use this method.
  * The `good` and `bad` methods are renamed `success` and `failure`, respectively. The expected methods used in the `run` method were similarly renamed. They still increment job document properties called `good` and `bad`.
* Comments out the unused `batchSimpleRoute` methods in the page and piece-type modules to avoid usage before they are fully implemented.
* Optionally add `dimensionAttrs` option to image widget, which sets width & height attributes to optimize for Cumulative Layout Shift.
* Temporarily removes `npm audit` from our automated tests because of a sub-dependency of uploadfs that doesn't actually cause a security vulnerability for apostrophe.

## 3.7.0 - 2021-10-28

### Adds

* Schema select field choices can now be populated by a server side function, like an API call. Set the `choices` property to a method name of the calling module. That function should take a single argument of `req`, and return an array of objects with `label` and `value` properties. The function can be async and will be awaited.
* Apostrophe now has built-in support for the Node.js cluster module. If the `APOS_CLUSTER_PROCESSES` environment variable is set to a number, that number of child processes are forked, sharing the same listening port. If the variable is set to `0`, one process is forked for each CPU core, with a minimum of `2` to provide availability during restarts. If the variable is set to a negative number, that number is added to the number of CPU cores, e.g. `-1` is a good way to reserve one core for MongoDB if it is running on the same server. This is for production use only (`NODE_ENV=production`). If a child process fails it is restarted automatically.

### Fixes

* Prevents double-escaping interpolated localization strings in the UI.
* Rich text editor style labels are now run through a localization method to get the translated strings from their l10n keys.
* Fixes README Node version requirement (Node 12+).
* The text alignment buttons now work immediately in a new rich text widget. Previously they worked only after manually setting a style or refreshing the page. Thanks to Michelin for their support of this fix.
* Users can now activate the built-in date and time editing popups of modern browsers when using the `date` and `time` schema field types.
* Developers can now `require` their project `app.js` file in the Node.js REPL for debugging and inspection. Thanks to [Matthew Francis Brunetti](https://github.com/zenflow).
* If a static text phrase is unavailable in both the current locale and the default locale, Apostrophe will always fall back to the `en` locale as a last resort, which ensures the admin UI works if it has not been translated.
* Developers can now `require` their project `app.js` in the Node.js REPL for debugging and inspection
* Ensure array field items have valid _id prop before storing. Thanks to Thanks to [Matthew Francis Brunetti](https://github.com/zenflow).

### Changes

* In 3.x, `relationship` fields have an optional `builders` property, which replaces `filters` from 2.x, and within that an optional `project` property, which replaces `projection` from 2.x (to match MongoDB's `cursor.project`). Prior to this release leaving the old syntax in place could lead to severe performance problems due to a lack of projections. Starting with this release the 2.x syntax results in an error at startup to help the developer correct their code.
* The `className` option from the widget options in a rich text area field is now also applied to the rich text editor itself, for a consistently WYSIWYG appearance when editing and when viewing. Thanks to [Max Mulatz](https://github.com/klappradla) for this contribution.
* Adds deprecation notes to doc module `afterLoad` events, which are deprecated.
* Removes unused `afterLogin` method in the login module.

## 3.6.0 - 2021-10-13

### Adds

* The `context-editing` apostrophe admin UI bus event can now take a boolean parameter, explicitly indicating whether the user is actively typing or performing a similar active manipulation of controls right now. If a boolean parameter is not passed, the existing 1100-millisecond debounced timeout is used.
* Adds 'no-search' modifier to relationship fields as a UI simplification option.
* Fields can now have their own `modifiers` array. This is combined with the schema modifiers, allowing for finer grained control of field rendering.
* Adds a Slovak localization file. Activate the `sk` locale to use this. Many thanks to [Michael Huna](https://github.com/Miselrkba) for the contribution.
* Adds a Spanish localization file. Activate the `es` locale to use this. Many thanks to [Eugenio Gonzalez](https://github.com/egonzalezg9) for the contribution.
* Adds a Brazilian Portuguese localization file. Activate the `pt-BR` locale to use this. Many thanks to [Pietro Rutzen](https://github.com/pietro-rutzen) for the contribution.

### Fixes

* Fixed missing translation for "New Piece" option on the "more" menu of the piece manager, seen when using it as a chooser.
* Piece types with relationships to multiple other piece types may now be configured in any order, relative to the other piece types. This sometimes appeared to be a bug in reverse relationships.
* Code at the project level now overrides code found in modules that use `improve` for the same module name. For example, options set by the `@apostrophecms/seo-global` improvement that ships with `@apostrophecms/seo` can now be overridden at project level by `/modules/@apostrophecms/global/index.js` in the way one would expect.
* Array input component edit button label is now propertly localized.
* A memory leak on each request has been fixed, and performance improved, by avoiding the use of new Nunjucks environments for each request. Thanks to Miro Yovchev for pointing out the leak.
* Fragments now have access to `__t()`, `getOptions` and other features passed to regular templates.
* Fixes field group cascade merging, using the original group label if none is given in the new field group configuration.
* If a field is conditional (using an `if` option), is required, but the condition has not been met, it no longer throws a validation error.
* Passing `busy: true` to `apos.http.post` and related methods no longer produces an error if invoked when logged out, however note that there will likely never be a UI for this when logged out, so indicate busy state in your own way.
* Bugs in document modification detection have been fixed. These bugs caused edge cases where modifications were not detected and the "Update" button did not appear, and could cause false positives as well.

### Changes

* No longer logs a warning about no users if `testModule` is true on the app.

## 3.5.0 - 2021-09-23

* Pinned dependency on `vue-material-design-icons` to fix `apos-build.js` build error in production.
* The file size of uploaded media is visible again when selected in the editor, and media information such as upload date, dimensions and file size is now properly localized.
* Fixes moog error messages to reflect the recommended pattern of customization functions only taking `self` as an argument.
* Rich Text widgets now instantiate with a valid element from the `styles` option rather than always starting with an unclassed `<p>` tag.
* Since version 3.2.0, apostrophe modules to be loaded via npm must appear as explicit npm dependencies of the project. This is a necessary security and stability improvement, but it was slightly too strict. Starting with this release, if the project has no `package.json` in its root directory, the `package.json` in the closest ancestor directory is consulted.
* Fixes a bug where having no project modules directory would throw an error. This is primarily a concern for module unit tests where there are no additional modules involved.
* `css-loader` now ignores `url()` in css files inside `assets` so that paths are left intact, i.e. `url(/images/file.svg)` will now find a static file at `/public/images/file.svg` (static assets in `/public` are served by `express.static`). Thanks to Matic Tersek.
* Restored support for clicking on a "foreign" area, i.e. an area displayed on the page whose content comes from a piece, in order to edit it in an appropriate way.
* Apostrophe module aliases and the data attached to them are now visible immediately to `ui/src/index.js` JavaScript code, i.e. you can write `apos.alias` where `alias` matches the `alias` option configured for that module. Previously one had to write `apos.modules['module-name']` or wait until next tick. However, note that most modules do not push any data to the browser when a user is not logged in. You can do so in a custom module by calling `self.enableBrowserData('public')` from `init` and implementing or extending the `getBrowserData(req)` method (note that page, piece and widget types already have one, so it is important to extend in those cases).
* `options.testModule` works properly when implementing unit tests for an npm module that is namespaced.

### Changes

* Cascade grouping (e.g., grouping fields) will now concatenate a group's field name array with the field name array of an existing group of the same name. Put simply, if a new piece module adds their custom fields to a `basics` group, that field will be added to the default `basics` group fields. Previously the new group would have replaced the old, leaving inherited fields in the "Ungrouped" section.
* AposButton's `block` modifier now less login-specific

### Adds

* Rich Text widget's styles support a `def` property for specifying the default style the editor should instantiate with.
* A more helpful error message if a field of type `area` is missing its `options` property.

## 3.4.1 - 2021-09-13

No changes. Publishing to correctly mark the latest 3.x release as "latest" in npm.

## 3.4.0 - 2021-09-13

### Security

* Changing a user's password or marking their account as disabled now immediately terminates any active sessions or bearer tokens for that user. Thanks to Daniel Elkabes for pointing out the issue. To ensure all sessions have the necessary data for this, all users logged in via sessions at the time of this upgrade will need to log in again.
* Users with permission to upload SVG files were previously able to do so even if they contained XSS attacks. In Apostrophe 3.x, the general public so far never has access to upload SVG files, so the risk is minor but could be used to phish access from an admin user by encouraging them to upload a specially crafted SVG file. While Apostrophe typically displays SVG files using the `img` tag, which ignores XSS vectors, an XSS attack might still be possible if the image were opened directly via the Apostrophe media library's convenience link for doing so. All SVG uploads are now sanitized via DOMPurify to remove XSS attack vectors. In addition, all existing SVG attachments not already validated are passed through DOMPurify during a one-time migration.

### Fixes

* The `apos.attachment.each` method, intended for migrations, now respects its `criteria` argument. This was necessary to the above security fix.
* Removes a lodash wrapper around `@apostrophecms/express` `bodyParser.json` options that prevented adding custom options to the body parser.
* Uses `req.clone` consistently when creating a new `req` object with a different mode or locale for localization purposes, etc.
* Fixes bug in the "select all" relationship chooser UI where it selected unpublished items.
* Fixes bug in "next" and "previous" query builders.
* Cutting and pasting widgets now works between locales that do not share a hostname, provided that you switch locales after cutting (it does not work between tabs that are already open on separate hostnames).
* The `req.session` object now exists in task `req` objects, for better compatibility. It has no actual persistence.
* Unlocalized piece types, such as users, may now be selected as part of a relationship when browsing.
* Unpublished localized piece types may not be selected via the autocomplete feature of the relationship input field, which formerly ignored this requirement, although the browse button enforced it.
* The server-side JavaScript and REST APIs to delete pieces now work properly for pieces that are not subject to either localization or draft/published workflow at all the (`localize: false` option). UI for this is under discussion, this is just a bug fix for the back end feature which already existed.
* Starting in version 3.3.1, a newly added image widget did not display its image until the page was refreshed. This has been fixed.
* A bug that prevented Undo operations from working properly and resulted in duplicate widget _id properties has been fixed.
* A bug that caused problems for Undo operations in nested widgets, i.e. layout or multicolumn widgets, has been fixed.
* Duplicate widget _id properties within the same document are now prevented on the server side at save time.
* Existing duplicate widget _id properties are corrected by a one-time migration.

### Adds

* Adds a linter to warn in dev mode when a module name include a period.
* Lints module names for `apostrophe-` prefixes even if they don't have a module directory (e.g., only in `app.js`).
* Starts all `warnDev` messages with a line break and warning symbol (⚠️) to stand out in the console.
* `apos.util.onReady` aliases `apos.util.onReadyAndRefresh` for brevity. The `apos.util.onReadyAndRefresh` method name will be deprecated in the next major version.
* Adds a developer setting that applies a margin between parent and child areas, allowing developers to change the default spacing in nested areas.

### Changes

* Removes the temporary `trace` method from the `@apostrophecms/db` module.
* Beginning with this release, the `apostrophe:modulesReady` event has been renamed `apostrophe:modulesRegistered`, and the `apostrophe:afterInit` event has been renamed `apostrophe:ready`. This better reflects their actual roles. The old event names are accepted for backwards compatibility. See the documentation for more information.
* Only autofocuses rich text editors when they are empty.
* Nested areas now have a vertical margin applied when editing, allowing easier access to the parent area's controls.

## 3.3.1 - 2021-09-01

### Fixes

* In some situations it was possible for a relationship with just one selected document to list that document several times in the returned result, resulting in very large responses.
* Permissions roles UI localized correctly.
* Do not crash on startup if users have a relationship to another type. This was caused by the code that checks whether any users exist to present a warning to developers. That code was running too early for relationships to work due to event timing issues.

## 3.3.0 - 2021-08-30

### Fixes

* Addresses the page jump when using the in-context undo/redo feature. The page will immediately return users to their origin scroll position after the content refreshes.
* Resolves slug-related bug when switching between images in the archived view of the media manager. The slug field was not taking into account the double slug prefix case.
* Fixes migration task crash when parking new page. Thanks to [Miro Yovchev](https://www.corllete.com/) for this fix.
* Fixes incorrect month name in `AposCellDate`, which can be optionally used in manage views of pieces. Thanks to [Miro Yovchev](https://www.corllete.com/) for this fix.

### Adds

* This version achieves localization (l10n) through a rich set of internationalization (i18n) features. For more information, [see the documentation](https://v3.docs.apostrophecms.org/).
* There is support for both static string localization and dynamic content localization.
* The home page, other parked pages, and the global document are automatically replicated to all configured locales at startup. Parked properties are refreshed if needed. Other pages and pieces are replicated if and when an editor chooses to do so.
* An API route has been added for voluntary replication, i.e. when deciding a document should exist in a second locale, or desiring to overwrite the current draft contents in locale `B` with the draft contents of locale `A`.
* Locales can specify `prefix` and `hostname` options, which are automatically recognized by middleware that removes the prefix dynamically where appropriate and sets `req.locale`. In 3.x this works more like the global site `prefix` option. This is a departure from 2.x which stored the prefix directly in the slug, creating maintenance issues.
* Locales are stateless: they are never recorded in the session. This eliminates many avenues for bugs and bad SEO. However, this also means the developer must fully distinguish them from the beginning via either `prefix` or `hostname`. A helpful error message is displayed if this is not the case.
* Switching locales preserves the user's editing session even if on separate hostnames. To enable this, if any locales have hostnames, all configured locales must have hostnames and/or baseUrl must be set for those that don't.
* An API route has been added to discover the locales in which a document exists. This provides basic information only for performance (it does not report `title` or `_url`).
* Editors can "localize" documents, copying draft content from one locale to another to create a corresponding document in a different locale. For convenience related documents, such as images and other pieces directly referenced by the document's structure, can be localized at the same time. Developers can opt out of this mechanism for a piece type entirely, check the box by default for that type, or leave it as an "opt-in" choice.
* The `@apostrophecms/i18n` module now uses `i18next` to implement static localization. All phrases in the Vue-based admin UI are passed through `i18next` via `this.$t`, and `i18next` is also available via `req.t()` in routes and `__t()` in templates. Apostrophe's own admin UI phrases are in the `apostrophe` namespace for a clean separation. An array of locale codes, such as `en` or `fr` or `en-au`, can be specified using the `locales` option to the `@apostrophecms/i18n` module. The first locale is the default, unless the `defaultLocale` option is set. If no locales are set, the locale defaults to `en`. The `i18next-http-middleware` locale guesser is installed and will select an available locale if possible, otherwise it will fall back to the default.
* In the admin UI, `v-tooltip` has been extended as `v-apos-tooltip`, which passes phrases through `i18next`.
* Developers can link to alternate locales by iterating over `data.localizations` in any page template. Each element always has `locale`, `label` and `homePageUrl` properties. Each element also has an `available` property (if true, the current context document is available in that locale), `title` and a small number of other document properties are populated, and `_url` redirects to the context document in that locale. The current locale is marked with `current: true`.
* To facilitate adding interpolated values to phrases that are passed as a single value through many layers of code, the `this.$t` helper provided in Vue also accepts an object argument with a `key` property. Additional properties may be used for interpolation.
* `i18next` localization JSON files can be added to the `i18n` subdirectory of _any_ module, as long as its `i18n` option is set. The `i18n` object may specify `ns` to give an `i18next` namespace, otherwise phrases are in the default namespace, used when no namespace is specified with a `:` in an `i18next` call. The default namespace is yours for use at project level. Multiple modules may contribute to the same namespace.
* If `APOS_DEBUG_I18N=1` is set in the environment, the `i18next` debug flag is activated. For server-side translations, i.e. `req.t()` and `__t()`, debugging output will appear on the server console. For browser-side translations in the Vue admin UI, debugging output will appear in the browser console.
* If `APOS_SHOW_I18N=1` is set in the environment, all phrases passed through `i18next` are visually marked, to make it easier to find those that didn't go through `i18next`. This does not mean translations actually exist in the JSON files. For that, review the output of `APOS_DEBUG_I18N=1`.
* There is a locale switcher for editors.
* There is a backend route to accept a new locale on switch.
* A `req.clone(properties)` method is now available. This creates a clone of the `req` object, optionally passing in an object of properties to be set. The use of `req.clone` ensures the new object supports `req.get` and other methods of a true `req` object. This technique is mainly used to obtain a new request object with the same privileges but a different mode or locale, i.e. `mode: 'published'`.
* Fallback wrappers are provided for the `req.__()`, `res.__()` and `__()` localization helpers, which were never official or documented in 3.x but may be in use in projects ported from 2.x. These wrappers do not localize but do output the input they are given along with a developer warning. You should migrate them to use `req.t()` (in server-side javascript) or `__t()` (Nunjucks templates).

### Changes

* Bolsters the CSS that backs Apostrophe UI's typography to help prevent unintended style leaks at project-level code.
* Removes the 2.x series changelog entries. They can be found in the 2.0 branch in Github.

## 3.2.0 - 2021-08-13

### Fixes

* `req.hostname` now works as expected when `trustProxy: true` is passed to the `@apostrophecms/express` module.
* Apostrophe loads modules from npm if they exist there and are configured in the `modules` section of `app.js`. This was always intended only as a way to load direct, intentional dependencies of your project. However, since npm "flattens" the dependency tree, dependencies of dependencies that happen to have the same name as a project-level Apostrophe module could be loaded by default, crashing the site or causing unexpected behavior. So beginning with this release, Apostrophe scans `package.json` to verify an npm module is actually a dependency of the project itself before attempting to load it as an Apostrophe module.
* Fixes the reference to sanitize-html defaults in the rich text widget.
* Fixes the `toolbarToAllowedStyles` method in the rich text widget, which was not returning any configuration.
* Fixes the broken text alignment in rich text widgets.
* Adds a missing npm dependency on `chokidar`, which Apostrophe and Nunjucks use for template refreshes. In most environments this worked anyway due to an indirect dependency via the `sass` module, but for stability Apostrophe should depend directly on any npm module it uses.
* Fixes the display of inline range inputs, notably broken when using Palette
* Fixes occasional unique key errors from migrations when attempting to start up again with a site that experienced a startup failure before inserting its first document.
* Requires that locale names begin with a letter character to ensure order when looping over the object entries.
* Unit tests pass in MongoDB 5.x.

### Adds

* Adds Cut and Paste to area controls. You can now Cut a widget to a virtual clipboard and paste it in suitable areas. If an area
can include the widget on the clipboard, a special Clipboard widget will appear in area's Add UI. This works across pages as well.

### Changes

* Apostrophe's Global's UI (the @apostrophecms/global singleton has moved from the admin bar's content controls to the admin utility tray under a cog icon.
* The context bar's document Edit button, which was a cog icon, has been rolled into the doc's context menu.

## 3.1.3 - 2021-07-16

### Fixes

* Hotfix for an incompatibility between `vue-loader` and `webpack` 5.45.0 which causes a crash at startup in development, or asset build time in production. We have temporarily pinned our dependency to `webpack` 5.44.x. We are [contributing to the discussion around the best long-term fix for vue-loader](https://github.com/vuejs/vue-loader/issues/1854).

## 3.1.2 - 2021-07-14

### Changes

* Removes an unused method, `mapMongoIdToJqtreeId`, that was used in A2 but is no longer relevant.
* Removes deprecated and non-functional steps from the `edit` method in the `AposDocsManager.vue` component.
* Legacy migrations to update 3.0 alpha and 3.0 beta sites to 3.0 stable are still in place, with no functional changes, but have been relocated to separate source files for ease of maintenance. Note that this is not a migration path for 2.x databases. Tools for that are forthcoming.

## 3.1.1 - 2021-07-08

### Fixes

* Two distinct modules may each have their own `ui/src/index.scss` file, similar to the fix already applied to allow multiple `ui/src/index.js` files.

## 3.1.0 - 2021-06-30

### Fixes

* Corrects a bug that caused Apostrophe to rebuild the admin UI on every nodemon restart, which led to excessive wait times to test new code. Now this happens only when `package-lock.json` has been modified (i.e. you installed a new module that might contain new Apostrophe admin UI code). If you are actively developing Apostrophe admin UI code, you can opt into rebuilding all the time with the `APOS_DEV=1` environment variable. In any case, `ui/src` is always rebuilt in a dev environment.
* Updates `cheerio`, `deep-get-set`, and `oembetter` versions to resolve vulnerability warnings.
* Modules with a `ui/src` folder, but no other content, are no longer considered "empty" and do not generate a warning.
* Pushing a secondary context document now always results in entry to draft mode, as intended.
* Pushing a secondary context document works reliably, correcting a race condition that could cause the primary document to remain in context in some cases if the user was not already in edit mode.

### Changes

* Deprecates `self.renderPage` method for removal in next major version.
* Since `ui/src/index.js` files must export a function to avoid a browser error in production which breaks the website experience, we now detect this at startup and throw a more helpful error to prevent a last-minute discovery in production.

## 3.0.1 - 2021-06-17

### Fixes

* Fixes an error observed in the browser console when using more than one `ui/src/index.js` file in the same project. Using more than one is a good practice as it allows you to group frontend code with an appropriate module, or ship frontend code in an npm module that extends Apostrophe.
* Migrates all of our own frontend players and utilities from `ui/public` to `ui/src`, which provides a robust functional test of the above.
* Executes `ui/src` imports without waiting for next tick, which is appropriate as we have positioned it as an alternative to `ui/public` which is run without delay.

## 3.0.0 - 2021-06-16

### Breaks

* Previously our `a3-boilerplate` project came with a webpack build that pushed code to the `ui/public` folder of an `asset` module. Now the webpack build is not needed because Apostrophe takes care of compiling `ui/src` for us. This is good! However, **if you are transitioning your project to this new strategy, you will need to remove the `modules/asset/ui/public` folder from your project manually** to ensure that webpack-generated code originally intended for webpack-dev-server does not fail with a `publicPath` error in the console.
* The `CORE_DEV=1` environment setting has been changed to `APOS_DEV=1` because it is appropriate for anyone who is actively developing custom Apostrophe admin UI using `ui/apos` folders in their own modules.
* Apostrophe now uses Dart Sass, aka the `sass` npm module. The `node-sass` npm module has been deprecated by its authors for some time now. Most existing projects will be unaffected, but those writing their own Apostrophe UI components will need to change any `/deep/` selectors to `::v-deep` and consider making other Dart Sass updates as well. For more information see the [Dart Sass documentation](https://sass-lang.com/dart-sass). Those embracing the new `ui/src` feature should also bear in mind that Dart Sass is being used.

### Changes

* Relationship ids are now stored as aposDocIds (without the locale and mode part). The appropriate locale and mode are known from the request. This allows easy comparison and copying of these properties across locales and fixes a bug with reverse relationships when publishing documents. A migration has been added to take care of this conversion on first startup.
* The `attachment` field type now correctly limits file uploads by file type when using the `fileGroup` field option.
* Uploading SVG files is permitted in the Media Library by default.

### Adds

* Apostrophe now enables you to ship frontend JavaScript and Sass (using the SCSS syntax) without your own webpack configuration.
* Any module may contain modern JavaScript in a `ui/src/index.js` file, which may use `import` to bring in other files in the standard way. Note that **`ui/src/index.js must export a function`**. These functions are called for you in the order modules are initialized.
* Any module may contain a Sass (SCSS) stylesheet in a `ui/src/index.scss` file, which may also import other Sass (SCSS) files.
* Any project that requires IE11 support for `ui/src` JavaScript code can enable it by setting the `es5: true` option to the `@apostrophecms/asset` module. Apostrophe produces separate builds for IE11 and modern browsers, so there is no loss of performance in modern browsers. Code is automatically compiled for IE11 using `babel` and missing language features are polyfilled using `core-js` so you can use promises, `async/await` and other standard modern JavaScript features.
* `ui/public` is still available for raw JavaScript and CSS files that should be pushed _as-is_ to the browser. The best use of this feature is to deliver the output of your own custom webpack build, if you have one.
* Adds browser-side `editMode` flag that tracks the state of the current view (edit or preview), located at `window.apos.adminBar.editMode`.
* Support for automatic inline style attribute sanitization for Rich Text widgets.
* Adds text align controls for Rich Text widgets. The following tools are now supported as part of a rich text widget's `toolbar` property:
-- `alignLeft`
-- `alignRight`
-- `alignCenter`
-- `alignJustify`
* `@apostrophecms/express` module now supports the `trustProxy: true` option, allowing your reverse proxy server (such as nginx) to pass on the original hostname, protocol and client IP address.

### Fixes

* Unit tests passing again. Temporarily disabled npm audit checks as a source of critical failures owing to upstream issues with third-party packages which are not actually a concern in our use case.
* Fixed issues with the query builder code for relationships. These issues were introduced in beta 3 but did not break typical applications, except for displaying distinct choices for existing values of a relationship field.
* Checkbox field types can now be used as conditional fields.
* Tracks references to attachments correctly, and introduces a migration to address any attachments previously tracked as part of documents that merely have a relationship to the proper document, i.e. pages containing widgets that reference an image piece.
* Tracks the "previously published" version of a document as a legitimate reference to any attachments, so that they are not discarded and can be brought back as expected if "Undo Publish" is clicked.
* Reverse relationships work properly for published documents.
* Relationship subfields are now loaded properly when `reverseOf` is used.
* "Discard Draft" is available when appropriate in "Manage Pages" and "Manage Pieces."
* "Discard Draft" disables the "Submit Updates" button when working as a contributor.
* Relationship subfields can now be edited when selecting in the full "manage view" browser, as well as in the compact relationship field view which worked previously.
* Relationship subfields now respect the `def` property.
* Relationship subfields are restored if you deselect a document and then reselect it within a single editing experience, i.e. accidentally deselect and immediately reselect, for instance.
* A console warning when editing subfields for a new relationship was fixed.
* Field type `color`'s `format` option moved out of the UI options and into the general options object. Supported formats are "rgb", "prgb", "hex6", "hex3", "hex8", "name", "hsl", "hsv". Pass the `format` string like:

```js
myColorField: {
  type: 'color',
  label: 'My Color',
  options: {
    format: 'hsl'
  }
}
```

* Restored Vue dependency to using semantic versioning now that Vue 2.6.14 has been released with a fix for the bug that required us to pin 2.6.12.
* Nunjucks template loader is fully compatible with Linux in a development environment.
* Improved template performance by reusing template loaders.
* `min` and `max` work properly for both string-like and number-like fields.
* Negative numbers, leading minus and plus signs, and trailing periods are accepted in the right ways by appropriate field types.
* If a user is inadvertently inserted with no password, set a random password on the backend for safety. In tests it appears that login with a blank password was already forbidden, but this provides an additional level of certainty.
* `data.page` and `data.contextOptions` are now available in `widget.html` templates in most cases. Specifically, they are available when loading the page, (2) when a widget has just been inserted on the page, and (3) when a widget has just been edited and saved back to the page. However, bear in mind that these parameters are never available when a widget is being edited "out of context" via "Page Settings", via the "Edit Piece" dialog box, via a dialog box for a parent widget, etc. Your templates should be written to tolerate the absence of these parameters.
* Double slashes in the slug cannot be used to trick Apostrophe into serving as an open redirect (fix ported to 3.x from 2.92.0).
* The global doc respects the `def` property of schema fields when first inserted at site creation time.
* Fixed fragment keyword arguments being available when not a part of the fragment signature.

## 3.0.0-beta.3.1 - 2021-06-07

### Breaks

* This backwards compatibility break actually occurred in 3.0.0-beta.3 and was not documented at that time, but it is important to know that the following Rich Text tool names have been updated to match Tiptap2's convention:
-- `bullet_list` -> `bulletList`
-- `ordered_list` -> `orderedList`
-- `code_block` -> `codeBlock`
-- `horizontal_rule` -> `horizontalRule`

### Fixes

* Rich Text default tool names updated, no longer broken. Bug introduced in 3.0.0-beta.3.
* Fixed Rich Text's tool cascade to properly account for core defaults, project level defaults, and area-specific options.

## 3.0.0-beta.3 - 2021-06-03

### Security Fixes

The `nlbr` and `nlp` Nunjucks filters marked their output as safe to preserve the tags that they added, without first escaping their input, creating a CSRF risk. These filters have been updated to escape their input unless it has already been marked safe. No code changes are required to templates whose input to the filter is intended as plaintext, however if you were intentionally leveraging this bug to output unescaped HTML markup you will need to make sure your input is free of CSRF risks and then use the `| safe` filter before the `| nlbr` or `| nlp` filter.

### Adds

* Added the `ignoreUnusedFolderWarning` option for modules that intentionally might not be activated or inherited from in a particular startup.
* Better explanation of how to replace macros with fragments, in particular how to call the fragments with `{% render fragmentName(args) %}`.

### Fixes

* Temporarily pinned to Vue 2.6.12 to fix an issue where the "New" button in the piece manager modals disappeared. We think this is a bug in the newly released Vue 2.6.13 but we are continuing to research it.
* Updated dependencies on `sanitize-html` and `nodemailer` to new major versions, causing no bc breaks at the ApostropheCMS level. This resolved two critical vulnerabilities according to `npm audit`.
* Removed many unused dependencies.
* The data retained for "Undo Publish" no longer causes slug conflicts in certain situations.
* Custom piece types using `localized: false` or `autopublish: true,` as well as singleton types, now display the correct options on the "Save" dropdown.
* The "Save and View," "Publish and View" and/or "Save Draft and Preview" options now appear only if an appropriate piece page actually exists for the piece type.
* Duplicating a widget now properly assigns new IDs to all copied sub-widgets, sub-areas and array items as well.

* Added the `ignoreUnusedFolderWarning` option for modules that intentionally might not be activated or inherited from in a particular startup.
* If you refresh the page while previewing or editing, you will be returned to that same state.

### Notices

* Numerous `npm audit` vulnerability warnings relating to `postcss` 7.x were examined, however it was determined that these are based on the idea of a malicious SASS coder attempting to cause a denial of service. Apostrophe developers would in any case be able to contribute JavaScript as well and so are already expected to be trusted parties. This issue must be resolved upstream in packages including both `stylelint` and `vue-loader` which have considerable work to do before supporting `postcss` 8.x, and in any case public access to write SASS is not part of the attack surface of Apostrophe.

### Changes

* When logging out on a page that only exists in draft form, or a page with access controls, you are redirected to the home page rather than seeing a 404 message.

* Rich text editor upgraded to [tiptap 2.x beta](https://www.tiptap.dev) :tada:. On the surface not a lot has changed with the upgrade, but tiptap 2 has big improvements in terms of speed, composability, and extension support. [See the technical differences of tiptap 1 and 2 here](https://www.tiptap.dev/overview/upgrade-guide#reasons-to-upgrade-to-tiptap-2x)

## 3.0.0-beta.2 - 2021-05-21

### **Breaks**

* The `updateModified: false` option, formerly supported only by `apos.doc.update`, has been renamed to `setModified: false` and is now supported by `apos.doc.insert` as well. If explicitly set to false, the insert and update methods will leave the `modified` property alone, rather than trying to detect or infer whether a change has been made to the draft relative to the published version.
* The `permission` module no longer takes an `interestingTypes` option. Instead, doc type managers may set their `showPermissions` option to `true` to always be broken out separately in the permissions explorer, or explicitly set it to `false` to never be mentioned at all, even on a list of typical piece types that have the same permissions. This allows module creators to ship the right options with their modules rather than requiring the developer to hand-configure `interestingTypes`.
* When editing users, the permissions explorer no longer lists "submitted draft" as a piece type.
* Removed `apos.adminBar.group` method, which is unlikely to be needed in 3.x. One can group admin bar items into dropdowns via the `groups` option.
* Raw HTML is no longer permitted in an `apos.notify` message parameter. Instead, `options.buttons` is available. If present, it must be an array of objects with `type` and `label` properties. If `type` is `'event'` then that button object must have `name` and `data` properties, and when clicked the button will trigger an apos bus event of the given `name` with the provided `data` object. Currently `'event'` is the only supported value for `type`.

### Adds

* The name `@apostrophecms/any-page-type` is now accepted for relationships that should match any page. With this change, the doc type manager module name and the type name are now identical for all types in 3.x. However, for backwards compatibility `@apostrophecms/page` is still accepted. `apos.doc.getManager` will accept either name.
* Sets the project root-level `views` directory as the default fallback views directory. This is no longer a necessary configuration in projects unless they want to change it on the `@apostrophecms/template` option `viewsFolderFallback`.
* The new `afterAposScripts` nunjucks block allows for pushing markup after Apostrophe's asset bundle script tag, at the end of the body. This is a useful way to add a script tag for Webpack's hot reload capabilities in development while still ensuring that Apostrophe's utility methods are available first, like they are in production.
* An `uploadfs` option may be passed to the `@apostrophecms/asset` module, in order to pass options configuring a separate instance of `uploadfs` specifically for the static assets. The `@apostrophecms/uploadfs` module now exports a method to instantiate an uploadfs instance. The default behavior, in which user-uploaded attachments and static assets share a single instance of uploadfs, is unchanged. Note that asset builds never use uploadfs unless `APOS_UPLOADFS_ASSETS=1` is set in the environment.
* `AposButtonSplit` is a new UI component that combines a button with a context menu. Users can act on a primary action or change the button's function via menu button to the right of the button itself.
* Developers can now pass options to the `color` schema field by passing a `pickerOptions` object through your field. This allows for modifying/removing the default color palette, changing the resulting color format, and disabling various UI. For full set of options [see this example](https://github.com/xiaokaike/vue-color/blob/master/src/components/Sketch.vue)
* `AposModal` now emits a `ready` event when it is fully painted and can be interacted with by users or code.
* The video widget is now compatible with vimeo private videos when the domain is on the allowlist in vimeo.

### Changes

* You can now override the parked page definition for the home page without copying the entirety of `minimumPark` from the source code. Specifically, you will not lose the root archive page if you park the home page without explicitly parking the archive page as well. This makes it easier to choose your own type for the home page, in lieu of `@apostrophecms/home-page`.

### Fixes

* Piece types like users that have a slug prefix no longer trigger a false positive as being "modified" when you first click the "New" button.
* The `name` option to widget modules, which never worked in 3.x, has been officially removed. The name of the widget type is always the name of the module, with the `-widget` suffix removed.
* The home page and other parked pages should not immediately show as "pending changes."
* In-context editing works properly when the current browser URL has a hash (portion beginning with `#`), enabling the use of the hash for project-specific work. Thanks to [https://stepanjakl.com/](Štěpán Jákl) for reporting the issue.
* When present, the `apos.http.addQueryToUrl` method preserves the hash of the URL intact.
* The home page and other parked pages should not immediately show as "pending changes."
* The browser-side `apos.http.parseQuery` function now handles objects and arrays properly again.
* The in-context menu for documents has been refactored as a smart component that carries out actions on its own, eliminating a great deal of redundant code, props and events.
* Added additional retries when binding to the port in a dev environment.
* The "Submit" button in the admin bar updates properly to "Submitted" if the submission happens in the page settings modal.
* Skipping positional arguments in fragments now works as expected.
* The rich text editor now supports specifying a `styles` array with no `p` tags properly. A newly added rich text widget initially contains an element with the first style, rather than always a paragraph. If no styles are configured, a `p` tag is assumed. Thanks to Stepan Jakl for reporting the issue.

### Changes

* Editor modal's Save button (publish / save draft / submit) now updated to use the `AposSplitButton` component. Editors can choose from several follow-up actions that occur after save, including creating another piece of content of the same type, being taken to the in-context version of the document, or being returned to the manager. Editor's selection is saved in localstorage, creating a remembered preference per content type.

## 3.0.0-beta.1.1 - 2021-05-07

### Fixes

* A hotfix for an issue spotted in beta 1 in our demo: all previously published pages of sites migrated from early alpha releases had a "Draft" label until published again.

## 3.0.0-beta.1 - 2021-05-06

### **Breaks**

* Removes the `firstName` and `lastName` fields in user pieces.
* The query parameters `apos-refresh`, `apos-edit`, `apos-mode` and `apos-locale` are now `aposRefresh`, `aposEdit`, `aposMode`and `aposLocale`. Going forward all query parameters will be camelCase for consistency with query builders.

### Changes

* Archiving a page or piece deletes any outstanding draft in favor of archiving the last published version. Previously the behavior was effectively the opposite.
* "Publish Changes" button label has been changes to "Update".
* Draft mode is no longer the default view for published documents.
* The page and piece manager views now display the title, etc. of the published version of a document, unless that document only exists in draft form. However a label is also provided indicating if a newer draft is in progress.
* Notifications have been updated with a new visual display and animation style.

### **Adds**

* Four permissions roles are supported and enforced: guest, contributor, editor and admin. See the documentation for details. Pre-existing alpha users are automatically migrated to the admin role.
* Documents in managers now have context sensitive action menus that allow actions like edit, discard draft, archive, restore, etc.
* A fragment call may now have a body using `rendercall`, just like a macro call can have a body using `call`. In addition, fragments can now have named arguments, just like macros. Many thanks to Miro Yovchev for contributing this implementation.
* Major performance improvement to the `nestedModuleSubdirs` option.
* Updates URL fields and oEmbed URL requests to use the `httpsFix` option in launder's `url()` method.
* Documents receive a state label based on their document state (draft, pending, pending updates)
* Contributors can submit drafts for review ("Submit" versus "Submit Updates").
* Editors and admins can manage submitted drafts.
* Editors and admins can easily see the number of proposed changes awaiting their attention.
* Support for virtual piece types, such as submitted drafts, which in actuality manage more than one type of doc.
* Confirm modals now support a schema which can be assessed after confirmation.
* When archiving and restoring pages, editors can chose whether the action affects only this document or this document + children
* Routes support the `before` syntax, allowing routes that are added to Express prior to the routes or middleware of another module. The syntax `before: 'middleware:moduleName'` must be used to add the route prior to the middleware of `moduleName`. If `middleware:` is not used, the route is added before the routes of `moduleName`. Note that normally all middleware is added before all routes.
* A `url` property can now optionally be specified when adding middleware. By default all middleware is global.
* The pieces REST GET API now supports returning only a count of all matching pieces, using the `?count=1` query parameter.
* Admin bar menu items can now specify a custom Vue component to be used in place of `AposButton`.
* Sets `username` fields to follow the user `title` field to remove an extra step in user creation.
* Adds default data to the `outerLayoutBase.html` `<title>` tag: `data.piece.title or data.page.title`.
* Moves the core UI build task into the start up process. The UI build runs automatically when `NODE_ENV` is _not_ 'production' and when:
    1. The build folder does not yet exist.
    2. The package.json file is newer than the existing UI build.
    3. You explicitly tell it to by setting the environment variable `CORE_DEV=1`
* The new `._ids(_idOrArrayOfIds)` query builder replaces `explicitOrder` and accepts an array of document `_id`s or a single one. `_id` can be used as a multivalued query parameter. Documents are returned in the order you specify, and just like with single-document REST GET requests, the locale of the `_id`s is overridden by the `aposMode` query parameter if present.
* The `.withPublished(true)` query builder adds a `_publishedDoc` property to each returned draft document that has a published equivalent. `withPublished=1` can be used as a query parameter. Note this is not the way to fetch only published documents. For that, use `.locale('en:published')` or similar.
* The server-side implementation of `apos.http.post` now supports passing a `FormData` object created with the `[form-data](https://www.npmjs.com/package/form-data)` npm module. This keeps the API parallel with the browser-side implementation and allows for unit testing the attachments feature, as well as uploading files to internal and external APIs from the server.
* `manuallyPublished` computed property moved to the `AposPublishMixin` for the use cases where that mixin is otherwise warranted.
* `columns` specified for a piece type's manage view can have a name that uses "dot notation" to access a subproperty. Also, for types that are localized, the column name can begin with `draft:` or `published:` to specifically display a property of the draft or published version of the document rather than the best available. When a prefix is not used, the property comes from the published version of the document if available, otherwise from the draft.
* For page queries, the `children` query builder is now supported in query strings, including the `depth` subproperty. For instance you could fetch `/api/v1/@apostrophecms/page/id-of-page?children=1` or `/api/v1/@apostrophecms/page/id-of-page?children[depth]=3`.
* Setting `APOS_LOG_ALL_QUERIES=1` now logs the projection, skip, limit and sort in addition to the criteria, which were previously logged.

### **Fixes**

* Fragments can now call other fragments, both those declared in the same file and those imported, just like macros calling other macros. Thanks to Miro Yovchev for reporting the issue.
* There was a bug that allowed parked properties, such as the slug of the home page, to be edited. Note that if you don't want a property of a parked page to be locked down forever you can use the `_defaults` feature of parked pages.
* A required field error no longer appears immediately when you first start creating a user.
* Vue warning in the pieces manager due to use of value rather than name of column as a Vue key. Thanks to Miro Yovchev for spotting the issue.
* "Save Draft" is not an appropriate operation to offer when editing users.
* Pager links no longer break due to `aposRefresh=1` when in edit mode. Also removed superfluous `append` query parameter from these.
* You may now intentionally clear the username and slug fields in preparation to type a new value. They do not instantly repopulate based on the title field when you clear them.
* Language of buttons, labels, filters, and other UI updated and normalized throughout.
* A contributor who enters the page tree dialog box, opens the editor, and selects "delete draft" from within the editor of an individual page now sees the page tree reflect that change right away.
* The page manager listens for content change events in general and its refresh mechanism is robust in possible situations where both an explicit refresh call and a content change event occur.
* Automatically retries once if unable to bind to the port in a dev environment. This helps with occasional `EADDRINUSE` errors during nodemon restarts.
* Update the current page's context bar properly when appropriate after actions such as "Discard Draft."
* The main archive page cannot be restored, etc. via the context menu in the page tree.
* The context menu and "Preview Draft" are both disabled while errors are present in the editor dialog box.
* "Duplicate" should lead to a "Publish" button, not an "Update" button, "Submit" rather than "Submit Update," etc.
* When you "Duplicate" the home page you should be able to set a slug for the new page (parked properties of parked pages should be editable when making a duplicate).
* When duplicating the home page, the suggested slug should not be `/` as only one page can have that slug at a time.
* Attention is properly called to a slug conflict if it exists immediately when the document is opened (such as making a copy where the suggested slug has already been used for another copy).
* "Preview Draft" never appears for types that do not use drafts.
* The toggle state of admin bar utility items should only be mapped to an `is-active` class if, like palette, they opt in with `toggle: true`
* Fixed unique key errors in the migrate task by moving the parking of parked pages to a new `@apostrophecms/migrate:after` event handler, which runs only after migrations, whether that is at startup (in dev) or at the end of the migration task (in production).
* UI does not offer "Archive" for the home page, or other archived pages.
* Notification checks and other polling requests now occur only when the tab is in the foreground, resolving a number of problems that masqueraded as other bugs when the browser hit its connection limit for multiple tabs on the same site.
* Parked pages are now parked immediately after database migrations are checked and/or run. In dev this still happens at each startup. In production this happens when the database is brand new and when the migration task is manually run.

## 3.0.0-alpha.7 - 2021-04-07

### Breaks

* The `trash` property has been renamed `archived`, and throughout the UI we refer to "archiving" and the "archive" rather than "move to trash" and the "trash can." A database migration is included to address this for existing databases. However, **if you set the minimumPark option, or used a boilerplate in which it is set,** you will need to **change the settings for the `parkedId: 'trash'` page to match those [currently found in the `minimumPark` option setting in the `@apostrophecms/page` source code](https://github.com/apostrophecms/apostrophe/blob/481252f9bd8f42b62648a0695105e6e9250810d3/modules/%40apostrophecms/page/index.js#L25-L32).

### Adds

* General UX and UI improvements to the experience of moving documents to and from the archive, formerly known as the trash.
* Links to each piece are available in the manage view when appropriate.
* Search is implemented in the media library.
* You can now pass core widgets a `className` option when configuring them as part of an area.
* `previewDraft` for pieces, adds a Preview Draft button on creation for quick in-context editing. Defaults to true.

### Changes

* Do not immediately redirect to new pages and pieces.
* Restored pieces now restore as unpublished drafts.
* Refactored the admin bar component for maintainability.
* Notification style updates

### Fixes

* Advisory lock no longer triggers an update to the modification timestamp of a document.
* Attempts to connect Apostrophe 3.x to an Apostrophe 2.x database are blocked to prevent content loss.
* "Save as Draft" is now available as soon as a new document is created.
* Areas nested in array schema fields can now be edited in context.
* When using `apos.image.first`, the alt attribute of the image piece is available on the returned attachment object as `._alt`. In addition, `_credit` and `_creditUrl` are available.
* Fixes relating to the editing of widgets in nested areas, both on the page and in the modal.
* Removed published / draft switch for unpublished drafts.
* "Publish Changes" appears only at appropriate times.
* Notifications moved from the bottom right of the viewport to the bottom center, fixing some cases of UI overlap.

## 3.0.0-alpha.6.1 - 2021-03-26

### Fixes

* Conditional fields (`if`) and the "following values" mechanism now work properly in array item fields.
* When editing "Page Settings" or a piece, the "publish" button should not be clickable if there are errors.

## 3.0.0-alpha.6 - 2021-03-24

### Adds

* You can "copy" a page or a piece via the ⠇ menu.
* When moving the current page or piece to the trash, you are taken to the home page.
* `permissions: false` is supported for piece and page insert operations.
* Adds note to remove deprecated `allowedInChooser` option on piece type filters.
* UX improvement: "Move to Trash" and "Restore" buttons added for pieces, replacing the boolean field. You can open a piece that is in the trash in a read-only way in order to review it and click "Restore."
* Advisory lock support has been completed for all content types, including on-page, in-context editing. This prevents accidental conflicts between editors.
* Image widgets now accept a `size` context option from the template, which can be used to avoid sending a full-width image for a very small placement.
* Additional improvements.

### Fixes

* Fixes error from missing `select` method in `AposPiecesManager` component.
* No more migration messages at startup for brand-new sites.
* `max` is now properly implemented for relationships when using the manager dialog box as a chooser.
* "Trash" filter now displays its state properly in the piece manager dialog box.
* Dragging an image to the media library works reliably.
* Infinite loop warning when editing page titles has been fixed.
* Users can locate the tab that still contains errors when blocked from saving a piece due to schema field errors.
* Calling `insert` works properly in the `init` function of a module.
* Additional fixes.

### Breaks

* Apostrophe's instance of `uploadfs` has moved from `apos.attachment.uploadfs` to `apos.uploadfs`. The `uploadfs` configuration option has similarly moved from the `@apostrophecms/attachment` module to the `@apostrophecms/uploadfs` module. `imageSizes` is still an option to `@apostrophecms/attachment`.

## 3.0.0-alpha.5 - 2021-02-11

* Conditional fields are now supported via the new `if` syntax. The old 2.x `showFields` feature has been replaced with `if: { ... }`.
* Adds the option to pass context options to an area for its widgets following the `with` keyword. Context options for widgets not in that area (or that don't exist) are ignored. Syntax: `{% area data.page, 'areaName' with { '@apostrophecms/image: { size: 'full' } } %}`.
* Advisory locking has been implemented for in-context editing, including nested contexts like the palette module. Advisory locking has also been implemented for the media manager, completing the advisory locking story.
* Detects many common configuration errors at startup.
* Extends `getBrowserData` in `@apostrophecms/doc-type` rather than overwriting the method.
* If a select element has no default, but is required, it should default to the first option. The select elements appeared as if this were the case, but on save you would be told to make a choice, forcing you to change and change back. This has been fixed.
* Removes 2.x piece module option code, including for `contextual`, `manageViews`, `publishMenu`, and `contextMenu`.
* Removes admin bar module options related to 2.x slide-out UI: `openOnLoad`, `openOnHomepageLoad`, `closeDelay`.
* Fixed a bug that allowed users to appear to be in edit mode while looking at published content in certain edge cases.
* The PATCH API for pages can now infer the correct _id in cases where the locale is specified in the query string as an override, just like other methods.
* Check permissions for the delete and publish operations.
* Many bug fixes.

### Breaks

* Changes the `piecesModuleName` option to `pieceModuleName` (no "s") in the `@apostrophecms/piece-page-type` module. This feature is used only when you have two or more piece page types for the same piece type.

## 3.0.0-alpha.4.2 - 2021-01-27

* The `label` option is no longer required for widget type modules. This was already true for piece type and page type modules.
* Ability to namespace asset builds. Do not push asset builds to uploadfs unless specified.

### Breaking changes

* Removes the `browser` module option, which was only used by the rich text widget in core. All browser data should now be added by extending or overriding `getBrowserData` in a module. Also updates `getComponentName` to reference `options.components` instead of `options.browser.components`.

## 3.0.0-alpha.4.1

* Hotfix: the asset module now looks for a `./release-id` file (relative to the project), not a `./data/release-id` file, because `data` is not a deployed folder and the intent of `release-id` is to share a common release identifier between the asset build step and the deployed instances.

## 3.0.0-alpha.4

* **"Fragments" have been added to the Apostrophe template API, as an alternative to Nunjucks' macros, to fully support areas and async components.** [See the A3 alpha documentation](https://a3.docs.apos.dev/guide/widgets-and-templates/fragments.html) for instructions on how to use this feature.
* **CSS files in the `ui/public` subdirectory of any module are now bundled and pushed to the browser.** This allows you to efficiently deliver your CSS assets, just as you can deliver JS assets in `ui/public`. Note that these assets must be browser-ready JS and CSS, so it is customary to use your own webpack build to generate them. See [the a3-boilerplate project](https://github.com/apostrophecms/a3-boilerplate) for an example, especially `webpack.config.js`.
* **More support for rendering HTML in REST API requests.** See the `render-areas` query parameter in [piece and page REST API documentation](https://a3.docs.apos.dev/reference/api/pieces.html#get-api-v1-piece-name).
* **Context bar takeover capability,** for situations where a secondary document should temporarily own the undo/redo/publish UI.
* **Unpublished pages in the tree** are easier to identify
* **Range fields** have been added.
* **Support for npm bundles is back.** It works just like in 2.x, but the property is `bundle`, not `moogBundle`. Thanks to Miro Yovchev.

### Breaking changes

* **A3 now uses webpack 5.** For now, **due to a known issue with vue-loader, your own project must also be updated to use webpack 5.** The a3-boilerplate project has been updated accordingly, so you may refer to [the a3-boilerplate project](https://github.com/apostrophecms/a3-boilerplate) for an example of the changes to be made, notably in `webpack.config.js` and `package.json`. We are in communication with upstream developers to resolve the issue so that projects and apostrophe core can use different major versions of webpack.

## 3.0.0-alpha.3

Third alpha release of 3.x. Introduced draft mode and the "Publish Changes" button.

## 3.0.0-alpha.2

Second alpha release of 3.x. Introduced a distinct "edit" mode.

## 3.0.0-alpha.1

First alpha release of 3.x.<|MERGE_RESOLUTION|>--- conflicted
+++ resolved
@@ -4,12 +4,10 @@
 
 ### Adds
 
-<<<<<<< HEAD
 * Modules can now call `apos.area.addCreateWidgetOperation` to register a custom operation that invokes a modal and inserts the widget returned by that modal. These operations are offered as choices in all "add widget" menus, both regular and expanded.
 * `AposDocEditor` now accepts a `values` prop, which can be used to pass an object of initial values for some or all fields. Use of this prop is optional. It is not supported when editing existing documents.
 * `apos.doc.edit` now accepts an optional `values` object as the final parameter, containing initial values for some or all fields. This is supported only when editing existing documents.
 * When specifying a modal name to be executed, developers may now register "transformers" to be invoked first, using pipe syntax. For example, the modal name `aposSectionTemplateLibraryWidgetToDoc|AposDocEditor` will invoke the transformer `aposSectionTemplateLibraryWidgetToDoc` with the original props, and pass the returned result to `AposDocEditor`. Note that transformers are awaited. Transformers are registered in frontend admin UI code by passing a name and a function to `apos.ui.addTransformer`.
-=======
 * Adds quick image upload UI to `@apostrophecms/image-widget`.
 
 ## 4.20.0 (2025-08-06)
@@ -18,7 +16,6 @@
 
 * Adds any alt text found in an attribute to the media library attachment during import of rich text inline images by API
 * Adds `prependNodes` and `appendNodes` methods to every module. These methods allow you to inject HTML to every page using a `node` declaration.
->>>>>>> 0f7b06fc
 
 ### Changes
 
