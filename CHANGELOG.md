# Changelog

## UNRELEASED

### Adds
<<<<<<< HEAD
- Apostrophe now enables you to ship frontend JavaScript and SASS without your own webpack configuration.
- Any module may contain modern JavaScript in a `ui/src/index.js` file, which may use `import` to bring in other files in the standard way. Note that **`ui/src/index.js must export a function`**. These functions are called for you in the order modules are initialized.
- Any module may contain a SASS stylesheet in a `ui/src/index.scss` file, which may also import other files according to the SASS standard.
- Any project that requires IE11 support for `ui/src` JavaScript code can enable it by setting the `es5: true` option to the `@apostrophecms/asset` module. Apostrophe produces separate builds for IE11 and modern browsers, so there is no loss of performance in modern browsers. Code is automatically compiled for IE11 using `babel` and missing language features are polyfilled using `core-js` so you can use promises, `async/await` and other standard modern JavaScript features.
- `ui/public` is still available for raw JavaScript and CSS files that should be pushed *as-is* to the browser. The best use of this feature is to deliver the output of your own custom webpack build, if you have one.
- Adds browser-side `editMode` flag that tracks the state of the current view (edit or preview), located at `window.apos.adminBar.editMode`.
=======
- Adds browser-side `editMode` flag that tracks the state of the current view (edit or preview), located at `window.apos.adminBar.editMode`
- `@apostrophecms/express` module now supports the `trustProxy: true` option, allowing your reverse proxy server (such as nginx) to pass on the original hostname, protocol and client IP address.
>>>>>>> 64f3e5b9

### Fixes

* Checkbox field types can now be used as conditional fields.
* Tracks references to attachments correctly, and introduces a migration to address any attachments previously tracked as part of documents that merely have a relationship to the proper document, i.e. pages containing widgets that reference an image piece.
* Tracks the "previously published" version of a document as a legitimate reference to any attachments, so that they are not discarded and can be brought back as expected if "Undo Publish" is clicked.
* Reverse relationships work properly for published documents.
* Relationship subfields are now loaded properly when `reverseOf` is used.
* Relationship subfields can now be edited when selecting in the full "manage view" browser, as well as in the compact relationship field view which worked previously.
* Relationship subfields now respect the `def` property.
* Relationship subfields are restored if you deselect a document and then reselect it within a single editing experience, i.e. accidentally deselect and immediately reselect, for instance.
* A console warning when editing subfields for a new relationship was fixed.
* Field type `color`'s `format` option moved out of the UI options and into the general options object. Supported formats are "rgb", "prgb", "hex6", "hex3", "hex8", "name", "hsl", "hsv". Pass the `format` string like:
```js
myColorField: {
  type: 'color',
  label: 'My Color',
  options: {
    format: 'hsl'
  }
}
```

### Changes

* Relationship ids are now stored as aposDocIds (without the locale and mode part). The appropriate locale and mode are known from the request. This allows easy comparison and copying of these properties across locales and fixes a bug with reverse relationships when publishing documents. A migration has been added to take care of this conversion on first startup.
- The `attachment` field type now correctly limits file uploads by file type when using the `fileGroup` field option.
- Uploading SVG files is permitted in the Media Library by default.

## 3.0.0-beta.3.1 - 2021-06-07

### Breaks
- This backwards compatibility break actually occurred in 3.0.0-beta.3 and was not documented at that time, but it is important to know that the following Rich Text tool names have been updated to match Tiptap2's convention:
-- `bullet_list` -> `bulletList`
-- `ordered_list` -> `orderedList`
-- `code_block` -> `codeBlock`
-- `horizontal_rule` -> `horizontalRule`

### Fixes

- Rich Text default tool names updated, no longer broken. Bug introduced in 3.0.0-beta.3.
- Fixed Rich Text's tool cascade to properly account for core defaults, project level defaults, and area-specific options.

## 3.0.0-beta.3 - 2021-06-03

### Security Fixes

The `nlbr` and `nlp` Nunjucks filters marked their output as safe to preserve the tags that they added, without first escaping their input, creating a CSRF risk. These filters have been updated to escape their input unless it has already been marked safe. No code changes are required to templates whose input to the filter is intended as plaintext, however if you were intentionally leveraging this bug to output unescaped HTML markup you will need to make sure your input is free of CSRF risks and then use the `| safe` filter before the `| nlbr` or `| nlp` filter.

### Adds

- Added the `ignoreUnusedFolderWarning` option for modules that intentionally might not be activated or inherited from in a particular startup.
- Better explanation of how to replace macros with fragments, in particular how to call the fragments with `{% render fragmentName(args) %}`.

### Fixes

- Temporarily pinned to Vue 2.6.12 to fix an issue where the "New" button in the piece manager modals disappeared. We think this is a bug in the newly released Vue 2.6.13 but we are continuing to research it.
- Updated dependencies on `sanitize-html` and `nodemailer` to new major versions, causing no bc breaks at the ApostropheCMS level. This resolved two critical vulnerabilities according to `npm audit`.
- Removed many unused dependencies.
- The data retained for "Undo Publish" no longer causes slug conflicts in certain situations.
- Custom piece types using `localized: false` or `autopublish: true,` as well as singleton types, now display the correct options on the "Save" dropdown.
- The "Save and View," "Publish and View" and/or "Save Draft and Preview" options now appear only if an appropriate piece page actually exists for the piece type.
- Duplicating a widget now properly assigns new IDs to all copied sub-widgets, sub-areas and array items as well.

- Added the `ignoreUnusedFolderWarning` option for modules that intentionally might not be activated or inherited from in a particular startup.
- If you refresh the page while previewing or editing, you will be returned to that same state.

### Notices

- Numerous `npm audit` vulnerabily warnings relating to `postcss` 7.x were examined, however it was determined that these are based on the idea of a malicious SASS coder attempting to cause a denial of service. Apostrophe developers would in any case be able to contribute JavaScript as well and so are already expected to be trusted parties. This issue must be resolved upstream in packages including both `stylelint` and `vue-loader` which have considerable work to do before supporting `postcss` 8.x, and in any case public access to write SASS is not part of the attack surface of Apostrophe.

### Changes

- When logging out on a page that only exists in draft form, or a page with access controls, you are redirected to the home page rather than seeing a 404 message.

- Rich text editor upgraded to [tiptap 2.x beta](https://www.tiptap.dev) :tada:. On the surface not a lot has changed with the upgrade, but tiptap 2 has big improvements in terms of speed, composability, and extension support. [See the technical differences of tiptap 1 and 2 here](https://www.tiptap.dev/overview/upgrade-guide#reasons-to-upgrade-to-tiptap-2x)

## 3.0.0-beta.2 - 2021-05-21

### **Breaks**

- The `updateModified: false` option, formerly supported only by `apos.doc.update`, has been renamed to `setModified: false` and is now supported by `apos.doc.insert` as well. If explicitly set to false, the insert and update methods will leave the `modified` property alone, rather than trying to detect or infer whether a change has been made to the draft relative to the published version.
- The `permission` module no longer takes an `interestingTypes` option. Instead, doc type managers may set their `showPermissions` option to `true` to always be broken out separately in the permissions explorer, or explicitly set it to `false` to never be mentioned at all, even on a list of typical piece types that have the same permissions. This allows module creators to ship the right options with their modules rather than requiring the developer to hand-configure `interestingTypes`.
- When editing users, the permissions explorer no longer lists "submitted draft" as a piece type.
- Removed `apos.adminBar.group` method, which is unlikely to be needed in 3.x. One can group admin bar items into dropdowns via the `groups` option.
- Raw HTML is no longer permitted in an `apos.notify` message parameter. Instead, `options.buttons` is available. If present, it must be an array of objects with `type` and `label` properties. If `type` is `'event'` then that button object must have `name` and `data` properties, and when clicked the button will trigger an apos bus event of the given `name` with the provided `data` object. Currently `'event'` is the only supported value for `type`.

### Adds

- The name `@apostrophecms/any-page-type` is now accepted for relationships that should match any page. With this change, the doc type manager module name and the type name are now identical for all types in 3.x. However, for backwards compatibility `@apostrophecms/page` is still accepted. `apos.doc.getManager` will accept either name.
- Sets the project root-level `views` directory as the default fallback views directory. This is no longer a necessary configuration in projects unless they want to change it on the `@apostrophecms/template` option `viewsFolderFallback`.
- The new `afterAposScripts` nunjucks block allows for pushing markup after Apostrophe's asset bundle script tag, at the end of the body. This is a useful way to add a script tag for Webpack's hot reload capabilities in development while still ensuring that Apostrophe's utility methods are available first, like they are in production.
- An `uploadfs` option may be passed to the `@apostrophecms/asset` module, in order to pass options configuring a separate instance of `uploadfs` specifically for the static assets. The `@apostrophecms/uploadfs` module now exports a method to instantiate an uploadfs instance. The default behavior, in which user-uploaded attachments and static assets share a single instance of uploadfs, is unchanged. Note that asset builds never use uploadfs unless `APOS_UPLOADFS_ASSETS=1` is set in the environment.
- `AposButtonSplit` is a new UI component that combines a button with a context menu. Users can act on a primary action or change the button's function via menu button to the right of the button itself.
- Developers can now pass options to the `color` schema field by passing a `pickerOptions` object through your field. This allows for modifying/removing the default color palette, changing the resulting color format, and disabling various UI. For full set of options [see this example](https://github.com/xiaokaike/vue-color/blob/master/src/components/Sketch.vue)
- `AposModal` now emits a `ready` event when it is fully painted and can be interacted with by users or code.
- The video widget is now compatible with vimeo private videos when the domain is on the allowlist in vimeo.

### Changes

- You can now override the parked page definition for the home page without copying the entirety of `minimumPark` from the source code. Specifically, you will not lose the root archive page if you park the home page without explicitly parking the archive page as well. This makes it easier to choose your own type for the home page, in lieu of `@apostrophecms/home-page`.

### Fixes

- Piece types like users that have a slug prefix no longer trigger a false positive as being "modified" when you first click the "New" button.
- The `name` option to widget modules, which never worked in 3.x, has been officially removed. The name of the widget type is always the name of the module, with the `-widget` suffix removed.
- The home page and other parked pages should not immediately show as "pending changes."
- In-context editing works properly when the current browser URL has a hash (portion beginning with `#`), enabling the use of the hash for project-specific work. Thanks to [https://stepanjakl.com/](Štěpán Jákl) for reporting the issue.
- When present, the `apos.http.addQueryToUrl` method preserves the hash of the URL intact.
- The home page and other parked pages should not immediately show as "pending changes."
- The browser-side `apos.http.parseQuery` function now handles objects and arrays properly again.
- The in-context menu for documents has been refactored as a smart component that carries out actions on its own, eliminating a great deal of redundant code, props and events.
- Added additional retries when binding to the port in a dev environment.
- The "Submit" button in the admin bar updates properly to "Submitted" if the submission happens in the page settings modal.
- Skipping positional arguments in fragments now works as expected.
- The rich text editor now supports specifying a `styles` array with no `p` tags properly. A newly added rich text widget initially contains an element with the first style, rather than always a paragraph. If no styles are configured, a `p` tag is assumed. Thanks to Stepan Jakl for reporting the issue.

### Changes
- Editor modal's Save button (publish / save draft / submit) now updated to use the `AposSplitButton` component. Editors can choose from several follow-up actions that occur after save, including creating another piece of content of the same type, being taken to the in-context version of the document, or being returned to the manager. Editor's selection is saved in localstorage, creating a remembered preference per content type.

## 3.0.0-beta.1.1 - 2021-05-07

### Fixes

- A hotfix for an issue spotted in beta 1 in our demo: all previously published pages of sites migrated from early alpha releases had a "Draft" label until published again.

## 3.0.0-beta.1 - 2021-05-06

### **Breaks**

- Removes the `firstName` and `lastName` fields in user pieces.
- The query parameters `apos-refresh`, `apos-edit`, `apos-mode` and `apos-locale` are now `aposRefresh`, `aposEdit`, `aposMode`and `aposLocale`. Going forward all query parameters will be camelCase for consistency with query builders.

### Changes

- Archiving a page or piece deletes any outstanding draft in favor of archiving the last published version. Previously the behavior was effectively the opposite.
- "Publish Changes" button label has been changes to "Update".
- Draft mode is no longer the default view for published documents.
- The page and piece manager views now display the title, etc. of the published version of a document, unless that document only exists in draft form. However a label is also provided indicating if a newer draft is in progress.
- Notifications have been updated with a new visual display and animation style.

### **Adds**

- Four permissions roles are supported and enforced: guest, contributor, editor and admin. See the documentation for details. Pre-existing alpha users are automatically migrated to the admin role.
- Documents in managers now have context sensitive action menus that allow actions like edit, discard draft, archive, restore, etc.
- A fragment call may now have a body using `rendercall`, just like a macro call can have a body using `call`. In addition, fragments can now have named arguments, just like macros. Many thanks to Miro Yovchev for contributing this implementation.
- Major performance improvement to the `nestedModuleSubdirs` option.
- Updates URL fields and oEmbed URL requests to use the `httpsFix` option in launder's `url()` method.
- Documents receive a state label based on their document state (draft, pending, pending updates)
- Contributors can submit drafts for review ("Submit" versus "Submit Updates").
- Editors and admins can manage submitted drafts.
- Editors and admins can easily see the number of proposed changes awaiting their attention.
- Support for virtual piece types, such as submitted drafts, which in actuality manage more than one type of doc.
- Confirm modals now support a schema which can be assessed after confirmation.
- When archiving and restoring pages, editors can chose whether the action affects only this document or this document + children
- Routes support the `before` syntax, allowing routes that are added to Express prior to the routes or middleware of another module. The syntax `before: 'middleware:moduleName'` must be used to add the route prior to the middleware of `moduleName`. If `middleware:` is not used, the route is added before the routes of `moduleName`. Note that normally all middleware is added before all routes.
- A `url` property can now optionally be specified when adding middleware. By default all middleware is global.
- The pieces REST GET API now supports returning only a count of all matching pieces, using the `?count=1` query parameter.
- Admin bar menu items can now specify a custom Vue component to be used in place of `AposButton`.
- Sets `username` fields to follow the user `title` field to remove an extra step in user creation.
- Adds default data to the `outerLayoutBase.html` `<title>` tag: `data.piece.title or data.page.title`.
- Moves the core UI build task into the start up process. The UI build runs automatically when `NODE_ENV` is *not* 'production' and when:
    1. The build folder does not yet exist.
    2. The package.json file is newer than the existing UI build.
    3. You explicitly tell it to by setting the environment variable `CORE_DEV=1`
- The new `._ids(_idOrArrayOfIds)` query builder replaces `explicitOrder` and accepts an array of document `_id`s or a single one. `_id` can be used as a multivalued query parameter. Documents are returned in the order you specify, and just like with single-document REST GET requests, the locale of the `_id`s is overridden by the `aposMode` query parameter if present.
- The `.withPublished(true)` query builder adds a `_publishedDoc` property to each returned draft document that has a published equivalent. `withPublished=1` can be used as a query parameter. Note this is not the way to fetch only published documents. For that, use `.locale('en:published')` or similar.
- The server-side implementation of `apos.http.post` now supports passing a `FormData` object created with the `[form-data](https://www.npmjs.com/package/form-data)` npm module. This keeps the API parallel with the browser-side implementation and allows for unit testing the attachments feature, as well as uploading files to internal and external APIs from the server.
- `manuallyPublished` computed property moved to the `AposPublishMixin` for the use cases where that mixin is otherwise warranted.
- `columns` specified for a piece type's manage view can have a name that uses "dot notation" to access a subproperty. Also, for types that are localized, the column name can begin with `draft:` or `published:` to specifically display a property of the draft or published version of the document rather than the best available. When a prefix is not used, the property comes from the published version of the document if available, otherwise from the draft.
- For page queries, the `children` query builder is now supported in query strings, including the `depth` subproperty. For instance you could fetch `/api/v1/@apostrophecms/page/id-of-page?children=1` or `/api/v1/@apostrophecms/page/id-of-page?children[depth]=3`.
- Setting `APOS_LOG_ALL_QUERIES=1` now logs the projection, skip, limit and sort in addition to the criteria, which were previously logged.

### **Fixes**

- Fragments can now call other fragments, both those declared in the same file and those imported, just like macros calling other macros. Thanks to Miro Yovchev for reporting the issue.
- There was a bug that allowed parked properties, such as the slug of the home page, to be edited. Note that if you don't want a property of a parked page to be locked down forever you can use the `_defaults` feature of parked pages.
- A required field error no longer appears immediately when you first start creating a user.
- Vue warning in the pieces manager due to use of value rather than name of column as a Vue key. Thanks to Miro Yovchev for spotting the issue.
- "Save Draft" is not an appropriate operation to offer when editing users.
- Pager links no longer break due to `aposRefresh=1` when in edit mode. Also removed superfluous `append` query parameter from these.
- You may now intentionally clear the username and slug fields in preparation to type a new value. They do not instantly repopulate based on the title field when you clear them.
- Language of buttons, labels, filters, and other UI updated and normalized throughout.
- A contributor who enters the page tree dialog box, opens the editor, and selects "delete draft" from within the editor of an individual page now sees the page tree reflect that change right away.
- The page manager listens for content change events in general and its refresh mechanism is robust in possible situations where both an explicit refresh call and a content change event occur.
- Automatically retries once if unable to bind to the port in a dev environment. This helps with occasional `EADDRINUSE` errors during nodemon restarts.
- Update the current page's context bar properly when appropriate after actions such as "Discard Draft."
- The main archive page cannot be restored, etc. via the context menu in the page tree.
- The context menu and "Preview Draft" are both disabled while errors are present in the editor dialog box.
- "Duplicate" should lead to a "Publish" button, not an "Update" button, "Submit" rather than "Submit Update," etc.
- When you "Duplicate" the home page you should be able to set a slug for the new page (parked properties of parked pages should be editable when making a duplicate).
- When duplicating the home page, the suggested slug should not be `/` as only one page can have that slug at a time.
- Attention is properly called to a slug conflict if it exists immediately when the document is opened (such as making a copy where the suggested slug has already been used for another copy).
- "Preview Draft" never appears for types that do not use drafts.
- The toggle state of admin bar utility items should only be mapped to an `is-active` class if, like palette, they opt in with `toggle: true`
- Fixed unique key errors in the migrate task by moving the parking of parked pages to a new `@apostrophecms/migrate:after` event handler, which runs only after migrations, whether that is at startup (in dev) or at the end of the migration task (in production).
- UI does not offer "Archive" for the home page, or other archived pages.
- Notification checks and other polling requests now occur only when the tab is in the foreground, resolving a number of problems that masqueraded as other bugs when the browser hit its connection limit for multiple tabs on the same site.
- Parked pages are now parked immediately after database migrations are checked and/or run. In dev this still happens at each startup. In production this happens when the database is brand new and when the migration task is manually run.

## 3.0.0-alpha.7 - 2021-04-07

### Breaks

* The `trash` property has been renamed `archived`, and throughout the UI we refer to "archiving" and the "archive" rather than "move to trash" and the "trash can." A database migration is included to address this for existing databases. However, **if you set the minimumPark option, or used a boilerplate in which it is set,** you will need to **change the settings for the `parkedId: 'trash'` page to match those [currently found in the `minimumPark` option setting in the `@apostrophecms/page` source code](https://github.com/apostrophecms/apostrophe/blob/481252f9bd8f42b62648a0695105e6e9250810d3/modules/%40apostrophecms/page/index.js#L25-L32).

### Adds

* General UX and UI improvements to the experience of moving documents to and from the archive, formerly known as the trash.
* Links to each piece are available in the manage view when appropriate.
* Search is implemented in the media library.
* You can now pass core widgets a `className` option when configuring them as part of an area.
* `previewDraft` for pieces, adds a Preview Draft button on creation for quick in-context editing. Defaults to true.

### Changes

* Do not immediately redirect to new pages and pieces.
* Restored pieces now restore as unpublished drafts.
* Refactored the admin bar component for maintainability.
* Notification style updates

### Fixes

* Advisory lock no longer triggers an update to the modification timestamp of a document.
* Attempts to connect Apostrophe 3.x to an Apostrophe 2.x database are blocked to prevent content loss.
* "Save as Draft" is now available as soon as a new document is created.
* Areas nested in array schema fields can now be edited in context.
* When using `apos.image.first`, the alt attribute of the image piece is available on the returned attachment object as `._alt`. In addition, `_credit` and `_creditUrl` are available.
* Fixes relating to the editing of widgets in nested areas, both on the page and in the modal.
* Removed published / draft switch for unpublished drafts.
* "Publish Changes" appears only at appropriate times.
* Notifications moved from the bottom right of the viewport to the bottom center, fixing some cases of UI overlap.

## 3.0.0-alpha.6.1 - 2021-03-26

### Fixes

* Conditional fields (`if`) and the "following values" mechanism now work properly in array item fields.
* When editing "Page Settings" or a piece, the "publish" button should not be clickable if there are errors.

## 3.0.0-alpha.6 - 2021-03-24

### Adds
* You can "copy" a page or a piece via the ⠇ menu.
* When moving the current page or piece to the trash, you are taken to the home page.
* `permissions: false` is supported for piece and page insert operations.
* Adds note to remove deprecated `allowedInChooser` option on piece type filters.
* UX improvement: "Move to Trash" and "Restore" buttons added for pieces, replacing the boolean field. You can open a piece that is in the trash in a read-only way in order to review it and click "Restore."
* Advisory lock support has been completed for all content types, including on-page, in-context editing. This prevents accidental conflicts between editors.
* Image widgets now accept a `size` context option from the template, which can be used to avoid sending a full-width image for a very small placement.
* Additional improvements.

### Fixes
* Fixes error from missing `select` method in `AposPiecesManager` component.
* No more migration messages at startup for brand-new sites.
* `max` is now properly implemented for relationships when using the manager dialog box as a chooser.
* "Trash" filter now displays its state properly in the piece manager dialog box.
* Dragging an image to the media library works reliably.
* Infinite loop warning when editing page titles has been fixed.
* Users can locate the tab that still contains errors when blocked from saving a piece due to schema field errors.
* Calling `insert` works properly in the `init` function of a module.
* Additional fixes.

### Breaks

* Apostrophe's instance of `uploadfs` has moved from `apos.attachment.uploadfs` to `apos.uploadfs`. The `uploadfs` configuration option has similarly moved from the `@apostrophecms/attachment` module to the `@apostrophecms/uploadfs` module. `imageSizes` is still an option to `@apostrophecms/attachment`.

## 3.0.0-alpha.5 - 2021-02-11

* Conditional fields are now supported via the new `if` syntax. The old 2.x `showFields` feature has been replaced with `if: { ... }`.
* Adds the option to pass context options to an area for its widgets following the `with` keyword. Context options for widgets not in that area (or that don't exist) are ignored. Syntax: `{% area data.page, 'areaName' with { '@apostrophecms/image: { size: 'full' } } %}`.
* Advisory locking has been implemented for in-context editing, including nested contexts like the palette module. Advisory locking has also been implemented for the media manager, completing the advisory locking story.
* Detects many common configuration errors at startup.
* Extends `getBrowserData` in `@apostrophecms/doc-type` rather than overwriting the method.
* If a select element has no default, but is required, it should default to the first option. The select elements appeared as if this were the case, but on save you would be told to make a choice, forcing you to change and change back. This has been fixed.
* Removes 2.x piece module option code, including for `contextual`, `manageViews`, `publishMenu`, and `contextMenu`.
* Removes admin bar module options related to 2.x slide-out UI: `openOnLoad`, `openOnHomepageLoad`, `closeDelay`.
* Fixed a bug that allowed users to appear to be in edit mode while looking at published content in certain edge cases.
* The PATCH API for pages can now infer the correct _id in cases where the locale is specified in the query string as an override, just like other methods.
* Check permissions for the delete and publish operations.
* Many bug fixes.

### Breaks
* Changes the `piecesModuleName` option to `pieceModuleName` (no "s") in the `@apostrophecms/piece-page-type` module. This feature is used only when you have two or more piece page types for the same piece type.

## 3.0.0-alpha.4.2 - 2021-01-27

* The `label` option is no longer required for widget type modules. This was already true for piece type and page type modules.
* Ability to namespace asset builds. Do not push asset builds to uploadfs unless specified.

### Breaking changes

* Removes the `browser` module option, which was only used by the rich text widget in core. All browser data should now be added by extending or overriding `getBrowserData` in a module. Also updates `getComponentName` to reference `options.components` instead of `options.browser.components`.

## 3.0.0-alpha.4.1

* Hotfix: the asset module now looks for a `./release-id` file (relative to the project), not a `./data/release-id` file, because `data` is not a deployed folder and the intent of `release-id` is to share a common release identifier between the asset build step and the deployed instances.

## 3.0.0-alpha.4

* **"Fragments" have been added to the Apostrophe template API, as an alternative to Nunjucks' macros, to fully support areas and async components.** [See the A3 alpha documentation](https://a3.docs.apos.dev/guide/widgets-and-templates/fragments.html) for instructions on how to use this feature.
* **CSS files in the `ui/public` subdirectory of any module are now bundled and pushed to the browser.** This allows you to efficiently deliver your CSS assets, just as you can deliver JS assets in `ui/public`. Note that these assets must be browser-ready JS and CSS, so it is customary to use your own webpack build to generate them. See [the a3-boilerplate project](https://github.com/apostrophecms/a3-boilerplate) for an example, especially `webpack.config.js`.
* **More support for rendering HTML in REST API requests.** See the `render-areas` query parameter in [piece and page REST API documentation](https://a3.docs.apos.dev/reference/api/pieces.html#get-api-v1-piece-name).
* **Context bar takeover capability,** for situations where a secondary document should temporarily own the undo/redo/publish UI.
* **Unpublished pages in the tree** are easier to identify
* **Range fields** have been added.
* **Support for npm bundles is back.** It works just like in 2.x, but the property is `bundle`, not `moogBundle`. Thanks to Miro Yovchev.

### Breaking changes

* **A3 now uses webpack 5.** For now, **due to a known issue with vue-loader, your own project must also be updated to use webpack 5.** The a3-boilerplate project has been updated accordingly, so you may refer to [the a3-boilerplate project](https://github.com/apostrophecms/a3-boilerplate) for an example of the changes to be made, notably in `webpack.config.js` and `package.json`. We are in communication with upstream developers to resolve the issue so that projects and apostrophe core can use different major versions of webpack.

## 3.0.0-alpha.3

Third alpha release of 3.x. Introduced draft mode and the "Publish Changes" button.

## 3.0.0-alpha.2

Second alpha release of 3.x. Introduced a distinct "edit" mode.

## 3.0.0-alpha.1

First alpha release of 3.x.

## 2.67.0

Unit tests passing.

Regression tests passing.

* Pages can now be locked down with the `allowedHomepageTypes` and `allowedSubpageTypes` options, like this:

```javascript
// Only one type allowed for the home page
allowedHomepageTypes: [ 'home' ],

allowedSubpageTypes: {
  // Two subpage types allowed for the home page
  'home': [ 'default', 'apostrophe-blog-page' ],
  // No subpages for the blog page ("show pages" don't count)
  'apostrophe-blog-page': [],
  // default page type can only have another default page as a subpage
  'default': [ 'default' ]
}
```

These options make it easy to prevent users from creating unintended scenarios, like nesting pages too deeply for your navigation design.

* Pages now support batch operations, just like pieces do. The initial set includes trash, rescue, publish, unpublish, tag and untag. You can only rescue pages in this way if you are using the `trashInSchema` option of the docs module, which is always the case with `apostrophe-workflow`. With the conventional trash can, it is unclear what should happen because you have not indicated where you want each page to be restored. New batch operations for pages can be added in the same way that they are added for pieces.

* Important performance fix needed for those using the `apostrophe-pieces-orderings-bundle` module to create custom sort orders for pieces. Without this fix it is also possible to get a loader error and stop fetching content prematurely.

* The "revert" button for versions is now labeled "Revert to" to emphasize that it reverts to what you had at the end of that operation, not its beginning. Thanks to Fredrik Ekelund.

## 2.66.0

* Updated to CKEditor version 4.10.0. The CKEditor build now includes the CKEditor "widgets" feature (not to be confused with Apostrophe widgets). These are essential for modules like the forthcoming `apostrophe-rich-text-merge-tags`.
* `apos.areas.richText` and `apos.areas.plaintext` no longer produce duplicate text. To achieve this, the `apos.docs.walk` method no longer walks through the `_originalWidgets` property. This property is only used to preserve the previous versions of widgets that the user lacks permission to edit due to schema field permissions. Exploration of this property by `apos.docs.walk` led to the observed bug.
* The browser-side implementation of `apos.utils.escapeHtml` now works properly.

## 2.65.0

Unit tests passing.

Regression tests passing.

* **Important fix for MongoDB replica sets:** previously we used the `autoReconnect` option of the MongoDB driver by default. From now on, we use it only if the MongoDB URI does not refer to a replica set. The use of `autoReconnect` is [inappropriate with a replica set](https://github.com/apostrophecms/apostrophe/issues/1508) because it will keep trying to connect to the node that went down. Leaving this option out results in automatic use of nodes that are up. Also see the [apostrophe-db-mongo-3-driver](https://npmjs.org/package/apostrophe-db-mongo-3-driver) module for a way to use the newer `mongodb+srv` URIs. Thanks to Matt Broadstone of MongoDB for his advice.

* An `apostrophe-file` now has a default URL. The default `_url` property of an `apostrophe-file` piece is simply the URL of the file itself. This allows `apostrophe-file` to be included in your configuration for [apostrophe-permalinks](https://npmjs.org/package/apostrophe-permalinks); picking a PDF in this way generates a direct link to the PDF, which is what the user expects. Note that if the developer elects to set up an `apostrophe-files-pages` module that extends `apostrophe-pieces-pages`, that will still take precedence, so there is no bc break.

* Clicking directly from one rich text widget into another did not work properly; the toolbar did not appear in this situation. This bug has been fixed. The bug only occurred when clicking in a second rich text widget without any intervening clicks outside of all rich text widgets.

* Also see expanded notes on version `2.64.1`, below, which contained several features missed in the original changelog.

## 2.64.1

Unit tests passing.

Regression tests passing.

* Improved Apostrophe's ability to redisplay the appropriate widget, array element, and field and call the user's attention to it when a schema field error is not detected until server-side validation takes place. This addresses problems that come up when fields become `required` at a later time, and/or data was originally created with an earlier release of Apostrophe that did not enforce `required` in all situations. Browser-side validation is still preferred for ease of use but server-side validation no longer creates situations the user cannot easily resolve.

* Introduced the `apos.global.whileBusy` method. This method accepts a function to be run *while no one is permitted to access the site.* The provided function may return a promise, and that promise resolves before the site becomes accessible again. In the presence of `apostrophe-workflow` it is possible to mark only one locale as busy.

* By default, the `apos.locks.lock` method waits until the lock is available before proceeding. However there is now a `wait` option which can be set to `false` to avoid waiting at all, or to any number of milliseconds. If the method fails because of `wait`, the error is the string `locked`.

* The `apos.locks.lock` method also now accepts a `waitForSelf` option. By default, if the same process invokes `apos.locks.lock` for the same lock in two requests simultaneously, one of the two will receive an error. With `waitForSelf`, the second invocation will wait for the first to resolve and then obtain the lock.

## 2.64.0

Unit tests passing.

Regression tests passing.

* Apostrophe's "search suggestions" feature for `notFound.html` templates is now fully baked. It only takes two steps:

1. Include an element like this in your `notFound.html` template:

```
<div data-apos-notfound-search-results></div>
```

2. Set the `suggestions` option to `true` for the `apostrophe-search` module.

With `suggestions: true`, this feature no longer requires that you have a `/search` page, it uses a dedicated route. See the documentation of the `apostrophe-search` module for more information.

* The `showFields` option is now available for checkboxes. The syntax is as follows:

```
{
  "name": "awesomeBoolean",
  "label": "Awesome Boolean",
  "type": "boolean",
  "choices": [
    {
      "value": true,
      "showFields": ["otherField1"]
    },
    {
      "value": false,
      "showFields": ["otherField2"]
    }
  ]
}
```

Thanks to falkodev.

* A useful error message appears if you try to use a `mongodb+srv` URL. These are meant for newer versions of the MongoDB driver. You **can** use them, but you must install the [apostrophe-db-mongo-3-driver](https://npmjs.com/package/apostrophe-db-mongo-3-driver) module first. The error message now explains this, addressing a common question on stackoverflow.
* Basic styles added for the most common rich text markup tags when within the bounds of an Apostrophe modal. Thanks to Lars Houmark.
* Fixed UI overlap issue when joining with `apostrophe-page`.
* `apos.images.all`, `apos.images.first`, etc. now include `_description`, `_credit` and `_creditUrl` when they can be inferred from an `apostrophe-image` containing the attachment.
* `apos.images.srcset` helper improved. It is now smart enough to limit the image sizes it offers based on what it knows about the size of the original. Thanks to Fredrik Ekelund.
* Fixes to CSS asset URL generation to pass validation.
* Performance: eliminated use of `$or` MongoDB queries with regard to pages in the trash. MongoDB tests demonstrate that `$ne: true` is faster than `$or` for our purposes.

## 2.63.0

Unit tests passing.

Regression tests passing.

* “Promise events” have arrived. This is a major feature. Promise events will completely
replace `callAll` in Apostrophe 3.x. For 2.x, all existing invocations of `callAll` in the
core Apostrophe module now also emit a promise event. For instance, when the `docBeforeInsert`
callAll method is invoked, Apostrophe also emits the `beforeInsert` promise event on the
apostrophe-docs` module.

Other modules may listen for this event by writing code like this:

```javascript
`self.on('apostrophe-docs:beforeInsert', 'chooseASpecialist', function(req, doc, options) {
  // Modify `doc` here. You may return a promise, and it will resolve before
  // any more handlers run. Then the doc is inserted
});
```

The above code adds a new `chooseASpecialist` method to your module. This way, the method can be overridden by assigning a new function to `self.chooseASpecialist` in a module that
extends it, or its behavior can be extended in the usual way following the `super` pattern.

But, since it does not have the same name as
the event (attempting to register a method of the same name will throw an error), it is unlikely
that parent class modules and subclass modules will have unintentional conflicts.

See the [original github issue](https://github.com/apostrophecms/apostrophe/issues/1415) for a more
complete description of the feature and the reasoning behind it.

**Your existing callAll methods will still work.** But, we recommend you start migrating to be
ready to move to 3.x in the future... and because returning promises is just a heck of
a lot nicer. You will have fewer problems.

* Optional SVG support for `apostrophe-attachments`. To enable it, set the `svgImages` option to
`true` when configuring the `apostrophe-attachments` module. SVG files can be uploaded just like
other image types. Manual cropping is not available. However, since most SVG files play very well
with backgrounds, the SVG file is displayed in its entirety without distortion at the largest size
that fits within the aspect ratio of the widget in question, if any (`background-size: contain`
is used). If you have overridden `widget.html` for `apostrophe-images-widgets`, you will want
to refer to the latest version of `widgetBase.html` for the technique we used here to ensure
SVG files do not break the slideshow’s overall height.
* New `apos.templates.prepend` and `apos.templates.append` methods. Call
`apos.templates.prepend('head', function(req) { ... })` to register a function to be called just after
the head tag is opened each time a page is rendered. The output of your function is inserted into
the markup. The standard named locations are `head`, `body`, `contextMenu` and `main`. This is
convenient when writing modules that add new features to Apostrophe. For project level work also see the
named Nunjucks blocks already provided in `outerLayoutBase.html`.
* `apos.singleton` now accepts an `areaOptions` option, which can receive any option that can be
passed to `apos.area`. Thanks to Manoj Krishnan.
* Apostrophe’s “projector” jQuery plugin now respects the `outerHeight` of the tallest slideshow item,
not just the inner height.
* `apos.area` now accepts an `addLabel` option for each widget type in the area. Thanks to
Fredrik Ekelund.
* UI improvements to versioning. Thanks to Lars Houmark.
* Button to revert to the current version has been replaced with a label indicating it is current,
since reverting to the current version has no effect.
* “Page settings” can now be accessed for any page in the trash via “reorganize.” When
working with `apostrophe-workflow`, this is
often required to commit the fact that a page is in the trash.
* The `uploadfs` module now has a `prefix` option. If present, the prefix is prepended to all uploadfs paths before they reach the storage layer, and is also prepended to URLs. In practice, this means that a single S3 bucket can be used to host multiple sites without all of the uploaded media jumbling together in `/attachments`. The `apostrophe-multisite` module now leverages this.

## 2.62.0

Unit tests passing.

Regression tests passing.

* Introduced a `findWithProjection()` method that is added to all MongoDB collection objects. All Apostrophe core modules are migrating towards using this method rather than `find()` when working **directly with MongoDB collections**. If you are using the standard MongoDB 2.x driver that is included with Apostrophe, this just calls regular `find()`. When using the forthcoming `apostrophe-db-mongo-3-driver` module to replace that with a newer driver that supports the full features of MongoDB 3.6, 4.0 and beyond, this method will provide backwards compatibility by accepting a projection as the second argument like `find()` did until the 3.x driver was released. Developers wishing to be compatible with both drivers will want to start using this method. Again, this **only concerns you if you are querying MongoDB directly and passing a projection to find() as the second argument**. And if you don't care about using the 3.x driver, you **do not have to change anything**.
* Various UX improvements and bug fixes to the page versions dialog box. Thanks to Lars Houmark.
* The widget wrapper is updated on the fly with new classes if they change due to edits. Thanks to Fredrik Ekelund.
* When configuring a `date` field, you may pass a `pikadayOptions` property. This object is passed on to the `pikaday` library. Thanks to Lars Houmark.
* The `counts: true` option for `piecesFilters` now works properly with joins.

## 2.61.0

Unit tests passing.

Regression tests passing.

* New "secrets" feature in `apostrophe-users` makes it easy to hash other "secrets" similar in spirit to passwords.
* This feature is now used for password reset tokens, making them more secure.
* Additional joins can now be added to the schema of a widget that extends `apostrophe-pieces-widgets`.
* Brute force password attacks against an Apostrophe server are now more difficult. Thanks to Lars Houmark.
* Tolerant sanitization of array items while they are still in the editor. This avoids confusion caused by `required` fields in the array editor.
* Error messages now behave sensibly when multiple label elements appear in a field. Thanks to Lars Houmark.
* Fix background color on notification on uploads when file extension is not accepted. Thanks to Lars Houmark.
* If you can't move a widget out of an area, you can no longer move widgets into that area either (movable: false is fully enforced). Thanks to Fredrik Ekelund.
* New browser-side events are emitted during the attachment upload process, and the built-in facility that delays the saving of a form until attachment uploads are complete has been fixed. Thanks to Lars Houmark.
* Fixes to the active state display of array items. Thanks to Lars Houmark.
* [Contributor Guide](https://github.com/apostrophecms/apostrophe/blob/master/CONTRIBUTING.md) expanded with lots of new information about practical ways to contribute to Apostrophe.
* [Contributor Covenant Code of Conduct](https://github.com/apostrophecms/apostrophe/blob/master/CODE_OF_CONDUCT.md) added to the project. The Apostrophe community is a welcoming place, and now is a great time to lock that in for the future.

## 2.60.4

Unit tests passing.

Regression tests passing.

* Shallowly clone the required definition in defineRelatedType to prevent yet more crosstalk between instances of apos when `apostrophe-multisite` is used. No other changes.

## 2.60.3

Unit tests passing.

Regression tests passing.

* Improved support for nested areas and widgets. Apostrophe now pushes the correct doc id and dot path all the way to the page in various situations where this could previously have led to errors at save time.
* The new `apos.locks.withLock(lockName, fn)` method can be used to execute a function while the process has the named lock. This ensures that other processes cannot run that function simultaneously. You may optionally pass a callback, otherwise a promise is returned. Similarly `fn` may take a callback, or no arguments at all, in which case it is expected to return a promise.
* Cleanup: don't call `server.close` unless we've succeeded in listening for connections.

## 2.60.2

Unit tests passing.

Regression tests passing.

* Version 2.60.1 broke validation of schema fields which were
`required`, but blank because they were hidden by `showFields`.
This is of course permitted, `required` applies only if the field
is active according to `showFields` or not addressed by any
`showFields` possibilities at all. Comprehensive unit testing was
added for this issue to prevent a recurrence.
* Version 2.60.1 also introduced a more subtle issue: if constraints
like `required` or `min`, or general improvements to validation such
as NaN detection for integers and floats, were added to a widget schema later
after content already existed then it became impossible to open a widget
editor and correct the issues. Validation tolerance was added for this
situation.
* When a user edits an area "in context" on the page, the server now
reports errors using a path that can be used to identify the widget
responsible and open its editing dialog box. A more relevant notification
is also displayed. This remains a secondary mechanism. Server-side
validation is mostly about preventing intentional abuse. Browser-side
validation is still the best way to provide feedback during data entry.

## 2.60.1

Unit tests passing.

Regression tests passing.

* Fields of type `checkboxes` now play nicely with the `live/draft` toggle of `apostrophe-workflow`.
* Improved validation of integers and floats. Thanks to Lars Houmark.
* The "Global" dialog box now follows the same pattern as that for other piece types, which means that the workflow dropdown menu is available if workflow is present.
* Options may be passed to the `express.static` middleware that serves the `public` folder, via the `static` option of the `apostrophe-express` module. Thanks to Leonhard Melzer.
* `apostrophe` now depends on `bluebird` properly and there are no lingering references to the wrong version fo `lodash`. Formerly we got away with this because some of our dependencies did depend on these, and npm flattens dependencies. Thanks to Leonhard Melzer.
* The new `eslint-config-punkave` ruleset is in place, and includes a check for "unofficial dependencies" in `require` calls that could go away suddenly.
* `fieldClasses` and `fieldAttributes` may be set on form fields themselves, similar to the existing `classes` and `attributes` properties that are applied to the `fieldset`. Thanks to Lars Houmark.
* The "Pages" admin UI now includes a "New Page" button, in addition to the usual "reorganize" functionality. Thanks to Lars Houmark.
* Fixed a crash when an `apostrophe-pieces-widget` is configured to always show all pieces via `by: 'all'`. Thanks to Aurélien Wolz.
* General UI styling improvements and fixes.

## 2.60.0

Unit tests passing.

Regression tests passing.

* New feature: you can now display counts for each tag, joined item, etc. when using the `piecesFilters` option of `apostrophe-pieces-pages`. Just add `counts: true` to the configuration for that filter. The count is then available in a `.count` property for each value in the array. See [creating filter UI with apostrophe-pieces-pages](https://apostrophecms.org/docs/tutorials/intermediate/cursors.html#creating-filter-u-i-with-code-apostrophe-pieces-pages-code) for more information.
* New feature: command line tasks such as `apostrophe-blog:generate` may now be run programmatically, for example: `apos.tasks.invoke('apostrophe-blog:generate', { total: 50 })`. A promise is returned if a callback is not passed. Note that not all tasks are written to behave politely and invoke their callback normally, however most do. This feature is most useful when writing tasks that logically should incorporate other tasks.
* Many UX and UI improvements that make the experience more pleasant in subtle and not-so-subtle ways. Thanks to Carsten, Marco Arnone and the prolific Lars Houmark for their contributions. This was an excellent week for Apostrophe PRs.
* The full set of controls for joined items are again available in the chooser, as well as in the browse modal.
* The automatic opening of the admin bar menu on page load can now be configured with the `openOnLoad`, `openOnHomepageLoad`, and `closeDelay` options.
* `autocomplete="off"` for date fields prevents chrome autocomplete suggestions from wrecking calendar UI.
* Always remove .apos-global-busy on unlock, even if the transition event never fires. Yes, that is sadly a thing. Prevents the UI from becoming unusable in rare situations (less rare inside functional tests).
* Use `one` to reduce the overhead of .apos-global-busy's transition event handler. We could do more here to reduce overhead, i.e. unhooking it entirely.
* Much-improved validation of `min`, `max` and `required` for strings, integers and floats on both the server and the browser side. Thanks to Lars Houmark.

## 2.59.1

Unit tests passing.

Regression tests passing.

* Widget schemas now support the `def` property for fields. This always worked for pieces and pages.
* Accommodations for functional testing in nightwatch. The currently active Apostrophe modal, and all of its proxies such as its controls that are in a separate div for presentation reasons, now has the attribute `data-apos-modal-current` which is set to the class name of the modal. This powers the new [apostrophe-nightwatch-tools](https://npmjs.org/package/apostrophe-nightwatch-tools) module, which provides reusable commands and steps that can be used to create test projects similar to our [apostrophe-enterprise-testbed](https://github.com/apostrophecms/apostrophe-enterprise-testbed). Testing with the enterprise testbed project is a standard part of our release process.
* Previously if workflow was in use slugs could not be reused by new pages when the original page was in the trash. This has been addressed; the slug is now deduplicated in the same way that email addresses and usernames of users are when in the trash.
* The infinite scroll feature of `apostrophe-pieces-pages` now works as documented with the styles provided. The code is also more efficient and scroll events are throttled for performance. Thanks to Lars Houmark.
* Various UX fixes, thanks to Lars Houmark and various members of the Apostrophe team.

## 2.59.0

Unit tests passing.

Regression tests passing.

* Fixed nested widget editing for existing widgets whose modal dialog boxes have been accessed (#1428).
* A clear warning message with instructions has been added for those who are seeing "unblessed" messages due to widget schemas and in-template `apos.area` calls that do not match (#1429). The easiest way to avoid this is to just mark the area `contextual: true` in your widget schema so it is edited *only* on the page. But if you really want to do both, the widget options must match.
* The mechanism that automatically makes slugs, paths and other keys unique now gives up eventually and reports the original duplicate key error. This makes it easier to debug your code if you are violating your own custom indexes that feature unique keys. It is possible to make the deduplicator aware of your own own properties that need to be made more unique on inserts if you wish, by implementing a `docFixUniqueError` method. *Please note:* this change is not a regression. Code that formerly never completed its task in this situation will simply report an error promptly rather than retrying inserts forever while degrading your database performance.
* A new profiling API has been added: the `apos.utils.profile` method. This method can be called to report how long code takes to run for later analysis. It does nothing in the default implementation; modules like our forthcoming profiler override it to give feedback on the speed of your code.

## 2.58.0

Unit tests passing.

Regression tests passing.

* Polymorphic joins have arrived! You may now create joins like this:

```javascript
{
  name: '_items',
  type: 'joinByArray',
  withType: [ 'apostrophe-blog', 'product', 'apostrophe-page' ]
}
```

When you join with more than one type, Apostrophe presents a chooser that allows you to pick between tabs for each type. Note that `apostrophe-page` can be included, so you can pick a mix of pages and pieces for the same join.

This feature is useful for creating navigation that may point to a variety of document types, without the need for an array of items with several different joins and a `select` element to choose between them.

Polymorphic joins work for both `joinByOne` and `joinByArray`. Currently they are **not** available for `joinByOneReverse`, `joinByArrayReverse`, or pieces filters. Their primary use case is creating navigation widgets.

* `apos.images.srcset` helper function added. You can use this function to generate a `srcset` attribute for responsive display of an image. Just pass an attachment to the helper:

`<img srcset="{{ apos.images.srcset(apos.images.first(data.piece.thumbnail)) }}" />`

A `src` attribute for backwards compatibility is always advisable too.

Thanks to Fredrik Ekelund for this contribution.

* Fast forms for big schemas are back! The issue with tags has been resolved.

* A single MongoDB connection may be reused by several `apos` objects for separate sites, a feature which is exploited by the [apostrophe-multisite](https://github.com/apostrophecms/apostrophe-multisite) module. Note that this only reuses the connection, it does not share a single MongoDB database. It *does* allow you to keep potentially hundreds of sites on a single MongoDB server or replica set, as the overhead of multiple logical "databases" is small in MongoDB's modern WiredTiger storage engine. To reuse a connection, pass it to the `apostrophe-db` module as the `db` option.

* Fixed a MongoDB 3.6 incompatibility in the "Apply to Subpages" feature for permissions. Also made this feature available again when *removing* someone's permissions. We plan further UX work here to make this feature easier to understand and use.

* UX fix to the "manage tags" dialog box: don't attempt to add an empty tag. Thanks to Anthony Tarlao.

* Warn developers if they use bad area names.

* For those deploying asset bundles to S3: the command line task that builds an asset bundle no longer requires access to your production database, although it still needs to start up normally with access to a database in the pre-production environment where you are building the bundle.

* Refactoring of the trash field deduplication features, in preparation to extend them to pages as well in an upcoming release.

## 2.57.2

Unit tests passing.

Relevant regression tests passing.

* New `extraHtml` block in `outerLayoutBase.html` allows your `outerLayout.html` to add attributes to the outer `html` element without the need to completely override the layout. It is a best practice to avoid completely overriding the layout because this maximizes your compatibility with future updates to our admin markup, etc.

## 2.57.1

Unit tests passing.

* Hotfix for bug in 2.57.0 that broke saving tags. We have reverted the "fast forms" change until the cause is understood.

## 2.57.0

Unit tests passing.

Functional tests passing.

* Displaying and saving schema-driven forms is much, much faster.
This becomes very noticeable with 100 or more fields. With about
250 fields, this formerly took about 4.5 seconds to load or to
save such a form on a fast Mac. It now takes about 250 milliseconds.
* Users may re-order the items they have selected via drag and drop
when using "Browse" to select pieces, images, etc.
* Prior to this release, asset generation ids were surprisingly short and
made up only of digits due to an accidental holdover from an old version.
Conflicts were rare, but possible. Asset generation ids are now proper cuids,
no conflicts should occur.
* IDs may be added to notifications as a simple way to give other
code access to them.
* The `apos.global.addGlobalToData` method may now be called
with just `req` (returns a promise), with `req, callback` (invokes
the callback), or as middleware (which Apostrophe does by default).
This method is handy in command line tasks and other places
where middleware does not run and `req.data.global` is not populated
by default.

## 2.56.0

Unit tests passing.

Functional tests passing.

* **Security:** numerous issues formerly flagged by the new `npm audit` command have been addressed. We are now using a [maintained branch of lodash 3.x](https://github.com/sailshq/lodash) to keep bc while addressing security (many thanks to the Sails team). We are also using LESS 3.x, which has caused no issues in our testing and corrects security concerns with LESS 2.x. Numerous `npm audit` security reports regarding `imagemin` modules were addressed by removing `imagemin` from `uploadfs` itself, however you may opt into it via the new [`postprocessors` option of `uploadfs`](https://github.com/punkave/uploadfs). As of this writing, one `npm audit` complaint remains: the `azure-storage` module needs to update a dependency to address a possible vulnerability. You may mitigate this issue by not using the `azure` backend of `uploadfs` with Apostrophe until it is resolved upstream.
* Many UI enhancements when choosing, browsing and managing items which reduce user confusion. For instance: moving items up and down in a selection no longer refreshes the entire list and forces the user to scroll down again. Trashed pages are easier to distinguish in "reorganize." "More" dropdown for pieces is again fully visible when clicked. Placeholder helpers make the search field for joins easier to understand. Chevrons added to various select elements which were difficult to identify as dropdowns before.
* Deeply nested areas now save properly. Formerly in certain situations the same widget might be duplicated.
* `apos.tasks.getReq` now supplies an empty `req.data` object for easier use with code expecting an Express request, Apostrophe-style.
* Bedeviled by case-sensitive sorting? The `sortify: true` property for `string` schema fields is now documented and automatically creates a database migration to ensure it is available for your existing data as well. When used, this flag ensures that any `sort('fieldname')` call for that field in Apostrophe is case-insensitive, ignores punctuation and otherwise behaves as end users expect.

## 2.55.2

Unit tests passing.

Relevant functional tests passing.

* Reverted change to date formatting. `moment` will produce warnings again, but dates will not be a day old in some time zones, which is more important. We are working on a better fix for this problem.

## 2.55.1

Unit tests passing.

Relevant functional tests passing.

* `apos.migrations.eachArea` no longer crashes the stack when iterating over a large number of documents without areas.

## 2.55.0

Unit tests passing.

Regression tests passing.

* Security fix: uploaded images "in the trash" were still accessible at the same URL in most sizes. This has been corrected. As documented, the only size that now remains accessible is the `one-sixth` size, and this choice can be changed or eliminated entirely. **This bug did not affect other file attachments, such as PDFs.**

As always, be sure to run the `apostrophe-migrations:migrate` task. This will make sure the permissions of your files are correct. Harmless warnings may appear for those that were already correct.

* The `apostrophe-attachments:migrate-to-disabled-file-key` and `apostrophe-attachments:migrate-from-disabled-file-key` have been added for the convenience of those using the `disabledFileKey` option to `uploadfs` to rename disabled files in a cryptographically sound way rather than changing their permissions. These are relevant only with the `local` storage option of `uploadfs`, since since the option is neither available nor necessary for S3, and is mandatory for Azure from the beginning.

* Although technically part of UploadFS 1.9.0, we'd like to note that the `azure` storage backend is now available and can be part of your `uploadfs` configuration for the `apostrophe-attachments` module.

* Server-side modules can now extend the buttons available in the "manage" modal of pieces without overriding templates, similar to the way they are extensible in the "edit" modal.

* UX fixes.

* Cropping an image through Apostrophe now works when attachments are stored in S3, Azure, etc.

* Date parsing does not generate `momentjs` warnings.

* Overrideable block in the outerLayout for the context menu.

* The `apostrophe-soft-redirects` module now accepts a `statusCode` option, which you may change to `301` to use hard redirects. Thanks to Leo Melzer.

## 2.54.3

Unit tests passing.

Regression tests passing.

* Contextual editing of pieces found in a `widget.html` template saves properly, as does contextual editing of a nested area added to the page for the first time.

* Previously executed migrations are remembered in a collection that persists, not just in a cache, avoiding extra work which could be extensive in a large database. Migrations are still required to be idempotent (they should detect whether they have any work to do, and do no harm if they are not needed again for a particular document).

* `apos.migrations.eachWidget` now delivers an accurate `dotPath`, which is crucial for the use of `apos.docs.db.update` with `$set`. No standard migrations in Apostrophe were using the feature until now.

## 2.54.2

Unit tests passing.

Regression tests passing.

* A bug in the recently introduced `apostrophe-soft-redirects` module caused crashes in cases where the context page or piece had no `_url` property... which is an unusual situation (how did you get there exactly? Overrides are clearly involved), but it can happen in customized projects. Fixed.

## 2.54.1

Unit tests passing.

Regression tests passing.

* A bug in Chrome 66 causes problems when selecting images in Apostrophe's media library. This bug did not appear before Chrome 66 and does not appear in other browsers. We resolved it by migrating to the use of the CSS grid feature in compatible browsers.

## 2.54.0

Unit tests passing.

Regression tests passing.

* Several performance improvements. In situations where Apostrophe formerly made expensive "matching nothing" queries, Apostrophe now either skips the entire query or uses an efficient query for a nonexistent `_id`, depending on whether the method in question has the right to cancel the entire operation.
* Resources released more completely by `apos.destroy`, which can now satisfy the expectations of `mocha` 5.x (no timeouts left active, etc). This was done by adding a `destroy` method to `uploadfs`.
* `range` schema fields behave better when there is no existing value.
* Save operation of a modal now triggers the global busy state to prevent race conditions and other unwanted behavior.
* Global busy state can now be pushed and popped, and modals utilize this, so that a modal can be used to gather information during the `saveContent` method of another modal.

## 2.53.0

Unit tests passing.

Regression tests passing.

* Do not send X-XSRF-TOKEN headers in an OPTIONS request. This change was mistakenly left out of the 2.52.0 release.
* The named anchor `main` can now be overridden via the `mainAnchor` nunjucks block.
* The `npmRootDir` option can be used to cause Apostrophe's module loading mechanism to seek npm modules in a location other than that specified by `rootDir` (or the project root). The new `localesDir` option of `apostrophe-i18n` does the same for localization. This makes it possible to use `rootDir` to specify an alternate location for everything else, i.e. the parent of `public`, `data`, `modules`, etc. A necessary accommodation for the evolving `apostrophe-multisite` module.
* Raw HTML widgets now offer help text out of the box.
* The `express.static` middleware now runs before the `apostrophe-global` middleware and other "standard" Apostrophe middleware.
* Your own module-level `expressMiddleware` object can specify `{ when: 'beforeRequired', middleware: function(req, res, next) { ... })` to run before the required middleware as well. Note that this means no sessions, no users and no body parser. Most of the time you'll want those things.
* CSS adjustment to tabs in modals so they don't scroll in Firefox.
* Dropzones for empty areas are easier to drop onto.

## 2.52.0

Unit tests passing.

Regression tests passing.

* No more 404's when slugs change for pages and pieces. Apostrophe now automatically implements "soft redirects" to the new URL of a page or piece. This is a major SEO improvement, with good support for any page or piece with a `._url` property. Note that this feature "learns" URLs over time as the pages and pieces are actually accessed, so if you decide to test it, remember that you must access the old URL at least once before you change it for the test. This feature can be disabled, if you really want to, by setting the `enable` option of the `apostrophe-soft-redirects` module to `false`.
* Indexed queries on the `parkedId` and `advisoryLock._id` properties. The lack of indexes for these properties could lead to full collection scans, so this is a significant performance boost on large databases.
* Apostrophe's anti-CSRF forgery X-XSRF-TOKEN header is no longer sent as part of an OPTIONS request, or as part of a cross-domain request. In the first case, cookies cannot be set by the server anyway, and in the second, we are communicating with a server that cannot see our session to verify it. In both cases, sending the headers was causing configuration headaches for developers. Thanks to Priyansh Gupta.
* A UI bug fix: the recently added "clone" button for widgets is no longer displayed for singletons, or for areas whose `limit` has been reached. Also, the `cloneable: false` option can be used to disable this feature for a particular area.
* UI bug fix: no more conflicts between the "Add Content" menu and the up/down/remove/etc. buttons for widgets.
* Clearer warnings and error messages.

## 2.51.1

Unit tests passing.

Regression tests passing.

* Do not crash when updating a doc if widgets exist but `_originalWidget` does not. This can happen in workflow scenarios where Apostrophe's `find` is bypassed.
* Accommodations for the forthcoming `apostrophe-optimizer` module.

## 2.51.0

Unit tests passing.

Regression tests passing.

* Widget fields may now have a `permission` property. If present, the user must have the named permission (such as `admin`), or they will not see that particular field in the editing dialog box. This is useful when a widget should be authorable by most users but has a sensitive field that should be restricted to a smaller group of users. Note that this feature already existed for schema fields of pieces and pages.
* Apostrophe again allows a named pipe to be specified via the `PORT` environment variable, for compatibility with Windows. Thanks to Jørgen M. Skogås for this fix.
* Apostrophe's default settings for the `bodyParser` option are now generous enough, in the case of JSON request bodies, to cover all reasonable editing scenarios in Apostrophe. This change also benefits the `apostrophe-headless` module.
* When Apostrophe must generate a `path` for a new page, it will look at the provided `slug` before it looks at the provided `title`. This is useful when titles in an import are of poor quality but slugs are unique. Prevents unnecessary numbered suffixes after both slugs and paths.
* The dropdown menu to add a widget no longer has a conflict with the hover menu offering widget controls such as "up," "down," etc. The hover menu does not appear while the dropdown menu is open.

## 2.50.0

Unit tests passing.

Regression tests passing.

* Clone button for widgets in areas, to save time when editing.
* New features for displaying the titles of array items when editing fields of type `array`. `titleField` may now use dot notation. In addition, if that isn't enough, you may use `listItemTemplate` to point to an alternative to the standard `arrayListItem.html` template, which you may use as a reference. In addition, both `titleField` dot notation and the custom `listItemTemplate` have full access to joins. Be sure to use cross-module include syntax if you don't want to put the template in `modules/apostrophe-schemas/views`. For instance, you may write `listItemTemplate: 'my-module-name:listItemTemplate.html'`.
* Bug fix: modals are the right height when jQuery 3 is in use.
* CSS class added to the `h4` that displays the title in an `apostrophe-images` widget, for your CSS styling convenience. Thanks to Gareth Cooper.

## 2.49.0

Unit tests passing.

Regression tests passing.

* New password reset feature. You will need to configure `apostrophe-email` and opt into this feature. See the new [Apostrophe password reset HOWTO](https://apostrophecms.org/docs/tutorials/howtos/password-reset.html).
* Significant performance boost to the "reorganize" modal in situations where numerous pages are in the trash when using the `apostrophe-workflow` module.
* If widget ids are not provided when inserting new documents they are automatically generated. This makes [apostrophe-headless](https://npmjs.org/package/apostrophe-headless) easier to use.

## 2.48.0

Unit tests passing.

Regression tests passing.

* New `color` and `range` schema field types. `color` provides a color picker field allowing values compatible with CSS, etc. `range` provides an `<input type="range">` element and respects `min` and `max` options.
* New `apos.utils.log`, `apos.utils.info`, `apos.utils.debug`, `apos.utils.warn` and `apos.utils.error` methods. These are now used consistently throughout Apostrophe core, both in the server and in the browser. On the server, these methods wrap the corresponding methods of a `logger` object and you can inject your own via the `logger` option of the `apostrophe-utils` module. By default a logger object that wraps the `console` object is created. For convenience, if your logger has no `log` method, `apos.utils.log` will call `logger.info`. This allows many popular loggers like `winston` to be used without modification "out of the box."
* `modulesSubdir` option to specify subdir where local modules come from, overriding `modules`. Useful when more than one `apos` object exists in a project.
* Major speedup to parked pages. Also eliminates spurious warnings about inefficient joins at startup.
* Refactored autocollapse behavior of admin bar into its own method for easier overrides.
* CSS fixes for improved usability.

## 2.47.0

Unit tests passing.

Regression tests passing.

* Developers now have the option to use jQuery 3. To enable jQuery 3, set the `jQuery` option of the `apostrophe-assets` module to the number `3`. We have packaged specific versions of jQuery 3 and jQuery UI which are known to be compatible with and tested with Apostrophe's UI, and we plan to use these in our own projects going forward. We will be making this change in the apostrophe boilerplate project. Of course Apostrophe's UI remains compatible with the older version of jQuery that loads by default. There is no bc break.

* When you join with pages, by using the virtual doc type `apostrophe-page`, the user is now invited to choose a page via a version of the reorganize dialog box, which has been made more user-friendly for this purpose. Autocomplete is still supported too.

* The reorganize dialog box is more pleasant to use. This dialog will continue to evolve to offer more of the functionality found in the "manage" dialog boxes for piece types.

* The page parking mechanism has been overhauled and improved. From now on, it is our recommendation that you set a unique `parkedId` for each parked page you configure for `apostrophe-pages`. This ensures that even if you change the slug in the configuration of the parked page, Apostrophe will still be able to understand that the page already exists and a new one should not be inserted. This is especially critical if using `apostrophe-workflow`, since you might decide to add or change locale prefixes at some point.

* The database connection keepalive mechanism now uses a query against an empty collection, rather than a server status call that the database user might not have permission to make.

* The `apos.utils.cssName` helper now preserves double dashes, as they are a common feature in modern CSS frameworks.

* There is now an `apostrophe-areas:widgetBase.html` file which can be extended block by block in a project-level `modules/apostrophe-areas/views/widget.html` file. New overrideable methods have also been added to simplify adding custom classes programmatically to the wrapper and the widget itself without overriding any templates.

* It is now possible to configure select elements (we do not recommend more than one) to be displayed inline with the other widget controls, i.e. up, down, delete, etc. The back end of this is left to the developer, however you can check out the still-evolving [apostrophe-personas](https://github.com/apostrophecms/apostrophe-personas) module for an example. This feature is primarily meant for modules like `apostrophe-personas` that impact all widgets in a general way.

## 2.46.1

Unit tests passing.

Regression tests passing.

* Attachment fields now save properly when directly part of the schema of a widget. A bug was introduced in version 2.42.0 when the `length` property was added to attachments. A fix made long ago to `apos.utils.clonePermanent` on the server side was also needed on the browser side.

## 2.46.0

Unit tests passing.

Regression tests passing.

* The "Copy" button of pieces now copies areas that do not explicitly appear in the schema, and works correctly when an `apostrophe-pieces` module is set `contextual: true`. Overrideable methods are provided for those who need to copy more than schema fields and top-level areas. We do not copy every property by default because this could have unforeseen consequences; we copy only what is in the schema, plus top-level areas because these have always been supported without an explicit schema in templates.

* It is now possible to secure widget properties so that they are not visible to end users if you do not choose to output them in the markup. To do that, set the `playerData` option of your widget module to `false`, or to an array of properties that **should** be visible in the `data` JSON attribute so that they are passed to the `play()` method. Normally widget properties are public information, intended for display, but this technique is useful if you have a `username` and `password` for use in fetching an external feed in a server-side `load` method, for instance. **Note that to allow widget editing to function, everything is still passed in `data` if the user has editing privileges for the widget.** So if you seek to verify this feature, be sure to check as a logged-out user, or a user without editing permissions for that content.

* It is now easy to override the `fieldset` markup for Apostrophe schemas. Just copy `modules/apostrophe-schemas/views/fieldset.html` to your project-level version of that path and edit it. However, please note that you must continue to have an outer wrapper element with the given attributes.

* Apostrophe's codebase now passes `eslint`. In the process many cases of callback errors being ignored were fixed, as well as global variable leaks.

* Apostrophe's `apos.locks.lock` and `apos.locks.unlock` methods now support promises.

## 2.45.0

Unit tests passing.

Regression tests passing.

* The `apostrophe-caches` module has better, clearer documentation and it now supports promises.
* All modules can now conveniently send email using [Nodemailer](https://nodemailer.com/about/). The new `email` method of all modules renders a template in that module's `views` folder, exactly as you would hope it would, and also automatically generates a plaintext version for the occasional user who does not view HTML email. The automatically generated versions include links properly.
* Extending `apostrophe-images-widgets` and other pieces widgets is easier. If your widget name doesn't correspond to the kind of piece you are displaying, a helpful error appears explaining that you need to set `piecesModuleName`. Adding fields to these widgets now behaves reasonably. Also, if you add fields to `apostrophe-images` or `apostrophe-files` at project level, this now behaves as expected too.
* A locking mechanism has been added during the movement of pages in the page tree. This prevents rare race conditions that could previously have resulted in duplicate page ranks, although the design of the page tree is such that more serious consequences were always avoided.
* Text justification options for ckeditor are now standard in our build of ckeditor. Of course you still need to configure `sanitize-html` properly when using them.
* Any widgets module may now specify a `wrapperTemplate` option. That template is rendered instead of the standard `apostrophe-areas:widget.html` template, and can use `extends` and override blocks found in that template. This is useful if you need to set attributes of the outer wrapper element of the widget.
* The migration added in 2.43.0 to address file permissions for existing attachments in the trash has been greatly accelerated, helpful on large sites.
* Better error messages for `min` and `max` options of some schema field types; provisions for expanded error messages in general.
* For those using the `testModule` option to test their own npm modules in the context of Apostrophe, a default shortname is automatically provided.
* Fixed missing space in admin bar markup, thanks to arlecchino.

## 2.44.0

Unit tests passing.

Regression tests passing.

* Apostrophe's AJAX filter features for `apostrophe-pieces-pages` now support "Load More" buttons and infinite scroll.

To add a "Load More" button:

1. Wrap a new element inside your data-apos-ajax-context element around the content that makes up the current "page" of results. This should not wrap around filter links or the "Load More" button itself.
2. Give that new element the `data-apos-ajax-append` attribute.
3. Add `append=1` to the query string of your Load More button. Example:

```
{% if data.currentPage < data.totalPages %}
  <a href="{{ data.url }} | build({ page: data.currentPage + 1, append: 1 })">Load More...</a>
{% endif %}
```

To progressively enhance this for infinite scroll, add a `data-apos-ajax-infinite-scroll` attribute to the button.

Note that we do this via progressive enhancement of a "Load More" button so that Google can still reach and index all of the pages (SEO).

* Attachment schema fields now respect the new `fileGroup` and `fileGroups` properties. If `fileGroup` is set to `images`, then only image types (GIF, JPEG, PNG) are accepted; if it is set to `office` only typical business file types are accepted. Note that we have always rejected files that didn't appear on the list for either type. You can also specify `fileGroups` as an array.
* `fileGroup: 'image'` is now configured by default for `apostrophe-images`, as was always intended but incorrectly implemented in the past.
* Attachment schema fields now respect the new `extension` and `extensions` properties. The former is handy if you only want to allow one extension, the latter if you want to allow more than one. The extensions must be those specified for `fileGroups` in the default configuration of `apostrophe-attachments` or your override of it (all lower case; JPEG is `jpg`; no period).
* The `addDocReferences` migration has been parallelized, as this one-time migration can be time-consuming on a large site.
* Broken `less` calculation fixed, thanks to Antoine COMBES.

## 2.43.0

Unit tests passing.

Regression tests passing.

* When a "file" or "image" is moved to the trash, the attachment in question now becomes inaccessible. This is particularly important to stop access to obsolete PDFs, which Google loves to access. If the file or image is removed from the trash, the attachment becomes available again. In the case of images, the 1/6th size remains available by default to provide preview when viewing the trash. If the same attachment is referenced by more than one doc, which can happen due to "Copy" operations or `apostrophe-workflow`, it remains available until all such docs are in the trash.

* Parked properties are no longer editable in page settings. Since every site restart always wiped them out anyway, this is a bug fix, not a truly new behavior. With this change, you can finally set `type: 'home'` when `park`ing the home page, and remove `home` from your page types dropdown.

* The `apostrophe-jobs` module now offers a `runNonBatch` method, which is useful for long-running operations that don't involve iterating over many instances of the same type of object.

* Improvements to background image positioning for images widgets.

* A block has been added to override the `lang` attribute easily. Thanks to Ayho.

* The `imgAlt` block can now be used to conveniently override the `alt` attribute of images when overriding `widget.html` for `apostrophe-images-widgets`. Thanks to Raphaël DiRago.

* The `required` option now works properly for fields of type `array` (there must be at least one item in the array).

* Improved error messages for unblessed widget schemas. These are usually related to a widget that is no longer in the page template but appears in the database.

* A UI bug that caused tabs to become invisible when returning from nested dialog boxes has been fixed.

* Filters for "select" fields now default to "no opinion," rather than the default choice. This is the normal behavior for other field types.

* Even more promise support! `apos.attachments.insert`, `pieces.trash` and `pieces.rescue` all return promises if no callback is given.

* A YouTube embed unit test was removed to ensure consistent results in Travis CI, which is once again in routine use.

## 2.42.1

Unit tests passing.

* Use of a capitalized filename that should have been lowercase in a `require` briefly broke Apostrophe's initialization on Linux. We are correcting this by reinstating CI in a Linux environment.

## 2.42.0

Unit tests passing.

Regression tests passing.

* Promises have landed in Apostrophe. Calling `toArray`, `toObject`, `toDistinct` or `toMongo` on an Apostrophe cursor *without a callback* will return a promise. That promise will resolve to the expected result.

In addition, `docs.insert`, `docs.update`, `pieces.insert`, `pieces.update`, and `pages.insert` will all return a promise if invoked without a callback.

These are the most frequently invoked functions in Apostrophe that formerly required callbacks.

**As always with promises, be sure to catch errors with `.catch()`** at some level.

Note that **the `await` keyword can now be used with these methods**, as long as you're running Node.js 8.x or newer or using Babel to provide that language feature.

* Apostrophe's custom `Split` CKEditor toolbar control now works correctly in 2.x. You can give your users the `Split` control to allow them to break up a large rich text widget in order to insert other types of widget "in the middle." Note that the control name is now capitalized to match the way other CKEditor toolbar buttons are named.

* You may now specify `_url: 1` or `_nameOfJoin: 1` in a projection when using Apostrophe's `find()` methods. Native MongoDB projections naturally can't see these "computed properties" because they don't live in the database — they are computed "on the fly" after documents are fetched. However, Apostrophe now automatically adds the right underlying fields to the projection.

Only `_url` and the names of `joinByOne` or `joinByArray` fields are supported. It does not make sense to use a projection on `people` to locate IDs that are actually attached to `products` via `joinByOneReverse` or `joinByArrayReverse`.

*This feature does not conflict with legitimate uses of MongoDB projections because Apostrophe discards all properties beginning with `_` when writing to the database, except for `_id`.*

* The `length` property of an Apostrophe `attachment` object is now correctly populated with the original file size. Thanks to David Keita. Note that images are also made available in many scaled sizes. Also the original may be replaced with a correctly rotated version, in which case `length` will not match. So the most useful scenario for this property is likely to be in working with office formats, especially PDF which can sometimes be very large.

* Fixed bug in the `isEmpty` methods for areas and singletons. Thanks to David Keita.

## 2.41.0

Unit tests passing.

Regression tests passing.

* The new `apostrophe-jobs` module, part of the core of Apostrophe, provides a progress meter mechanism and the ability to stop long-running user-initiated operations, such as batch operations on pieces. See the [jobs module documentation](http://apostrophecms.org/docs/modules/apostrophe-jobs/index.html). You can also refer to the pieces module for examples if you wish to use this for your own long-running user-initiated operations.
* Batch operations now have more robust support for "select everything." A number of bugs related to multiple selection of pieces have been fixed in a refactoring that made this code much more maintainable and predictable.
* The option of pushing an asset of type `template`, which never worked in 2.x and was never used by Apostrophe, has been removed for clarity. Our preference is for rendering assets on the server side dynamically when needed, rather than pushing many templates into the DOM on every page load.
* An `.editorconfig` file has been added. Thanks to Fredrik Ekelund.
* Parking a page only pushes permanent properties. `_defaults` and `_children` should never have been in the database; they are of course still interpreted to decide what should happen, but the properties *themselves* did not belong in the database. (You may need to write a migration if they are already there and this is causing issues for you.)
* Scrolling UI behavior of pieces improved; various other UI touch-ups. Thanks to Fredrik Ekelund.
* `newBrowserCalls` helper for `push` module can be used when you want JavaScript calls queued up with `req.browserCall` to be executed in an AJAX update of just part of a page.
* Fixed bugs affecting access to the published/unpublished batch operations and similar.

## 2.40.0

Unit tests passing.

Regression tests passing.

* Support for "select everything" when managing pieces. Once you check the box to select everything on the current page, you are given a secondary option to select everything that matches your current criteria. This works both when choosing pieces for widgets and when working with batch operations like "trash" or "rescue."
* Fixed various bugs affecting combinations of "select all on page", the chooser and working with images.
* Improvements to batch operations on pieces. The `requiredField` property is checked correctly, and the new `onlyIf` property allows for passing a function that accepts the doc type name and decides whether the button should appear. Multiword action names are properly camelcased. New "success" and "dataSource" options to `batchSimple` allow for carrying out additional operations afterward as well as gathering input independently at the start. And batch operations are composed late so that other modules can add them.
* The `self.api` and `self.html` methods of `apostrophe-context` and `apostrophe-modal` now support a syntax for making cross-module API calls, just like templates.
* Addressed moog versioning issue with latest npm that caused errors about "synth.instanceOf" not being found depending on the state of your npm cache.

## 2.39.2

Unit tests passing.

Startup-related regression tests passing.

* The `APOS_MONGODB_LOG_LEVEL` environment variable can now be set to `debug`, `info` or anything else supported by the MongoDB driver's `Logger.setLevel` method. This is helpful for debugging database issues at the lowest level.

## 2.39.1

Unit tests passing.

Regression tests passing.

* Factored out a `getBaseUrl` method for `apostrophe-pages`, allowing
overrides of this that pay attention to `req`.
* Report `pageBeforeSend` errors and failures to load the global doc properly, don't silently tolerate them.
* Documentation corrections. Thanks to Frederik Ekelund.


## 2.39.0

Unit tests passing.

Regression tests passing.

* Easier access to options. Introduced the `getOption` method to all modules. Calling `self.getOption(req, 'sizes.large')` from your module's server-side JavaScript code, or just `module.getOption('sizes.large')` from Nunjucks, will return the value of `self.options.sizes.large` for that module. You may also pass an array of keys, i.e. `module.getOption([ 'sizes', 'large' ])`. This method is tolerant, it returns undefined if any part of the path does not exist. See also the new [apostrophe-override-options](https://npmjs.org/package/apostrophe-override-options) which extends this feature to support customizing the returned value for any option based on the current page type, page settings, piece settings and locale. * Helpful warning when maximum area/widget loader recursion level is reached. Always use projections when adding joins to your schema to avoid a performance hit due to runaway recursion.
* New `disabledTypes` option to `apostrophe-pages`, primarily for use with `apostrophe-override-options`.
* Fixed UI bug relating to area menus at the bottom of the page.
* Fixed bug that caused a crash when invalid usernames attempted to log in. Thanks to Arthur.

## 2.38.0

Unit tests passing.

Regression tests passing.

* Various schema field validators for required fields no longer crash on the browser side if a property is nonexistent, as opposed to being the expected empty string.
* Buttons for editing pieces widgets now use less confusing language.
* Accommodations for the `apostrophe-headless` module (arriving later today), including factoring out certain login-related and piece-related functionality to separate methods in order to make it easier to introduce RESTful APIs for the same features.
* Unit tests no longer drop the entire test database between suites; instead they drop the collections. Also the unit test timeout can be set via an environment variable. This accommodates testing against various cloud databases with security that precludes dropping entire databases.
* Lots of new content in the README to get folks who haven't been to the documentation site yet a little more excited.

## 2.37.2

Unit tests passing.

Conflict resolution and template extension-related regression tests passing.

* The conflict resolution feature, which helps users avoid conflicts in which neither is successfully able to save content reliably by explaining that two users are editing the same doc and offering the option of taking control, can now be disabled by setting the `conflictResolution` option of the `apostrophe-docs` module explicitly to `false`. **We do not recommend** the use of this option in normal practice, however it has valid applications in automated testing.

* Recently a bug was introduced in which extensions other than `.html` or `.njk` did not work in `include` statements, etc. in Nunjucks templates unless the file in question existed in the project-level version of the module including it. The full cascade of template folder paths is now supported for these explicit extensions, including searching `viewsFolderFallback`.

## 2.37.1

Unit tests passing.

Piece- and schema-related regression tests passing.

* Filters are now available for schema fields of type `integer`. You can configure these for the manage view, or for pieces-pages, exactly as you would for other field types. Previously this feature existed but did not function properly, so this is a patchlevel release rather than a minor version bump.
* Previously, when viewing pieces in the trash, the batch operation button initially read "Trash Items" rather than "Rescue Items." It did not match the selected operation in the select element, and did not perform the needed operation of rescuing items unless you switched operations and switched back again. This has been fixed.

## 2.37.0

Unit tests passing.

Regression tests passing.

* New feature: you may now use the `.njk` file extension in addition to `.html` for your Nunjucks templates. In order to maximize the usefulness of this feature in the context of existing Apostrophe code, `.njk` is still checked for even if `.html` was specified when calling the `render` method. `.njk` is a convention adopted by the Nunjucks community and is supported by some syntax highlighters.
* Bug fix: drag-and-drop reordering and movement of widgets is once again functional. (The arrows worked all along.)
* Bug fix: drag-and-drop targets for widgets residing in areas nested in other widgets now appear and function properly.


## 2.36.3

Unit tests passing.

Regression tests passing.

* If an oembed provider responds with an HTTP error and a response that is not parseable as XML or JSON, Apostrophe no longer crashes (this fix is actually in the oembetter npm module). This fixes crashes on non-embeddable YouTube videos.
* If the oembed provider issues a 401 or 404 error, a relevant error message is given. Otherwise the generic error icon is still given.

## 2.36.2

Unit tests passing.

Regression tests passing.

* Dragging and dropping will now automatically scroll the "reorganize" dialog box.
* Attempts to drag a page above or below the "Home" page in "reorganize" no longer cause a restart. Also, the interface rejects them gracefully.
* Attempts to drag a page below the trashcan are rejected gracefully.
* When `trashInSchema` is active, the "traditional" trash can sorts below "in-context" trash, and the traditional trash can receives the special label "Legacy Trash" to reduce confusion.
* When on page two (or higher) in the "manage" view of pieces, performing a text search now correctly resets to page one.
* Throw an error at startup if a forbidden schema field name is used in `addFields` configuration. For instance, `type` is forbidden for widget schemas, while `docPermissions` is forbidden for doc type schemas, and `_id` is forbidden for both. Note that field names like `title` that are already in the schema are *not* forbidden because re-adding a schema field replaces it, which is often done to change the label, etc. So we'll be adding more documentation about these to help developers avoid surprises if their intention was an entirely new field.

## 2.36.1

Unit tests passing.

Regression tests passing.

* Spurious conflict resolution warnings for pieces fixed.
* Notifications are spaced properly, and in the upper right corner as intended, on all screens.
* Reorganize feature: upgraded to jqtree 1.4.2. Regression testing found no bc breaks.
* A debugging convenience: the `log(true)` cursor filter logs MongoDB criteria objects resulting from the cursor in question to the console.

## 2.36.0

Unit tests passing.

Regression tests passing.

* You may now set the `skipInitialModal` option for any widget module to `true` in order to avoid displaying the editing dialog box when the widget is first added. This makes sense if the widget has a useful default behavior, or consists of a contextually editable rich text sub-widget with a "style" select element you might or might not need to set every time.
* Fields in Apostrophe's schema-driven forms now receive globally unique `id` attributes, and the `for` attributes of `label` elements now reference them properly.

## 2.35.1

Unit tests passing.

Regression tests passing.

* Intermittent "not blessed" errors when editing joins in widget schemas have been corrected by blessing all widget schemas at page serve time, just as we already bless all doc type schemas at page serve time. Blessing them when the individual routes fire is problematic because of probable race conditions with sessions.

## 2.35.0

Unit tests passing.

Regression tests passing.

* `apos.areas.isEmpty(data.page, 'body')` will now tell you if that area is considered empty (it contains no widgets, or the widgets consider themselves empty).

* The new `controls` option may be passed to any widget, via `apos.singleton` or via the configuration for that specific widget type in an `apos.area` call. In this example, the widget cannot be removed, cannot be moved, and has its controls positioned at the upper right instead of the upper left:

```
{{
  apos.singleton(data.page, 'footer', 'apostrophe-rich-text', {
    controls: {
      removable: false,
      movable: false,
      position: 'top-right'
      }
    }
  })
}}
```

The `position` suboption may be set to `top-left`, `top-right`, `bottom-left` or `bottom-right`.

The `removable` and `movable` suboptions are primarily intended for singletons.

* By popular demand, the `insert` and `update` methods of pieces now pass the piece to their callback as the second argument.

* Better CSS reset for Apostrophe's admin UI.

* `callOne` added for convenience when you want to invoke a method normally invoked by `callAll` in the same way, but for only one module. Thanks to Arthur.

* If an attachment does not exist, `apos.attachments.url` no longer results in a template error page. Instead a fallback icon is displayed and an error message is logged. Developers should still always check whether attachments and joined objects still exist in their templates. Thanks to Raphaël DiRago.

* Notifications within modals move to lower right corner of modal for readability.

* Cleaned up font paths.

* Accommodations for the latest release of the separately published apostrophe-workflow module.

## 2.34.3

Unit tests passing.

Regression tests passing.

A bug was fixed that prevented nested area editing. The bug appeared in version 2.34.0.

Note that editing an area on the page has never been possible when it is part of the schema of an array field. That is not a new issue. It is being tracked and discussed. Today's fix was for a regression that impacted all nested areas.

## 2.34.2

All tests passing.

Fixed a bug that generated an error message regarding conflict resolution when attempting to edit an area inside a piece editor dialog box.

## 2.34.1

All tests passing.

Fixed an issue impacting unit test harness only. It didn't come up initially because it had to do with automatically creating `test/node_modules`, which existed our dev environment.

No code changes outside of tests.

## 2.34.0

All tests passing.

* Conflict resolution has been added to Apostrophe. When two users attempt to edit the same document, whether "in context" on the page or via a dialog box, Apostrophe now makes the latecomer aware of the issue and gives them the option to take control of the document after warning that the first party could lose work.

Since the first user may have simply abandoned their work, Apostrophe also indicates how long it has been since the first user last made a change.

If the same user attempts to edit a document in two tabs or windows, something very similar happens, although the message is different.

* In a related change, Apostrophe does not begin attempting to save an area on the page until the user interacts with it for the first time. This fixes many commonly reported frustrating situations in which one user is editing and the other is logged in but merely looking at the page, creating a ping-pong exchange of save requests.

* Apostrophe's unit tests have been restructured so that a single test file can be run conveniently, via `mocha test/docs.js`, for instance, and there is no longer a need for us to update `test/test.js` every time a test is added. Also, the unit tests use the same `apos.tasks.getReq` and `apos.tasks.getAnonReq` methods that are used by real-life command line tasks, which provide a more faithful simulation of an Express request object and one we anticipate extending as needed.

## 2.33.1

All tests passing.

* Fixed potential crash in version pruning mechanism.

## 2.33.0

All tests passing.

* The login page can be disabled via the new `localLogin` option of the `apostrophe-login` module. Set it explicitly to `false` to disable the login URL completely.
* Refactoring: the `apostrophe-login` module now has an `afterLogin` method which takes care of invoking the `loginAfterLogin` callAll method on all modules that have one, and then redirecting appropriately. This code was factored out to make it easier to use in the new [apostrophe-passport](https://npmjs.org/package/apostrophe-passport) module, which allows the use of almost any [Passport](http://passportjs.org)-based strategy, such as Facebook login, Google login, Github login, etc.
* `apos.users.ensureGroup` now delivers the group to its callback as the second argument.

Thanks to Michelin for their support of this work.

## 2.32.0

All tests passing.

* Fixed an S3 asset bundle generation bug that caused `.less` files to be imported with the wrong file extension if the `public` folder did not yet exist at the time `--create-bundle` was used. Thanks to Michelin for their support of this work.

* Also added an `apostrophe-caches:clear` task to aid in testing various functionality. You must specify the cache name since caches may or may not even be known to Apostrophe at task startup time based on whether and when code calls `.get` for each cache name.

## 2.31.0

All tests passing.

* The new `testModule: true` option causes Apostrophe to supply much of the boilerplate for a published npm apostrophe module that wants to test itself as part of an apostrophe instance, i.e. apostrophe-workflow, apostrophe-caches-redis, etc. See those modules for examples of usage. This is a feature for those writing their own npm modules that wish to unit test by initializing Apostrophe and loading the module in question.

* Fixed caching bugs, notably the oembed cache, which is now operating properly. Oembed responses, such as YouTube iframe markup, are now cached for an hour as originally intended which improves frontend loading time.

* Page type changes only refreshed the schema fields on the first change — now they do it properly after every change.

* Page type changes use the "busy" mechanism while refreshing the schema fields to prevent user interface race conditions and avoid user confusion.

* `trash` is never offered as a schema field of the `global` doc (mainly a concern with `apostrophe-workflow`).

## 2.30.0

All tests passing.

It is now easier to set up Redis or another alternative session store:

```
'apostrophe-express': {
  session: {
    secret: 'your-secret-here',
    store: {
      name: 'connect-redis',
      options: {
        // redis-specific options here
      }
    }
  }
}
```

For bc, you can still pass a live instance of a store as the `store` option, but this way is easier; all you have to do is `npm install --save` your connect-compatible session store of choice and configure it.

Thanks to Michelin for their support of this work.

## 2.29.2

All tests passing.

* Overrideable widgetControlGroups method takes (req, widget, options) allowing for better control when customizing these buttons.
* The `createControls` option of the `apostrophe-pages` module is now respected properly.

## 2.29.1

All tests passing.

* Fixed a short-lived issue with the reorganize feature.

## 2.29.0

All tests passing.

This is a significant update containing various accommodations required by the shortly forthcoming Apostrophe 2.x version of the `apostrophe-workflow` module, as well as other recent enhancements in our queue.

* Editing an area "in context" on the page when it is part of a widget or piece will always work, even if `contextual: true` was not set. That property is optional and prevents the area from also appearing in the dialog box for editing the content type.

* Multiple select filters are now available for the "manage" view of any piece type. Just like configuring single-select filters, except that you'll add `multiple: true` to the relevant object in your `addFilters` configuration for the module. Thanks to Michelin for their support of this work.

* When editing a previous selection of pieces for a join or widget, you can also easily edit them without locating them again in the manage view.

* "Next" and "previous" links can now be easily added to your `show.html` pages for pieces. Just set the `next` and `previous` options for your `apostrophe-pieces-pages` subclass to `true`, or to an object with a `projection` property for best performance. This will populate `data.previous` and `data.next` in your `show.html` template. *For blogs they may seem backwards; they refer to relative position on the index page, and blogs are reverse-chronological. Just switch the terms on the front end in your template in cases where they appear confusing.*

* There is now a "pages" option on the admin bar, for cases where "reorganize" is not visible because "Page Settings" is not accessible to the user for the current page.

* If the `trashInSchema` option is set to `true` when configuring `apostrophe-docs`, pages that are in the trash retain their position in the page tree rather than moving to a separate "trash" subtree. In the "reorganize" interface, they are grouped into trash cans displayed beneath each parent page, rather than a single global trash can. This is necessary for the new workflow module and also helpful in any situation where trying to find pages in the trash is more troublesome than explaining this alternative approach.

When `trashInSchema` is `true`, users can also change the trash status of a piece or page via "Page Settings" or the "Edit" dialog box of the piece, and it is possible to access "Page Settings" for any page via "Reorganize."

* The buttons displayed for each widget in an Apostrophe area can be adjusted via the `addWidgetControlGroups` option of the `apostrophe-areas` module, which can be used to introduce additional buttons.

* Empty `beforeMove` and `afterMove` methods have been added to the `apostrophe-pages` module for the convenience of modules using `improve` to enhance it.

* The `apostrophe-doc-type-manager` module now has `getEditPermissionName` and `getAdminPermissionName` methods. These can be overridden by subclasses. For instance, all page subtypes return `edit-apostrophe-page` for the former because page types can be changed.

* `apos.destroy(function() { ... })` may be called to shut down a running Apostrophe instance. This does **not** delete any data. It simply releases the database connection, HTTP server port, etc. This mechanism is extensible by implementing an `apostropheDestroy` method in your own module.

* `before` option for `expressMiddleware`. As before any module can provide middleware via an `expressMiddleware` property which may be a function or array of functions. In addition, if that property is an object, it may also have a `before` subproperty specifying a module whose middleware should run after it. In this case the actual middleware function or functions must be in a `middleware` subproperty.

* `apos.instancesOf(name)` returns an array of modules that extend `name` or a subclass of it. `apos.instanceOf(object, name)` returns true if the given `object` is a moog instance of `name` or a subclass of it.

* `apos.permissions.criteria` can now supply MongoDB criteria restricted to the types the user can edit when a general permission name like `edit` or `edit-doc` is asked for. *This was never a security bug because permissions for actual editing were checked when individual edits occurred. The change makes it easier to display lists of editable content of mixed types.*

* Extending the indexes of Apostrophe's `aposDocs` collection is easier to achieve in modules that use `improve` to extend `apostrophe-docs`.

* Removed tests for obsolete, unsupported Node.js 0.10.x. Node.js 4.x is now the minimum version. *We do not intend to break ES5 compliance in 2.x, however testing old versions of Node that are not maintained with security patches in any freely available repository is not practical.*

* `insert` method for `apos.attachments`, mirroring the other modules better. Thanks to Arthur Agombart.

## 2.28.0

All tests passing.

* Notifications are available, replacing the use of `alert`. This feature is primarily for Apostrophe's own administrative features; you can use it when extending the editing UI. Call `apos.notify('message')` to display a simple message. You can specify several `type` options such as `error` and `info`, and you can also use `%s` wildcards. Everything is localized on the server side. [See the documentation for more information](http://apostrophecms.org/docs/modules/apostrophe-notifications/browser-apostrophe-notifications.html#trigger). Thanks to Michelin for their support of this work.
* The `apostrophe-images` widget now provides a focal point editor. See the new [responsive images HOWTO](http://apostrophecms.org/docs/tutorials/howtos/responsive-images.html). Thanks to Michelin for their support of this work.
* UX: clicking "edit" on an image you have already selected no longer deselects the image. Thanks to Michelin for their support of this work.
* Bug fix: corrected issue that sometimes prevented joins with pages from editing properly.
* Bug fix: added sort index on `level` and `rank`, preventing MongoDB errors on very large page trees.
* UX: a complete URL is suggested at startup when testing locally. Thanks to Alex Gleason.

## 2.27.1

All tests passing.

* Fixed recently introduced bug preventing page type switching.

## 2.27.0

All tests passing.

* Lazy schema field configuration, in general and especially for joins. No more need to specify `idField`, `idsField`, `relationshipsField` or even `label` for your schema fields. `withType` can be inferred too in many cases, depending on the name of the join field. You can still specify all of the details by hand.

Also, for reverse joins, there is a new `reverseOf` option, allowing you to just specify the name of the join you are reversing. This is much easier to understand than specifying the `idField` of the other join. However that is still permitted.

Lazy configuration is in place for doc types (like pages and pieces) and widget types. It can be extended to other uses of schemas by calling the new validation methods.

* ckeditor 4.6.2. Resolves #896: you can now create links properly in Microsoft Edge. Our policy is now to check in periodically with new ckeditor releases and just make sure they are compatible with our editor skin before releasing them.

* `apos.areas.fromRichText` can be used to create an area with a single rich text widget from a trusted string of HTML. Not intended for mixed media, just rich text. Related: both `fromRichText` and `fromPlaintext` now correctly give their widgets an `_id` property.

## 2.26.1

All tests passing.

* Fixed short-lived bug introduced in 2.26.0 re: detecting missing widget types.

## 2.26.0

All tests passing.

* Do not crash on missing widget types, print good warning messages.

* Complete implementation of the [explicitOrder](http://apostrophecms.org/docs/modules/apostrophe-docs/server-apostrophe-cursor.html#explicit-order) cursor filter, replacing a nonfunctional implementation.

* If the mongodb connection is lost, the default behavior is now to retry it forever, so when MongoDB does get restarted Apostrophe will find it. In addition, a `connect` object may be passed to the `apostrophe-db` module to be passed on to the MongoDB connect call.

* Spaces added between DOM attributes for better HTML5 compliance.

* `required` subfields are now enforced when editing fields of type `array`.

Thanks to Michelin for their support of much of the work in this release.

## 2.25.0

All tests passing.

* There is now a `readOnly` option for the standard schema field types. Thanks to Michelin for contributing this feature.

* Apostrophe now displays useful warnings and, in some cases, errors at startup when schemas are improperly configured. This is particularly useful if you have found it frustrating to configure joins correctly. We are continuing to deepen the coverage here.

* In the manage view, the "published" and "trash" filters now always offer both "yes" and "no," regardless of whether anything is available in those categories. This is necessary because these are the respective defaults, and these are also unusual cases in which it is actually interesting to know nothing is available.

## 2.24.0

All tests passing.

There is now an `object` schema field type. It works much like the `array` schema field type, however there is just one object, represented as an object property of the doc in the database. Thanks to Michelin's development team for contributing this feature.

## 2.23.2

All tests passing.

The options object of `enhanceDate` is now passed on to `pikaday`. Considered a bug fix since the options object was erroneously ignored.

* 2.23.1

All tests passing.

cleanCss needs to know that the output CSS files are going to live in apos-minified in order to correctly parse `@import` statements that pull in plain .css files. Also, the mechanism for prefixing URLs in CSS code was not applied at the correct stage of the bundling process (the minify stage), which broke the ability to reference fonts, images, etc. via URLs beginning with /modules when using an S3 asset bundle.

## 2.23.0

All tests passing.

* The "manage" view of `apostrophe-pieces` now supports robust filters, in the same way they were already supported on the front end for `apostrophe-pieces-pages`. Use the `addFilters` option to configure them. There is bc with existing filters that relied on the old assumption that manage filters have a boolean API. However now you can specify any field with a cursor filter, which includes most schema fields, notably including joins.

Note that since all of the options are presented in a dropdown, not all fields are good candidates for this feature.

The "manage" view filters now refresh to reflect only the options that still make sense based on the other filters you have selected, reducing user frustration.

See [reusable content with pieces](http://apostrophecms.org/docs/tutorials/getting-started/reusable-content-with-pieces.html) for more information and examples.

Thanks to Michelin for their support of this work.

* `apos.utils.isFalse` allows you to check for values that are strictly `=== false` in templates.

* `apos.utils.startCase` converts property names to English, roughly speaking. It is used as a fallback if a filter does not have a `label` property. This is primarily for bc, you should add a `label` property to your fields.

* Production now matches the dev environment with regard to relative URLs in LESS files, such as those used to specify background images or font files. Previously the behavior was different in dev and production, which is a bug.

* You can now pass a `less` option to `apostrophe-assets`, which is merged with the options given to `less.render` both in dev and production. You can use this, for instance, to enable `strictMath`.

* `apostrophe.oembed`'s `fetch` method now propagates its `options` object to `oembetter` correctly. Thanks to Fotis Paraskevopoulos.

## 2.22.0

All tests passing.

* Apostrophe now supports publishing CSS and JS assets via S3 rather than serving them directly.

Apostrophe already had an option to build asset "bundles" and deploy them at startup, as described in our [cloud HOWTO](http://apostrophecms.org/docs/tutorials/howtos/deploying-apostrophe-in-the-cloud.html). However this serves the assets from the cloud webserver, such as a Heroku dyno or EC2 instance. It is now possible to serve the assets from Amazon S3.

See the [updated cloud HOWTO](http://apostrophecms.org/docs/tutorials/howtos/deploying-apostrophe-in-the-cloud.html) for details.

Thanks to Michelin for their support of this work.

* Enforce string field `min` and `max` properties on server side.

* When validation of a form with tabs fails, such as a pieces edit modal, activate the correct tab and scroll to the first error in that tab.

* thanks to Ludovic Bret for fixing a bug in the admin bar markup.

## 2.21.0

All tests passing.

* For a small performance boost, `defer` option can be set to `true` when configuring any widget module.
This defers calls to the `load` method until just before the page is rendered, allowing a single query
to fetch them all in simple cases. This is best applied
to the `apostrophe-images-widgets` module and similar widgets. It should not be applied if you wish
to access the results of the join in asynchronous code, because they are not available until the last
possible moment.

Thanks to Michelin for their support of this work.

* You can also set `deferImageLoading` to `true` for the `apostrophe-globals` module if you want the
same technique to be applied when loading the `global` doc's widgets. This does not always yield a
performance improvement.

* Bug fix: if two crops of the same image were present in separate widgets on a page, only one of the crops would be seen in template code. This issue has been resolved.

## 2.20.3

All tests passing.

* The search filter is once again available when choosing images. This involved a deeper fix to modals: filters for sliding modals were not being properly captured and hoisted into the shared part of the outer div. This is now being done exactly as it is done for the controls (buttons) and the instructions.

To avoid incompatibility with existing uses of `self.$filters`, such as in the manage modal, they are captured to `self.$modalFilters`. A small change to the manage modal was needed to take advantage of this.

* Moved a warning message from `console.log` to `console.error`. `stdout` should never be used for warnings and errors. Moving toward clean output so that command line tasks can be safely used in pipelines.

## 2.20.2

All tests passing.

Improved UI for editing widgets. The edit button is no longer separate from the area-related controls such as up, down, etc. This reduces clutter and reduces difficulty in accessing widgets while editing.

## 2.20.1

All tests passing.

When autocompleting doc titles to add them to a join, Apostrophe again utilizes search result quality to display the best results first.

## 2.20.0

All tests passing.

This is a significant update with two useful new features and various minor improvements.

* Support for batch uploads. The `apostrophe-images` and `apostrophe-files` modules now implement batch uploads by default.

When you click "New File" or "New Image," you now go directly to the file browser, and if you select multiple files they are uploaded without a modal dialog appearing for each one; the title and slug are populated from the filename, and that's that.

You can also drag one or more files directly to the chooser/manager modal.

If you are choosing files or images for a widget, they are automatically selected after a batch upload.

This feature can be disabled by setting the `insertViaUpload` option to `false` for `apostrophe-images` or `apostrophe-files`. If you are adding `required` fields to `apostrophe-images` or `apostrophe-files`, then batch uploading is not the best option for you because it would bypass that.

**If you wish, you can enable the feature for your own `apostrophe-pieces` modules that have an `attachment` field in their schema by setting the `insertViaUpload` option to `true`.** However please note that this does not currently do anything for pieces that refer to an image or file indirectly via widget.

* Global preference editing, and a standard UI to roll back to earlier versions of global content. There is now a "Global Content" admin bar button. By default, this launches the version rollback dialog box for shared global content.

However, if you use `addFields` to add schema fields to the `apostrophe-global` module, this button instead launches an editing modal where you can edit those fields, and also offers a "Versions" button accessible from there.

Global preferences set in this way are accessible in all situations where `data.global` is available. This is very useful for creating project-wide preference settings.

All the usual features of schemas can be used, including `groupFields`. Of course, if you choose to use joins or widgets in global content, you should keep the performance impact in mind.

* Various UX fixes to the manager and chooser modals.

* If there is a `minSize` setting in play, that information is displayed to the user when choosing images.

* The `checkboxes` schema field type now supports the `browseFilters` feature.

* When batch file uploads fail, a more useful set of error messages are displayed.

## 2.19.1

All tests passing.

* When saving any doc with a schema, if an attachment field does not match a valid attachment that has actually been uploaded, that field is correctly nulled out. In addition, if the attachment's file extension is not in a valid fileGroup as configured via the attachments module, the field is nulled out. Finally, the `crop: true` option for attachments is saved successfully. This option allows for attachments to have a crop that is inherent to them, useful when there is no widget standing between the doc and the attachment.

All of these changes correct bugs in intended behavior. Certain checks were present in the code but not completely functional. If you need to update your configuration to add file extensions, [apostrophe-attachments](http://apostrophecms.org/docs/modules/apostrophe-attachments/).

## 2.19.0

All tests passing.

* As always, Apostrophe always populates `req.data.home`; when `req.data.page._ancestors[0]` exists that is used, otherwise Apostrophe carries out a separate query. However as a performance enhancement, you may now disable this additional query by passing the `home: false` option to the `apostrophe-pages` module. Note that `req.data.home` is not guaranteed to exist if you do this.

As for children of the home page, for performance you may now pass `home: { children: false }` option to the `apostrophe-pages` module. This option only comes into play when using `builders: { ancestors: false }`.

Thanks to Michelin for their support of this work.

## 2.18.2

All tests passing.

* Performance enhancement: when fetching `req.data.home` directly in the absence of `req.data.page._ancestors[0]`, such as on the home page itself or a non-page route like `/login`, we must apply the same default filters before applying the filter options, namely `.areas(false).joins(false)`, otherwise duplicate queries are made.

* Fixed bug in as-yet-unused `schemas.export` method caught by babel's linter.

Thanks to Michelin for their support of this work.

## 2.18.0

All tests passing.

* New batch editing features for pieces! You can now use the checkboxes to select many items and then carry out the following operations in one step: trash, rescue from trash, publish, unpublish, tag and untag.

In addition there is a clearly documented procedure for creating new batch editing features with a minimum of new code.

* Several bugs in the array editor were fixed. Up, down and remove buttons work properly again, an aesthetic glitch was resolved and redundant ordinal numbers do not creep in when managing the order of an array without the `titleField` option.

* Logging out completely destroys the session. While the standard behavior of `req.logout` in the Passport module is only to break the relationship between the `user` object and the session, users expect a clean break.

## 2.17.2

All tests passing.

* Members of a group that has the admin permission for a specific piece type can now move pieces of that type to and from the trash. (This was always intended, so this is a bug fix.)
* For better out-of-the-box SEO, an `alt` attribute with the title of the image is now part of the `img` markup of `apostrophe-images` widgets.

## 2.17.1

All tests passing.

* Fixed XSS (cross-site scripting) vulnerability in `req.browserCall` and `apos.push.browserCall`.

* Removed confusing strikethrough of "Apply to Subpages" subform when the permission is being removed rather than added.

* Improved UX of area widget controls.

* Improved modal array tab UI and CSS.

* The `oembedReady` Apostrophe event is now emitted correctly after `apostrophe-oembed` renders an oembed-based player, such as a YouTube video player for the `apostrophe-video` widget. This event can be listened for via `apos.on('apostrophe-oembed', fn)` and receives a jQuery object referring to the relevant element.

## 2.17.0

All tests passing.

* `array` schema fields now accept a `limit` option. They also support the `def` property to set defaults for individual fields. The array editor code has been refactored for better reliability and performance and documentation for the methods has been written.

* Relative `@import` statements now work when you push plain `.css` files as Apostrophe assets. There is no change in behavior for LESS files. Thanks to Fredrik Ekelund.

* Controls such as the "Finished" button of the reorganize modal were floating off the screen. This has been fixed.

## 2.16.1

All tests passing.

* If you have tried using `piecesFilters` with a `tags` field type, you may have noticed that when the query string parameter is present but empty, you get no results. This is suboptimal because that's a common result if you use an HTML form to drive the query. An empty string for a `tags` filter now correctly does nothing.

* In `apostrophe-rich-text-widgets`, initialize CKEditor on `instanceReady`, rather than via a dodgy timeout. Thanks to Frederik Ekelund for finding a better way!

## 2.16.0

All tests passing.

* Reintroduced the reorganize feature for editors who have permissions for some pages but not others. You are able to see the pages you can edit and also their ancestors, in order to navigate the tree. However you are able to drag pages only to parents you can edit.

* Introduced the new `deleteFromTrash` option to the `apostrophe-pages` module. If this option is enabled, a new icon appears in "reorganize" when looking at pages in the trash. This icon allows you to permanently delete a page and its descendants from the site.

The use of this option can lead to unhappy customers if they do not clearly understand it is a permanent action. For that reason, it is disabled by default. However it can be quite useful when transitioning from the initial site build to long-term support. We recommend enabling it during that period and disabling it again after cleanup.

* "Reorganize" no longer displays nonfunctional "view" and "trash" icons for the trash and pages inside it.

* The tests for the `apostrophe-locks` module are now deterministic and should always pass.

## 2.15.2

All tests passing.

Fixed a bug which could cause a crash if the `sort` filter was explicitly set to `search` and no search was actually present. Conditions existed in which this could happen with the autocomplete route.

## 2.15.1

Due to a miscommunication the version number 2.15.0 had been previously used. The description below was originally intended for 2.15.0 and has been published as 2.15.1 purely to address the version numbering conflict.

All tests passing.

* `apos.permissions.addPublic` accepts multiple arguments and array arguments,
adding all of the permission names given including any listed in the arrays.
* Permissions checks for pieces admin routes longer check for req.user, checking for the appropriate `edit-` permission is sufficient and makes addPublic more useful.
* Updated the `i18n` module to address a problem where labels that happened to be numbers rather than strings would crash the template if passed to `__()`.
* Documentation improvements.

## 2.14.3

All tests passing.

The mechanism that preserves text fields when performing AJAX refreshes was preserving
other types of `input` elements. Checkboxes, radio buttons and `type="submit"` are now
properly excluded from this mechanism.

## 2.14.2

Fixed [#385](https://github.com/punkave/apostrophe/issues/385): if a page is moved to the trash, its slug must always change, even if it has been edited so that it no longer has its parent's slug as a prefix. In addition, if the resulting slug of a descendant of the page moving to the trash conflicts with an existing page in the trash, steps are taken to ensure uniqueness.

## 2.14.1

All tests passing.

* The `apos.utils.clonePermanent` method no longer turns objects into long arrays of nulls if they happen to have a `length` property. `lodash` uses the `length` property as an indicator that the object should be treated as an array, but this would be an unrealistic restriction on Apostrophe schema field names. Instead, `clonePermanent` now uses `Array.isArray` to distinguish true arrays. This fixes a nasty bug when importing content from A1.5 and subsequently editing it.

* When a user is logged in there is an `apos.user` object on the browser side. Due to a bug this was an empty object. It now contains `title`, `_id` and `username` properties as intended.

## 2.14.0

All tests passing.

* A version rollback dialog box for the `global` doc is now opened if an element with the `data-apos-versions-global` attribute is clicked. There is currently no such element in the standard UI but you may introduce one in your own layout if you have mission-critical content in the `global` doc that is awkward to recreate after an accidental deletion, such as a custom sitewide nav.
* An error message is correctly displayed when login fails.
* Many UI messages are now passed through the `__()` internationalization helper correctly. Thanks to `timaebi`.

## 2.13.2

All tests passing.

The `data-apos-ajax-context` feature had a bug which prevented ordinary anchor links from performing AJAX refreshes correctly.

## 2.13.1

All tests passing.

The `apostrophe-attachments` module now calls `apos.ui.busy` correctly on the fieldset so that the busy and completed indicators are correctly shown and hidden. Previously the string `0` was passed, which is not falsy.

## 2.12.0

All tests passing.

* Developers are no longer required to set `instantiate: false` in `app.js` when configuring an npm module that uses the `improve` property to implicitly subclass and enhance a different module. In addition, bugs were fixed in the underlying `moog-require` module to ensure that assets can be loaded from the `public` and `views` folders of modules that use `improve`.
* `string` has replaced `csv` as the property name of the schema field converters that handle plaintext. Backwards compatibility has been implemented so that existing `csv` converters will work transparently and calls to `convert` with `csv` as the `from` argument still work as well. In all new custom field types you should say `string` rather than `csv`. There is no change in the functionality or implementation other than the name.

## 2.11.0

All tests passing.

You can now add middleware to your Apostrophe site via any module in your project. Just add an `self.expressMiddleware` method to your module, which takes the usual `req, res, next` arguments. Or, if it's more convenient, set `self.expressMiddleware` to an array of such functions. "Module middleware" is added immediately after the minimum required Apostrophe middleware (bodyParser, `req.data`, etc), and before any routes.

## 2.10.3

All tests passing.

Fixed bug in `autoPreserveText` feature of our `data-apos-ajax-context` mechanism; also, restricted it to text inputs and textareas that actually have the focus so that you can replace their values normally at other times

## 2.10.2

All tests passing.

A very minor fix, but 2.10.1 had a very noisy console.log statement left in.

## 2.10.1

All tests passing.

* The built-in cursor filters for `float` and `integer` no longer incorrectly default to filtering for docs with the value `0` if the value being filtered for is undefined or null. They default to not filtering at all, which is correct.

## 2.10.0

All tests passing.

* Apostrophe now automatically recompiles modified Nunjucks templates. This means you can hit refresh in your browser after hitting save in your editor when working on `.html` files. Also note that this has always worked for `.less` files.
* Fixed a longstanding bug in `joinByArrayReverse`, which now works properly.

## 2.9.2

All tests passing.

* Starting with MongoDB 3.3.x (?), it is an error to pass `safe: true` when calling `createIndex`, and it has never done anything in any version. In our defense, cargo-cult practice was probably adopted back in the days when MongoDB would invoke your write callback without actually confirming anything unless you passed `safe: true`, but apparently this was never a thing for indexes. Removed all the `safe: true` arguments from `createIndex` calls.
* Added a `beforeAjax` Apostrophe event to facilitate progress display and animations when using the new `data-apos-ajax-content` feature.

## 2.9.1

All tests passing.

* Fixed an omission that prevented the use of the back button to undo the very first click when using the new `data-apos-ajax-context`. Later clicks worked just fine, but for the first one to work we need a call to `replaceState` to make it possible to restore the original query.

## 2.9.0

All tests passing.

* Two major new features in this release: built-in filters for most schema fields, and built-in AJAX support for `apostrophe-pieces-pages`. These combine to eliminate the need for custom code in a wide array of situations where you wish to allow users to browse and filter blog posts, events, etc. In most cases there is no longer any need to write your own `cursor.js` or your own AJAX implementation. The provided AJAX implementation handles browser history operations, bookmarking and sharing properly and is SEO-friendly.

[See the official summary of the pull request for details and examples of usage.](https://github.com/punkave/apostrophe/pull/766)

* We also fixed a bug in the `refinalize` feature of cursors. state.criteria is now cloned before finalize and restored after it. Otherwise many criteria are added twice after refinalize which causes a fatal error with a few, like text search in mongodb.

In addition, we merged a contribution from Fotis Paraskevopoulos that allows a `bodyParser` option with `json` and `urlencoded` properties to be passed to the `apostrophe-express` module. Those properties are passed on to configure those two body parser middleware functions.

## 2.8.0

All tests passing.

* `APOS_MONGODB_URI` environment variable is used to connect to MongoDB if present. Helpful for cloud hosting. See the new [deploying Apostrophe in the cloud HOWTO](http://apostrophecms.org/docs/tutorials/howtos/deploying-apostrophe-in-the-cloud.html).
* `APOS_S3_BUCKET`, `APOS_S3_ENDPOINT` (optional), `APOS_S3_SECRET`, `APOS_S3_KEY`, and `APOS_S3_REGION` environment variables can be used to configure Apostrophe to use S3 for uploaded media storage. This behavior kicks in if `APOS_S3_BUCKET` is set. See the new [deploying Apostrophe in the cloud HOWTO](http://apostrophecms.org/docs/tutorials/howtos/deploying-apostrophe-in-the-cloud.html).
* New advisory locking API accessible via `apos.locks.lock` and `apos.locks.unlock`. `apostrophe-migrations:migrate` is now wrapped in a lock. More locks are coming, although Apostrophe was carefully designed for benign worst case outcomes during race conditions.
* Better asset deployment for Heroku and other cloud services. `node app apostrophe:generation --create-bundle=NAME` now creates a new folder, `NAME`, containing assets that would otherwise have been written to `public`. Launching a server with the `APOS_BUNDLE` environment variable set to `NAME` will then copy that bundle's contents into `public` before listening for connections. See the new [deploying Apostrophe in the cloud HOWTO](http://apostrophecms.org/docs/tutorials/howtos/deploying-apostrophe-in-the-cloud.html).
* `apostrophe-pieces-pages` index pages are about 2x faster; discovered we were inefficiently deep-cloning `req` when cloning a cursor.
* Helpful error message if you forget to set the `name` property of one of your `types` when configuring `apostrophe-pages`.

## 2.7.0

* We do a better job of defaulting to a sort by search match quality if full-text search is present in a query. Under the hood this is powered by the new `defaultSort` filter, which just stores a default value for the `sort` filter to be used only if `search` (and anything else with an implicit preferred sort order) is not present. No more lame search results for blog posts. You can explicitly set the `sort()` filter in a cursor override if you really want to, but trust us, when `search` is present sorting by anything but search quality produces poor results.
* Fixed bugs in the sanitizer for page slugs. It is now impossible to save a slug with trailing or consecutive slashes (except the home page slug which is allowed to consist of a single "trailing" slash). Added unit tests.
* Apostrophe's dropdown menus, etc. will more robustly maintain their font size in the presence of project-level CSS. There is an explicit default font size for `.apos-ui`.

## 2.6.2

All tests passing.

* The auto-suggestion of titles upon uploading files also suggests slugs.
* The auto-suggestion of titles and slugs applies to both "files" and "images."
* Reduce the clutter in the versions collection by checking for meaningful change on the server side, where final sanitization of HTML, etc. has taken place to iron out distinctions without a difference.
* Use the permission name `edit-attachment` consistently, so that calling `addPublic('edit-attachment')` has the intended effect.
* Manage view of pieces does not crash if `updatedAt` is missing from a piece.

## 2.6.1

All tests passing.

* Choosers and schema arrays play nicely with the new fixed-position tabs.
* Better CSS solution to positioning the attachment upload buttons which doesn't interfere with other styles.
* Images in the chooser choices column "stay in their lane."
* Better error message when an attempt to edit an area with a hyphenated name is used.
* Array edit button fixed.
* The `type()` cursor filter now has a finalizer and merges its criteria there at the very end, so that you can override a previous call to it at any time prior to invoking `toArray` or similar.
* Area controls no longer interfere with visibility of widget type selection menu.

## 2.6.0

All tests passing.

* `relationship` fields defined for `joinByArray` can now have an `inline: true` flag. If they are inline, they are presented right in the chooser, rather than appearing in a separate modal dialog reachable by clicking an icon. This feature should be used sparingly, but that's true of relationship fields in general.
* Permissions editing for pages now takes advantage of the new inline relationship fields to make the "apply to subpages" functionality easier to discover.
* When uploading files or images, the title field is automatically suggested based on the filename.
* Improvements in form field UX and design.
* When choosing pieces (including images), if you elect to create a new piece it is automatically added to the selection.
* When choosing pieces, if the `limit` is reached and it is greater than 1, a helpful message appears, and the UI changes to make clear that you cannot add items until you remove one. If the limit is exactly 1, a new selection automatically replaces the current selection, and singular language is used to clarify what is happening.
* Syntax errors in "related types" such as cursors now produce an improved error message with filename and line number.
* Showstopper errors during startup are reported in a less redundant way.

## 2.5.2

All tests passing.

* New `blockLevelControls: true` option to areas ensures controls for "blocks," i.e. "layout" widgets whose primary purpose is to contain other widgets, can be easily distinguished from controls for "regular" areas nested inside them. Think of a "two-column" or "three-column" widget with three areas in its template. The controls for these areas are displayed in a distinct color and various visual affordances are made to ensure they are accessible when things would otherwise be tightly spaces.
* General improvements to the usability of area-related controls.
* The search index now correctly includes the text of string and select schema fields found in widgets, pieces, pages, etc., as it always did before in 0.5. You may use `searchable: false` to disable this on a per-field basis.
* Search indexing has been refactored for clarity (no changes to working APIs).
* Checkboxes for the `checkboxes` schema field type are now styled.
* "View file" links in the file library are now styled as buttons.

## 2.5.1

All tests passing.

* The `minSize` option to `apostrophe-images` widgets now works properly when cropping.
* The cropper no longer starts out cropping to the entire image, as this made it unclear what was happening. However if you click the crop button and then just save you still get reasonable behavior.
* Bigger crop handles.
* Textarea focus state receives the same "glow" as a regular text input field.
* Small documentation updates.

## 2.5.0

All tests passing.

* Implemented `apos.areas.fromPlaintext`, which accepts a string of plaintext (not markup) and returns an area with a single `apostrophe-rich-text` widget in it, containing that text. Useful in implementing importers.
* The so-called `csv` import mode of `apos.schemas.convert` works properly for areas, using the above. Although it is called csv this mode is really suitable for any situation in which you have plaintext representations of each property in an object and would like those sanitized and converted to populate a doc.
* Bug fix: emit the `enhance` Apostrophe event only once on page load. This event is emitted only when there is new content that has been added to the page, e.g. once at page load, and also when a new widget is added or updated, etc. The first argument to your event handler will be a jQuery element which will contain only new elements.
* Legacy support for `data/port` and `data/address` files has been restored. (Note that `PORT` and `ADDRESS` environment variables supersede these. In modern Stagecoach deployments `data/port` is often a space-separated list of ports, and the `deployment/start` script parses these out and launches multiple processes with different PORT variables.)

## 2.4.0

All tests passing.

Workarounds for two limitations in MongoDB that impact the use of Apostrophe cursors:

* The `addLateCriteria` cursor filter has been introduced. This filter should be used only when
you need to invoke `$near` or another MongoDB operator that cannot be used within `$and`. The object
you pass to `addLateCriteria` is merged with the criteria object that is built normally by the cursor.
**Use of this filter is strongly discouraged unless you must use operators that do
not support `$and`.**
* Custom filters that invoke `$near` or other MongoDB operators that are incompatible
with `$text` queries may call `self.set('regexSearch', true)` to force the cursor to use
a regular expression search rather than full MongoDB full-text search, if and when the
`search()` filter is called on the same cursor. This was implemented to allow combination
of full-text and geographical searches, subject of course to the limitation that regular expression
search is not indexed. It also doesn't sort by quality, but `$near` provides its own sort
by distance.

Since these are new features a minor version level bump is appropriate. However neither of these is a feature that a typical site developer will need to call directly.

## 2.3.2

All tests passing.

* The quality of the autocomplete search results shown when selecting pages or pieces via a join was low. This has been corrected by calling the `.sort('search')` filter to sort by search result quality rather than the default sort order for the doc type manager in question.
* All of the autocomplete suggestions fit on the screen on reasonably sized displays. With the recent addition of the "flip" feature to push the suggestions up rather than down if the bottom of the screen would otherwise be reached, this is critical to show the first and best suggestion. Further discussion for future UX improvement in [issue 704](https://github.com/punkave/apostrophe/issues/704).

## 2.3.1

All tests passing.

* Fixed a bug in the new "copy page" feature that affects pages that have `null` properties.
* Improved the experience of using the widget controls to manage the widgets in an area.
* The `login` module now has an alias, `apos.login`, like other core modules.
* Updated the jquery projector plugin to the latest version.

## 2.3.0

All tests passing.

* Fixed a bug affecting the use of `arrangeFields` in modules that extend another module's use of `arrangeFields`. Added unit test based directly on a real-world project.
* `baseUrl` project-wide option added, yielding the same benefit as in 0.5: you get absolute URLs for all pages everywhere. (If you don't want absolute URLs, just don't set it.) This is very beneficial when generating `og:meta` tags for Facebook, or generating emails.
* A direct link to the original file has been added to the file manager's editor modal.

## 2.2.2

All tests passing.

* Addition of slugs to projection for autocomplete is now done in a way that still allows overrides at the doc level to add other properties.
* Addition of slugs to projection for autocomplete works for joins with a specific page type, too.
* Fixed a chicken-and-egg problem in the global module that kicked in if the "global" doc contains widgets powered by modules not yet initialized at the time the global module checks for the existence of the doc.

## 2.2.1

All tests passing.

Fixed an oversight: the new `pageBeforeCopy` global method now takes `req` as its first parameter. Since `2.2.0` was first published 5 minutes ago and this method has not yet been documented this is not regarded as a bc break.

## 2.2.0

All tests passing.

* Fixed bug that broke removal of permissions for pages.
* "Copy Page" feature added to the page menu.
* Automatically reposition the autocomplete dropdown for joins if it would collide with the bottom of the window.
* Include page slugs in the autocomplete dropdown for joins with pages.
* `chooserChoiceBase.html` restored; some projects were depending on extending it, which is a useful technique.

## 2.1.5

All tests passing.

* Admin bar: previously grouped fields can be re-grouped successfully, so concatenating admin bar configuration works just as well as concatenating `addFields` arrays
* Files widget displays upload button in the same user-friendly position as the images widget
* Font size for tabs and help labels is explicit to avoid side effects from project-level CSS

## 2.1.4

All tests passing.

* Previously chosen items that now reside in the trash no longer break the chooser for editing joins
* All joins editable; certain edge cases weren't getting blessed
* A field appears properly when two diferent choices list it for `showFields`
* As in 0.5, a required field hidden by `showFields` is not required (but will be if you elect the choice that shows it)

## 2.1.3

All tests passing.

* A typo in the unit tests caused unit tests to fail. This has been fixed.
* The recent addition of the HTML5 doctype caused the login page to be invisible in the sandbox project (not the boilerplate project). This has been fixed.
* The recent addition of the HTML5 doctype caused the admin bar to appear with a slight visual defect. This has been fixed.

## 2.1.2

Fix for [#668](https://github.com/punkave/apostrophe/issues/668), crash occurring when admin bar group leader starts out too close to the end of the admin bar items array.

## 2.1.1

Full Windows compatibility restored. The "recursively copy asset folders if on Windows" behavior from 0.5 was reimplemented. This is necessary to allow Apostrophe to run as a non-administrator on Windows. Running as administrator is the moral equivalent of running as root on Linux, which we would never recommend.

Since Apostrophe did not function previously on Windows and there is no behavior change on Mac/Linux this is effectively a bug fix rather than a new feature, thus 2.1.1.

## 2.1.0

* Introduced the new `apos.areas.richText` and `apos.areas.plaintext` methods, which are also available in templates by the same names.

* Added and documented the `addImageSizes` option of the `apostrophe-attachments` module.

## 2.0.4

* The `apostrophe-login` module now invokes `loginAfterLogin(req, callback)` on all modules that have such a method, via `apos.callAll`. Modules that do not need a callback can supply this method with only one argument. Afterwards, `apostrophe-login` redirects to `req.redirect`, as is supported elsewhere in Apostrophe. So you can assign to `req.redirect` in your callback to change the user's destination after a successful login. If `req.redirect` is not set, the user is redirected to the home page.

## 2.0.3

The `ancestors` and `children` filters defaulted to `areas(false)`, but `joins(false)` was omitted, contrary to documentation which has always indicated the information returned is limited for performance. This was fixed. You can still override freely with the `filters` option to `apostrophe-pages`.

The HTML5 doctype was added to `outerLayoutBase`. HTML5 was always assumed, and the absence of the doctype broke jQuery's support for distinguishing `$(window).height()` from `$(document).height()`, causing runaway infinite scroll loading.

Warning message instructions for configuring the session secret were fixed (the actual location has not changed).

## 2.0.2

Previously the `contextual` flag of a pieces module was not considered before deciding to redirect to the "show page" for the piece, which might not exist. This has been fixed. It should only happen when the module has `contextual: true`, creating a reasonable expectation that such a page must exist.

## 2.0.1

Packaging and documentation issues only.

## 2.0.0

Inaugural npm release of Apostrophe 2.x, which was used prior to that in many projects via git dependencies.<|MERGE_RESOLUTION|>--- conflicted
+++ resolved
@@ -3,17 +3,13 @@
 ## UNRELEASED
 
 ### Adds
-<<<<<<< HEAD
 - Apostrophe now enables you to ship frontend JavaScript and SASS without your own webpack configuration.
 - Any module may contain modern JavaScript in a `ui/src/index.js` file, which may use `import` to bring in other files in the standard way. Note that **`ui/src/index.js must export a function`**. These functions are called for you in the order modules are initialized.
 - Any module may contain a SASS stylesheet in a `ui/src/index.scss` file, which may also import other files according to the SASS standard.
 - Any project that requires IE11 support for `ui/src` JavaScript code can enable it by setting the `es5: true` option to the `@apostrophecms/asset` module. Apostrophe produces separate builds for IE11 and modern browsers, so there is no loss of performance in modern browsers. Code is automatically compiled for IE11 using `babel` and missing language features are polyfilled using `core-js` so you can use promises, `async/await` and other standard modern JavaScript features.
 - `ui/public` is still available for raw JavaScript and CSS files that should be pushed *as-is* to the browser. The best use of this feature is to deliver the output of your own custom webpack build, if you have one.
 - Adds browser-side `editMode` flag that tracks the state of the current view (edit or preview), located at `window.apos.adminBar.editMode`.
-=======
-- Adds browser-side `editMode` flag that tracks the state of the current view (edit or preview), located at `window.apos.adminBar.editMode`
 - `@apostrophecms/express` module now supports the `trustProxy: true` option, allowing your reverse proxy server (such as nginx) to pass on the original hostname, protocol and client IP address.
->>>>>>> 64f3e5b9
 
 ### Fixes
 
