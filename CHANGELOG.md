--- conflicted
+++ resolved
@@ -2,7 +2,6 @@
 
 ## UNRELEASED
 
-<<<<<<< HEAD
 ### Adds
 
 * Add `apos.modules['piece-type']`.`getManagerApiProjection` method to reduce the amount of data returned in the manager
@@ -10,12 +9,14 @@
     columns.
 * Add `apos.schema.getRelationshipQueryBuilderChoicesProjection` method to set the projection used in
     `apos.schema.relationshipQueryBuilderChoices`
-=======
+
 ### Changes
 
 * The `utilityRail` prop of `AposSchema` now defaults to `false`, removing
 the need to explicitly pass it in almost all contexts.
->>>>>>> 7a2bca3f
+* Mark `apos.modules['doc-type']` methods `getAutocompleteTitle`, `getAutocompleteProjection` & `autocomplete` as
+    deprecated. Use the `autocomplete('...')` query builder instead. 
+    More info at https://v3.docs.apostrophecms.org/reference/query-builders.html#autocomplete'.
 
 ## 3.47.0 (2023-05-05)
 
@@ -51,9 +52,6 @@
 
 * Debounce search to prevent calling search on every key stroke in the manager modal.
 * Various size and spacing adjustments in the expanded Add Content modal UI
-* Mark `apos.modules['doc-type']` methods `getAutocompleteTitle`, `getAutocompleteProjection` & `autocomplete` as
-    deprecated. Use the `autocomplete('...')` query builder instead. 
-    More info at https://v3.docs.apostrophecms.org/reference/query-builders.html#autocomplete'.
 
 ## 3.45.1 (2023-04-28)
 
