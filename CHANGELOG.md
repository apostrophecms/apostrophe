--- conflicted
+++ resolved
@@ -16,12 +16,9 @@
 * Add data-test attributes to the login page.
 * Adds AI-generated missing translations
 * Adds the missing "Tags" filter to the chooser/manager view of files.
-<<<<<<< HEAD
-* Adds separate control bar for editing tables in rich text
-=======
 * Adds batch operations to the media manager.
 * Passes `moduleName` to the event `content-changed` for batch operations, to know if data should be refreshed or not.
->>>>>>> 70cdf7a4
+* Adds separate control bar for editing tables in rich text
 
 ### Changes
 
