--- conflicted
+++ resolved
@@ -10,10 +10,13 @@
 ### Changes
 
 * Cascade grouping (e.g., grouping fields) will now concatenate a group's field name array with the field name array of an existing group of the same name. Put simply, if a new piece module adds their custom fields to a `basics` group, that field will be added to the default `basics` group fields. Previously the new group would have replaced the old, leaving inherited fields in the "Ungrouped" section.
+* AposButton's `block` modifier now less login-specific
 
 ### Adds
 
 * If `options.testModule` on the app is a string it will be used as an npm namespace when creating a symlink test module.
+* Adds 'no-search' modifier to relationship fields as a UI simplification option
+* Fields can now have their own `modifiers` array. This is combined with the schema modifiers, allowing for finer grained control of field rendering.
 
 ## 3.4.1 - 2021-09-13
 
@@ -49,23 +52,11 @@
 * Lints module names for `apostrophe-` prefixes even if they don't have a module directory (e.g., only in `app.js`).
 * Starts all `warnDev` messages with a line break and warning symbol (⚠️) to stand out in the console.
 * `apos.util.onReady` aliases `apos.util.onReadyAndRefresh` for brevity. The `apos.util.onReadyAndRefresh` method name will be deprecated in the next major version.
-<<<<<<< HEAD
-* Adds 'no-search' modifier to relationship fields as a UI simplification option
-* Fields can now have their own `modifiers` array. This is combined with the schema modifiers, allowing for finer grained control of field rendering.
+* Adds a developer setting that applies a margin between parent and child areas, allowing developers to change the default spacing in nested areas.
+
 ### Changes
 
 * Removes the temporary `trace` method from the `@apostrophecms/db` module.
-* AposButton's `block` modifier now less login-specific
-
-### Changes
-
-=======
-* Adds a developer setting that applies a margin between parent and child areas, allowing developers to change the default spacing in nested areas.
-
-### Changes
-
-* Removes the temporary `trace` method from the `@apostrophecms/db` module.
->>>>>>> 7de83bd1
 * Beginning with this release, the `apostrophe:modulesReady` event has been renamed `apostrophe:modulesRegistered`, and the `apostrophe:afterInit` event has been renamed `apostrophe:ready`. This better reflects their actual roles. The old event names are accepted for backwards compatibility. See the documentation for more information.
 * Only autofocuses rich text editors when they are empty.
 * Nested areas now have a vertical margin applied when editing, allowing easier access to the parent area's controls.
