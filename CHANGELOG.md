--- conflicted
+++ resolved
@@ -4,12 +4,10 @@
 
 ### Adds
 
-<<<<<<< HEAD
+* Adds link configuration to the `@apostrophecms/image-widget` UI and a new option `linkWithType` to control what document types can be linked to. Opt-out of the widget inline styles (reset) by setting `inlineStyles: false` in the widget configuration or contextual options (area). 
+
 * Adds body style support for breakpoint preview mode. Created new `[data-apos-refreshable-body]` div inside the container during breapoint preview.
 Switch body attributes to this new div to keep supporting body styles in breakpoint preview mode.
-=======
-* Adds link configuration to the `@apostrophecms/image-widget` UI and a new option `linkWithType` to control what document types can be linked to. Opt-out of the widget inline styles (reset) by setting `inlineStyles: false` in the widget configuration or contextual options (area). 
->>>>>>> b615180c
 
 ### Changes
 
