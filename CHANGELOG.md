--- conflicted
+++ resolved
@@ -2,7 +2,6 @@
 
 ## UNRELEASED
 
-<<<<<<< HEAD
 ### Adds
 
 * When duplicating another document, the `_id` properties of
@@ -11,19 +10,17 @@
 is now available for reference while the document remains in memory.
 This facilitates change detection within array items in
 `beforeSave` handlers and the like.
-=======
+
+* Adds the possibility to add custom admin bars via the `addBar()` method from the `admin-bar` module.
+
 ### Fixes
 
 * Uses `findForEditing` method in the page put route.
 
-### Adds
-
-* Adds the possibility to add custom admin bars via the `addBar()` method from the `admin-bar` module.
 
 ### Changes
 
 * Browser URL now changes to reflect the slug of the document according to the mode that is being viewed.
->>>>>>> ec225814
 
 ## 3.50.0 (2023-06-09)
 
