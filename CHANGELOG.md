--- conflicted
+++ resolved
@@ -1,19 +1,15 @@
 # Changelog
 
-<<<<<<< HEAD
-## UNRELEASE
+## UNRELEASED
 
 ### Adds
 
 * Adds body style support for breakpoint preview mode. Created new `[data-apos-refreshable-body]` div inside the container during breapoint preview.
 Switch body attributes to this new div to keep supporting body styles in breakpoint preview mode.
-=======
-## UNRELEASED
 
 ### Fixes
 
 * The Download links in the media library now immediately download the file as expected, rather than navigating to the image in the current tab. `AposButton` now supports the `:download="true"` prop as expected.
->>>>>>> 8d77d62a
 
 ## 4.17.1 (2025-05-16)
 
