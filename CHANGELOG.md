--- conflicted
+++ resolved
@@ -2,15 +2,10 @@
 
 ## UNRELEASED
 
-<<<<<<< HEAD
-## Fixes
+### Fixes
 
 - "Save Draft" is disabled when a document has been previously published and no further changes have yet been made in the editor dialog box.
-=======
-### Fixes
-
 - The `name` option to widget modules, which never worked in 3.x, has been officially removed. The name of the widget type is always the name of the module, with the `-widget` suffix removed.
->>>>>>> ab37db35
 
 ## 3.0.0-beta.1.1 - 2021-05-07
 
