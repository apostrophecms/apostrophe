--- conflicted
+++ resolved
@@ -1,20 +1,14 @@
 # Changelog
 
-<<<<<<< HEAD
-## 3.3.2 - 2021-09-07
+## Unreleased
 
 ### Security
 
-* Users with permission to upload SVG files were previously able to do so even if they contained XSS attacks. In Apostrophe 3.x, the general public so far never has access to upload SVG files, so the risk is minor but could be used to phish access from an admin user by encouraging them to upload a specially crafted SVG file. While Apostrophe typically displays SVG files using the `img` tag, which ignores XSS vectors, an XSS attack might still be possible if the image were opened directly via the Apostrophe media library's convenience link for doing so. Beginning in version 3.3.2 all SVG uploads are sanitized via DOMPurify to remove XSS attack vectors. In addition, all existing SVG attachments not already validated are passed through DOMPurify during a migration upon deployment of version 3.3.2. 
+* Users with permission to upload SVG files were previously able to do so even if they contained XSS attacks. In Apostrophe 3.x, the general public so far never has access to upload SVG files, so the risk is minor but could be used to phish access from an admin user by encouraging them to upload a specially crafted SVG file. While Apostrophe typically displays SVG files using the `img` tag, which ignores XSS vectors, an XSS attack might still be possible if the image were opened directly via the Apostrophe media library's convenience link for doing so. All SVG uploads are now sanitized via DOMPurify to remove XSS attack vectors. In addition, all existing SVG attachments not already validated are passed through DOMPurify during a one-time migration.
 
 ### Fixes
 
 * The `apos.attachment.each` method, intended for migrations, now respects its `criteria` argument. This was necessary to the above security fix.
-=======
-## Unreleased
-
-### Fixes
-
 * Removes a lodash wrapper around `@apostrophecms/express` `bodyParser.json` options that prevented adding custom options to the body parser.
 * Uses `req.clone` consistently when creating a new `req` object with a different mode or locale for localization purposes, etc.
 * Fixes bug in the "select all" relationship chooser UI where it selected unpublished items.
@@ -28,7 +22,6 @@
 * Adds a linter to warn in dev mode when a module name include a period.
 * Lints module names for `apostrophe-` prefixes even if they don't have a module directory (e.g., only in `app.js`).
 * Starts all `warnDev` messages with a line break and warning symbol (⚠️) to stand out in the console.
->>>>>>> 77265e85
 
 ## 3.3.1 - 2021-09-01
 
