--- conflicted
+++ resolved
@@ -11,14 +11,10 @@
 * Contributors can submit drafts for review ("Propose Changes" versus "Publish Changes").
 * Editors and admins can manage submitted drafts.
 * Support for virtual piece types, such as submitted drafts, which in actuality manage more than one type of doc.
-<<<<<<< HEAD
-* 
-=======
 
 ### Fixes
 
 * There was a bug that allowed parked properties, such as the slug of the home page, to be edited. Note that if you don't want a property of a parked page to be locked down forever you can use the `_defaults` feature of parked pages.
->>>>>>> 24508c34
 
 ## 3.0.0-alpha.7 - 2021-04-07
 
