--- conflicted
+++ resolved
@@ -36,34 +36,14 @@
 * Added the `viewPermission` property of schema fields, and renamed `permission` to `editPermission` (with backwards
 compatibility) for clarity. You can now decide if a schema field requires permissions to be visible or editable.
 See the documentation for more information.
-<<<<<<< HEAD
-* You can now set `draggable: false` on inline arrays. It will disable the drag and drop feature.
-See the [array field documentation](https://v3.docs.apostrophecms.org/reference/field-types/array.html#settings) for more information.
-* You can now set `style: table` on inline arrays. It will display the array as a regular HTML table instead of an accordion.
-See the [array field documentation](https://v3.docs.apostrophecms.org/reference/field-types/array.html#settings) for more information.
-* You can now set the label and icon to display on inline arrays when it is empty.
-See the [array field documentation](https://v3.docs.apostrophecms.org/reference/field-types/array.html#whenEmpty) for more information.
-* We have added new relationship properties. `browse` to toggle the Browse button and a new suggestion UI.
-See the [relationship field documentation](https://v3.docs.apostrophecms.org/reference/field-types/relationship.html#settings) for more information.
 * Display the right environment label on login page. By default, based on `NODE_ENV`, overriden by `environmentLabel` option in `@apostrophecms/login` module. The environment variable `APOS_ENV_LABEL` will override this.
-=======
->>>>>>> 8ec68b9e
-
-### Fixes
-
-<<<<<<< HEAD
-* Configure Tiptap Text Align also for `DefaultNode`, not only for `paragraph` and `heading`. This is the default node created on new line.
-* Fix typo in `@apostrophecms/doc-type` & `@apostrophecms/submitted-drafts` where we were using `canCreate` instead of `showCreate` to display the `Create New` button or showing the `Copy` button in `Manager` modals.
-
-### Fixes
-
-* Send external condition result in an object so that numbers work.
-=======
+
+### Fixes
+
 * Do not log unnecessary "required" errors for hidden fields.
 * Fixed a bug that prevented "Text Align" from working properly in the rich text editor in certain cases.
-* Fix typo in `@apostrophecms/doc-type` and `@apostrophecms/submitted-drafts` where we were using `canCreate` instead of `showCreate` to display the `Create New` button or showing the `Copy` button in `Manager` modals. 
+* Fix typo in `@apostrophecms/doc-type` and `@apostrophecms/submitted-drafts` where we were using `canCreate` instead of `showCreate` to display the `Create New` button or showing the `Copy` button in `Manager` modals.
 * Send external condition results in an object so that numbers are supported as returned values.
->>>>>>> 8ec68b9e
 
 ## 3.41.1 (2023-03-07)
 
