--- conflicted
+++ resolved
@@ -9,11 +9,8 @@
 ### Fixes
 
 * Fixes README Node version requirement (Node 12+).
-<<<<<<< HEAD
 * The text alignment buttons now work immediately in a new rich text widget. Previously they worked only after manually setting a style or refreshing the page. Thanks to Michelin for their support of this fix.
-=======
 * Users can now activate the built-in date and time editing popups of modern browsers when using the `date` and `time` schema field types.
->>>>>>> 8074c382
 
 ### Changes
 
