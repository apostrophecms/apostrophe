# Changelog

## Unreleased

### Fixes

<<<<<<< HEAD
* Addresses the page jump when using the in-context undo/redo feature. The page will immediately return users to their origin scroll position after the content refreshes.
=======
* Resolves slug-related bug when switching between images in the archived view of the media manager. The slug field was not taking into account the double slug prefix case.
>>>>>>> 2f56f121
* Fixes migration task crash when parking new page. Thanks to [Miro Yovchev](https://www.corllete.com/) for this fix.

### Changes

* Bolsters the CSS that backs Apostrophe UI's typography to help prevent unintended style leaks at project-level code.

## 3.2.0 - 2021-08-13

### Fixes

* Apostrophe loads modules from npm if they exist there and are configured in the `modules` section of `app.js`. This was always intended only as a way to load direct, intentional dependencies of your project. However, since npm "flattens" the dependency tree, dependencies of dependencies that happen to have the same name as a project-level Apostrophe module could be loaded by default, crashing the site or causing unexpected behavior. So beginning with this release, Apostrophe scans `package.json` to verify an npm module is actually a dependency of the project itself before attempting to load it as an Apostrophe module.
* Fixes the reference to sanitize-html defaults in the rich text widget.
* Fixes the `toolbarToAllowedStyles` method in the rich text widget, which was not returning any configuration.
* Fixes the broken text alignment in rich text widgets.
* Adds a missing npm dependency on `chokidar`, which Apostrophe and Nunjucks use for template refreshes. In most environments this worked anyway due to an indirect dependency via the `sass` module, but for stability Apostrophe should depend directly on any npm module it uses.
* Fixes the display of inline range inputs, notably broken when using Palette
* Fixes occasional unique key errors from migrations when attempting to start up again with a site that experienced a startup failure before inserting its first document.

### Adds
* Adds Cut and Paste to area controls. You can now Cut a widget to a virtual clipboard and paste it in suitable areas. If an area
can include the widget on the clipboard, a special Clipboard widget will appear in area's Add UI. This works across pages as well.

### Changes
* Apostrophe's Global's UI (the @apostrophecms/global singleton has moved from the admin bar's content controls to
the admin utility tray under a cog icon.
* The context bar's document Edit button, which was a cog icon, has been rolled into the doc's context menu.

## 3.1.3 - 2021-07-16

### Fixes

* Hotfix for an incompatibility between `vue-loader` and `webpack` 5.45.0 which causes a crash at startup in development, or asset build time in production. We have temporarily pinned our dependency to `webpack` 5.44.x. We are [contributing to the discussion around the best long-term fix for vue-loader](https://github.com/vuejs/vue-loader/issues/1854).

## 3.1.2 - 2021-07-14

### Changes

* Removes an unused method, `mapMongoIdToJqtreeId`, that was used in A2 but is no longer relevant.
* Removes deprecated and non-functional steps from the `edit` method in the `AposDocsManager.vue` component.
* Legacy migrations to update 3.0 alpha and 3.0 beta sites to 3.0 stable are still in place, with no functional changes, but have been relocated to separate source files for ease of maintenance. Note that this is not a migration path for 2.x databases. Tools for that are forthcoming.

## 3.1.1 - 2021-07-08

### Fixes

* Two distinct modules may each have their own `ui/src/index.scss` file, similar to the fix already applied to allow multiple `ui/src/index.js` files.

## 3.1.0 - 2021-06-30

### Fixes

* Corrects a bug that caused Apostrophe to rebuild the admin UI on every nodemon restart, which led to excessive wait times to test new code. Now this happens only when `package-lock.json` has been modified (i.e. you installed a new module that might contain new Apostrophe admin UI code). If you are actively developing Apostrophe admin UI code, you can opt into rebuilding all the time with the `APOS_DEV=1` environment variable. In any case, `ui/src` is always rebuilt in a dev environment.
* Updates `cheerio`, `deep-get-set`, and `oembetter` versions to resolve vulnerability warnings.
* Modules with a `ui/src` folder, but no other content, are no longer considered "empty" and do not generate a warning.
* Pushing a secondary context document now always results in entry to draft mode, as intended.
* Pushing a secondary context document works reliably, correcting a race condition that could cause the primary document to remain in context in some cases if the user was not already in edit mode.

### Changes

* Deprecates `self.renderPage` method for removal in next major version.
* Since `ui/src/index.js` files must export a function to avoid a browser error in production which breaks the website experience, we now detect this at startup and throw a more helpful error to prevent a last-minute discovery in production.

## 3.0.1 - 2021-06-17

### Fixes

* Fixes an error observed in the browser console when using more than one `ui/src/index.js` file in the same project. Using more than one is a good practice as it allows you to group frontend code with an appropriate module, or ship frontend code in an npm module that extends Apostrophe.
* Migrates all of our own frontend players and utilities from `ui/public` to `ui/src`, which provides a robust functional test of the above.
* Executes `ui/src` imports without waiting for next tick, which is appropriate as we have positioned it as an alternative to `ui/public` which is run without delay.

## 3.0.0 - 2021-06-16

### Breaks

* Previously our `a3-boilerplate` project came with a webpack build that pushed code to the `ui/public` folder of an `asset` module. Now the webpack build is not needed because Apostrophe takes care of compiling `ui/src` for us. This is good! However, **if you are transitioning your project to this new strategy, you will need to remove the `modules/asset/ui/public` folder from your project manually** to ensure that webpack-generated code originally intended for webpack-dev-server does not fail with a `publicPath` error in the console.
* The `CORE_DEV=1` environment setting has been changed to `APOS_DEV=1` because it is appropriate for anyone who is actively developing custom Apostrophe admin UI using `ui/apos` folders in their own modules.
* Apostrophe now uses Dart Sass, aka the `sass` npm module. The `node-sass` npm module has been deprecated by its authors for some time now. Most existing projects will be unaffected, but those writing their own Apostrophe UI components will need to change any `/deep/` selectors to `::v-deep` and consider making other Dart Sass updates as well. For more information see the [Dart Sass documentation](https://sass-lang.com/dart-sass). Those embracing the new `ui/src` feature should also bear in mind that Dart Sass is being used.

### Changes

* Relationship ids are now stored as aposDocIds (without the locale and mode part). The appropriate locale and mode are known from the request. This allows easy comparison and copying of these properties across locales and fixes a bug with reverse relationships when publishing documents. A migration has been added to take care of this conversion on first startup.
- The `attachment` field type now correctly limits file uploads by file type when using the `fileGroup` field option.
- Uploading SVG files is permitted in the Media Library by default.

### Adds

- Apostrophe now enables you to ship frontend JavaScript and Sass (using the SCSS syntax) without your own webpack configuration.
- Any module may contain modern JavaScript in a `ui/src/index.js` file, which may use `import` to bring in other files in the standard way. Note that **`ui/src/index.js must export a function`**. These functions are called for you in the order modules are initialized.
- Any module may contain a Sass (SCSS) stylesheet in a `ui/src/index.scss` file, which may also import other Sass (SCSS) files.
- Any project that requires IE11 support for `ui/src` JavaScript code can enable it by setting the `es5: true` option to the `@apostrophecms/asset` module. Apostrophe produces separate builds for IE11 and modern browsers, so there is no loss of performance in modern browsers. Code is automatically compiled for IE11 using `babel` and missing language features are polyfilled using `core-js` so you can use promises, `async/await` and other standard modern JavaScript features.
- `ui/public` is still available for raw JavaScript and CSS files that should be pushed *as-is* to the browser. The best use of this feature is to deliver the output of your own custom webpack build, if you have one.
- Adds browser-side `editMode` flag that tracks the state of the current view (edit or preview), located at `window.apos.adminBar.editMode`.
- Support for automatic inline style attribute sanitization for Rich Text widgets.
- Adds text align controls for Rich Text widgets. The following tools are now supported as part of a rich text widget's `toolbar` property:
-- `alignLeft`
-- `alignRight`
-- `alignCenter`
-- `alignJustify`
- `@apostrophecms/express` module now supports the `trustProxy: true` option, allowing your reverse proxy server (such as nginx) to pass on the original hostname, protocol and client IP address.

### Fixes

* Unit tests passing again. Temporarily disabled npm audit checks as a source of critical failures owing to upstream issues with third-party packages which are not actually a concern in our use case.
* Fixed issues with the query builder code for relationships. These issues were introduced in beta 3 but did not break typical applications, except for displaying distinct choices for existing values of a relationship field.
* Checkbox field types can now be used as conditional fields.
* Tracks references to attachments correctly, and introduces a migration to address any attachments previously tracked as part of documents that merely have a relationship to the proper document, i.e. pages containing widgets that reference an image piece.
* Tracks the "previously published" version of a document as a legitimate reference to any attachments, so that they are not discarded and can be brought back as expected if "Undo Publish" is clicked.
* Reverse relationships work properly for published documents.
* Relationship subfields are now loaded properly when `reverseOf` is used.
* "Discard Draft" is available when appropriate in "Manage Pages" and "Manage Pieces."
* "Discard Draft" disables the "Submit Updates" button when working as a contributor.
* Relationship subfields can now be edited when selecting in the full "manage view" browser, as well as in the compact relationship field view which worked previously.
* Relationship subfields now respect the `def` property.
* Relationship subfields are restored if you deselect a document and then reselect it within a single editing experience, i.e. accidentally deselect and immediately reselect, for instance.
* A console warning when editing subfields for a new relationship was fixed.
* Field type `color`'s `format` option moved out of the UI options and into the general options object. Supported formats are "rgb", "prgb", "hex6", "hex3", "hex8", "name", "hsl", "hsv". Pass the `format` string like:
```js
myColorField: {
  type: 'color',
  label: 'My Color',
  options: {
    format: 'hsl'
  }
}
```
* Restored Vue dependency to using semantic versioning now that Vue 2.6.14 has been released with a fix for the bug that required us to pin 2.6.12.
* Nunjucks template loader is fully compatible with Linux in a development environment.
* Improved template performance by reusing template loaders.
* `min` and `max` work properly for both string-like and number-like fields.
* Negative numbers, leading minus and plus signs, and trailing periods are accepted in the right ways by appropriate field types.
* If a user is inadvertently inserted with no password, set a random password on the backend for safety. In tests it appears that login with a blank password was already forbidden, but this provides an additional level of certainty.
* `data.page` and `data.contextOptions` are now available in `widget.html` templates in most cases. Specifically, they are available when loading the page, (2) when a widget has just been inserted on the page, and (3) when a widget has just been edited and saved back to the page. However, bear in mind that these parameters are never available when a widget is being edited "out of context" via "Page Settings", via the "Edit Piece" dialog box, via a dialog box for a parent widget, etc. Your templates should be written to tolerate the absence of these parameters.
* Double slashes in the slug cannot be used to trick Apostrophe into serving as an open redirect (fix ported to 3.x from 2.92.0).
* The global doc respects the `def` property of schema fields when first inserted at site creation time.
* Fixed fragment keyword arguments being available when not a part of the fragment signature.

## 3.0.0-beta.3.1 - 2021-06-07

### Breaks
- This backwards compatibility break actually occurred in 3.0.0-beta.3 and was not documented at that time, but it is important to know that the following Rich Text tool names have been updated to match Tiptap2's convention:
-- `bullet_list` -> `bulletList`
-- `ordered_list` -> `orderedList`
-- `code_block` -> `codeBlock`
-- `horizontal_rule` -> `horizontalRule`

### Fixes

- Rich Text default tool names updated, no longer broken. Bug introduced in 3.0.0-beta.3.
- Fixed Rich Text's tool cascade to properly account for core defaults, project level defaults, and area-specific options.

## 3.0.0-beta.3 - 2021-06-03

### Security Fixes

The `nlbr` and `nlp` Nunjucks filters marked their output as safe to preserve the tags that they added, without first escaping their input, creating a CSRF risk. These filters have been updated to escape their input unless it has already been marked safe. No code changes are required to templates whose input to the filter is intended as plaintext, however if you were intentionally leveraging this bug to output unescaped HTML markup you will need to make sure your input is free of CSRF risks and then use the `| safe` filter before the `| nlbr` or `| nlp` filter.

### Adds

- Added the `ignoreUnusedFolderWarning` option for modules that intentionally might not be activated or inherited from in a particular startup.
- Better explanation of how to replace macros with fragments, in particular how to call the fragments with `{% render fragmentName(args) %}`.

### Fixes

- Temporarily pinned to Vue 2.6.12 to fix an issue where the "New" button in the piece manager modals disappeared. We think this is a bug in the newly released Vue 2.6.13 but we are continuing to research it.
- Updated dependencies on `sanitize-html` and `nodemailer` to new major versions, causing no bc breaks at the ApostropheCMS level. This resolved two critical vulnerabilities according to `npm audit`.
- Removed many unused dependencies.
- The data retained for "Undo Publish" no longer causes slug conflicts in certain situations.
- Custom piece types using `localized: false` or `autopublish: true,` as well as singleton types, now display the correct options on the "Save" dropdown.
- The "Save and View," "Publish and View" and/or "Save Draft and Preview" options now appear only if an appropriate piece page actually exists for the piece type.
- Duplicating a widget now properly assigns new IDs to all copied sub-widgets, sub-areas and array items as well.

- Added the `ignoreUnusedFolderWarning` option for modules that intentionally might not be activated or inherited from in a particular startup.
- If you refresh the page while previewing or editing, you will be returned to that same state.

### Notices

- Numerous `npm audit` vulnerabily warnings relating to `postcss` 7.x were examined, however it was determined that these are based on the idea of a malicious SASS coder attempting to cause a denial of service. Apostrophe developers would in any case be able to contribute JavaScript as well and so are already expected to be trusted parties. This issue must be resolved upstream in packages including both `stylelint` and `vue-loader` which have considerable work to do before supporting `postcss` 8.x, and in any case public access to write SASS is not part of the attack surface of Apostrophe.

### Changes

- When logging out on a page that only exists in draft form, or a page with access controls, you are redirected to the home page rather than seeing a 404 message.

- Rich text editor upgraded to [tiptap 2.x beta](https://www.tiptap.dev) :tada:. On the surface not a lot has changed with the upgrade, but tiptap 2 has big improvements in terms of speed, composability, and extension support. [See the technical differences of tiptap 1 and 2 here](https://www.tiptap.dev/overview/upgrade-guide#reasons-to-upgrade-to-tiptap-2x)

## 3.0.0-beta.2 - 2021-05-21

### **Breaks**

- The `updateModified: false` option, formerly supported only by `apos.doc.update`, has been renamed to `setModified: false` and is now supported by `apos.doc.insert` as well. If explicitly set to false, the insert and update methods will leave the `modified` property alone, rather than trying to detect or infer whether a change has been made to the draft relative to the published version.
- The `permission` module no longer takes an `interestingTypes` option. Instead, doc type managers may set their `showPermissions` option to `true` to always be broken out separately in the permissions explorer, or explicitly set it to `false` to never be mentioned at all, even on a list of typical piece types that have the same permissions. This allows module creators to ship the right options with their modules rather than requiring the developer to hand-configure `interestingTypes`.
- When editing users, the permissions explorer no longer lists "submitted draft" as a piece type.
- Removed `apos.adminBar.group` method, which is unlikely to be needed in 3.x. One can group admin bar items into dropdowns via the `groups` option.
- Raw HTML is no longer permitted in an `apos.notify` message parameter. Instead, `options.buttons` is available. If present, it must be an array of objects with `type` and `label` properties. If `type` is `'event'` then that button object must have `name` and `data` properties, and when clicked the button will trigger an apos bus event of the given `name` with the provided `data` object. Currently `'event'` is the only supported value for `type`.

### Adds

- The name `@apostrophecms/any-page-type` is now accepted for relationships that should match any page. With this change, the doc type manager module name and the type name are now identical for all types in 3.x. However, for backwards compatibility `@apostrophecms/page` is still accepted. `apos.doc.getManager` will accept either name.
- Sets the project root-level `views` directory as the default fallback views directory. This is no longer a necessary configuration in projects unless they want to change it on the `@apostrophecms/template` option `viewsFolderFallback`.
- The new `afterAposScripts` nunjucks block allows for pushing markup after Apostrophe's asset bundle script tag, at the end of the body. This is a useful way to add a script tag for Webpack's hot reload capabilities in development while still ensuring that Apostrophe's utility methods are available first, like they are in production.
- An `uploadfs` option may be passed to the `@apostrophecms/asset` module, in order to pass options configuring a separate instance of `uploadfs` specifically for the static assets. The `@apostrophecms/uploadfs` module now exports a method to instantiate an uploadfs instance. The default behavior, in which user-uploaded attachments and static assets share a single instance of uploadfs, is unchanged. Note that asset builds never use uploadfs unless `APOS_UPLOADFS_ASSETS=1` is set in the environment.
- `AposButtonSplit` is a new UI component that combines a button with a context menu. Users can act on a primary action or change the button's function via menu button to the right of the button itself.
- Developers can now pass options to the `color` schema field by passing a `pickerOptions` object through your field. This allows for modifying/removing the default color palette, changing the resulting color format, and disabling various UI. For full set of options [see this example](https://github.com/xiaokaike/vue-color/blob/master/src/components/Sketch.vue)
- `AposModal` now emits a `ready` event when it is fully painted and can be interacted with by users or code.
- The video widget is now compatible with vimeo private videos when the domain is on the allowlist in vimeo.

### Changes

- You can now override the parked page definition for the home page without copying the entirety of `minimumPark` from the source code. Specifically, you will not lose the root archive page if you park the home page without explicitly parking the archive page as well. This makes it easier to choose your own type for the home page, in lieu of `@apostrophecms/home-page`.

### Fixes

- Piece types like users that have a slug prefix no longer trigger a false positive as being "modified" when you first click the "New" button.
- The `name` option to widget modules, which never worked in 3.x, has been officially removed. The name of the widget type is always the name of the module, with the `-widget` suffix removed.
- The home page and other parked pages should not immediately show as "pending changes."
- In-context editing works properly when the current browser URL has a hash (portion beginning with `#`), enabling the use of the hash for project-specific work. Thanks to [https://stepanjakl.com/](Štěpán Jákl) for reporting the issue.
- When present, the `apos.http.addQueryToUrl` method preserves the hash of the URL intact.
- The home page and other parked pages should not immediately show as "pending changes."
- The browser-side `apos.http.parseQuery` function now handles objects and arrays properly again.
- The in-context menu for documents has been refactored as a smart component that carries out actions on its own, eliminating a great deal of redundant code, props and events.
- Added additional retries when binding to the port in a dev environment.
- The "Submit" button in the admin bar updates properly to "Submitted" if the submission happens in the page settings modal.
- Skipping positional arguments in fragments now works as expected.
- The rich text editor now supports specifying a `styles` array with no `p` tags properly. A newly added rich text widget initially contains an element with the first style, rather than always a paragraph. If no styles are configured, a `p` tag is assumed. Thanks to Stepan Jakl for reporting the issue.

### Changes
- Editor modal's Save button (publish / save draft / submit) now updated to use the `AposSplitButton` component. Editors can choose from several follow-up actions that occur after save, including creating another piece of content of the same type, being taken to the in-context version of the document, or being returned to the manager. Editor's selection is saved in localstorage, creating a remembered preference per content type.

## 3.0.0-beta.1.1 - 2021-05-07

### Fixes

- A hotfix for an issue spotted in beta 1 in our demo: all previously published pages of sites migrated from early alpha releases had a "Draft" label until published again.

## 3.0.0-beta.1 - 2021-05-06

### **Breaks**

- Removes the `firstName` and `lastName` fields in user pieces.
- The query parameters `apos-refresh`, `apos-edit`, `apos-mode` and `apos-locale` are now `aposRefresh`, `aposEdit`, `aposMode`and `aposLocale`. Going forward all query parameters will be camelCase for consistency with query builders.

### Changes

- Archiving a page or piece deletes any outstanding draft in favor of archiving the last published version. Previously the behavior was effectively the opposite.
- "Publish Changes" button label has been changes to "Update".
- Draft mode is no longer the default view for published documents.
- The page and piece manager views now display the title, etc. of the published version of a document, unless that document only exists in draft form. However a label is also provided indicating if a newer draft is in progress.
- Notifications have been updated with a new visual display and animation style.

### **Adds**

- Four permissions roles are supported and enforced: guest, contributor, editor and admin. See the documentation for details. Pre-existing alpha users are automatically migrated to the admin role.
- Documents in managers now have context sensitive action menus that allow actions like edit, discard draft, archive, restore, etc.
- A fragment call may now have a body using `rendercall`, just like a macro call can have a body using `call`. In addition, fragments can now have named arguments, just like macros. Many thanks to Miro Yovchev for contributing this implementation.
- Major performance improvement to the `nestedModuleSubdirs` option.
- Updates URL fields and oEmbed URL requests to use the `httpsFix` option in launder's `url()` method.
- Documents receive a state label based on their document state (draft, pending, pending updates)
- Contributors can submit drafts for review ("Submit" versus "Submit Updates").
- Editors and admins can manage submitted drafts.
- Editors and admins can easily see the number of proposed changes awaiting their attention.
- Support for virtual piece types, such as submitted drafts, which in actuality manage more than one type of doc.
- Confirm modals now support a schema which can be assessed after confirmation.
- When archiving and restoring pages, editors can chose whether the action affects only this document or this document + children
- Routes support the `before` syntax, allowing routes that are added to Express prior to the routes or middleware of another module. The syntax `before: 'middleware:moduleName'` must be used to add the route prior to the middleware of `moduleName`. If `middleware:` is not used, the route is added before the routes of `moduleName`. Note that normally all middleware is added before all routes.
- A `url` property can now optionally be specified when adding middleware. By default all middleware is global.
- The pieces REST GET API now supports returning only a count of all matching pieces, using the `?count=1` query parameter.
- Admin bar menu items can now specify a custom Vue component to be used in place of `AposButton`.
- Sets `username` fields to follow the user `title` field to remove an extra step in user creation.
- Adds default data to the `outerLayoutBase.html` `<title>` tag: `data.piece.title or data.page.title`.
- Moves the core UI build task into the start up process. The UI build runs automatically when `NODE_ENV` is *not* 'production' and when:
    1. The build folder does not yet exist.
    2. The package.json file is newer than the existing UI build.
    3. You explicitly tell it to by setting the environment variable `CORE_DEV=1`
- The new `._ids(_idOrArrayOfIds)` query builder replaces `explicitOrder` and accepts an array of document `_id`s or a single one. `_id` can be used as a multivalued query parameter. Documents are returned in the order you specify, and just like with single-document REST GET requests, the locale of the `_id`s is overridden by the `aposMode` query parameter if present.
- The `.withPublished(true)` query builder adds a `_publishedDoc` property to each returned draft document that has a published equivalent. `withPublished=1` can be used as a query parameter. Note this is not the way to fetch only published documents. For that, use `.locale('en:published')` or similar.
- The server-side implementation of `apos.http.post` now supports passing a `FormData` object created with the `[form-data](https://www.npmjs.com/package/form-data)` npm module. This keeps the API parallel with the browser-side implementation and allows for unit testing the attachments feature, as well as uploading files to internal and external APIs from the server.
- `manuallyPublished` computed property moved to the `AposPublishMixin` for the use cases where that mixin is otherwise warranted.
- `columns` specified for a piece type's manage view can have a name that uses "dot notation" to access a subproperty. Also, for types that are localized, the column name can begin with `draft:` or `published:` to specifically display a property of the draft or published version of the document rather than the best available. When a prefix is not used, the property comes from the published version of the document if available, otherwise from the draft.
- For page queries, the `children` query builder is now supported in query strings, including the `depth` subproperty. For instance you could fetch `/api/v1/@apostrophecms/page/id-of-page?children=1` or `/api/v1/@apostrophecms/page/id-of-page?children[depth]=3`.
- Setting `APOS_LOG_ALL_QUERIES=1` now logs the projection, skip, limit and sort in addition to the criteria, which were previously logged.

### **Fixes**

- Fragments can now call other fragments, both those declared in the same file and those imported, just like macros calling other macros. Thanks to Miro Yovchev for reporting the issue.
- There was a bug that allowed parked properties, such as the slug of the home page, to be edited. Note that if you don't want a property of a parked page to be locked down forever you can use the `_defaults` feature of parked pages.
- A required field error no longer appears immediately when you first start creating a user.
- Vue warning in the pieces manager due to use of value rather than name of column as a Vue key. Thanks to Miro Yovchev for spotting the issue.
- "Save Draft" is not an appropriate operation to offer when editing users.
- Pager links no longer break due to `aposRefresh=1` when in edit mode. Also removed superfluous `append` query parameter from these.
- You may now intentionally clear the username and slug fields in preparation to type a new value. They do not instantly repopulate based on the title field when you clear them.
- Language of buttons, labels, filters, and other UI updated and normalized throughout.
- A contributor who enters the page tree dialog box, opens the editor, and selects "delete draft" from within the editor of an individual page now sees the page tree reflect that change right away.
- The page manager listens for content change events in general and its refresh mechanism is robust in possible situations where both an explicit refresh call and a content change event occur.
- Automatically retries once if unable to bind to the port in a dev environment. This helps with occasional `EADDRINUSE` errors during nodemon restarts.
- Update the current page's context bar properly when appropriate after actions such as "Discard Draft."
- The main archive page cannot be restored, etc. via the context menu in the page tree.
- The context menu and "Preview Draft" are both disabled while errors are present in the editor dialog box.
- "Duplicate" should lead to a "Publish" button, not an "Update" button, "Submit" rather than "Submit Update," etc.
- When you "Duplicate" the home page you should be able to set a slug for the new page (parked properties of parked pages should be editable when making a duplicate).
- When duplicating the home page, the suggested slug should not be `/` as only one page can have that slug at a time.
- Attention is properly called to a slug conflict if it exists immediately when the document is opened (such as making a copy where the suggested slug has already been used for another copy).
- "Preview Draft" never appears for types that do not use drafts.
- The toggle state of admin bar utility items should only be mapped to an `is-active` class if, like palette, they opt in with `toggle: true`
- Fixed unique key errors in the migrate task by moving the parking of parked pages to a new `@apostrophecms/migrate:after` event handler, which runs only after migrations, whether that is at startup (in dev) or at the end of the migration task (in production).
- UI does not offer "Archive" for the home page, or other archived pages.
- Notification checks and other polling requests now occur only when the tab is in the foreground, resolving a number of problems that masqueraded as other bugs when the browser hit its connection limit for multiple tabs on the same site.
- Parked pages are now parked immediately after database migrations are checked and/or run. In dev this still happens at each startup. In production this happens when the database is brand new and when the migration task is manually run.

## 3.0.0-alpha.7 - 2021-04-07

### Breaks

* The `trash` property has been renamed `archived`, and throughout the UI we refer to "archiving" and the "archive" rather than "move to trash" and the "trash can." A database migration is included to address this for existing databases. However, **if you set the minimumPark option, or used a boilerplate in which it is set,** you will need to **change the settings for the `parkedId: 'trash'` page to match those [currently found in the `minimumPark` option setting in the `@apostrophecms/page` source code](https://github.com/apostrophecms/apostrophe/blob/481252f9bd8f42b62648a0695105e6e9250810d3/modules/%40apostrophecms/page/index.js#L25-L32).

### Adds

* General UX and UI improvements to the experience of moving documents to and from the archive, formerly known as the trash.
* Links to each piece are available in the manage view when appropriate.
* Search is implemented in the media library.
* You can now pass core widgets a `className` option when configuring them as part of an area.
* `previewDraft` for pieces, adds a Preview Draft button on creation for quick in-context editing. Defaults to true.

### Changes

* Do not immediately redirect to new pages and pieces.
* Restored pieces now restore as unpublished drafts.
* Refactored the admin bar component for maintainability.
* Notification style updates

### Fixes

* Advisory lock no longer triggers an update to the modification timestamp of a document.
* Attempts to connect Apostrophe 3.x to an Apostrophe 2.x database are blocked to prevent content loss.
* "Save as Draft" is now available as soon as a new document is created.
* Areas nested in array schema fields can now be edited in context.
* When using `apos.image.first`, the alt attribute of the image piece is available on the returned attachment object as `._alt`. In addition, `_credit` and `_creditUrl` are available.
* Fixes relating to the editing of widgets in nested areas, both on the page and in the modal.
* Removed published / draft switch for unpublished drafts.
* "Publish Changes" appears only at appropriate times.
* Notifications moved from the bottom right of the viewport to the bottom center, fixing some cases of UI overlap.

## 3.0.0-alpha.6.1 - 2021-03-26

### Fixes

* Conditional fields (`if`) and the "following values" mechanism now work properly in array item fields.
* When editing "Page Settings" or a piece, the "publish" button should not be clickable if there are errors.

## 3.0.0-alpha.6 - 2021-03-24

### Adds
* You can "copy" a page or a piece via the ⠇ menu.
* When moving the current page or piece to the trash, you are taken to the home page.
* `permissions: false` is supported for piece and page insert operations.
* Adds note to remove deprecated `allowedInChooser` option on piece type filters.
* UX improvement: "Move to Trash" and "Restore" buttons added for pieces, replacing the boolean field. You can open a piece that is in the trash in a read-only way in order to review it and click "Restore."
* Advisory lock support has been completed for all content types, including on-page, in-context editing. This prevents accidental conflicts between editors.
* Image widgets now accept a `size` context option from the template, which can be used to avoid sending a full-width image for a very small placement.
* Additional improvements.

### Fixes
* Fixes error from missing `select` method in `AposPiecesManager` component.
* No more migration messages at startup for brand-new sites.
* `max` is now properly implemented for relationships when using the manager dialog box as a chooser.
* "Trash" filter now displays its state properly in the piece manager dialog box.
* Dragging an image to the media library works reliably.
* Infinite loop warning when editing page titles has been fixed.
* Users can locate the tab that still contains errors when blocked from saving a piece due to schema field errors.
* Calling `insert` works properly in the `init` function of a module.
* Additional fixes.

### Breaks

* Apostrophe's instance of `uploadfs` has moved from `apos.attachment.uploadfs` to `apos.uploadfs`. The `uploadfs` configuration option has similarly moved from the `@apostrophecms/attachment` module to the `@apostrophecms/uploadfs` module. `imageSizes` is still an option to `@apostrophecms/attachment`.

## 3.0.0-alpha.5 - 2021-02-11

* Conditional fields are now supported via the new `if` syntax. The old 2.x `showFields` feature has been replaced with `if: { ... }`.
* Adds the option to pass context options to an area for its widgets following the `with` keyword. Context options for widgets not in that area (or that don't exist) are ignored. Syntax: `{% area data.page, 'areaName' with { '@apostrophecms/image: { size: 'full' } } %}`.
* Advisory locking has been implemented for in-context editing, including nested contexts like the palette module. Advisory locking has also been implemented for the media manager, completing the advisory locking story.
* Detects many common configuration errors at startup.
* Extends `getBrowserData` in `@apostrophecms/doc-type` rather than overwriting the method.
* If a select element has no default, but is required, it should default to the first option. The select elements appeared as if this were the case, but on save you would be told to make a choice, forcing you to change and change back. This has been fixed.
* Removes 2.x piece module option code, including for `contextual`, `manageViews`, `publishMenu`, and `contextMenu`.
* Removes admin bar module options related to 2.x slide-out UI: `openOnLoad`, `openOnHomepageLoad`, `closeDelay`.
* Fixed a bug that allowed users to appear to be in edit mode while looking at published content in certain edge cases.
* The PATCH API for pages can now infer the correct _id in cases where the locale is specified in the query string as an override, just like other methods.
* Check permissions for the delete and publish operations.
* Many bug fixes.

### Breaks
* Changes the `piecesModuleName` option to `pieceModuleName` (no "s") in the `@apostrophecms/piece-page-type` module. This feature is used only when you have two or more piece page types for the same piece type.

## 3.0.0-alpha.4.2 - 2021-01-27

* The `label` option is no longer required for widget type modules. This was already true for piece type and page type modules.
* Ability to namespace asset builds. Do not push asset builds to uploadfs unless specified.

### Breaking changes

* Removes the `browser` module option, which was only used by the rich text widget in core. All browser data should now be added by extending or overriding `getBrowserData` in a module. Also updates `getComponentName` to reference `options.components` instead of `options.browser.components`.

## 3.0.0-alpha.4.1

* Hotfix: the asset module now looks for a `./release-id` file (relative to the project), not a `./data/release-id` file, because `data` is not a deployed folder and the intent of `release-id` is to share a common release identifier between the asset build step and the deployed instances.

## 3.0.0-alpha.4

* **"Fragments" have been added to the Apostrophe template API, as an alternative to Nunjucks' macros, to fully support areas and async components.** [See the A3 alpha documentation](https://a3.docs.apos.dev/guide/widgets-and-templates/fragments.html) for instructions on how to use this feature.
* **CSS files in the `ui/public` subdirectory of any module are now bundled and pushed to the browser.** This allows you to efficiently deliver your CSS assets, just as you can deliver JS assets in `ui/public`. Note that these assets must be browser-ready JS and CSS, so it is customary to use your own webpack build to generate them. See [the a3-boilerplate project](https://github.com/apostrophecms/a3-boilerplate) for an example, especially `webpack.config.js`.
* **More support for rendering HTML in REST API requests.** See the `render-areas` query parameter in [piece and page REST API documentation](https://a3.docs.apos.dev/reference/api/pieces.html#get-api-v1-piece-name).
* **Context bar takeover capability,** for situations where a secondary document should temporarily own the undo/redo/publish UI.
* **Unpublished pages in the tree** are easier to identify
* **Range fields** have been added.
* **Support for npm bundles is back.** It works just like in 2.x, but the property is `bundle`, not `moogBundle`. Thanks to Miro Yovchev.

### Breaking changes

* **A3 now uses webpack 5.** For now, **due to a known issue with vue-loader, your own project must also be updated to use webpack 5.** The a3-boilerplate project has been updated accordingly, so you may refer to [the a3-boilerplate project](https://github.com/apostrophecms/a3-boilerplate) for an example of the changes to be made, notably in `webpack.config.js` and `package.json`. We are in communication with upstream developers to resolve the issue so that projects and apostrophe core can use different major versions of webpack.

## 3.0.0-alpha.3

Third alpha release of 3.x. Introduced draft mode and the "Publish Changes" button.

## 3.0.0-alpha.2

Second alpha release of 3.x. Introduced a distinct "edit" mode.

## 3.0.0-alpha.1

First alpha release of 3.x.

## 2.220.1 (2021-06-09)

### Fixes

* Simply a version bump.

## 2.220.0 (2021-06-02)

### Added

* Adds `autoCommitPageMoves` flag in workflow to commit only pages moves automatically, manages error notification.

## 2.119.1 (2021-05-27)

### Security Fixes

The `nlbr` and `nlp` Nunjucks filters marked their output as safe to preserve the tags that they added, without first escaping their input, creating a CSRF risk. These filters have been updated to escape their input unless it has already been marked safe. No code changes are required to templates whose input to the filter is intended as plaintext, however if you were intentionally leveraging this bug to output unescaped HTML markup you will need to make sure your input is free of CSRF risks and then use the `| safe` filter before the `| nlbr` or `| nlp` filter.

### Fixes

* Updates uses of "whitelist" to "allowlist" to follow project practices.

## 2.119.0 (2021-05-20)

### Fixes

* Send the `Referer` header with oembed requests. This allows vimeo private videos locked down by domain name to be embedded.

### Added
* When `enableAltField` option is set to `true`, we now copy the `alt` field from `apostrophe-images` schema to the `attachment` piece when using `apos.images.first` or `apos.attachments.first`.

## 2.118.0 (2021-05-05)

### Added
* It's now possible to set the status code when redirecting using `req.redirect` by setting `req.statusCode`. When it it is not set, `apostrophe-pages` will fallback to 302 (Found) as previously. Thanks to Jonathan Garijo for contributing this feature.

## 2.117.1 (2021-04-07)

### Fixes
* Deleted unnecessary assignment of choices in the `joinByArray` field type definition. Thanks to [Eduardo Correal](https://github.com/ecb34) for the contribution.
* Documents with locales and those without have always been considered to have different locales for purposes of the unique slug index, but the UI feature to detect slug conflicts and offer help regarded them as in the same namespace, preventing save operations in the UI.

## 2.117.0 (2021-03-24)
* The browser-pushed versions of jQuery and lodash have been updated to address security scanner reports. jQuery is now on its latest release, 3.6.0. lodash is now on version 3.10.4 as found in the [maintained branch of lodash 3.x](https://github.com/sailshq/lodash) provided by the [Sails](https://sailsjs.com) team. Note that in "lean mode," we do not push these libraries at all except when a user is logged in. If you do not want the overhead we encourage you to learn about lean mode.
* Fixes `options.arrangeFields` for `apostrophe-html-widgets`
* Address low-risk denial-of-service vulnerability. It was possible to cause a restart by attempting to get an advisory lock on a document for which a lock already existed, without logging in. This could occur only if an editor happened to be working with that document or had worked with it within the advisory lock timeout time.
* Adds suggestions list for pieces search bar, it uses autocomplete cursor and displays matching words from `highSearchWords`.

## 2.116.1 (2021-03-10)
* Fixes a user interface bug in the chooser modals where the footer pagination was hidden behind the left column.
* Fixes page slug updated twice when committing a page move.
* Eliminated potential race condition while inserting groups if Apostrophe is starting up for the very first time in two processes simultaneously.

## 2.116.0 (2021-02-25)
* Eliminated 75% of database operations required to track attachments referenced in a document when inserted or updated. This yields a significant performance boost in very large databases.
* `skipAttachments` option added for `insert` and `update` operations in those situations where this is not enough and you are absolutely certain there can never be an attachment in the schema or in a widget schema present in the document, not even via an area that is only defined in a template.

Thanks to Michelin for their support of this work.

## 2.115.1 (2021-02-24)
* Fixes an error when saving an edited Tag in the Tag Manager.

## 2.115.0 (2021-02-02)
* When `enableAltField` option is set to `true`, add an `alt` field to `apostrophe-images` schema. And use it in `apostrophe-images-widget`, in `<img>` alt attributes.

## 2.114.0 (2021-01-13)
* Fixes image manager double-scroll bar bug.
* When a `styles` config with a single object is passed to an `apostrophe-rich-text` widget, use that as the default style. Thanks to [Fredrik Ekelund](https://github.com/fredrikekelund) for the contribution.
* The media library now offers filters by orientation (landscape, portrait, square) and by file type (jpg, png, gif). Thanks to Michelin for their support of this work.
* Orientation properties for attachments have been cleaned up, and a migration provided. All attachments for images will have correct `square`, `landscape` and `portrait` boolean flags.

## 2.113.2 (2020-12-14)
* Hotfixes for Node 14 compatibility issues relating to watching template files for modification.
* Improvements to README.

## 2.113.1 (2020-11-04)
* Updates the logo in the README.

## 2.113.0 (2020-10-21)
* Remove published columns in apostrophe-users and apostrophe-groups, the modules where this field does not exist.
* Add `type` to forbiddenFields for apostrophe-pieces schemas. Thanks to [Jose96GIT](https://github.com/Jose96GIT) for the contribution. If you are using Apostrophe Workflow, you must be on `2.38.2` or later of that module because of this update.

## 2.112.1 (2020-10-07)
* When configuring columns in the pieces manager, the `listProjection` option was accidentally altered in a way that would impact other subclasses of pieces. This has been fixed.

## 2.112.0 (2020-10-02)

* Security: Apostrophe's oembed support has always consulted a list of safe sites, however the fallback support for embedding site previews via Open Graph did not consult such a list. There was no XSS risk, but this could be exploited to scan for open ports behind a firewall, and potentially to obtain title tags and page body text from webpages behind a firewall as well, if they had no login provisions. Note that this risk existed only if the public Apostrophe site was running on a server that could "see" these Intranet sites, which is rare (a public website is usually not hosted on an Intranet, port forwarding would typically be needed to make that possible). However to eliminate the risk our Open Graph fallback support now consults the same list of safe sites used for oembed. This Open Graph embed feature is not actually used by Apostrophe's video widgets, so this change will only impact developers who discovered the feature and chose to use it independently. If you are affected, add additional sites to the `safeList` option of `apostrophe-oembed`. For backwards compatibility the `whitelist` option is also accepted. Thanks to Rudi van Hierden for reporting the issue.

* Security: the `uploadfs` module has been updated. Since this is a sub-dependency you must `npm update` your Apostrophe project to get this update, which eliminates `npm audit` warnings regarding Google Cloud Storage. Note that after this update Google Cloud Storage can no longer be used with Apostrophe if your server is still running Node 8. Other storage backends still work with Node 8 as of this writing.

* Node 8 deprecation notice: for the time being, Apostrophe does still run on Node 8. However, since Node 8 has passed its end of life date, this support is unofficial and may be terminated soon. All projects should upgrade to a current Long Term Support version of Node.

* Clean up `fs.watch` calls from the nunjucks loader properly when destroying an `apos` object, so that the process can close and/or memory be recovered.

## 2.111.4 (2020-09-23)

* The `View File` button now accesses the original version of an image, not a scaled version. This was always the intention, but 2.x defaults to the `full` size and we initially missed it. Thanks to Quentin Mouraret for this contribution.
* LESS compilation errors during `apostrophe:generation` are now reported properly, resulting in a clean process exit. Previously they resulted in a hung process.

## 2.111.3 (2020-08-26)

* When Apostrophe is running behind a proxy server like nginx, you can now instruct it to trust the `X-Forwarded-*` headers by passing the `trustProxy: true` option to `apostrophe-express`. If Apostrophe is generating `http:` URLs when they should be `https:`, this is most likely what you need.

## 2.111.2 (2020-08-19)

* Fixed a conflict between `express.static` and apostrophe's automatic removal of trailing slashes from possible page URLs. Apostrophe's intent in using `express.static` is only to deliver static assets. So we have made that intent clear by disabling the `redirect` option of `express.static`, which attempts to add a trailing slash whenever a folder exists on disk by that name, resulting in an infinite redirect loop.

## 2.111.1 (2020-08-17)

* Fixed an incompatibility between apostrophe-workflow and MongoDB 4.4. Prior to version 4.4, MongoDB allowed a projection to contain both a parent property and one of its children, for instance `workflowLastCommitted` and `workflowLastCommitted.at`. Beginning with version 4.4 this causes an error, breaking the list view of pieces when workflow is present. For backwards compatibility, version 2.111.1 of Apostrophe now checks all projections coming from Apostrophe's cursors for this issue and removes the projection for the sub-property on the fly. This does not cause any compatibility issues of its own because projecting the parent always gives you the sub-property anyway.

## 2.111.0 (2020-08-12)

* By popular request, "Add Widget" dropdown menus are better organized now, with support for categories of widgets. You can configure this optional feature like so:

```
apos.area(data.page, 'areaNameHere', {
  widgets: { ... you must configure your widgets as usual ... }
  widgetGroups: {
    'Content': [ 'apostrophe-rich-text', 'apostrophe-images' ],
    'Layout': [ 'one-column', 'two-column' ]
  }
}
```

Every widget type you specify for `widgetGroups` must still be configured in `widgets`.

If `widgetGroups` is not present the "add widget" dropdown menu will appear as it always did.

* Removes the `aposBody` template macro, which was unused.

## 2.110.0 (2020-07-29)

* Security: added support for throttling login attempts. If you set the `throttle` option of `apostrophe-login` to `{ allowedAttempts: 3, perMinutes: 1, lockoutMinutes: 1 }`, a user will be locked out and unable to try again for 1 minute after three failed login attempts in 1 minute. Thanks to Michelin for making this work possible via [Apostrophe Enterprise Support](https://apostrophecms.org/support/enterprise-support).
* Schemas: you may now set a regular expression to be used to validate any `string` schema field by setting the `pattern` property of the schema field. **Please note
that `pattern` must be a string,** not a regular expression literal. Otherwise it
will only be validated on the server side, causing confusion for the user when it
is not reported on the browser side. You may also set `patternErrorMessage` to
provide a clear explanation to the user when their input does not match. When
setting `pattern` as a string always remember to escape the `\` character properly
(you will often need two `\` characters, for instance `\\w`). To avoid Denial of Service attacks, take care to avoid [evil regular expressions](https://en.wikipedia.org/wiki/ReDoS).
* Security: added an `apostrophe-login:before` promise event which is emitted with `(req)` before a login attempt is evaluated. If a handler throws a string as an error, that string is internationalized and displayed as a login error, otherwise login proceeds normally. This can be used to implement features like the new `apostrophe-login-recaptcha` module, which you can install separately.
* Security: to ease implementation of `apostrophe-login-recaptcha`, the login form now has `data-apos-login-form` and `data-apos-login-submit-button` attributes on the appropriate elements.
* Security: when requiring Google Authenticator or a similar app for login (TOTP), you may now limit the requirement to certain groups, by passing a setting like `totp: { groups: true }` to the `apostrophe-login` module rather than just `totp: true`. Admins may then select which groups actually require TOTP by selecting it when editing the group (look at the permissions tab). In addition, the existing `totp` option has been added to the module documentation.

## 2.109.0 (2020-07-15)

* Add [heic-to-jpeg-middleware](https://github.com/boutell/heic-to-jpeg-middleware) to support uploading `heic/heif` images (the standard format for recent iPhones/iPads). Many thanks to Gabriel L. Maljkovich for their contributions to the underlying middleware as well as the integration with Apostrophe.
* Add CSS to maintain spacing of admin UI.

## 2.108.1 (2020-07-01)

* Updates documentation of the `clonePermanent` utility method.
* The http response to dismissing a notification should not include any information about the mongodb connection. The response previously included relatively low-risk information, including the IP address of the MongoDB server but not enough to make an unauthorized connection when the MongoDB server and/or firewall are properly configured.

## 2.108.0 (2020-06-07)

* UX improvement: if a piece type has the `contextual: true` option set and workflow is present, do not default published to `false`. There is already a good opportunity to review before the public sees the piece afforded by workflow.

* If called with a scalar argument, `apos.utils.clonePermanent` now returns scalars (strings, booleans, numbers) as-is. This makes it easier to use the method when the argument might or might not be an object that requires cloning.

## 2.107.2 (2020-06-10)

* Fixed a regression that caused difficulty saving array fields with `color` subfields in their schema. This regression was introduced in 2.107.0.

## 2.107.1 (2020-06-03)

* The `distinctCounts` feature (also known as `counts: true` for `piecesFilters`) is now compatible with the `apostrophe-db-mongo-3-driver` module, when in use. Note that there is little benefit to that module now that `emulate-mongo-2-driver` is standard in Apostrophe and employs the MongoDB 3.x driver under the hood but provides a 2.x-compatible API. However those who strongly prefer the 3.x driver APIs for direct MongoDB queries may use `apostrophe-db-mongo-3-driver` with more confidence given this fix.

## 2.107.0 (2020-05-20)

* CKEditor has been updated to version 4.14, addressing a low-risk XSRF vulnerability. The vulnerability required that the source code editor feature be activated and that a user with editing privileges be convinced to import specially crafted markup, which is unlikely in practice.
* Users may now intentionally clear a `time` field, whether or not it has a `def` setting, in which case it is stored as `null` (unless `required: true` is present). The inability to do this was a regression introduced in version 2.102.0.
* Developers can now pass a `spectrumOptions` object to a `color` field and take full control of Spectrum, the plugin that powers Apostrophe's color picker. [Documentation for this configuration here.](https://docs.apostrophecms.org/reference/field-types/color.html#example)
* Activating the `objectNotation` option to `i18n` no longer causes problems for certain strings in Apostrophe's admin interface, which does not use it. You will see alternate Unicode characters for the `:` and `.` characters in these strings if you do choose to translate them. These are transformed back for end users.

## 2.106.3 (2020-05-06)

* Fixes a page tree interface bug that would cause pages to be lost when they
were trashed with their parent, then the parent was dragged out of the trash.
This only effected projects with `trashInSchema: true` set in the
`apostrophe-docs` module, however that includes anything using
`apostrophe-workflow`.

## 2.106.2 (2020-04-22)

* The icons of custom CKEditor plugins now appear properly. Previously they were hidden.
* Switched the continuous integration testing service to CircleCI from Travis.

## 2.106.1 (2020-04-20)

* Fixed a regression that broke the thumbnail display of images in "Manage Images." This regression was introduced in version 2.106.0, which was otherwise an important security update, so you should definitely update to 2.106.1 to get the benefit of that security fix if you haven't already.

## 2.106.0 (2020-04-17)

**Security:** the `list` route of the `apostrophe-pieces` module and the `info` route of the `apostrophe-pages` module formerly allowed site visitors to obtain the complete contents of publicly accessible pages and pieces. While there was no inappropriate access to documents that were unpublished, restricted to certain users, etc., properties not normally visible to end users were exposed. Since the global document can be fetched as part of requests made by the public, this means that any credentials in the schema of the global document are vulnerable to being viewed until your site is updated to at least Apostrophe 2.106.0. Note that if you are using Apostrophe Workflow you must also update that module to Apostrophe 2.34.0, otherwise the "Manage Workflow" view will not work.

The most important change made to resolve this issue is the use of a projection to populate the "Manage" view of pieces (the "list" route). While Apostrophe will automatically include any extra columns configured with `addColumns` in the projection, you may need to add additional properties to the projection if you have overridden the manage list view template entirely for some of your pieces to display additional information.

The easiest way to do that is to configure the `addToListProjection` option for your custom piece type, like so:

```javascript
// in lib/modules/my-module
module.exports = {
  extend: 'apostrophe-pieces',
  addToListProjection: {
    myExtraProperty: 1
  }
  // other configuration here as usual
}
```

You can also apply the `super` pattern to the new `getListProjection` method of `apostrophe-pieces`.

Many thanks to Kristian Mattila for bringing the issue to our attention, allowing us to patch the vulnerability
before any public disclosure was made. If you become aware of a security issue in Apostrophe, please contact
us via email at [security@apostrophecms.com](mailto:security@apostrophecms.com).

## 2.105.2 (2020-04-09)

* `apos.utils.emit` now works properly in IE11, addressing an issue that impacted `apostrophe-forms` submissions in IE11 in 2.105.0.
* IE11 now respects the `prefix` option properly in `apos.utils.get` and `apos.utils.post` (lean mode helpers for making API calls).

## 2.105.1 (2020-04-08)

* When using lean mode, video widgets did not support Internet Explorer 11. This issue has been fixed. Non-lean mode video widgets have always supported Internet Explorer 11.
* If the `jQuery: 3` option is not passed to `apostrophe-assets` a developer warning is now printed at startup. The use of jQuery 1.x is deprecated. All Apostrophe-published modules work fine with the `jQuery: 3` option. You may need to review the jQuery 3 changelogs for a few changes required for your own legacy code.
* Users may now intentionally clear a `date` field, whether or not it has a `def` setting, in which case it is stored as `null` (unless `required: true` is present). The inability to do this was a regression introduced in verion 2.102.0.
* The `objectNotation: true` option to `apostrophe-i18n`, which we pass on to the `i18n` module, is now compatible with the `namespaces: true` option. When both are active, the namespace separator defaults to `<@>` to avoid a conflict with the `:` character used to begin the default value when using object notation.
* Various documentation corrections and minor aesthetic improvements.

## 2.105.0 (2020-03-26)

* Security: Node 6.x has not been supported by its creators since April 2019, and Node 8.x reached its end of support date in December 2019. **As of this release of Apostrophe, we are officially acknowledging that it is not possible to maintain support for Node 6.x in Apostrophe and it is unlikely to work on that version,** since both the testing frameworks on which we rely and common sub-dependencies of essential open source modules used by Apostrophe now require Node 8 at a minimum. While we will make a good-faith effort to maintain Node 8.x usability as long as possible, we expect to similarly be forced to drop Node 8 compatibility soon. **Both Node 6 and Node 8 might not be safe to use for reasons entirely unrelated to Apostrophe**, so you should upgrade your servers as soon as practical. Few or no code changes should be needed in Apostrophe 2.x projects. **We strongly recommend moving to Node 12.x,** the most up to date LTS (Long-Term Support) release of Node. In the future, we recommend becoming familiar with the [Node.js release schedule](https://nodejs.org/en/about/releases/) so you can better plan for such upgrades.
* Security: all of the recently new `npm audit` warnings were fixed. These were considered `low` risk according to the `npm audit` tool. In the process we removed dependencies on the `tar` and `prompt` modules in favor of simpler solutions with fewer moving parts.
* Lean mode: the `apos.utils.get` and `apos.utils.post` methods no longer prepend the site's global `prefix` when the call targets a different origin (another site's API, for instance). This is a bug fix to match the behavior of `$.jsonCall()` which set the standard for this in Apostrophe.
* Lean mode: `apos.utils.emit(el, name, data)` has been introduced. This method emits a custom DOM event with the given `name` and adds the properties of the `data` object to the event. The event is emitted on `el`. When emitting events with global significance, our convention is to emit them on `document.body`. To listen for such events one uses the standard browser method `document.body.addEventListener('eventname', function(event) { ... })`.
* Lean mode: `apos.utils.get` now emits an `apos-before-get` event with `uri`, `data` and `request` properties just before the request is actually sent. You may use this hook to add headers to `request`.
* Cloud deployment: when starting up a site with `APOS_BUNDLE=1`, the asset bundle is by default extracted to the root of the project so that the assets can be found in the filesystem of each server if needed. New feature: for the benefit of environments in which the bundle files are already present and the root of the project is not writable, `APOS_EXTRACT_BUNDLE=0` may now be set to disable the extraction (note `0`, not `1`).
* Localization: Apostrophe's static i18n of its user interface can now be "namespaced," opening the door to giving your translators better guidance on whether to translate it or ignore it when working with the JSON files in the `locales/` folder of your site. You can turn this on by enabling the `namespaces: true` option for the `apostrophe-i18n` module. When you do, Apostrophe's i18n phrases will be prefaced with `apostrophe<:>` in the JSON files (not in the browser). You can create your own namespaced translations by calling `__ns('namespacename', 'phrase')` rather than `__('phrase')`, `__ns_n` rather than `__n`, etc. Note that if the namespaces option is not actually turned on, these new helpers are still available in templates; they just don't prefix a namespace. The forthcoming `apostrophe-static-i18n` module, which allows for editing static translations as pieces, will also have an option to ignore a namespace, which is helpful if you wish to avoid showing our user interface phrases to your translation team at all.

## 2.104.0 (2020-03-11)

* `apos.utils.get` and `apos.utils.post` now return a promise if invoked without a callback. This means you may use `await` with them. *It is up to you to provide a `Promise` polyfill if you use this feature without callbacks and intend to support IE11. For instance you could use the `core-js` library.* These methods are similar to `$.get` and `$.post` but do not require jQuery. `apos.utils.post` supports Apostrophe's CSRF protection natively so you do not have to add an exception if you use it. These methods are available in [lean frontend mode](https://docs.apostrophecms.org/apostrophe/core-concepts/front-end-assets/lean-frontend-assets).
* `apos.utils.get` no longer adds an unnecessary `?` to the URL it fetches if `data` has no properties. In addition, `apos.utils.get` leaves the URL unchanged if `data` is null.
* Recursion warnings now include a hint to add a projection to pieces-widgets as well as more obvious joins.
* Dependencies updated to reflect latest version of `emulate-mongo-2-driver`, which contains an important fix to `count`.

## 2.103.1 (2020-03-04)

* An incompatibility with apostrophe-headless was introduced in Apostrophe 2.102.0. This version addresses that incompatibility, however you must also upgrade apostrophe-headless to version 2.9.3. The issue had to do with a change that was made to allow users to intentionally clear default values in forms. We are updating our regression test procedures to ensure that if a new release of apostrophe would break the unit tests of apostrophe-headless, it will not be published until that issue is resolved.

## 2.103.0 (2020-03-02)

* Frustrations with conflict resolution have been much improved. First, Apostrophe no longer displays the "another user has taken control of the document" message multiple times in a row. Second, due to changes in what browsers allow to happen when you leave the page, beginning in version 2.102.0 Apostrophe displayed too many messages about a conflict with your **own** work in another tab. We no longer display these messages. However, if there really *is* work lost for the same document in another tab, Apostrophe will still tell you what happened in order to teach the habit of not editing the same page in two tabs simultaneously.
* You may now use `select` schema field with dynamic choices as a filter in "Manage Pieces."
* `required` is now enforced on the server side for `joinByOne`. However, note that it is always possible for the document you joined with to be moved to the trash at a later time. You must therefore always check that the join was really loaded before relying on it. Thanks to Ricardo José Rodríguez Álvarez.
* Hidden information at the bottom of certain modals has been restored to view.

## 2.102.5 (2020-02-26)

* Explicitly require emulate-mongo-2-driver 1.2.1 or better, to address a bug in 1.2.0.

## 2.102.4 (2020-02-25)

* Explicitly require emulate-mongo-2-driver 1.2.0 or better, which provides a deprecation-free wrapper for `count` and fixes bugs in the wrapper for `aggregate`.

## 2.102.3 (2020-02-24)

* Security fix for [Prototype Override Protection Bypass vulnerability in the qs module](https://snyk.io/vuln/npm:qs:20170213). It appears this risk only occurs when our `build` Nunjucks filter is used in conjunction with a URL based on what the browser sent, rather than starting with the `_url` property of the page and adding parameters to that with `build`, thus it is not an issue "out of the box" in all or most ApostropheCMS sites. However the vulnerability should be patched promptly because it could definitely exist in current or future project level code that uses `build`. To eliminate the risk, update to this version of Apostrophe and make sure you "npm update" to get the required updated version of `qs` via Apostrophe's dependencies.

* This version also corrects a bug that prevented the recently released disableInactiveAccounts feature from working.

## 2.102.2 (2020-02-11)

* Removed the restriction preventing the use of `mongodb+srv` connection
URIs with MongoDB. `emulate-mongo-2-driver` has no problem with these, since
it passes them on to the 3.x driver.
* Updated dependency to `emulate-mongo-2-driver` 1.1.0, which knocks out 100% of the common MongoDB deprecation warnings when using Apostrophe, with one exception: you should set the `useUnifiedTopology: true` option yourself. We do not do this for you because we cannot break legacy configurations using other topologies. However most of you can just turn this option on and enjoy more reliable connections and no more warnings.

Here is how to configure that in Apostrophe:

```javascript
// in app.js, where your modules key is...
modules: {
  'apostrophe-db': {
    connect: {
      useUnifiedTopology: true
    }
  }
}
```

## 2.102.1 (2020-02-10)

* Temporarily pinned to `less` version 3.10.x to work around an
[upstream bug](https://github.com/less/less.js/issues/3469) that broke
deployments.

## 2.102.0 (2020-01-30)

* Apostrophe now displays "Saving... Saved" indicators near the context
menu in the lower left indicator. In our UX tests, users often did not
realize Apostrophe automatically saved their work and were concerned
by the lack of an explicit save button. In addition, Apostrophe no longer
attempts to save your remaining changes via a synchronous HTTP request when you
close the page, because this is deprecated in all browsers and disabled
in many. Instead, Apostrophe uses the standard "you have unsaved changes,
are you sure you wish to leave this page?" dialog. Together with the
"saving... saved" indicator, this provides a mechanism for preventing
lost work that is robust in modern browsers.

This does impact Apostrophe's "advisory locking" mechanism that warns users
if another user is already editing. Since we cannot guarantee a synchronous
request to unlock the page will ever be received, we have instead
shortened the expiration time for document locks to 30 seconds. Since
these are refreshed every 5 seconds there should be no negative impacts
in typical use.

Thanks to Freshworks for making this improvement possible via [Apostrophe Enterprise Support](https://apostrophecms.org/support/enterprise-support).

* New `disableInactiveAccounts` option, which can be set like so:
```javascript
  'apostrophe-users': {
    disableInactiveAccounts: true
  }
```

By default, users from the "admin" group are whitelisted and the inactivity period is 90 days. This can be changed:

```javascript
{
  // in your project level lib/modules/apostrophe-users/index.js file
  disableInactiveAccounts: {
    neverDisabledGroups: [ 'test', 'otherGroup' ],
    // After 30 days without logging in, the account is marked disabled
    // on next login attempt, until an admin explicitly enables it again
    inactivityDuration: 30
  }
}
```

* A longstanding bug relating to schemas has been fixed. Previously, if you attempted to clear a string field that had a `def` property, that field would be repopulated with the `def` value. This was never intended; `def` is only for the initial population of a newly created object. If you were relying on this bug, update your code to use `apos.schemas.newInstance(schema)` from the start so that you begin with an object that has the right defaults for each field. Note that pieces, pages, etc. already do this.

* Added a `bodyAttributes` block to `outerLayoutBase.html`. You may override this block to add new attributes to `body` without overriding the entire `outerLayoutBase.html` template. It is a best practice to not override this template, use the provided blocks.

* Fields of type `attachment` with `required` not set to `true` now work properly.

* You may now set the `loginUrl` option of the `apostrophe-login` module to change the login URL from `/login` to something else. Thanks to Giuseppe Monteleone for this contribution.

* `help` property is now supported for array fields.

* Uploads with a capitalized file extension are now accepted where appropriate. Thanks to Fernando Figaroli for this contribution.

* When editing a join with pages, a nonfunctional edit pencil icon is no longer displayed. Actual inline editing of page settings from another page may be a 3.0 feature.

## 2.101.1 (2020-01-08)

* Dependency on `emulate-mongo-2-driver` is now explicitly set to require at least version 1.0.3 to bring in various fixes.
* Reported `landscape` and `portrait` properties of an image attachment object now correspond to the crop in use, if any.

## 2.101.0 (2019-12-14)

* Due to `npm audit` security vulnerability warnings and the end of upstream support, the 2.x version of the `mongodb` npm module (the driver we used to connect to MongoDB, not MongoDB itself) can no longer be responsibly used in Apostrophe. Therefore we have replaced it with the new [emulate-mongo-2-driver](https://www.npmjs.com/package/emulate-mongo-2-driver) module, which strives to match the interface of the MongoDB driver version 2.x while acting as a wrapper for the official, supported MongoDB driver version 3.x. This has been tested in many projects. Therefore no code changes should be required for your project to `npm update` to version 2.101.0. However if you encounter incompatibilities, most likely in driver features not used in Apostrophe, please [contribute additional wrappers and test coverage to emulate-mongo-2-driver](https://www.npmjs.com/package/emulate-mongo-2-driver). Another option is to use [apostrophe-db-mongo-3-driver](https://www.npmjs.com/package/apostrophe-db-mongo-3-driver), which allows you to use the 3.x driver API directly and also provides a `findWithProjection` collection method as a migration path for quickly patching legacy code.
* The `def` property of schema fields associated with specific page types is now displayed in the editor when creating new pages. Thanks to Michelin for making this work possible via [Apostrophe Enterprise Support](https://apostrophecms.org/support/enterprise-support).
* A schema field named `fields` can now be included in a projection without surprising behavior.
* EPS (`.eps`) files are now accepted as Apostrophe attachments and categorized in the `office` group, meaning they can be uploaded as "files."
* The `aspectRatio` option, when specified directly for attachment schema field properties, now implies permission to crop as forced center-cropping differed from what we do when applying aspect ratios to image widgets.
* Cross-browser fix for the back button when using our page-refresh-free AJAX features for browsing pieces. Thanks to sergiodop92 for this fix.

## 2.100.3 (2019-12-03)

* The `aspectRatio` option to the `attachments` schema field type is now fully implemented. We always had this for selecting images, e.g. in our `apostrophe-images-widgets` module, but it is now also available when directly using an `attachment` schema field as a property of your own doc. You can also set `crop: true` to allow manual cropping in that case. This is a useful technique when including the image in a reusable media library does not make sense.

## 2.100.2 (2019-12-02)

* Corrected a significant performance problem with the `apostrophe-users:add` command line task when thousands of users exist.

## 2.100.1 (2019-11-21)

* Must confirm when resetting password, since there are no do-overs if we do not have the email confirmation method available (with `resetLegacyPassword: true`) and since it's generally a pain not to have this.
* Fixed the "Reset TOTP authentication" feature of "Manage Users".

## 2.100.0 (2019-11-21)

* New feature: Google Authenticator two-factor authentication (TOTP) support for Apostrophe accounts. Set the `totp: true` option of the `apostrophe-login` module. When enabled, users (including admins) are required to set up and complete authentication with Google Authenticator or a compatible TOTP app on their mobile device. On the user's next login they set up Google Authenticator; after that they must supply a code from Google Authenticator at each login. If a user loses their device, an admin can reset their access by editing that user via "Manage Users" and selecting "Reset TOTP 2-Factor Authentication." If the admin loses their device, they can use the new `apostrophe-users:reset-totp` command line task. Thanks to Michelin for making this work possible via [Apostrophe Enterprise Support](https://apostrophecms.org/support/enterprise-support).
* New feature: `resetLegacyPassword: true` option for `apostrophe-login`. When the `passwordRules` and `passwordMinLength` options are present, enabling `resetLegacyPassword` permits the user to change their password right away at login time if it is correct, but does not meet your new standards for adequate passwords. This does not require receiving a confirmation email; if you are concerned by that, consider enabling `passwordReset` instead if you are willing to [configure email delivery](https://docs.apostrophecms.org/apostrophe/tutorials/howtos/email). Thanks to Michelin for making this work possible via [Apostrophe Enterprise Support](https://apostrophecms.org/support/enterprise-support).
* New feature: `resetKnownPassword: true` option for `apostrophe-login`. When enabled, a currently logged-in user is permitted to change their own password without receiving an email, as long as they know their current password. This adds an additional admin bar item, which you may want to group. Thanks to Michelin for making this work possible via [Apostrophe Enterprise Support](https://apostrophecms.org/support/enterprise-support).
* Performance: Apostrophe is now much faster when editing a piece with hundreds of areas in its schema. Thanks to Bharathkumar Chandrasekaran of Freshworks for his contributions to finding the solution.
* Bug fix: `passwordRules` and `passwordMinLength` no longer break support for new users created via `apostrophe-passport` who use single sign-on and do not have explicit passwords in Apostrophe.
* Developer warning: a module that implements a widget must have a name ending in `-widgets` or the editor will not work properly in the browser. We now display a warning.
* Developer warning: if the developer tries to configure `piecesFilters` for the pieces module, rather than the corresponding pieces-pages module, a warning is displayed.
* UI fix: modal dialog box height corrected. Thanks to Paul Grieselhuber for this contribution.
* UI fix: better Microsoft Edge support. Thanks to Denis Lysenko.

## 2.99.0 (2019-10-30)

* Optional password complexity rules. You may set `passwordMinLength` to a number of your choice. You may also set `passwordRules` to an array of rule names. Those available by default are `noSlashes`, `noSpaces`, `mixedCase`, `digits`, and `noTripleRepeats`. To block **existing** passwords that don't meet this standard, you should also set `passwordRulesAtLoginTime: true`. Additional password rules may be registered by calling `apos.login.addPasswordRule('name', { test: fn, message: 'error message' })`. The function will receive the password and must return `true` if it is acceptable. Thanks to Michelin for making this work possible via [Apostrophe Enterprise Support](https://apostrophecms.org/support/enterprise-support).
* `apos.utils.attachmentUrl` has been added to lean mode. It works exactly like `apos.attachments.url`, which is not available in lean mode, with one exception: to avoid adding more overhead to lean mode, the default size is the original. So you must take care to specify the `size` option for performance when working with images.
* When an in-page edit is made and an area is updated as a result, the `update` method of the appropriate module is now called, rather than `apos.docs.update`. This allows for `beforeSave`, etc. to fire in this situation. Thanks to Kalia Martin of swiss4ward for this contribution.
* Apostrophe now provides a `res.rawRedirect` method, which performs a redirect without adding the sitewide prefix. On sites without a prefix it is equivalent to `res.redirect`. This is useful when working with a URL that is already prefixed, such as the `_url` property of a page or piece.
* Using the `groups` option to `apostrophe-users` together with a very large database can lead to slow startup because the groups are found by title, and title is not an indexed field. You may now specify the `slug` for each group in the array, in which case they are found by `slug` instead, which is an optimized query. However most very large sites would be better off removing the `groups` option and allowing groups to be managed flexibly via the admin bar.
* `apos.tasks.getReq` now provides more simulated i18n support.
* The occasional but irritating "not blessed" bug when editing content on the page has been fixed via a new "reinforced blessing" mechanism.

## 2.98.1 (2019-10-21)

* When selecting pages for a join, you are now permitted to choose any page you have access to view. This was never intended to be locked down to pages you can edit. For instance, you should be able to link to any page you can see when editing a navigation widget. Thanks to Freshworks for making this fix possible via [Apostrophe Enterprise Support](https://apostrophecms.org/support/enterprise-support).
* Beginning with this version we are whitelisting `npm audit` advisories that are not relevant to Apostrophe. Specifically, advisory `1203` has no bearing on Apostrophe because end users cannot specify collection names to MongoDB via Apostrophe.

## 2.98.0 (2019-10-11)

* Bug fix: the `sendPage` method now emits the `apostrophe-pages:beforeSend` promise event no matter which module is calling `self.sendPage`. This was always the intention, as shown by the fact that the legacy `pageBeforeSend` method is called. The purpose of `sendPage` has always been to allow a custom route to render a page exactly as Apostrophe normally does, and that includes calling all `apostrophe-pages:beforeSend` handlers.
* Bug fix: the `title` field is now required in the `apostrophe-users` module. Thanks to Jose Garcia of swiss4ward.
* The `apostrophe-templates` module now has an internal `i18n` method intended to be overridden by those who want to monitor and/or alter static internationalization results. This will be used by the forthcoming `apostrophe-i18n-debugger` module. You don't need to call this method, you can use the standard [i18n](https://www.npmjs.com/package/i18n) helpers.

## 2.97.2 (2019-10-03)

* All [i18n](https://www.npmjs.com/package/i18n) helpers are now available in templates, not just the `__` helper. See the [i18n module documentation](https://www.npmjs.com/package/i18n) for more information. Test coverage was added to ensure this remains in place.
* UX improvements in "reorganize" (Manage Pages).
* contributing.md now points to the [apostrophecms Discord chat community](https://chat.apostrophecms.org) for live community help, rather than Gitter, which has been retired.

## 2.97.1 (2019-09-26)

* Hotfix for a potential Denial Of Service issue reported by NPM. A user with login privileges could eventually exhaust available memory by submitting thousands of batch job requests.

## 2.97.0 (2019-09-25)

* The simplified `APOS_BUNDLE=1` feature for asset deployment in the cloud now uses the actual `tar` utility when extracting assets locally, rather than the `tar` npm module, as a blocking bug was encountered and the actual utility is faster.
* Improved support for subclasses of `apostrophe-rich-text-widgets`. These now receive the same CSS UX considerations and store their content under the appropriate widget name. This opens the door to the new `tiptap` option offered by the latest release of [apostrophe-tiptap-rich-text-widgets](https://github.com/apostrophecms/apostrophe-tiptap-rich-text-widgets), which can be used to selectively enable or disable the use of tiptap as an alternative to CKEditor for some subclasses but not others.
* Low-level support for namespacing asset themes. By default this has no effect, however if getThemeName is overridden to return a theme name then asset masters, minified assets, bundles in the collection, etc. all get namespaced to play side by side with other themes used by other apos objects in the same project. Meant for use with apostrophe-multisite, this is not equivalent to a Wordpress or Drupal theme as such.
* The widget editor's `afterShow` method takes no callback; removed an invocation that did not make sense. Thanks to Amin Shazrin for this contribution.
* Improved sizing for video widgets. This is now based on the parent element. Also added empty alt tag to the placeholder image as a hint not to read it aloud.

Thanks to Michelin for making much of this work possible via [Apostrophe Enterprise Support](https://apostrophecms.org/support/enterprise-support).

## 2.96.2 (2019-09-17)

* Bug fix: missing required fields nested in `array` or `object` fields hidden fvia `showFields` no longer result in a server-side error. They adhere to the usual rule that if you can't see it, you're not expected to enter it.
* Bug fix: autocomplete now works again for tags and joins. This was caused by a difference of z-index introduced by an upgrade of jQuery UI in July.
* Better UX for drag and drop.
* The `findTestModule` method now works properly in Windows, opening the door to testing Apostrophe modules more easily on Windows. Thanks to Amin Shazrin for this contribution.
* The base name of the master stylesheet has been factored out to a `getStylesheetsMasterBase` method in `apostrophe-assets`, for easier overrides in multisite projects.
* Thanks to refactoring of the implementation, it is now possible to override the behavior of the `apostrophe-email` module to use different transports in different circumstances. Thanks to Aurélien Wolz for this contribution.

## 2.96.1 (2019-09-09)

* Setting PORT to `0`, or passing `0` as the `port` option to `apostrophe-express`, now works per the TCP documentation: you get a random port number. You can access that port number as `apos.modules['apostrophe-express'].port`. Thanks to J. Garijo for this contribution.
* The ability to add a new image while selecting one for a widget has been restored. Similar scenarios while editing other joins are also fixed.
* Double-clicking the "Edit" button of a widget no longer causes a race condition. Thanks to Mayank Bansal for pointing out the issue and how to reproduce it.
* Undisplayed tooltips no longer take up space in a way that causes interface frustration.

## 2.96.0 (2019-09-04)

* Reverse joins no longer result in an empty tab when they are the only unarranged field, since they have no editing UI in any case.
* The "context menu" (aka "Page Settings," "Published," etc.) has been cleaned up in several ways. It no longer appears unless the user at least has edit access to either `data.page` or `data.piece`. This deciding factor can be altered by overriding `apos.templates.showContextMenu`, which accepts `req` and must return `true` or `false`. In addition, the "Unpublished" dropdown works properly in all cases.
* Notifications now have an explicit "close" button to help those who did not realize they were clickable. Also, they display the proper cursor when hovered and use a suitable HTML tag for improved accessibility.

## 2.95.1 (2019-09-01)

* Drag and drop operations within an area, and various other operations, no longer result in a race condition where the same document is locked more than once and content can be lost. This is especially noticeable on slower connections but can happen anytime. This was a longstanding problem. Thanks to Eric Wong for his patient reporting and testing of this issue.
* eslint has been updated, addressing npm audit complaints.

## 2.95.0 (2019-08-21)

* Nested content in sub-areas is no longer lost when editing schema properties of the widget that contains the areas.
* The `slugPrefix` option for pieces modules now works correctly. This option prefixes the slugs of all pieces of that type with the given string. It is recommended, but not required, that the prefix end in `-`. The editor requires that the slug be prefixed with the `slugPrefix`, the editor suggests slugs that include the prefix, and a migration now runs to add the `slugPrefix` to pieces that lack the prefix. If this results in a slug conflict the offending piece is left alone and flagged for your manual attention. A slug without the prefix does not cause any harm, other than cluttering up the namespace of slugs.
* `apostrophe-images` and `apostrophe-files` now use the `slugPrefix` option to prefix their slugs. This will result in a **one-time** migration for each at startup, after which your image and file slugs will no longer be in frequent conflict with other pieces when you try to give them friendly slugs. Note that **image and file slugs are not used in actual media asset filenames**, so there is no bc break there. And although most sites don't have an `apostrophe-images-pages` or `apostrophe-files-pages` module, those that do will experience no 404 errors due to Apostrophe's robust redirect features.
* Apostrophe migrations are now more stable in MongoDB Atlas and other environments in which it is unwise to keep a single MongoDB cursor alive for long periods. To achieve greater stability, the `apos.migrations.eachDoc` method now fetches the `_id` properties of all relevant docs first, and they are then processed in small batches.
* The `APOS_TRACE_DB=1` environment variable, which is useful for tracking down MongoDB issues, now includes traces for `distinct` calls.
* A division-by-zero error in the migration progress display was fixed, correcting some strange-looking output.
* In `apostrophe-assets`, the logic to determine the dev environment asset generation id was factored out to the `determineDevGeneration` method to simplify overriding it in `apostrophe-multisite`.
* `apos.utils.post` and `apos.utils.get` now report HTTP errors (status >= 400) properly to their callbacks. The object provided as the error includes a `status` property with the HTTP status code. The body is still available in the second argument to the callback.

## 2.94.1 (2019-08-12)

* Bug fix for a regression that impacted the ability to edit an array field again after cancelling the first time. Thanks to Amin Shazrin for this contribution.

## 2.94.0 (2019-08-09)

* Bug fix for the new simplified static asset bundling: URLs beginning with `/` in CSS files are correctly rewritten to point to the bundle in the cloud when using the simple bundle feature (`APOS_BUNDLE=1`). This was already done for the old method.
* In the browser, the lean methods `apos.utils.post` and `apos.utils.get` now accept non-JSON responses from APIs. To maximize bc, if the response has the `application/json` content type, it is always parsed for you; if not, it is still parsed for you if it is valid JSON, but otherwise it is delivered to you as-is (as a string).
* When you edit the slug of a piece or page manually and a slug conflict with another piece or page is created, you can now optionally click a button in order to edit the conflicting piece or page, and change its slug to eliminate the conflict.

## 2.93.0 (2019-07-25)

* New, simplified static asset bundling feature for deploying to cloud hosts like Heroku. See the [ApostropheCMS Heroku HOWTO](https://docs.apostrophecms.org/apostrophe/tutorials/howtos/deploying-apostrophe-in-the-cloud-with-heroku) for details. There is more to successful Heroku deployment than just static assert bundling.

First, make sure the `APOS_BUNDLE=1` environment variable is set in your production environment, i.e. in your Heroku environment settings.

Next, set up a ["release tasks" script](https://devcenter.heroku.com/articles/release-phase):

```
# Remember, APOS_BUNDLE=1 must be set globally in your Heroku
# environment settings already - not just this script but also
# the regular dyno startup must see it

node app apostrophe:generation
node app apostrophe-migrations:migrate
```

And that's all you have to do! No more creating named bundles and committing them to git. That technique still works, but it is much more work for you.

This new method does require that the release tasks script have access to the production database, as MongoDB is used to store the bundle until the Heroku dynos have a chance to unpack it locally.

> Due to the temporary storage of the bundle in MongoDB, if your asset bundle is larger than 16MB this technique will not work... and your users will be miserable, waiting for a 16MB asset bundle to download on their phones! So please, just don't push that much code to the browser. If you must though, you can use the old technique.

Again, see the [ApostropheCMS Heroku HOWTO](https://docs.apostrophecms.org/apostrophe/tutorials/howtos/deploying-apostrophe-in-the-cloud-with-heroku) for details. There is more to successful Heroku deployment than just static assert bundling, most importantly you need to use S3 for media storage.

* In the lean library (`apos.utils.post`), use the csrf-fallback value for the csrf token if there is no csrf cookie name, same as the regular jquery library would. This achieves compatibility with the `disableAnonSessions: true` option of `apostrophe-express`.

* When copying the permissions of a parent page to subpages, you now have the option to append them rather than replacing all existing permissions. Thanks to Siddharth Joshi.

## 2.92.1 (2019-07-09)

Unit tests passing.

Regression tests passing.

* Fixes for several bugs relating to tooltips persisting on the page longer than they should.
* Fixes for three bugs relating to array fields: a `required` array field that is hidden by `showFields` is now correctly treated as not required (like other fields). Clicking "cancel" when editing an array now correctly reverts to the original contents of the array. And dynamic choice methods for `select` and `checkboxes` fields now work correctly when nested in an `array` or `object` field.
* Nested areas can now be edited properly when found inside a dialog box, such as the "Edit" dialog box of a piece type.
* Upgraded `diff` package to continue passing `npm audit`.
* Upgraded `jQuery` from version 3.3.1 to version 3.4.1, for those who have set `jQuery: 3` as an option to `apostrophe-assets`. This addresses a minor prototype pollution bug in jQuery. Please note that if you are not using `jQuery: 3`, you are still using jQuery 1.x. If you have jQuery code that will not work with 3.x, you should take the plunge and fix it, as there are no new fixes forthcoming for any issues with jQuery 1.x. You can also use the new `lean: true` option to eliminate jQuery altogether when no user is logged in (in Apostrophe 3.x this will be the behavior all the time).

## 2.92.0 (2019-06-26)

Unit tests passing.

Regression tests passing.

* Bug fix: an open redirect vulnerability has been fixed. It was possible to convince Apostrophe to redirect to a third-party website by appending an escaped URL with a trailing slash added at the end. Apostrophe's trailing-slash remover would then cause a redirect to the un-escaped version of the slug part of the URL. The fix removes all multiple-slash sequences from the slug part of the URL. Thanks to Bharath for reporting this issue.
* Bug fix: attempting to save a doc with a `required` `array` field without ever opening the array editor formerly caused strange behavior. You now get a standard indication that the field is required.
* Feature: the method that supplies the choices for a dynamic `select` element may be a simple synchronous function, if desired. Formerly returning a promise (or using an async function) was mandatory.
* Feature: `apos.utils.post` will now accept a `FormData` object as the `data` prameter. In this situation JSON encoding is not used. This may be used to easily submit file uploads with Apostrophe's CSRF protection and is supported at least back to IE11.

## 2.91.1 (2019-06-05)

Unit tests passing.

Regression tests passing.

* Bug fix: the `apos.utils.post` method introduced in version 2.90.0 now correctly submits the CSRF header.

## 2.91.0 (2019-06-05)

* Feature: it is much easier to write sites with **no jQuery, lodash, etc.** on the front end. The `apostrophe-lean-frontend` module has been deprecated and its functionality has been merged into the core. All of the functionality of the `apos.lean` object is now available on the `apos.utils` object at all times. And if you set the `lean: true` option for the `apostrophe-assets` module, **only lean JavaScript is pushed** when logged out (assets pushed with `when: 'lean'`, including the lean methods of `apos.utils`). This creates a migration path to a leaner frontend: developers can write NPM modules that rely only the lean `apos.utils` methods without worrying about whether they are present or not. Note that this is also the official frontend library for the forthcoming Apostrophe 3.x (Of course, as always, you can choose to push more code, use webpack, etc.)
* Bug fix: a regression introduced in 2.90.0 caused all uses of "Copy Page" to copy the home page. This is fixed.
* Bug fix: copying a page with custom fields now copies those fields properly.
* Bug fix: "Copy Page" now correctly copies parked page fields to the new, unparked page and then allows them to be edited for the new page.
* Bug fix: addressed browser errors that occurred when using an empty rich text toolbar. Unfortunately it is not possible to completely eliminate the ckeditor 4 toolbar when there are no tools present. This is due to a ckeditor bug.

Thanks to Michelin for making much of this work possible via [Apostrophe Enterprise Support](https://apostrophecms.org/support/enterprise-support).

## 2.90.0 (2019-05-23)

Unit tests passing.

Regression tests passing.

* New feature: `select` schema fields now support dynamic choices. To use this feature, set `choices` to the name of a method of your module. Apostrophe will invoke that method on the fly to get the choices. Your method receives `(req)` and must return an array of choices. **Your method can be an `async` function, or return a promise for the choices array.** This means you can contact external APIs to obtain the choices. The choices array is in the same format as ever (objects with `label` and `value` properties). Note that if you just want to choose Apostrophe objects of various types, there is a better way: use `joinByOne` or `joinByArray` fields. Fields with dynamic choices do not support the `showFields` option.
* New feature: `checkboxes` schema fields also support dynamic choices. The syntax is exactly the same as above. This allows multiple selection.
* New feature: any `select` or `checkboxes` field in the schema of a widget can be moved to a compact select element that appears "in context" on the page, among the widget's controls. To do that, just set `widgetControls: true` in the schema field definition. If you wish, you can also set `contextual: true` so that the field no longer appears in the schema's editing dialog box. By default the field appears in both places. For space reasons, the interface for `checkboxes` is also powered by a select element, but you can add multiple choices by selecting the dropdown more than once. Each time you make a change via one of these fields, the widget is refreshed to show the impact of the change. **You may use dynamic choices as described above.**
* New feature: the `viewsFolderFallback` option to `apostrophe-templates` may now be an array. Thanks to Amin Shazrin.
* New feature: help has been added to the video widget explaining that what is needed is a URL to a YouTube or other oEmbed-friendly video.
* New feature: you may now specify `htmlHelp` as a schema field option if you want to include simple markup, like links. The existing `help` option expects plaintext and escapes accordingly.
* New feature: the `req` objects returned by `apos.tasks.getReq` and `apos.tasks.getAnonReq` now include a `session` object for broader compatibility with methods that expect a proper `req`. It is a plain object and does not remember anything beyond the lifetime of the `req`.
* Bug fix: copying the "Home" page works properly.
* Bug fix: the Apostrophe migrations progress meter no longer crashes if the operation reports more steps than the expected total.
* Bug fix: watch all inlined stylesheets for changes, not just those implicitly inlined due to the use of the `css` extension when pushing them.
* Bug fix: improved clearing of tooltips. Addresses various situations where a tooltip could linger on the screen.
* Developer warnings: warning at startup if your module tries to use "extends" rather than "extend" to extend another module.
* Developer warnings: warning at startup if your module attempts to "extend" `apostrophe-assets` or one of a few other core modules that are normally singletons, and probably should not ever have a competing instance under another name. Advice is given to write project level code for the module without `extend`, or to use `improve` when enhancing it via an npm module.

## 2.89.1 (2019-05-13)

Unit tests passing.

Regression tests passing.

* `getSchemaOptions` method no longer throws inappropriate errors when the alternate form of `apos.area` or `apos.singleton` is used. Bug introduced in 2.89.0.
* The CSRF cookie is once again always reset on each request, to ensure no discrepancy between the session (and session cookie) lifespan and the CSRF cookie lifespan. This does not force sessions to exist unnecessarily, it just ensures CSRF errors do not mysteriously begin to appear in long-idle sessions, or when making cross-domain locale switches via the editing interface in apostrophe-workflow.
* Edits to raw .css files once again trigger less-middleware to recognize a change has occurred and avoid sending a stale cached file in development. When `.css` (rather than `.less`) assets are pushed inline, which is necessary to match the behavior we formerly received from clean-css and avoid crashes on CSS that the LESS parser cannot handle, we now monitor them for changes ourselves and "touch" the master LESS file to help the `less-middleware` module figure out that they have been changed.

Thanks to Michelin for making this work possible via [Apostrophe Enterprise Support](https://apostrophecms.org/support/enterprise-support). Your organization can also take advantage of the opportunity to fund development of the features you would like to see as well as receiving fast, personal support from Apostrophe's core development team.

## 2.89.0 (2019-05-01)

Unit tests passing.

Regression tests passing.

* Many significant improvements to make crashes and restarts less likely.
* The most frequently used methods now sanity-check their arguments and invoke their callback, or as appropriate, if they are not valid. This replaces many full-process crashes with polite 500 errors.
* New, safer and easier alternatives to `self.route`:
  * `self.apiRoute`, which accepts a `next` function that can be passed either an error, or `(null, value)`, where `value` is an object to be sent to the browser with a `status: 'ok'` property automatically added — the convention for APIs in Apostrophe 2.x. In addition, errors reported to `next` are converted to `status` properties and/or logged gracefully, including more complete information about where the error took place for easier debugging. Most core routes have been refactored to use it. This approach extends Express 4.0's concept of error handlers with the ability to handle success as well. You can still use `res` if you need to, for instance to issue a redirect.
  * `self.renderRoute`, which accepts a `next` function that can be passed either an error that will be mapped to an appropriate HTTP status code, or `(null, { template: 'templateName', data: { ... props for the template ... })`. The named template is rendered with `self.render`, and any exceptions thrown are caught properly and logged as errors without a process crash — unlike what frequently happened before in such routes.
  * `self.htmlRoute`, similar to renderRoute but it does not render the markup for you; instead you pass markup as the second argument to `next()`. Useful if you are rendering by some means other than `self.render`.
* For template errors, a great deal of redundant error logging has been removed.
* Introduced `apos.utils.warnDevOnce`, refactored some existing warnings to use it, and added a call for CSRF errors to help developers understand what these mean.
* New trace feature to help debug crashes in Apostrophe's startup process. Try: `APOS_TRACE_STARTUP=1 node app`

Thanks to Michelin for making this work possible via [Apostrophe Enterprise Support](https://apostrophecms.org/support/enterprise-support). Your organization can also take advantage of the opportunity to fund development of the features you would like to see as well as receiving fast, personal support from Apostrophe's core development team.

## 2.88.1 (2019-04-25)

Unit tests passing.

Regression tests passing.

* Fix: widgets are not lost when dragged to a different area.
* Fix: widgets are not duplicated when dragged to a different area.
* Fix: area save operations now use a lock to avoid lost information if several requests are made simultaneously for different areas, as can happen when dragging a widget between areas, which modifies both.
* Fix: widgets can be edited again after being dragged, without a page refresh.
* Fix: the "purple screen of death" error page now has a 500 status code, not 200.

## 2.88.0 (2019-04-23)

Unit tests passing.

Regression tests passing.

* An optional improvement to eliminate the use of session storage for most site visitors. By default, Apostrophe creates a session for every site visitor, even an anonymous visitor, to provide full CSRF protection. You may now optionally disable this for anonymous visitors:

```javascript
modules: {
  'apostrophe-express': {
    csrf: {
      disableAnonSession: true
    }
  }
}
```

When you do this, anonymous visitors receive only basic CSRF protection based on a known header value and the fact that the Same Origin Policy does not allow requests to be made by JavaScript unless the page is on the proper site.

For performance reasons the largest sites will likely find this to be a valuable option.

* `apos.global.findGlobal` now officially supports returning a promise. This was an unofficial side effect in earlier releases that ceased to work in recent releases.

* Updated the version of `moment` that ships on the front end to the latest minor release.

* Eliminated unnecessary arrangeFields warnings. `apostrophe-groups` is set up properly, the `trash` field no longer generates warnings when workflow is active, and reverse joins no longer generate warnings as they have no editing UI.

* `null` values were able to crash the schema converters for strings, integers and floats when those fields were `required`. This has been fixed.

## 2.87.0 (2019-04-10)

Unit tests passing.

Regression tests passing.

* Tooltips have been added to improve the editor experience. For instance, tooltips appear on hover for the "up," "down," "clone" and "trash" buttons when working with areas.
* Building on the performance work in version 2.86.0, all `ensureIndex` calls have been moved to the `migrate` startup phase and can thus be skipped with `APOS_NO_MIGRATE=1`. Note that as with the other recent changes, this means that if your site is *always* run with `APOS_NO_MIGRATE=1`, including at the time the database is created, it is imperative that you run `node app apostrophe-migrations:migrate` at least once. If your database starts out in a dev environment and is later moved to a production environment, or you use stagecoach or a similar deployment tool that guarantees migrations are run on all code deployments (and you should definitely do that), then this will not be an issue.
* Building on the support for namespaced npm modules as apostrophe modules added in 2.86.0, the `testModule: true` flag used to test apostrophe in the context of an npm module like `apostrophe-workflow` can now be used in a namespaced npm module. Thanks to Aurélien Wolz for this contribution.

Thanks to Michelin for making much of this work possible through [Apostrophe Enterprise Support](https://apostrophecms.org/support/enterprise-support).

## 2.86.0 (2019-04-03)

Unit tests passing.

Regression tests passing.

* Apostrophe now supports namespaced NPM modules as apostrophe modules. This allows NPM private modules to be used to deliver, for instance, an apostrophe piece type, page type or widget type. Here is an example of valid configuration:

```javascript
require('apostrophe', {
  modules: {
    // ordinary npm module
    'apostrophe-blog': {},
    // namespaced npm module
    '@somenamespace/somemodule': {}
  }
}
```

```javascript
// in lib/modules/@somenamespace/somemodule/index.js
module.exports = {
  nifty: true
};
```

* In addition, modules may be namespaced NPM-style inside a [bundle](https://docs.apostrophecms.org/apostrophe/other/more-modules#packaging-apostrophe-modules-together-creating-bundles). You will need to use a subdirectory structure, as seen above. As a best practice, you should only use this for module names you would have to publish to npm if the bundle feature did not exist. The "lead module" of the bundle should be in the same npm namespace.
* If you are using the `partial` feature of `addColumn` with your pieces, you can now accept `piece` as a second argument. For bc, the value of that particular column property is still the first argument.
* All of Apostrophe's "sanity-checking" database operations at startup, plus all Apostrophe migrations, now execute during a new `migrate` startup phase. This phase emits the `apostrophe:migrate` promise event. This phase occurs immediately after `afterInit` is invoked for modules, but before it is invoked for the global `afterInit` hook, if any. This change ensures there is a "sane" database before any interaction with the site takes place, and means that developers no longer have to remember to run `apostrophe-migrations:migrate` when upgrading during development.
* You can also suppress these database operations at startup completely by setting the `APOS_NO_MIGRATE` environment variable to `1`, or by passing the `migrate: false` top-level option to Apostrophe. In this case, these operations all occur only when the `apostrophe-migrations:migrate` command line task is run. This option saves a great deal of startup time for the enterprise customers with the largest databases. Thus the best practice in production is the same as ever: run `node app apostrophe-migrations:migrate` before launching the new version of the app. In addition, you may set `APOS_NO_MIGRATE=1` in your production environment to save valuable startup time, especially during process restarts, etc.
* Apostrophe now always instructs `less` to import CSS (not LESS) files `inline`. This is necessary because CleanCSS, which we no longer use, formerly automatically did it and without it import paths are incorrect. Thanks to Fredrik Ekelund for this fix.
* UX improvement: if you edit a page, then follow a link from that page, and then click the "back" button, you should see your changes intact without the need to click "Refresh" thanks to the use of cachebusting headers. Thanks to Fredrik Ekelund for recommending an approach to the problem.
* Bug fix: if your site startup or migration task invokes multiple time-consuming operations you'll now see a progress meter for each one, not just the first.
* To save space and make sure developers don't just tune out, the warning about fields not properly arranged into tabs now appears at startup just for the first such module, unless you pass `--all-unarranged-fields` to get more information.

Thanks to Michelin for making many of these features possible through [Apostrophe Enterprise Support](https://apostrophecms.org/support/enterprise-support).

## 2.85.0 (2019-03-27)

Unit tests passing.

Regression tests passing.

* If a JPEG file has EXIF data such as the description, credit, etc. this information is
now copied into new properties of the attachment field and made available automatically
on corresponding new schema properties of `apostrophe-images` pieces.
* `req.data.global` now becomes available even before its joins and area loaders are
executed, as `req.aposGlobalCore`. This allows modules such as `apostrophe-pieces-orderings-bundle` to avoid recursive scenarios and performance problems.
* Sortable columns in the manage view can now indicate whether the first click sorts forwards
or backwards, simply by specifying the sort direction in the usual MongoDB way with `1` or
`-1`.
* Sortable columns can now be toggled from "no sort" to "forward" to "backward" and back to "no sort" again, and the hover state indicates all of these "next" states.
* The `limitByAll` and `limitByTag` options of the `apostrophe-pieces-widgets` module now correctly remove these fields from the `showFields` of the select element that chooses how the widget will select content to display.
* To select many consecutive pieces or pages quickly in the "Manage Pieces" and "Reorganize Pages" views, hold down the shift button while clicking a second piece. All pieces between the two pieces selected so far will be chosen.
* Fixed a bug where removing an array item other than the last could cause a failure of the array field editor if the last array item were active. Thanks to anwarhussain93.

## 2.84.1 (2019-03-25)

* Documentation issue only. No code changes.

## 2.84.0 (2019-03-25)

Unit tests passing.

Regression tests passing.

* `npm audit` issue: `nunjucks`
  * Created maintenance-only fork of `nunjucks` 2.x as `@apostrophecms/nunjucks`
  * We will use Nunjucks 3.x in Apostrophe 3.x, this is a maintenance fork only
  * Addressed dependency on old version of `chokidar` in `nunjucks` 2.x

* `npm audit` issue: `clean-css`
  * Verified this module offers no significant improvement in minification over the `compress` flag of `less`
  * Removed this module from ApostropheCMS
  * Verified CSS still minifies

* You may now sort the "Manage Pieces" view by clicking on any column that has a `sort`
property. By default `title` and `updatedAt` are now sortable. When using `addColumns`
specify a `sort` property like:

```javascript
sort: {
  title: 1
}
```

For more information see [custom columns and sortable columns for the "manage pieces"
modal](https://apostrophecms.org/docs/tutorials/getting-started/reusable-content-with-pieces.html#custom-columns-and-sortable-columns-for-the-quot-manage-quot-modal).

* Fixed several situations formerly requiring a page refresh before editing. More
such fixes to come. Thanks to `hexitex` for the bug reports and insight into the
causes.

* A recent change broke the display of the minimum image size to the user. This
has been fixed.

* A new warning has been added for failure to use `arrangeFields` comprehensively for
all of your fields to make the "manage pieces" modal as clear as possible for the user.

* Fixes were made allowing contextual editing of more types of content nested in `object` fields on the page. Thanks to bharathkumarc.

Many thanks to Michelin for making much of this work possible via [Apostrophe Enterprise Support](https://apostrophecms.org/support/enterprise-support).

## 2.83.1 (2019-03-13)

Unit tests passing.

Regression tests passing.

* Bug fix: a crash in the lock refresh route was possible if an advisory lock was taken away by another tab or user. Thanks to `hexitex` for the report and the solution.

## 2.83.0 (2019-03-12)

Unit tests passing.

Regression tests passing.

* When using the `apostrophe-pieces-import` module, you may now set the `importAsRichText: true` option on an `area` or `singleton` field to import markup rather than treating it as plaintext. With this setting in place the behavior matches `apostrophe-pieces-export`. Also note that both `apostrophe-pieces-import` and `apostrophe-pieces-export` have been updated to be more compatible with one another.

## 2.82.0 (2019-03-08)

Unit tests passing.

Regression tests passing.

* If the `APOS_ALWAYS_COPY_ASSETS` environment variable is set, always copy assets rather than symlinking them. This is useful when running under Docker. Thanks to hexitex for this contribution. See also [building Docker images for Apostrophe projects](https://apostrophecms.org/docs/tutorials/howtos/docker.html).

## 2.81.2 (2019-03-06)

Unit tests passing.

Regression tests passing.

* Stability improvement: search index method of the `tags` type will not crash if the `tags` type is somehow truthy without being an array.

## 2.81.1 (2019-03-05)

Unit tests passing.

Regression tests passing.

* Default values are now respected by the global doc. Specifically, if your field has a `def` property when the global doc is first created, it will be set accordingly. In addition, if a field is added to the schema and your site is restarted, it will also be added with the correct default at this time. Tests coverage has been added for this scenario.

## 2.81.0 (2019-03-04)

Unit tests passing.

Regression tests passing.

* The conflict resolution mechanism for simultaneous edits has been improved. Previously, Apostrophe tracked how long it had been since the "last edit" by the previous person. But if the browser window closed without sending an "unlock" message, that "last edit" might be a very long time ago. This led to nuisance confirmation prompts and a tendency to ignore their message.

Beginning with this release, the browser instead actively refreshes the lock periodically. And if the browser does not do so for 5 minutes, the lock is automatically discarded.

This greatly reduces the chance that you will see a "someone else is editing that document" message when this is not actually the case.

However, do note that you will no longer see an indication of the "last edit" time. This is because this time was never really meaningful for the "Edit Piece" dialog box, and often misleading for on-page editing as well. Instead, you may assume that the other person is still at the very least on the page in question if you see this message at all.

* Although it was released separately as part of the `launder` module, and an `npm update` should fetch it for you automatically, it should be mentioned that `launder` version 1.1.1 has been released and prevents crashes if the `value` of some of your select element choices is null or undefined. Such choices do not work and cannot be selected reliably (only strings and numbers are supported, including the empty string), but since versions prior to 1.1.0 did not crash on such choices, we have patched 1.1.1 to also tolerate their presence.

Thanks to our [Apostrophe Enterprise Support](https://apostrophecms.org/support/enterprise-support) clients for making these enhancements possible.

* The case-insensitive sort for filter choices no longer crashes if a choice cannot be converted to a string. Thanks to Fawzi Fakhro.

## 2.80.0 (2019-02-28)

Unit tests passing.

Regression tests passing.

* A recently introduced change broke the filtering that prevented users from selecting too-small images when `minSize` is in effect. This has been corrected. Note that site visitors never actually saw too-small images because filtering did take effect later in the process.
* Numbers (in addition to strings) are now permissible choices for select elements. If the choice selected is a number, a number will be stored in the field. Most of this fix is in the `launder` module but there is a small fix in apostrophe core as well.
* If a doc is in the trash already, the edit dialog box should have a "Rescue" button rather than a "Trash" button on the "More" dropdown menu.
* `boolean` fields can now be made `mandatory`. If a boolean field is mandatory, the form will not validate unless the user selects "Yes." This is useful for simple "terms and conditions" forms. You must specify a message to be shown to the user if they do not select "Yes," like this:

```
{
  name: 'toc',
  label: 'Accept the Terms and Conditions',
  type: 'boolean',
  // Displayed if you try to save without picking Yes
  mandatory: 'You must accept the Terms and Conditions to continue.',
  // Always displayed
  help: 'I have read and accept the Terms and Conditions.'
}
```

Although the documentation formerly claimed that `required: true` would have this effect for boolean fields, it was pointed out that this functionality did not work, and as a result far too many sites already use `required: true` for booleans in a way that would break if we implemented the original documented behavior. Therefore we are changing the documentation to match this new implementation that maintains backwards compatibility.

## 2.79.0 (2019-02-22)

Unit tests passing.

Regression tests passing.

* Built-in migration progress meter is much improved. The new implementation:
  * Does not display anything if the task completes within 1 second;
  * Allows work to begin even before the total number of items is known;
  * Has a much more stable ETA;
  * Does not crop the total off the far end;
  * Displays steps/sec (very useful metric for development); and
  * Has highly stable formatting (not distracting to the eye).
* Eliminates unnecessary warnings about unconsumed promises in migrations.

## 2.78.0 (2019-02-15)

Unit tests passing.

Regression tests passing.

* You can now set permissions for many pieces at once via the new "set permissions for..."
batch operation in the "manage pieces" dialog box. Batch operations are accessible via a
dropdown at the bottom of the dialog box after you check the boxes to select various pieces.
Note that if you check the box to select all the pieces on this page, you will be asked
if you want to select *all* pieces. So it is possible to set the permissions of all of the
pieces at once.

Note that **permissions have no effect on file attachment URLs unless you use
the optional [apostrophe-secure-attachments](https://github.com/apostrophecms/apostrophe-secure-attachments) module.** Once you add that module, the new batch operation becomes a powerful
way to lock down all of your PDFs at once.

* The "Select Everything" checkbox for pieces, which becomes accessible after you "Select All"
pieces on the current page, now operates much faster on large databases and does not block
the main thread of browser execution for an extended time.

Thanks to our [enterprise clients](https://apostrophecms.org/support/enterprise-support),
including Michelin, for their support of our work on these items.

## 2.77.2 (2019-02-12)

Unit tests passing.

Regression tests passing (including new migrations test).

* Most migrations were failing when run in a non-interactive session.
This was due to a stray piece of code that tried to interact with the
progress meter when it was not available. This has been fixed. This
was the underlying major issue in version 2.77.0.
* The recent migration to set the `docIds` and `trashDocIds` properties of
attachments correctly, allowing them to become inaccessible at the
proper time, now runs and completes correctly, at the end of which
all attachment permissions are properly restored. This resolves the issue
that began with version 2.77.0.
* The migration was also updated to avoid any chance of needlessly
disabling permissions on a temporary basis during the migration run.
* **If you temporarily lost access to your media due to running migrations
with 2.77.0, which was available for a few hours today, you can restore access**
with the following command line task:

```
node app apostrophe-attachments:recompute-all-doc-references
```

**If you manually set your permissions globally as a workaround**, you should run
this task to reset them appropriately:

```
node app apostrophe-attachments:reset-uploadfs-permissions
```

Although there is no reason to expect a recurrence of this issue, these
command line tasks will continue to be available going forward, just in case.

### Regression test updates

Our regression tests are being updated to prevent a recurrence by
noninteractively invoking `apostrophe-migrations:migrate`
and checking for a clean exit code.

## 2.77.1 (2019-02-12)

Unit tests passing.

Regression tests passing.

* Unfortunately the new migration in 2.77.0 appears to have caused
all permissions to revert to 000 on uploaded media on at least one site.
In an abundance of caution we have pushed out 2.77.1 which does not
carry out that migration. We are working on 2.77.2 which will carry it out
properly. You may restore your permissions with
`chmod 644 public/uploads/attachments/*`, if you are using S3 you
can do this by restoring public access to each file, for Azure the
suffix added to the name to disable each file would need to be removed.
Fortunately this issue was caught quickly so there are probably no
instances of the latter two in the wild.

We apologize for this serious issue and will provide a complete postmortem
with 2.77.2.

## 2.77.0 (2019-02-12)

* **The home page now works correctly when it is a pieces-page** powered by
`apostrophe-pieces-pages`. Specifically, the URLs of pieces are generated
correctly in this situation. This allows the home page to be a blog page,
for example. Regression tests have been added to ensure this does
not break in the future.

* **Attachments (files) now become inaccessible properly** when the
last file or image piece that directly contains them moves to the trash.
Formerly, attachments were incorrectly marked as "part of" pages that
merely loaded them as part of a join or similar relationship. **A migration
has been added** to correctly reset the `docIds` and `trashDocIds` arrays
of all attachments on a one-time basis after which they will be tracked
properly going forward.

* **Migrations now have a progress display when iterating over all
documents.** This progress display automatically goes away if the
migrations task is not running with access to a TTY (for instance,
it is running in a deployment pipeline). You may note that not all
migrations use this feature; generally the most time-consuming will however.

* **You can now specify a projection for a reverse join without the need to explicitly include the `idsField`, or even know what it is.** This was one of several reasons why developers often gave up on projections for reverse joins, or went back to the old approach of specifying `idsField` rather than using `reverseOf`.

Here is an example from the [apostrophe-samples](https://github.com/apostrophecms/apostrophe-samples) project:

```javascript
// Forward join: in schema of products
{
  name: '_specialists',
  type: 'joinByArray',
  withType: 'specialist',
  label: 'Specialists',
  help: 'The right people to ask about this product.'
}
```

```javascript
// Reverse join: in schema of specialists
{
  name: '_products',
  type: 'joinByArrayReverse',
  withType: 'product',
  reverseOf: '_specialists',
  projection: {
    _url: 1,
    title: 1
  }
}
```

> Note that we can also project `_url: 1` to get all the fields necessary
to populate `_url` when the product is fetched, even though it is not
a real property in the database.

* Unnecessary schema validation errors are no longer thrown when using
`joinByOneReverse` with `reverseOf`.

* Schema fields named `format` are now allowed for pieces. There was a
conflict with the UI code and backend routes of the "Manage Pieces" dialog box.

* "Drag and drop" now works properly for widgets that have just been
added to the page. There is no need to refresh the page first.

## 2.76.1 (2019-02-06)

Unit tests passing.

Regression tests passing.

* Removed unneeded call to `self.apos.utils.readOnlySession` in `apos.notify`, preventing crashes when this is invoked from a command line task. This fixes `apostrophe-favicons`.
* Also updated `self.apos.utils.readOnlySession` so it will gracefully ignore calls made with no session in `req` (typically command line tasks).
* Eliminated uses of `async/await` in core unit tests. This module still supports Node 6.x, so we use promises directly, not via async/await, in core code; of course you can still `await` most of our APIs in your own projects, because `await` works with anything that returns a promise.
* Fixed a bug that prevented page permissions from propagating properly when "Apply to Subpages" is checked in "Page Settings." Thanks to Mayank Bansal. Unit tests were also added to prevent a regression in the future.
* A bug that prevented the home page type from being changed via the UI in certain situations has been fixed.

## 2.76.0 (2019-02-01)

Unit tests passing.

Regression tests passing.

* Email schema field type added. Thanks to Andrea Di Mario.
* Developer warnings for bad `showFields` configuration now apply to all field types that support `showFields`.
* Schemas are now validated for nested `array` and `object` schemas, giving developers more information to help them fix their code.
* The `poll-notifications` API now runs as middleware that is scheduled as early as `req.user` becomes available, avoiding the overhead of loading `req.data.global` in this frequently polled API.
* The `poll-notifications` API does not crash if the `apos` object has been destroyed. This is not an issue for typical sites. However, this fix removes scary error messages displayed by the very useful [apostrophe-monitor](https://github.com/apostrophecms/apostrophe-monitor) module, which is similar to `nodemon` but specialized to Apostrophe for much faster restarts.
* Although technically released in the `moog-require` module, not here, a recent fix in that module bears mentioning because it prevents both `apostrophe-monitor` and `apostrophe-multisite` from misbehaving when the options objects of modules are modified. Specifically, the modifications are now reliably distinct for each `apos` object.
*
* The logic that removes certain typically unwanted buttons from CKEditor is now conditional and does not remove them when they are explicitly requested in the toolbar. Thanks to Fredrik Ekelund.
* Placeholder markup when a pieces widget is empty. Although not often used directly, this template is often copied as a starting point.
* An open "add widget" area menu now appears above any hovered widget controls rather than being lost behind them.
* `showFields` support for fields of type `checkboxes` has been restored.
* The "recursion warning" that appears when the same doc is loaded more than 5 times in a single request can now be suppressed on a per-request basis by setting `req.suppressAreaLoaderRecursionWarnings` to `true`. However the runaway loading process is still prevented. This is mainly of use for workflow API routes that examine many documents but are OK with stopping in this situation without generating extra log messages.

Thanks to Michelin for sponsoring much of this work through [Apostrophe Enterprise Support](https://apostrophecms.org/support/enterprise-support).

## 2.75.1 (2019-01-24)

Unit tests passing.

Regression tests passing.

* If a user has the type-specific `admin-product` permission, they should always be able to view a `product`, no matter whether it is published or not. This logic was correct for editing but not for viewing. Fixed a bug that led to crashes with the workflow module in this scenario.

Thanks to Michelin for making this fix possible via [Apostrophe Enterprise Support](https://apostrophecms.org/support/enterprise-support).

## 2.75.0 (2019-01-15)

Unit tests passing.

Regression tests passing.

* An "Undo" button has been added for the "Remove Widget" feature. Although such changes can be undone via "Page Versions," that feature is advanced and somewhat hard to find, whereas this simple "Undo" button is immediately helpful to most users.
* Apostrophe now displays warnings for several common developer errors. Previously it was difficult to understand why a module didn't work if `extend` was missing for certain common cases, like a `-widgets` or `-pieces-pages` subclass module. We will expand these warnings over time; options are provided to disable them if they do not apply to your situation.
* The server side notification persistence feature introduced in version 2.74.0 led to an intermittent bug: the "long polling" used to deliver notifications quickly interacted badly with the "resave" behavior of Express sessions, resulting in frequent loss of other session changes, such as draft/live mode switching. This has been fixed. Since we cannot disable `resave` with the standard session store in Apostrophe 2.x, an `apos.utils.readOnlySession(req)` method was added, and the route that "long polls" for new notifications now uses it to disable any modification to the session for the duration of the request.
* `limitByAll`, `limitByTag` and `limitById` options for `apostrophe-pieces-widgets`. When set the user is not prompted to choose their own maximum.
* Fixed conditions in which editing the first or last name of a new `apostrophe-user` did not affect their `slug` in the expected way.
* Fixed bug: if trashInSchema is in effect, subpages should not have their trash status overridden to match the new parent when their ancestor is moved. This is important when using "Reorganize" with workflow. Additional improvements to better integrate "Reorganize" into the workflow module are separately forthcoming.
* Fixed a bug that prevented `view` permissions from being given out programmatically in certain edge cases.
* The `slug` cursor filter now has a `launder` method, for use when marking it safe for `req.query`. Thanks to Anthony Tarlao.

Thanks to our customers at Michelin and NPM for making much of the above work possible via [Apostrophe Enterprise Support](https://apostrophecms.org/support/enterprise-support).

## 2.74.0 (2018-12-13)

Unit tests passing.

Manual regression tests passing.

* Server-side code may now call `apos.notify(req, 'This is a message')` to send a message to the logged-in user associated with `req`. That message will pop up on the browser and will remain visible until they dismiss it. If the user is not logged in right now, they will see it when they do log in.

You may use `%s` to interpolate additional string arguments, and you may pass an `options` object with `dismiss: true` for a self-dismissing notification. You may also set the `type` option to `error`, `warn` or `success` for different visual treatments. For example:

```
apos.notify(req, 'Sorry, you did not win a shiny new %s!', req.piece.title, { type: 'error' });
```

The API is identical to that for `apos.notify` on the browser side, except that `req` must be passed as the first argument. Also the method returns a promise, which resolves when the notification has reached the database. You may also optionally pass a final callback for the same purpose. This is useful when sending a notification just before a task exits the process. The rest of the time you won't need to worry about it.

* In `2.73.0`, an optional second argument, `locale`, was added to the `date` Nunjucks filter. As it turns out this was done in a way that could have a knock-on effect on later uses of `date` that did not specify a locale. This has been fixed and unit tests have been added. Thanks to Fredrik Ekelund.

* The values of fields hidden via `showFields` are now saved to the database, as long as they contain no errors. This allows you to return to an old setting and discover all of its sub-settings intact.

* By default, Apostrophe deletes old asset bundles from uploadfs (S3, azure, etc.) five minutes after the launch of the site. The assumption is that the deployment of static assets has reached all peer servers and there is no need to keep old assets around. The `uploadfsBundleCleanup` option to `apostrophe-assets` may now be set explicitly to `false` to prevent this, as may be needed if asset bundles are shared between sub-deployments that are made at greatly varying times.

* When `apostrophe-workflow` is present, "Batch Commit" and other inappropriate options are no longer offered for groups, which are not subject to workflow.

Thanks to Michelin for making much of the above work possible via [Apostrophe Enterprise Support](https://apostrophecms.org/support/enterprise-support).

## 2.73.0 (2018-12-06)

Unit tests passing.

Regression tests passing.

* Added in-context editing support, support for the `contextual` flag, and `skipInitialModal` support for areas and singletons nested in fields of type `object`. Many thanks to Michelin for making this feature possible through their participation in [Apostrophe Enterprise Support](https://apostrophecms.org/support/enterprise-support).
* The `date` Nunjucks filter now accepts `locale` as a second argument. If `locale` is not present and `req.locale` is set, that locale is used, rather than the default system locale. Thanks to Tim Otlik.
* Removed nuisance warnings about tolerant sanitization.
* When using the `passwordReset: true` feature of `apostrophe-login`, you may also set the `passwordResetSubject` option to a custom subject line for the password reset email message.
* The mechanism that sends the password reset request confirmation email has been factored out to the `apos.login.sendPasswordResetEmail(req, user)` method, so you can trigger it for your own reasons. This method returns a promise; when that promise resolves the password reset email has been successfully handed off for delivery. Note that the promise will be rejected if the user object has no `email` property.

## 2.72.3 (2018-12-03)

Unit tests passing.

Regression tests passing.

* The "apply to subpages" feature for page permissions has been greatly simplified and made easier to understand. There is now just one shared "copy these permissions to subpages now?" dropdown, which applies to ALL current permissions for the current page: "who can view this page," "these users can view," "these groups can edit," etc.

As the help text now properly explains, if you pick "yes" and save page settings as usual, the permissions of all subpages are updated to match **on a one-time basis.** After that, you can edit them normally for the subpages. This is an action that takes place at "save" time, it is not a setting that is remembered.

This is good for laying down a baseline and then making fine-tuned adjustments per page, which is typical practice.

Previously this choice appeared in several places, including as a highly confusing and visually cluttered dropdown within the list of permissions per user and group. While theoretically this allowed for propagating fine-tuned adjustments to subpages one at a time, in practice users did not understand it, including many enterprise customers who invest significant time in Apostrophe. Therefore a simpler solution is of greater overall value.

* Regression fix: support for in-context, on-page editing of areas in array fields has been restored.

* Attempts to save a field of type `object` with a missing `required` field now behave sensibly, you no longer see a spinner forever on a grayed-out page. Note that the use of `required` for the object itself has no meaning because there is always an object; you should make its fields required, or not, as you see fit.

* "Move" and "Trash" operations on widgets now emit the Apostrophe events `widgetMoved` and `widgetTrashed`. The widget's container div is emitted as the argument to the event.

## 2.72.2 (2018-11-28)

Unit tests passing.

Regression tests passing.

* The `apostrophe-jobs` `runNonBatch` method no longer crashes if the job-runner function provided does not return an object (for instance, because it takes a callback so its return value does not matter).
* `apostrophe-attachments:list` task lists the URLs of all valid attachments, including all crops in all sizes.
* `array` fields may be used in the `relationship` of a join. Thanks to Anthony Tarlao.
* Added missing callback to asset bundle cleanup for cloud deployments, ensuring that the lock is eventually released and the old bundles are eventually removed.
* Fixed documentation for `apos.jobs` methods re: the `labels` option.

## 2.72.1 (2018-11-07)

Unit tests passing.

Regression tests passing.

* Moving a page beneath a parent that happens to be considered "not trash" should not automatically cause the child to be considered "not trash" when workflow is in effect, or when the `trashInSchema` flag has been opted into for `apostrophe-docs`. In these cases the trash flag is just another schema property. This bug led to pages inadvertently becoming live across all locales when moved in the page tree.
* The server-side video schema field converter no longer crashes the process if given a `null` property, and correctly flags the field as in error if it is `required` and not present.
* Any missing values for join relationships relating to permissions are now handled in a proper migration in apostrophe core, rather than a hack in apostrophe-workflow that adds significant startup time in certain situations.
* Migration completion is now logged.
* UX fix: UI/area controls no longer compete with "Add Content."

Thanks to our enterprise support customers for their support of this work.

## 2.72.0 (2018-10-30)

Unit tests passing.

Regression tests passing.

* Support for subdirectories of `lib/modules`. You must set the `nestedModuleSubdirs` option to `true` in `app.js`. You can then place your modules in nested subdirectories of `lib/modules`. **The names of the parent folders do not matter,** and **the name of the actual module folder must still match the name of the module.**

In addition, when using this feature you may optionally move part of your `modules` configuration into a `modules.js` file in each directory. Here is an example:

```javascript
module.exports = {
  'module-name': {},
  'other-module-name': {}
};
```

By following through with this approach you can make `app.js` much shorter. Configuration of Apostrophe modules installed via `npm` must still be done in `app.js`.

* The `apostrophe-html-widgets` module now properly concatenates fields to the standard HTML field when `addFields` is used with it.

* Fixed a crashing bug when an API was used in an atypical way. Thanks to Max Schlueter.

## 2.71.1 (2018-10-24)

Unit tests passing.

Regression tests passing.

Recent changes to the markup for buttons broke drag and drop for widgets. This has been fixed.

## 2.71.0 (2018-10-23)

Unit tests passing.

Regression tests passing.

* When two pieces or pages would have the same slug as the result of an insert or update, Apostrophe automatically appends a unique string. This makes sense for data integrity but as a user experience it leaves something to be desired.

Beginning with this release, if you are editing the title in the piece or page settings editor and apostrophe is making automatic slug suggestions, these suggestions will *now include the suffix* needed to avoid a conflict. This gives you a chance to see what will happen, and decide to change the title or the slug in a better way. However, you can disable this by setting the `deconflictSlugs` option of the `apostrophe-docs` module explicitly to `false`. If you do, then from now on you will *receive a straightforward error message if the suggested slug is in conflict with another slug on the site.*

* If you edit the slug directly and try to save it with a conflict, Apostrophe will always report a straightforward error in the editor, requiring you to fix it manually. This makes sense when you are editing the slug yourself, because it means you care about the exact value.

For backwards compatibility and to resolve race conditions, the server will still automatically modify the slug to be unique in the rare event that a conflict arises during the save operation itself.

* A simpler yet even better slug prevention feature, in many ways: all `apostrophe-pieces` modules now accept a `slugPrefix` option. For instance, if you set this option to `people-` for your `people` module and to `image-` for the `apostrophe-images` module, the slugs for your people and the photos of them you are uploading will never be in conflict.

We appreciate our enterprise customers and their support of this work.

## 2.70.1 (2018-10-18)

Unit tests passing.

Regression tests passing.

* Bug fix: when you attempt to edit a piece that someone else has open in the edit dialog box, you should receive a warning, and the option to take over or leave it alone. This worked, however the "advisory lock" was not released when *closing* the dialog box. So users saw superfluous warnings. The bug was related to calling `$.jsonCall` with the wrong order of arguments.
* Bug fix: a user without permissions to lock a particular document could cause a process restart by attempting to lock it. No inappropriate access was granted.
* When configuring the `csrf` option of `apostrophe-express`, you may now pass the `cookie` subproperty in order to pass configuration options to `res.cookie`, such as `secure: true`.
* The jQuery `onSafe` plugin now respects the return value of the event handler, allowing the use of `return false;` in such handlers. Thanks to Fredrik Ekelund.
* The Apostrophe `button` macro now renders a `button` rather than an anchor tag, except when the `url` option is present. Thanks to Fredrik Ekelund.

## 2.70.0 (2018-10-08)

Unit tests passing.

Regression tests passing.

Apostrophe now allows direct import of unparsed CSS files via import flags of LESS. The best use of this option is to push a CSS file created by a SASS compiler or other LESS alternative.

To push a CSS asset *without* compiling it as LESS, you may write:

```
self.pushAsset('stylesheet', {
  name: 'bundle',
  import: {
    inline: true
  }
});
```

Or, if you are pushing assets via the `stylesheets` option of the `apostrophe-assets` module, you may write:

```
'apostrophe-assets': {
  stylesheets: [
    {
      name: 'bundle',
      import: {
        inline: true
      }
    }
  ]
}
```

The extension of the file may be either `.css` or `.less`; either way it is imported with no LESS compilation. Apostrophe will still modify URLs to accommodate the global `prefix` option, if present.

## 2.69.1 (2018-10-04)

Unit tests passing.

Regression tests passing.

* In-context editing of areas nested in arrays now works correctly when the widget containing the array has just been added to the page for the first time.

## 2.69.0 (2018-10-03)

Unit tests passing.

Regression tests passing.

* Promisified all of the apis for migrations, including the option of iterators that return promises, and implemented migrations for old piece and page slugs that have not been deduplicated and thus can block new pages or pieces from taking a slug even though we have logic for this for new pages and pieces.
* In-context editing support for areas and singletons that are schema fields of arrays. Leaves other, noncontextual data alone. Creating and editing entire array items contextually is outside the scope of this change; use an area rather than an array for that. Directly nested arrays are not supported, but you may use an area in an array in a widget in an array, etc.
* `.jpeg` files were slipping through with that extension. All new uploads will be correctly converted to `.jpg` and go through the proper sizing process.
* The `enableShowFields` option was missing some of its logic for fields of type `checkboxes`. Thanks to Anthony Tarlao.
* A `_title` property is now included in attachments returned by `apos.images.all` and `apos.images.first`.
* When apostrophe cannot fix a unique key error, it is helpful to be able to see the last error, as well as the original one. This helps you figure it out if both a unique slug error and an unrelated unique key error are part of the puzzle. We still throw the original error, but we also attach the last error as a property of it, so you can see both.
* The `apos.areas.fromPlaintext` method now takes an `options` parameter. You may set the `el` property to an element name, in which case the markup is wrapped in that HTML element. `options` may be omitted.

## 2.68.1 (2018-09-27)

Unit tests passing.

Regression tests passing.

* When we introduced allowedSubpageTypes and allowedHomepageTypes in 2.67.0, we  broke support for different schemas in different page types. Those regressions are fixed here.
* The default page type choice offered for a new page is the first type permitted by its parent page.

## 2.68.0 (2018-09-26)

Unit tests passing.

Regression tests passing.

* The `lateCriteria` cursor filter now works properly, allowing special mongodb criteria that are not allowed inside `$and` to be merged into the criteria object at the last minute.
* A noisy warning produced on every page send by the latest version of Bluebird has been silenced.
* Performance: explicitly shut off `sort()` for certain cases where we know only one document will be returned. This allows MongoDB to select a more efficient index more often.
* `nlbr` Nunjucks filter no longer results in double-escaped markup. Thanks to Ulf Seltmann.
* The `apostrophe-global` module now supports the `separateWhileBusyMiddleware` option. Iby separate middleware that checks for the lock flag in apostrophe-global even if the regular middleware of this method has been disabled and/or overridden to cache in such a way as to make it unsuitable for this purpose. For normal use this option is not necessary.
* Fixes made to further reduce conflicts between sites with `apostrophe-multisite`. For instance, the `apostrophe-workflow` module no longer breaks the dashboard.
* The home page can now be copied. If you copy the home page, you get a new child of the home page with the same content. Thanks to Tim Otlik.

## 2.67.0

Unit tests passing.

Regression tests passing.

* Pages can now be locked down with the `allowedHomepageTypes` and `allowedSubpageTypes` options, like this:

```javascript
// Only one type allowed for the home page
allowedHomepageTypes: [ 'home' ],

allowedSubpageTypes: {
  // Two subpage types allowed for the home page
  'home': [ 'default', 'apostrophe-blog-page' ],
  // No subpages for the blog page ("show pages" don't count)
  'apostrophe-blog-page': [],
  // default page type can only have another default page as a subpage
  'default': [ 'default' ]
}
```

These options make it easy to prevent users from creating unintended scenarios, like nesting pages too deeply for your navigation design.

* Pages now support batch operations, just like pieces do. The initial set includes trash, rescue, publish, unpublish, tag and untag. You can only rescue pages in this way if you are using the `trashInSchema` option of the docs module, which is always the case with `apostrophe-workflow`. With the conventional trash can, it is unclear what should happen because you have not indicated where you want each page to be restored. New batch operations for pages can be added in the same way that they are added for pieces.

* Important performance fix needed for those using the `apostrophe-pieces-orderings-bundle` module to create custom sort orders for pieces. Without this fix it is also possible to get a loader error and stop fetching content prematurely.

* The "revert" button for versions is now labeled "Revert to" to emphasize that it reverts to what you had at the end of that operation, not its beginning. Thanks to Fredrik Ekelund.

## 2.66.0

* Updated to CKEditor version 4.10.0. The CKEditor build now includes the CKEditor "widgets" feature (not to be confused with Apostrophe widgets). These are essential for modules like the forthcoming `apostrophe-rich-text-merge-tags`.
* `apos.areas.richText` and `apos.areas.plaintext` no longer produce duplicate text. To achieve this, the `apos.docs.walk` method no longer walks through the `_originalWidgets` property. This property is only used to preserve the previous versions of widgets that the user lacks permission to edit due to schema field permissions. Exploration of this property by `apos.docs.walk` led to the observed bug.
* The browser-side implementation of `apos.utils.escapeHtml` now works properly.

## 2.65.0

Unit tests passing.

Regression tests passing.

* **Important fix for MongoDB replica sets:** previously we used the `autoReconnect` option of the MongoDB driver by default. From now on, we use it only if the MongoDB URI does not refer to a replica set. The use of `autoReconnect` is [inappropriate with a replica set](https://github.com/apostrophecms/apostrophe/issues/1508) because it will keep trying to connect to the node that went down. Leaving this option out results in automatic use of nodes that are up. Also see the [apostrophe-db-mongo-3-driver](https://npmjs.org/package/apostrophe-db-mongo-3-driver) module for a way to use the newer `mongodb+srv` URIs. Thanks to Matt Broadstone of MongoDB for his advice.

* An `apostrophe-file` now has a default URL. The default `_url` property of an `apostrophe-file` piece is simply the URL of the file itself. This allows `apostrophe-file` to be included in your configuration for [apostrophe-permalinks](https://npmjs.org/package/apostrophe-permalinks); picking a PDF in this way generates a direct link to the PDF, which is what the user expects. Note that if the developer elects to set up an `apostrophe-files-pages` module that extends `apostrophe-pieces-pages`, that will still take precedence, so there is no bc break.

* Clicking directly from one rich text widget into another did not work properly; the toolbar did not appear in this situation. This bug has been fixed. The bug only occurred when clicking in a second rich text widget without any intervening clicks outside of all rich text widgets.

* Also see expanded notes on version `2.64.1`, below, which contained several features missed in the original changelog.

## 2.64.1

Unit tests passing.

Regression tests passing.

* Improved Apostrophe's ability to redisplay the appropriate widget, array element, and field and call the user's attention to it when a schema field error is not detected until server-side validation takes place. This addresses problems that come up when fields become `required` at a later time, and/or data was originally created with an earlier release of Apostrophe that did not enforce `required` in all situations. Browser-side validation is still preferred for ease of use but server-side validation no longer creates situations the user cannot easily resolve.

* Introduced the `apos.global.whileBusy` method. This method accepts a function to be run *while no one is permitted to access the site.* The provided function may return a promise, and that promise resolves before the site becomes accessible again. In the presence of `apostrophe-workflow` it is possible to mark only one locale as busy.

* By default, the `apos.locks.lock` method waits until the lock is available before proceeding. However there is now a `wait` option which can be set to `false` to avoid waiting at all, or to any number of milliseconds. If the method fails because of `wait`, the error is the string `locked`.

* The `apos.locks.lock` method also now accepts a `waitForSelf` option. By default, if the same process invokes `apos.locks.lock` for the same lock in two requests simultaneously, one of the two will receive an error. With `waitForSelf`, the second invocation will wait for the first to resolve and then obtain the lock.

## 2.64.0

Unit tests passing.

Regression tests passing.

* Apostrophe's "search suggestions" feature for `notFound.html` templates is now fully baked. It only takes two steps:

1. Include an element like this in your `notFound.html` template:

```
<div data-apos-notfound-search-results></div>
```

2. Set the `suggestions` option to `true` for the `apostrophe-search` module.

With `suggestions: true`, this feature no longer requires that you have a `/search` page, it uses a dedicated route. See the documentation of the `apostrophe-search` module for more information.

* The `showFields` option is now available for checkboxes. The syntax is as follows:

```
{
  "name": "awesomeBoolean",
  "label": "Awesome Boolean",
  "type": "boolean",
  "choices": [
    {
      "value": true,
      "showFields": ["otherField1"]
    },
    {
      "value": false,
      "showFields": ["otherField2"]
    }
  ]
}
```

Thanks to falkodev.

* A useful error message appears if you try to use a `mongodb+srv` URL. These are meant for newer versions of the MongoDB driver. You **can** use them, but you must install the [apostrophe-db-mongo-3-driver](https://npmjs.com/package/apostrophe-db-mongo-3-driver) module first. The error message now explains this, addressing a common question on stackoverflow.
* Basic styles added for the most common rich text markup tags when within the bounds of an Apostrophe modal. Thanks to Lars Houmark.
* Fixed UI overlap issue when joining with `apostrophe-page`.
* `apos.images.all`, `apos.images.first`, etc. now include `_description`, `_credit` and `_creditUrl` when they can be inferred from an `apostrophe-image` containing the attachment.
* `apos.images.srcset` helper improved. It is now smart enough to limit the image sizes it offers based on what it knows about the size of the original. Thanks to Fredrik Ekelund.
* Fixes to CSS asset URL generation to pass validation.
* Performance: eliminated use of `$or` MongoDB queries with regard to pages in the trash. MongoDB tests demonstrate that `$ne: true` is faster than `$or` for our purposes.

## 2.63.0

Unit tests passing.

Regression tests passing.

* “Promise events” have arrived. This is a major feature. Promise events will completely
replace `callAll` in Apostrophe 3.x. For 2.x, all existing invocations of `callAll` in the
core Apostrophe module now also emit a promise event. For instance, when the `docBeforeInsert`
callAll method is invoked, Apostrophe also emits the `beforeInsert` promise event on the
apostrophe-docs` module.

Other modules may listen for this event by writing code like this:

```javascript
`self.on('apostrophe-docs:beforeInsert', 'chooseASpecialist', function(req, doc, options) {
  // Modify `doc` here. You may return a promise, and it will resolve before
  // any more handlers run. Then the doc is inserted
});
```

The above code adds a new `chooseASpecialist` method to your module. This way, the method can be overridden by assigning a new function to `self.chooseASpecialist` in a module that
extends it, or its behavior can be extended in the usual way following the `super` pattern.

But, since it does not have the same name as
the event (attempting to register a method of the same name will throw an error), it is unlikely
that parent class modules and subclass modules will have unintentional conflicts.

See the [original github issue](https://github.com/apostrophecms/apostrophe/issues/1415) for a more
complete description of the feature and the reasoning behind it.

**Your existing callAll methods will still work.** But, we recommend you start migrating to be
ready to move to 3.x in the future... and because returning promises is just a heck of
a lot nicer. You will have fewer problems.

* Optional SVG support for `apostrophe-attachments`. To enable it, set the `svgImages` option to
`true` when configuring the `apostrophe-attachments` module. SVG files can be uploaded just like
other image types. Manual cropping is not available. However, since most SVG files play very well
with backgrounds, the SVG file is displayed in its entirety without distortion at the largest size
that fits within the aspect ratio of the widget in question, if any (`background-size: contain`
is used). If you have overridden `widget.html` for `apostrophe-images-widgets`, you will want
to refer to the latest version of `widgetBase.html` for the technique we used here to ensure
SVG files do not break the slideshow’s overall height.
* New `apos.templates.prepend` and `apos.templates.append` methods. Call
`apos.templates.prepend('head', function(req) { ... })` to register a function to be called just after
the head tag is opened each time a page is rendered. The output of your function is inserted into
the markup. The standard named locations are `head`, `body`, `contextMenu` and `main`. This is
convenient when writing modules that add new features to Apostrophe. For project level work also see the
named Nunjucks blocks already provided in `outerLayoutBase.html`.
* `apos.singleton` now accepts an `areaOptions` option, which can receive any option that can be
passed to `apos.area`. Thanks to Manoj Krishnan.
* Apostrophe’s “projector” jQuery plugin now respects the `outerHeight` of the tallest slideshow item,
not just the inner height.
* `apos.area` now accepts an `addLabel` option for each widget type in the area. Thanks to
Fredrik Ekelund.
* UI improvements to versioning. Thanks to Lars Houmark.
* Button to revert to the current version has been replaced with a label indicating it is current,
since reverting to the current version has no effect.
* “Page settings” can now be accessed for any page in the trash via “reorganize.” When
working with `apostrophe-workflow`, this is
often required to commit the fact that a page is in the trash.
* The `uploadfs` module now has a `prefix` option. If present, the prefix is prepended to all uploadfs paths before they reach the storage layer, and is also prepended to URLs. In practice, this means that a single S3 bucket can be used to host multiple sites without all of the uploaded media jumbling together in `/attachments`. The `apostrophe-multisite` module now leverages this.

## 2.62.0

Unit tests passing.

Regression tests passing.

* Introduced a `findWithProjection()` method that is added to all MongoDB collection objects. All Apostrophe core modules are migrating towards using this method rather than `find()` when working **directly with MongoDB collections**. If you are using the standard MongoDB 2.x driver that is included with Apostrophe, this just calls regular `find()`. When using the forthcoming `apostrophe-db-mongo-3-driver` module to replace that with a newer driver that supports the full features of MongoDB 3.6, 4.0 and beyond, this method will provide backwards compatibility by accepting a projection as the second argument like `find()` did until the 3.x driver was released. Developers wishing to be compatible with both drivers will want to start using this method. Again, this **only concerns you if you are querying MongoDB directly and passing a projection to find() as the second argument**. And if you don't care about using the 3.x driver, you **do not have to change anything**.
* Various UX improvements and bug fixes to the page versions dialog box. Thanks to Lars Houmark.
* The widget wrapper is updated on the fly with new classes if they change due to edits. Thanks to Fredrik Ekelund.
* When configuring a `date` field, you may pass a `pikadayOptions` property. This object is passed on to the `pikaday` library. Thanks to Lars Houmark.
* The `counts: true` option for `piecesFilters` now works properly with joins.

## 2.61.0

Unit tests passing.

Regression tests passing.

* New "secrets" feature in `apostrophe-users` makes it easy to hash other "secrets" similar in spirit to passwords.
* This feature is now used for password reset tokens, making them more secure.
* Additional joins can now be added to the schema of a widget that extends `apostrophe-pieces-widgets`.
* Brute force password attacks against an Apostrophe server are now more difficult. Thanks to Lars Houmark.
* Tolerant sanitization of array items while they are still in the editor. This avoids confusion caused by `required` fields in the array editor.
* Error messages now behave sensibly when multiple label elements appear in a field. Thanks to Lars Houmark.
* Fix background color on notification on uploads when file extension is not accepted. Thanks to Lars Houmark.
* If you can't move a widget out of an area, you can no longer move widgets into that area either (movable: false is fully enforced). Thanks to Fredrik Ekelund.
* New browser-side events are emitted during the attachment upload process, and the built-in facility that delays the saving of a form until attachment uploads are complete has been fixed. Thanks to Lars Houmark.
* Fixes to the active state display of array items. Thanks to Lars Houmark.
* [Contributor Guide](https://github.com/apostrophecms/apostrophe/blob/master/CONTRIBUTING.md) expanded with lots of new information about practical ways to contribute to Apostrophe.
* [Contributor Covenant Code of Conduct](https://github.com/apostrophecms/apostrophe/blob/master/CODE_OF_CONDUCT.md) added to the project. The Apostrophe community is a welcoming place, and now is a great time to lock that in for the future.

## 2.60.4

Unit tests passing.

Regression tests passing.

* Shallowly clone the required definition in defineRelatedType to prevent yet more crosstalk between instances of apos when `apostrophe-multisite` is used. No other changes.

## 2.60.3

Unit tests passing.

Regression tests passing.

* Improved support for nested areas and widgets. Apostrophe now pushes the correct doc id and dot path all the way to the page in various situations where this could previously have led to errors at save time.
* The new `apos.locks.withLock(lockName, fn)` method can be used to execute a function while the process has the named lock. This ensures that other processes cannot run that function simultaneously. You may optionally pass a callback, otherwise a promise is returned. Similarly `fn` may take a callback, or no arguments at all, in which case it is expected to return a promise.
* Cleanup: don't call `server.close` unless we've succeeded in listening for connections.

## 2.60.2

Unit tests passing.

Regression tests passing.

* Version 2.60.1 broke validation of schema fields which were
`required`, but blank because they were hidden by `showFields`.
This is of course permitted, `required` applies only if the field
is active according to `showFields` or not addressed by any
`showFields` possibilities at all. Comprehensive unit testing was
added for this issue to prevent a recurrence.
* Version 2.60.1 also introduced a more subtle issue: if constraints
like `required` or `min`, or general improvements to validation such
as NaN detection for integers and floats, were added to a widget schema later
after content already existed then it became impossible to open a widget
editor and correct the issues. Validation tolerance was added for this
situation.
* When a user edits an area "in context" on the page, the server now
reports errors using a path that can be used to identify the widget
responsible and open its editing dialog box. A more relevant notification
is also displayed. This remains a secondary mechanism. Server-side
validation is mostly about preventing intentional abuse. Browser-side
validation is still the best way to provide feedback during data entry.

## 2.60.1

Unit tests passing.

Regression tests passing.

* Fields of type `checkboxes` now play nicely with the `live/draft` toggle of `apostrophe-workflow`.
* Improved validation of integers and floats. Thanks to Lars Houmark.
* The "Global" dialog box now follows the same pattern as that for other piece types, which means that the workflow dropdown menu is available if workflow is present.
* Options may be passed to the `express.static` middleware that serves the `public` folder, via the `static` option of the `apostrophe-express` module. Thanks to Leonhard Melzer.
* `apostrophe` now depends on `bluebird` properly and there are no lingering references to the wrong version fo `lodash`. Formerly we got away with this because some of our dependencies did depend on these, and npm flattens dependencies. Thanks to Leonhard Melzer.
* The new `eslint-config-punkave` ruleset is in place, and includes a check for "unofficial dependencies" in `require` calls that could go away suddenly.
* `fieldClasses` and `fieldAttributes` may be set on form fields themselves, similar to the existing `classes` and `attributes` properties that are applied to the `fieldset`. Thanks to Lars Houmark.
* The "Pages" admin UI now includes a "New Page" button, in addition to the usual "reorganize" functionality. Thanks to Lars Houmark.
* Fixed a crash when an `apostrophe-pieces-widget` is configured to always show all pieces via `by: 'all'`. Thanks to Aurélien Wolz.
* General UI styling improvements and fixes.

## 2.60.0

Unit tests passing.

Regression tests passing.

* New feature: you can now display counts for each tag, joined item, etc. when using the `piecesFilters` option of `apostrophe-pieces-pages`. Just add `counts: true` to the configuration for that filter. The count is then available in a `.count` property for each value in the array. See [creating filter UI with apostrophe-pieces-pages](https://apostrophecms.org/docs/tutorials/intermediate/cursors.html#creating-filter-u-i-with-code-apostrophe-pieces-pages-code) for more information.
* New feature: command line tasks such as `apostrophe-blog:generate` may now be run programmatically, for example: `apos.tasks.invoke('apostrophe-blog:generate', { total: 50 })`. A promise is returned if a callback is not passed. Note that not all tasks are written to behave politely and invoke their callback normally, however most do. This feature is most useful when writing tasks that logically should incorporate other tasks.
* Many UX and UI improvements that make the experience more pleasant in subtle and not-so-subtle ways. Thanks to Carsten, Marco Arnone and the prolific Lars Houmark for their contributions. This was an excellent week for Apostrophe PRs.
* The full set of controls for joined items are again available in the chooser, as well as in the browse modal.
* The automatic opening of the admin bar menu on page load can now be configured with the `openOnLoad`, `openOnHomepageLoad`, and `closeDelay` options.
* `autocomplete="off"` for date fields prevents chrome autocomplete suggestions from wrecking calendar UI.
* Always remove .apos-global-busy on unlock, even if the transition event never fires. Yes, that is sadly a thing. Prevents the UI from becoming unusable in rare situations (less rare inside functional tests).
* Use `one` to reduce the overhead of .apos-global-busy's transition event handler. We could do more here to reduce overhead, i.e. unhooking it entirely.
* Much-improved validation of `min`, `max` and `required` for strings, integers and floats on both the server and the browser side. Thanks to Lars Houmark.

## 2.59.1

Unit tests passing.

Regression tests passing.

* Widget schemas now support the `def` property for fields. This always worked for pieces and pages.
* Accommodations for functional testing in nightwatch. The currently active Apostrophe modal, and all of its proxies such as its controls that are in a separate div for presentation reasons, now has the attribute `data-apos-modal-current` which is set to the class name of the modal. This powers the new [apostrophe-nightwatch-tools](https://npmjs.org/package/apostrophe-nightwatch-tools) module, which provides reusable commands and steps that can be used to create test projects similar to our [apostrophe-enterprise-testbed](https://github.com/apostrophecms/apostrophe-enterprise-testbed). Testing with the enterprise testbed project is a standard part of our release process.
* Previously if workflow was in use slugs could not be reused by new pages when the original page was in the trash. This has been addressed; the slug is now deduplicated in the same way that email addresses and usernames of users are when in the trash.
* The infinite scroll feature of `apostrophe-pieces-pages` now works as documented with the styles provided. The code is also more efficient and scroll events are throttled for performance. Thanks to Lars Houmark.
* Various UX fixes, thanks to Lars Houmark and various members of the Apostrophe team.

## 2.59.0

Unit tests passing.

Regression tests passing.

* Fixed nested widget editing for existing widgets whose modal dialog boxes have been accessed (#1428).
* A clear warning message with instructions has been added for those who are seeing "unblessed" messages due to widget schemas and in-template `apos.area` calls that do not match (#1429). The easiest way to avoid this is to just mark the area `contextual: true` in your widget schema so it is edited *only* on the page. But if you really want to do both, the widget options must match.
* The mechanism that automatically makes slugs, paths and other keys unique now gives up eventually and reports the original duplicate key error. This makes it easier to debug your code if you are violating your own custom indexes that feature unique keys. It is possible to make the deduplicator aware of your own own properties that need to be made more unique on inserts if you wish, by implementing a `docFixUniqueError` method. *Please note:* this change is not a regression. Code that formerly never completed its task in this situation will simply report an error promptly rather than retrying inserts forever while degrading your database performance.
* A new profiling API has been added: the `apos.utils.profile` method. This method can be called to report how long code takes to run for later analysis. It does nothing in the default implementation; modules like our forthcoming profiler override it to give feedback on the speed of your code.

## 2.58.0

Unit tests passing.

Regression tests passing.

* Polymorphic joins have arrived! You may now create joins like this:

```javascript
{
  name: '_items',
  type: 'joinByArray',
  withType: [ 'apostrophe-blog', 'product', 'apostrophe-page' ]
}
```

When you join with more than one type, Apostrophe presents a chooser that allows you to pick between tabs for each type. Note that `apostrophe-page` can be included, so you can pick a mix of pages and pieces for the same join.

This feature is useful for creating navigation that may point to a variety of document types, without the need for an array of items with several different joins and a `select` element to choose between them.

Polymorphic joins work for both `joinByOne` and `joinByArray`. Currently they are **not** available for `joinByOneReverse`, `joinByArrayReverse`, or pieces filters. Their primary use case is creating navigation widgets.

* `apos.images.srcset` helper function added. You can use this function to generate a `srcset` attribute for responsive display of an image. Just pass an attachment to the helper:

`<img srcset="{{ apos.images.srcset(apos.images.first(data.piece.thumbnail)) }}" />`

A `src` attribute for backwards compatibility is always advisable too.

Thanks to Fredrik Ekelund for this contribution.

* Fast forms for big schemas are back! The issue with tags has been resolved.

* A single MongoDB connection may be reused by several `apos` objects for separate sites, a feature which is exploited by the [apostrophe-multisite](https://github.com/apostrophecms/apostrophe-multisite) module. Note that this only reuses the connection, it does not share a single MongoDB database. It *does* allow you to keep potentially hundreds of sites on a single MongoDB server or replica set, as the overhead of multiple logical "databases" is small in MongoDB's modern WiredTiger storage engine. To reuse a connection, pass it to the `apostrophe-db` module as the `db` option.

* Fixed a MongoDB 3.6 incompatibility in the "Apply to Subpages" feature for permissions. Also made this feature available again when *removing* someone's permissions. We plan further UX work here to make this feature easier to understand and use.

* UX fix to the "manage tags" dialog box: don't attempt to add an empty tag. Thanks to Anthony Tarlao.

* Warn developers if they use bad area names.

* For those deploying asset bundles to S3: the command line task that builds an asset bundle no longer requires access to your production database, although it still needs to start up normally with access to a database in the pre-production environment where you are building the bundle.

* Refactoring of the trash field deduplication features, in preparation to extend them to pages as well in an upcoming release.

## 2.57.2

Unit tests passing.

Relevant regression tests passing.

* New `extraHtml` block in `outerLayoutBase.html` allows your `outerLayout.html` to add attributes to the outer `html` element without the need to completely override the layout. It is a best practice to avoid completely overriding the layout because this maximizes your compatibility with future updates to our admin markup, etc.

## 2.57.1

Unit tests passing.

* Hotfix for bug in 2.57.0 that broke saving tags. We have reverted the "fast forms" change until the cause is understood.

## 2.57.0

Unit tests passing.

Functional tests passing.

* Displaying and saving schema-driven forms is much, much faster.
This becomes very noticeable with 100 or more fields. With about
250 fields, this formerly took about 4.5 seconds to load or to
save such a form on a fast Mac. It now takes about 250 milliseconds.
* Users may re-order the items they have selected via drag and drop
when using "Browse" to select pieces, images, etc.
* Prior to this release, asset generation ids were surprisingly short and
made up only of digits due to an accidental holdover from an old version.
Conflicts were rare, but possible. Asset generation ids are now proper cuids,
no conflicts should occur.
* IDs may be added to notifications as a simple way to give other
code access to them.
* The `apos.global.addGlobalToData` method may now be called
with just `req` (returns a promise), with `req, callback` (invokes
the callback), or as middleware (which Apostrophe does by default).
This method is handy in command line tasks and other places
where middleware does not run and `req.data.global` is not populated
by default.

## 2.56.0

Unit tests passing.

Functional tests passing.

* **Security:** numerous issues formerly flagged by the new `npm audit` command have been addressed. We are now using a [maintained branch of lodash 3.x](https://github.com/sailshq/lodash) to keep bc while addressing security (many thanks to the Sails team). We are also using LESS 3.x, which has caused no issues in our testing and corrects security concerns with LESS 2.x. Numerous `npm audit` security reports regarding `imagemin` modules were addressed by removing `imagemin` from `uploadfs` itself, however you may opt into it via the new [`postprocessors` option of `uploadfs`](https://github.com/punkave/uploadfs). As of this writing, one `npm audit` complaint remains: the `azure-storage` module needs to update a dependency to address a possible vulnerability. You may mitigate this issue by not using the `azure` backend of `uploadfs` with Apostrophe until it is resolved upstream.
* Many UI enhancements when choosing, browsing and managing items which reduce user confusion. For instance: moving items up and down in a selection no longer refreshes the entire list and forces the user to scroll down again. Trashed pages are easier to distinguish in "reorganize." "More" dropdown for pieces is again fully visible when clicked. Placeholder helpers make the search field for joins easier to understand. Chevrons added to various select elements which were difficult to identify as dropdowns before.
* Deeply nested areas now save properly. Formerly in certain situations the same widget might be duplicated.
* `apos.tasks.getReq` now supplies an empty `req.data` object for easier use with code expecting an Express request, Apostrophe-style.
* Bedeviled by case-sensitive sorting? The `sortify: true` property for `string` schema fields is now documented and automatically creates a database migration to ensure it is available for your existing data as well. When used, this flag ensures that any `sort('fieldname')` call for that field in Apostrophe is case-insensitive, ignores punctuation and otherwise behaves as end users expect.

## 2.55.2

Unit tests passing.

Relevant functional tests passing.

* Reverted change to date formatting. `moment` will produce warnings again, but dates will not be a day old in some time zones, which is more important. We are working on a better fix for this problem.

## 2.55.1

Unit tests passing.

Relevant functional tests passing.

* `apos.migrations.eachArea` no longer crashes the stack when iterating over a large number of documents without areas.

## 2.55.0

Unit tests passing.

Regression tests passing.

* Security fix: uploaded images "in the trash" were still accessible at the same URL in most sizes. This has been corrected. As documented, the only size that now remains accessible is the `one-sixth` size, and this choice can be changed or eliminated entirely. **This bug did not affect other file attachments, such as PDFs.**

As always, be sure to run the `apostrophe-migrations:migrate` task. This will make sure the permissions of your files are correct. Harmless warnings may appear for those that were already correct.

* The `apostrophe-attachments:migrate-to-disabled-file-key` and `apostrophe-attachments:migrate-from-disabled-file-key` have been added for the convenience of those using the `disabledFileKey` option to `uploadfs` to rename disabled files in a cryptographically sound way rather than changing their permissions. These are relevant only with the `local` storage option of `uploadfs`, since since the option is neither available nor necessary for S3, and is mandatory for Azure from the beginning.

* Although technically part of UploadFS 1.9.0, we'd like to note that the `azure` storage backend is now available and can be part of your `uploadfs` configuration for the `apostrophe-attachments` module.

* Server-side modules can now extend the buttons available in the "manage" modal of pieces without overriding templates, similar to the way they are extensible in the "edit" modal.

* UX fixes.

* Cropping an image through Apostrophe now works when attachments are stored in S3, Azure, etc.

* Date parsing does not generate `momentjs` warnings.

* Overrideable block in the outerLayout for the context menu.

* The `apostrophe-soft-redirects` module now accepts a `statusCode` option, which you may change to `301` to use hard redirects. Thanks to Leo Melzer.

## 2.54.3

Unit tests passing.

Regression tests passing.

* Contextual editing of pieces found in a `widget.html` template saves properly, as does contextual editing of a nested area added to the page for the first time.

* Previously executed migrations are remembered in a collection that persists, not just in a cache, avoiding extra work which could be extensive in a large database. Migrations are still required to be idempotent (they should detect whether they have any work to do, and do no harm if they are not needed again for a particular document).

* `apos.migrations.eachWidget` now delivers an accurate `dotPath`, which is crucial for the use of `apos.docs.db.update` with `$set`. No standard migrations in Apostrophe were using the feature until now.

## 2.54.2

Unit tests passing.

Regression tests passing.

* A bug in the recently introduced `apostrophe-soft-redirects` module caused crashes in cases where the context page or piece had no `_url` property... which is an unusual situation (how did you get there exactly? Overrides are clearly involved), but it can happen in customized projects. Fixed.

## 2.54.1

Unit tests passing.

Regression tests passing.

* A bug in Chrome 66 causes problems when selecting images in Apostrophe's media library. This bug did not appear before Chrome 66 and does not appear in other browsers. We resolved it by migrating to the use of the CSS grid feature in compatible browsers.

## 2.54.0

Unit tests passing.

Regression tests passing.

* Several performance improvements. In situations where Apostrophe formerly made expensive "matching nothing" queries, Apostrophe now either skips the entire query or uses an efficient query for a nonexistent `_id`, depending on whether the method in question has the right to cancel the entire operation.
* Resources released more completely by `apos.destroy`, which can now satisfy the expectations of `mocha` 5.x (no timeouts left active, etc). This was done by adding a `destroy` method to `uploadfs`.
* `range` schema fields behave better when there is no existing value.
* Save operation of a modal now triggers the global busy state to prevent race conditions and other unwanted behavior.
* Global busy state can now be pushed and popped, and modals utilize this, so that a modal can be used to gather information during the `saveContent` method of another modal.

## 2.53.0

Unit tests passing.

Regression tests passing.

* Do not send X-XSRF-TOKEN headers in an OPTIONS request. This change was mistakenly left out of the 2.52.0 release.
* The named anchor `main` can now be overridden via the `mainAnchor` nunjucks block.
* The `npmRootDir` option can be used to cause Apostrophe's module loading mechanism to seek npm modules in a location other than that specified by `rootDir` (or the project root). The new `localesDir` option of `apostrophe-i18n` does the same for localization. This makes it possible to use `rootDir` to specify an alternate location for everything else, i.e. the parent of `public`, `data`, `modules`, etc. A necessary accommodation for the evolving `apostrophe-multisite` module.
* Raw HTML widgets now offer help text out of the box.
* The `express.static` middleware now runs before the `apostrophe-global` middleware and other "standard" Apostrophe middleware.
* Your own module-level `expressMiddleware` object can specify `{ when: 'beforeRequired', middleware: function(req, res, next) { ... })` to run before the required middleware as well. Note that this means no sessions, no users and no body parser. Most of the time you'll want those things.
* CSS adjustment to tabs in modals so they don't scroll in Firefox.
* Dropzones for empty areas are easier to drop onto.

## 2.52.0

Unit tests passing.

Regression tests passing.

* No more 404's when slugs change for pages and pieces. Apostrophe now automatically implements "soft redirects" to the new URL of a page or piece. This is a major SEO improvement, with good support for any page or piece with a `._url` property. Note that this feature "learns" URLs over time as the pages and pieces are actually accessed, so if you decide to test it, remember that you must access the old URL at least once before you change it for the test. This feature can be disabled, if you really want to, by setting the `enable` option of the `apostrophe-soft-redirects` module to `false`.
* Indexed queries on the `parkedId` and `advisoryLock._id` properties. The lack of indexes for these properties could lead to full collection scans, so this is a significant performance boost on large databases.
* Apostrophe's anti-CSRF forgery X-XSRF-TOKEN header is no longer sent as part of an OPTIONS request, or as part of a cross-domain request. In the first case, cookies cannot be set by the server anyway, and in the second, we are communicating with a server that cannot see our session to verify it. In both cases, sending the headers was causing configuration headaches for developers. Thanks to Priyansh Gupta.
* A UI bug fix: the recently added "clone" button for widgets is no longer displayed for singletons, or for areas whose `limit` has been reached. Also, the `cloneable: false` option can be used to disable this feature for a particular area.
* UI bug fix: no more conflicts between the "Add Content" menu and the up/down/remove/etc. buttons for widgets.
* Clearer warnings and error messages.

## 2.51.1

Unit tests passing.

Regression tests passing.

* Do not crash when updating a doc if widgets exist but `_originalWidget` does not. This can happen in workflow scenarios where Apostrophe's `find` is bypassed.
* Accommodations for the forthcoming `apostrophe-optimizer` module.

## 2.51.0

Unit tests passing.

Regression tests passing.

* Widget fields may now have a `permission` property. If present, the user must have the named permission (such as `admin`), or they will not see that particular field in the editing dialog box. This is useful when a widget should be authorable by most users but has a sensitive field that should be restricted to a smaller group of users. Note that this feature already existed for schema fields of pieces and pages.
* Apostrophe again allows a named pipe to be specified via the `PORT` environment variable, for compatibility with Windows. Thanks to Jørgen M. Skogås for this fix.
* Apostrophe's default settings for the `bodyParser` option are now generous enough, in the case of JSON request bodies, to cover all reasonable editing scenarios in Apostrophe. This change also benefits the `apostrophe-headless` module.
* When Apostrophe must generate a `path` for a new page, it will look at the provided `slug` before it looks at the provided `title`. This is useful when titles in an import are of poor quality but slugs are unique. Prevents unnecessary numbered suffixes after both slugs and paths.
* The dropdown menu to add a widget no longer has a conflict with the hover menu offering widget controls such as "up," "down," etc. The hover menu does not appear while the dropdown menu is open.

## 2.50.0

Unit tests passing.

Regression tests passing.

* Clone button for widgets in areas, to save time when editing.
* New features for displaying the titles of array items when editing fields of type `array`. `titleField` may now use dot notation. In addition, if that isn't enough, you may use `listItemTemplate` to point to an alternative to the standard `arrayListItem.html` template, which you may use as a reference. In addition, both `titleField` dot notation and the custom `listItemTemplate` have full access to joins. Be sure to use cross-module include syntax if you don't want to put the template in `modules/apostrophe-schemas/views`. For instance, you may write `listItemTemplate: 'my-module-name:listItemTemplate.html'`.
* Bug fix: modals are the right height when jQuery 3 is in use.
* CSS class added to the `h4` that displays the title in an `apostrophe-images` widget, for your CSS styling convenience. Thanks to Gareth Cooper.

## 2.49.0

Unit tests passing.

Regression tests passing.

* New password reset feature. You will need to configure `apostrophe-email` and opt into this feature. See the new [Apostrophe password reset HOWTO](https://apostrophecms.org/docs/tutorials/howtos/password-reset.html).
* Significant performance boost to the "reorganize" modal in situations where numerous pages are in the trash when using the `apostrophe-workflow` module.
* If widget ids are not provided when inserting new documents they are automatically generated. This makes [apostrophe-headless](https://npmjs.org/package/apostrophe-headless) easier to use.

## 2.48.0

Unit tests passing.

Regression tests passing.

* New `color` and `range` schema field types. `color` provides a color picker field allowing values compatible with CSS, etc. `range` provides an `<input type="range">` element and respects `min` and `max` options.
* New `apos.utils.log`, `apos.utils.info`, `apos.utils.debug`, `apos.utils.warn` and `apos.utils.error` methods. These are now used consistently throughout Apostrophe core, both in the server and in the browser. On the server, these methods wrap the corresponding methods of a `logger` object and you can inject your own via the `logger` option of the `apostrophe-utils` module. By default a logger object that wraps the `console` object is created. For convenience, if your logger has no `log` method, `apos.utils.log` will call `logger.info`. This allows many popular loggers like `winston` to be used without modification "out of the box."
* `modulesSubdir` option to specify subdir where local modules come from, overriding `modules`. Useful when more than one `apos` object exists in a project.
* Major speedup to parked pages. Also eliminates spurious warnings about inefficient joins at startup.
* Refactored autocollapse behavior of admin bar into its own method for easier overrides.
* CSS fixes for improved usability.

## 2.47.0

Unit tests passing.

Regression tests passing.

* Developers now have the option to use jQuery 3. To enable jQuery 3, set the `jQuery` option of the `apostrophe-assets` module to the number `3`. We have packaged specific versions of jQuery 3 and jQuery UI which are known to be compatible with and tested with Apostrophe's UI, and we plan to use these in our own projects going forward. We will be making this change in the apostrophe boilerplate project. Of course Apostrophe's UI remains compatible with the older version of jQuery that loads by default. There is no bc break.

* When you join with pages, by using the virtual doc type `apostrophe-page`, the user is now invited to choose a page via a version of the reorganize dialog box, which has been made more user-friendly for this purpose. Autocomplete is still supported too.

* The reorganize dialog box is more pleasant to use. This dialog will continue to evolve to offer more of the functionality found in the "manage" dialog boxes for piece types.

* The page parking mechanism has been overhauled and improved. From now on, it is our recommendation that you set a unique `parkedId` for each parked page you configure for `apostrophe-pages`. This ensures that even if you change the slug in the configuration of the parked page, Apostrophe will still be able to understand that the page already exists and a new one should not be inserted. This is especially critical if using `apostrophe-workflow`, since you might decide to add or change locale prefixes at some point.

* The database connection keepalive mechanism now uses a query against an empty collection, rather than a server status call that the database user might not have permission to make.

* The `apos.utils.cssName` helper now preserves double dashes, as they are a common feature in modern CSS frameworks.

* There is now an `apostrophe-areas:widgetBase.html` file which can be extended block by block in a project-level `modules/apostrophe-areas/views/widget.html` file. New overrideable methods have also been added to simplify adding custom classes programmatically to the wrapper and the widget itself without overriding any templates.

* It is now possible to configure select elements (we do not recommend more than one) to be displayed inline with the other widget controls, i.e. up, down, delete, etc. The back end of this is left to the developer, however you can check out the still-evolving [apostrophe-personas](https://github.com/apostrophecms/apostrophe-personas) module for an example. This feature is primarily meant for modules like `apostrophe-personas` that impact all widgets in a general way.

## 2.46.1

Unit tests passing.

Regression tests passing.

* Attachment fields now save properly when directly part of the schema of a widget. A bug was introduced in version 2.42.0 when the `length` property was added to attachments. A fix made long ago to `apos.utils.clonePermanent` on the server side was also needed on the browser side.

## 2.46.0

Unit tests passing.

Regression tests passing.

* The "Copy" button of pieces now copies areas that do not explicitly appear in the schema, and works correctly when an `apostrophe-pieces` module is set `contextual: true`. Overrideable methods are provided for those who need to copy more than schema fields and top-level areas. We do not copy every property by default because this could have unforeseen consequences; we copy only what is in the schema, plus top-level areas because these have always been supported without an explicit schema in templates.

* It is now possible to secure widget properties so that they are not visible to end users if you do not choose to output them in the markup. To do that, set the `playerData` option of your widget module to `false`, or to an array of properties that **should** be visible in the `data` JSON attribute so that they are passed to the `play()` method. Normally widget properties are public information, intended for display, but this technique is useful if you have a `username` and `password` for use in fetching an external feed in a server-side `load` method, for instance. **Note that to allow widget editing to function, everything is still passed in `data` if the user has editing privileges for the widget.** So if you seek to verify this feature, be sure to check as a logged-out user, or a user without editing permissions for that content.

* It is now easy to override the `fieldset` markup for Apostrophe schemas. Just copy `modules/apostrophe-schemas/views/fieldset.html` to your project-level version of that path and edit it. However, please note that you must continue to have an outer wrapper element with the given attributes.

* Apostrophe's codebase now passes `eslint`. In the process many cases of callback errors being ignored were fixed, as well as global variable leaks.

* Apostrophe's `apos.locks.lock` and `apos.locks.unlock` methods now support promises.

## 2.45.0

Unit tests passing.

Regression tests passing.

* The `apostrophe-caches` module has better, clearer documentation and it now supports promises.
* All modules can now conveniently send email using [Nodemailer](https://nodemailer.com/about/). The new `email` method of all modules renders a template in that module's `views` folder, exactly as you would hope it would, and also automatically generates a plaintext version for the occasional user who does not view HTML email. The automatically generated versions include links properly.
* Extending `apostrophe-images-widgets` and other pieces widgets is easier. If your widget name doesn't correspond to the kind of piece you are displaying, a helpful error appears explaining that you need to set `piecesModuleName`. Adding fields to these widgets now behaves reasonably. Also, if you add fields to `apostrophe-images` or `apostrophe-files` at project level, this now behaves as expected too.
* A locking mechanism has been added during the movement of pages in the page tree. This prevents rare race conditions that could previously have resulted in duplicate page ranks, although the design of the page tree is such that more serious consequences were always avoided.
* Text justification options for ckeditor are now standard in our build of ckeditor. Of course you still need to configure `sanitize-html` properly when using them.
* Any widgets module may now specify a `wrapperTemplate` option. That template is rendered instead of the standard `apostrophe-areas:widget.html` template, and can use `extends` and override blocks found in that template. This is useful if you need to set attributes of the outer wrapper element of the widget.
* The migration added in 2.43.0 to address file permissions for existing attachments in the trash has been greatly accelerated, helpful on large sites.
* Better error messages for `min` and `max` options of some schema field types; provisions for expanded error messages in general.
* For those using the `testModule` option to test their own npm modules in the context of Apostrophe, a default shortname is automatically provided.
* Fixed missing space in admin bar markup, thanks to arlecchino.

## 2.44.0

Unit tests passing.

Regression tests passing.

* Apostrophe's AJAX filter features for `apostrophe-pieces-pages` now support "Load More" buttons and infinite scroll.

To add a "Load More" button:

1. Wrap a new element inside your data-apos-ajax-context element around the content that makes up the current "page" of results. This should not wrap around filter links or the "Load More" button itself.
2. Give that new element the `data-apos-ajax-append` attribute.
3. Add `append=1` to the query string of your Load More button. Example:

```
{% if data.currentPage < data.totalPages %}
  <a href="{{ data.url }} | build({ page: data.currentPage + 1, append: 1 })">Load More...</a>
{% endif %}
```

To progressively enhance this for infinite scroll, add a `data-apos-ajax-infinite-scroll` attribute to the button.

Note that we do this via progressive enhancement of a "Load More" button so that Google can still reach and index all of the pages (SEO).

* Attachment schema fields now respect the new `fileGroup` and `fileGroups` properties. If `fileGroup` is set to `images`, then only image types (GIF, JPEG, PNG) are accepted; if it is set to `office` only typical business file types are accepted. Note that we have always rejected files that didn't appear on the list for either type. You can also specify `fileGroups` as an array.
* `fileGroup: 'image'` is now configured by default for `apostrophe-images`, as was always intended but incorrectly implemented in the past.
* Attachment schema fields now respect the new `extension` and `extensions` properties. The former is handy if you only want to allow one extension, the latter if you want to allow more than one. The extensions must be those specified for `fileGroups` in the default configuration of `apostrophe-attachments` or your override of it (all lower case; JPEG is `jpg`; no period).
* The `addDocReferences` migration has been parallelized, as this one-time migration can be time-consuming on a large site.
* Broken `less` calculation fixed, thanks to Antoine COMBES.

## 2.43.0

Unit tests passing.

Regression tests passing.

* When a "file" or "image" is moved to the trash, the attachment in question now becomes inaccessible. This is particularly important to stop access to obsolete PDFs, which Google loves to access. If the file or image is removed from the trash, the attachment becomes available again. In the case of images, the 1/6th size remains available by default to provide preview when viewing the trash. If the same attachment is referenced by more than one doc, which can happen due to "Copy" operations or `apostrophe-workflow`, it remains available until all such docs are in the trash.

* Parked properties are no longer editable in page settings. Since every site restart always wiped them out anyway, this is a bug fix, not a truly new behavior. With this change, you can finally set `type: 'home'` when `park`ing the home page, and remove `home` from your page types dropdown.

* The `apostrophe-jobs` module now offers a `runNonBatch` method, which is useful for long-running operations that don't involve iterating over many instances of the same type of object.

* Improvements to background image positioning for images widgets.

* A block has been added to override the `lang` attribute easily. Thanks to Ayho.

* The `imgAlt` block can now be used to conveniently override the `alt` attribute of images when overriding `widget.html` for `apostrophe-images-widgets`. Thanks to Raphaël DiRago.

* The `required` option now works properly for fields of type `array` (there must be at least one item in the array).

* Improved error messages for unblessed widget schemas. These are usually related to a widget that is no longer in the page template but appears in the database.

* A UI bug that caused tabs to become invisible when returning from nested dialog boxes has been fixed.

* Filters for "select" fields now default to "no opinion," rather than the default choice. This is the normal behavior for other field types.

* Even more promise support! `apos.attachments.insert`, `pieces.trash` and `pieces.rescue` all return promises if no callback is given.

* A YouTube embed unit test was removed to ensure consistent results in Travis CI, which is once again in routine use.

## 2.42.1

Unit tests passing.

* Use of a capitalized filename that should have been lowercase in a `require` briefly broke Apostrophe's initialization on Linux. We are correcting this by reinstating CI in a Linux environment.

## 2.42.0

Unit tests passing.

Regression tests passing.

* Promises have landed in Apostrophe. Calling `toArray`, `toObject`, `toDistinct` or `toMongo` on an Apostrophe cursor *without a callback* will return a promise. That promise will resolve to the expected result.

In addition, `docs.insert`, `docs.update`, `pieces.insert`, `pieces.update`, and `pages.insert` will all return a promise if invoked without a callback.

These are the most frequently invoked functions in Apostrophe that formerly required callbacks.

**As always with promises, be sure to catch errors with `.catch()`** at some level.

Note that **the `await` keyword can now be used with these methods**, as long as you're running Node.js 8.x or newer or using Babel to provide that language feature.

* Apostrophe's custom `Split` CKEditor toolbar control now works correctly in 2.x. You can give your users the `Split` control to allow them to break up a large rich text widget in order to insert other types of widget "in the middle." Note that the control name is now capitalized to match the way other CKEditor toolbar buttons are named.

* You may now specify `_url: 1` or `_nameOfJoin: 1` in a projection when using Apostrophe's `find()` methods. Native MongoDB projections naturally can't see these "computed properties" because they don't live in the database — they are computed "on the fly" after documents are fetched. However, Apostrophe now automatically adds the right underlying fields to the projection.

Only `_url` and the names of `joinByOne` or `joinByArray` fields are supported. It does not make sense to use a projection on `people` to locate IDs that are actually attached to `products` via `joinByOneReverse` or `joinByArrayReverse`.

*This feature does not conflict with legitimate uses of MongoDB projections because Apostrophe discards all properties beginning with `_` when writing to the database, except for `_id`.*

* The `length` property of an Apostrophe `attachment` object is now correctly populated with the original file size. Thanks to David Keita. Note that images are also made available in many scaled sizes. Also the original may be replaced with a correctly rotated version, in which case `length` will not match. So the most useful scenario for this property is likely to be in working with office formats, especially PDF which can sometimes be very large.

* Fixed bug in the `isEmpty` methods for areas and singletons. Thanks to David Keita.

## 2.41.0

Unit tests passing.

Regression tests passing.

* The new `apostrophe-jobs` module, part of the core of Apostrophe, provides a progress meter mechanism and the ability to stop long-running user-initiated operations, such as batch operations on pieces. See the [jobs module documentation](http://apostrophecms.org/docs/modules/apostrophe-jobs/index.html). You can also refer to the pieces module for examples if you wish to use this for your own long-running user-initiated operations.
* Batch operations now have more robust support for "select everything." A number of bugs related to multiple selection of pieces have been fixed in a refactoring that made this code much more maintainable and predictable.
* The option of pushing an asset of type `template`, which never worked in 2.x and was never used by Apostrophe, has been removed for clarity. Our preference is for rendering assets on the server side dynamically when needed, rather than pushing many templates into the DOM on every page load.
* An `.editorconfig` file has been added. Thanks to Fredrik Ekelund.
* Parking a page only pushes permanent properties. `_defaults` and `_children` should never have been in the database; they are of course still interpreted to decide what should happen, but the properties *themselves* did not belong in the database. (You may need to write a migration if they are already there and this is causing issues for you.)
* Scrolling UI behavior of pieces improved; various other UI touch-ups. Thanks to Fredrik Ekelund.
* `newBrowserCalls` helper for `push` module can be used when you want JavaScript calls queued up with `req.browserCall` to be executed in an AJAX update of just part of a page.
* Fixed bugs affecting access to the published/unpublished batch operations and similar.

## 2.40.0

Unit tests passing.

Regression tests passing.

* Support for "select everything" when managing pieces. Once you check the box to select everything on the current page, you are given a secondary option to select everything that matches your current criteria. This works both when choosing pieces for widgets and when working with batch operations like "trash" or "rescue."
* Fixed various bugs affecting combinations of "select all on page", the chooser and working with images.
* Improvements to batch operations on pieces. The `requiredField` property is checked correctly, and the new `onlyIf` property allows for passing a function that accepts the doc type name and decides whether the button should appear. Multiword action names are properly camelcased. New "success" and "dataSource" options to `batchSimple` allow for carrying out additional operations afterward as well as gathering input independently at the start. And batch operations are composed late so that other modules can add them.
* The `self.api` and `self.html` methods of `apostrophe-context` and `apostrophe-modal` now support a syntax for making cross-module API calls, just like templates.
* Addressed moog versioning issue with latest npm that caused errors about "synth.instanceOf" not being found depending on the state of your npm cache.

## 2.39.2

Unit tests passing.

Startup-related regression tests passing.

* The `APOS_MONGODB_LOG_LEVEL` environment variable can now be set to `debug`, `info` or anything else supported by the MongoDB driver's `Logger.setLevel` method. This is helpful for debugging database issues at the lowest level.

## 2.39.1

Unit tests passing.

Regression tests passing.

* Factored out a `getBaseUrl` method for `apostrophe-pages`, allowing
overrides of this that pay attention to `req`.
* Report `pageBeforeSend` errors and failures to load the global doc properly, don't silently tolerate them.
* Documentation corrections. Thanks to Frederik Ekelund.


## 2.39.0

Unit tests passing.

Regression tests passing.

* Easier access to options. Introduced the `getOption` method to all modules. Calling `self.getOption(req, 'sizes.large')` from your module's server-side JavaScript code, or just `module.getOption('sizes.large')` from Nunjucks, will return the value of `self.options.sizes.large` for that module. You may also pass an array of keys, i.e. `module.getOption([ 'sizes', 'large' ])`. This method is tolerant, it returns undefined if any part of the path does not exist. See also the new [apostrophe-override-options](https://npmjs.org/package/apostrophe-override-options) which extends this feature to support customizing the returned value for any option based on the current page type, page settings, piece settings and locale. * Helpful warning when maximum area/widget loader recursion level is reached. Always use projections when adding joins to your schema to avoid a performance hit due to runaway recursion.
* New `disabledTypes` option to `apostrophe-pages`, primarily for use with `apostrophe-override-options`.
* Fixed UI bug relating to area menus at the bottom of the page.
* Fixed bug that caused a crash when invalid usernames attempted to log in. Thanks to Arthur.

## 2.38.0

Unit tests passing.

Regression tests passing.

* Various schema field validators for required fields no longer crash on the browser side if a property is nonexistent, as opposed to being the expected empty string.
* Buttons for editing pieces widgets now use less confusing language.
* Accommodations for the `apostrophe-headless` module (arriving later today), including factoring out certain login-related and piece-related functionality to separate methods in order to make it easier to introduce RESTful APIs for the same features.
* Unit tests no longer drop the entire test database between suites; instead they drop the collections. Also the unit test timeout can be set via an environment variable. This accommodates testing against various cloud databases with security that precludes dropping entire databases.
* Lots of new content in the README to get folks who haven't been to the documentation site yet a little more excited.

## 2.37.2

Unit tests passing.

Conflict resolution and template extension-related regression tests passing.

* The conflict resolution feature, which helps users avoid conflicts in which neither is successfully able to save content reliably by explaining that two users are editing the same doc and offering the option of taking control, can now be disabled by setting the `conflictResolution` option of the `apostrophe-docs` module explicitly to `false`. **We do not recommend** the use of this option in normal practice, however it has valid applications in automated testing.

* Recently a bug was introduced in which extensions other than `.html` or `.njk` did not work in `include` statements, etc. in Nunjucks templates unless the file in question existed in the project-level version of the module including it. The full cascade of template folder paths is now supported for these explicit extensions, including searching `viewsFolderFallback`.

## 2.37.1

Unit tests passing.

Piece- and schema-related regression tests passing.

* Filters are now available for schema fields of type `integer`. You can configure these for the manage view, or for pieces-pages, exactly as you would for other field types. Previously this feature existed but did not function properly, so this is a patchlevel release rather than a minor version bump.
* Previously, when viewing pieces in the trash, the batch operation button initially read "Trash Items" rather than "Rescue Items." It did not match the selected operation in the select element, and did not perform the needed operation of rescuing items unless you switched operations and switched back again. This has been fixed.

## 2.37.0

Unit tests passing.

Regression tests passing.

* New feature: you may now use the `.njk` file extension in addition to `.html` for your Nunjucks templates. In order to maximize the usefulness of this feature in the context of existing Apostrophe code, `.njk` is still checked for even if `.html` was specified when calling the `render` method. `.njk` is a convention adopted by the Nunjucks community and is supported by some syntax highlighters.
* Bug fix: drag-and-drop reordering and movement of widgets is once again functional. (The arrows worked all along.)
* Bug fix: drag-and-drop targets for widgets residing in areas nested in other widgets now appear and function properly.


## 2.36.3

Unit tests passing.

Regression tests passing.

* If an oembed provider responds with an HTTP error and a response that is not parseable as XML or JSON, Apostrophe no longer crashes (this fix is actually in the oembetter npm module). This fixes crashes on non-embeddable YouTube videos.
* If the oembed provider issues a 401 or 404 error, a relevant error message is given. Otherwise the generic error icon is still given.

## 2.36.2

Unit tests passing.

Regression tests passing.

* Dragging and dropping will now automatically scroll the "reorganize" dialog box.
* Attempts to drag a page above or below the "Home" page in "reorganize" no longer cause a restart. Also, the interface rejects them gracefully.
* Attempts to drag a page below the trashcan are rejected gracefully.
* When `trashInSchema` is active, the "traditional" trash can sorts below "in-context" trash, and the traditional trash can receives the special label "Legacy Trash" to reduce confusion.
* When on page two (or higher) in the "manage" view of pieces, performing a text search now correctly resets to page one.
* Throw an error at startup if a forbidden schema field name is used in `addFields` configuration. For instance, `type` is forbidden for widget schemas, while `docPermissions` is forbidden for doc type schemas, and `_id` is forbidden for both. Note that field names like `title` that are already in the schema are *not* forbidden because re-adding a schema field replaces it, which is often done to change the label, etc. So we'll be adding more documentation about these to help developers avoid surprises if their intention was an entirely new field.

## 2.36.1

Unit tests passing.

Regression tests passing.

* Spurious conflict resolution warnings for pieces fixed.
* Notifications are spaced properly, and in the upper right corner as intended, on all screens.
* Reorganize feature: upgraded to jqtree 1.4.2. Regression testing found no bc breaks.
* A debugging convenience: the `log(true)` cursor filter logs MongoDB criteria objects resulting from the cursor in question to the console.

## 2.36.0

Unit tests passing.

Regression tests passing.

* You may now set the `skipInitialModal` option for any widget module to `true` in order to avoid displaying the editing dialog box when the widget is first added. This makes sense if the widget has a useful default behavior, or consists of a contextually editable rich text sub-widget with a "style" select element you might or might not need to set every time.
* Fields in Apostrophe's schema-driven forms now receive globally unique `id` attributes, and the `for` attributes of `label` elements now reference them properly.

## 2.35.1

Unit tests passing.

Regression tests passing.

* Intermittent "not blessed" errors when editing joins in widget schemas have been corrected by blessing all widget schemas at page serve time, just as we already bless all doc type schemas at page serve time. Blessing them when the individual routes fire is problematic because of probable race conditions with sessions.

## 2.35.0

Unit tests passing.

Regression tests passing.

* `apos.areas.isEmpty(data.page, 'body')` will now tell you if that area is considered empty (it contains no widgets, or the widgets consider themselves empty).

* The new `controls` option may be passed to any widget, via `apos.singleton` or via the configuration for that specific widget type in an `apos.area` call. In this example, the widget cannot be removed, cannot be moved, and has its controls positioned at the upper right instead of the upper left:

```
{{
  apos.singleton(data.page, 'footer', 'apostrophe-rich-text', {
    controls: {
      removable: false,
      movable: false,
      position: 'top-right'
      }
    }
  })
}}
```

The `position` suboption may be set to `top-left`, `top-right`, `bottom-left` or `bottom-right`.

The `removable` and `movable` suboptions are primarily intended for singletons.

* By popular demand, the `insert` and `update` methods of pieces now pass the piece to their callback as the second argument.

* Better CSS reset for Apostrophe's admin UI.

* `callOne` added for convenience when you want to invoke a method normally invoked by `callAll` in the same way, but for only one module. Thanks to Arthur.

* If an attachment does not exist, `apos.attachments.url` no longer results in a template error page. Instead a fallback icon is displayed and an error message is logged. Developers should still always check whether attachments and joined objects still exist in their templates. Thanks to Raphaël DiRago.

* Notifications within modals move to lower right corner of modal for readability.

* Cleaned up font paths.

* Accommodations for the latest release of the separately published apostrophe-workflow module.

## 2.34.3

Unit tests passing.

Regression tests passing.

A bug was fixed that prevented nested area editing. The bug appeared in version 2.34.0.

Note that editing an area on the page has never been possible when it is part of the schema of an array field. That is not a new issue. It is being tracked and discussed. Today's fix was for a regression that impacted all nested areas.

## 2.34.2

All tests passing.

Fixed a bug that generated an error message regarding conflict resolution when attempting to edit an area inside a piece editor dialog box.

## 2.34.1

All tests passing.

Fixed an issue impacting unit test harness only. It didn't come up initially because it had to do with automatically creating `test/node_modules`, which existed our dev environment.

No code changes outside of tests.

## 2.34.0

All tests passing.

* Conflict resolution has been added to Apostrophe. When two users attempt to edit the same document, whether "in context" on the page or via a dialog box, Apostrophe now makes the latecomer aware of the issue and gives them the option to take control of the document after warning that the first party could lose work.

Since the first user may have simply abandoned their work, Apostrophe also indicates how long it has been since the first user last made a change.

If the same user attempts to edit a document in two tabs or windows, something very similar happens, although the message is different.

* In a related change, Apostrophe does not begin attempting to save an area on the page until the user interacts with it for the first time. This fixes many commonly reported frustrating situations in which one user is editing and the other is logged in but merely looking at the page, creating a ping-pong exchange of save requests.

* Apostrophe's unit tests have been restructured so that a single test file can be run conveniently, via `mocha test/docs.js`, for instance, and there is no longer a need for us to update `test/test.js` every time a test is added. Also, the unit tests use the same `apos.tasks.getReq` and `apos.tasks.getAnonReq` methods that are used by real-life command line tasks, which provide a more faithful simulation of an Express request object and one we anticipate extending as needed.

## 2.33.1

All tests passing.

* Fixed potential crash in version pruning mechanism.

## 2.33.0

All tests passing.

* The login page can be disabled via the new `localLogin` option of the `apostrophe-login` module. Set it explicitly to `false` to disable the login URL completely.
* Refactoring: the `apostrophe-login` module now has an `afterLogin` method which takes care of invoking the `loginAfterLogin` callAll method on all modules that have one, and then redirecting appropriately. This code was factored out to make it easier to use in the new [apostrophe-passport](https://npmjs.org/package/apostrophe-passport) module, which allows the use of almost any [Passport](http://passportjs.org)-based strategy, such as Facebook login, Google login, Github login, etc.
* `apos.users.ensureGroup` now delivers the group to its callback as the second argument.

Thanks to Michelin for their support of this work.

## 2.32.0

All tests passing.

* Fixed an S3 asset bundle generation bug that caused `.less` files to be imported with the wrong file extension if the `public` folder did not yet exist at the time `--create-bundle` was used. Thanks to Michelin for their support of this work.

* Also added an `apostrophe-caches:clear` task to aid in testing various functionality. You must specify the cache name since caches may or may not even be known to Apostrophe at task startup time based on whether and when code calls `.get` for each cache name.

## 2.31.0

All tests passing.

* The new `testModule: true` option causes Apostrophe to supply much of the boilerplate for a published npm apostrophe module that wants to test itself as part of an apostrophe instance, i.e. apostrophe-workflow, apostrophe-caches-redis, etc. See those modules for examples of usage. This is a feature for those writing their own npm modules that wish to unit test by initializing Apostrophe and loading the module in question.

* Fixed caching bugs, notably the oembed cache, which is now operating properly. Oembed responses, such as YouTube iframe markup, are now cached for an hour as originally intended which improves frontend loading time.

* Page type changes only refreshed the schema fields on the first change — now they do it properly after every change.

* Page type changes use the "busy" mechanism while refreshing the schema fields to prevent user interface race conditions and avoid user confusion.

* `trash` is never offered as a schema field of the `global` doc (mainly a concern with `apostrophe-workflow`).

## 2.30.0

All tests passing.

It is now easier to set up Redis or another alternative session store:

```
'apostrophe-express': {
  session: {
    secret: 'your-secret-here',
    store: {
      name: 'connect-redis',
      options: {
        // redis-specific options here
      }
    }
  }
}
```

For bc, you can still pass a live instance of a store as the `store` option, but this way is easier; all you have to do is `npm install --save` your connect-compatible session store of choice and configure it.

Thanks to Michelin for their support of this work.

## 2.29.2

All tests passing.

* Overrideable widgetControlGroups method takes (req, widget, options) allowing for better control when customizing these buttons.
* The `createControls` option of the `apostrophe-pages` module is now respected properly.

## 2.29.1

All tests passing.

* Fixed a short-lived issue with the reorganize feature.

## 2.29.0

All tests passing.

This is a significant update containing various accommodations required by the shortly forthcoming Apostrophe 2.x version of the `apostrophe-workflow` module, as well as other recent enhancements in our queue.

* Editing an area "in context" on the page when it is part of a widget or piece will always work, even if `contextual: true` was not set. That property is optional and prevents the area from also appearing in the dialog box for editing the content type.

* Multiple select filters are now available for the "manage" view of any piece type. Just like configuring single-select filters, except that you'll add `multiple: true` to the relevant object in your `addFilters` configuration for the module. Thanks to Michelin for their support of this work.

* When editing a previous selection of pieces for a join or widget, you can also easily edit them without locating them again in the manage view.

* "Next" and "previous" links can now be easily added to your `show.html` pages for pieces. Just set the `next` and `previous` options for your `apostrophe-pieces-pages` subclass to `true`, or to an object with a `projection` property for best performance. This will populate `data.previous` and `data.next` in your `show.html` template. *For blogs they may seem backwards; they refer to relative position on the index page, and blogs are reverse-chronological. Just switch the terms on the front end in your template in cases where they appear confusing.*

* There is now a "pages" option on the admin bar, for cases where "reorganize" is not visible because "Page Settings" is not accessible to the user for the current page.

* If the `trashInSchema` option is set to `true` when configuring `apostrophe-docs`, pages that are in the trash retain their position in the page tree rather than moving to a separate "trash" subtree. In the "reorganize" interface, they are grouped into trash cans displayed beneath each parent page, rather than a single global trash can. This is necessary for the new workflow module and also helpful in any situation where trying to find pages in the trash is more troublesome than explaining this alternative approach.

When `trashInSchema` is `true`, users can also change the trash status of a piece or page via "Page Settings" or the "Edit" dialog box of the piece, and it is possible to access "Page Settings" for any page via "Reorganize."

* The buttons displayed for each widget in an Apostrophe area can be adjusted via the `addWidgetControlGroups` option of the `apostrophe-areas` module, which can be used to introduce additional buttons.

* Empty `beforeMove` and `afterMove` methods have been added to the `apostrophe-pages` module for the convenience of modules using `improve` to enhance it.

* The `apostrophe-doc-type-manager` module now has `getEditPermissionName` and `getAdminPermissionName` methods. These can be overridden by subclasses. For instance, all page subtypes return `edit-apostrophe-page` for the former because page types can be changed.

* `apos.destroy(function() { ... })` may be called to shut down a running Apostrophe instance. This does **not** delete any data. It simply releases the database connection, HTTP server port, etc. This mechanism is extensible by implementing an `apostropheDestroy` method in your own module.

* `before` option for `expressMiddleware`. As before any module can provide middleware via an `expressMiddleware` property which may be a function or array of functions. In addition, if that property is an object, it may also have a `before` subproperty specifying a module whose middleware should run after it. In this case the actual middleware function or functions must be in a `middleware` subproperty.

* `apos.instancesOf(name)` returns an array of modules that extend `name` or a subclass of it. `apos.instanceOf(object, name)` returns true if the given `object` is a moog instance of `name` or a subclass of it.

* `apos.permissions.criteria` can now supply MongoDB criteria restricted to the types the user can edit when a general permission name like `edit` or `edit-doc` is asked for. *This was never a security bug because permissions for actual editing were checked when individual edits occurred. The change makes it easier to display lists of editable content of mixed types.*

* Extending the indexes of Apostrophe's `aposDocs` collection is easier to achieve in modules that use `improve` to extend `apostrophe-docs`.

* Removed tests for obsolete, unsupported Node.js 0.10.x. Node.js 4.x is now the minimum version. *We do not intend to break ES5 compliance in 2.x, however testing old versions of Node that are not maintained with security patches in any freely available repository is not practical.*

* `insert` method for `apos.attachments`, mirroring the other modules better. Thanks to Arthur Agombart.

## 2.28.0

All tests passing.

* Notifications are available, replacing the use of `alert`. This feature is primarily for Apostrophe's own administrative features; you can use it when extending the editing UI. Call `apos.notify('message')` to display a simple message. You can specify several `type` options such as `error` and `info`, and you can also use `%s` wildcards. Everything is localized on the server side. [See the documentation for more information](http://apostrophecms.org/docs/modules/apostrophe-notifications/browser-apostrophe-notifications.html#trigger). Thanks to Michelin for their support of this work.
* The `apostrophe-images` widget now provides a focal point editor. See the new [responsive images HOWTO](http://apostrophecms.org/docs/tutorials/howtos/responsive-images.html). Thanks to Michelin for their support of this work.
* UX: clicking "edit" on an image you have already selected no longer deselects the image. Thanks to Michelin for their support of this work.
* Bug fix: corrected issue that sometimes prevented joins with pages from editing properly.
* Bug fix: added sort index on `level` and `rank`, preventing MongoDB errors on very large page trees.
* UX: a complete URL is suggested at startup when testing locally. Thanks to Alex Gleason.

## 2.27.1

All tests passing.

* Fixed recently introduced bug preventing page type switching.

## 2.27.0

All tests passing.

* Lazy schema field configuration, in general and especially for joins. No more need to specify `idField`, `idsField`, `relationshipsField` or even `label` for your schema fields. `withType` can be inferred too in many cases, depending on the name of the join field. You can still specify all of the details by hand.

Also, for reverse joins, there is a new `reverseOf` option, allowing you to just specify the name of the join you are reversing. This is much easier to understand than specifying the `idField` of the other join. However that is still permitted.

Lazy configuration is in place for doc types (like pages and pieces) and widget types. It can be extended to other uses of schemas by calling the new validation methods.

* ckeditor 4.6.2. Resolves #896: you can now create links properly in Microsoft Edge. Our policy is now to check in periodically with new ckeditor releases and just make sure they are compatible with our editor skin before releasing them.

* `apos.areas.fromRichText` can be used to create an area with a single rich text widget from a trusted string of HTML. Not intended for mixed media, just rich text. Related: both `fromRichText` and `fromPlaintext` now correctly give their widgets an `_id` property.

## 2.26.1

All tests passing.

* Fixed short-lived bug introduced in 2.26.0 re: detecting missing widget types.

## 2.26.0

All tests passing.

* Do not crash on missing widget types, print good warning messages.

* Complete implementation of the [explicitOrder](http://apostrophecms.org/docs/modules/apostrophe-docs/server-apostrophe-cursor.html#explicit-order) cursor filter, replacing a nonfunctional implementation.

* If the mongodb connection is lost, the default behavior is now to retry it forever, so when MongoDB does get restarted Apostrophe will find it. In addition, a `connect` object may be passed to the `apostrophe-db` module to be passed on to the MongoDB connect call.

* Spaces added between DOM attributes for better HTML5 compliance.

* `required` subfields are now enforced when editing fields of type `array`.

Thanks to Michelin for their support of much of the work in this release.

## 2.25.0

All tests passing.

* There is now a `readOnly` option for the standard schema field types. Thanks to Michelin for contributing this feature.

* Apostrophe now displays useful warnings and, in some cases, errors at startup when schemas are improperly configured. This is particularly useful if you have found it frustrating to configure joins correctly. We are continuing to deepen the coverage here.

* In the manage view, the "published" and "trash" filters now always offer both "yes" and "no," regardless of whether anything is available in those categories. This is necessary because these are the respective defaults, and these are also unusual cases in which it is actually interesting to know nothing is available.

## 2.24.0

All tests passing.

There is now an `object` schema field type. It works much like the `array` schema field type, however there is just one object, represented as an object property of the doc in the database. Thanks to Michelin's development team for contributing this feature.

## 2.23.2

All tests passing.

The options object of `enhanceDate` is now passed on to `pikaday`. Considered a bug fix since the options object was erroneously ignored.

* 2.23.1

All tests passing.

cleanCss needs to know that the output CSS files are going to live in apos-minified in order to correctly parse `@import` statements that pull in plain .css files. Also, the mechanism for prefixing URLs in CSS code was not applied at the correct stage of the bundling process (the minify stage), which broke the ability to reference fonts, images, etc. via URLs beginning with /modules when using an S3 asset bundle.

## 2.23.0

All tests passing.

* The "manage" view of `apostrophe-pieces` now supports robust filters, in the same way they were already supported on the front end for `apostrophe-pieces-pages`. Use the `addFilters` option to configure them. There is bc with existing filters that relied on the old assumption that manage filters have a boolean API. However now you can specify any field with a cursor filter, which includes most schema fields, notably including joins.

Note that since all of the options are presented in a dropdown, not all fields are good candidates for this feature.

The "manage" view filters now refresh to reflect only the options that still make sense based on the other filters you have selected, reducing user frustration.

See [reusable content with pieces](http://apostrophecms.org/docs/tutorials/getting-started/reusable-content-with-pieces.html) for more information and examples.

Thanks to Michelin for their support of this work.

* `apos.utils.isFalse` allows you to check for values that are strictly `=== false` in templates.

* `apos.utils.startCase` converts property names to English, roughly speaking. It is used as a fallback if a filter does not have a `label` property. This is primarily for bc, you should add a `label` property to your fields.

* Production now matches the dev environment with regard to relative URLs in LESS files, such as those used to specify background images or font files. Previously the behavior was different in dev and production, which is a bug.

* You can now pass a `less` option to `apostrophe-assets`, which is merged with the options given to `less.render` both in dev and production. You can use this, for instance, to enable `strictMath`.

* `apostrophe.oembed`'s `fetch` method now propagates its `options` object to `oembetter` correctly. Thanks to Fotis Paraskevopoulos.

## 2.22.0

All tests passing.

* Apostrophe now supports publishing CSS and JS assets via S3 rather than serving them directly.

Apostrophe already had an option to build asset "bundles" and deploy them at startup, as described in our [cloud HOWTO](http://apostrophecms.org/docs/tutorials/howtos/deploying-apostrophe-in-the-cloud.html). However this serves the assets from the cloud webserver, such as a Heroku dyno or EC2 instance. It is now possible to serve the assets from Amazon S3.

See the [updated cloud HOWTO](http://apostrophecms.org/docs/tutorials/howtos/deploying-apostrophe-in-the-cloud.html) for details.

Thanks to Michelin for their support of this work.

* Enforce string field `min` and `max` properties on server side.

* When validation of a form with tabs fails, such as a pieces edit modal, activate the correct tab and scroll to the first error in that tab.

* thanks to Ludovic Bret for fixing a bug in the admin bar markup.

## 2.21.0

All tests passing.

* For a small performance boost, `defer` option can be set to `true` when configuring any widget module.
This defers calls to the `load` method until just before the page is rendered, allowing a single query
to fetch them all in simple cases. This is best applied
to the `apostrophe-images-widgets` module and similar widgets. It should not be applied if you wish
to access the results of the join in asynchronous code, because they are not available until the last
possible moment.

Thanks to Michelin for their support of this work.

* You can also set `deferImageLoading` to `true` for the `apostrophe-globals` module if you want the
same technique to be applied when loading the `global` doc's widgets. This does not always yield a
performance improvement.

* Bug fix: if two crops of the same image were present in separate widgets on a page, only one of the crops would be seen in template code. This issue has been resolved.

## 2.20.3

All tests passing.

* The search filter is once again available when choosing images. This involved a deeper fix to modals: filters for sliding modals were not being properly captured and hoisted into the shared part of the outer div. This is now being done exactly as it is done for the controls (buttons) and the instructions.

To avoid incompatibility with existing uses of `self.$filters`, such as in the manage modal, they are captured to `self.$modalFilters`. A small change to the manage modal was needed to take advantage of this.

* Moved a warning message from `console.log` to `console.error`. `stdout` should never be used for warnings and errors. Moving toward clean output so that command line tasks can be safely used in pipelines.

## 2.20.2

All tests passing.

Improved UI for editing widgets. The edit button is no longer separate from the area-related controls such as up, down, etc. This reduces clutter and reduces difficulty in accessing widgets while editing.

## 2.20.1

All tests passing.

When autocompleting doc titles to add them to a join, Apostrophe again utilizes search result quality to display the best results first.

## 2.20.0

All tests passing.

This is a significant update with two useful new features and various minor improvements.

* Support for batch uploads. The `apostrophe-images` and `apostrophe-files` modules now implement batch uploads by default.

When you click "New File" or "New Image," you now go directly to the file browser, and if you select multiple files they are uploaded without a modal dialog appearing for each one; the title and slug are populated from the filename, and that's that.

You can also drag one or more files directly to the chooser/manager modal.

If you are choosing files or images for a widget, they are automatically selected after a batch upload.

This feature can be disabled by setting the `insertViaUpload` option to `false` for `apostrophe-images` or `apostrophe-files`. If you are adding `required` fields to `apostrophe-images` or `apostrophe-files`, then batch uploading is not the best option for you because it would bypass that.

**If you wish, you can enable the feature for your own `apostrophe-pieces` modules that have an `attachment` field in their schema by setting the `insertViaUpload` option to `true`.** However please note that this does not currently do anything for pieces that refer to an image or file indirectly via widget.

* Global preference editing, and a standard UI to roll back to earlier versions of global content. There is now a "Global Content" admin bar button. By default, this launches the version rollback dialog box for shared global content.

However, if you use `addFields` to add schema fields to the `apostrophe-global` module, this button instead launches an editing modal where you can edit those fields, and also offers a "Versions" button accessible from there.

Global preferences set in this way are accessible in all situations where `data.global` is available. This is very useful for creating project-wide preference settings.

All the usual features of schemas can be used, including `groupFields`. Of course, if you choose to use joins or widgets in global content, you should keep the performance impact in mind.

* Various UX fixes to the manager and chooser modals.

* If there is a `minSize` setting in play, that information is displayed to the user when choosing images.

* The `checkboxes` schema field type now supports the `browseFilters` feature.

* When batch file uploads fail, a more useful set of error messages are displayed.

## 2.19.1

All tests passing.

* When saving any doc with a schema, if an attachment field does not match a valid attachment that has actually been uploaded, that field is correctly nulled out. In addition, if the attachment's file extension is not in a valid fileGroup as configured via the attachments module, the field is nulled out. Finally, the `crop: true` option for attachments is saved successfully. This option allows for attachments to have a crop that is inherent to them, useful when there is no widget standing between the doc and the attachment.

All of these changes correct bugs in intended behavior. Certain checks were present in the code but not completely functional. If you need to update your configuration to add file extensions, [apostrophe-attachments](http://apostrophecms.org/docs/modules/apostrophe-attachments/).

## 2.19.0

All tests passing.

* As always, Apostrophe always populates `req.data.home`; when `req.data.page._ancestors[0]` exists that is used, otherwise Apostrophe carries out a separate query. However as a performance enhancement, you may now disable this additional query by passing the `home: false` option to the `apostrophe-pages` module. Note that `req.data.home` is not guaranteed to exist if you do this.

As for children of the home page, for performance you may now pass `home: { children: false }` option to the `apostrophe-pages` module. This option only comes into play when using `builders: { ancestors: false }`.

Thanks to Michelin for their support of this work.

## 2.18.2

All tests passing.

* Performance enhancement: when fetching `req.data.home` directly in the absence of `req.data.page._ancestors[0]`, such as on the home page itself or a non-page route like `/login`, we must apply the same default filters before applying the filter options, namely `.areas(false).joins(false)`, otherwise duplicate queries are made.

* Fixed bug in as-yet-unused `schemas.export` method caught by babel's linter.

Thanks to Michelin for their support of this work.

## 2.18.0

All tests passing.

* New batch editing features for pieces! You can now use the checkboxes to select many items and then carry out the following operations in one step: trash, rescue from trash, publish, unpublish, tag and untag.

In addition there is a clearly documented procedure for creating new batch editing features with a minimum of new code.

* Several bugs in the array editor were fixed. Up, down and remove buttons work properly again, an aesthetic glitch was resolved and redundant ordinal numbers do not creep in when managing the order of an array without the `titleField` option.

* Logging out completely destroys the session. While the standard behavior of `req.logout` in the Passport module is only to break the relationship between the `user` object and the session, users expect a clean break.

## 2.17.2

All tests passing.

* Members of a group that has the admin permission for a specific piece type can now move pieces of that type to and from the trash. (This was always intended, so this is a bug fix.)
* For better out-of-the-box SEO, an `alt` attribute with the title of the image is now part of the `img` markup of `apostrophe-images` widgets.

## 2.17.1

All tests passing.

* Fixed XSS (cross-site scripting) vulnerability in `req.browserCall` and `apos.push.browserCall`.

* Removed confusing strikethrough of "Apply to Subpages" subform when the permission is being removed rather than added.

* Improved UX of area widget controls.

* Improved modal array tab UI and CSS.

* The `oembedReady` Apostrophe event is now emitted correctly after `apostrophe-oembed` renders an oembed-based player, such as a YouTube video player for the `apostrophe-video` widget. This event can be listened for via `apos.on('apostrophe-oembed', fn)` and receives a jQuery object referring to the relevant element.

## 2.17.0

All tests passing.

* `array` schema fields now accept a `limit` option. They also support the `def` property to set defaults for individual fields. The array editor code has been refactored for better reliability and performance and documentation for the methods has been written.

* Relative `@import` statements now work when you push plain `.css` files as Apostrophe assets. There is no change in behavior for LESS files. Thanks to Fredrik Ekelund.

* Controls such as the "Finished" button of the reorganize modal were floating off the screen. This has been fixed.

## 2.16.1

All tests passing.

* If you have tried using `piecesFilters` with a `tags` field type, you may have noticed that when the query string parameter is present but empty, you get no results. This is suboptimal because that's a common result if you use an HTML form to drive the query. An empty string for a `tags` filter now correctly does nothing.

* In `apostrophe-rich-text-widgets`, initialize CKEditor on `instanceReady`, rather than via a dodgy timeout. Thanks to Frederik Ekelund for finding a better way!

## 2.16.0

All tests passing.

* Reintroduced the reorganize feature for editors who have permissions for some pages but not others. You are able to see the pages you can edit and also their ancestors, in order to navigate the tree. However you are able to drag pages only to parents you can edit.

* Introduced the new `deleteFromTrash` option to the `apostrophe-pages` module. If this option is enabled, a new icon appears in "reorganize" when looking at pages in the trash. This icon allows you to permanently delete a page and its descendants from the site.

The use of this option can lead to unhappy customers if they do not clearly understand it is a permanent action. For that reason, it is disabled by default. However it can be quite useful when transitioning from the initial site build to long-term support. We recommend enabling it during that period and disabling it again after cleanup.

* "Reorganize" no longer displays nonfunctional "view" and "trash" icons for the trash and pages inside it.

* The tests for the `apostrophe-locks` module are now deterministic and should always pass.

## 2.15.2

All tests passing.

Fixed a bug which could cause a crash if the `sort` filter was explicitly set to `search` and no search was actually present. Conditions existed in which this could happen with the autocomplete route.

## 2.15.1

Due to a miscommunication the version number 2.15.0 had been previously used. The description below was originally intended for 2.15.0 and has been published as 2.15.1 purely to address the version numbering conflict.

All tests passing.

* `apos.permissions.addPublic` accepts multiple arguments and array arguments,
adding all of the permission names given including any listed in the arrays.
* Permissions checks for pieces admin routes longer check for req.user, checking for the appropriate `edit-` permission is sufficient and makes addPublic more useful.
* Updated the `i18n` module to address a problem where labels that happened to be numbers rather than strings would crash the template if passed to `__()`.
* Documentation improvements.

## 2.14.3

All tests passing.

The mechanism that preserves text fields when performing AJAX refreshes was preserving
other types of `input` elements. Checkboxes, radio buttons and `type="submit"` are now
properly excluded from this mechanism.

## 2.14.2

Fixed [#385](https://github.com/punkave/apostrophe/issues/385): if a page is moved to the trash, its slug must always change, even if it has been edited so that it no longer has its parent's slug as a prefix. In addition, if the resulting slug of a descendant of the page moving to the trash conflicts with an existing page in the trash, steps are taken to ensure uniqueness.

## 2.14.1

All tests passing.

* The `apos.utils.clonePermanent` method no longer turns objects into long arrays of nulls if they happen to have a `length` property. `lodash` uses the `length` property as an indicator that the object should be treated as an array, but this would be an unrealistic restriction on Apostrophe schema field names. Instead, `clonePermanent` now uses `Array.isArray` to distinguish true arrays. This fixes a nasty bug when importing content from A1.5 and subsequently editing it.

* When a user is logged in there is an `apos.user` object on the browser side. Due to a bug this was an empty object. It now contains `title`, `_id` and `username` properties as intended.

## 2.14.0

All tests passing.

* A version rollback dialog box for the `global` doc is now opened if an element with the `data-apos-versions-global` attribute is clicked. There is currently no such element in the standard UI but you may introduce one in your own layout if you have mission-critical content in the `global` doc that is awkward to recreate after an accidental deletion, such as a custom sitewide nav.
* An error message is correctly displayed when login fails.
* Many UI messages are now passed through the `__()` internationalization helper correctly. Thanks to `timaebi`.

## 2.13.2

All tests passing.

The `data-apos-ajax-context` feature had a bug which prevented ordinary anchor links from performing AJAX refreshes correctly.

## 2.13.1

All tests passing.

The `apostrophe-attachments` module now calls `apos.ui.busy` correctly on the fieldset so that the busy and completed indicators are correctly shown and hidden. Previously the string `0` was passed, which is not falsy.

## 2.12.0

All tests passing.

* Developers are no longer required to set `instantiate: false` in `app.js` when configuring an npm module that uses the `improve` property to implicitly subclass and enhance a different module. In addition, bugs were fixed in the underlying `moog-require` module to ensure that assets can be loaded from the `public` and `views` folders of modules that use `improve`.
* `string` has replaced `csv` as the property name of the schema field converters that handle plaintext. Backwards compatibility has been implemented so that existing `csv` converters will work transparently and calls to `convert` with `csv` as the `from` argument still work as well. In all new custom field types you should say `string` rather than `csv`. There is no change in the functionality or implementation other than the name.

## 2.11.0

All tests passing.

You can now add middleware to your Apostrophe site via any module in your project. Just add an `self.expressMiddleware` method to your module, which takes the usual `req, res, next` arguments. Or, if it's more convenient, set `self.expressMiddleware` to an array of such functions. "Module middleware" is added immediately after the minimum required Apostrophe middleware (bodyParser, `req.data`, etc), and before any routes.

## 2.10.3

All tests passing.

Fixed bug in `autoPreserveText` feature of our `data-apos-ajax-context` mechanism; also, restricted it to text inputs and textareas that actually have the focus so that you can replace their values normally at other times

## 2.10.2

All tests passing.

A very minor fix, but 2.10.1 had a very noisy console.log statement left in.

## 2.10.1

All tests passing.

* The built-in cursor filters for `float` and `integer` no longer incorrectly default to filtering for docs with the value `0` if the value being filtered for is undefined or null. They default to not filtering at all, which is correct.

## 2.10.0

All tests passing.

* Apostrophe now automatically recompiles modified Nunjucks templates. This means you can hit refresh in your browser after hitting save in your editor when working on `.html` files. Also note that this has always worked for `.less` files.
* Fixed a longstanding bug in `joinByArrayReverse`, which now works properly.

## 2.9.2

All tests passing.

* Starting with MongoDB 3.3.x (?), it is an error to pass `safe: true` when calling `createIndex`, and it has never done anything in any version. In our defense, cargo-cult practice was probably adopted back in the days when MongoDB would invoke your write callback without actually confirming anything unless you passed `safe: true`, but apparently this was never a thing for indexes. Removed all the `safe: true` arguments from `createIndex` calls.
* Added a `beforeAjax` Apostrophe event to facilitate progress display and animations when using the new `data-apos-ajax-content` feature.

## 2.9.1

All tests passing.

* Fixed an omission that prevented the use of the back button to undo the very first click when using the new `data-apos-ajax-context`. Later clicks worked just fine, but for the first one to work we need a call to `replaceState` to make it possible to restore the original query.

## 2.9.0

All tests passing.

* Two major new features in this release: built-in filters for most schema fields, and built-in AJAX support for `apostrophe-pieces-pages`. These combine to eliminate the need for custom code in a wide array of situations where you wish to allow users to browse and filter blog posts, events, etc. In most cases there is no longer any need to write your own `cursor.js` or your own AJAX implementation. The provided AJAX implementation handles browser history operations, bookmarking and sharing properly and is SEO-friendly.

[See the official summary of the pull request for details and examples of usage.](https://github.com/punkave/apostrophe/pull/766)

* We also fixed a bug in the `refinalize` feature of cursors. state.criteria is now cloned before finalize and restored after it. Otherwise many criteria are added twice after refinalize which causes a fatal error with a few, like text search in mongodb.

In addition, we merged a contribution from Fotis Paraskevopoulos that allows a `bodyParser` option with `json` and `urlencoded` properties to be passed to the `apostrophe-express` module. Those properties are passed on to configure those two body parser middleware functions.

## 2.8.0

All tests passing.

* `APOS_MONGODB_URI` environment variable is used to connect to MongoDB if present. Helpful for cloud hosting. See the new [deploying Apostrophe in the cloud HOWTO](http://apostrophecms.org/docs/tutorials/howtos/deploying-apostrophe-in-the-cloud.html).
* `APOS_S3_BUCKET`, `APOS_S3_ENDPOINT` (optional), `APOS_S3_SECRET`, `APOS_S3_KEY`, and `APOS_S3_REGION` environment variables can be used to configure Apostrophe to use S3 for uploaded media storage. This behavior kicks in if `APOS_S3_BUCKET` is set. See the new [deploying Apostrophe in the cloud HOWTO](http://apostrophecms.org/docs/tutorials/howtos/deploying-apostrophe-in-the-cloud.html).
* New advisory locking API accessible via `apos.locks.lock` and `apos.locks.unlock`. `apostrophe-migrations:migrate` is now wrapped in a lock. More locks are coming, although Apostrophe was carefully designed for benign worst case outcomes during race conditions.
* Better asset deployment for Heroku and other cloud services. `node app apostrophe:generation --create-bundle=NAME` now creates a new folder, `NAME`, containing assets that would otherwise have been written to `public`. Launching a server with the `APOS_BUNDLE` environment variable set to `NAME` will then copy that bundle's contents into `public` before listening for connections. See the new [deploying Apostrophe in the cloud HOWTO](http://apostrophecms.org/docs/tutorials/howtos/deploying-apostrophe-in-the-cloud.html).
* `apostrophe-pieces-pages` index pages are about 2x faster; discovered we were inefficiently deep-cloning `req` when cloning a cursor.
* Helpful error message if you forget to set the `name` property of one of your `types` when configuring `apostrophe-pages`.

## 2.7.0

* We do a better job of defaulting to a sort by search match quality if full-text search is present in a query. Under the hood this is powered by the new `defaultSort` filter, which just stores a default value for the `sort` filter to be used only if `search` (and anything else with an implicit preferred sort order) is not present. No more lame search results for blog posts. You can explicitly set the `sort()` filter in a cursor override if you really want to, but trust us, when `search` is present sorting by anything but search quality produces poor results.
* Fixed bugs in the sanitizer for page slugs. It is now impossible to save a slug with trailing or consecutive slashes (except the home page slug which is allowed to consist of a single "trailing" slash). Added unit tests.
* Apostrophe's dropdown menus, etc. will more robustly maintain their font size in the presence of project-level CSS. There is an explicit default font size for `.apos-ui`.

## 2.6.2

All tests passing.

* The auto-suggestion of titles upon uploading files also suggests slugs.
* The auto-suggestion of titles and slugs applies to both "files" and "images."
* Reduce the clutter in the versions collection by checking for meaningful change on the server side, where final sanitization of HTML, etc. has taken place to iron out distinctions without a difference.
* Use the permission name `edit-attachment` consistently, so that calling `addPublic('edit-attachment')` has the intended effect.
* Manage view of pieces does not crash if `updatedAt` is missing from a piece.

## 2.6.1

All tests passing.

* Choosers and schema arrays play nicely with the new fixed-position tabs.
* Better CSS solution to positioning the attachment upload buttons which doesn't interfere with other styles.
* Images in the chooser choices column "stay in their lane."
* Better error message when an attempt to edit an area with a hyphenated name is used.
* Array edit button fixed.
* The `type()` cursor filter now has a finalizer and merges its criteria there at the very end, so that you can override a previous call to it at any time prior to invoking `toArray` or similar.
* Area controls no longer interfere with visibility of widget type selection menu.

## 2.6.0

All tests passing.

* `relationship` fields defined for `joinByArray` can now have an `inline: true` flag. If they are inline, they are presented right in the chooser, rather than appearing in a separate modal dialog reachable by clicking an icon. This feature should be used sparingly, but that's true of relationship fields in general.
* Permissions editing for pages now takes advantage of the new inline relationship fields to make the "apply to subpages" functionality easier to discover.
* When uploading files or images, the title field is automatically suggested based on the filename.
* Improvements in form field UX and design.
* When choosing pieces (including images), if you elect to create a new piece it is automatically added to the selection.
* When choosing pieces, if the `limit` is reached and it is greater than 1, a helpful message appears, and the UI changes to make clear that you cannot add items until you remove one. If the limit is exactly 1, a new selection automatically replaces the current selection, and singular language is used to clarify what is happening.
* Syntax errors in "related types" such as cursors now produce an improved error message with filename and line number.
* Showstopper errors during startup are reported in a less redundant way.

## 2.5.2

All tests passing.

* New `blockLevelControls: true` option to areas ensures controls for "blocks," i.e. "layout" widgets whose primary purpose is to contain other widgets, can be easily distinguished from controls for "regular" areas nested inside them. Think of a "two-column" or "three-column" widget with three areas in its template. The controls for these areas are displayed in a distinct color and various visual affordances are made to ensure they are accessible when things would otherwise be tightly spaces.
* General improvements to the usability of area-related controls.
* The search index now correctly includes the text of string and select schema fields found in widgets, pieces, pages, etc., as it always did before in 0.5. You may use `searchable: false` to disable this on a per-field basis.
* Search indexing has been refactored for clarity (no changes to working APIs).
* Checkboxes for the `checkboxes` schema field type are now styled.
* "View file" links in the file library are now styled as buttons.

## 2.5.1

All tests passing.

* The `minSize` option to `apostrophe-images` widgets now works properly when cropping.
* The cropper no longer starts out cropping to the entire image, as this made it unclear what was happening. However if you click the crop button and then just save you still get reasonable behavior.
* Bigger crop handles.
* Textarea focus state receives the same "glow" as a regular text input field.
* Small documentation updates.

## 2.5.0

All tests passing.

* Implemented `apos.areas.fromPlaintext`, which accepts a string of plaintext (not markup) and returns an area with a single `apostrophe-rich-text` widget in it, containing that text. Useful in implementing importers.
* The so-called `csv` import mode of `apos.schemas.convert` works properly for areas, using the above. Although it is called csv this mode is really suitable for any situation in which you have plaintext representations of each property in an object and would like those sanitized and converted to populate a doc.
* Bug fix: emit the `enhance` Apostrophe event only once on page load. This event is emitted only when there is new content that has been added to the page, e.g. once at page load, and also when a new widget is added or updated, etc. The first argument to your event handler will be a jQuery element which will contain only new elements.
* Legacy support for `data/port` and `data/address` files has been restored. (Note that `PORT` and `ADDRESS` environment variables supersede these. In modern Stagecoach deployments `data/port` is often a space-separated list of ports, and the `deployment/start` script parses these out and launches multiple processes with different PORT variables.)

## 2.4.0

All tests passing.

Workarounds for two limitations in MongoDB that impact the use of Apostrophe cursors:

* The `addLateCriteria` cursor filter has been introduced. This filter should be used only when
you need to invoke `$near` or another MongoDB operator that cannot be used within `$and`. The object
you pass to `addLateCriteria` is merged with the criteria object that is built normally by the cursor.
**Use of this filter is strongly discouraged unless you must use operators that do
not support `$and`.**
* Custom filters that invoke `$near` or other MongoDB operators that are incompatible
with `$text` queries may call `self.set('regexSearch', true)` to force the cursor to use
a regular expression search rather than full MongoDB full-text search, if and when the
`search()` filter is called on the same cursor. This was implemented to allow combination
of full-text and geographical searches, subject of course to the limitation that regular expression
search is not indexed. It also doesn't sort by quality, but `$near` provides its own sort
by distance.

Since these are new features a minor version level bump is appropriate. However neither of these is a feature that a typical site developer will need to call directly.

## 2.3.2

All tests passing.

* The quality of the autocomplete search results shown when selecting pages or pieces via a join was low. This has been corrected by calling the `.sort('search')` filter to sort by search result quality rather than the default sort order for the doc type manager in question.
* All of the autocomplete suggestions fit on the screen on reasonably sized displays. With the recent addition of the "flip" feature to push the suggestions up rather than down if the bottom of the screen would otherwise be reached, this is critical to show the first and best suggestion. Further discussion for future UX improvement in [issue 704](https://github.com/punkave/apostrophe/issues/704).

## 2.3.1

All tests passing.

* Fixed a bug in the new "copy page" feature that affects pages that have `null` properties.
* Improved the experience of using the widget controls to manage the widgets in an area.
* The `login` module now has an alias, `apos.login`, like other core modules.
* Updated the jquery projector plugin to the latest version.

## 2.3.0

All tests passing.

* Fixed a bug affecting the use of `arrangeFields` in modules that extend another module's use of `arrangeFields`. Added unit test based directly on a real-world project.
* `baseUrl` project-wide option added, yielding the same benefit as in 0.5: you get absolute URLs for all pages everywhere. (If you don't want absolute URLs, just don't set it.) This is very beneficial when generating `og:meta` tags for Facebook, or generating emails.
* A direct link to the original file has been added to the file manager's editor modal.

## 2.2.2

All tests passing.

* Addition of slugs to projection for autocomplete is now done in a way that still allows overrides at the doc level to add other properties.
* Addition of slugs to projection for autocomplete works for joins with a specific page type, too.
* Fixed a chicken-and-egg problem in the global module that kicked in if the "global" doc contains widgets powered by modules not yet initialized at the time the global module checks for the existence of the doc.

## 2.2.1

All tests passing.

Fixed an oversight: the new `pageBeforeCopy` global method now takes `req` as its first parameter. Since `2.2.0` was first published 5 minutes ago and this method has not yet been documented this is not regarded as a bc break.

## 2.2.0

All tests passing.

* Fixed bug that broke removal of permissions for pages.
* "Copy Page" feature added to the page menu.
* Automatically reposition the autocomplete dropdown for joins if it would collide with the bottom of the window.
* Include page slugs in the autocomplete dropdown for joins with pages.
* `chooserChoiceBase.html` restored; some projects were depending on extending it, which is a useful technique.

## 2.1.5

All tests passing.

* Admin bar: previously grouped fields can be re-grouped successfully, so concatenating admin bar configuration works just as well as concatenating `addFields` arrays
* Files widget displays upload button in the same user-friendly position as the images widget
* Font size for tabs and help labels is explicit to avoid side effects from project-level CSS

## 2.1.4

All tests passing.

* Previously chosen items that now reside in the trash no longer break the chooser for editing joins
* All joins editable; certain edge cases weren't getting blessed
* A field appears properly when two diferent choices list it for `showFields`
* As in 0.5, a required field hidden by `showFields` is not required (but will be if you elect the choice that shows it)

## 2.1.3

All tests passing.

* A typo in the unit tests caused unit tests to fail. This has been fixed.
* The recent addition of the HTML5 doctype caused the login page to be invisible in the sandbox project (not the boilerplate project). This has been fixed.
* The recent addition of the HTML5 doctype caused the admin bar to appear with a slight visual defect. This has been fixed.

## 2.1.2

Fix for [#668](https://github.com/punkave/apostrophe/issues/668), crash occurring when admin bar group leader starts out too close to the end of the admin bar items array.

## 2.1.1

Full Windows compatibility restored. The "recursively copy asset folders if on Windows" behavior from 0.5 was reimplemented. This is necessary to allow Apostrophe to run as a non-administrator on Windows. Running as administrator is the moral equivalent of running as root on Linux, which we would never recommend.

Since Apostrophe did not function previously on Windows and there is no behavior change on Mac/Linux this is effectively a bug fix rather than a new feature, thus 2.1.1.

## 2.1.0

* Introduced the new `apos.areas.richText` and `apos.areas.plaintext` methods, which are also available in templates by the same names.

* Added and documented the `addImageSizes` option of the `apostrophe-attachments` module.

## 2.0.4

* The `apostrophe-login` module now invokes `loginAfterLogin(req, callback)` on all modules that have such a method, via `apos.callAll`. Modules that do not need a callback can supply this method with only one argument. Afterwards, `apostrophe-login` redirects to `req.redirect`, as is supported elsewhere in Apostrophe. So you can assign to `req.redirect` in your callback to change the user's destination after a successful login. If `req.redirect` is not set, the user is redirected to the home page.

## 2.0.3

The `ancestors` and `children` filters defaulted to `areas(false)`, but `joins(false)` was omitted, contrary to documentation which has always indicated the information returned is limited for performance. This was fixed. You can still override freely with the `filters` option to `apostrophe-pages`.

The HTML5 doctype was added to `outerLayoutBase`. HTML5 was always assumed, and the absence of the doctype broke jQuery's support for distinguishing `$(window).height()` from `$(document).height()`, causing runaway infinite scroll loading.

Warning message instructions for configuring the session secret were fixed (the actual location has not changed).

## 2.0.2

Previously the `contextual` flag of a pieces module was not considered before deciding to redirect to the "show page" for the piece, which might not exist. This has been fixed. It should only happen when the module has `contextual: true`, creating a reasonable expectation that such a page must exist.

## 2.0.1

Packaging and documentation issues only.

## 2.0.0

Inaugural npm release of Apostrophe 2.x, which was used prior to that in many projects via git dependencies.<|MERGE_RESOLUTION|>--- conflicted
+++ resolved
@@ -4,11 +4,8 @@
 
 ### Fixes
 
-<<<<<<< HEAD
 * Addresses the page jump when using the in-context undo/redo feature. The page will immediately return users to their origin scroll position after the content refreshes.
-=======
 * Resolves slug-related bug when switching between images in the archived view of the media manager. The slug field was not taking into account the double slug prefix case.
->>>>>>> 2f56f121
 * Fixes migration task crash when parking new page. Thanks to [Miro Yovchev](https://www.corllete.com/) for this fix.
 
 ### Changes
