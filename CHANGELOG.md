# Changelog

<<<<<<< HEAD
## UNRELEASED

### Adds

* Developers can now override any Vue component of the ApostropheCMS admin UI by providing a component of the same name in the `ui/apos/components` folder of their own module. This is not always the best approach, see the documentation for details.
=======
## Unreleased

### Fixes

* Fully removes references to the A2 `self.partial` module method. It appeared only once outside of comments, but was not actually used by the UI. The `self.render` method should be used for simple template rendering.
>>>>>>> b7a028d4

## 3.8.1 - 2021-11-23

### Fixes

* The search field of the pieces manager modal works properly. Thanks to [Miro Yovchev](https://github.com/myovchev) for pointing out the issue and providing a solution.
* Fixes a bug in `AposRichTextWidgetEditor.vue` when a rich text widget was specifically configured with an empty array as the `styles` option. In that case a new empty rich text widget will initiate with an empty paragraph tag.
* The`fieldsPresent` method that is used with the `presentFieldsOnly` option in doc-type was broken, looking for properties in strings and wasn't returning anything.

## 3.8.0 - 2021-11-15

### Adds

* Checkboxes for pieces are back, a main checkbox allows to select all page items. When all pieces on a page are checked, a banner where the user can select all pieces appears. A launder for mongo projections has been added.
* Registered `batchOperations` on a piece-type will now become buttons in the manager batch operations "more menu" (styled as a kebab icon). Batch operations should include a label, `messages` object, and `modalOptions` for the confirmation modal.
* `batchOperations` can be grouped into a single button with a menu using the `group` cascade subproperty.
* `batchOperations` can be conditional with an `if` conditional object. This allows developers to pass a single value or an array of values.
* Piece types can have `utilityOperations` configured as a top-level cascade property. These operations are made available in the piece manager as new buttons.
* Notifications may now include an `event` property, which the AposNotification component will emit on mount. The `event` property should be set to an object with `name` (the event name) and optionally `data` (data included with the event emission).
* Adds support for using the attachments query builder in REST API calls via the query string.
* Adds contextual menu for pieces, any module extending the piece-type one can add actions in this contextual menu.
* When clicking on a batch operation, it opens a confirmation modal using modal options from the batch operation, it also works for operations in grouped ones. operations name property has been renamed in action to work with AposContextMenu component.
* Beginning with this release, a module-specific static asset in your project such as `modules/mymodulename/public/images/bg.png` can always be referenced in your `.scss` and `.css` files as `/modules/mymodulename/images/bg.png`, even if assets are actually being deployed to S3, CDNs, etc. Note that `public` and `ui/public` module subdirectories have separate functions. See the documentation for more information.
* Adds AposFile.vue component to abstract file dropzone UI, uses it in AposInputAttachment, and uses it in the confirmation modal for pieces import.
* Optionally add `dimensionAttrs` option to image widget, which sets width & height attributes to optimize for Cumulative Layout Shift. Thank you to [Qiao Lin](https://github.com/qclin) for the contribution.

### Fixes

* The `apos.util.attachmentUrl` method now works correctly. To facilitate that, `apos.uploadsUrl` is now populated browser-side at all times as the frontend logic originally expected. For backwards compatibility `apos.attachment.uploadsUrl` is still populated when logged in.
* Widget players are now prevented from being played twice by the implementing vue component.

### Changes
* Removes Apostrophe 2 documentation and UI configuration from the `@apostrophecms/job` module. These options were not yet in use for A3.
* Renames methods and removes unsupported routes in the `@apostrophecms/job` module that were not yet in use. This was not done lightly, but specifically because of the minimal likelihood that they were in use in project code given the lack of UI support.
  * The deprecated `cancel` route was removed and will likely be replaced at a later date.
  * `run` was renamed `runBatch` as its purpose is specifically to run processes on a "batch selected" array of pieces or pages.
  * `runNonBatch` was renamed to `run` as it is the more generic job-running method. It is likely that `runBatch` will eventually be refactored to use this method.
  * The `good` and `bad` methods are renamed `success` and `failure`, respectively. The expected methods used in the `run` method were similarly renamed. They still increment job document properties called `good` and `bad`.
* Comments out the unused `batchSimpleRoute` methods in the page and piece-type modules to avoid usage before they are fully implemented.
* Optionally add `dimensionAttrs` option to image widget, which sets width & height attributes to optimize for Cumulative Layout Shift.
* Temporarily removes `npm audit` from our automated tests because of a sub-dependency of uploadfs that doesn't actually cause a security vulnerability for apostrophe.

## 3.7.0 - 2021-10-28

### Adds

* Schema select field choices can now be populated by a server side function, like an API call. Set the `choices` property to a method name of the calling module. That function should take a single argument of `req`, and return an array of objects with `label` and `value` properties. The function can be async and will be awaited.
* Apostrophe now has built-in support for the Node.js cluster module. If the `APOS_CLUSTER_PROCESSES` environment variable is set to a number, that number of child processes are forked, sharing the same listening port. If the variable is set to `0`, one process is forked for each CPU core, with a minimum of `2` to provide availability during restarts. If the variable is set to a negative number, that number is added to the number of CPU cores, e.g. `-1` is a good way to reserve one core for MongoDB if it is running on the same server. This is for production use only (`NODE_ENV=production`). If a child process fails it is restarted automatically.

### Fixes

* Prevents double-escaping interpolated localization strings in the UI.
* Rich text editor style labels are now run through a localization method to get the translated strings from their l10n keys.
* Fixes README Node version requirement (Node 12+).
* The text alignment buttons now work immediately in a new rich text widget. Previously they worked only after manually setting a style or refreshing the page. Thanks to Michelin for their support of this fix.
* Users can now activate the built-in date and time editing popups of modern browsers when using the `date` and `time` schema field types.
* Developers can now `require` their project `app.js` file in the Node.js REPL for debugging and inspection. Thanks to [Matthew Francis Brunetti](https://github.com/zenflow).
* If a static text phrase is unavailable in both the current locale and the default locale, Apostrophe will always fall back to the `en` locale as a last resort, which ensures the admin UI works if it has not been translated.
* Developers can now `require` their project `app.js` in the Node.js REPL for debugging and inspection
* Ensure array field items have valid _id prop before storing. Thanks to Thanks to [Matthew Francis Brunetti](https://github.com/zenflow).

### Changes

* In 3.x, `relationship` fields have an optional `builders` property, which replaces `filters` from 2.x, and within that an optional `project` property, which replaces `projection` from 2.x (to match MongoDB's `cursor.project`). Prior to this release leaving the old syntax in place could lead to severe performance problems due to a lack of projections. Starting with this release the 2.x syntax results in an error at startup to help the developer correct their code.
* The `className` option from the widget options in a rich text area field is now also applied to the rich text editor itself, for a consistently WYSIWYG appearance when editing and when viewing. Thanks to [Max Mulatz](https://github.com/klappradla) for this contribution.
* Adds deprecation notes to doc module `afterLoad` events, which are deprecated.
* Removes unused `afterLogin` method in the login module.

## 3.6.0 - 2021-10-13

### Adds

* The `context-editing` apostrophe admin UI bus event can now take a boolean parameter, explicitly indicating whether the user is actively typing or performing a similar active manipulation of controls right now. If a boolean parameter is not passed, the existing 1100-millisecond debounced timeout is used.
* Adds 'no-search' modifier to relationship fields as a UI simplification option.
* Fields can now have their own `modifiers` array. This is combined with the schema modifiers, allowing for finer grained control of field rendering.
* Adds a Slovak localization file. Activate the `sk` locale to use this. Many thanks to [Michael Huna](https://github.com/Miselrkba) for the contribution.
* Adds a Spanish localization file. Activate the `es` locale to use this. Many thanks to [Eugenio Gonzalez](https://github.com/egonzalezg9) for the contribution.
* Adds a Brazilian Portuguese localization file. Activate the `pt-BR` locale to use this. Many thanks to [Pietro Rutzen](https://github.com/pietro-rutzen) for the contribution.

### Fixes

* Fixed missing translation for "New Piece" option on the "more" menu of the piece manager, seen when using it as a chooser.
* Piece types with relationships to multiple other piece types may now be configured in any order, relative to the other piece types. This sometimes appeared to be a bug in reverse relationships.
* Code at the project level now overrides code found in modules that use `improve` for the same module name. For example, options set by the `@apostrophecms/seo-global` improvement that ships with `@apostrophecms/seo` can now be overridden at project level by `/modules/@apostrophecms/global/index.js` in the way one would expect.
* Array input component edit button label is now propertly localized.
* A memory leak on each request has been fixed, and performance improved, by avoiding the use of new Nunjucks environments for each request. Thanks to Miro Yovchev for pointing out the leak.
* Fragments now have access to `__t()`, `getOptions` and other features passed to regular templates.
* Fixes field group cascade merging, using the original group label if none is given in the new field group configuration.
* If a field is conditional (using an `if` option), is required, but the condition has not been met, it no longer throws a validation error.
* Passing `busy: true` to `apos.http.post` and related methods no longer produces an error if invoked when logged out, however note that there will likely never be a UI for this when logged out, so indicate busy state in your own way.
* Bugs in document modification detection have been fixed. These bugs caused edge cases where modifications were not detected and the "Update" button did not appear, and could cause false positives as well.

### Changes

* No longer logs a warning about no users if `testModule` is true on the app.

## 3.5.0 - 2021-09-23

* Pinned dependency on `vue-material-design-icons` to fix `apos-build.js` build error in production.
* The file size of uploaded media is visible again when selected in the editor, and media information such as upload date, dimensions and file size is now properly localized.
* Fixes moog error messages to reflect the recommended pattern of customization functions only taking `self` as an argument.
* Rich Text widgets now instantiate with a valid element from the `styles` option rather than always starting with an unclassed `<p>` tag.
* Since version 3.2.0, apostrophe modules to be loaded via npm must appear as explicit npm dependencies of the project. This is a necessary security and stability improvement, but it was slightly too strict. Starting with this release, if the project has no `package.json` in its root directory, the `package.json` in the closest ancestor directory is consulted.
* Fixes a bug where having no project modules directory would throw an error. This is primarily a concern for module unit tests where there are no additional modules involved.
* `css-loader` now ignores `url()` in css files inside `assets` so that paths are left intact, i.e. `url(/images/file.svg)` will now find a static file at `/public/images/file.svg` (static assets in `/public` are served by `express.static`). Thanks to Matic Tersek.
* Restored support for clicking on a "foreign" area, i.e. an area displayed on the page whose content comes from a piece, in order to edit it in an appropriate way.
* Apostrophe module aliases and the data attached to them are now visible immediately to `ui/src/index.js` JavaScript code, i.e. you can write `apos.alias` where `alias` matches the `alias` option configured for that module. Previously one had to write `apos.modules['module-name']` or wait until next tick. However, note that most modules do not push any data to the browser when a user is not logged in. You can do so in a custom module by calling `self.enableBrowserData('public')` from `init` and implementing or extending the `getBrowserData(req)` method (note that page, piece and widget types already have one, so it is important to extend in those cases).
* `options.testModule` works properly when implementing unit tests for an npm module that is namespaced.

### Changes

* Cascade grouping (e.g., grouping fields) will now concatenate a group's field name array with the field name array of an existing group of the same name. Put simply, if a new piece module adds their custom fields to a `basics` group, that field will be added to the default `basics` group fields. Previously the new group would have replaced the old, leaving inherited fields in the "Ungrouped" section.
* AposButton's `block` modifier now less login-specific

### Adds

* Rich Text widget's styles support a `def` property for specifying the default style the editor should instantiate with.
* A more helpful error message if a field of type `area` is missing its `options` property.

## 3.4.1 - 2021-09-13

No changes. Publishing to correctly mark the latest 3.x release as "latest" in npm.

## 3.4.0 - 2021-09-13

### Security

* Changing a user's password or marking their account as disabled now immediately terminates any active sessions or bearer tokens for that user. Thanks to Daniel Elkabes for pointing out the issue. To ensure all sessions have the necessary data for this, all users logged in via sessions at the time of this upgrade will need to log in again.
* Users with permission to upload SVG files were previously able to do so even if they contained XSS attacks. In Apostrophe 3.x, the general public so far never has access to upload SVG files, so the risk is minor but could be used to phish access from an admin user by encouraging them to upload a specially crafted SVG file. While Apostrophe typically displays SVG files using the `img` tag, which ignores XSS vectors, an XSS attack might still be possible if the image were opened directly via the Apostrophe media library's convenience link for doing so. All SVG uploads are now sanitized via DOMPurify to remove XSS attack vectors. In addition, all existing SVG attachments not already validated are passed through DOMPurify during a one-time migration.

### Fixes

* The `apos.attachment.each` method, intended for migrations, now respects its `criteria` argument. This was necessary to the above security fix.
* Removes a lodash wrapper around `@apostrophecms/express` `bodyParser.json` options that prevented adding custom options to the body parser.
* Uses `req.clone` consistently when creating a new `req` object with a different mode or locale for localization purposes, etc.
* Fixes bug in the "select all" relationship chooser UI where it selected unpublished items.
* Fixes bug in "next" and "previous" query builders.
* Cutting and pasting widgets now works between locales that do not share a hostname, provided that you switch locales after cutting (it does not work between tabs that are already open on separate hostnames).
* The `req.session` object now exists in task `req` objects, for better compatibility. It has no actual persistence.
* Unlocalized piece types, such as users, may now be selected as part of a relationship when browsing.
* Unpublished localized piece types may not be selected via the autocomplete feature of the relationship input field, which formerly ignored this requirement, although the browse button enforced it.
* The server-side JavaScript and REST APIs to delete pieces now work properly for pieces that are not subject to either localization or draft/published workflow at all the (`localize: false` option). UI for this is under discussion, this is just a bug fix for the back end feature which already existed.
* Starting in version 3.3.1, a newly added image widget did not display its image until the page was refreshed. This has been fixed.
* A bug that prevented Undo operations from working properly and resulted in duplicate widget _id properties has been fixed.
* A bug that caused problems for Undo operations in nested widgets, i.e. layout or multicolumn widgets, has been fixed.
* Duplicate widget _id properties within the same document are now prevented on the server side at save time.
* Existing duplicate widget _id properties are corrected by a one-time migration.

### Adds

* Adds a linter to warn in dev mode when a module name include a period.
* Lints module names for `apostrophe-` prefixes even if they don't have a module directory (e.g., only in `app.js`).
* Starts all `warnDev` messages with a line break and warning symbol (⚠️) to stand out in the console.
* `apos.util.onReady` aliases `apos.util.onReadyAndRefresh` for brevity. The `apos.util.onReadyAndRefresh` method name will be deprecated in the next major version.
* Adds a developer setting that applies a margin between parent and child areas, allowing developers to change the default spacing in nested areas.

### Changes

* Removes the temporary `trace` method from the `@apostrophecms/db` module.
* Beginning with this release, the `apostrophe:modulesReady` event has been renamed `apostrophe:modulesRegistered`, and the `apostrophe:afterInit` event has been renamed `apostrophe:ready`. This better reflects their actual roles. The old event names are accepted for backwards compatibility. See the documentation for more information.
* Only autofocuses rich text editors when they are empty.
* Nested areas now have a vertical margin applied when editing, allowing easier access to the parent area's controls.

## 3.3.1 - 2021-09-01

### Fixes

* In some situations it was possible for a relationship with just one selected document to list that document several times in the returned result, resulting in very large responses.
* Permissions roles UI localized correctly.
* Do not crash on startup if users have a relationship to another type. This was caused by the code that checks whether any users exist to present a warning to developers. That code was running too early for relationships to work due to event timing issues.

## 3.3.0 - 2021-08-30

### Fixes

* Addresses the page jump when using the in-context undo/redo feature. The page will immediately return users to their origin scroll position after the content refreshes.
* Resolves slug-related bug when switching between images in the archived view of the media manager. The slug field was not taking into account the double slug prefix case.
* Fixes migration task crash when parking new page. Thanks to [Miro Yovchev](https://www.corllete.com/) for this fix.
* Fixes incorrect month name in `AposCellDate`, which can be optionally used in manage views of pieces. Thanks to [Miro Yovchev](https://www.corllete.com/) for this fix.

### Adds

* This version achieves localization (l10n) through a rich set of internationalization (i18n) features. For more information, [see the documentation](https://v3.docs.apostrophecms.org/).
* There is support for both static string localization and dynamic content localization.
* The home page, other parked pages, and the global document are automatically replicated to all configured locales at startup. Parked properties are refreshed if needed. Other pages and pieces are replicated if and when an editor chooses to do so.
* An API route has been added for voluntary replication, i.e. when deciding a document should exist in a second locale, or desiring to overwrite the current draft contents in locale `B` with the draft contents of locale `A`.
* Locales can specify `prefix` and `hostname` options, which are automatically recognized by middleware that removes the prefix dynamically where appropriate and sets `req.locale`. In 3.x this works more like the global site `prefix` option. This is a departure from 2.x which stored the prefix directly in the slug, creating maintenance issues.
* Locales are stateless: they are never recorded in the session. This eliminates many avenues for bugs and bad SEO. However, this also means the developer must fully distinguish them from the beginning via either `prefix` or `hostname`. A helpful error message is displayed if this is not the case.
* Switching locales preserves the user's editing session even if on separate hostnames. To enable this, if any locales have hostnames, all configured locales must have hostnames and/or baseUrl must be set for those that don't.
* An API route has been added to discover the locales in which a document exists. This provides basic information only for performance (it does not report `title` or `_url`).
* Editors can "localize" documents, copying draft content from one locale to another to create a corresponding document in a different locale. For convenience related documents, such as images and other pieces directly referenced by the document's structure, can be localized at the same time. Developers can opt out of this mechanism for a piece type entirely, check the box by default for that type, or leave it as an "opt-in" choice.
* The `@apostrophecms/i18n` module now uses `i18next` to implement static localization. All phrases in the Vue-based admin UI are passed through `i18next` via `this.$t`, and `i18next` is also available via `req.t()` in routes and `__t()` in templates. Apostrophe's own admin UI phrases are in the `apostrophe` namespace for a clean separation. An array of locale codes, such as `en` or `fr` or `en-au`, can be specified using the `locales` option to the `@apostrophecms/i18n` module. The first locale is the default, unless the `defaultLocale` option is set. If no locales are set, the locale defaults to `en`. The `i18next-http-middleware` locale guesser is installed and will select an available locale if possible, otherwise it will fall back to the default.
* In the admin UI, `v-tooltip` has been extended as `v-apos-tooltip`, which passes phrases through `i18next`.
* Developers can link to alternate locales by iterating over `data.localizations` in any page template. Each element always has `locale`, `label` and `homePageUrl` properties. Each element also has an `available` property (if true, the current context document is available in that locale), `title` and a small number of other document properties are populated, and `_url` redirects to the context document in that locale. The current locale is marked with `current: true`.
* To facilitate adding interpolated values to phrases that are passed as a single value through many layers of code, the `this.$t` helper provided in Vue also accepts an object argument with a `key` property. Additional properties may be used for interpolation.
* `i18next` localization JSON files can be added to the `i18n` subdirectory of *any* module, as long as its `i18n` option is set. The `i18n` object may specify `ns` to give an `i18next` namespace, otherwise phrases are in the default namespace, used when no namespace is specified with a `:` in an `i18next` call. The default namespace is yours for use at project level. Multiple modules may contribute to the same namespace.
* If `APOS_DEBUG_I18N=1` is set in the environment, the `i18next` debug flag is activated. For server-side translations, i.e. `req.t()` and `__t()`, debugging output will appear on the server console. For browser-side translations in the Vue admin UI, debugging output will appear in the browser console.
* If `APOS_SHOW_I18N=1` is set in the environment, all phrases passed through `i18next` are visually marked, to make it easier to find those that didn't go through `i18next`. This does not mean translations actually exist in the JSON files. For that, review the output of `APOS_DEBUG_I18N=1`.
* There is a locale switcher for editors.
* There is a backend route to accept a new locale on switch.
* A `req.clone(properties)` method is now available. This creates a clone of the `req` object, optionally passing in an object of properties to be set. The use of `req.clone` ensures the new object supports `req.get` and other methods of a true `req` object. This technique is mainly used to obtain a new request object with the same privileges but a different mode or locale, i.e. `mode: 'published'`.
* Fallback wrappers are provided for the `req.__()`, `res.__()` and `__()` localization helpers, which were never official or documented in 3.x but may be in use in projects ported from 2.x. These wrappers do not localize but do output the input they are given along with a developer warning. You should migrate them to use `req.t()` (in server-side javascript) or `__t()` (Nunjucks templates).

### Changes

* Bolsters the CSS that backs Apostrophe UI's typography to help prevent unintended style leaks at project-level code.
* Removes the 2.x series changelog entries. They can be found in the 2.0 branch in Github.

## 3.2.0 - 2021-08-13

### Fixes

* `req.hostname` now works as expected when `trustProxy: true` is passed to the `@apostrophecms/express` module.
* Apostrophe loads modules from npm if they exist there and are configured in the `modules` section of `app.js`. This was always intended only as a way to load direct, intentional dependencies of your project. However, since npm "flattens" the dependency tree, dependencies of dependencies that happen to have the same name as a project-level Apostrophe module could be loaded by default, crashing the site or causing unexpected behavior. So beginning with this release, Apostrophe scans `package.json` to verify an npm module is actually a dependency of the project itself before attempting to load it as an Apostrophe module.
* Fixes the reference to sanitize-html defaults in the rich text widget.
* Fixes the `toolbarToAllowedStyles` method in the rich text widget, which was not returning any configuration.
* Fixes the broken text alignment in rich text widgets.
* Adds a missing npm dependency on `chokidar`, which Apostrophe and Nunjucks use for template refreshes. In most environments this worked anyway due to an indirect dependency via the `sass` module, but for stability Apostrophe should depend directly on any npm module it uses.
* Fixes the display of inline range inputs, notably broken when using Palette
* Fixes occasional unique key errors from migrations when attempting to start up again with a site that experienced a startup failure before inserting its first document.
* Requires that locale names begin with a letter character to ensure order when looping over the object entries.
* Unit tests pass in MongoDB 5.x.

### Adds
* Adds Cut and Paste to area controls. You can now Cut a widget to a virtual clipboard and paste it in suitable areas. If an area
can include the widget on the clipboard, a special Clipboard widget will appear in area's Add UI. This works across pages as well.

### Changes
* Apostrophe's Global's UI (the @apostrophecms/global singleton has moved from the admin bar's content controls to the admin utility tray under a cog icon.
* The context bar's document Edit button, which was a cog icon, has been rolled into the doc's context menu.

## 3.1.3 - 2021-07-16

### Fixes

* Hotfix for an incompatibility between `vue-loader` and `webpack` 5.45.0 which causes a crash at startup in development, or asset build time in production. We have temporarily pinned our dependency to `webpack` 5.44.x. We are [contributing to the discussion around the best long-term fix for vue-loader](https://github.com/vuejs/vue-loader/issues/1854).

## 3.1.2 - 2021-07-14

### Changes

* Removes an unused method, `mapMongoIdToJqtreeId`, that was used in A2 but is no longer relevant.
* Removes deprecated and non-functional steps from the `edit` method in the `AposDocsManager.vue` component.
* Legacy migrations to update 3.0 alpha and 3.0 beta sites to 3.0 stable are still in place, with no functional changes, but have been relocated to separate source files for ease of maintenance. Note that this is not a migration path for 2.x databases. Tools for that are forthcoming.

## 3.1.1 - 2021-07-08

### Fixes

* Two distinct modules may each have their own `ui/src/index.scss` file, similar to the fix already applied to allow multiple `ui/src/index.js` files.

## 3.1.0 - 2021-06-30

### Fixes

* Corrects a bug that caused Apostrophe to rebuild the admin UI on every nodemon restart, which led to excessive wait times to test new code. Now this happens only when `package-lock.json` has been modified (i.e. you installed a new module that might contain new Apostrophe admin UI code). If you are actively developing Apostrophe admin UI code, you can opt into rebuilding all the time with the `APOS_DEV=1` environment variable. In any case, `ui/src` is always rebuilt in a dev environment.
* Updates `cheerio`, `deep-get-set`, and `oembetter` versions to resolve vulnerability warnings.
* Modules with a `ui/src` folder, but no other content, are no longer considered "empty" and do not generate a warning.
* Pushing a secondary context document now always results in entry to draft mode, as intended.
* Pushing a secondary context document works reliably, correcting a race condition that could cause the primary document to remain in context in some cases if the user was not already in edit mode.

### Changes

* Deprecates `self.renderPage` method for removal in next major version.
* Since `ui/src/index.js` files must export a function to avoid a browser error in production which breaks the website experience, we now detect this at startup and throw a more helpful error to prevent a last-minute discovery in production.

## 3.0.1 - 2021-06-17

### Fixes

* Fixes an error observed in the browser console when using more than one `ui/src/index.js` file in the same project. Using more than one is a good practice as it allows you to group frontend code with an appropriate module, or ship frontend code in an npm module that extends Apostrophe.
* Migrates all of our own frontend players and utilities from `ui/public` to `ui/src`, which provides a robust functional test of the above.
* Executes `ui/src` imports without waiting for next tick, which is appropriate as we have positioned it as an alternative to `ui/public` which is run without delay.

## 3.0.0 - 2021-06-16

### Breaks

* Previously our `a3-boilerplate` project came with a webpack build that pushed code to the `ui/public` folder of an `asset` module. Now the webpack build is not needed because Apostrophe takes care of compiling `ui/src` for us. This is good! However, **if you are transitioning your project to this new strategy, you will need to remove the `modules/asset/ui/public` folder from your project manually** to ensure that webpack-generated code originally intended for webpack-dev-server does not fail with a `publicPath` error in the console.
* The `CORE_DEV=1` environment setting has been changed to `APOS_DEV=1` because it is appropriate for anyone who is actively developing custom Apostrophe admin UI using `ui/apos` folders in their own modules.
* Apostrophe now uses Dart Sass, aka the `sass` npm module. The `node-sass` npm module has been deprecated by its authors for some time now. Most existing projects will be unaffected, but those writing their own Apostrophe UI components will need to change any `/deep/` selectors to `::v-deep` and consider making other Dart Sass updates as well. For more information see the [Dart Sass documentation](https://sass-lang.com/dart-sass). Those embracing the new `ui/src` feature should also bear in mind that Dart Sass is being used.

### Changes

* Relationship ids are now stored as aposDocIds (without the locale and mode part). The appropriate locale and mode are known from the request. This allows easy comparison and copying of these properties across locales and fixes a bug with reverse relationships when publishing documents. A migration has been added to take care of this conversion on first startup.
- The `attachment` field type now correctly limits file uploads by file type when using the `fileGroup` field option.
- Uploading SVG files is permitted in the Media Library by default.

### Adds

- Apostrophe now enables you to ship frontend JavaScript and Sass (using the SCSS syntax) without your own webpack configuration.
- Any module may contain modern JavaScript in a `ui/src/index.js` file, which may use `import` to bring in other files in the standard way. Note that **`ui/src/index.js must export a function`**. These functions are called for you in the order modules are initialized.
- Any module may contain a Sass (SCSS) stylesheet in a `ui/src/index.scss` file, which may also import other Sass (SCSS) files.
- Any project that requires IE11 support for `ui/src` JavaScript code can enable it by setting the `es5: true` option to the `@apostrophecms/asset` module. Apostrophe produces separate builds for IE11 and modern browsers, so there is no loss of performance in modern browsers. Code is automatically compiled for IE11 using `babel` and missing language features are polyfilled using `core-js` so you can use promises, `async/await` and other standard modern JavaScript features.
- `ui/public` is still available for raw JavaScript and CSS files that should be pushed *as-is* to the browser. The best use of this feature is to deliver the output of your own custom webpack build, if you have one.
- Adds browser-side `editMode` flag that tracks the state of the current view (edit or preview), located at `window.apos.adminBar.editMode`.
- Support for automatic inline style attribute sanitization for Rich Text widgets.
- Adds text align controls for Rich Text widgets. The following tools are now supported as part of a rich text widget's `toolbar` property:
-- `alignLeft`
-- `alignRight`
-- `alignCenter`
-- `alignJustify`
- `@apostrophecms/express` module now supports the `trustProxy: true` option, allowing your reverse proxy server (such as nginx) to pass on the original hostname, protocol and client IP address.

### Fixes

* Unit tests passing again. Temporarily disabled npm audit checks as a source of critical failures owing to upstream issues with third-party packages which are not actually a concern in our use case.
* Fixed issues with the query builder code for relationships. These issues were introduced in beta 3 but did not break typical applications, except for displaying distinct choices for existing values of a relationship field.
* Checkbox field types can now be used as conditional fields.
* Tracks references to attachments correctly, and introduces a migration to address any attachments previously tracked as part of documents that merely have a relationship to the proper document, i.e. pages containing widgets that reference an image piece.
* Tracks the "previously published" version of a document as a legitimate reference to any attachments, so that they are not discarded and can be brought back as expected if "Undo Publish" is clicked.
* Reverse relationships work properly for published documents.
* Relationship subfields are now loaded properly when `reverseOf` is used.
* "Discard Draft" is available when appropriate in "Manage Pages" and "Manage Pieces."
* "Discard Draft" disables the "Submit Updates" button when working as a contributor.
* Relationship subfields can now be edited when selecting in the full "manage view" browser, as well as in the compact relationship field view which worked previously.
* Relationship subfields now respect the `def` property.
* Relationship subfields are restored if you deselect a document and then reselect it within a single editing experience, i.e. accidentally deselect and immediately reselect, for instance.
* A console warning when editing subfields for a new relationship was fixed.
* Field type `color`'s `format` option moved out of the UI options and into the general options object. Supported formats are "rgb", "prgb", "hex6", "hex3", "hex8", "name", "hsl", "hsv". Pass the `format` string like:
```js
myColorField: {
  type: 'color',
  label: 'My Color',
  options: {
    format: 'hsl'
  }
}
```
* Restored Vue dependency to using semantic versioning now that Vue 2.6.14 has been released with a fix for the bug that required us to pin 2.6.12.
* Nunjucks template loader is fully compatible with Linux in a development environment.
* Improved template performance by reusing template loaders.
* `min` and `max` work properly for both string-like and number-like fields.
* Negative numbers, leading minus and plus signs, and trailing periods are accepted in the right ways by appropriate field types.
* If a user is inadvertently inserted with no password, set a random password on the backend for safety. In tests it appears that login with a blank password was already forbidden, but this provides an additional level of certainty.
* `data.page` and `data.contextOptions` are now available in `widget.html` templates in most cases. Specifically, they are available when loading the page, (2) when a widget has just been inserted on the page, and (3) when a widget has just been edited and saved back to the page. However, bear in mind that these parameters are never available when a widget is being edited "out of context" via "Page Settings", via the "Edit Piece" dialog box, via a dialog box for a parent widget, etc. Your templates should be written to tolerate the absence of these parameters.
* Double slashes in the slug cannot be used to trick Apostrophe into serving as an open redirect (fix ported to 3.x from 2.92.0).
* The global doc respects the `def` property of schema fields when first inserted at site creation time.
* Fixed fragment keyword arguments being available when not a part of the fragment signature.

## 3.0.0-beta.3.1 - 2021-06-07

### Breaks
- This backwards compatibility break actually occurred in 3.0.0-beta.3 and was not documented at that time, but it is important to know that the following Rich Text tool names have been updated to match Tiptap2's convention:
-- `bullet_list` -> `bulletList`
-- `ordered_list` -> `orderedList`
-- `code_block` -> `codeBlock`
-- `horizontal_rule` -> `horizontalRule`

### Fixes

- Rich Text default tool names updated, no longer broken. Bug introduced in 3.0.0-beta.3.
- Fixed Rich Text's tool cascade to properly account for core defaults, project level defaults, and area-specific options.

## 3.0.0-beta.3 - 2021-06-03

### Security Fixes

The `nlbr` and `nlp` Nunjucks filters marked their output as safe to preserve the tags that they added, without first escaping their input, creating a CSRF risk. These filters have been updated to escape their input unless it has already been marked safe. No code changes are required to templates whose input to the filter is intended as plaintext, however if you were intentionally leveraging this bug to output unescaped HTML markup you will need to make sure your input is free of CSRF risks and then use the `| safe` filter before the `| nlbr` or `| nlp` filter.

### Adds

- Added the `ignoreUnusedFolderWarning` option for modules that intentionally might not be activated or inherited from in a particular startup.
- Better explanation of how to replace macros with fragments, in particular how to call the fragments with `{% render fragmentName(args) %}`.

### Fixes

- Temporarily pinned to Vue 2.6.12 to fix an issue where the "New" button in the piece manager modals disappeared. We think this is a bug in the newly released Vue 2.6.13 but we are continuing to research it.
- Updated dependencies on `sanitize-html` and `nodemailer` to new major versions, causing no bc breaks at the ApostropheCMS level. This resolved two critical vulnerabilities according to `npm audit`.
- Removed many unused dependencies.
- The data retained for "Undo Publish" no longer causes slug conflicts in certain situations.
- Custom piece types using `localized: false` or `autopublish: true,` as well as singleton types, now display the correct options on the "Save" dropdown.
- The "Save and View," "Publish and View" and/or "Save Draft and Preview" options now appear only if an appropriate piece page actually exists for the piece type.
- Duplicating a widget now properly assigns new IDs to all copied sub-widgets, sub-areas and array items as well.

- Added the `ignoreUnusedFolderWarning` option for modules that intentionally might not be activated or inherited from in a particular startup.
- If you refresh the page while previewing or editing, you will be returned to that same state.

### Notices

- Numerous `npm audit` vulnerability warnings relating to `postcss` 7.x were examined, however it was determined that these are based on the idea of a malicious SASS coder attempting to cause a denial of service. Apostrophe developers would in any case be able to contribute JavaScript as well and so are already expected to be trusted parties. This issue must be resolved upstream in packages including both `stylelint` and `vue-loader` which have considerable work to do before supporting `postcss` 8.x, and in any case public access to write SASS is not part of the attack surface of Apostrophe.

### Changes

- When logging out on a page that only exists in draft form, or a page with access controls, you are redirected to the home page rather than seeing a 404 message.

- Rich text editor upgraded to [tiptap 2.x beta](https://www.tiptap.dev) :tada:. On the surface not a lot has changed with the upgrade, but tiptap 2 has big improvements in terms of speed, composability, and extension support. [See the technical differences of tiptap 1 and 2 here](https://www.tiptap.dev/overview/upgrade-guide#reasons-to-upgrade-to-tiptap-2x)

## 3.0.0-beta.2 - 2021-05-21

### **Breaks**

- The `updateModified: false` option, formerly supported only by `apos.doc.update`, has been renamed to `setModified: false` and is now supported by `apos.doc.insert` as well. If explicitly set to false, the insert and update methods will leave the `modified` property alone, rather than trying to detect or infer whether a change has been made to the draft relative to the published version.
- The `permission` module no longer takes an `interestingTypes` option. Instead, doc type managers may set their `showPermissions` option to `true` to always be broken out separately in the permissions explorer, or explicitly set it to `false` to never be mentioned at all, even on a list of typical piece types that have the same permissions. This allows module creators to ship the right options with their modules rather than requiring the developer to hand-configure `interestingTypes`.
- When editing users, the permissions explorer no longer lists "submitted draft" as a piece type.
- Removed `apos.adminBar.group` method, which is unlikely to be needed in 3.x. One can group admin bar items into dropdowns via the `groups` option.
- Raw HTML is no longer permitted in an `apos.notify` message parameter. Instead, `options.buttons` is available. If present, it must be an array of objects with `type` and `label` properties. If `type` is `'event'` then that button object must have `name` and `data` properties, and when clicked the button will trigger an apos bus event of the given `name` with the provided `data` object. Currently `'event'` is the only supported value for `type`.

### Adds

- The name `@apostrophecms/any-page-type` is now accepted for relationships that should match any page. With this change, the doc type manager module name and the type name are now identical for all types in 3.x. However, for backwards compatibility `@apostrophecms/page` is still accepted. `apos.doc.getManager` will accept either name.
- Sets the project root-level `views` directory as the default fallback views directory. This is no longer a necessary configuration in projects unless they want to change it on the `@apostrophecms/template` option `viewsFolderFallback`.
- The new `afterAposScripts` nunjucks block allows for pushing markup after Apostrophe's asset bundle script tag, at the end of the body. This is a useful way to add a script tag for Webpack's hot reload capabilities in development while still ensuring that Apostrophe's utility methods are available first, like they are in production.
- An `uploadfs` option may be passed to the `@apostrophecms/asset` module, in order to pass options configuring a separate instance of `uploadfs` specifically for the static assets. The `@apostrophecms/uploadfs` module now exports a method to instantiate an uploadfs instance. The default behavior, in which user-uploaded attachments and static assets share a single instance of uploadfs, is unchanged. Note that asset builds never use uploadfs unless `APOS_UPLOADFS_ASSETS=1` is set in the environment.
- `AposButtonSplit` is a new UI component that combines a button with a context menu. Users can act on a primary action or change the button's function via menu button to the right of the button itself.
- Developers can now pass options to the `color` schema field by passing a `pickerOptions` object through your field. This allows for modifying/removing the default color palette, changing the resulting color format, and disabling various UI. For full set of options [see this example](https://github.com/xiaokaike/vue-color/blob/master/src/components/Sketch.vue)
- `AposModal` now emits a `ready` event when it is fully painted and can be interacted with by users or code.
- The video widget is now compatible with vimeo private videos when the domain is on the allowlist in vimeo.

### Changes

- You can now override the parked page definition for the home page without copying the entirety of `minimumPark` from the source code. Specifically, you will not lose the root archive page if you park the home page without explicitly parking the archive page as well. This makes it easier to choose your own type for the home page, in lieu of `@apostrophecms/home-page`.

### Fixes

- Piece types like users that have a slug prefix no longer trigger a false positive as being "modified" when you first click the "New" button.
- The `name` option to widget modules, which never worked in 3.x, has been officially removed. The name of the widget type is always the name of the module, with the `-widget` suffix removed.
- The home page and other parked pages should not immediately show as "pending changes."
- In-context editing works properly when the current browser URL has a hash (portion beginning with `#`), enabling the use of the hash for project-specific work. Thanks to [https://stepanjakl.com/](Štěpán Jákl) for reporting the issue.
- When present, the `apos.http.addQueryToUrl` method preserves the hash of the URL intact.
- The home page and other parked pages should not immediately show as "pending changes."
- The browser-side `apos.http.parseQuery` function now handles objects and arrays properly again.
- The in-context menu for documents has been refactored as a smart component that carries out actions on its own, eliminating a great deal of redundant code, props and events.
- Added additional retries when binding to the port in a dev environment.
- The "Submit" button in the admin bar updates properly to "Submitted" if the submission happens in the page settings modal.
- Skipping positional arguments in fragments now works as expected.
- The rich text editor now supports specifying a `styles` array with no `p` tags properly. A newly added rich text widget initially contains an element with the first style, rather than always a paragraph. If no styles are configured, a `p` tag is assumed. Thanks to Stepan Jakl for reporting the issue.

### Changes
- Editor modal's Save button (publish / save draft / submit) now updated to use the `AposSplitButton` component. Editors can choose from several follow-up actions that occur after save, including creating another piece of content of the same type, being taken to the in-context version of the document, or being returned to the manager. Editor's selection is saved in localstorage, creating a remembered preference per content type.

## 3.0.0-beta.1.1 - 2021-05-07

### Fixes

- A hotfix for an issue spotted in beta 1 in our demo: all previously published pages of sites migrated from early alpha releases had a "Draft" label until published again.

## 3.0.0-beta.1 - 2021-05-06

### **Breaks**

- Removes the `firstName` and `lastName` fields in user pieces.
- The query parameters `apos-refresh`, `apos-edit`, `apos-mode` and `apos-locale` are now `aposRefresh`, `aposEdit`, `aposMode`and `aposLocale`. Going forward all query parameters will be camelCase for consistency with query builders.

### Changes

- Archiving a page or piece deletes any outstanding draft in favor of archiving the last published version. Previously the behavior was effectively the opposite.
- "Publish Changes" button label has been changes to "Update".
- Draft mode is no longer the default view for published documents.
- The page and piece manager views now display the title, etc. of the published version of a document, unless that document only exists in draft form. However a label is also provided indicating if a newer draft is in progress.
- Notifications have been updated with a new visual display and animation style.

### **Adds**

- Four permissions roles are supported and enforced: guest, contributor, editor and admin. See the documentation for details. Pre-existing alpha users are automatically migrated to the admin role.
- Documents in managers now have context sensitive action menus that allow actions like edit, discard draft, archive, restore, etc.
- A fragment call may now have a body using `rendercall`, just like a macro call can have a body using `call`. In addition, fragments can now have named arguments, just like macros. Many thanks to Miro Yovchev for contributing this implementation.
- Major performance improvement to the `nestedModuleSubdirs` option.
- Updates URL fields and oEmbed URL requests to use the `httpsFix` option in launder's `url()` method.
- Documents receive a state label based on their document state (draft, pending, pending updates)
- Contributors can submit drafts for review ("Submit" versus "Submit Updates").
- Editors and admins can manage submitted drafts.
- Editors and admins can easily see the number of proposed changes awaiting their attention.
- Support for virtual piece types, such as submitted drafts, which in actuality manage more than one type of doc.
- Confirm modals now support a schema which can be assessed after confirmation.
- When archiving and restoring pages, editors can chose whether the action affects only this document or this document + children
- Routes support the `before` syntax, allowing routes that are added to Express prior to the routes or middleware of another module. The syntax `before: 'middleware:moduleName'` must be used to add the route prior to the middleware of `moduleName`. If `middleware:` is not used, the route is added before the routes of `moduleName`. Note that normally all middleware is added before all routes.
- A `url` property can now optionally be specified when adding middleware. By default all middleware is global.
- The pieces REST GET API now supports returning only a count of all matching pieces, using the `?count=1` query parameter.
- Admin bar menu items can now specify a custom Vue component to be used in place of `AposButton`.
- Sets `username` fields to follow the user `title` field to remove an extra step in user creation.
- Adds default data to the `outerLayoutBase.html` `<title>` tag: `data.piece.title or data.page.title`.
- Moves the core UI build task into the start up process. The UI build runs automatically when `NODE_ENV` is *not* 'production' and when:
    1. The build folder does not yet exist.
    2. The package.json file is newer than the existing UI build.
    3. You explicitly tell it to by setting the environment variable `CORE_DEV=1`
- The new `._ids(_idOrArrayOfIds)` query builder replaces `explicitOrder` and accepts an array of document `_id`s or a single one. `_id` can be used as a multivalued query parameter. Documents are returned in the order you specify, and just like with single-document REST GET requests, the locale of the `_id`s is overridden by the `aposMode` query parameter if present.
- The `.withPublished(true)` query builder adds a `_publishedDoc` property to each returned draft document that has a published equivalent. `withPublished=1` can be used as a query parameter. Note this is not the way to fetch only published documents. For that, use `.locale('en:published')` or similar.
- The server-side implementation of `apos.http.post` now supports passing a `FormData` object created with the `[form-data](https://www.npmjs.com/package/form-data)` npm module. This keeps the API parallel with the browser-side implementation and allows for unit testing the attachments feature, as well as uploading files to internal and external APIs from the server.
- `manuallyPublished` computed property moved to the `AposPublishMixin` for the use cases where that mixin is otherwise warranted.
- `columns` specified for a piece type's manage view can have a name that uses "dot notation" to access a subproperty. Also, for types that are localized, the column name can begin with `draft:` or `published:` to specifically display a property of the draft or published version of the document rather than the best available. When a prefix is not used, the property comes from the published version of the document if available, otherwise from the draft.
- For page queries, the `children` query builder is now supported in query strings, including the `depth` subproperty. For instance you could fetch `/api/v1/@apostrophecms/page/id-of-page?children=1` or `/api/v1/@apostrophecms/page/id-of-page?children[depth]=3`.
- Setting `APOS_LOG_ALL_QUERIES=1` now logs the projection, skip, limit and sort in addition to the criteria, which were previously logged.

### **Fixes**

- Fragments can now call other fragments, both those declared in the same file and those imported, just like macros calling other macros. Thanks to Miro Yovchev for reporting the issue.
- There was a bug that allowed parked properties, such as the slug of the home page, to be edited. Note that if you don't want a property of a parked page to be locked down forever you can use the `_defaults` feature of parked pages.
- A required field error no longer appears immediately when you first start creating a user.
- Vue warning in the pieces manager due to use of value rather than name of column as a Vue key. Thanks to Miro Yovchev for spotting the issue.
- "Save Draft" is not an appropriate operation to offer when editing users.
- Pager links no longer break due to `aposRefresh=1` when in edit mode. Also removed superfluous `append` query parameter from these.
- You may now intentionally clear the username and slug fields in preparation to type a new value. They do not instantly repopulate based on the title field when you clear them.
- Language of buttons, labels, filters, and other UI updated and normalized throughout.
- A contributor who enters the page tree dialog box, opens the editor, and selects "delete draft" from within the editor of an individual page now sees the page tree reflect that change right away.
- The page manager listens for content change events in general and its refresh mechanism is robust in possible situations where both an explicit refresh call and a content change event occur.
- Automatically retries once if unable to bind to the port in a dev environment. This helps with occasional `EADDRINUSE` errors during nodemon restarts.
- Update the current page's context bar properly when appropriate after actions such as "Discard Draft."
- The main archive page cannot be restored, etc. via the context menu in the page tree.
- The context menu and "Preview Draft" are both disabled while errors are present in the editor dialog box.
- "Duplicate" should lead to a "Publish" button, not an "Update" button, "Submit" rather than "Submit Update," etc.
- When you "Duplicate" the home page you should be able to set a slug for the new page (parked properties of parked pages should be editable when making a duplicate).
- When duplicating the home page, the suggested slug should not be `/` as only one page can have that slug at a time.
- Attention is properly called to a slug conflict if it exists immediately when the document is opened (such as making a copy where the suggested slug has already been used for another copy).
- "Preview Draft" never appears for types that do not use drafts.
- The toggle state of admin bar utility items should only be mapped to an `is-active` class if, like palette, they opt in with `toggle: true`
- Fixed unique key errors in the migrate task by moving the parking of parked pages to a new `@apostrophecms/migrate:after` event handler, which runs only after migrations, whether that is at startup (in dev) or at the end of the migration task (in production).
- UI does not offer "Archive" for the home page, or other archived pages.
- Notification checks and other polling requests now occur only when the tab is in the foreground, resolving a number of problems that masqueraded as other bugs when the browser hit its connection limit for multiple tabs on the same site.
- Parked pages are now parked immediately after database migrations are checked and/or run. In dev this still happens at each startup. In production this happens when the database is brand new and when the migration task is manually run.

## 3.0.0-alpha.7 - 2021-04-07

### Breaks

* The `trash` property has been renamed `archived`, and throughout the UI we refer to "archiving" and the "archive" rather than "move to trash" and the "trash can." A database migration is included to address this for existing databases. However, **if you set the minimumPark option, or used a boilerplate in which it is set,** you will need to **change the settings for the `parkedId: 'trash'` page to match those [currently found in the `minimumPark` option setting in the `@apostrophecms/page` source code](https://github.com/apostrophecms/apostrophe/blob/481252f9bd8f42b62648a0695105e6e9250810d3/modules/%40apostrophecms/page/index.js#L25-L32).

### Adds

* General UX and UI improvements to the experience of moving documents to and from the archive, formerly known as the trash.
* Links to each piece are available in the manage view when appropriate.
* Search is implemented in the media library.
* You can now pass core widgets a `className` option when configuring them as part of an area.
* `previewDraft` for pieces, adds a Preview Draft button on creation for quick in-context editing. Defaults to true.

### Changes

* Do not immediately redirect to new pages and pieces.
* Restored pieces now restore as unpublished drafts.
* Refactored the admin bar component for maintainability.
* Notification style updates

### Fixes

* Advisory lock no longer triggers an update to the modification timestamp of a document.
* Attempts to connect Apostrophe 3.x to an Apostrophe 2.x database are blocked to prevent content loss.
* "Save as Draft" is now available as soon as a new document is created.
* Areas nested in array schema fields can now be edited in context.
* When using `apos.image.first`, the alt attribute of the image piece is available on the returned attachment object as `._alt`. In addition, `_credit` and `_creditUrl` are available.
* Fixes relating to the editing of widgets in nested areas, both on the page and in the modal.
* Removed published / draft switch for unpublished drafts.
* "Publish Changes" appears only at appropriate times.
* Notifications moved from the bottom right of the viewport to the bottom center, fixing some cases of UI overlap.

## 3.0.0-alpha.6.1 - 2021-03-26

### Fixes

* Conditional fields (`if`) and the "following values" mechanism now work properly in array item fields.
* When editing "Page Settings" or a piece, the "publish" button should not be clickable if there are errors.

## 3.0.0-alpha.6 - 2021-03-24

### Adds
* You can "copy" a page or a piece via the ⠇ menu.
* When moving the current page or piece to the trash, you are taken to the home page.
* `permissions: false` is supported for piece and page insert operations.
* Adds note to remove deprecated `allowedInChooser` option on piece type filters.
* UX improvement: "Move to Trash" and "Restore" buttons added for pieces, replacing the boolean field. You can open a piece that is in the trash in a read-only way in order to review it and click "Restore."
* Advisory lock support has been completed for all content types, including on-page, in-context editing. This prevents accidental conflicts between editors.
* Image widgets now accept a `size` context option from the template, which can be used to avoid sending a full-width image for a very small placement.
* Additional improvements.

### Fixes
* Fixes error from missing `select` method in `AposPiecesManager` component.
* No more migration messages at startup for brand-new sites.
* `max` is now properly implemented for relationships when using the manager dialog box as a chooser.
* "Trash" filter now displays its state properly in the piece manager dialog box.
* Dragging an image to the media library works reliably.
* Infinite loop warning when editing page titles has been fixed.
* Users can locate the tab that still contains errors when blocked from saving a piece due to schema field errors.
* Calling `insert` works properly in the `init` function of a module.
* Additional fixes.

### Breaks

* Apostrophe's instance of `uploadfs` has moved from `apos.attachment.uploadfs` to `apos.uploadfs`. The `uploadfs` configuration option has similarly moved from the `@apostrophecms/attachment` module to the `@apostrophecms/uploadfs` module. `imageSizes` is still an option to `@apostrophecms/attachment`.

## 3.0.0-alpha.5 - 2021-02-11

* Conditional fields are now supported via the new `if` syntax. The old 2.x `showFields` feature has been replaced with `if: { ... }`.
* Adds the option to pass context options to an area for its widgets following the `with` keyword. Context options for widgets not in that area (or that don't exist) are ignored. Syntax: `{% area data.page, 'areaName' with { '@apostrophecms/image: { size: 'full' } } %}`.
* Advisory locking has been implemented for in-context editing, including nested contexts like the palette module. Advisory locking has also been implemented for the media manager, completing the advisory locking story.
* Detects many common configuration errors at startup.
* Extends `getBrowserData` in `@apostrophecms/doc-type` rather than overwriting the method.
* If a select element has no default, but is required, it should default to the first option. The select elements appeared as if this were the case, but on save you would be told to make a choice, forcing you to change and change back. This has been fixed.
* Removes 2.x piece module option code, including for `contextual`, `manageViews`, `publishMenu`, and `contextMenu`.
* Removes admin bar module options related to 2.x slide-out UI: `openOnLoad`, `openOnHomepageLoad`, `closeDelay`.
* Fixed a bug that allowed users to appear to be in edit mode while looking at published content in certain edge cases.
* The PATCH API for pages can now infer the correct _id in cases where the locale is specified in the query string as an override, just like other methods.
* Check permissions for the delete and publish operations.
* Many bug fixes.

### Breaks
* Changes the `piecesModuleName` option to `pieceModuleName` (no "s") in the `@apostrophecms/piece-page-type` module. This feature is used only when you have two or more piece page types for the same piece type.

## 3.0.0-alpha.4.2 - 2021-01-27

* The `label` option is no longer required for widget type modules. This was already true for piece type and page type modules.
* Ability to namespace asset builds. Do not push asset builds to uploadfs unless specified.

### Breaking changes

* Removes the `browser` module option, which was only used by the rich text widget in core. All browser data should now be added by extending or overriding `getBrowserData` in a module. Also updates `getComponentName` to reference `options.components` instead of `options.browser.components`.

## 3.0.0-alpha.4.1

* Hotfix: the asset module now looks for a `./release-id` file (relative to the project), not a `./data/release-id` file, because `data` is not a deployed folder and the intent of `release-id` is to share a common release identifier between the asset build step and the deployed instances.

## 3.0.0-alpha.4

* **"Fragments" have been added to the Apostrophe template API, as an alternative to Nunjucks' macros, to fully support areas and async components.** [See the A3 alpha documentation](https://a3.docs.apos.dev/guide/widgets-and-templates/fragments.html) for instructions on how to use this feature.
* **CSS files in the `ui/public` subdirectory of any module are now bundled and pushed to the browser.** This allows you to efficiently deliver your CSS assets, just as you can deliver JS assets in `ui/public`. Note that these assets must be browser-ready JS and CSS, so it is customary to use your own webpack build to generate them. See [the a3-boilerplate project](https://github.com/apostrophecms/a3-boilerplate) for an example, especially `webpack.config.js`.
* **More support for rendering HTML in REST API requests.** See the `render-areas` query parameter in [piece and page REST API documentation](https://a3.docs.apos.dev/reference/api/pieces.html#get-api-v1-piece-name).
* **Context bar takeover capability,** for situations where a secondary document should temporarily own the undo/redo/publish UI.
* **Unpublished pages in the tree** are easier to identify
* **Range fields** have been added.
* **Support for npm bundles is back.** It works just like in 2.x, but the property is `bundle`, not `moogBundle`. Thanks to Miro Yovchev.

### Breaking changes

* **A3 now uses webpack 5.** For now, **due to a known issue with vue-loader, your own project must also be updated to use webpack 5.** The a3-boilerplate project has been updated accordingly, so you may refer to [the a3-boilerplate project](https://github.com/apostrophecms/a3-boilerplate) for an example of the changes to be made, notably in `webpack.config.js` and `package.json`. We are in communication with upstream developers to resolve the issue so that projects and apostrophe core can use different major versions of webpack.

## 3.0.0-alpha.3

Third alpha release of 3.x. Introduced draft mode and the "Publish Changes" button.

## 3.0.0-alpha.2

Second alpha release of 3.x. Introduced a distinct "edit" mode.

## 3.0.0-alpha.1

First alpha release of 3.x.<|MERGE_RESOLUTION|>--- conflicted
+++ resolved
@@ -1,18 +1,14 @@
 # Changelog
 
-<<<<<<< HEAD
 ## UNRELEASED
 
 ### Adds
 
 * Developers can now override any Vue component of the ApostropheCMS admin UI by providing a component of the same name in the `ui/apos/components` folder of their own module. This is not always the best approach, see the documentation for details.
-=======
-## Unreleased
 
 ### Fixes
 
 * Fully removes references to the A2 `self.partial` module method. It appeared only once outside of comments, but was not actually used by the UI. The `self.render` method should be used for simple template rendering.
->>>>>>> b7a028d4
 
 ## 3.8.1 - 2021-11-23
 
