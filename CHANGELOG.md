--- conflicted
+++ resolved
@@ -2,20 +2,12 @@
 
 ## UNRELEASED
 
-<<<<<<< HEAD
 ### Breaks
 
 - The `permission` module no longer takes an `interestingTypes` option. Instead, doc type managers may set their `showPermissions` option to `true` to always be broken out separately in the permissions explorer, or explicitly set it to `false` to never be mentioned at all, even on a list of typical piece types that have the same permissions. This allows module creators to ship the right options with their modules rather than requiring the developer to hand-configure `interestingTypes`.
-
-### Adds
-
 - The name `@apostrophecms/any-page-type` is now accepted for relationships that should match any page. With this change, the doc type manager module name and the type name are now identical for all types in 3.x. However, for backwards compatibility `@apostrophecms/page` is still accepted. `apos.doc.getManager` will accept either name.
 - When editing users, the permissions explorer no longer lists "submitted draft" as a piece type.
-=======
-### **Breaks**
-
 - Removed `apos.adminBar.group` method, which is unlikely to be needed in 3.x. One can group admin bar items into dropdowns via the `groups` option.
->>>>>>> 64bcae15
 
 ### Fixes
 
