--- conflicted
+++ resolved
@@ -2,13 +2,13 @@
 
 ## Unreleased
 
-<<<<<<< HEAD
+## Fixes
+
+* Removes stray debugging log in `login-totp.html` template.
+
 ## Adds
 
 * Adds list of video providers supported in the video field for documentation.
-=======
-* Removes stray debugging log in `login-totp.html` template.
->>>>>>> ca666249
 
 ## 2.220.3 (2021-07-14)
 
