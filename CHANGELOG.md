# Changelog

<<<<<<< HEAD
## Unreleased

### Fixes

* fix `extendQueries` to use super pattern for every function in builders and methods (and override properties that are not functions).
=======
## UNRELEASED

### Changes
* Various size and spacing adjustments in the expanded Add Content modal UI

## 3.45.1 (2023-04-28)

### Fixes

* Added missing styles to ensure consistent presentation of the rich text insert menu.
* Fixed a bug in which clicking on an image in the media manager would close the "insert
image" dialog box.

## 3.45.0 (2023-04-27)

### Adds

* Rich text widgets now support the `insert` option, an array
which currently may contain the strings `image` and `table` in order to add a
convenient "insert menu" that pops up when the slash key is pressed.
This provides a better user experience for rich text features that shouldn't
require that the user select existing text before using them.
* Auto expand inline array width if needed using `width: max-content` in the admin UI.
* The "browse" button is now available when selecting pages and pieces
to link to in the rich text editor.
* The "browse" button is also available when selecting inline images
in the rich text editor.
* Images are now previewed in the relationship field's compact list view.
* The new `apos-refreshing` Apostrophe bus event can be used to prevent
Apostrophe from refreshing the main content zone of the page when images
and pieces are edited, by clearing the `refresh` property of the object
passed to the event.
* To facilitate custom click handlers, an `apos.modal.onTopOf(el1, el2)` function is now
available to check whether an element is considered to be "on top of" another element in
the modal stack.

### Changes

* The `v-click-outside-element` Vue directive now understands that modals "on top of"
an element should be considered to be "inside" the element, e.g. clicks on them
shouldn't close the link dialog etc.

### Fixes

* Rich text widgets save more reliably when many actions are taken quickly just before save.
>>>>>>> ef535873

## 3.44.0 (2023-04-13)

### Adds

* `checkboxes` fields now support a new `style: 'combobox'` option for a better multiple-select experience when there
are many choices.
* If the new `guestApiAccess` option is set to `true` for a piece type or for `@apostrophecms/page`,
Apostrophe will allow all logged-in users to access the GET-method REST APIs of that
module, not just users with editing privileges, even if `publicApiProjection` is not set.
This is useful when the goal is to allow REST API access to "guest" users who have
project-specific reasons to fetch access content via REST APIs.
* `test-lib/utils.js` has new `createUser` and `loginAs` methods for the convenience of
those writing mocha tests of Apostrophe modules.
* `batchOperations` permissions: if a `permission` property is added to any entry in the `batchOperations` cascade of a piece-type module, this permission will be checked for every user. See `batchOperations` configuration in `modules/@apostrophecms/piece-type/index.js`. The check function `checkBatchOperationsPermissions` can be extended. Please note that this permission is checked only to determine whether to offer the operation.

### Fixes
* Fix child page slug when title is deleted

### Fixes

* Fix various issues on conditional fields that were occurring when adding new widgets with default values or selecting a falsy value in a field that has a conditional field relying on it.  
Populate new or existing doc instances with default values and add an empty `null` choice to select fields that do not have a default value (required or not) and to the ones configured with dynamic choices.

## 3.43.0 (2023-03-29)

### Adds

* Add the possibility to override the default "Add Item" button label by setting the `itemLabel` option of an `array` field.
* Adds `touch` task for every piece type. This task invokes `update` on each piece, which will execute all of the same event handlers that normally execute when a piece of that type is updated. Example usage: `node app article:touch`.

### Fixes

* Hide the suggestion help from the relationship input list when the user starts typing a search term.
* Hide the suggestion hint from the relationship input list when the user starts typing a search term except when there are no matches to display.
* Disable context menu for related items when their `relationship` field has no sub-[`fields`](https://v3.docs.apostrophecms.org/guide/relationships.html#providing-context-with-fields) configured.

## 3.42.0 (2023-03-16)

### Adds

* You can now set `style: table` on inline arrays. It will display the array as a regular HTML table instead of an accordion.
See the [array field documentation](https://v3.docs.apostrophecms.org/reference/field-types/array.html#settings) for more information.
* You can now set `draggable: false` on inline arrays. It will disable the drag and drop feature. Useful when the order is not significant.
See the [array field documentation](https://v3.docs.apostrophecms.org/reference/field-types/array.html#settings) for more information.
* You can now set the label and icon to display on inline arrays when they are empty.
See the [array field documentation](https://v3.docs.apostrophecms.org/reference/field-types/array.html#whenEmpty) for more information.
* We have added a new and improved suggestion UI to relationship fields.
* The `utilityOperations` feature of piece types now supports additional properties:
`relationship: true` (show the operation only when editing a relationship), `relationship: false` (never show
the operation when editing a relationship), `button: true`, `icon` and `iconOnly: true`.
When `button: true` is specified, the operation appears as a standalone button rather than
being tucked away in the "more" menu.
* In addition, `utilityOperations` can now specify `eventOptions` with an `event` subproperty
instead of `modalOptions`. This is useful with the new `edit` event (see below).
* Those extending our admin UI on the front end can now open a modal to create or edit a page or piece by calling
`await apos.doc.edit({ type: 'article' })` (the type here is an example). To edit an existing document add an
`_id` property. To copy an existing document (like our "duplicate" feature) add a `copyOf`
property. When creating new pages, `type` can be sent to `@apostrophecms/page` for convenience
(note that the `type` property does not override the default or current page type in the editor).
* The `edit` Apostrophe event is now available and takes an object with the same properties
as above. This is useful when configuring `utilityOperations`.
* The `content-changed` Apostrophe event can now be emitted with a `select: true` property. If a
document manager for the relevant content type is open, it will attempt to add the document to the
current selection. Currently this works best with newly inserted documents.
* Localized strings in the admin UI can now use `$t(key)` to localize a string inside
an interpolated variable. This was accomplished by setting `skipOnVariables` to false
for i18next, solely on the front end for admin UI purposes.
* The syntax of the method defined for dynamic `choices` now accepts a module prefix to get the method from, and the `()` suffix.
This has been done for consistency with the external conditions syntax shipped in the previous release. See the documentation for more information.
* Added the `viewPermission` property of schema fields, and renamed `permission` to `editPermission` (with backwards
compatibility) for clarity. You can now decide if a schema field requires permissions to be visible or editable.
See the documentation for more information.
* Display the right environment label on login page. By default, based on `NODE_ENV`, overriden by `environmentLabel` option in `@apostrophecms/login` module. The environment variable `APOS_ENV_LABEL` will override this. Note that `NODE_ENV` should generally only be set to `development` (the default) or `production` as many Node.js modules opt into optimizations suitable for all deployed environments when it is set to `production`. This is why we offer the separate `APOS_ENV_LABEL` variable.

### Fixes

* Do not log unnecessary "required" errors for hidden fields.
* Fixed a bug that prevented "Text Align" from working properly in the rich text editor in certain cases.
* Fix typo in `@apostrophecms/doc-type` and `@apostrophecms/submitted-drafts` where we were using `canCreate` instead of `showCreate` to display the `Create New` button or showing the `Copy` button in `Manager` modals.
* Send external condition results in an object so that numbers are supported as returned values.

## 3.41.1 (2023-03-07)

No changes. Publishing to make sure 3.x is tagged `latest` in npm, rather than 2.x.

## 3.41.0 (2023-03-06)

### Adds

* Handle external conditions to display fields according to the result of a module method, or multiple methods from different modules.
This can be useful for displaying fields according to the result of an external API or any business logic run on the server. See the documentation for more information.

### Fixes

* Replace `deep-get-set` dependency with `lodash`'s `get` and `set` functions to fix the [Prototype Pollution in deep-get-set](https://github.com/advisories/GHSA-mjjj-6p43-vhhv) vulnerability. There was no actual vulnerability in Apostrophe due to the way the module was actually used, and this was done to address vulnerability scan reports.
* The "soft redirects" for former URLs of documents now work better with localization. Thanks to [Waldemar Pankratz](https://github.com/waldemar-p).
* Destroy `AreaEditor` Vue apps when the page content is refreshed in edit mode. This avoids a leak of Vue apps components being recreated while instances of old ones are still alive.

### Security

* Upgrades passport to the latest version in order to ensure session regeneration when logging in or out. This adds additional security to logins by mitigating any risks due to XSS attacks. Apostrophe is already robust against XSS attacks. For passport methods that are internally used by Apostrophe everything is still working. For projects that are accessing the passport instance directly through `self.apos.login.passport`, some verifications may be necessary to avoid any compatibility issue. The internally used methods are `authenticate`, `use`, `serializeUser`, `deserializeUser`, `initialize`, `session`.

## 3.40.1 (2023-02-18)

* No code change. Patch level bump for package update.

## 3.40.0 (2023-02-17)

### Adds

* For devops purposes, the `APOS_BASE_URL` environment variable is now respected as an override of the `baseUrl` option.

### Fixes

* Do not display shortcut conflicts at startup if there are none.
* Range field correctly handles the `def` attribute set to `0` now. The `def` property will be used when the field has no value provided; a value going over the max or below the min threshold still returns `null`.
* `select` fields now work properly when the `value` of a choice is a boolean rather than a string or a number.

## 3.39.2 (2023-02-03)

### Fixes
* Hotfix for a backwards compatibility break in webpack that triggered a tiptap bug. The admin UI build will now succeed as expected.

## 3.39.1 (2023-02-02)

### Fixes

* Rescaling cropped images with the `@apostrophecms/attachment:rescale` task now works correctly. Thanks to [Waldemar Pankratz](https://github.com/waldemar-p) for this contribution.

## 3.39.0 (2023-02-01)

### Adds

* Basic support for editing tables by adding `table` to the rich text toolbar. Enabling `table` allows you to create tables, including `td` and `th` tags, with the ability to merge and split cells. For now the table editing UI is basic, all of the functionality is there but we plan to add more conveniences for easy table editing soon. See the "Table" dropdown for actions that are permitted based on the current selection.
* `superscript` and `subscript` may now be added to the rich text widget's `toolbar` option.
* Early beta-quality support for adding inline images to rich text, by adding `image` to the rich text toolbar. This feature works reliably, however the UI is not mature yet. In particular you must search for images by typing part of the title. We will support a proper "browse" experience here soon. For good results you should also configure the `imageStyles` option. You will also want to style the `figure` tags produced. See the documentation for more information.
* Support for `div` tags in the rich text toolbar, if you choose to include them in `styles`. This is often necessary for A2 content migration and can potentially be useful in new work when combined with a `class` if there is no suitable semantic block tag.
* The new `@apostrophecms/attachment:download-all --to=folder` command line task is useful to download all of your attachments from an uploadfs backend other than local storage, especially if you do not have a more powerful "sync" utility for that particular storage backend.
* A new `loadingType` option can now be set for `image-widget` when configuring an `area` field. This sets the `loading` attribute of the `img` tag, which can be used to enable lazy loading in most browsers. Thanks to [Waldemar Pankratz](https://github.com/waldemar-p) for this contribution.
* Two new module-level options have been added to the `image-widget` module: `loadingType` and `size`. These act as fallbacks for the same options at the area level. Thanks to [Waldemar Pankratz](https://github.com/waldemar-p) for this contribution.

### Fixes

* Adding missing require (`bluebird`) and fallback (`file.crops || []`) to `@apostrophecms/attachment:rescale`-task

## 3.38.1 (2023-01-23)

### Fixes

* Version 3.38.0 introduced a regression that temporarily broke support for user-edited content in locales with names like `de-de` (note the lowercase country name). This was inadvertently introduced in an effort to improve support for locale fallback when generating static translations of the admin interface. Version 3.38.1 brings back the content that temporarily appeared to be missing for these locales (it was never removed from the database), and also achieves the original goal. **However, if you created content for such locales using `3.38.0` (released five days ago) and wish to keep that content,** rather than reverting to the content from before `3.38.0`, see below.

### Adds

* The new `i18n:rename-locale` task can be used to move all content from one locale name to another, using the `--old` and `--new` options. By default, any duplicate keys for content existing in both locales will stop the process. However you can specify which content to keep in the event of a duplicate key error using the `--keep=localename` option. Note that the value of `--new` should match the a locale name that is currently configured for the `@apostrophecms/i18n` module.

Example:

```
# If you always had de-de configured as a locale, but created
# a lot of content with Apostrophe 3.38.0 which incorrectly stored
# it under de-DE, you can copy that content. In this case we opt
# to keep de-de content in the event of any conflicts
node app @apostrophecms/i18n:rename-locale --old=de-DE --new=de-de --keep=de-de
```

## 3.38.0 (2023-01-18)

### Adds

* Emit a `beforeSave` event from the `@apostrophecms:notification` module, with `req` and the `notification` as arguments, in order to give the possibility to override the notification.
* Emit a `beforeInsert` event from the `@apostrophecms:attachment` module, with `req` and the `doc` as arguments, in order to give the possibility to override the attachment.
* Emit a `beforeSaveSafe` event from the `@apostrophecms:user` module, with `req`, `safeUser` and `user` as arguments, in order to give the possibility to override properties of the `safeUser` object which contains password hashes and other information too sensitive to be stored in the aposDocs collection.
* Automatically convert failed uppercase URLs to their lowercase version - can be disabled with `redirectFailedUpperCaseUrls: false` in `@apostrophecms/page/index.js` options. This only comes into play if a 404 is about to happen.
* Automatically convert country codes in locales like `xx-yy` to `xx-YY` before passing them to `i18next`, which is strict about uppercase country codes.
* Keyboard shortcuts conflicts are detected and logged on to the terminal.

### Fixes

* Invalid locales passed to the i18n locale switching middleware are politely mapped to 400 errors.
* Any other exceptions thrown in the i18n locale switching middleware can no longer crash the process.
* Documents kept as the `previous` version for undo purposes were not properly marked as such, breaking the public language switcher in some cases. This was fixed and a migration was added for existing data.
* Uploading an image in an apostrophe area with `minSize` requirements will not trigger an unexpected error anymore. If the image is too small, a notification will be displayed with the minimum size requirements. The `Edit Image` modal will now display the minimum size requirements, if any, above the `Browse Images` field.
* Some browsers saw the empty `POST` response for new notifications as invalid XML. It will now return an empty JSON object with the `Content-Type` set to `application/json`.

## 3.37.0 (2023-01-06)

### Adds

* Dynamic choice functions in schemas now also receive a data object with their original doc id for further inspection by your function.
* Use `mergeWithCustomize` when merging extended source Webpack configuration. Introduce overideable asset module methods `srcCustomizeArray` and `srcCustomizeObject`, with reasonable default behavior, for fine tuning Webpack config arrays and objects merging. More info - [the Webpack mergeWithCustomize docs](https://github.com/survivejs/webpack-merge#mergewithcustomize-customizearray-customizeobject-configuration--configuration)
* The image widget now accepts a `placeholderImage` option that works like `previewImage` (just specify a file extension, like `placeholderImage: 'jpg'`, and provide the file `public/placeholder.jpg` in the module). The `placeholderUrl` option is still available for backwards compatibility.

### Fixes

* `docId` is now properly passed through array and object fields and into their child schemas.
* Remove module `@apostrophecms/polymorphic-type` name alias `@apostrophecms/polymorphic`. It was causing warnings
    e.g. `A permission.can() call was made with a type that has no manager: @apostrophecms/polymorphic-type`.
* The module `webpack.extensions` configuration is not applied to the core Admin UI build anymore. This is the correct and intended behavior as explained in the [relevant documentation](https://v3.docs.apostrophecms.org/guide/webpack.html#extending-webpack-configuration).
* The `previewImage` option now works properly for widget modules loaded from npm and those that subclass them. Specifically, the preview image may be provided in the `public/` subdirectory of the original module, the project-level configuration of it, or a subclass.

## 3.36.0 (2022-12-22)

### Adds

* `shortcut` option for piece modules, allowing easy re-mapping of the manager command shortcut per module.

### Fixes

* Ensure there are no conflicting command shortcuts for the core modules.

## 3.35.0 (2022-12-21)

### Adds

* Introduced support for linking directly to other Apostrophe documents in a rich text widget. The user can choose to link to a URL, or to a page. Linking to various piece types can also be enabled with the `linkWithType` option. This is equivalent to the old `apostrophe-rich-text-permalinks` module but is included in the core in A3. See the [documentation](https://v3.docs.apostrophecms.org/guide/core-widgets.html#rich-text-widget) for details.
* Introduced support for the `anchor` toolbar control in the rich text editor. This allows named anchors to be inserted. These are rendered as `span` tags with the given `id` and can then be linked to via `#id`, providing basic support for internal links. HTML 4-style named anchors in legacy content (`name` on `a` tags) are automatically migrated upon first edit.
* German translation i18n file created for the Apostrophe Admin-UI. Thanks to [Noah Gysin](https://github.com/NoahGysin) for this contribution.
* Introduced support for keyboard shortcuts in admin UI. Hitting `?` will display the list of available shortcuts. Developpers can define their own shortcuts by using the new `@apostrophecms/command-menu` module and the `commands` property. Please check the [keyboard shortcut documentation](https://v3.docs.apostrophecms.org/guide/command-menu.html) for more details.

### Fixes

* The `bulletList` and `orderedList` TipTap toolbar items now work as expected.
* When using the autocomplete/typeahead feature of relationship fields, typing a space at the start no longer results in an error.
* Replace [`credential`](https://www.npmjs.com/package/credential) package with [`credentials`](https://www.npmjs.com/package/credentials) to fix the [`mout` Prototype Pollution vulnerability](https://cve.mitre.org/cgi-bin/cvename.cgi?name=CVE-2020-7792). There was no actual vulnerability in Apostrophe or credential due to the way the module was actually used, and this was done to address vulnerability scan reports.
* Added a basic implementation of the missing "Paste from Clipboard" option to Expanded Widget Previews.


## 3.34.0 (2022-12-12)

### Fixes

* Nested areas work properly in widgets that have the `initialModal: false` property.
* Apostrophe's search index now properly incorporates most string field types as in A2.

### Adds

* Relationships load more quickly.
* Parked page checks at startup are faster.
* Tasks to localize and unlocalize piece type content (see `node app help [yourModuleName]:localize` and `node app help [yourModuleName]:unlocalize`).
## 3.33.0 (2022-11-28)

### Adds

* You can now set `inline: true` on schema fields of type `array`. This displays a simple editing interface in the context of the main dialog box for the document in question, avoiding the need to open an additional dialog box. Usually best for cases with just one field or just a few. If your array field has a large number of subfields the default behavior (`inline: false`) is more suitable for your needs. See the [array field](https://v3.docs.apostrophecms.org/reference/field-types/array.html) documentation for more information.
* Batch feature for publishing pieces.
* Add extensibility for `rich-text-widget` `defaultOptions`. Every key will now be used in the `AposRichTextWidgetEditor`.

### Fixes

* Prior to this release, widget templates that contained areas pulled in from related documents would break the ability to add another widget beneath.
* Validation of object fields now works properly on the browser side, in addition to server-side validation, resolving UX issues.
* Provisions were added to prevent any possibility of a discrepancy in relationship loading results under high load. It is not clear whether this A2 bug was actually possible in A3.

## 3.32.0 (2022-11-09)

### Adds

* Adds Reset Password feature to the login page. Note that the feature must be enabled and email delivery must be properly configured. See the [documentation](https://v3.docs.apostrophecms.org/reference/modules/login.html) for more details.
* Allow project-level developer to override bundling decisions by configuring the `@apostrophecms/asset` module. Check the [module documentation](https://v3.docs.apostrophecms.org/reference/modules/asset.html#options) for more information.

### Fixes

* Query builders for regular select fields have always accepted null to mean "do not filter on this property." Now this also works for dynamic select fields.
* The i18n UI state management now doesn't allow actions while it's busy.
* Fixed various localization bugs in the text of the "Update" dropdown menu.
* The `singleton: true` option for piece types now automatically implies `showCreate: false`.
* Remove browser console warnings by handling Tiptap Editor's breaking changes and duplicated plugins.
* The editor modal now allocates more space to area fields when possible, resolving common concerns about editing large widgets inside the modal.

## 3.31.0 (2022-10-27)

### Adds

* Adds `placeholder: true` and `initialModal: false` features to improve the user experience of adding widgets to the page. Checkout the [Widget Placeholders documentation](https://v3.docs.apostrophecms.org/guide/areas-and-widgets.html#adding-placeholder-content-to-widgets) for more detail.

### Fixes

* When another user is editing the document, the other user's name is now displayed correctly.

## 3.30.0 (2022-10-12)

### Adds

* New `APOS_LOG_ALL_ROUTES` environment variable. If set, Apostrophe logs information about all middleware functions and routes that are executed on behalf of a particular URL.
* Adds the `addFileGroups` option to the `attachment` module. Additionally it exposes a new method, `addFileGroup(group)`. These allow easier addition of new file groups or extension of the existing groups.

### Fixes

* Vue 3 may now be used in a separate webpack build at project level without causing problems for the admin UI Vue 2 build.
* Fixes `cache` module `clear-cache` CLI task message
* Fixes help message for `express` module `list-routes` CLI task

## 3.29.1 (2022-10-03)

### Fixes

* Hotfix to restore Node 14 support. Of course Node 16 is also supported.


## 3.29.0 (2022-10-03)

### Adds

* Areas now support an `expanded: true` option to display previews for widgets. The Expanded Widget Preview Menu also supports grouping and display columns for each group.
* Add "showQuery" in piece-page-type in order to override the query for the "show" page as "indexQuery" does it for the index page

### Fixes

* Resolved a bug in which users making a password error in the presence of pre-login checks such as a CAPTCHA were unable to try again until they refreshed the page.

## 3.28.1 (2022-09-15)

### Fixes

* `AposInputBoolean` can now be `required` and have the value `false`.
* Schema fields containing boolean filters can now list both `yes` and `no` choices according to available values in the database.
* Fix attachment `getHeight()` and `getWidth()` template helpers by changing the assignment of the `attachment._crop` property.
* Change assignment of `attachment._focalPoint` for consistency.

## 3.28.0 (2022-08-31)

### Fixes

* Fix UI bug when creating a document via a relationship.

### Adds

* Support for uploading `webp` files for display as images. This is supported by all current browsers now that Microsoft has removed IE11. For best results, you should run `npm update` on your project to make sure you are receiving the latest release of `uploadfs` which uses `sharp` for image processing. Thanks to [Isaac Preston](https://github.com/ixc7) for this addition.
* Clicking outside a modal now closes it, the same way the `Escape` key does when pressed.
* `checkboxes` fields now support `min` and `max` properties. Thanks to [Gabe Flores](https://github.com/gabeflores-appstem).

## 3.27.0 (2022-08-18)

### Adds

* Add `/grid` `POST` route in permission module, in addition to the existing `GET` one.
* New utility script to help find excessively heavy npm dependencies of apostrophe core.

### Changes

* Extract permission grid into `AposPermissionGrid` vue component.
* Moved `stylelint` from `dependencies` to `devDependencies`. The benefit may be small because many projects will depend on `stylelint` at project level, but every little bit helps install speed, and it may make a bigger difference if different major versions are in use.

## 3.26.1 (2022-08-06)

### Fixes

Hotfix: always waits for the DOM to be ready before initializing the Apostrophe Admin UI. `setTimeout` alone might not guarantee that every time. This issue has apparently become more frequent in the latest versions of Chrome.
* Modifies the `login` module to return an empty object in the API session cookie response body to avoid potential invalid JSON error if `response.json()` is retrieved.

## 3.26.0 (2022-08-03)

### Adds

* Tasks can now be registered with the `afterModuleReady` flag, which is more useful than `afterModuleInit` because it waits for the module to be more fully initialized, including all "improvements" loaded via npm. The original `afterModuleInit` flag is still supported in case someone was counting on its behavior.
* Add `/grid` `POST` route in permission module, in addition to the existing `GET` one, to improve extensibility.
* `@apostrophecms/express:list-routes` command line task added, to facilitate debugging.

### Changes

* Since Microsoft has ended support for IE11 and support for ES5 builds is responsible for a significant chunk of Apostrophe's installation time, the `es5: true` option no longer produces an IE11 build. For backwards compatibility, developers will receive a warning, but their build will proceed without IE11 support. IE11 ES5 builds can be brought back by installing the optional [@apostrophecms/asset-es5](https://github.com/apostrophecms/asset-es5) module.

### Fixes

* `testModule: true` works in unit tests of external Apostrophe modules again even with modern versions of `mocha`, thanks to [Amin Shazrin](https://github.com/ammein).
* `getObjectManager` is now implemented for `Object` field types, fixing a bug that prevented the use of areas found in `object` schema fields within templates. Thanks to [James R T](https://github.com/jamestiotio).

## 3.25.0 (2022-07-20)

### Adds

* `radio` and `checkboxes` input field types now support a server side `choices` function for supplying their `choices` array dynamically, just like `select` fields do. Future custom field types can opt into this functionality with the field type flag `dynamicChoices: true`.

### Fixes

* `AposSelect` now emits values on `change` event as they were originally given. Their values "just work" so you do not have to think about JSON anymore when you receive it.
* Unpinned tiptap as the tiptap team has made releases that resolve the packaging errors that caused us to pin it in 3.22.1.
* Pinned `vue-loader` to the `15.9.x` minor release series for now. The `15.10.0` release breaks support for using `npm link` to develop the `apostrophe` module itself.
* Minimum version of `sanitize-html` bumped to ensure a potential denial-of-service vector is closed.

## 3.24.0 (2022-07-06)

### Adds

* Handle `private: true` locale option in i18n module, preventing logged out users from accessing the content of a private locale.

### Fixes

* Fix missing title translation in the "Array Editor" component.
* Add `follow: true` flag to `glob` functions (with `**` pattern) to allow registering symlink files and folders for nested modules
* Fix disabled context menu for relationship fields editing ([#3820](https://github.com/apostrophecms/apostrophe/issues/3820))
* In getReq method form the task module, extract the right `role` property from the options object.
* Fix `def:` option in `array` fields, in order to be able to see the default items in the array editor modal

## 3.23.0 (2022-06-22)

### Adds

* Shared Drafts: gives the possibility to share a link which can be used to preview the draft version of page, or a piece `show` page.
* Add `Localize` option to `@apostrophecms/image`. In Edit mode the context bar menu includes a "Localize" option to start cloning this image into other locales.

### Fixes

* Update `sass` to [`1.52.3`+](https://github.com/sass/dart-sass/pull/1713) to prevent the error `RangeError: Invalid value: Not in inclusive range 0..145: -1`. You can now fix that by upgrading with `npm update`. If it does not immediately clear up the issue in development, try `node app @apostrophecms/asset:clear-cache`.
* Fix a potential issue when URLs have a query string, in the `'@apostrophecms/page:notFound'` handler of the `soft-redirect` module.

## 3.22.1 (2022-06-17)

* Hotfix: temporarily pin versions of tiptap modules to work around packaging error that breaks import of the most recent releases. We will unpin as soon as this is fixed upstream. Fixes a bug where `npm update` would fail for A3 projects.

## 3.22.0 (2022-06-08)

### Adds

* Possibility to pass options to webpack extensions from any module.

### Fixes

* Fix a Webpack cache issue leading to modules symlinked in `node_modules` not being rebuilt.
* Fixes login maximum attempts error message that wasn't showing the plural when lockoutMinutes is more than 1.
* Fixes the text color of the current array item's slat label in the array editor modal.
* Fixes the maximum width of an array item's slat label so as to not obscure the Remove button in narrow viewports.
* If an array field's titleField option is set to a select field, use the selected option's label as the slat label rather its value.
* Disable the slat controls of the attachment component while uploading.
* Fixes bug when re-attaching the same file won't trigger an upload.
* AposSlat now fully respects the disabled state.

## 3.21.1 (2022-06-04)

### Fixes

* Work around backwards compatibility break in `sass` module by pinning to `sass` `1.50.x` while we investigate. If you saw the error `RangeError: Invalid value: Not in inclusive range 0..145: -1` you can now fix that by upgrading with `npm update`. If it does not immediately clear up the issue in development, try `node app @apostrophecms/asset:clear-cache`.

## 3.21.0 (2022-05-25)

### Adds

* Trigger only the relevant build when in a watch mode (development). The build paths should not contain comma (`,`).
* Adds an `unpublish` method, available for any doc-type.
An _Unpublish_ option has also been added to the context menu of the modal when editing a piece or a page.
* Allows developers to group fields in relationships the same way it's done for normal schemas.

### Fixes

* Vue files not being parsed when running eslint through command line, fixes all lint errors in vue files.
* Fix a bug where some Apostrophe modules symlinked in `node_modules` are not being watched.
* Recover after webpack build error in watch mode (development only).
* Fixes an edge case when failing (throw) task invoked via `task.invoke` will result in `apos.isTask()` to always return true due to `apos.argv` not reverted properly.

## 3.20.1 (2022-05-17)

### Fixes

* Minor corrections to French translation.

## 3.20.0

### Adds

* Adds French translation of the admin UI (use the `fr` locale).

## 3.19.0

### Adds

* New schema field type `dateAndTime` added. This schema field type saves in ISO8601 format, as UTC (Universal Coordinated Time), but is edited in a user-friendly way in the user's current time zone and locale.
* Webpack disk cache for better build performance in development and, if appropriately configured, production as well.
* In development, Webpack rebuilds the front end without the need to restart the Node.js process, yielding an additional speedup. To get this speedup for existing projects, see the `nodemonConfig` section of the latest `package.json` in [a3-boilerplate](https://github.com/apostrophecms/a3-boilerplate) for the new "ignore" rules you'll need to prevent nodemon from stopping the process and restarting.
* Added the new command line task `apostrophecms/asset:clear-cache` for clearing the webpack disk cache. This should be necessary only in rare cases where the configuration has changed in ways Apostrophe can't automatically detect.
* A separate `publishedLabel` field can be set for any schema field of a page or piece. If present it is displayed instead of `label` if the document has already been published.

### 3.18.1

### Fixes

* The admin UI now rebuilds properly in a development environment when new npm modules are installed in a multisite project (`apos.rootDir` differs from `apos.npmRootDir`).

## 3.18.0 (2022-05-03)

### Adds

* Images may now be cropped to suit a particular placement after selecting them. SVG files may not be cropped as it is not possible in the general case.
* Editors may also select a "focal point" for the image after selecting it. This ensures that this particular point remains visible even if CSS would otherwise crop it, which is a common issue in responsive design. See the `@apostrophecms/image` widget for a sample implementation of the necessary styles.
* Adds the `aspectRatio` option for image widgets. When set to `[ w, h ]` (a ratio of width to height), images are automatically cropped to this aspect ratio when chosen for that particular widget. If the user does not crop manually, then cropping happens automatically.
* Adds the `minSize` option for image widgets. This ensures that the images chosen are at least the given size `[ width, height ]`, and also ensures the user cannot choose something smaller than that when cropping.
* Implements OpenTelemetry instrumentation.
* Developers may now specify an alternate Vue component to be used for editing the subfields of relationships, either at the field level or as a default for all relationships with a particular piece type.
* The widget type base module now always passes on the `components` option as browser data, so that individual widget type modules that support contextual editing can be implemented more conveniently.
* In-context widget editor components now receive a `focused` prop which is helpful in deciding when to display additional UI.
* Adds new configuration option - `beforeExit` async handler.
* Handlers listening for the `apostrophe:run` event are now able to send an exit code to the Apostrophe bootstrap routine.
* Support for Node.js 17 and 18. MongoDB connections to `localhost` will now successfully find a typical dev MongoDB server bound only to `127.0.0.1`, Apostrophe can generate valid ipv6 URLs pointing back to itself, and `webpack` and `vue-loader` have been updated to address incompatibilities.
* Adds support for custom context menus provided by any module (see `apos.doc.addContextOperation()`).
* The `AposSchema` component now supports an optional `generation` prop which may be used to force a refresh when the value of the object changes externally. This is a compromise to avoid the performance hit of checking numerous subfields for possible changes every time the `value` prop changes in response to an `input` event.
* Adds new event `@apostrophecms/doc:afterAllModesDeleted` fired after all modes of a given document are purged.

### Fixes

* Documentation of obsolete options has been removed.
* Dead code relating to activating in-context widget editors have been removed. They are always active and have been for some time. In the future they might be swapped in on scroll, but there will never be a need to swap them in "on click."
* The `self.email` method of modules now correctly accepts a default `from` address configured for a specific module via the `from` subproperty of the `email` option to that module. Thanks to `chmdebeer` for pointing out the issue and the fix.
* Fixes `_urls` not added on attachment fields when pieces API index is requested (#3643)
* Fixes float field UI bug that transforms the value to integer when there is no field error and the first number after the decimal is `0`.
* The `nestedModuleSubdirs` feature no longer throws an error and interrupts startup if a project contains both `@apostrophecms/asset` and `asset`, which should be considered separate module names.

## 3.17.0 (2022-03-31)

### Adds

* Full support for the [`object` field type](https://v3.docs.apostrophecms.org/reference/field-types/object.html), which works just like `array` but stores just one sub-object as a property, rather than an array of objects.
* To help find documents that reference related ones via `relationship` fields, implement backlinks of related documents by adding a `relatedReverseIds` field to them and keeping it up to date. There is no UI based on this feature yet but it will permit various useful features in the near future.
* Adds possibility for modules to [extend the webpack configuration](https://v3.docs.apostrophecms.org/guide/webpack.html).
* Adds possibility for modules to [add extra frontend bundles for scss and js](https://v3.docs.apostrophecms.org/guide/webpack.html). This is useful when the `ui/src` build would otherwise be very large due to code used on rarely accessed pages.
* Loads the right bundles on the right pages depending on the page template and the loaded widgets. Logged-in users have all the bundles on every page, because they might introduce widgets at any time.
* Fixes deprecation warnings displayed after running `npm install`, for dependencies that are directly included by this package.
* Implement custom ETags emission when `etags` cache option is enabled. [See the documentation for more information](https://v3.docs.apostrophecms.org/guide/caching.html).
It allows caching of pages and pieces, using a cache invalidation mechanism that takes into account related (and reverse related) document updates, thanks to backlinks mentioned above.
Note that for now, only single pages and pieces benefit from the ETags caching system (pages' and pieces' `getOne` REST API route, and regular served pages).
The cache of an index page corresponding to the type of a piece that was just saved will automatically be invalidated. However, please consider that it won't be effective when a related piece is saved, therefore the cache will automatically be invalidated _after_ the cache lifetime set in `maxAge` cache option.

### Fixes

* Apostrophe's webpack build now works properly when developing code that imports module-specific npm dependencies from `ui/src` or `ui/apos` when using `npm link` to develop the module in question.
* The `es5: true` option to `@apostrophecms/asset` works again.

## 3.16.1 (2022-03-21)

### Fixes

* Fixes a bug in the new `Cache-Control` support introduced by 3.16.0 in which we get the logged-out homepage right after logging in. This issue only came into play if the new caching options were enabled.

## 3.16.0 (2022-03-18)

### Adds

* Offers a simple way to set a Cache-Control max-age for Apostrophe page and GET REST API responses for pieces and pages. [See the documentation for more information](https://v3.docs.apostrophecms.org/guide/caching.html).
* API keys and bearer tokens "win" over session cookies when both are present. Since API keys and bearer tokens are explicitly added to the request at hand, it never makes sense to ignore them in favor of a cookie, which is implicit. This also simplifies automated testing.
* `data-apos-test=""` selectors for certain elements frequently selected in QA tests, such as `data-apos-test="adminBar"`.
* Offer a simple way to set a Cache-Control max-age for Apostrophe page and GET REST API responses for pieces and pages.
* To speed up functional tests, an `insecurePasswords` option has been added to the login module. This option is deliberately named to discourage use for any purpose other than functional tests in which repeated password hashing would unduly limit performance. Normally password hashing is intentionally difficult to slow down brute force attacks, especially if a database is compromised.

### Fixes

* `POST`ing a new child page with `_targetId: '_home'` now works properly in combination with `_position: 'lastChild'`.

## 3.15.0 (2022-03-02)

### Adds

* Adds throttle system based on username (even when not existing), on initial login route. Also added for each late login requirement, e.g. for 2FA attempts.

## 3.14.2 (2022-02-27)

* Hotfix: fixed a bug introduced by 3.14.1 in which non-parked pages could throw an error during the migration to fix replication issues.

## 3.14.1 (2022-02-25)

* Hotfix: fixed a bug in which replication across locales did not work properly for parked pages configured via the `_children` feature. A one-time migration is included to reconnect improperly replicated versions of the same parked pages. This runs automatically, no manual action is required. Thanks to [justyna1](https://github.com/justyna13) for identifying the issue.

## 3.14.0 (2022-02-22)

### Adds

* To reduce complications for those implementing caching strategies, the CSRF protection cookie now contains a simple constant string, and is not recorded in `req.session`. This is acceptable because the real purpose of the CSRF check is simply to verify that the browser has sent the cookie at all, which it will not allow a cross-origin script to do.
* As a result of the above, a session cookie is not generated and sent at all unless `req.session` is actually used or a user logs in. Again, this reduces complications for those implementing caching strategies.
* When logging out, the session cookie is now cleared in the browser. Formerly the session was destroyed on the server side only, which was sufficient for security purposes but could create caching issues.
* Uses `express-cache-on-demand` lib to make similar and concurrent requests on pieces and pages faster.
* Frontend build errors now stop app startup in development, and SCSS and JS/Vue build warnings are visible on the terminal console for the first time.

### Fixes

* Fixed a bug when editing a page more than once if the page has a relationship to itself, whether directly or indirectly. Widget ids were unnecessarily regenerated in this situation, causing in-context edits after the first to fail to save.
* Pages no longer emit double `beforeUpdate` and `beforeSave` events.
* When the home page extends `@apostrophecms/piece-page-type`, the "show page" URLs for individual pieces should not contain two slashes before the piece slug. Thanks to [Martí Bravo](https://github.com/martibravo) for the fix.
* Fixes transitions between login page and `afterPasswordVerified` login steps.
* Frontend build errors now stop the `@apostrophecms/asset:build` task properly in production.
* `start` replaced with `flex-start` to address SCSS warnings.
* Dead code removal, as a result of following up on JS/Vue build warnings.

## 3.13.0 - 2022-02-04

### Adds

* Additional requirements and related UI may be imposed on native ApostropheCMS logins using the new `requirements` feature, which can be extended in modules that `improve` the `@apostrophecms/login` module. These requirements are not imposed for single sign-on logins via `@apostrophecms/passport-bridge`. See the documentation for more information.
* Adds latest Slovak translation strings to SK.json in `i18n/` folder. Thanks to [Michael Huna](https://github.com/Miselrkba) for the contribution.
* Verifies `afterPasswordVerified` requirements one by one when emitting done event, allows to manage errors ans success before to go to the next requirement. Stores and validate each requirement in the token. Checks the new `askForConfirmation` requirement option to go to the next step when emitting done event or waiting for the confirm event (in order to manage success messages). Removes support for `afterSubmit` for now.

### Fixes

* Decodes the testReq `param` property in `serveNotFound`. This fixes a problem where page titles using diacritics triggered false 404 errors.
* Registers the default namespace in the Vue instance of i18n, fixing a lack of support for un-namespaced l10n keys in the UI.

## 3.12.0 - 2022-01-21

### Adds

* It is now best practice to deliver namespaced i18n strings as JSON files in module-level subdirectories of `i18n/` named to match the namespace, e.g. `i18n/ourTeam` if the namespace is `ourTeam`. This allows base class modules to deliver phrases to any namespace without conflicting with those introduced at project level. The `i18n` option is now deprecated in favor of the new `i18n` module format section, which is only needed if `browser: true` must be specified for a namespace.
* Brought back the `nestedModuleSubdirs` feature from A2, which allows modules to be nested in subdirectories if `nestedModuleSubdirs: true` is set in `app.js`. As in A2, module configuration (including activation) can also be grouped in a `modules.js` file in such subdirectories.

### Fixes

* Fixes minor inline documentation comments.
* UI strings that are not registered localization keys will now display properly when they contain a colon (`:`). These were previously interpreted as i18next namespace/key pairs and the "namespace" portion was left out.
* Fixes a bug where changing the page type immediately after clicking "New Page" would produce a console error. In general, areas and checkboxes now correctly handle their value being changed to `null` by the parent schema after initial startup of the `AposInputArea` or `AposInputCheckboxes` component.
* It is now best practice to deliver namespaced i18n strings as JSON files in module-level subdirectories of `i18n/` named to match the namespace, e.g. `i18n/ourTeam` if the namespace is `ourTeam`. This allows base class modules to deliver phrases to any namespace without conflicting with those introduced at project level. The `i18n` option is now deprecated in favor of the new `i18n` module format section, which is only needed if `browser: true` must be specified for a namespace.
* Removes the `@apostrophecms/util` module template helper `indexBy`, which was using a lodash method not included in lodash v4.
* Removes an unimplemented `csrfExceptions` module section cascade. Use the `csrfExceptions` *option* of any module to set an array of URLs excluded from CSRF protection. More information is forthcoming in the documentation.
* Fix `[Object Object]` in the console when warning `A permission.can() call was made with a type that has no manager` is printed.

### Changes

* Temporarily removes `npm audit` from our automated tests because of a sub-dependency of vue-loader that doesn't actually cause a security vulnerability for apostrophe.

## 3.11.0 - 2022-01-06

### Adds

* Apostrophe now extends Passport's `req.login` to emit an `afterSessionLogin` event from the `@apostrophecms:login` module, with `req` as an argument. Note that this does not occur at all for login API calls that return a bearer token rather than establishing an Express session.

### Fixes

* Apostrophe's extension of `req.login` now accounts for the `req.logIn` alias and the skippable `options` parameter, which is relied upon in some `passport` strategies.
* Apostrophe now warns if a nonexistent widget type is configured for an area field, with special attention to when `-widget` has been erroneously included in the name. For backwards compatibility this is a startup warning rather than a fatal error, as sites generally did operate successfully otherwise with this type of bug present.

### Changes

* Unpins `vue-click-outside-element` the packaging of which has been fixed upstream.
* Adds deprecation note to `__testDefaults` option. It is not in use, but removing would be a minor BC break we don't need to make.
* Allows test modules to use a custom port as an option on the `@apostrophecms/express` module.
* Removes the code base pull request template to instead inherit the organization-level template.
* Adds `npm audit` back to the test scripts.

## 3.10.0 - 2021-12-22

### Fixes

* `slug` type fields can now have an empty string or `null` as their `def` value without the string `'none'` populating automatically.
* The `underline` feature works properly in tiptap toolbar configuration.
* Required checkbox fields now properly prevent editor submission when empty.
* Pins `vue-click-outside-element` to a version that does not attempt to use `eval` in its distribution build, which is incompatible with a strict Content Security Policy.

### Adds

* Adds a `last` option to fields. Setting `last: true` on a field puts that field at the end of the field's widget order. If more than one field has that option active the true last item will depend on general field registration order. If the field is ordered with the `fields.order` array or field group ordering, those specified orders will take precedence.

### Changes

* Adds deprecation notes to the widget class methods `getWidgetWrapperClasses` and `getWidgetClasses` from A2.
* Adds a deprecation note to the `reorganize` query builder for the next major version.
* Uses the runtime build of Vue. This has major performance and bundle size benefits, however it does require changes to Apostrophe admin UI apps that use a `template` property (components should require no changes, just apps require an update). These apps must now use a `render` function instead. Since custom admin UI apps are not yet a documented feature we do not regard this as a bc break.
* Compatible with the `@apostrophecms/security-headers` module, which supports a strict `Content-Security-Policy`.
* Adds a deprecation note to the `addLateCriteria` query builder.
* Updates the `toCount` doc type query method to use Math.ceil rather than Math.floor plus an additional step.

## 3.9.0 - 2021-12-08

### Adds

* Developers can now override any Vue component of the ApostropheCMS admin UI by providing a component of the same name in the `ui/apos/components` folder of their own module. This is not always the best approach, see the documentation for details.
* When running a job, we now trigger the notification before to run the job, this way the progress notification ID is available from the job and the notification can be dismissed if needed.
* Adds `maxUi`, `maxLabel`, `minUi`, and `minLabel` localization strings for array input and other UI.

### Fixes

* Fully removes references to the A2 `self.partial` module method. It appeared only once outside of comments, but was not actually used by the UI. The `self.render` method should be used for simple template rendering.
* Fixes string interpolation for the confirmation modal when publishing a page that has an unpublished parent page.
* No more "cannot set headers after they are sent to the client" and "req.res.redirect not defined" messages when handling URLs with extra trailing slashes.
* The `apos.util.runPlayers` method is not called until all of the widgets in a particular tree of areas and sub-areas have been added to the DOM. This means a parent area widget player will see the expected markup for any sub-widgets when the "Edit" button is clicked.
* Properly activates the `apostropheI18nDebugPlugin` i18next debugging plugin when using the `APOS_SHOW_I18N` environment variable. The full set of l10n emoji indicators previously available for the UI is now available for template and server-side strings.
* Actually registers piece types for site search unless the `searchable` option is `false`.
* Fixes the methods required for the search `index` task.

### Changes

* Adds localization keys for the password field component's min and max error messages.

## 3.8.1 - 2021-11-23

### Fixes

* The search field of the pieces manager modal works properly. Thanks to [Miro Yovchev](https://github.com/myovchev) for pointing out the issue and providing a solution.
* Fixes a bug in `AposRichTextWidgetEditor.vue` when a rich text widget was specifically configured with an empty array as the `styles` option. In that case a new empty rich text widget will initiate with an empty paragraph tag.
* The`fieldsPresent` method that is used with the `presentFieldsOnly` option in doc-type was broken, looking for properties in strings and wasn't returning anything.

## 3.8.0 - 2021-11-15

### Adds

* Checkboxes for pieces are back, a main checkbox allows to select all page items. When all pieces on a page are checked, a banner where the user can select all pieces appears. A launder for mongo projections has been added.
* Registered `batchOperations` on a piece-type will now become buttons in the manager batch operations "more menu" (styled as a kebab icon). Batch operations should include a label, `messages` object, and `modalOptions` for the confirmation modal.
* `batchOperations` can be grouped into a single button with a menu using the `group` cascade subproperty.
* `batchOperations` can be conditional with an `if` conditional object. This allows developers to pass a single value or an array of values.
* Piece types can have `utilityOperations` configured as a top-level cascade property. These operations are made available in the piece manager as new buttons.
* Notifications may now include an `event` property, which the AposNotification component will emit on mount. The `event` property should be set to an object with `name` (the event name) and optionally `data` (data included with the event emission).
* Adds support for using the attachments query builder in REST API calls via the query string.
* Adds contextual menu for pieces, any module extending the piece-type one can add actions in this contextual menu.
* When clicking on a batch operation, it opens a confirmation modal using modal options from the batch operation, it also works for operations in grouped ones. operations name property has been renamed in action to work with AposContextMenu component.
* Beginning with this release, a module-specific static asset in your project such as `modules/mymodulename/public/images/bg.png` can always be referenced in your `.scss` and `.css` files as `/modules/mymodulename/images/bg.png`, even if assets are actually being deployed to S3, CDNs, etc. Note that `public` and `ui/public` module subdirectories have separate functions. See the documentation for more information.
* Adds AposFile.vue component to abstract file dropzone UI, uses it in AposInputAttachment, and uses it in the confirmation modal for pieces import.
* Optionally add `dimensionAttrs` option to image widget, which sets width & height attributes to optimize for Cumulative Layout Shift. Thank you to [Qiao Lin](https://github.com/qclin) for the contribution.

### Fixes

* The `apos.util.attachmentUrl` method now works correctly. To facilitate that, `apos.uploadsUrl` is now populated browser-side at all times as the frontend logic originally expected. For backwards compatibility `apos.attachment.uploadsUrl` is still populated when logged in.
* Widget players are now prevented from being played twice by the implementing vue component.

### Changes
* Removes Apostrophe 2 documentation and UI configuration from the `@apostrophecms/job` module. These options were not yet in use for A3.
* Renames methods and removes unsupported routes in the `@apostrophecms/job` module that were not yet in use. This was not done lightly, but specifically because of the minimal likelihood that they were in use in project code given the lack of UI support.
  * The deprecated `cancel` route was removed and will likely be replaced at a later date.
  * `run` was renamed `runBatch` as its purpose is specifically to run processes on a "batch selected" array of pieces or pages.
  * `runNonBatch` was renamed to `run` as it is the more generic job-running method. It is likely that `runBatch` will eventually be refactored to use this method.
  * The `good` and `bad` methods are renamed `success` and `failure`, respectively. The expected methods used in the `run` method were similarly renamed. They still increment job document properties called `good` and `bad`.
* Comments out the unused `batchSimpleRoute` methods in the page and piece-type modules to avoid usage before they are fully implemented.
* Optionally add `dimensionAttrs` option to image widget, which sets width & height attributes to optimize for Cumulative Layout Shift.
* Temporarily removes `npm audit` from our automated tests because of a sub-dependency of uploadfs that doesn't actually cause a security vulnerability for apostrophe.

## 3.7.0 - 2021-10-28

### Adds

* Schema select field choices can now be populated by a server side function, like an API call. Set the `choices` property to a method name of the calling module. That function should take a single argument of `req`, and return an array of objects with `label` and `value` properties. The function can be async and will be awaited.
* Apostrophe now has built-in support for the Node.js cluster module. If the `APOS_CLUSTER_PROCESSES` environment variable is set to a number, that number of child processes are forked, sharing the same listening port. If the variable is set to `0`, one process is forked for each CPU core, with a minimum of `2` to provide availability during restarts. If the variable is set to a negative number, that number is added to the number of CPU cores, e.g. `-1` is a good way to reserve one core for MongoDB if it is running on the same server. This is for production use only (`NODE_ENV=production`). If a child process fails it is restarted automatically.

### Fixes

* Prevents double-escaping interpolated localization strings in the UI.
* Rich text editor style labels are now run through a localization method to get the translated strings from their l10n keys.
* Fixes README Node version requirement (Node 12+).
* The text alignment buttons now work immediately in a new rich text widget. Previously they worked only after manually setting a style or refreshing the page. Thanks to Michelin for their support of this fix.
* Users can now activate the built-in date and time editing popups of modern browsers when using the `date` and `time` schema field types.
* Developers can now `require` their project `app.js` file in the Node.js REPL for debugging and inspection. Thanks to [Matthew Francis Brunetti](https://github.com/zenflow).
* If a static text phrase is unavailable in both the current locale and the default locale, Apostrophe will always fall back to the `en` locale as a last resort, which ensures the admin UI works if it has not been translated.
* Developers can now `require` their project `app.js` in the Node.js REPL for debugging and inspection
* Ensure array field items have valid _id prop before storing. Thanks to Thanks to [Matthew Francis Brunetti](https://github.com/zenflow).

### Changes

* In 3.x, `relationship` fields have an optional `builders` property, which replaces `filters` from 2.x, and within that an optional `project` property, which replaces `projection` from 2.x (to match MongoDB's `cursor.project`). Prior to this release leaving the old syntax in place could lead to severe performance problems due to a lack of projections. Starting with this release the 2.x syntax results in an error at startup to help the developer correct their code.
* The `className` option from the widget options in a rich text area field is now also applied to the rich text editor itself, for a consistently WYSIWYG appearance when editing and when viewing. Thanks to [Max Mulatz](https://github.com/klappradla) for this contribution.
* Adds deprecation notes to doc module `afterLoad` events, which are deprecated.
* Removes unused `afterLogin` method in the login module.

## 3.6.0 - 2021-10-13

### Adds

* The `context-editing` apostrophe admin UI bus event can now take a boolean parameter, explicitly indicating whether the user is actively typing or performing a similar active manipulation of controls right now. If a boolean parameter is not passed, the existing 1100-millisecond debounced timeout is used.
* Adds 'no-search' modifier to relationship fields as a UI simplification option.
* Fields can now have their own `modifiers` array. This is combined with the schema modifiers, allowing for finer grained control of field rendering.
* Adds a Slovak localization file. Activate the `sk` locale to use this. Many thanks to [Michael Huna](https://github.com/Miselrkba) for the contribution.
* Adds a Spanish localization file. Activate the `es` locale to use this. Many thanks to [Eugenio Gonzalez](https://github.com/egonzalezg9) for the contribution.
* Adds a Brazilian Portuguese localization file. Activate the `pt-BR` locale to use this. Many thanks to [Pietro Rutzen](https://github.com/pietro-rutzen) for the contribution.

### Fixes

* Fixed missing translation for "New Piece" option on the "more" menu of the piece manager, seen when using it as a chooser.
* Piece types with relationships to multiple other piece types may now be configured in any order, relative to the other piece types. This sometimes appeared to be a bug in reverse relationships.
* Code at the project level now overrides code found in modules that use `improve` for the same module name. For example, options set by the `@apostrophecms/seo-global` improvement that ships with `@apostrophecms/seo` can now be overridden at project level by `/modules/@apostrophecms/global/index.js` in the way one would expect.
* Array input component edit button label is now propertly localized.
* A memory leak on each request has been fixed, and performance improved, by avoiding the use of new Nunjucks environments for each request. Thanks to Miro Yovchev for pointing out the leak.
* Fragments now have access to `__t()`, `getOptions` and other features passed to regular templates.
* Fixes field group cascade merging, using the original group label if none is given in the new field group configuration.
* If a field is conditional (using an `if` option), is required, but the condition has not been met, it no longer throws a validation error.
* Passing `busy: true` to `apos.http.post` and related methods no longer produces an error if invoked when logged out, however note that there will likely never be a UI for this when logged out, so indicate busy state in your own way.
* Bugs in document modification detection have been fixed. These bugs caused edge cases where modifications were not detected and the "Update" button did not appear, and could cause false positives as well.

### Changes

* No longer logs a warning about no users if `testModule` is true on the app.

## 3.5.0 - 2021-09-23

* Pinned dependency on `vue-material-design-icons` to fix `apos-build.js` build error in production.
* The file size of uploaded media is visible again when selected in the editor, and media information such as upload date, dimensions and file size is now properly localized.
* Fixes moog error messages to reflect the recommended pattern of customization functions only taking `self` as an argument.
* Rich Text widgets now instantiate with a valid element from the `styles` option rather than always starting with an unclassed `<p>` tag.
* Since version 3.2.0, apostrophe modules to be loaded via npm must appear as explicit npm dependencies of the project. This is a necessary security and stability improvement, but it was slightly too strict. Starting with this release, if the project has no `package.json` in its root directory, the `package.json` in the closest ancestor directory is consulted.
* Fixes a bug where having no project modules directory would throw an error. This is primarily a concern for module unit tests where there are no additional modules involved.
* `css-loader` now ignores `url()` in css files inside `assets` so that paths are left intact, i.e. `url(/images/file.svg)` will now find a static file at `/public/images/file.svg` (static assets in `/public` are served by `express.static`). Thanks to Matic Tersek.
* Restored support for clicking on a "foreign" area, i.e. an area displayed on the page whose content comes from a piece, in order to edit it in an appropriate way.
* Apostrophe module aliases and the data attached to them are now visible immediately to `ui/src/index.js` JavaScript code, i.e. you can write `apos.alias` where `alias` matches the `alias` option configured for that module. Previously one had to write `apos.modules['module-name']` or wait until next tick. However, note that most modules do not push any data to the browser when a user is not logged in. You can do so in a custom module by calling `self.enableBrowserData('public')` from `init` and implementing or extending the `getBrowserData(req)` method (note that page, piece and widget types already have one, so it is important to extend in those cases).
* `options.testModule` works properly when implementing unit tests for an npm module that is namespaced.

### Changes

* Cascade grouping (e.g., grouping fields) will now concatenate a group's field name array with the field name array of an existing group of the same name. Put simply, if a new piece module adds their custom fields to a `basics` group, that field will be added to the default `basics` group fields. Previously the new group would have replaced the old, leaving inherited fields in the "Ungrouped" section.
* AposButton's `block` modifier now less login-specific

### Adds

* Rich Text widget's styles support a `def` property for specifying the default style the editor should instantiate with.
* A more helpful error message if a field of type `area` is missing its `options` property.

## 3.4.1 - 2021-09-13

No changes. Publishing to correctly mark the latest 3.x release as "latest" in npm.

## 3.4.0 - 2021-09-13

### Security

* Changing a user's password or marking their account as disabled now immediately terminates any active sessions or bearer tokens for that user. Thanks to Daniel Elkabes for pointing out the issue. To ensure all sessions have the necessary data for this, all users logged in via sessions at the time of this upgrade will need to log in again.
* Users with permission to upload SVG files were previously able to do so even if they contained XSS attacks. In Apostrophe 3.x, the general public so far never has access to upload SVG files, so the risk is minor but could be used to phish access from an admin user by encouraging them to upload a specially crafted SVG file. While Apostrophe typically displays SVG files using the `img` tag, which ignores XSS vectors, an XSS attack might still be possible if the image were opened directly via the Apostrophe media library's convenience link for doing so. All SVG uploads are now sanitized via DOMPurify to remove XSS attack vectors. In addition, all existing SVG attachments not already validated are passed through DOMPurify during a one-time migration.

### Fixes

* The `apos.attachment.each` method, intended for migrations, now respects its `criteria` argument. This was necessary to the above security fix.
* Removes a lodash wrapper around `@apostrophecms/express` `bodyParser.json` options that prevented adding custom options to the body parser.
* Uses `req.clone` consistently when creating a new `req` object with a different mode or locale for localization purposes, etc.
* Fixes bug in the "select all" relationship chooser UI where it selected unpublished items.
* Fixes bug in "next" and "previous" query builders.
* Cutting and pasting widgets now works between locales that do not share a hostname, provided that you switch locales after cutting (it does not work between tabs that are already open on separate hostnames).
* The `req.session` object now exists in task `req` objects, for better compatibility. It has no actual persistence.
* Unlocalized piece types, such as users, may now be selected as part of a relationship when browsing.
* Unpublished localized piece types may not be selected via the autocomplete feature of the relationship input field, which formerly ignored this requirement, although the browse button enforced it.
* The server-side JavaScript and REST APIs to delete pieces now work properly for pieces that are not subject to either localization or draft/published workflow at all the (`localize: false` option). UI for this is under discussion, this is just a bug fix for the back end feature which already existed.
* Starting in version 3.3.1, a newly added image widget did not display its image until the page was refreshed. This has been fixed.
* A bug that prevented Undo operations from working properly and resulted in duplicate widget _id properties has been fixed.
* A bug that caused problems for Undo operations in nested widgets, i.e. layout or multicolumn widgets, has been fixed.
* Duplicate widget _id properties within the same document are now prevented on the server side at save time.
* Existing duplicate widget _id properties are corrected by a one-time migration.

### Adds

* Adds a linter to warn in dev mode when a module name include a period.
* Lints module names for `apostrophe-` prefixes even if they don't have a module directory (e.g., only in `app.js`).
* Starts all `warnDev` messages with a line break and warning symbol (⚠️) to stand out in the console.
* `apos.util.onReady` aliases `apos.util.onReadyAndRefresh` for brevity. The `apos.util.onReadyAndRefresh` method name will be deprecated in the next major version.
* Adds a developer setting that applies a margin between parent and child areas, allowing developers to change the default spacing in nested areas.

### Changes

* Removes the temporary `trace` method from the `@apostrophecms/db` module.
* Beginning with this release, the `apostrophe:modulesReady` event has been renamed `apostrophe:modulesRegistered`, and the `apostrophe:afterInit` event has been renamed `apostrophe:ready`. This better reflects their actual roles. The old event names are accepted for backwards compatibility. See the documentation for more information.
* Only autofocuses rich text editors when they are empty.
* Nested areas now have a vertical margin applied when editing, allowing easier access to the parent area's controls.

## 3.3.1 - 2021-09-01

### Fixes

* In some situations it was possible for a relationship with just one selected document to list that document several times in the returned result, resulting in very large responses.
* Permissions roles UI localized correctly.
* Do not crash on startup if users have a relationship to another type. This was caused by the code that checks whether any users exist to present a warning to developers. That code was running too early for relationships to work due to event timing issues.

## 3.3.0 - 2021-08-30

### Fixes

* Addresses the page jump when using the in-context undo/redo feature. The page will immediately return users to their origin scroll position after the content refreshes.
* Resolves slug-related bug when switching between images in the archived view of the media manager. The slug field was not taking into account the double slug prefix case.
* Fixes migration task crash when parking new page. Thanks to [Miro Yovchev](https://www.corllete.com/) for this fix.
* Fixes incorrect month name in `AposCellDate`, which can be optionally used in manage views of pieces. Thanks to [Miro Yovchev](https://www.corllete.com/) for this fix.

### Adds

* This version achieves localization (l10n) through a rich set of internationalization (i18n) features. For more information, [see the documentation](https://v3.docs.apostrophecms.org/).
* There is support for both static string localization and dynamic content localization.
* The home page, other parked pages, and the global document are automatically replicated to all configured locales at startup. Parked properties are refreshed if needed. Other pages and pieces are replicated if and when an editor chooses to do so.
* An API route has been added for voluntary replication, i.e. when deciding a document should exist in a second locale, or desiring to overwrite the current draft contents in locale `B` with the draft contents of locale `A`.
* Locales can specify `prefix` and `hostname` options, which are automatically recognized by middleware that removes the prefix dynamically where appropriate and sets `req.locale`. In 3.x this works more like the global site `prefix` option. This is a departure from 2.x which stored the prefix directly in the slug, creating maintenance issues.
* Locales are stateless: they are never recorded in the session. This eliminates many avenues for bugs and bad SEO. However, this also means the developer must fully distinguish them from the beginning via either `prefix` or `hostname`. A helpful error message is displayed if this is not the case.
* Switching locales preserves the user's editing session even if on separate hostnames. To enable this, if any locales have hostnames, all configured locales must have hostnames and/or baseUrl must be set for those that don't.
* An API route has been added to discover the locales in which a document exists. This provides basic information only for performance (it does not report `title` or `_url`).
* Editors can "localize" documents, copying draft content from one locale to another to create a corresponding document in a different locale. For convenience related documents, such as images and other pieces directly referenced by the document's structure, can be localized at the same time. Developers can opt out of this mechanism for a piece type entirely, check the box by default for that type, or leave it as an "opt-in" choice.
* The `@apostrophecms/i18n` module now uses `i18next` to implement static localization. All phrases in the Vue-based admin UI are passed through `i18next` via `this.$t`, and `i18next` is also available via `req.t()` in routes and `__t()` in templates. Apostrophe's own admin UI phrases are in the `apostrophe` namespace for a clean separation. An array of locale codes, such as `en` or `fr` or `en-au`, can be specified using the `locales` option to the `@apostrophecms/i18n` module. The first locale is the default, unless the `defaultLocale` option is set. If no locales are set, the locale defaults to `en`. The `i18next-http-middleware` locale guesser is installed and will select an available locale if possible, otherwise it will fall back to the default.
* In the admin UI, `v-tooltip` has been extended as `v-apos-tooltip`, which passes phrases through `i18next`.
* Developers can link to alternate locales by iterating over `data.localizations` in any page template. Each element always has `locale`, `label` and `homePageUrl` properties. Each element also has an `available` property (if true, the current context document is available in that locale), `title` and a small number of other document properties are populated, and `_url` redirects to the context document in that locale. The current locale is marked with `current: true`.
* To facilitate adding interpolated values to phrases that are passed as a single value through many layers of code, the `this.$t` helper provided in Vue also accepts an object argument with a `key` property. Additional properties may be used for interpolation.
* `i18next` localization JSON files can be added to the `i18n` subdirectory of *any* module, as long as its `i18n` option is set. The `i18n` object may specify `ns` to give an `i18next` namespace, otherwise phrases are in the default namespace, used when no namespace is specified with a `:` in an `i18next` call. The default namespace is yours for use at project level. Multiple modules may contribute to the same namespace.
* If `APOS_DEBUG_I18N=1` is set in the environment, the `i18next` debug flag is activated. For server-side translations, i.e. `req.t()` and `__t()`, debugging output will appear on the server console. For browser-side translations in the Vue admin UI, debugging output will appear in the browser console.
* If `APOS_SHOW_I18N=1` is set in the environment, all phrases passed through `i18next` are visually marked, to make it easier to find those that didn't go through `i18next`. This does not mean translations actually exist in the JSON files. For that, review the output of `APOS_DEBUG_I18N=1`.
* There is a locale switcher for editors.
* There is a backend route to accept a new locale on switch.
* A `req.clone(properties)` method is now available. This creates a clone of the `req` object, optionally passing in an object of properties to be set. The use of `req.clone` ensures the new object supports `req.get` and other methods of a true `req` object. This technique is mainly used to obtain a new request object with the same privileges but a different mode or locale, i.e. `mode: 'published'`.
* Fallback wrappers are provided for the `req.__()`, `res.__()` and `__()` localization helpers, which were never official or documented in 3.x but may be in use in projects ported from 2.x. These wrappers do not localize but do output the input they are given along with a developer warning. You should migrate them to use `req.t()` (in server-side javascript) or `__t()` (Nunjucks templates).

### Changes

* Bolsters the CSS that backs Apostrophe UI's typography to help prevent unintended style leaks at project-level code.
* Removes the 2.x series changelog entries. They can be found in the 2.0 branch in Github.

## 3.2.0 - 2021-08-13

### Fixes

* `req.hostname` now works as expected when `trustProxy: true` is passed to the `@apostrophecms/express` module.
* Apostrophe loads modules from npm if they exist there and are configured in the `modules` section of `app.js`. This was always intended only as a way to load direct, intentional dependencies of your project. However, since npm "flattens" the dependency tree, dependencies of dependencies that happen to have the same name as a project-level Apostrophe module could be loaded by default, crashing the site or causing unexpected behavior. So beginning with this release, Apostrophe scans `package.json` to verify an npm module is actually a dependency of the project itself before attempting to load it as an Apostrophe module.
* Fixes the reference to sanitize-html defaults in the rich text widget.
* Fixes the `toolbarToAllowedStyles` method in the rich text widget, which was not returning any configuration.
* Fixes the broken text alignment in rich text widgets.
* Adds a missing npm dependency on `chokidar`, which Apostrophe and Nunjucks use for template refreshes. In most environments this worked anyway due to an indirect dependency via the `sass` module, but for stability Apostrophe should depend directly on any npm module it uses.
* Fixes the display of inline range inputs, notably broken when using Palette
* Fixes occasional unique key errors from migrations when attempting to start up again with a site that experienced a startup failure before inserting its first document.
* Requires that locale names begin with a letter character to ensure order when looping over the object entries.
* Unit tests pass in MongoDB 5.x.

### Adds
* Adds Cut and Paste to area controls. You can now Cut a widget to a virtual clipboard and paste it in suitable areas. If an area
can include the widget on the clipboard, a special Clipboard widget will appear in area's Add UI. This works across pages as well.

### Changes
* Apostrophe's Global's UI (the @apostrophecms/global singleton has moved from the admin bar's content controls to the admin utility tray under a cog icon.
* The context bar's document Edit button, which was a cog icon, has been rolled into the doc's context menu.

## 3.1.3 - 2021-07-16

### Fixes

* Hotfix for an incompatibility between `vue-loader` and `webpack` 5.45.0 which causes a crash at startup in development, or asset build time in production. We have temporarily pinned our dependency to `webpack` 5.44.x. We are [contributing to the discussion around the best long-term fix for vue-loader](https://github.com/vuejs/vue-loader/issues/1854).

## 3.1.2 - 2021-07-14

### Changes

* Removes an unused method, `mapMongoIdToJqtreeId`, that was used in A2 but is no longer relevant.
* Removes deprecated and non-functional steps from the `edit` method in the `AposDocsManager.vue` component.
* Legacy migrations to update 3.0 alpha and 3.0 beta sites to 3.0 stable are still in place, with no functional changes, but have been relocated to separate source files for ease of maintenance. Note that this is not a migration path for 2.x databases. Tools for that are forthcoming.

## 3.1.1 - 2021-07-08

### Fixes

* Two distinct modules may each have their own `ui/src/index.scss` file, similar to the fix already applied to allow multiple `ui/src/index.js` files.

## 3.1.0 - 2021-06-30

### Fixes

* Corrects a bug that caused Apostrophe to rebuild the admin UI on every nodemon restart, which led to excessive wait times to test new code. Now this happens only when `package-lock.json` has been modified (i.e. you installed a new module that might contain new Apostrophe admin UI code). If you are actively developing Apostrophe admin UI code, you can opt into rebuilding all the time with the `APOS_DEV=1` environment variable. In any case, `ui/src` is always rebuilt in a dev environment.
* Updates `cheerio`, `deep-get-set`, and `oembetter` versions to resolve vulnerability warnings.
* Modules with a `ui/src` folder, but no other content, are no longer considered "empty" and do not generate a warning.
* Pushing a secondary context document now always results in entry to draft mode, as intended.
* Pushing a secondary context document works reliably, correcting a race condition that could cause the primary document to remain in context in some cases if the user was not already in edit mode.

### Changes

* Deprecates `self.renderPage` method for removal in next major version.
* Since `ui/src/index.js` files must export a function to avoid a browser error in production which breaks the website experience, we now detect this at startup and throw a more helpful error to prevent a last-minute discovery in production.

## 3.0.1 - 2021-06-17

### Fixes

* Fixes an error observed in the browser console when using more than one `ui/src/index.js` file in the same project. Using more than one is a good practice as it allows you to group frontend code with an appropriate module, or ship frontend code in an npm module that extends Apostrophe.
* Migrates all of our own frontend players and utilities from `ui/public` to `ui/src`, which provides a robust functional test of the above.
* Executes `ui/src` imports without waiting for next tick, which is appropriate as we have positioned it as an alternative to `ui/public` which is run without delay.

## 3.0.0 - 2021-06-16

### Breaks

* Previously our `a3-boilerplate` project came with a webpack build that pushed code to the `ui/public` folder of an `asset` module. Now the webpack build is not needed because Apostrophe takes care of compiling `ui/src` for us. This is good! However, **if you are transitioning your project to this new strategy, you will need to remove the `modules/asset/ui/public` folder from your project manually** to ensure that webpack-generated code originally intended for webpack-dev-server does not fail with a `publicPath` error in the console.
* The `CORE_DEV=1` environment setting has been changed to `APOS_DEV=1` because it is appropriate for anyone who is actively developing custom Apostrophe admin UI using `ui/apos` folders in their own modules.
* Apostrophe now uses Dart Sass, aka the `sass` npm module. The `node-sass` npm module has been deprecated by its authors for some time now. Most existing projects will be unaffected, but those writing their own Apostrophe UI components will need to change any `/deep/` selectors to `::v-deep` and consider making other Dart Sass updates as well. For more information see the [Dart Sass documentation](https://sass-lang.com/dart-sass). Those embracing the new `ui/src` feature should also bear in mind that Dart Sass is being used.

### Changes

* Relationship ids are now stored as aposDocIds (without the locale and mode part). The appropriate locale and mode are known from the request. This allows easy comparison and copying of these properties across locales and fixes a bug with reverse relationships when publishing documents. A migration has been added to take care of this conversion on first startup.
- The `attachment` field type now correctly limits file uploads by file type when using the `fileGroup` field option.
- Uploading SVG files is permitted in the Media Library by default.

### Adds

- Apostrophe now enables you to ship frontend JavaScript and Sass (using the SCSS syntax) without your own webpack configuration.
- Any module may contain modern JavaScript in a `ui/src/index.js` file, which may use `import` to bring in other files in the standard way. Note that **`ui/src/index.js must export a function`**. These functions are called for you in the order modules are initialized.
- Any module may contain a Sass (SCSS) stylesheet in a `ui/src/index.scss` file, which may also import other Sass (SCSS) files.
- Any project that requires IE11 support for `ui/src` JavaScript code can enable it by setting the `es5: true` option to the `@apostrophecms/asset` module. Apostrophe produces separate builds for IE11 and modern browsers, so there is no loss of performance in modern browsers. Code is automatically compiled for IE11 using `babel` and missing language features are polyfilled using `core-js` so you can use promises, `async/await` and other standard modern JavaScript features.
- `ui/public` is still available for raw JavaScript and CSS files that should be pushed *as-is* to the browser. The best use of this feature is to deliver the output of your own custom webpack build, if you have one.
- Adds browser-side `editMode` flag that tracks the state of the current view (edit or preview), located at `window.apos.adminBar.editMode`.
- Support for automatic inline style attribute sanitization for Rich Text widgets.
- Adds text align controls for Rich Text widgets. The following tools are now supported as part of a rich text widget's `toolbar` property:
-- `alignLeft`
-- `alignRight`
-- `alignCenter`
-- `alignJustify`
- `@apostrophecms/express` module now supports the `trustProxy: true` option, allowing your reverse proxy server (such as nginx) to pass on the original hostname, protocol and client IP address.

### Fixes

* Unit tests passing again. Temporarily disabled npm audit checks as a source of critical failures owing to upstream issues with third-party packages which are not actually a concern in our use case.
* Fixed issues with the query builder code for relationships. These issues were introduced in beta 3 but did not break typical applications, except for displaying distinct choices for existing values of a relationship field.
* Checkbox field types can now be used as conditional fields.
* Tracks references to attachments correctly, and introduces a migration to address any attachments previously tracked as part of documents that merely have a relationship to the proper document, i.e. pages containing widgets that reference an image piece.
* Tracks the "previously published" version of a document as a legitimate reference to any attachments, so that they are not discarded and can be brought back as expected if "Undo Publish" is clicked.
* Reverse relationships work properly for published documents.
* Relationship subfields are now loaded properly when `reverseOf` is used.
* "Discard Draft" is available when appropriate in "Manage Pages" and "Manage Pieces."
* "Discard Draft" disables the "Submit Updates" button when working as a contributor.
* Relationship subfields can now be edited when selecting in the full "manage view" browser, as well as in the compact relationship field view which worked previously.
* Relationship subfields now respect the `def` property.
* Relationship subfields are restored if you deselect a document and then reselect it within a single editing experience, i.e. accidentally deselect and immediately reselect, for instance.
* A console warning when editing subfields for a new relationship was fixed.
* Field type `color`'s `format` option moved out of the UI options and into the general options object. Supported formats are "rgb", "prgb", "hex6", "hex3", "hex8", "name", "hsl", "hsv". Pass the `format` string like:
```js
myColorField: {
  type: 'color',
  label: 'My Color',
  options: {
    format: 'hsl'
  }
}
```
* Restored Vue dependency to using semantic versioning now that Vue 2.6.14 has been released with a fix for the bug that required us to pin 2.6.12.
* Nunjucks template loader is fully compatible with Linux in a development environment.
* Improved template performance by reusing template loaders.
* `min` and `max` work properly for both string-like and number-like fields.
* Negative numbers, leading minus and plus signs, and trailing periods are accepted in the right ways by appropriate field types.
* If a user is inadvertently inserted with no password, set a random password on the backend for safety. In tests it appears that login with a blank password was already forbidden, but this provides an additional level of certainty.
* `data.page` and `data.contextOptions` are now available in `widget.html` templates in most cases. Specifically, they are available when loading the page, (2) when a widget has just been inserted on the page, and (3) when a widget has just been edited and saved back to the page. However, bear in mind that these parameters are never available when a widget is being edited "out of context" via "Page Settings", via the "Edit Piece" dialog box, via a dialog box for a parent widget, etc. Your templates should be written to tolerate the absence of these parameters.
* Double slashes in the slug cannot be used to trick Apostrophe into serving as an open redirect (fix ported to 3.x from 2.92.0).
* The global doc respects the `def` property of schema fields when first inserted at site creation time.
* Fixed fragment keyword arguments being available when not a part of the fragment signature.

## 3.0.0-beta.3.1 - 2021-06-07

### Breaks
- This backwards compatibility break actually occurred in 3.0.0-beta.3 and was not documented at that time, but it is important to know that the following Rich Text tool names have been updated to match Tiptap2's convention:
-- `bullet_list` -> `bulletList`
-- `ordered_list` -> `orderedList`
-- `code_block` -> `codeBlock`
-- `horizontal_rule` -> `horizontalRule`

### Fixes

- Rich Text default tool names updated, no longer broken. Bug introduced in 3.0.0-beta.3.
- Fixed Rich Text's tool cascade to properly account for core defaults, project level defaults, and area-specific options.

## 3.0.0-beta.3 - 2021-06-03

### Security Fixes

The `nlbr` and `nlp` Nunjucks filters marked their output as safe to preserve the tags that they added, without first escaping their input, creating a CSRF risk. These filters have been updated to escape their input unless it has already been marked safe. No code changes are required to templates whose input to the filter is intended as plaintext, however if you were intentionally leveraging this bug to output unescaped HTML markup you will need to make sure your input is free of CSRF risks and then use the `| safe` filter before the `| nlbr` or `| nlp` filter.

### Adds

- Added the `ignoreUnusedFolderWarning` option for modules that intentionally might not be activated or inherited from in a particular startup.
- Better explanation of how to replace macros with fragments, in particular how to call the fragments with `{% render fragmentName(args) %}`.

### Fixes

- Temporarily pinned to Vue 2.6.12 to fix an issue where the "New" button in the piece manager modals disappeared. We think this is a bug in the newly released Vue 2.6.13 but we are continuing to research it.
- Updated dependencies on `sanitize-html` and `nodemailer` to new major versions, causing no bc breaks at the ApostropheCMS level. This resolved two critical vulnerabilities according to `npm audit`.
- Removed many unused dependencies.
- The data retained for "Undo Publish" no longer causes slug conflicts in certain situations.
- Custom piece types using `localized: false` or `autopublish: true,` as well as singleton types, now display the correct options on the "Save" dropdown.
- The "Save and View," "Publish and View" and/or "Save Draft and Preview" options now appear only if an appropriate piece page actually exists for the piece type.
- Duplicating a widget now properly assigns new IDs to all copied sub-widgets, sub-areas and array items as well.

- Added the `ignoreUnusedFolderWarning` option for modules that intentionally might not be activated or inherited from in a particular startup.
- If you refresh the page while previewing or editing, you will be returned to that same state.

### Notices

- Numerous `npm audit` vulnerability warnings relating to `postcss` 7.x were examined, however it was determined that these are based on the idea of a malicious SASS coder attempting to cause a denial of service. Apostrophe developers would in any case be able to contribute JavaScript as well and so are already expected to be trusted parties. This issue must be resolved upstream in packages including both `stylelint` and `vue-loader` which have considerable work to do before supporting `postcss` 8.x, and in any case public access to write SASS is not part of the attack surface of Apostrophe.

### Changes

- When logging out on a page that only exists in draft form, or a page with access controls, you are redirected to the home page rather than seeing a 404 message.

- Rich text editor upgraded to [tiptap 2.x beta](https://www.tiptap.dev) :tada:. On the surface not a lot has changed with the upgrade, but tiptap 2 has big improvements in terms of speed, composability, and extension support. [See the technical differences of tiptap 1 and 2 here](https://www.tiptap.dev/overview/upgrade-guide#reasons-to-upgrade-to-tiptap-2x)

## 3.0.0-beta.2 - 2021-05-21

### **Breaks**

- The `updateModified: false` option, formerly supported only by `apos.doc.update`, has been renamed to `setModified: false` and is now supported by `apos.doc.insert` as well. If explicitly set to false, the insert and update methods will leave the `modified` property alone, rather than trying to detect or infer whether a change has been made to the draft relative to the published version.
- The `permission` module no longer takes an `interestingTypes` option. Instead, doc type managers may set their `showPermissions` option to `true` to always be broken out separately in the permissions explorer, or explicitly set it to `false` to never be mentioned at all, even on a list of typical piece types that have the same permissions. This allows module creators to ship the right options with their modules rather than requiring the developer to hand-configure `interestingTypes`.
- When editing users, the permissions explorer no longer lists "submitted draft" as a piece type.
- Removed `apos.adminBar.group` method, which is unlikely to be needed in 3.x. One can group admin bar items into dropdowns via the `groups` option.
- Raw HTML is no longer permitted in an `apos.notify` message parameter. Instead, `options.buttons` is available. If present, it must be an array of objects with `type` and `label` properties. If `type` is `'event'` then that button object must have `name` and `data` properties, and when clicked the button will trigger an apos bus event of the given `name` with the provided `data` object. Currently `'event'` is the only supported value for `type`.

### Adds

- The name `@apostrophecms/any-page-type` is now accepted for relationships that should match any page. With this change, the doc type manager module name and the type name are now identical for all types in 3.x. However, for backwards compatibility `@apostrophecms/page` is still accepted. `apos.doc.getManager` will accept either name.
- Sets the project root-level `views` directory as the default fallback views directory. This is no longer a necessary configuration in projects unless they want to change it on the `@apostrophecms/template` option `viewsFolderFallback`.
- The new `afterAposScripts` nunjucks block allows for pushing markup after Apostrophe's asset bundle script tag, at the end of the body. This is a useful way to add a script tag for Webpack's hot reload capabilities in development while still ensuring that Apostrophe's utility methods are available first, like they are in production.
- An `uploadfs` option may be passed to the `@apostrophecms/asset` module, in order to pass options configuring a separate instance of `uploadfs` specifically for the static assets. The `@apostrophecms/uploadfs` module now exports a method to instantiate an uploadfs instance. The default behavior, in which user-uploaded attachments and static assets share a single instance of uploadfs, is unchanged. Note that asset builds never use uploadfs unless `APOS_UPLOADFS_ASSETS=1` is set in the environment.
- `AposButtonSplit` is a new UI component that combines a button with a context menu. Users can act on a primary action or change the button's function via menu button to the right of the button itself.
- Developers can now pass options to the `color` schema field by passing a `pickerOptions` object through your field. This allows for modifying/removing the default color palette, changing the resulting color format, and disabling various UI. For full set of options [see this example](https://github.com/xiaokaike/vue-color/blob/master/src/components/Sketch.vue)
- `AposModal` now emits a `ready` event when it is fully painted and can be interacted with by users or code.
- The video widget is now compatible with vimeo private videos when the domain is on the allowlist in vimeo.

### Changes

- You can now override the parked page definition for the home page without copying the entirety of `minimumPark` from the source code. Specifically, you will not lose the root archive page if you park the home page without explicitly parking the archive page as well. This makes it easier to choose your own type for the home page, in lieu of `@apostrophecms/home-page`.

### Fixes

- Piece types like users that have a slug prefix no longer trigger a false positive as being "modified" when you first click the "New" button.
- The `name` option to widget modules, which never worked in 3.x, has been officially removed. The name of the widget type is always the name of the module, with the `-widget` suffix removed.
- The home page and other parked pages should not immediately show as "pending changes."
- In-context editing works properly when the current browser URL has a hash (portion beginning with `#`), enabling the use of the hash for project-specific work. Thanks to [https://stepanjakl.com/](Štěpán Jákl) for reporting the issue.
- When present, the `apos.http.addQueryToUrl` method preserves the hash of the URL intact.
- The home page and other parked pages should not immediately show as "pending changes."
- The browser-side `apos.http.parseQuery` function now handles objects and arrays properly again.
- The in-context menu for documents has been refactored as a smart component that carries out actions on its own, eliminating a great deal of redundant code, props and events.
- Added additional retries when binding to the port in a dev environment.
- The "Submit" button in the admin bar updates properly to "Submitted" if the submission happens in the page settings modal.
- Skipping positional arguments in fragments now works as expected.
- The rich text editor now supports specifying a `styles` array with no `p` tags properly. A newly added rich text widget initially contains an element with the first style, rather than always a paragraph. If no styles are configured, a `p` tag is assumed. Thanks to Stepan Jakl for reporting the issue.

### Changes
- Editor modal's Save button (publish / save draft / submit) now updated to use the `AposSplitButton` component. Editors can choose from several follow-up actions that occur after save, including creating another piece of content of the same type, being taken to the in-context version of the document, or being returned to the manager. Editor's selection is saved in localstorage, creating a remembered preference per content type.

## 3.0.0-beta.1.1 - 2021-05-07

### Fixes

- A hotfix for an issue spotted in beta 1 in our demo: all previously published pages of sites migrated from early alpha releases had a "Draft" label until published again.

## 3.0.0-beta.1 - 2021-05-06

### **Breaks**

- Removes the `firstName` and `lastName` fields in user pieces.
- The query parameters `apos-refresh`, `apos-edit`, `apos-mode` and `apos-locale` are now `aposRefresh`, `aposEdit`, `aposMode`and `aposLocale`. Going forward all query parameters will be camelCase for consistency with query builders.

### Changes

- Archiving a page or piece deletes any outstanding draft in favor of archiving the last published version. Previously the behavior was effectively the opposite.
- "Publish Changes" button label has been changes to "Update".
- Draft mode is no longer the default view for published documents.
- The page and piece manager views now display the title, etc. of the published version of a document, unless that document only exists in draft form. However a label is also provided indicating if a newer draft is in progress.
- Notifications have been updated with a new visual display and animation style.

### **Adds**

- Four permissions roles are supported and enforced: guest, contributor, editor and admin. See the documentation for details. Pre-existing alpha users are automatically migrated to the admin role.
- Documents in managers now have context sensitive action menus that allow actions like edit, discard draft, archive, restore, etc.
- A fragment call may now have a body using `rendercall`, just like a macro call can have a body using `call`. In addition, fragments can now have named arguments, just like macros. Many thanks to Miro Yovchev for contributing this implementation.
- Major performance improvement to the `nestedModuleSubdirs` option.
- Updates URL fields and oEmbed URL requests to use the `httpsFix` option in launder's `url()` method.
- Documents receive a state label based on their document state (draft, pending, pending updates)
- Contributors can submit drafts for review ("Submit" versus "Submit Updates").
- Editors and admins can manage submitted drafts.
- Editors and admins can easily see the number of proposed changes awaiting their attention.
- Support for virtual piece types, such as submitted drafts, which in actuality manage more than one type of doc.
- Confirm modals now support a schema which can be assessed after confirmation.
- When archiving and restoring pages, editors can chose whether the action affects only this document or this document + children
- Routes support the `before` syntax, allowing routes that are added to Express prior to the routes or middleware of another module. The syntax `before: 'middleware:moduleName'` must be used to add the route prior to the middleware of `moduleName`. If `middleware:` is not used, the route is added before the routes of `moduleName`. Note that normally all middleware is added before all routes.
- A `url` property can now optionally be specified when adding middleware. By default all middleware is global.
- The pieces REST GET API now supports returning only a count of all matching pieces, using the `?count=1` query parameter.
- Admin bar menu items can now specify a custom Vue component to be used in place of `AposButton`.
- Sets `username` fields to follow the user `title` field to remove an extra step in user creation.
- Adds default data to the `outerLayoutBase.html` `<title>` tag: `data.piece.title or data.page.title`.
- Moves the core UI build task into the start up process. The UI build runs automatically when `NODE_ENV` is *not* 'production' and when:
    1. The build folder does not yet exist.
    2. The package.json file is newer than the existing UI build.
    3. You explicitly tell it to by setting the environment variable `CORE_DEV=1`
- The new `._ids(_idOrArrayOfIds)` query builder replaces `explicitOrder` and accepts an array of document `_id`s or a single one. `_id` can be used as a multivalued query parameter. Documents are returned in the order you specify, and just like with single-document REST GET requests, the locale of the `_id`s is overridden by the `aposMode` query parameter if present.
- The `.withPublished(true)` query builder adds a `_publishedDoc` property to each returned draft document that has a published equivalent. `withPublished=1` can be used as a query parameter. Note this is not the way to fetch only published documents. For that, use `.locale('en:published')` or similar.
- The server-side implementation of `apos.http.post` now supports passing a `FormData` object created with the `[form-data](https://www.npmjs.com/package/form-data)` npm module. This keeps the API parallel with the browser-side implementation and allows for unit testing the attachments feature, as well as uploading files to internal and external APIs from the server.
- `manuallyPublished` computed property moved to the `AposPublishMixin` for the use cases where that mixin is otherwise warranted.
- `columns` specified for a piece type's manage view can have a name that uses "dot notation" to access a subproperty. Also, for types that are localized, the column name can begin with `draft:` or `published:` to specifically display a property of the draft or published version of the document rather than the best available. When a prefix is not used, the property comes from the published version of the document if available, otherwise from the draft.
- For page queries, the `children` query builder is now supported in query strings, including the `depth` subproperty. For instance you could fetch `/api/v1/@apostrophecms/page/id-of-page?children=1` or `/api/v1/@apostrophecms/page/id-of-page?children[depth]=3`.
- Setting `APOS_LOG_ALL_QUERIES=1` now logs the projection, skip, limit and sort in addition to the criteria, which were previously logged.

### **Fixes**

- Fragments can now call other fragments, both those declared in the same file and those imported, just like macros calling other macros. Thanks to Miro Yovchev for reporting the issue.
- There was a bug that allowed parked properties, such as the slug of the home page, to be edited. Note that if you don't want a property of a parked page to be locked down forever you can use the `_defaults` feature of parked pages.
- A required field error no longer appears immediately when you first start creating a user.
- Vue warning in the pieces manager due to use of value rather than name of column as a Vue key. Thanks to Miro Yovchev for spotting the issue.
- "Save Draft" is not an appropriate operation to offer when editing users.
- Pager links no longer break due to `aposRefresh=1` when in edit mode. Also removed superfluous `append` query parameter from these.
- You may now intentionally clear the username and slug fields in preparation to type a new value. They do not instantly repopulate based on the title field when you clear them.
- Language of buttons, labels, filters, and other UI updated and normalized throughout.
- A contributor who enters the page tree dialog box, opens the editor, and selects "delete draft" from within the editor of an individual page now sees the page tree reflect that change right away.
- The page manager listens for content change events in general and its refresh mechanism is robust in possible situations where both an explicit refresh call and a content change event occur.
- Automatically retries once if unable to bind to the port in a dev environment. This helps with occasional `EADDRINUSE` errors during nodemon restarts.
- Update the current page's context bar properly when appropriate after actions such as "Discard Draft."
- The main archive page cannot be restored, etc. via the context menu in the page tree.
- The context menu and "Preview Draft" are both disabled while errors are present in the editor dialog box.
- "Duplicate" should lead to a "Publish" button, not an "Update" button, "Submit" rather than "Submit Update," etc.
- When you "Duplicate" the home page you should be able to set a slug for the new page (parked properties of parked pages should be editable when making a duplicate).
- When duplicating the home page, the suggested slug should not be `/` as only one page can have that slug at a time.
- Attention is properly called to a slug conflict if it exists immediately when the document is opened (such as making a copy where the suggested slug has already been used for another copy).
- "Preview Draft" never appears for types that do not use drafts.
- The toggle state of admin bar utility items should only be mapped to an `is-active` class if, like palette, they opt in with `toggle: true`
- Fixed unique key errors in the migrate task by moving the parking of parked pages to a new `@apostrophecms/migrate:after` event handler, which runs only after migrations, whether that is at startup (in dev) or at the end of the migration task (in production).
- UI does not offer "Archive" for the home page, or other archived pages.
- Notification checks and other polling requests now occur only when the tab is in the foreground, resolving a number of problems that masqueraded as other bugs when the browser hit its connection limit for multiple tabs on the same site.
- Parked pages are now parked immediately after database migrations are checked and/or run. In dev this still happens at each startup. In production this happens when the database is brand new and when the migration task is manually run.

## 3.0.0-alpha.7 - 2021-04-07

### Breaks

* The `trash` property has been renamed `archived`, and throughout the UI we refer to "archiving" and the "archive" rather than "move to trash" and the "trash can." A database migration is included to address this for existing databases. However, **if you set the minimumPark option, or used a boilerplate in which it is set,** you will need to **change the settings for the `parkedId: 'trash'` page to match those [currently found in the `minimumPark` option setting in the `@apostrophecms/page` source code](https://github.com/apostrophecms/apostrophe/blob/481252f9bd8f42b62648a0695105e6e9250810d3/modules/%40apostrophecms/page/index.js#L25-L32).

### Adds

* General UX and UI improvements to the experience of moving documents to and from the archive, formerly known as the trash.
* Links to each piece are available in the manage view when appropriate.
* Search is implemented in the media library.
* You can now pass core widgets a `className` option when configuring them as part of an area.
* `previewDraft` for pieces, adds a Preview Draft button on creation for quick in-context editing. Defaults to true.

### Changes

* Do not immediately redirect to new pages and pieces.
* Restored pieces now restore as unpublished drafts.
* Refactored the admin bar component for maintainability.
* Notification style updates

### Fixes

* Advisory lock no longer triggers an update to the modification timestamp of a document.
* Attempts to connect Apostrophe 3.x to an Apostrophe 2.x database are blocked to prevent content loss.
* "Save as Draft" is now available as soon as a new document is created.
* Areas nested in array schema fields can now be edited in context.
* When using `apos.image.first`, the alt attribute of the image piece is available on the returned attachment object as `._alt`. In addition, `_credit` and `_creditUrl` are available.
* Fixes relating to the editing of widgets in nested areas, both on the page and in the modal.
* Removed published / draft switch for unpublished drafts.
* "Publish Changes" appears only at appropriate times.
* Notifications moved from the bottom right of the viewport to the bottom center, fixing some cases of UI overlap.

## 3.0.0-alpha.6.1 - 2021-03-26

### Fixes

* Conditional fields (`if`) and the "following values" mechanism now work properly in array item fields.
* When editing "Page Settings" or a piece, the "publish" button should not be clickable if there are errors.

## 3.0.0-alpha.6 - 2021-03-24

### Adds
* You can "copy" a page or a piece via the ⠇ menu.
* When moving the current page or piece to the trash, you are taken to the home page.
* `permissions: false` is supported for piece and page insert operations.
* Adds note to remove deprecated `allowedInChooser` option on piece type filters.
* UX improvement: "Move to Trash" and "Restore" buttons added for pieces, replacing the boolean field. You can open a piece that is in the trash in a read-only way in order to review it and click "Restore."
* Advisory lock support has been completed for all content types, including on-page, in-context editing. This prevents accidental conflicts between editors.
* Image widgets now accept a `size` context option from the template, which can be used to avoid sending a full-width image for a very small placement.
* Additional improvements.

### Fixes
* Fixes error from missing `select` method in `AposPiecesManager` component.
* No more migration messages at startup for brand-new sites.
* `max` is now properly implemented for relationships when using the manager dialog box as a chooser.
* "Trash" filter now displays its state properly in the piece manager dialog box.
* Dragging an image to the media library works reliably.
* Infinite loop warning when editing page titles has been fixed.
* Users can locate the tab that still contains errors when blocked from saving a piece due to schema field errors.
* Calling `insert` works properly in the `init` function of a module.
* Additional fixes.

### Breaks

* Apostrophe's instance of `uploadfs` has moved from `apos.attachment.uploadfs` to `apos.uploadfs`. The `uploadfs` configuration option has similarly moved from the `@apostrophecms/attachment` module to the `@apostrophecms/uploadfs` module. `imageSizes` is still an option to `@apostrophecms/attachment`.

## 3.0.0-alpha.5 - 2021-02-11

* Conditional fields are now supported via the new `if` syntax. The old 2.x `showFields` feature has been replaced with `if: { ... }`.
* Adds the option to pass context options to an area for its widgets following the `with` keyword. Context options for widgets not in that area (or that don't exist) are ignored. Syntax: `{% area data.page, 'areaName' with { '@apostrophecms/image: { size: 'full' } } %}`.
* Advisory locking has been implemented for in-context editing, including nested contexts like the palette module. Advisory locking has also been implemented for the media manager, completing the advisory locking story.
* Detects many common configuration errors at startup.
* Extends `getBrowserData` in `@apostrophecms/doc-type` rather than overwriting the method.
* If a select element has no default, but is required, it should default to the first option. The select elements appeared as if this were the case, but on save you would be told to make a choice, forcing you to change and change back. This has been fixed.
* Removes 2.x piece module option code, including for `contextual`, `manageViews`, `publishMenu`, and `contextMenu`.
* Removes admin bar module options related to 2.x slide-out UI: `openOnLoad`, `openOnHomepageLoad`, `closeDelay`.
* Fixed a bug that allowed users to appear to be in edit mode while looking at published content in certain edge cases.
* The PATCH API for pages can now infer the correct _id in cases where the locale is specified in the query string as an override, just like other methods.
* Check permissions for the delete and publish operations.
* Many bug fixes.

### Breaks
* Changes the `piecesModuleName` option to `pieceModuleName` (no "s") in the `@apostrophecms/piece-page-type` module. This feature is used only when you have two or more piece page types for the same piece type.

## 3.0.0-alpha.4.2 - 2021-01-27

* The `label` option is no longer required for widget type modules. This was already true for piece type and page type modules.
* Ability to namespace asset builds. Do not push asset builds to uploadfs unless specified.

### Breaking changes

* Removes the `browser` module option, which was only used by the rich text widget in core. All browser data should now be added by extending or overriding `getBrowserData` in a module. Also updates `getComponentName` to reference `options.components` instead of `options.browser.components`.

## 3.0.0-alpha.4.1

* Hotfix: the asset module now looks for a `./release-id` file (relative to the project), not a `./data/release-id` file, because `data` is not a deployed folder and the intent of `release-id` is to share a common release identifier between the asset build step and the deployed instances.

## 3.0.0-alpha.4

* **"Fragments" have been added to the Apostrophe template API, as an alternative to Nunjucks' macros, to fully support areas and async components.** [See the A3 alpha documentation](https://a3.docs.apos.dev/guide/widgets-and-templates/fragments.html) for instructions on how to use this feature.
* **CSS files in the `ui/public` subdirectory of any module are now bundled and pushed to the browser.** This allows you to efficiently deliver your CSS assets, just as you can deliver JS assets in `ui/public`. Note that these assets must be browser-ready JS and CSS, so it is customary to use your own webpack build to generate them. See [the a3-boilerplate project](https://github.com/apostrophecms/a3-boilerplate) for an example, especially `webpack.config.js`.
* **More support for rendering HTML in REST API requests.** See the `render-areas` query parameter in [piece and page REST API documentation](https://a3.docs.apos.dev/reference/api/pieces.html#get-api-v1-piece-name).
* **Context bar takeover capability,** for situations where a secondary document should temporarily own the undo/redo/publish UI.
* **Unpublished pages in the tree** are easier to identify
* **Range fields** have been added.
* **Support for npm bundles is back.** It works just like in 2.x, but the property is `bundle`, not `moogBundle`. Thanks to Miro Yovchev.

### Breaking changes

* **A3 now uses webpack 5.** For now, **due to a known issue with vue-loader, your own project must also be updated to use webpack 5.** The a3-boilerplate project has been updated accordingly, so you may refer to [the a3-boilerplate project](https://github.com/apostrophecms/a3-boilerplate) for an example of the changes to be made, notably in `webpack.config.js` and `package.json`. We are in communication with upstream developers to resolve the issue so that projects and apostrophe core can use different major versions of webpack.

## 3.0.0-alpha.3

Third alpha release of 3.x. Introduced draft mode and the "Publish Changes" button.

## 3.0.0-alpha.2

Second alpha release of 3.x. Introduced a distinct "edit" mode.

## 3.0.0-alpha.1

First alpha release of 3.x.<|MERGE_RESOLUTION|>--- conflicted
+++ resolved
@@ -1,16 +1,14 @@
 # Changelog
 
-<<<<<<< HEAD
-## Unreleased
+## UNRELEASED
+
+### Changes
+
+* Various size and spacing adjustments in the expanded Add Content modal UI
 
 ### Fixes
 
 * fix `extendQueries` to use super pattern for every function in builders and methods (and override properties that are not functions).
-=======
-## UNRELEASED
-
-### Changes
-* Various size and spacing adjustments in the expanded Add Content modal UI
 
 ## 3.45.1 (2023-04-28)
 
@@ -52,7 +50,6 @@
 ### Fixes
 
 * Rich text widgets save more reliably when many actions are taken quickly just before save.
->>>>>>> ef535873
 
 ## 3.44.0 (2023-04-13)
 
