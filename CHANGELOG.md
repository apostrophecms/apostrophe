--- conflicted
+++ resolved
@@ -4,13 +4,10 @@
 
 ### Fixes
 
-<<<<<<< HEAD
 * Simulated Express requests returned by `apos.task.getReq` now include a `req.headers` property, for
 greater accuracy and to prevent unexpected bugs in other code.
-=======
 * Fix the missing attachment icon. The responsibility for checking whether an attachment
 actually exists before calling `attachment.url` still lies with the developer.
->>>>>>> 04b325c9
 
 ## 4.0.0 (2024-03-12)
 
