--- conflicted
+++ resolved
@@ -1,6 +1,5 @@
 # Changelog
 
-<<<<<<< HEAD
 ## UNRELEASED
 
 ## Fixes
@@ -8,9 +7,6 @@
 * Worked around bug preventing proper translation of the "Selected" message in certain modal operations. Thanks to [stepanjakl](https://github.com/stepanjakl).
 
 ## 2.220.8 (2022-01-20)
-=======
-## Unreleased
->>>>>>> 3130c055
 
 ## Fixes
 
