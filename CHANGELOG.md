# Changelog

## UNRELEASED

### Adds

* Add a locale switcher in pieces and pages editor modals. This is available for localized documents only, and allows you to switch between locales for the same document.
<<<<<<< HEAD
  The locale can be switched at only one level, meaning that sub documents of a document that already switched locale will not be able to switch locale itself.
=======
  The locale can be switche at only one level, meaning that sub documents of a document that already switched locale will not be able to switch locale itself.
* Adds visual focus states and keyboard handlers for engaging with areas and widgets in-context
>>>>>>> cd1a9897

### Changes

* Refactors Admin UI SASS to eliminate deprecation warnings from declarations coming after nested rules.
* Bumps the sass-loader version and adds a webpack option to suppress mixed declaration deprecation warnings to be removed when all modules are updated.
* Add `title` and `_url` to select all projection.
* Display `Select all` message on all pages in the manager modal.
* Refresh `checked` in manager modal after archive action.
* Updates rich text link tool's keyboard key detection strategy.
* Buttons that appear on slats (preview, edit crop/relationship, remove) are visually focusable and keyboard accessible.
* Added tooltip for update button.

### Fixes

* Fixes the rich text link tool's detection and display of the Remove Link button for removing existing links
* Fixes the rich text link tool's detection and display of Apostrophe Page relationship field.
* Overriding standard Vue.js components with `editorModal` and `managerModal` are now applied all the time.
* Accommodate old-style replica set URIs with comma-separated servers by passing any MongoDB URIs that Node.js cannot parse directly to the MongoDB driver, and avoiding unnecessary parsing of the URI in general.

## 4.5.4 (2024-07-22)

### Fixes

* Add a default projection to ancestors of search results in order to load a reasonable amount of data and avoid request timeouts.

## 4.5.3 (2024-07-17)

### Fixes

* Enhanced media selection with touchpad on Windows by extending focus timeout.

## 4.5.2 (2024-07-11)

### Fixes

* Ensure that `apos.doc.walk` never gets caught in an infinite loop even if circular references are present in the data. This is a hotfix for an issue that can arise when the new support for breadcrumbs in search results is combined with a more inclusive projection for page ancestors.
* Correct a longstanding bug in `apos.doc.walk` that led items to be listed twice in the `ancestors` array passed to the iterator.
* Correct a longstanding bug in `apos.doc.walk` that led ancestors that are themselves arrays to be misrepresented as a series of objects in the `ancestors` array passed to the iterator.
* For additional guarantees of reliability the `_dotPath` and `_ancestors` arguments to `apos.doc.walk`, which were always clearly documented as for internal use only, can no longer be passed in externally.

## 4.5.1 (2024-07-11)

### Changes

* Allow tiptap rich-text widget to open modals for images and links without closing the toolbar.

## 4.5.0 (2024-07-10)

### Adds

* Allow to disable shortcut by setting the option `shortcut: false`
* Adds a new color picker tool for the rich-text-widget toolbar that matches the existing `color` schema field. This also adds the same `pickerOptions` and `format` options to the rich-text-widget configuration that exist in the `color` schema field.
* Add missing UI translation keys.
* Infite scroll in media manager instead of pagination and related search fixes.
* Improves loaders by using new `AposLoadingBlock` that uses `AposLoading` instead of the purple screen in media manager.
* Select the configured aspect ratio and add `data-apos-field` attributes to the fields inside `AposImageRelationshipEditor.vue`.
* Add `getShowAdminBar` method. This method can be overriden in projects to drive the admin bar visibility for logged-in users.

### Fixes

* Removes unnecessary, broadly applied line-height setting that may cause logged-in vs logged-out visual discrepencies.
* Remove double GET request when saving image update.
* Fix filter menu forgetting selecting filters and not instantiating them.
* Remove blur emit for filter buttons and search bar to avoid re requesting when clicking outside…
* `this.modified` was not working properly (set to false when saving). We can now avoid to reload images when saving no changes.
* In media manager images checkboxes are disabled when max is reached.
* In media manager when updating an image or archiving, update the list instead of fetching and update checked documents to see changes in the right panel selected list.
* The `password` field type now has a proper fallback default, the empty string, just like the string field type
and its derivatives. This resolves bugs in which the unexpected `null` caused problems during validation. This bug
was old, but was masked in some situations until the release of version `4.4.3`.
* Identify and mark server validation errors in the admin UI. This helps editors identify already existing data fields, having validation errors when schema changes (e.g. optional field becomes required).
* Removes `menu-offset` props that were causing `AposContextMenu` to not display properly. 
* Allows to pass a number or an array to `AposContextMenu` to set the offset of the context menu (main and cross axis see `floating-ui` documentation).
* Fixes the relationship fields not having the data when coming from the relationship modal.
* Fixes watch on `checkedDocs` passed to `AposSlatList` not being reactive and not seeing updated relationship fields.
* Adds styles for 1 column expanded area ([#4608](https://github.com/apostrophecms/apostrophe/issues/4608))
* Fixes weird slug computations based on followed values like title. Simplifies based on the new tech design.
* Prevent broken admin UI when there is a missing widget.
* Fixes media manager not loading images when last infinite scroll page have been reached (when uploading image for example).
* Upgrade oembetter versions to allow all vimeo urls.

### Changes

* Update `Choose Images` selection behavior. When choosing images as part of a relationship, you click on the image or checkbox to add the image to the selection.
If a max is set to allow only one image, clicking on the selected image will remove it from the selection. Clicking on another image will update the selection with the newly clicked image. 
If a max is set to allow multiple images, you can remove images from the selection by using the checkbox. Clicking on the image will bring the image schema in the right panel.
You can upload images even if the max has been reached. We will append the uploaded images to the existing selection up to the max if any.
* Update `@apostrophecms/emulate-mongo-3-driver` dependency to keep supporting `mongodb@3.x` queries while using `mongodb@6.x`.

## 4.4.3 (2024-06-17)

### Fixes

* Do not use schema `field.def` when calling `convert`. Applying defaults to new documents is the job of `newInstance()` and similar code.
If you wish a field to be mandatory use `required: true`.
* As a convenience, using `POST` for pieces and pages with `_newInstance: true` keeps any additional `req.body` properties in the API response.
This feature unofficially existed before, it is now supported.
* Rollbacks watcher on `checked` array. Fixes, checked docs not being properly updated.


## 4.4.2 (2024-06-14)

### Fixes

* Hotfix: the new `_parent` property of pieces, which refers to the same piece page as `_parentUrl`, is now a carefully pruned
subset to avoid the risk of infinite recursion when the piece page has a relationship to a piece. Those who want `_parent`
to be more complete can extend the new `pruneParent` method of the relevant piece page module. This regression was
introduced in version 4.4.0.

## 4.4.1 (2024-06-12)

### Fixes

* Depend on `stylelint-config-apostrophe` properly via npm, not github.

## 4.4.0 (2024-06-12)

### Adds

* Adds a pinia store to handle modals logic. 
* Methods from the store are registered on `apos.modal` instead of methods from `TheAposModals` component.
* No more need to emit `safe-close` when defining an `AposModal`, modal is automatically resolved when closed.
* Adds field components access to the reactive document value.
* Expose `AposContextMenu` owned method for re-calculation of the content position.
* Field Meta components of `slug` and `string` types can now fire `replace-field-value` events with text value payload, which will replace the respective field value.
* `AposInputString` now accepts a `rows` prop, in effect only when `field.textarea` is set to `true`.
* Add `T,S` shortcut to open the Personal Settings.
* Add `T,D` shortcut to open the Submitted Drafts.
* Add a scrollbar to the shortcut list.
* Add breadcrumbs to search results page.
* Pages relationships have now their checkboxes disabled when max is reached.

### Changes

* Improves widget tabs for the hidden entries, improves UX when validation errors are present in non-focused tabs.
* When moving a page, recognize when the slug of a new child
already contains the new parent's slug and not double it.
For example, given we have two pages as children of the home page, page A and page B.
Page A and page B are siblings.
Page A has the slug `/peer` and page B has the slug `/peer/page`.
Now we want page B to be the child of page A.
We will now end up with page B slug as `/peer/page` and not `/peer/peer/page` as before.
* `AposSpinner` now respects the colors for `heavy` weight mode and also accepts second, "light" color in this mode. Props JSDoc blocks are added.
* `AposContextMenu` now respects the `menuOffset` component property.
* Set `G,Shift+I` shortcut to open the Image Tags manager modal.
* Set `G,Shift+F` shortcut to open the File Tags manager modal.
* Remove slug from suggestion for images.
* Increase suggestion search image size to 50px.
* For suggestions with image, keep title on a single line and truncate title field with `...` when it hits the right side.

### Fixes

* Rich Text editor properly unsets marks on heading close.
* Widget client side schema validation.
* Allow `G,Shift+I` shortcut style.
* Detect shortcut conflicts when using multiple shortcuts.
* Updating schema fields as read-only no longer reset the value when updating the document.
* Fixes stylelint config file, uses config from our shared configuration, fixes all lint errors. 
* Fixes `TheAposCommandMenu` modals not computing shortcuts from the current opened modal.
* Fixes select boxes of relationships, we can now check manually published relationships, and `AposSlatList` renders properly checked relationships.
* Fixes issues in `AposInputArray` on production build to be able to add, remove and edit array items after `required` error.
* Relationships browse button isn't disabled when max is reached.
* In media manager images checkboxes are disabled when max is reached.

## 4.3.3 (2024-06-04)

### Fixes

* Removes `$nextTick` use to re render schema in `AposArrayEditor` because it was triggering weird vue error in production.
Instead, makes the AposSchema for loop keys more unique using `modelValue.data._id`, 
if document changes it re-renders schema fields.
* In media manager image checkboxes are disabled when max is reached.
* Fixes tiptap bubble menu jumping on Firefox when clicking on buttons. Also fixes the fact that 
double clicking on bubble menu out of buttons would prevent it from closing when unfocusing the rich text area.
* In media manager images checkboxes are disabled when max is reached.
* Makes the final fields accessible in the media manager right rail.

## 4.3.2 (2024-05-18)

### Fixes

* Corrects a regression introduced in version 4.3.0 that broke the validation of widget modals, resulting in a confusing
error on the page. A "required" field in a widget, for instance, once again blocks the save operation properly.

### Changes

* Improves widget tab UI for the hidden entries, improves UX when validation errors are present in non-focused tabs.

## 4.3.1 (2024-05-17)

### Fixes

* Databases containing documents that no longer correspond to any module no longer cause the migration that adds missing mode properties
to fail (an issue introduced in version 4.2.0). Databases with no such "orphaned" documents were not affected.

## 4.3.0 (2024-05-15)

### Adds

* Allows to disable page refresh on content changed for page types.
* Widget editor can now have tabs.
* Adds prop to `AposInputMixin` to disable blur emit.
* Adds `throttle` function in ui module utils.
* Adds a `publicBundle` option to `@apostrophecms/asset`. When set to `false`, the `ui/src` public asset bundle is not built at all in most cases
except as part of the admin UI bundle which depends on it. For use with external front ends such as [apostrophe-astro](https://github.com/apostrophecms/apostrophe-astro).
Thanks to Michelin for contributing this feature.

### Fixes

* Do not show widget editor tabs when the developer hasn't created any groups.
* `npm link` now works again for Apostrophe modules that are dependencies of a project.
* Re-crop image attachments found in image widgets, etc. when replacing an image in the Media Manager.
* Fixes visual transitions between modals, as well as slider transition on overlay opacity.
* Changing the aspect ratio multiple times in the image cropper modal no longer makes the stencil smaller and smaller.

### Changes

* Improves `debounce` function to handle async properly (waiting for previous async call to finish before triggering a new one).
* Adds the `copyOfId` property to be passed to the `apos.doc.edit()` method, while still allowing the entire `copyOf` object for backwards compatibility.

### Fixes


## 4.2.1 (2024-04-29)

### Fixes

* Fixes drag and drop regression in the page tree where pages were not able to be moved between parent and child.

## 4.2.0 (2024-04-18)

* Typing a `/` in the title field of a page no longer confuses the slug field. Thanks to [Gauav Kumar](https://github.com/gkumar9891).

### Changes

* Rich text styles are now split into Nodes and Marks, with independent toolbar controls for a better user experience when applying text styles.
There is no change in how the `styles` option is configured.
* Rich text style labels are fully localized.
* `i18n` module now uses the regular `req.redirect` instead of a direct `res.redirect` to ensure redirection, enabling more possibilities for `@apostrophecms/redirect` module
* Refactors `AposModal` component with composition api to get rid of duplicated code in `AposFocusMixin` and `AposFocus`.
* `APOS_MONGODB_LOG_LEVEL` has been removed. According to [mongodb documentation](https://github.com/mongodb/node-mongodb-native/blob/main/etc/notes/CHANGES_5.0.0.md#mongoclientoptionslogger-and-mongoclientoptionsloglevel-removed) "Both the logger and the logLevel options had no effect and have been removed."
* Update `connect-mongo` to `5.x`. Add `@apostrophecms/emulate-mongo-3-driver` dependency to keep supporting `mongodb@3.x` queries while using `mongodb@6.x`.

### Fixes

* Updates the docs `beforeInsert` handler to avoid ending with different modes being set between `_id`, `aposLocale` and `aposMode`.
* Adds a migration to fix potential corrupted data having different modes set between `_id`, `aposLocale` and `aposMode`.
* Fix a crash in `notification` when `req.body` was not present. Thanks to Michelin for contributing this fix.
* Addresses a console error observed when opening and closing the `@apostrophecms-pro/palette` module across various projects.
* Fixes the color picker field in `@apostrophecms-pro/palette` module.
* Ensures that the `data-apos-test` attribute in the admin bar's tray item buttons is set by passing the `action` prop to `AposButton`.
* Prevents stripping of query parameters from the URL when the page is either switched to edit mode or reloaded while in edit mode.
* Add the missing `metaType` property to newly inserted widgets.

### Security

* New passwords are now hashed with `scrypt`, the best password hash available in the Node.js core `crypto` module, following guidance from [OWASP](https://cheatsheetseries.owasp.org/cheatsheets/Password_Storage_Cheat_Sheet.html).
This reduces login time while improving overall security.
* Old passwords are automatically re-hashed with `scrypt` on the next successful login attempt, which
adds some delay to that next attempt, but speeds them up forever after compared to the old implementation.
* Custom `scrypt` parameters for password hashing can be passed to the `@apostrophecms/user` module via the `scrypt` option. See the [Node.js documentation for `scrypt`]. Note that the `maxmem` parameter is computed automatically based on the other parameters.

## 4.1.1 (2024-03-21)

### Fixes

* Hotfix for a bug that broke the rich text editor when the rich text widget has
a `styles` property. The bug was introduced in 4.0.0 as an indirect side effect of deeper
watching behavior by Vue 3.

## 4.1.0 (2024-03-20)

### Fixes

* Don't crash if a document of a type no longer corresponding to any module is present
together with the advanced permission module.
* AposLoginForm.js now pulls its schema from the user module rather than hardcoding it. Includes the
addition of `enterUsername` and `enterPassword` i18n fields for front end customization and localization.
* Simulated Express requests returned by `apos.task.getReq` now include a `req.headers` property, for
greater accuracy and to prevent unexpected bugs in other code.
* Fix the missing attachment icon. The responsibility for checking whether an attachment
actually exists before calling `attachment.url` still lies with the developer.

### Adds

* Add new `getChanges` method to the schema module to get an array of document changed field names instead of just a boolean like does the `isEqual` method.
* Add highlight class in UI when comparing documents.

## 4.0.0 (2024-03-12)

### Adds
* Add Marks tool to the Rich Text widget for handling toggling marks.
* Add translation keys used by the multisite assembly module.
* Add side by side comparison support in AposSchema component.
* Add `beforeLocalize` and `afterLocalize` events.
* Add custom manager indicators support via `apos.schema.addManagerIndicator({ component, props, if })`. The component registered this way will be automatically rendered in the manager modal.
* Add the possibility to make widget modals wider, which can be useful for widgets that contain areas taking significant space. See [documentation](https://v3.docs.apostrophecms.org/reference/modules/widget-type.html#options).
* Temporarily add `translation` module to support document translations via the `@apostrophecms-pro/automatic-translation` module.
**The `translation` core module may be removed or refactored to reduce overhead in the core,** so its presence should
not be relied upon.

### Changes

* Migrate to Vue 3. This entails changes to some admin UI code, as detailed in our public announcement.
There are no other backwards incompatible changes in apostrophe version 4.0.0.
Certain other modules containing custom admin UI have also been updated in a new major version to be compatible,
as noted in our announcement and on the migration page of our website.

### Fixes

* Adds `textStyle` to Tiptap types so that spans are rendered on RT initialization
* `field.help` and `field.htmlHelp` are now correctly translated when displayed in a tooltip.
* Bump the `he` package to most recent version.
* Notification REST APIs should not directly return the result of MongoDB operations.

## 3.63.2 (2024-03-01)

### Security

* Always validate that method names passed to the `external-condition` API actually appear in `if` or `requiredIf`
clauses for the field in question. This fix addresses a serious security risk in which arbitrary methods of
Apostrophe modules could be called over the network, without arguments, and the results returned to the caller.
While the lack of arguments mitigates the data exfiltration risk, it is possible to cause data loss by
invoking the right method. Therefore this is an urgent upgrade for all Apostrophe 3.x users. Our thanks to the Michelin
penetration test red team for disclosing this vulnerability. All are welcome to disclose security vulnerabilities
in ApostropheCMS code via [security@apostrophecms.com](mailto:security@apostrophecms.com).
* Disable the `alwaysIframe` query parameter of the oembed proxy. This feature was never used in Apostrophe core, and could be misused to carry out arbitrary GET requests in the context of an iframe, although it could not be used to exfiltrate any information other than the success or failure of the request, and the request was still performed by the user's browser only. Thanks to the Michelin team.
* Remove vestigial A2 code relating to polymorphic relationship fields. The code in question had no relevance to the way such a feature would be implemented in A3, and could be used to cause a denial of service by crashing and restarting the process. Thanks to the Michelin team.

## 3.63.1 (2024-02-22)

### Security

* Bump dependency on `sanitize-html` to `^2.12.1` at a minimum, to ensure that `npm update apostrophe` is sufficient to guarantee a security update is installed. This security update prevents specially crafted HTML documents from revealing the existence or non-existence of files on the server. The vulnerability did not expose any other information about those files. Thanks to the [Snyk Security team](https://snyk.io/) for the disclosure and to [Dylan Armstrong](https://dylan.is/) for the fix.

## 3.63.0 (2024-02-21)

### Adds

* Adds a `launder` method to the `slug` schema field query builder to allow for use in API queries.
* Adds support for browsing specific pages in a relationship field when `withType` is set to a page type, like `@apostrophecms/home-page`, `default-page`, `article-page`...
* Add support for `canCreate`, `canPreview` & `canShareDraft` in context operations conditions.
* Add support for `canCreate`, `canEdit`, `canArchive` & `canPublish` in utility operations definitions.
* Add `uponSubmit` requirement in the `@apostrophecms/login` module. `uponSubmit` requirements are checked each time the user submit the login form. See the documentation for more information.
* Add field metadata feature, where every module can add metadata to fields via public API offered by `apos.doc.setMeta()`, `apos.doc.getMeta()`, `apos.doc.getMetaPath()` and `apos.doc.removeMeta()`. The metadata is stored in the database and can be used to store additional information about a field.
* Add new `apos.schema.addFieldMetadataComponent(namespace, component)` method to allow adding custom components. They have access to the server-side added field metadata and can decide to show indicators on the admin UI fields. Currently supported fields are "string", "slug", "array", "object" and "area".

### Fixes

* When deleting a draft document, we remove related reverse IDs of documents having a relation to the deleted one.
* Fix publishing or moving published page after a draft page on the same tree level to work as expected.
* Check create permissions on create keyboard shortcut.
* Copy requires create and edit permission.
* Display a more informative error message when publishing a page because the parent page is not published and the current user has no permission to publish the parent page (while having permission to publish the current one).
* The `content-changed` event for the submit draft action now uses a complete document.
* Fix the context bar overlap on palette for non-admin users that have the permission to modify it.
* Show widget icons in the editor area context menu.

### Changes

* Share Drafts modal styles made larger and it's toggle input has a larger hitbox.

## 3.62.0 (2024-01-25)

### Adds

* Adds support for `type` query parameter for page autocomplete. This allows to filter the results by page type. Example: `/api/v1/@apostrophecms/page?autocomplete=something&type=my-page-type`.
* Add testing for the `float` schema field query builder.
* Add testing for the `integer` schema field query builder.
* Add support for link HTML attributes in the rich text widget via configurable fields `linkFields`, extendable on a project level (same as it's done for `fields`). Add an `htmlAttribute` property to the standard fields that map directly to an HTML attribute, except `href` (see special case below), and set it accordingly, even if it is the same as the field name. Setting `htmlAttribute: 'href'` is not allowed and will throw a schema validation exception (on application boot).
* Adds support in `can` and `criteria` methods for `create` and `delete`.
* Changes support for image upload from `canEdit` to `canCreate`.
* The media manager is compatible with per-doc permissions granted via the `@apostrophecms-pro/advanced-permission` module.
* In inline arrays, the trash icon has been replaced by a close icon.

### Fixes

* Fix the `launder` and `finalize` methods of the `float` schema field query builder.
* Fix the `launder` and `finalize` methods of the `integer` schema field query builder.
* A user who has permission to `publish` a particular page should always be allowed to insert it into the
published version of the site even if they could not otherwise insert a child of the published
parent.
* Display the "Browse" button in a relationship inside an inline array.

## 3.61.1 (2023-01-08)

### Fixes

* Pinned Vue dependency to 2.7.15. Released on December 24th, Vue 2.7.16 broke the rich text toolbar in Apostrophe.

## 3.61.0 (2023-12-21)

### Adds

* Add a `validate` method to the `url` field type to allow the use of the `pattern` property.
* Add `autocomplete` attribute to schema fields that implement it (cf. [HTML attribute: autocomplete](https://developer.mozilla.org/en-US/docs/Web/HTML/Attributes/autocomplete)).
* Add the `delete` method to the `@apostrophecms/cache` module so we don't have to rely on direct MongoDB manipulation to remove a cache item.
* Adds tag property to fields in order to show a tag next to the field title (used in advanced permission for the admin field). Adds new sensitive label color.
* Pass on the module name and the full, namespaced template name to external front ends, e.g. Astro.
Also make this information available to other related methods for future and project-level use.
* Fixes the AposCheckbox component to be used more easily standalone, accepts a single model value instead of an array.

### Fixes

* Fix `date` schema field query builder to work with arrays.
* Fix `if` on pages. When you open the `AposDocEditor` modal on pages, you now see an up to date view of the visible fields.
* Pass on complete annotation information for nested areas when adding or editing a nested widget using an external front, like Astro.
* We can now close the image modal in rich-text widgets when we click outside of the modal.
The click on the cancel button now works too.
* Fixes the `clearLoginAttempts` method to work with the new `@apostrophecms/cache` module `delete` method.

## 3.60.1 (2023-12-06)

### Fixes

* corrected an issue where the use of the doc template library can result in errors at startup when
replicating certain content to new locales. This was not a bug in the doc template library.
Apostrophe was not invoking `findForEditing` where it should have.

## 3.60.0 (2023-11-29)

### Adds

* Add the possibility to add custom classes to notifications.
Setting the `apos-notification--hidden` class will hide the notification, which can be useful when we only care about the event carried by it.
* Give the possibility to add horizontal rules from the insert menu of the rich text editor with the following widget option: `insert: [ 'horizontalRule' ]`.
Improve also the UX to focus back the editor after inserting a horizontal rule or a table.

### Fixes

* The `render-widget` route now provides an `options` property on the widget, so that
schema-level options of the widget are available to the external front end when
rendering a newly added or edited widget in the editor. Note that when rendering a full page,
this information is already available on the parent area: `area.options.widgets[widget.type]`
* Pages inserted directly in the published mode are now given a
correct `lastPublishedAt` property, correcting several bugs relating
to the page tree.
* A migration has been added to introduce `lastPublishedAt` wherever
it is missing for existing pages.
* Fixed a bug that prevented page ranks from renumbering properly during "insert after" operations.
* Added a one-time migration to make existing page ranks unique among peers.
* Fixes conditional fields not being properly updated when switching items in array editor.
* The `beforeSend` event for pages and the loading of deferred widgets are now
handled in `renderPage` with the proper timing so that areas can be annotated
successfully for "external front" use.
* The external front now receives 100% of the serialization-friendly data that Nunjucks receives,
including the `home` property etc. Note that the responsibility to avoid passing any nonserializable
or excessively large data in `req.data` falls on the developer when choosing to use the
`apos-external-front` feature.
* Wraps the group label in the expanded preview menu component in `$t()` to allow translation

## 3.59.1 (2023-11-14)

### Fixes

* Fix `if` and `requiredIf` fields inside arrays. With regard to `if`, this is a hotfix for a regression introduced in 3.59.0.

## 3.59.0 (2023-11-03)

### Changes

* Webpack warnings about package size during the admin UI build process have been turned off by default. Warnings are still enabled for the public build, where a large bundle can be problematic for SEO.

### Fixes

* Apostrophe warns you if you have more than one piece page for the same piece type and you have not overridden `chooseParentPage`
to help Apostrophe decide which page is suitable as the `_url` of each piece. Beginning with this release, Apostrophe can recognize
when you have chosen to do this via `extendMethods`, so that you can call `_super()` to fall back to the default implementation without
receiving this warning. The default implementation still just returns the first page found, but always following the
`_super()` pattern here opens the door to npm modules that `improve` `@apostrophecms/piece-page` to do something more
sophisticated by default.
* `newInstance` always returns a reasonable non-null empty value for area and
object fields in case the document is inserted without being passed through
the editor, e.g. in a parked page like the home page. This simplifies
the new external front feature.

### Adds

* An adapter for Astro is under development with support from Michelin.
Starting with this release, adapters for external fronts, i.e. "back for front"
frameworks such as Astro, may now be implemented more easily. Apostrophe recognizes the
`x-requested-with: AposExternalFront` header and the `apos-external-front-key` header.
If both are present and `apos-external-front-key` matches the `APOS_EXTERNAL_FRONT_KEY`
environment variable, then Apostrophe returns JSON in place of a normal page response.
This mechanism is also available for the `render-widget` route.
* Like `type`, `metaType` is always included in projections. This helps
ensure that `apos.util.getManagerOf()` can be used on any object returned
by the Apostrophe APIs.

## 3.58.1 (2023-10-18)

### Security

* Update `uploadfs` to guarantee users get a fix for a [potential security vulnerability in `sharp`](https://security.snyk.io/vuln/SNYK-JS-SHARP-5922108).
This was theoretically exploitable only by users with permission to upload media to Apostrophe
* Remove the webpack bundle analyzer feature, which had been nonfunctional for some time, to address a harmless npm audit warning
* Note: there is one remaining `npm audit` warning regarding `postcss`. This is not a true vulnerability because only developers
with access to the entire codebase can modify styles passed to `postcss` by Apostrophe, but we are working with upstream
developers to determine the best steps to clear the warning

### Fixes

* Automatically add `type` to the projection only if there are no exclusions in the projection. Needed to prevent `Cannot do
exclusion on field in inclusion projection` error.

## 3.58.0 (2023-10-12)

### Fixes

* Ensure Apostrophe can make appropriate checks by always including `type` in the projection even if it is not explicitly listed.
* Never try to annotate a widget with permissions the way we annotate a document, even if the widget is simulating a document.
* The `areas` query builder now works properly when an array of area names has been specified.

### Adds

* Widget schema can now follow the parent schema via the similar to introduced in the `array` field type syntax (`<` prefix). In order a parent followed field to be available to the widget schema, the area field should follow it. For example, if area follows the root schema `title` field via `following: ['title']`, any field from a widget schema inside that area can do `following: ['<title']`.
* The values of fields followed by an `area` field are now available in custom widget preview Vue components (registered with widget option `options.widget = 'MyComponentPreview'`). Those components will also receive additional `areaField` prop (the parent area field definition object).
* Allows to insert attachments with a given ID, as well as with `docIds` and `archivedDocIds` to preserve related docs.
* Adds an `update` method to the attachment module, that updates the mongoDB doc and the associated file.
* Adds an option to the `http` `remote` method to allow receiving the original response from `node-fetch` that is a stream.

## 3.57.0 2023-09-27

### Changes
* Removes a 25px gap used to prevent in-context widget UI from overlapping with the admin bar
* Simplifies the way in-context widget state is rendered via modifier classes
### Adds

* Widgets detect whether or not their in-context editing UI will collide with the admin bar and adjust it appropriately.
* Italian translation i18n file created for the Apostrophe Admin-UI. Thanks to [Antonello Zanini](https://github.com/Tonel) for this contribution.
* Fixed date in piece type being displayed as current date in column when set as undefined and without default value. Thanks to [TheSaddestBread](https://github.com/AllanKoder) for this contribution.

### Fixes

* Bumped dependency on `oembetter` to ensure Vimeo starts working again
for everyone with this release. This is necessary because Vimeo stopped
offering oembed discovery meta tags on their video pages.

### Fixes

* The `118n` module now ignores non-JSON files within the i18n folder of any module and does not crash the build process.

## 3.56.0 (2023-09-13)

### Adds

* Add ability for custom tiptap extensions to access the options passed to rich text widgets at the area level.
* Add support for [npm workspaces](https://docs.npmjs.com/cli/v10/configuring-npm/package-json#workspaces) dependencies. A workspace dependency can now be used as an Apostrophe module even if it is not a direct dependency of the Apostrophe project. Only direct workspaces dependencies of the Apostrophe project are supported, meaning this will only work with workspaces set in the Apostrophe project. Workspaces set in npm modules are not supported, please use [`bundle`](https://v3.docs.apostrophecms.org/reference/module-api/module-overview.html#bundle) instead. For instance, I have an Apostrophe project called `website`. `website` is set with two [npm workspaces](https://docs.npmjs.com/cli/v10/using-npm/workspaces), `workspace-a` & `workspace-b`. `workspace-a` `package.json` contains a module named `blog` as a dependency. `website` can reference `blog` as enabled in the Apostrophe `modules` configuration.
* The actual invocation of `renderPageForModule` by the `sendPage` method of all modules has been
factored out to `renderPage`, which is no longer deprecated. This provides a convenient override point
for those who wish to substitute something else for Nunjucks or just wrap the HTML in a larger data
structure. For consistent results, one might also choose to override the `renderWidget` and `render`
methods of the `@apostrophecms/area` module, which are used to render content while editing.
Thanks to Michelin for their support of this work.
* Add `@apostrophecms/rich-text-widget:lint-fix-figure` task to wrap text nodes in paragraph tags when next to figure tags. Figure tags are not valid children of paragraph tags.
* Add `@apostrophecms/rich-text-widget:remove-empty-paragraph` task to remove empty paragraphs from all existing rich-texts.

## 3.55.1 (2023-09-11)

### Fixes

* The structured logging for API routes now responds properly if an API route throws a `string` as an exception, rather than
a politely `Error`-derived object with a `stack` property. Previously this resulted in an error message about the logging
system itself, which was not useful for debugging the original exception.

## 3.55.0 (2023-08-30)

### Adds

* Add `publicApiCheckAsync` wrapper method (and use it internally) to allow for overrides to do async permission checks of REST APIs. This feature doesn't introduce any breaking changes because the default implementation still invokes `publicApiCheck` in case developers have overridden it.

### Fixes

* Refresh schema field with same name in `AposDocEditor` when the schema changes.
* Infer parent ID mode from the request when retrieving the parent (target) page to avoid `notfound`.
* Log the actual REST API error message and not the one meant for the user.
* Hide dash on autopublished pages title.

## 3.54.0 (2023-08-16)

### Adds

* Add `@apostrophecms/log` module to allow structured logging. All modules have `logDebug`, `logInfo`, `logWarn` and `logError` methods now. See the [documentation](https://v3.docs.apostrophecms.org/guide/logging.html) for more details.
* Add `@apostrophecms/settings` translations.
* Add the ability to have custom modals for batch operations.
* Add the possibility to display utility operations inside a 3-dots menu on the page manager, the same way it is done for the docs manager.
* Custom context operations now accept a `moduleIf` property, which tests options at the module level
the same way that `if` tests properties of the document to determine if the operation should be
offered for a particular document. Note that not all options are passed to the front end unless
`getBrowserData` is extended to suit the need.
* Move Pages Manager modal business logic to a mixin.
* Add `column.extraWidth` option (number) for `AposTreeHeader.vue` to allow control over the tree cell width.
* Move `AposDocContextMenu.vue` business logic to a mixin.
* Move Pages Manager modal business logic to a mixin. Add `column.extraWidth` option (number) for `AposTreeHeader.vue` to allow control over the tree cell width.

### Changes

* Rename misleading `projection` parameter into `options` in `self.find` method signature for
`@apostrophecms/any-doc-type`, `@apostrophecms/any-page-type` & `@apostrophecms/piece-type`.
**This was never really a projection in A3,** so it is not a backwards compatibility issue.
* Hide save button during in-context editing if the document is autopublished.
* Beginning with this release, the correct `moduleName` for typical
actions on the context document is automatically passed to the
modal associated with a custom context operation, unless `moduleName`
is explicitly specified. The `moduleName` parameter to `addContextOperation`
is no longer required and should not be passed at all in most cases
(just pass the object argument). If you do wish to specify a `moduleName`
to override that prop given to the modal, then it is recommended to pass
it as a `moduleName` property of the object, not as a separate argument.
For backwards compatibility the two-argument syntax is still permitted.

### Fixes

* Resolved data integrity issue with certain page tree operations by inferring the best peer to position the page relative to rather
than attempting to remember the most recent move operation.
* Fixes a downstream bug in the `getFieldsByCategory` method in the `AposEditorMixin.js` by checking for a property before accessing it.
* In Nunjucks templates, `data.url` now includes any sitewide and locale URL prefixes. This fixes local prefixing for pagination of piece-type index pages.
* Changes were detected in various fields such as integers, which caused the "Update" button to be active even when there was no actual modification in the doc.
* Fix a bug that prevented adding multiple operations in the same batch operation group.
* The `getTarget` method of the page module should use `findForEditing` to make sure it is able to see
pages that would be filtered out of a public view by project level or npm module overrides.

## 3.53.0 (2023-08-03)

### Adds

* Accessibility improved for navigation inside modals and various UI elements.
Pages/Docs Manager and Doc Editor modal now have better keyboard accessibility.
They keep the focus on elements inside modals and give it back to their parent modal when closed.
This implementation is evolving and will likely switch to use the `dialog` HTML element soon.
* Adds support for a new `if` property in `addContextOperation` in order to show or not a context operation based on the current document properties.
* Add `update-doc-fields` event to call `AposDocEditor.updateDocFields` method
* Add schema field `hidden` property to always hide a field
* Hide empty schema tabs in `AposDocEditor` when all fields are hidden due to `if` conditions
* The front end UI now respects the `_aposEditorModal` and `_aposAutopublish`
properties of a document if present, and otherwise falls back to module
configuration. This is a powerful addition to custom editor components
for piece and page types, allowing "virtual piece types" on the back end that
deal with many content types to give better hints to the UI.
* Respect the `_aposAutopublish` property of a document if present, otherwise
fall back to module configuration.
* For convenience in custom editor components, pass the new prop `type`, the original type of the document being copied or edited.
* For better results in custom editor components, pass the prop `copyOfId`, which implies
the custom editor should fetch the original itself by its means of choice.
For backwards compatibility `copyOf` is still passed, but it may be an
incomplete projection and should not be used in new code.
* Custom context operations now receive a `docId` prop, which should
be used in preference to `doc` because `doc` may be an incomplete
projection.
* Those creating custom context operations for documents can now
specify both a `props` object for additional properties to be passed to
their modal and a `docProps` object to map properties from the document
to props of their choosing.
* Adds support to add context labels in admin bar.
* Adds support for admin UI language configuration in the `@apostrophecms/i18n` module. The new options allow control over the default admin UI language and configures the list of languages, that any individual logged in user can choose from. See the [documentation](https://v3.docs.apostrophecms.org/reference/modules/i18n.html) for more details.
* Adds `adminLocale` User field to allow users to set their preferred admin UI language, but only when the `@apostrophecms/i18n` is configured accordingly (see above).
* Adds `@apostrophecms/settings` module and a "Personal Settings" feature. See the [documentation](https://v3.docs.apostrophecms.org/reference/modules/settings.html) for more details.
* Adds `$and` operator on `addContextOperation` `if` property in order to check multiple fields before showing or hiding a context operation.

### Fixes

* `AposDocEditor` `onSave` method signature. We now always expect an object when a parameter is passed to the function to check
the value of `navigate` flag.
* Fixes a problem in the rich text editor where the slash would not be deleted after item selectin from the insert menu.
* Modules that have a `public` or `i18n` subdirectory no longer generate a
warning if they export no code.
* Clean up focus parent event handlers when components are destroyed. Prevents a slow degradation of performance while editing.
Thanks to [Joshua N. Miller](https://github.com/jmiller-rise8).
* Fixes a visual discrepancy in the rich text editor where empty paragraphs would appear smaller in preview mode compared to edit mode.

### Changes

* To make life easier for module developers, modules that are `npm link`ed to
the project no longer have to be listed in `package.json` as
dependencies. To prevent surprises this is still a requirement for modules
that are not symlinked.

## 3.52.0 (2023-07-06)

### Changes

* Foreign widget UI no longer uses inverted theme styles.

### Adds

* Allows users to double-click a nested widget's breadcrumb entry and open its editor.
* Adds support for a new `conditions` property in `addContextOperation` and validation of `addContextOperation` configuration.

### Fixes

* The API now allows the user to create a page without defining the page target ID. By default it takes the Home page.
* Users are no longer blocked from saving documents when a field is hidden
by an `if` condition fails to satisfy a condition such as `min` or `max`
or is otherwise invalid. Instead the invalid value is discarded for safety.
Note that `required` has always been ignored when an `if` condition is not
satisfied.
* Errors thrown in `@apostrophecms/login:afterSessionLogin` event handlers are now properly passed back to Passport as such, avoiding a process restart.

## 3.51.1 (2023-06-23)

## Fixes

* Fix a regression introduced in 3.51.0 - conditional fields work again in the array editor dialog box.

## 3.51.0 (2023-06-21)

### Adds

* Items can now be added to the user's personal menu in the
admin bar, alongside the "Log Out" option. To do so, specify
the `user: true` option when calling `self.apos.adminBar.add`.
This should be reserved for items that manage personal settings.
* When duplicating another document, the `_id` properties of
array items, widgets and areas are still regenerated to ensure
uniqueness across documents. However, an `_originalId` property
is now available for reference while the document remains in memory.
This facilitates change detection within array items in
`beforeSave` handlers and the like.
* Adds the possibility to add custom admin bars via the `addBar()` method from the `admin-bar` module.
* Adds support for conditional fields within `array` and `object` field schema. See the [documentation](https://v3.docs.apostrophecms.org/guide/conditional-fields/) for more information.

### Fixes

* Uses `findForEditing` method in the page put route.
* The "Duplicate" option in the page or piece manager now correctly duplicates the
entire document. This was a regression introduced in 3.48.0. The "Duplicate" option
in the editor dialog box always worked correctly.

### Changes

* Browser URL now changes to reflect the slug of the document according to the mode that is being viewed.

## 3.50.0 (2023-06-09)

### Adds

* As a further fix for issues that could ensue before the improvements
to locale renaming support that were released in 3.49.0, an
`@apostrophecms/page:reattach` task has been added. This command line task
takes the `_id` or `slug` of a page and reattaches it to the page tree as
the last child of the home page, even if page tree data for that page
is corrupted. You may wish to use the `--new-slug` and `--locale` options. This task should not
be needed in normal circumstances.

## 3.49.0 (2023-06-08)

### Changes

* Updates area UX to not display Add Content controls when a widget is focused.
* Updates area UX to unfocus widget on esc key.
* Updates widget UI to use dashed outlines instead of borders to indicate bounds.
* Updates UI for Insert Menu.
* Updates Insert Menu UX to allow mid-node insertion.
* Rich Text Widget's Insert components are now expected to emit `done` and `cancel` for proper RT cleanup. `close` still supported for BC, acts as `done`.
* Migrated the business logic of the login-related Vue components to external mixins, so that the templates and styles can be overridden by
copying the component `.vue` file to project level without copying all of the business logic. If you have already copied the components to style them,
we encourage you to consider replacing your `script` tag with the new version, which just imports the mixin, so that fixes we make there will be
available in your project.

### Adds

* Adds keyboard accessibility to Insert menu.
* Adds regex pattern feature for string fields.
* Adds `pnpm` support. Introduces new optional Apostrophe root configuration `pnpm` to force opt-in/out when auto detection fails. See the [documentation](https://v3.docs.apostrophecms.org/guide/using-pnpm.html) for more details.
* Adds a warning if database queries involving relationships
are made before the last `apostrophe:modulesRegistered` handler has fired.
If you need to call Apostrophe's `find()` methods at startup,
it is best to wait for the `@apostrophecms/doc:beforeReplicate` event.
* Allow `@` when a piece is a template and `/@` for page templates (doc-template-library module).
* Adds a `prefix` option to the http frontend util module.
If explicitly set to `false`, prevents the prefix from being automatically added to the URL,
when making calls with already-prefixed URLs for instance.
* Adds the `redirectToFirstLocale` option to the `i18n` module to prevent users from reaching a version of their site that would not match any locale when requesting the site without a locale prefix in the URL.
* If just one instance of a piece type should always exist (per locale if localized), the
`singletonAuto` option may now be set to `true` or to an object with a `slug` option in
order to guarantee it. This implicitly sets `singleton: true` as well. This is now used
internally by `@apostrophecms/global` as well as the optional `@apostrophecms-pro/palette` module.

### Fixes

* Fix 404 error when viewing/editing a doc which draft has a different version of the slug than the published one.
* Fixed a bug where multiple home pages can potentially be inserted into the database if the
default locale is renamed. Introduced the `async apos.doc.bestAposDocId(criteria)` method to
help identify the right `aposDocId` when inserting a document that might exist in
other locales.
* Fixed a bug where singletons like the global doc might not be inserted at all if they
exist under the former name of the default locale and there are no other locales.

## 3.48.0 (2023-05-26)

### Adds

* For performance, add `apos.modules['piece-type']getManagerApiProjection` method to reduce the amount of data returned in the manager
    modal. The projection will contain the fields returned in the method in addition to the existing manager modal
    columns.
* Add `apos.schema.getRelationshipQueryBuilderChoicesProjection` method to set the projection used in
    `apos.schema.relationshipQueryBuilderChoices`.
* Rich-text inline images now copies the `alt` attribute from the original image from the Media Library.

### Changes

* Remove `stripPlaceholderBrs` and `restorePlaceholderBrs` from `AposRichTextWidgetEditor.vue` component.
* Change tiptap `Gapcursor` display to use a vertical blinking cursor instead of an horizontal cursor, which allow users to add text before and after inline images and tables.
* You can set `max-width` on `.apos-rich-text-toolbar__inner` to define the width of the rich-text toolbar. It will now
    flow on multiple lines if needed.
* The `utilityRail` prop of `AposSchema` now defaults to `false`, removing
the need to explicitly pass it in almost all contexts.
* Mark `apos.modules['doc-type']` methods `getAutocompleteTitle`, `getAutocompleteProjection` and `autocomplete` as
    deprecated. Our admin UI does not use them, it uses the `autocomplete('...')` query builder.
    More info at https://v3.docs.apostrophecms.org/reference/query-builders.html#autocomplete'.
* Print a warning with a clear explanation if a module's `index.js` file contains
no `module.exports` object (often due to a typo), or it is empty.

### Fixes

* Now errors and exits when a piece-type or widget-type module has a field object with the property `type`. Thanks to [NuktukDev](https://github.com/nuktukdev) for this contribution.
* Add a default page type value to prevent the dropdown from containing an empty value.

## 3.47.0 (2023-05-05)

### Changes

* Since Node 14 and MongoDB 4.2 have reached their own end-of-support dates,
we are **no longer supporting them for A3.** Note that our dependency on
`jsdom` 22 is incompatible with Node 14. Node 16 and Node 18 are both
still supported. However, because Node 16 reaches its
end-of-life date quite soon (September), testing and upgrading directly
to Node 18 is strongly recommended.
* Updated `sluggo` to version 1.0.0.
* Updated `jsdom` to version `22.0.0` to address an installation warning about the `word-wrap` module.

### Fixes

* Fix `extendQueries` to use super pattern for every function in builders and methods (and override properties that are not functions).

## 3.46.0 (2023-05-03)

### Fixes

* Adding or editing a piece no longer immediately refreshes the main content area if a widget editor is open. This prevents interruption of the widget editing process
when working with the `@apostrophecms/ai-helper` module, and also helps in other situations.
* Check that `e.doc` exists when handling `content-changed` event.
* Require updated `uploadfs` version with no dependency warnings.

### Adds

* Allow sub-schema fields (array and object) to follow parent schema fields using the newly introduced `following: '<parentField'` syntax, where the starting `<` indicates the parent level. For example `<parentField` follows a field in the parent level, `<<grandParentField` follows a field in the grandparent level, etc. The change is fully backward compatible with the current syntax for following fields from the same schema level.

### Changes

* Debounce search to prevent calling search on every key stroke in the manager modal.
* Various size and spacing adjustments in the expanded Add Content modal UI

## 3.45.1 (2023-04-28)

### Fixes

* Added missing styles to ensure consistent presentation of the rich text insert menu.
* Fixed a bug in which clicking on an image in the media manager would close the "insert
image" dialog box.
* Update `html-to-text` package to the latest major version.

## 3.45.0 (2023-04-27)

### Adds

* Rich text widgets now support the `insert` option, an array
which currently may contain the strings `image` and `table` in order to add a
convenient "insert menu" that pops up when the slash key is pressed.
This provides a better user experience for rich text features that shouldn't
require that the user select existing text before using them.
* Auto expand inline array width if needed using `width: max-content` in the admin UI.
* The "browse" button is now available when selecting pages and pieces
to link to in the rich text editor.
* The "browse" button is also available when selecting inline images
in the rich text editor.
* Images are now previewed in the relationship field's compact list view.
* The new `apos-refreshing` Apostrophe bus event can be used to prevent
Apostrophe from refreshing the main content zone of the page when images
and pieces are edited, by clearing the `refresh` property of the object
passed to the event.
* To facilitate custom click handlers, an `apos.modal.onTopOf(el1, el2)` function is now
available to check whether an element is considered to be "on top of" another element in
the modal stack.

### Changes

* The `v-click-outside-element` Vue directive now understands that modals "on top of"
an element should be considered to be "inside" the element, e.g. clicks on them
shouldn't close the link dialog etc.

### Fixes

* Fix various issues on conditional fields that were occurring when adding new widgets with default values or selecting a falsy value in a field that has a conditional field relying on it.
Populate new or existing doc instances with default values and add an empty `null` choice to select fields that do not have a default value (required or not) and to the ones configured with dynamic choices.
* Rich text widgets save more reliably when many actions are taken quickly just before save.
* Fix an issue in the `oembed` field where the value was kept in memory after cancelling the widget editor, which resulted in saving the value if the widget was nested and the parent widget was saved.
Also improve the `oembed` field UX by setting the input as `readonly` rather than `disabled` when fetching the video metadata, in order to avoid losing its focus when typing.

## 3.44.0 (2023-04-13)

### Adds

* `checkboxes` fields now support a new `style: 'combobox'` option for a better multiple-select experience when there
are many choices.
* If the new `guestApiAccess` option is set to `true` for a piece type or for `@apostrophecms/page`,
Apostrophe will allow all logged-in users to access the GET-method REST APIs of that
module, not just users with editing privileges, even if `publicApiProjection` is not set.
This is useful when the goal is to allow REST API access to "guest" users who have
project-specific reasons to fetch access content via REST APIs.
* `test-lib/utils.js` has new `createUser` and `loginAs` methods for the convenience of
those writing mocha tests of Apostrophe modules.
* `batchOperations` permissions: if a `permission` property is added to any entry in the `batchOperations` cascade of a piece-type module, this permission will be checked for every user. See `batchOperations` configuration in `modules/@apostrophecms/piece-type/index.js`. The check function `checkBatchOperationsPermissions` can be extended. Please note that this permission is checked only to determine whether to offer the operation.

### Fixes
* Fix child page slug when title is deleted

## 3.43.0 (2023-03-29)

### Adds

* Add the possibility to override the default "Add Item" button label by setting the `itemLabel` option of an `array` field.
* Adds `touch` task for every piece type. This task invokes `update` on each piece, which will execute all of the same event handlers that normally execute when a piece of that type is updated. Example usage: `node app article:touch`.

### Fixes

* Hide the suggestion help from the relationship input list when the user starts typing a search term.
* Hide the suggestion hint from the relationship input list when the user starts typing a search term except when there are no matches to display.
* Disable context menu for related items when their `relationship` field has no sub-[`fields`](https://v3.docs.apostrophecms.org/guide/relationships.html#providing-context-with-fields) configured.
* Logic for checking whether we are running a unit test of an external module under mocha now uses `includes` for a simpler, safer test that should be more cross-platform.

## 3.42.0 (2023-03-16)

### Adds

* You can now set `style: table` on inline arrays. It will display the array as a regular HTML table instead of an accordion.
See the [array field documentation](https://v3.docs.apostrophecms.org/reference/field-types/array.html#settings) for more information.
* You can now set `draggable: false` on inline arrays. It will disable the drag and drop feature. Useful when the order is not significant.
See the [array field documentation](https://v3.docs.apostrophecms.org/reference/field-types/array.html#settings) for more information.
* You can now set the label and icon to display on inline arrays when they are empty.
See the [array field documentation](https://v3.docs.apostrophecms.org/reference/field-types/array.html#whenEmpty) for more information.
* We have added a new and improved suggestion UI to relationship fields.
* The `utilityOperations` feature of piece types now supports additional properties:
`relationship: true` (show the operation only when editing a relationship), `relationship: false` (never show
the operation when editing a relationship), `button: true`, `icon` and `iconOnly: true`.
When `button: true` is specified, the operation appears as a standalone button rather than
being tucked away in the "more" menu.
* In addition, `utilityOperations` can now specify `eventOptions` with an `event` subproperty
instead of `modalOptions`. This is useful with the new `edit` event (see below).
* Those extending our admin UI on the front end can now open a modal to create or edit a page or piece by calling
`await apos.doc.edit({ type: 'article' })` (the type here is an example). To edit an existing document add an
`_id` property. To copy an existing document (like our "duplicate" feature) add a `copyOf`
property. When creating new pages, `type` can be sent to `@apostrophecms/page` for convenience
(note that the `type` property does not override the default or current page type in the editor).
* The `edit` Apostrophe event is now available and takes an object with the same properties
as above. This is useful when configuring `utilityOperations`.
* The `content-changed` Apostrophe event can now be emitted with a `select: true` property. If a
document manager for the relevant content type is open, it will attempt to add the document to the
current selection. Currently this works best with newly inserted documents.
* Localized strings in the admin UI can now use `$t(key)` to localize a string inside
an interpolated variable. This was accomplished by setting `skipOnVariables` to false
for i18next, solely on the front end for admin UI purposes.
* The syntax of the method defined for dynamic `choices` now accepts a module prefix to get the method from, and the `()` suffix.
This has been done for consistency with the external conditions syntax shipped in the previous release. See the documentation for more information.
* Added the `viewPermission` property of schema fields, and renamed `permission` to `editPermission` (with backwards
compatibility) for clarity. You can now decide if a schema field requires permissions to be visible or editable.
See the documentation for more information.
* Display the right environment label on login page. By default, based on `NODE_ENV`, overriden by `environmentLabel` option in `@apostrophecms/login` module. The environment variable `APOS_ENV_LABEL` will override this. Note that `NODE_ENV` should generally only be set to `development` (the default) or `production` as many Node.js modules opt into optimizations suitable for all deployed environments when it is set to `production`. This is why we offer the separate `APOS_ENV_LABEL` variable.

### Fixes

* Do not log unnecessary "required" errors for hidden fields.
* Fixed a bug that prevented "Text Align" from working properly in the rich text editor in certain cases.
* Fix typo in `@apostrophecms/doc-type` and `@apostrophecms/submitted-drafts` where we were using `canCreate` instead of `showCreate` to display the `Create New` button or showing the `Copy` button in `Manager` modals.
* Send external condition results in an object so that numbers are supported as returned values.

## 3.41.1 (2023-03-07)

No changes. Publishing to make sure 3.x is tagged `latest` in npm, rather than 2.x.

## 3.41.0 (2023-03-06)

### Adds

* Handle external conditions to display fields according to the result of a module method, or multiple methods from different modules.
This can be useful for displaying fields according to the result of an external API or any business logic run on the server. See the documentation for more information.

### Fixes

* Replace `deep-get-set` dependency with `lodash`'s `get` and `set` functions to fix the [Prototype Pollution in deep-get-set](https://github.com/advisories/GHSA-mjjj-6p43-vhhv) vulnerability. There was no actual vulnerability in Apostrophe due to the way the module was actually used, and this was done to address vulnerability scan reports.
* The "soft redirects" for former URLs of documents now work better with localization. Thanks to [Waldemar Pankratz](https://github.com/waldemar-p).
* Destroy `AreaEditor` Vue apps when the page content is refreshed in edit mode. This avoids a leak of Vue apps components being recreated while instances of old ones are still alive.

### Security

* Upgrades passport to the latest version in order to ensure session regeneration when logging in or out. This adds additional security to logins by mitigating any risks due to XSS attacks. Apostrophe is already robust against XSS attacks. For passport methods that are internally used by Apostrophe everything is still working. For projects that are accessing the passport instance directly through `self.apos.login.passport`, some verifications may be necessary to avoid any compatibility issue. The internally used methods are `authenticate`, `use`, `serializeUser`, `deserializeUser`, `initialize`, `session`.

## 3.40.1 (2023-02-18)

* No code change. Patch level bump for package update.

## 3.40.0 (2023-02-17)

### Adds

* For devops purposes, the `APOS_BASE_URL` environment variable is now respected as an override of the `baseUrl` option.

### Fixes

* Do not display shortcut conflicts at startup if there are none.
* Range field correctly handles the `def` attribute set to `0` now. The `def` property will be used when the field has no value provided; a value going over the max or below the min threshold still returns `null`.
* `select` fields now work properly when the `value` of a choice is a boolean rather than a string or a number.

## 3.39.2 (2023-02-03)

### Fixes
* Hotfix for a backwards compatibility break in webpack that triggered a tiptap bug. The admin UI build will now succeed as expected.

## 3.39.1 (2023-02-02)

### Fixes

* Rescaling cropped images with the `@apostrophecms/attachment:rescale` task now works correctly. Thanks to [Waldemar Pankratz](https://github.com/waldemar-p) for this contribution.

## 3.39.0 (2023-02-01)

### Adds

* Basic support for editing tables by adding `table` to the rich text toolbar. Enabling `table` allows you to create tables, including `td` and `th` tags, with the ability to merge and split cells. For now the table editing UI is basic, all of the functionality is there but we plan to add more conveniences for easy table editing soon. See the "Table" dropdown for actions that are permitted based on the current selection.
* `superscript` and `subscript` may now be added to the rich text widget's `toolbar` option.
* Early beta-quality support for adding inline images to rich text, by adding `image` to the rich text toolbar. This feature works reliably, however the UI is not mature yet. In particular you must search for images by typing part of the title. We will support a proper "browse" experience here soon. For good results you should also configure the `imageStyles` option. You will also want to style the `figure` tags produced. See the documentation for more information.
* Support for `div` tags in the rich text toolbar, if you choose to include them in `styles`. This is often necessary for A2 content migration and can potentially be useful in new work when combined with a `class` if there is no suitable semantic block tag.
* The new `@apostrophecms/attachment:download-all --to=folder` command line task is useful to download all of your attachments from an uploadfs backend other than local storage, especially if you do not have a more powerful "sync" utility for that particular storage backend.
* A new `loadingType` option can now be set for `image-widget` when configuring an `area` field. This sets the `loading` attribute of the `img` tag, which can be used to enable lazy loading in most browsers. Thanks to [Waldemar Pankratz](https://github.com/waldemar-p) for this contribution.
* Two new module-level options have been added to the `image-widget` module: `loadingType` and `size`. These act as fallbacks for the same options at the area level. Thanks to [Waldemar Pankratz](https://github.com/waldemar-p) for this contribution.

### Fixes

* Adding missing require (`bluebird`) and fallback (`file.crops || []`) to `@apostrophecms/attachment:rescale`-task

## 3.38.1 (2023-01-23)

### Fixes

* Version 3.38.0 introduced a regression that temporarily broke support for user-edited content in locales with names like `de-de` (note the lowercase country name). This was inadvertently introduced in an effort to improve support for locale fallback when generating static translations of the admin interface. Version 3.38.1 brings back the content that temporarily appeared to be missing for these locales (it was never removed from the database), and also achieves the original goal. **However, if you created content for such locales using `3.38.0` (released five days ago) and wish to keep that content,** rather than reverting to the content from before `3.38.0`, see below.

### Adds

* The new `i18n:rename-locale` task can be used to move all content from one locale name to another, using the `--old` and `--new` options. By default, any duplicate keys for content existing in both locales will stop the process. However you can specify which content to keep in the event of a duplicate key error using the `--keep=localename` option. Note that the value of `--new` should match the a locale name that is currently configured for the `@apostrophecms/i18n` module.

Example:

```
# If you always had de-de configured as a locale, but created
# a lot of content with Apostrophe 3.38.0 which incorrectly stored
# it under de-DE, you can copy that content. In this case we opt
# to keep de-de content in the event of any conflicts
node app @apostrophecms/i18n:rename-locale --old=de-DE --new=de-de --keep=de-de
```

## 3.38.0 (2023-01-18)

### Adds

* Emit a `beforeSave` event from the `@apostrophecms:notification` module, with `req` and the `notification` as arguments, in order to give the possibility to override the notification.
* Emit a `beforeInsert` event from the `@apostrophecms:attachment` module, with `req` and the `doc` as arguments, in order to give the possibility to override the attachment.
* Emit a `beforeSaveSafe` event from the `@apostrophecms:user` module, with `req`, `safeUser` and `user` as arguments, in order to give the possibility to override properties of the `safeUser` object which contains password hashes and other information too sensitive to be stored in the aposDocs collection.
* Automatically convert failed uppercase URLs to their lowercase version - can be disabled with `redirectFailedUpperCaseUrls: false` in `@apostrophecms/page/index.js` options. This only comes into play if a 404 is about to happen.
* Automatically convert country codes in locales like `xx-yy` to `xx-YY` before passing them to `i18next`, which is strict about uppercase country codes.
* Keyboard shortcuts conflicts are detected and logged on to the terminal.

### Fixes

* Invalid locales passed to the i18n locale switching middleware are politely mapped to 400 errors.
* Any other exceptions thrown in the i18n locale switching middleware can no longer crash the process.
* Documents kept as the `previous` version for undo purposes were not properly marked as such, breaking the public language switcher in some cases. This was fixed and a migration was added for existing data.
* Uploading an image in an apostrophe area with `minSize` requirements will not trigger an unexpected error anymore. If the image is too small, a notification will be displayed with the minimum size requirements. The `Edit Image` modal will now display the minimum size requirements, if any, above the `Browse Images` field.
* Some browsers saw the empty `POST` response for new notifications as invalid XML. It will now return an empty JSON object with the `Content-Type` set to `application/json`.

## 3.37.0 (2023-01-06)

### Adds

* Dynamic choice functions in schemas now also receive a data object with their original doc id for further inspection by your function.
* Use `mergeWithCustomize` when merging extended source Webpack configuration. Introduce overideable asset module methods `srcCustomizeArray` and `srcCustomizeObject`, with reasonable default behavior, for fine tuning Webpack config arrays and objects merging. More info - [the Webpack mergeWithCustomize docs](https://github.com/survivejs/webpack-merge#mergewithcustomize-customizearray-customizeobject-configuration--configuration)
* The image widget now accepts a `placeholderImage` option that works like `previewImage` (just specify a file extension, like `placeholderImage: 'jpg'`, and provide the file `public/placeholder.jpg` in the module). The `placeholderUrl` option is still available for backwards compatibility.

### Fixes

* `docId` is now properly passed through array and object fields and into their child schemas.
* Remove module `@apostrophecms/polymorphic-type` name alias `@apostrophecms/polymorphic`. It was causing warnings
    e.g. `A permission.can() call was made with a type that has no manager: @apostrophecms/polymorphic-type`.
* The module `webpack.extensions` configuration is not applied to the core Admin UI build anymore. This is the correct and intended behavior as explained in the [relevant documentation](https://v3.docs.apostrophecms.org/guide/webpack.html#extending-webpack-configuration).
* The `previewImage` option now works properly for widget modules loaded from npm and those that subclass them. Specifically, the preview image may be provided in the `public/` subdirectory of the original module, the project-level configuration of it, or a subclass.

## 3.36.0 (2022-12-22)

### Adds

* `shortcut` option for piece modules, allowing easy re-mapping of the manager command shortcut per module.

### Fixes

* Ensure there are no conflicting command shortcuts for the core modules.

## 3.35.0 (2022-12-21)

### Adds

* Introduced support for linking directly to other Apostrophe documents in a rich text widget. The user can choose to link to a URL, or to a page. Linking to various piece types can also be enabled with the `linkWithType` option. This is equivalent to the old `apostrophe-rich-text-permalinks` module but is included in the core in A3. See the [documentation](https://v3.docs.apostrophecms.org/guide/core-widgets.html#rich-text-widget) for details.
* Introduced support for the `anchor` toolbar control in the rich text editor. This allows named anchors to be inserted. These are rendered as `span` tags with the given `id` and can then be linked to via `#id`, providing basic support for internal links. HTML 4-style named anchors in legacy content (`name` on `a` tags) are automatically migrated upon first edit.
* German translation i18n file created for the Apostrophe Admin-UI. Thanks to [Noah Gysin](https://github.com/NoahGysin) for this contribution.
* Introduced support for keyboard shortcuts in admin UI. Hitting `?` will display the list of available shortcuts. Developpers can define their own shortcuts by using the new `@apostrophecms/command-menu` module and the `commands` property. Please check the [keyboard shortcut documentation](https://v3.docs.apostrophecms.org/guide/command-menu.html) for more details.

### Fixes

* The `bulletList` and `orderedList` TipTap toolbar items now work as expected.
* When using the autocomplete/typeahead feature of relationship fields, typing a space at the start no longer results in an error.
* Replace [`credential`](https://www.npmjs.com/package/credential) package with [`credentials`](https://www.npmjs.com/package/credentials) to fix the [`mout` Prototype Pollution vulnerability](https://cve.mitre.org/cgi-bin/cvename.cgi?name=CVE-2020-7792). There was no actual vulnerability in Apostrophe or credential due to the way the module was actually used, and this was done to address vulnerability scan reports.
* Added a basic implementation of the missing "Paste from Clipboard" option to Expanded Widget Previews.


## 3.34.0 (2022-12-12)

### Fixes

* Nested areas work properly in widgets that have the `initialModal: false` property.
* Apostrophe's search index now properly incorporates most string field types as in A2.

### Adds

* Relationships load more quickly.
* Parked page checks at startup are faster.
* Tasks to localize and unlocalize piece type content (see `node app help [yourModuleName]:localize` and `node app help [yourModuleName]:unlocalize`).
## 3.33.0 (2022-11-28)

### Adds

* You can now set `inline: true` on schema fields of type `array`. This displays a simple editing interface in the context of the main dialog box for the document in question, avoiding the need to open an additional dialog box. Usually best for cases with just one field or just a few. If your array field has a large number of subfields the default behavior (`inline: false`) is more suitable for your needs. See the [array field](https://v3.docs.apostrophecms.org/reference/field-types/array.html) documentation for more information.
* Batch feature for publishing pieces.
* Add extensibility for `rich-text-widget` `defaultOptions`. Every key will now be used in the `AposRichTextWidgetEditor`.

### Fixes

* Prior to this release, widget templates that contained areas pulled in from related documents would break the ability to add another widget beneath.
* Validation of object fields now works properly on the browser side, in addition to server-side validation, resolving UX issues.
* Provisions were added to prevent any possibility of a discrepancy in relationship loading results under high load. It is not clear whether this A2 bug was actually possible in A3.

## 3.32.0 (2022-11-09)

### Adds

* Adds Reset Password feature to the login page. Note that the feature must be enabled and email delivery must be properly configured. See the [documentation](https://v3.docs.apostrophecms.org/reference/modules/login.html) for more details.
* Allow project-level developer to override bundling decisions by configuring the `@apostrophecms/asset` module. Check the [module documentation](https://v3.docs.apostrophecms.org/reference/modules/asset.html#options) for more information.

### Fixes

* Query builders for regular select fields have always accepted null to mean "do not filter on this property." Now this also works for dynamic select fields.
* The i18n UI state management now doesn't allow actions while it's busy.
* Fixed various localization bugs in the text of the "Update" dropdown menu.
* The `singleton: true` option for piece types now automatically implies `showCreate: false`.
* Remove browser console warnings by handling Tiptap Editor's breaking changes and duplicated plugins.
* The editor modal now allocates more space to area fields when possible, resolving common concerns about editing large widgets inside the modal.

## 3.31.0 (2022-10-27)

### Adds

* Adds `placeholder: true` and `initialModal: false` features to improve the user experience of adding widgets to the page. Checkout the [Widget Placeholders documentation](https://v3.docs.apostrophecms.org/guide/areas-and-widgets.html#adding-placeholder-content-to-widgets) for more detail.

### Fixes

* When another user is editing the document, the other user's name is now displayed correctly.

## 3.30.0 (2022-10-12)

### Adds

* New `APOS_LOG_ALL_ROUTES` environment variable. If set, Apostrophe logs information about all middleware functions and routes that are executed on behalf of a particular URL.
* Adds the `addFileGroups` option to the `attachment` module. Additionally it exposes a new method, `addFileGroup(group)`. These allow easier addition of new file groups or extension of the existing groups.

### Fixes

* Vue 3 may now be used in a separate webpack build at project level without causing problems for the admin UI Vue 2 build.
* Fixes `cache` module `clear-cache` CLI task message
* Fixes help message for `express` module `list-routes` CLI task

## 3.29.1 (2022-10-03)

### Fixes

* Hotfix to restore Node 14 support. Of course Node 16 is also supported.


## 3.29.0 (2022-10-03)

### Adds

* Areas now support an `expanded: true` option to display previews for widgets. The Expanded Widget Preview Menu also supports grouping and display columns for each group.
* Add "showQuery" in piece-page-type in order to override the query for the "show" page as "indexQuery" does it for the index page

### Fixes

* Resolved a bug in which users making a password error in the presence of pre-login checks such as a CAPTCHA were unable to try again until they refreshed the page.

## 3.28.1 (2022-09-15)

### Fixes

* `AposInputBoolean` can now be `required` and have the value `false`.
* Schema fields containing boolean filters can now list both `yes` and `no` choices according to available values in the database.
* Fix attachment `getHeight()` and `getWidth()` template helpers by changing the assignment of the `attachment._crop` property.
* Change assignment of `attachment._focalPoint` for consistency.

## 3.28.0 (2022-08-31)

### Fixes

* Fix UI bug when creating a document via a relationship.

### Adds

* Support for uploading `webp` files for display as images. This is supported by all current browsers now that Microsoft has removed IE11. For best results, you should run `npm update` on your project to make sure you are receiving the latest release of `uploadfs` which uses `sharp` for image processing. Thanks to [Isaac Preston](https://github.com/ixc7) for this addition.
* Clicking outside a modal now closes it, the same way the `Escape` key does when pressed.
* `checkboxes` fields now support `min` and `max` properties. Thanks to [Gabe Flores](https://github.com/gabeflores-appstem).

## 3.27.0 (2022-08-18)

### Adds

* Add `/grid` `POST` route in permission module, in addition to the existing `GET` one.
* New utility script to help find excessively heavy npm dependencies of apostrophe core.

### Changes

* Extract permission grid into `AposPermissionGrid` vue component.
* Moved `stylelint` from `dependencies` to `devDependencies`. The benefit may be small because many projects will depend on `stylelint` at project level, but every little bit helps install speed, and it may make a bigger difference if different major versions are in use.

## 3.26.1 (2022-08-06)

### Fixes

Hotfix: always waits for the DOM to be ready before initializing the Apostrophe Admin UI. `setTimeout` alone might not guarantee that every time. This issue has apparently become more frequent in the latest versions of Chrome.
* Modifies the `login` module to return an empty object in the API session cookie response body to avoid potential invalid JSON error if `response.json()` is retrieved.

## 3.26.0 (2022-08-03)

### Adds

* Tasks can now be registered with the `afterModuleReady` flag, which is more useful than `afterModuleInit` because it waits for the module to be more fully initialized, including all "improvements" loaded via npm. The original `afterModuleInit` flag is still supported in case someone was counting on its behavior.
* Add `/grid` `POST` route in permission module, in addition to the existing `GET` one, to improve extensibility.
* `@apostrophecms/express:list-routes` command line task added, to facilitate debugging.

### Changes

* Since Microsoft has ended support for IE11 and support for ES5 builds is responsible for a significant chunk of Apostrophe's installation time, the `es5: true` option no longer produces an IE11 build. For backwards compatibility, developers will receive a warning, but their build will proceed without IE11 support. IE11 ES5 builds can be brought back by installing the optional [@apostrophecms/asset-es5](https://github.com/apostrophecms/asset-es5) module.

### Fixes

* `testModule: true` works in unit tests of external Apostrophe modules again even with modern versions of `mocha`, thanks to [Amin Shazrin](https://github.com/ammein).
* `getObjectManager` is now implemented for `Object` field types, fixing a bug that prevented the use of areas found in `object` schema fields within templates. Thanks to [James R T](https://github.com/jamestiotio).

## 3.25.0 (2022-07-20)

### Adds

* `radio` and `checkboxes` input field types now support a server side `choices` function for supplying their `choices` array dynamically, just like `select` fields do. Future custom field types can opt into this functionality with the field type flag `dynamicChoices: true`.

### Fixes

* `AposSelect` now emits values on `change` event as they were originally given. Their values "just work" so you do not have to think about JSON anymore when you receive it.
* Unpinned tiptap as the tiptap team has made releases that resolve the packaging errors that caused us to pin it in 3.22.1.
* Pinned `vue-loader` to the `15.9.x` minor release series for now. The `15.10.0` release breaks support for using `npm link` to develop the `apostrophe` module itself.
* Minimum version of `sanitize-html` bumped to ensure a potential denial-of-service vector is closed.

## 3.24.0 (2022-07-06)

### Adds

* Handle `private: true` locale option in i18n module, preventing logged out users from accessing the content of a private locale.

### Fixes

* Fix missing title translation in the "Array Editor" component.
* Add `follow: true` flag to `glob` functions (with `**` pattern) to allow registering symlink files and folders for nested modules
* Fix disabled context menu for relationship fields editing ([#3820](https://github.com/apostrophecms/apostrophe/issues/3820))
* In getReq method form the task module, extract the right `role` property from the options object.
* Fix `def:` option in `array` fields, in order to be able to see the default items in the array editor modal

## 3.23.0 (2022-06-22)

### Adds

* Shared Drafts: gives the possibility to share a link which can be used to preview the draft version of page, or a piece `show` page.
* Add `Localize` option to `@apostrophecms/image`. In Edit mode the context bar menu includes a "Localize" option to start cloning this image into other locales.

### Fixes

* Update `sass` to [`1.52.3`+](https://github.com/sass/dart-sass/pull/1713) to prevent the error `RangeError: Invalid value: Not in inclusive range 0..145: -1`. You can now fix that by upgrading with `npm update`. If it does not immediately clear up the issue in development, try `node app @apostrophecms/asset:clear-cache`.
* Fix a potential issue when URLs have a query string, in the `'@apostrophecms/page:notFound'` handler of the `soft-redirect` module.

## 3.22.1 (2022-06-17)

* Hotfix: temporarily pin versions of tiptap modules to work around packaging error that breaks import of the most recent releases. We will unpin as soon as this is fixed upstream. Fixes a bug where `npm update` would fail for A3 projects.

## 3.22.0 (2022-06-08)

### Adds

* Possibility to pass options to webpack extensions from any module.

### Fixes

* Fix a Webpack cache issue leading to modules symlinked in `node_modules` not being rebuilt.
* Fixes login maximum attempts error message that wasn't showing the plural when lockoutMinutes is more than 1.
* Fixes the text color of the current array item's slat label in the array editor modal.
* Fixes the maximum width of an array item's slat label so as to not obscure the Remove button in narrow viewports.
* If an array field's titleField option is set to a select field, use the selected option's label as the slat label rather its value.
* Disable the slat controls of the attachment component while uploading.
* Fixes bug when re-attaching the same file won't trigger an upload.
* AposSlat now fully respects the disabled state.

## 3.21.1 (2022-06-04)

### Fixes

* Work around backwards compatibility break in `sass` module by pinning to `sass` `1.50.x` while we investigate. If you saw the error `RangeError: Invalid value: Not in inclusive range 0..145: -1` you can now fix that by upgrading with `npm update`. If it does not immediately clear up the issue in development, try `node app @apostrophecms/asset:clear-cache`.

## 3.21.0 (2022-05-25)

### Adds

* Trigger only the relevant build when in a watch mode (development). The build paths should not contain comma (`,`).
* Adds an `unpublish` method, available for any doc-type.
An _Unpublish_ option has also been added to the context menu of the modal when editing a piece or a page.
* Allows developers to group fields in relationships the same way it's done for normal schemas.

### Fixes

* Vue files not being parsed when running eslint through command line, fixes all lint errors in vue files.
* Fix a bug where some Apostrophe modules symlinked in `node_modules` are not being watched.
* Recover after webpack build error in watch mode (development only).
* Fixes an edge case when failing (throw) task invoked via `task.invoke` will result in `apos.isTask()` to always return true due to `apos.argv` not reverted properly.

## 3.20.1 (2022-05-17)

### Fixes

* Minor corrections to French translation.

## 3.20.0

### Adds

* Adds French translation of the admin UI (use the `fr` locale).

## 3.19.0

### Adds

* New schema field type `dateAndTime` added. This schema field type saves in ISO8601 format, as UTC (Universal Coordinated Time), but is edited in a user-friendly way in the user's current time zone and locale.
* Webpack disk cache for better build performance in development and, if appropriately configured, production as well.
* In development, Webpack rebuilds the front end without the need to restart the Node.js process, yielding an additional speedup. To get this speedup for existing projects, see the `nodemonConfig` section of the latest `package.json` in [a3-boilerplate](https://github.com/apostrophecms/a3-boilerplate) for the new "ignore" rules you'll need to prevent nodemon from stopping the process and restarting.
* Added the new command line task `apostrophecms/asset:clear-cache` for clearing the webpack disk cache. This should be necessary only in rare cases where the configuration has changed in ways Apostrophe can't automatically detect.
* A separate `publishedLabel` field can be set for any schema field of a page or piece. If present it is displayed instead of `label` if the document has already been published.

### 3.18.1

### Fixes

* The admin UI now rebuilds properly in a development environment when new npm modules are installed in a multisite project (`apos.rootDir` differs from `apos.npmRootDir`).

## 3.18.0 (2022-05-03)

### Adds

* Images may now be cropped to suit a particular placement after selecting them. SVG files may not be cropped as it is not possible in the general case.
* Editors may also select a "focal point" for the image after selecting it. This ensures that this particular point remains visible even if CSS would otherwise crop it, which is a common issue in responsive design. See the `@apostrophecms/image` widget for a sample implementation of the necessary styles.
* Adds the `aspectRatio` option for image widgets. When set to `[ w, h ]` (a ratio of width to height), images are automatically cropped to this aspect ratio when chosen for that particular widget. If the user does not crop manually, then cropping happens automatically.
* Adds the `minSize` option for image widgets. This ensures that the images chosen are at least the given size `[ width, height ]`, and also ensures the user cannot choose something smaller than that when cropping.
* Implements OpenTelemetry instrumentation.
* Developers may now specify an alternate Vue component to be used for editing the subfields of relationships, either at the field level or as a default for all relationships with a particular piece type.
* The widget type base module now always passes on the `components` option as browser data, so that individual widget type modules that support contextual editing can be implemented more conveniently.
* In-context widget editor components now receive a `focused` prop which is helpful in deciding when to display additional UI.
* Adds new configuration option - `beforeExit` async handler.
* Handlers listening for the `apostrophe:run` event are now able to send an exit code to the Apostrophe bootstrap routine.
* Support for Node.js 17 and 18. MongoDB connections to `localhost` will now successfully find a typical dev MongoDB server bound only to `127.0.0.1`, Apostrophe can generate valid ipv6 URLs pointing back to itself, and `webpack` and `vue-loader` have been updated to address incompatibilities.
* Adds support for custom context menus provided by any module (see `apos.doc.addContextOperation()`).
* The `AposSchema` component now supports an optional `generation` prop which may be used to force a refresh when the value of the object changes externally. This is a compromise to avoid the performance hit of checking numerous subfields for possible changes every time the `value` prop changes in response to an `input` event.
* Adds new event `@apostrophecms/doc:afterAllModesDeleted` fired after all modes of a given document are purged.

### Fixes

* Documentation of obsolete options has been removed.
* Dead code relating to activating in-context widget editors have been removed. They are always active and have been for some time. In the future they might be swapped in on scroll, but there will never be a need to swap them in "on click."
* The `self.email` method of modules now correctly accepts a default `from` address configured for a specific module via the `from` subproperty of the `email` option to that module. Thanks to `chmdebeer` for pointing out the issue and the fix.
* Fixes `_urls` not added on attachment fields when pieces API index is requested (#3643)
* Fixes float field UI bug that transforms the value to integer when there is no field error and the first number after the decimal is `0`.
* The `nestedModuleSubdirs` feature no longer throws an error and interrupts startup if a project contains both `@apostrophecms/asset` and `asset`, which should be considered separate module names.

## 3.17.0 (2022-03-31)

### Adds

* Full support for the [`object` field type](https://v3.docs.apostrophecms.org/reference/field-types/object.html), which works just like `array` but stores just one sub-object as a property, rather than an array of objects.
* To help find documents that reference related ones via `relationship` fields, implement backlinks of related documents by adding a `relatedReverseIds` field to them and keeping it up to date. There is no UI based on this feature yet but it will permit various useful features in the near future.
* Adds possibility for modules to [extend the webpack configuration](https://v3.docs.apostrophecms.org/guide/webpack.html).
* Adds possibility for modules to [add extra frontend bundles for scss and js](https://v3.docs.apostrophecms.org/guide/webpack.html). This is useful when the `ui/src` build would otherwise be very large due to code used on rarely accessed pages.
* Loads the right bundles on the right pages depending on the page template and the loaded widgets. Logged-in users have all the bundles on every page, because they might introduce widgets at any time.
* Fixes deprecation warnings displayed after running `npm install`, for dependencies that are directly included by this package.
* Implement custom ETags emission when `etags` cache option is enabled. [See the documentation for more information](https://v3.docs.apostrophecms.org/guide/caching.html).
It allows caching of pages and pieces, using a cache invalidation mechanism that takes into account related (and reverse related) document updates, thanks to backlinks mentioned above.
Note that for now, only single pages and pieces benefit from the ETags caching system (pages' and pieces' `getOne` REST API route, and regular served pages).
The cache of an index page corresponding to the type of a piece that was just saved will automatically be invalidated. However, please consider that it won't be effective when a related piece is saved, therefore the cache will automatically be invalidated _after_ the cache lifetime set in `maxAge` cache option.

### Fixes

* Apostrophe's webpack build now works properly when developing code that imports module-specific npm dependencies from `ui/src` or `ui/apos` when using `npm link` to develop the module in question.
* The `es5: true` option to `@apostrophecms/asset` works again.

## 3.16.1 (2022-03-21)

### Fixes

* Fixes a bug in the new `Cache-Control` support introduced by 3.16.0 in which we get the logged-out homepage right after logging in. This issue only came into play if the new caching options were enabled.

## 3.16.0 (2022-03-18)

### Adds

* Offers a simple way to set a Cache-Control max-age for Apostrophe page and GET REST API responses for pieces and pages. [See the documentation for more information](https://v3.docs.apostrophecms.org/guide/caching.html).
* API keys and bearer tokens "win" over session cookies when both are present. Since API keys and bearer tokens are explicitly added to the request at hand, it never makes sense to ignore them in favor of a cookie, which is implicit. This also simplifies automated testing.
* `data-apos-test=""` selectors for certain elements frequently selected in QA tests, such as `data-apos-test="adminBar"`.
* Offer a simple way to set a Cache-Control max-age for Apostrophe page and GET REST API responses for pieces and pages.
* To speed up functional tests, an `insecurePasswords` option has been added to the login module. This option is deliberately named to discourage use for any purpose other than functional tests in which repeated password hashing would unduly limit performance. Normally password hashing is intentionally difficult to slow down brute force attacks, especially if a database is compromised.

### Fixes

* `POST`ing a new child page with `_targetId: '_home'` now works properly in combination with `_position: 'lastChild'`.

## 3.15.0 (2022-03-02)

### Adds

* Adds throttle system based on username (even when not existing), on initial login route. Also added for each late login requirement, e.g. for 2FA attempts.

## 3.14.2 (2022-02-27)

* Hotfix: fixed a bug introduced by 3.14.1 in which non-parked pages could throw an error during the migration to fix replication issues.

## 3.14.1 (2022-02-25)

* Hotfix: fixed a bug in which replication across locales did not work properly for parked pages configured via the `_children` feature. A one-time migration is included to reconnect improperly replicated versions of the same parked pages. This runs automatically, no manual action is required. Thanks to [justyna1](https://github.com/justyna13) for identifying the issue.

## 3.14.0 (2022-02-22)

### Adds

* To reduce complications for those implementing caching strategies, the CSRF protection cookie now contains a simple constant string, and is not recorded in `req.session`. This is acceptable because the real purpose of the CSRF check is simply to verify that the browser has sent the cookie at all, which it will not allow a cross-origin script to do.
* As a result of the above, a session cookie is not generated and sent at all unless `req.session` is actually used or a user logs in. Again, this reduces complications for those implementing caching strategies.
* When logging out, the session cookie is now cleared in the browser. Formerly the session was destroyed on the server side only, which was sufficient for security purposes but could create caching issues.
* Uses `express-cache-on-demand` lib to make similar and concurrent requests on pieces and pages faster.
* Frontend build errors now stop app startup in development, and SCSS and JS/Vue build warnings are visible on the terminal console for the first time.

### Fixes

* Fixed a bug when editing a page more than once if the page has a relationship to itself, whether directly or indirectly. Widget ids were unnecessarily regenerated in this situation, causing in-context edits after the first to fail to save.
* Pages no longer emit double `beforeUpdate` and `beforeSave` events.
* When the home page extends `@apostrophecms/piece-page-type`, the "show page" URLs for individual pieces should not contain two slashes before the piece slug. Thanks to [Martí Bravo](https://github.com/martibravo) for the fix.
* Fixes transitions between login page and `afterPasswordVerified` login steps.
* Frontend build errors now stop the `@apostrophecms/asset:build` task properly in production.
* `start` replaced with `flex-start` to address SCSS warnings.
* Dead code removal, as a result of following up on JS/Vue build warnings.

## 3.13.0 - 2022-02-04

### Adds

* Additional requirements and related UI may be imposed on native ApostropheCMS logins using the new `requirements` feature, which can be extended in modules that `improve` the `@apostrophecms/login` module. These requirements are not imposed for single sign-on logins via `@apostrophecms/passport-bridge`. See the documentation for more information.
* Adds latest Slovak translation strings to SK.json in `i18n/` folder. Thanks to [Michael Huna](https://github.com/Miselrkba) for the contribution.
* Verifies `afterPasswordVerified` requirements one by one when emitting done event, allows to manage errors ans success before to go to the next requirement. Stores and validate each requirement in the token. Checks the new `askForConfirmation` requirement option to go to the next step when emitting done event or waiting for the confirm event (in order to manage success messages). Removes support for `afterSubmit` for now.

### Fixes

* Decodes the testReq `param` property in `serveNotFound`. This fixes a problem where page titles using diacritics triggered false 404 errors.
* Registers the default namespace in the Vue instance of i18n, fixing a lack of support for un-namespaced l10n keys in the UI.

## 3.12.0 - 2022-01-21

### Adds

* It is now best practice to deliver namespaced i18n strings as JSON files in module-level subdirectories of `i18n/` named to match the namespace, e.g. `i18n/ourTeam` if the namespace is `ourTeam`. This allows base class modules to deliver phrases to any namespace without conflicting with those introduced at project level. The `i18n` option is now deprecated in favor of the new `i18n` module format section, which is only needed if `browser: true` must be specified for a namespace.
* Brought back the `nestedModuleSubdirs` feature from A2, which allows modules to be nested in subdirectories if `nestedModuleSubdirs: true` is set in `app.js`. As in A2, module configuration (including activation) can also be grouped in a `modules.js` file in such subdirectories.

### Fixes

* Fixes minor inline documentation comments.
* UI strings that are not registered localization keys will now display properly when they contain a colon (`:`). These were previously interpreted as i18next namespace/key pairs and the "namespace" portion was left out.
* Fixes a bug where changing the page type immediately after clicking "New Page" would produce a console error. In general, areas and checkboxes now correctly handle their value being changed to `null` by the parent schema after initial startup of the `AposInputArea` or `AposInputCheckboxes` component.
* It is now best practice to deliver namespaced i18n strings as JSON files in module-level subdirectories of `i18n/` named to match the namespace, e.g. `i18n/ourTeam` if the namespace is `ourTeam`. This allows base class modules to deliver phrases to any namespace without conflicting with those introduced at project level. The `i18n` option is now deprecated in favor of the new `i18n` module format section, which is only needed if `browser: true` must be specified for a namespace.
* Removes the `@apostrophecms/util` module template helper `indexBy`, which was using a lodash method not included in lodash v4.
* Removes an unimplemented `csrfExceptions` module section cascade. Use the `csrfExceptions` *option* of any module to set an array of URLs excluded from CSRF protection. More information is forthcoming in the documentation.
* Fix `[Object Object]` in the console when warning `A permission.can() call was made with a type that has no manager` is printed.

### Changes

* Temporarily removes `npm audit` from our automated tests because of a sub-dependency of vue-loader that doesn't actually cause a security vulnerability for apostrophe.

## 3.11.0 - 2022-01-06

### Adds

* Apostrophe now extends Passport's `req.login` to emit an `afterSessionLogin` event from the `@apostrophecms:login` module, with `req` as an argument. Note that this does not occur at all for login API calls that return a bearer token rather than establishing an Express session.

### Fixes

* Apostrophe's extension of `req.login` now accounts for the `req.logIn` alias and the skippable `options` parameter, which is relied upon in some `passport` strategies.
* Apostrophe now warns if a nonexistent widget type is configured for an area field, with special attention to when `-widget` has been erroneously included in the name. For backwards compatibility this is a startup warning rather than a fatal error, as sites generally did operate successfully otherwise with this type of bug present.

### Changes

* Unpins `vue-click-outside-element` the packaging of which has been fixed upstream.
* Adds deprecation note to `__testDefaults` option. It is not in use, but removing would be a minor BC break we don't need to make.
* Allows test modules to use a custom port as an option on the `@apostrophecms/express` module.
* Removes the code base pull request template to instead inherit the organization-level template.
* Adds `npm audit` back to the test scripts.

## 3.10.0 - 2021-12-22

### Fixes

* `slug` type fields can now have an empty string or `null` as their `def` value without the string `'none'` populating automatically.
* The `underline` feature works properly in tiptap toolbar configuration.
* Required checkbox fields now properly prevent editor submission when empty.
* Pins `vue-click-outside-element` to a version that does not attempt to use `eval` in its distribution build, which is incompatible with a strict Content Security Policy.

### Adds

* Adds a `last` option to fields. Setting `last: true` on a field puts that field at the end of the field's widget order. If more than one field has that option active the true last item will depend on general field registration order. If the field is ordered with the `fields.order` array or field group ordering, those specified orders will take precedence.

### Changes

* Adds deprecation notes to the widget class methods `getWidgetWrapperClasses` and `getWidgetClasses` from A2.
* Adds a deprecation note to the `reorganize` query builder for the next major version.
* Uses the runtime build of Vue. This has major performance and bundle size benefits, however it does require changes to Apostrophe admin UI apps that use a `template` property (components should require no changes, just apps require an update). These apps must now use a `render` function instead. Since custom admin UI apps are not yet a documented feature we do not regard this as a bc break.
* Compatible with the `@apostrophecms/security-headers` module, which supports a strict `Content-Security-Policy`.
* Adds a deprecation note to the `addLateCriteria` query builder.
* Updates the `toCount` doc type query method to use Math.ceil rather than Math.floor plus an additional step.

## 3.9.0 - 2021-12-08

### Adds

* Developers can now override any Vue component of the ApostropheCMS admin UI by providing a component of the same name in the `ui/apos/components` folder of their own module. This is not always the best approach, see the documentation for details.
* When running a job, we now trigger the notification before to run the job, this way the progress notification ID is available from the job and the notification can be dismissed if needed.
* Adds `maxUi`, `maxLabel`, `minUi`, and `minLabel` localization strings for array input and other UI.

### Fixes

* Fully removes references to the A2 `self.partial` module method. It appeared only once outside of comments, but was not actually used by the UI. The `self.render` method should be used for simple template rendering.
* Fixes string interpolation for the confirmation modal when publishing a page that has an unpublished parent page.
* No more "cannot set headers after they are sent to the client" and "req.res.redirect not defined" messages when handling URLs with extra trailing slashes.
* The `apos.util.runPlayers` method is not called until all of the widgets in a particular tree of areas and sub-areas have been added to the DOM. This means a parent area widget player will see the expected markup for any sub-widgets when the "Edit" button is clicked.
* Properly activates the `apostropheI18nDebugPlugin` i18next debugging plugin when using the `APOS_SHOW_I18N` environment variable. The full set of l10n emoji indicators previously available for the UI is now available for template and server-side strings.
* Actually registers piece types for site search unless the `searchable` option is `false`.
* Fixes the methods required for the search `index` task.

### Changes

* Adds localization keys for the password field component's min and max error messages.

## 3.8.1 - 2021-11-23

### Fixes

* The search field of the pieces manager modal works properly. Thanks to [Miro Yovchev](https://github.com/myovchev) for pointing out the issue and providing a solution.
* Fixes a bug in `AposRichTextWidgetEditor.vue` when a rich text widget was specifically configured with an empty array as the `styles` option. In that case a new empty rich text widget will initiate with an empty paragraph tag.
* The`fieldsPresent` method that is used with the `presentFieldsOnly` option in doc-type was broken, looking for properties in strings and wasn't returning anything.

## 3.8.0 - 2021-11-15

### Adds

* Checkboxes for pieces are back, a main checkbox allows to select all page items. When all pieces on a page are checked, a banner where the user can select all pieces appears. A launder for mongo projections has been added.
* Registered `batchOperations` on a piece-type will now become buttons in the manager batch operations "more menu" (styled as a kebab icon). Batch operations should include a label, `messages` object, and `modalOptions` for the confirmation modal.
* `batchOperations` can be grouped into a single button with a menu using the `group` cascade subproperty.
* `batchOperations` can be conditional with an `if` conditional object. This allows developers to pass a single value or an array of values.
* Piece types can have `utilityOperations` configured as a top-level cascade property. These operations are made available in the piece manager as new buttons.
* Notifications may now include an `event` property, which the AposNotification component will emit on mount. The `event` property should be set to an object with `name` (the event name) and optionally `data` (data included with the event emission).
* Adds support for using the attachments query builder in REST API calls via the query string.
* Adds contextual menu for pieces, any module extending the piece-type one can add actions in this contextual menu.
* When clicking on a batch operation, it opens a confirmation modal using modal options from the batch operation, it also works for operations in grouped ones. operations name property has been renamed in action to work with AposContextMenu component.
* Beginning with this release, a module-specific static asset in your project such as `modules/mymodulename/public/images/bg.png` can always be referenced in your `.scss` and `.css` files as `/modules/mymodulename/images/bg.png`, even if assets are actually being deployed to S3, CDNs, etc. Note that `public` and `ui/public` module subdirectories have separate functions. See the documentation for more information.
* Adds AposFile.vue component to abstract file dropzone UI, uses it in AposInputAttachment, and uses it in the confirmation modal for pieces import.
* Optionally add `dimensionAttrs` option to image widget, which sets width & height attributes to optimize for Cumulative Layout Shift. Thank you to [Qiao Lin](https://github.com/qclin) for the contribution.

### Fixes

* The `apos.util.attachmentUrl` method now works correctly. To facilitate that, `apos.uploadsUrl` is now populated browser-side at all times as the frontend logic originally expected. For backwards compatibility `apos.attachment.uploadsUrl` is still populated when logged in.
* Widget players are now prevented from being played twice by the implementing vue component.

### Changes
* Removes Apostrophe 2 documentation and UI configuration from the `@apostrophecms/job` module. These options were not yet in use for A3.
* Renames methods and removes unsupported routes in the `@apostrophecms/job` module that were not yet in use. This was not done lightly, but specifically because of the minimal likelihood that they were in use in project code given the lack of UI support.
  * The deprecated `cancel` route was removed and will likely be replaced at a later date.
  * `run` was renamed `runBatch` as its purpose is specifically to run processes on a "batch selected" array of pieces or pages.
  * `runNonBatch` was renamed to `run` as it is the more generic job-running method. It is likely that `runBatch` will eventually be refactored to use this method.
  * The `good` and `bad` methods are renamed `success` and `failure`, respectively. The expected methods used in the `run` method were similarly renamed. They still increment job document properties called `good` and `bad`.
* Comments out the unused `batchSimpleRoute` methods in the page and piece-type modules to avoid usage before they are fully implemented.
* Optionally add `dimensionAttrs` option to image widget, which sets width & height attributes to optimize for Cumulative Layout Shift.
* Temporarily removes `npm audit` from our automated tests because of a sub-dependency of uploadfs that doesn't actually cause a security vulnerability for apostrophe.

## 3.7.0 - 2021-10-28

### Adds

* Schema select field choices can now be populated by a server side function, like an API call. Set the `choices` property to a method name of the calling module. That function should take a single argument of `req`, and return an array of objects with `label` and `value` properties. The function can be async and will be awaited.
* Apostrophe now has built-in support for the Node.js cluster module. If the `APOS_CLUSTER_PROCESSES` environment variable is set to a number, that number of child processes are forked, sharing the same listening port. If the variable is set to `0`, one process is forked for each CPU core, with a minimum of `2` to provide availability during restarts. If the variable is set to a negative number, that number is added to the number of CPU cores, e.g. `-1` is a good way to reserve one core for MongoDB if it is running on the same server. This is for production use only (`NODE_ENV=production`). If a child process fails it is restarted automatically.

### Fixes

* Prevents double-escaping interpolated localization strings in the UI.
* Rich text editor style labels are now run through a localization method to get the translated strings from their l10n keys.
* Fixes README Node version requirement (Node 12+).
* The text alignment buttons now work immediately in a new rich text widget. Previously they worked only after manually setting a style or refreshing the page. Thanks to Michelin for their support of this fix.
* Users can now activate the built-in date and time editing popups of modern browsers when using the `date` and `time` schema field types.
* Developers can now `require` their project `app.js` file in the Node.js REPL for debugging and inspection. Thanks to [Matthew Francis Brunetti](https://github.com/zenflow).
* If a static text phrase is unavailable in both the current locale and the default locale, Apostrophe will always fall back to the `en` locale as a last resort, which ensures the admin UI works if it has not been translated.
* Developers can now `require` their project `app.js` in the Node.js REPL for debugging and inspection
* Ensure array field items have valid _id prop before storing. Thanks to Thanks to [Matthew Francis Brunetti](https://github.com/zenflow).

### Changes

* In 3.x, `relationship` fields have an optional `builders` property, which replaces `filters` from 2.x, and within that an optional `project` property, which replaces `projection` from 2.x (to match MongoDB's `cursor.project`). Prior to this release leaving the old syntax in place could lead to severe performance problems due to a lack of projections. Starting with this release the 2.x syntax results in an error at startup to help the developer correct their code.
* The `className` option from the widget options in a rich text area field is now also applied to the rich text editor itself, for a consistently WYSIWYG appearance when editing and when viewing. Thanks to [Max Mulatz](https://github.com/klappradla) for this contribution.
* Adds deprecation notes to doc module `afterLoad` events, which are deprecated.
* Removes unused `afterLogin` method in the login module.

## 3.6.0 - 2021-10-13

### Adds

* The `context-editing` apostrophe admin UI bus event can now take a boolean parameter, explicitly indicating whether the user is actively typing or performing a similar active manipulation of controls right now. If a boolean parameter is not passed, the existing 1100-millisecond debounced timeout is used.
* Adds 'no-search' modifier to relationship fields as a UI simplification option.
* Fields can now have their own `modifiers` array. This is combined with the schema modifiers, allowing for finer grained control of field rendering.
* Adds a Slovak localization file. Activate the `sk` locale to use this. Many thanks to [Michael Huna](https://github.com/Miselrkba) for the contribution.
* Adds a Spanish localization file. Activate the `es` locale to use this. Many thanks to [Eugenio Gonzalez](https://github.com/egonzalezg9) for the contribution.
* Adds a Brazilian Portuguese localization file. Activate the `pt-BR` locale to use this. Many thanks to [Pietro Rutzen](https://github.com/pietro-rutzen) for the contribution.

### Fixes

* Fixed missing translation for "New Piece" option on the "more" menu of the piece manager, seen when using it as a chooser.
* Piece types with relationships to multiple other piece types may now be configured in any order, relative to the other piece types. This sometimes appeared to be a bug in reverse relationships.
* Code at the project level now overrides code found in modules that use `improve` for the same module name. For example, options set by the `@apostrophecms/seo-global` improvement that ships with `@apostrophecms/seo` can now be overridden at project level by `/modules/@apostrophecms/global/index.js` in the way one would expect.
* Array input component edit button label is now propertly localized.
* A memory leak on each request has been fixed, and performance improved, by avoiding the use of new Nunjucks environments for each request. Thanks to Miro Yovchev for pointing out the leak.
* Fragments now have access to `__t()`, `getOptions` and other features passed to regular templates.
* Fixes field group cascade merging, using the original group label if none is given in the new field group configuration.
* If a field is conditional (using an `if` option), is required, but the condition has not been met, it no longer throws a validation error.
* Passing `busy: true` to `apos.http.post` and related methods no longer produces an error if invoked when logged out, however note that there will likely never be a UI for this when logged out, so indicate busy state in your own way.
* Bugs in document modification detection have been fixed. These bugs caused edge cases where modifications were not detected and the "Update" button did not appear, and could cause false positives as well.

### Changes

* No longer logs a warning about no users if `testModule` is true on the app.

## 3.5.0 - 2021-09-23

* Pinned dependency on `vue-material-design-icons` to fix `apos-build.js` build error in production.
* The file size of uploaded media is visible again when selected in the editor, and media information such as upload date, dimensions and file size is now properly localized.
* Fixes moog error messages to reflect the recommended pattern of customization functions only taking `self` as an argument.
* Rich Text widgets now instantiate with a valid element from the `styles` option rather than always starting with an unclassed `<p>` tag.
* Since version 3.2.0, apostrophe modules to be loaded via npm must appear as explicit npm dependencies of the project. This is a necessary security and stability improvement, but it was slightly too strict. Starting with this release, if the project has no `package.json` in its root directory, the `package.json` in the closest ancestor directory is consulted.
* Fixes a bug where having no project modules directory would throw an error. This is primarily a concern for module unit tests where there are no additional modules involved.
* `css-loader` now ignores `url()` in css files inside `assets` so that paths are left intact, i.e. `url(/images/file.svg)` will now find a static file at `/public/images/file.svg` (static assets in `/public` are served by `express.static`). Thanks to Matic Tersek.
* Restored support for clicking on a "foreign" area, i.e. an area displayed on the page whose content comes from a piece, in order to edit it in an appropriate way.
* Apostrophe module aliases and the data attached to them are now visible immediately to `ui/src/index.js` JavaScript code, i.e. you can write `apos.alias` where `alias` matches the `alias` option configured for that module. Previously one had to write `apos.modules['module-name']` or wait until next tick. However, note that most modules do not push any data to the browser when a user is not logged in. You can do so in a custom module by calling `self.enableBrowserData('public')` from `init` and implementing or extending the `getBrowserData(req)` method (note that page, piece and widget types already have one, so it is important to extend in those cases).
* `options.testModule` works properly when implementing unit tests for an npm module that is namespaced.

### Changes

* Cascade grouping (e.g., grouping fields) will now concatenate a group's field name array with the field name array of an existing group of the same name. Put simply, if a new piece module adds their custom fields to a `basics` group, that field will be added to the default `basics` group fields. Previously the new group would have replaced the old, leaving inherited fields in the "Ungrouped" section.
* AposButton's `block` modifier now less login-specific

### Adds

* Rich Text widget's styles support a `def` property for specifying the default style the editor should instantiate with.
* A more helpful error message if a field of type `area` is missing its `options` property.

## 3.4.1 - 2021-09-13

No changes. Publishing to correctly mark the latest 3.x release as "latest" in npm.

## 3.4.0 - 2021-09-13

### Security

* Changing a user's password or marking their account as disabled now immediately terminates any active sessions or bearer tokens for that user. Thanks to Daniel Elkabes for pointing out the issue. To ensure all sessions have the necessary data for this, all users logged in via sessions at the time of this upgrade will need to log in again.
* Users with permission to upload SVG files were previously able to do so even if they contained XSS attacks. In Apostrophe 3.x, the general public so far never has access to upload SVG files, so the risk is minor but could be used to phish access from an admin user by encouraging them to upload a specially crafted SVG file. While Apostrophe typically displays SVG files using the `img` tag, which ignores XSS vectors, an XSS attack might still be possible if the image were opened directly via the Apostrophe media library's convenience link for doing so. All SVG uploads are now sanitized via DOMPurify to remove XSS attack vectors. In addition, all existing SVG attachments not already validated are passed through DOMPurify during a one-time migration.

### Fixes

* The `apos.attachment.each` method, intended for migrations, now respects its `criteria` argument. This was necessary to the above security fix.
* Removes a lodash wrapper around `@apostrophecms/express` `bodyParser.json` options that prevented adding custom options to the body parser.
* Uses `req.clone` consistently when creating a new `req` object with a different mode or locale for localization purposes, etc.
* Fixes bug in the "select all" relationship chooser UI where it selected unpublished items.
* Fixes bug in "next" and "previous" query builders.
* Cutting and pasting widgets now works between locales that do not share a hostname, provided that you switch locales after cutting (it does not work between tabs that are already open on separate hostnames).
* The `req.session` object now exists in task `req` objects, for better compatibility. It has no actual persistence.
* Unlocalized piece types, such as users, may now be selected as part of a relationship when browsing.
* Unpublished localized piece types may not be selected via the autocomplete feature of the relationship input field, which formerly ignored this requirement, although the browse button enforced it.
* The server-side JavaScript and REST APIs to delete pieces now work properly for pieces that are not subject to either localization or draft/published workflow at all the (`localize: false` option). UI for this is under discussion, this is just a bug fix for the back end feature which already existed.
* Starting in version 3.3.1, a newly added image widget did not display its image until the page was refreshed. This has been fixed.
* A bug that prevented Undo operations from working properly and resulted in duplicate widget _id properties has been fixed.
* A bug that caused problems for Undo operations in nested widgets, i.e. layout or multicolumn widgets, has been fixed.
* Duplicate widget _id properties within the same document are now prevented on the server side at save time.
* Existing duplicate widget _id properties are corrected by a one-time migration.

### Adds

* Adds a linter to warn in dev mode when a module name include a period.
* Lints module names for `apostrophe-` prefixes even if they don't have a module directory (e.g., only in `app.js`).
* Starts all `warnDev` messages with a line break and warning symbol (⚠️) to stand out in the console.
* `apos.util.onReady` aliases `apos.util.onReadyAndRefresh` for brevity. The `apos.util.onReadyAndRefresh` method name will be deprecated in the next major version.
* Adds a developer setting that applies a margin between parent and child areas, allowing developers to change the default spacing in nested areas.

### Changes

* Removes the temporary `trace` method from the `@apostrophecms/db` module.
* Beginning with this release, the `apostrophe:modulesReady` event has been renamed `apostrophe:modulesRegistered`, and the `apostrophe:afterInit` event has been renamed `apostrophe:ready`. This better reflects their actual roles. The old event names are accepted for backwards compatibility. See the documentation for more information.
* Only autofocuses rich text editors when they are empty.
* Nested areas now have a vertical margin applied when editing, allowing easier access to the parent area's controls.

## 3.3.1 - 2021-09-01

### Fixes

* In some situations it was possible for a relationship with just one selected document to list that document several times in the returned result, resulting in very large responses.
* Permissions roles UI localized correctly.
* Do not crash on startup if users have a relationship to another type. This was caused by the code that checks whether any users exist to present a warning to developers. That code was running too early for relationships to work due to event timing issues.

## 3.3.0 - 2021-08-30

### Fixes

* Addresses the page jump when using the in-context undo/redo feature. The page will immediately return users to their origin scroll position after the content refreshes.
* Resolves slug-related bug when switching between images in the archived view of the media manager. The slug field was not taking into account the double slug prefix case.
* Fixes migration task crash when parking new page. Thanks to [Miro Yovchev](https://www.corllete.com/) for this fix.
* Fixes incorrect month name in `AposCellDate`, which can be optionally used in manage views of pieces. Thanks to [Miro Yovchev](https://www.corllete.com/) for this fix.

### Adds

* This version achieves localization (l10n) through a rich set of internationalization (i18n) features. For more information, [see the documentation](https://v3.docs.apostrophecms.org/).
* There is support for both static string localization and dynamic content localization.
* The home page, other parked pages, and the global document are automatically replicated to all configured locales at startup. Parked properties are refreshed if needed. Other pages and pieces are replicated if and when an editor chooses to do so.
* An API route has been added for voluntary replication, i.e. when deciding a document should exist in a second locale, or desiring to overwrite the current draft contents in locale `B` with the draft contents of locale `A`.
* Locales can specify `prefix` and `hostname` options, which are automatically recognized by middleware that removes the prefix dynamically where appropriate and sets `req.locale`. In 3.x this works more like the global site `prefix` option. This is a departure from 2.x which stored the prefix directly in the slug, creating maintenance issues.
* Locales are stateless: they are never recorded in the session. This eliminates many avenues for bugs and bad SEO. However, this also means the developer must fully distinguish them from the beginning via either `prefix` or `hostname`. A helpful error message is displayed if this is not the case.
* Switching locales preserves the user's editing session even if on separate hostnames. To enable this, if any locales have hostnames, all configured locales must have hostnames and/or baseUrl must be set for those that don't.
* An API route has been added to discover the locales in which a document exists. This provides basic information only for performance (it does not report `title` or `_url`).
* Editors can "localize" documents, copying draft content from one locale to another to create a corresponding document in a different locale. For convenience related documents, such as images and other pieces directly referenced by the document's structure, can be localized at the same time. Developers can opt out of this mechanism for a piece type entirely, check the box by default for that type, or leave it as an "opt-in" choice.
* The `@apostrophecms/i18n` module now uses `i18next` to implement static localization. All phrases in the Vue-based admin UI are passed through `i18next` via `this.$t`, and `i18next` is also available via `req.t()` in routes and `__t()` in templates. Apostrophe's own admin UI phrases are in the `apostrophe` namespace for a clean separation. An array of locale codes, such as `en` or `fr` or `en-au`, can be specified using the `locales` option to the `@apostrophecms/i18n` module. The first locale is the default, unless the `defaultLocale` option is set. If no locales are set, the locale defaults to `en`. The `i18next-http-middleware` locale guesser is installed and will select an available locale if possible, otherwise it will fall back to the default.
* In the admin UI, `v-tooltip` has been extended as `v-apos-tooltip`, which passes phrases through `i18next`.
* Developers can link to alternate locales by iterating over `data.localizations` in any page template. Each element always has `locale`, `label` and `homePageUrl` properties. Each element also has an `available` property (if true, the current context document is available in that locale), `title` and a small number of other document properties are populated, and `_url` redirects to the context document in that locale. The current locale is marked with `current: true`.
* To facilitate adding interpolated values to phrases that are passed as a single value through many layers of code, the `this.$t` helper provided in Vue also accepts an object argument with a `key` property. Additional properties may be used for interpolation.
* `i18next` localization JSON files can be added to the `i18n` subdirectory of *any* module, as long as its `i18n` option is set. The `i18n` object may specify `ns` to give an `i18next` namespace, otherwise phrases are in the default namespace, used when no namespace is specified with a `:` in an `i18next` call. The default namespace is yours for use at project level. Multiple modules may contribute to the same namespace.
* If `APOS_DEBUG_I18N=1` is set in the environment, the `i18next` debug flag is activated. For server-side translations, i.e. `req.t()` and `__t()`, debugging output will appear on the server console. For browser-side translations in the Vue admin UI, debugging output will appear in the browser console.
* If `APOS_SHOW_I18N=1` is set in the environment, all phrases passed through `i18next` are visually marked, to make it easier to find those that didn't go through `i18next`. This does not mean translations actually exist in the JSON files. For that, review the output of `APOS_DEBUG_I18N=1`.
* There is a locale switcher for editors.
* There is a backend route to accept a new locale on switch.
* A `req.clone(properties)` method is now available. This creates a clone of the `req` object, optionally passing in an object of properties to be set. The use of `req.clone` ensures the new object supports `req.get` and other methods of a true `req` object. This technique is mainly used to obtain a new request object with the same privileges but a different mode or locale, i.e. `mode: 'published'`.
* Fallback wrappers are provided for the `req.__()`, `res.__()` and `__()` localization helpers, which were never official or documented in 3.x but may be in use in projects ported from 2.x. These wrappers do not localize but do output the input they are given along with a developer warning. You should migrate them to use `req.t()` (in server-side javascript) or `__t()` (Nunjucks templates).

### Changes

* Bolsters the CSS that backs Apostrophe UI's typography to help prevent unintended style leaks at project-level code.
* Removes the 2.x series changelog entries. They can be found in the 2.0 branch in Github.

## 3.2.0 - 2021-08-13

### Fixes

* `req.hostname` now works as expected when `trustProxy: true` is passed to the `@apostrophecms/express` module.
* Apostrophe loads modules from npm if they exist there and are configured in the `modules` section of `app.js`. This was always intended only as a way to load direct, intentional dependencies of your project. However, since npm "flattens" the dependency tree, dependencies of dependencies that happen to have the same name as a project-level Apostrophe module could be loaded by default, crashing the site or causing unexpected behavior. So beginning with this release, Apostrophe scans `package.json` to verify an npm module is actually a dependency of the project itself before attempting to load it as an Apostrophe module.
* Fixes the reference to sanitize-html defaults in the rich text widget.
* Fixes the `toolbarToAllowedStyles` method in the rich text widget, which was not returning any configuration.
* Fixes the broken text alignment in rich text widgets.
* Adds a missing npm dependency on `chokidar`, which Apostrophe and Nunjucks use for template refreshes. In most environments this worked anyway due to an indirect dependency via the `sass` module, but for stability Apostrophe should depend directly on any npm module it uses.
* Fixes the display of inline range inputs, notably broken when using Palette
* Fixes occasional unique key errors from migrations when attempting to start up again with a site that experienced a startup failure before inserting its first document.
* Requires that locale names begin with a letter character to ensure order when looping over the object entries.
* Unit tests pass in MongoDB 5.x.

### Adds
* Adds Cut and Paste to area controls. You can now Cut a widget to a virtual clipboard and paste it in suitable areas. If an area
can include the widget on the clipboard, a special Clipboard widget will appear in area's Add UI. This works across pages as well.

### Changes
* Apostrophe's Global's UI (the @apostrophecms/global singleton has moved from the admin bar's content controls to the admin utility tray under a cog icon.
* The context bar's document Edit button, which was a cog icon, has been rolled into the doc's context menu.

## 3.1.3 - 2021-07-16

### Fixes

* Hotfix for an incompatibility between `vue-loader` and `webpack` 5.45.0 which causes a crash at startup in development, or asset build time in production. We have temporarily pinned our dependency to `webpack` 5.44.x. We are [contributing to the discussion around the best long-term fix for vue-loader](https://github.com/vuejs/vue-loader/issues/1854).

## 3.1.2 - 2021-07-14

### Changes

* Removes an unused method, `mapMongoIdToJqtreeId`, that was used in A2 but is no longer relevant.
* Removes deprecated and non-functional steps from the `edit` method in the `AposDocsManager.vue` component.
* Legacy migrations to update 3.0 alpha and 3.0 beta sites to 3.0 stable are still in place, with no functional changes, but have been relocated to separate source files for ease of maintenance. Note that this is not a migration path for 2.x databases. Tools for that are forthcoming.

## 3.1.1 - 2021-07-08

### Fixes

* Two distinct modules may each have their own `ui/src/index.scss` file, similar to the fix already applied to allow multiple `ui/src/index.js` files.

## 3.1.0 - 2021-06-30

### Fixes

* Corrects a bug that caused Apostrophe to rebuild the admin UI on every nodemon restart, which led to excessive wait times to test new code. Now this happens only when `package-lock.json` has been modified (i.e. you installed a new module that might contain new Apostrophe admin UI code). If you are actively developing Apostrophe admin UI code, you can opt into rebuilding all the time with the `APOS_DEV=1` environment variable. In any case, `ui/src` is always rebuilt in a dev environment.
* Updates `cheerio`, `deep-get-set`, and `oembetter` versions to resolve vulnerability warnings.
* Modules with a `ui/src` folder, but no other content, are no longer considered "empty" and do not generate a warning.
* Pushing a secondary context document now always results in entry to draft mode, as intended.
* Pushing a secondary context document works reliably, correcting a race condition that could cause the primary document to remain in context in some cases if the user was not already in edit mode.

### Changes

* Deprecates `self.renderPage` method for removal in next major version.
* Since `ui/src/index.js` files must export a function to avoid a browser error in production which breaks the website experience, we now detect this at startup and throw a more helpful error to prevent a last-minute discovery in production.

## 3.0.1 - 2021-06-17

### Fixes

* Fixes an error observed in the browser console when using more than one `ui/src/index.js` file in the same project. Using more than one is a good practice as it allows you to group frontend code with an appropriate module, or ship frontend code in an npm module that extends Apostrophe.
* Migrates all of our own frontend players and utilities from `ui/public` to `ui/src`, which provides a robust functional test of the above.
* Executes `ui/src` imports without waiting for next tick, which is appropriate as we have positioned it as an alternative to `ui/public` which is run without delay.

## 3.0.0 - 2021-06-16

### Breaks

* Previously our `a3-boilerplate` project came with a webpack build that pushed code to the `ui/public` folder of an `asset` module. Now the webpack build is not needed because Apostrophe takes care of compiling `ui/src` for us. This is good! However, **if you are transitioning your project to this new strategy, you will need to remove the `modules/asset/ui/public` folder from your project manually** to ensure that webpack-generated code originally intended for webpack-dev-server does not fail with a `publicPath` error in the console.
* The `CORE_DEV=1` environment setting has been changed to `APOS_DEV=1` because it is appropriate for anyone who is actively developing custom Apostrophe admin UI using `ui/apos` folders in their own modules.
* Apostrophe now uses Dart Sass, aka the `sass` npm module. The `node-sass` npm module has been deprecated by its authors for some time now. Most existing projects will be unaffected, but those writing their own Apostrophe UI components will need to change any `/deep/` selectors to `::v-deep` and consider making other Dart Sass updates as well. For more information see the [Dart Sass documentation](https://sass-lang.com/dart-sass). Those embracing the new `ui/src` feature should also bear in mind that Dart Sass is being used.

### Changes

* Relationship ids are now stored as aposDocIds (without the locale and mode part). The appropriate locale and mode are known from the request. This allows easy comparison and copying of these properties across locales and fixes a bug with reverse relationships when publishing documents. A migration has been added to take care of this conversion on first startup.
- The `attachment` field type now correctly limits file uploads by file type when using the `fileGroup` field option.
- Uploading SVG files is permitted in the Media Library by default.

### Adds

- Apostrophe now enables you to ship frontend JavaScript and Sass (using the SCSS syntax) without your own webpack configuration.
- Any module may contain modern JavaScript in a `ui/src/index.js` file, which may use `import` to bring in other files in the standard way. Note that **`ui/src/index.js must export a function`**. These functions are called for you in the order modules are initialized.
- Any module may contain a Sass (SCSS) stylesheet in a `ui/src/index.scss` file, which may also import other Sass (SCSS) files.
- Any project that requires IE11 support for `ui/src` JavaScript code can enable it by setting the `es5: true` option to the `@apostrophecms/asset` module. Apostrophe produces separate builds for IE11 and modern browsers, so there is no loss of performance in modern browsers. Code is automatically compiled for IE11 using `babel` and missing language features are polyfilled using `core-js` so you can use promises, `async/await` and other standard modern JavaScript features.
- `ui/public` is still available for raw JavaScript and CSS files that should be pushed *as-is* to the browser. The best use of this feature is to deliver the output of your own custom webpack build, if you have one.
- Adds browser-side `editMode` flag that tracks the state of the current view (edit or preview), located at `window.apos.adminBar.editMode`.
- Support for automatic inline style attribute sanitization for Rich Text widgets.
- Adds text align controls for Rich Text widgets. The following tools are now supported as part of a rich text widget's `toolbar` property:
-- `alignLeft`
-- `alignRight`
-- `alignCenter`
-- `alignJustify`
- `@apostrophecms/express` module now supports the `trustProxy: true` option, allowing your reverse proxy server (such as nginx) to pass on the original hostname, protocol and client IP address.

### Fixes

* Unit tests passing again. Temporarily disabled npm audit checks as a source of critical failures owing to upstream issues with third-party packages which are not actually a concern in our use case.
* Fixed issues with the query builder code for relationships. These issues were introduced in beta 3 but did not break typical applications, except for displaying distinct choices for existing values of a relationship field.
* Checkbox field types can now be used as conditional fields.
* Tracks references to attachments correctly, and introduces a migration to address any attachments previously tracked as part of documents that merely have a relationship to the proper document, i.e. pages containing widgets that reference an image piece.
* Tracks the "previously published" version of a document as a legitimate reference to any attachments, so that they are not discarded and can be brought back as expected if "Undo Publish" is clicked.
* Reverse relationships work properly for published documents.
* Relationship subfields are now loaded properly when `reverseOf` is used.
* "Discard Draft" is available when appropriate in "Manage Pages" and "Manage Pieces."
* "Discard Draft" disables the "Submit Updates" button when working as a contributor.
* Relationship subfields can now be edited when selecting in the full "manage view" browser, as well as in the compact relationship field view which worked previously.
* Relationship subfields now respect the `def` property.
* Relationship subfields are restored if you deselect a document and then reselect it within a single editing experience, i.e. accidentally deselect and immediately reselect, for instance.
* A console warning when editing subfields for a new relationship was fixed.
* Field type `color`'s `format` option moved out of the UI options and into the general options object. Supported formats are "rgb", "prgb", "hex6", "hex3", "hex8", "name", "hsl", "hsv". Pass the `format` string like:
```js
myColorField: {
  type: 'color',
  label: 'My Color',
  options: {
    format: 'hsl'
  }
}
```
* Restored Vue dependency to using semantic versioning now that Vue 2.6.14 has been released with a fix for the bug that required us to pin 2.6.12.
* Nunjucks template loader is fully compatible with Linux in a development environment.
* Improved template performance by reusing template loaders.
* `min` and `max` work properly for both string-like and number-like fields.
* Negative numbers, leading minus and plus signs, and trailing periods are accepted in the right ways by appropriate field types.
* If a user is inadvertently inserted with no password, set a random password on the backend for safety. In tests it appears that login with a blank password was already forbidden, but this provides an additional level of certainty.
* `data.page` and `data.contextOptions` are now available in `widget.html` templates in most cases. Specifically, they are available when loading the page, (2) when a widget has just been inserted on the page, and (3) when a widget has just been edited and saved back to the page. However, bear in mind that these parameters are never available when a widget is being edited "out of context" via "Page Settings", via the "Edit Piece" dialog box, via a dialog box for a parent widget, etc. Your templates should be written to tolerate the absence of these parameters.
* Double slashes in the slug cannot be used to trick Apostrophe into serving as an open redirect (fix ported to 3.x from 2.92.0).
* The global doc respects the `def` property of schema fields when first inserted at site creation time.
* Fixed fragment keyword arguments being available when not a part of the fragment signature.

## 3.0.0-beta.3.1 - 2021-06-07

### Breaks
- This backwards compatibility break actually occurred in 3.0.0-beta.3 and was not documented at that time, but it is important to know that the following Rich Text tool names have been updated to match Tiptap2's convention:
-- `bullet_list` -> `bulletList`
-- `ordered_list` -> `orderedList`
-- `code_block` -> `codeBlock`
-- `horizontal_rule` -> `horizontalRule`

### Fixes

- Rich Text default tool names updated, no longer broken. Bug introduced in 3.0.0-beta.3.
- Fixed Rich Text's tool cascade to properly account for core defaults, project level defaults, and area-specific options.

## 3.0.0-beta.3 - 2021-06-03

### Security Fixes

The `nlbr` and `nlp` Nunjucks filters marked their output as safe to preserve the tags that they added, without first escaping their input, creating a CSRF risk. These filters have been updated to escape their input unless it has already been marked safe. No code changes are required to templates whose input to the filter is intended as plaintext, however if you were intentionally leveraging this bug to output unescaped HTML markup you will need to make sure your input is free of CSRF risks and then use the `| safe` filter before the `| nlbr` or `| nlp` filter.

### Adds

- Added the `ignoreUnusedFolderWarning` option for modules that intentionally might not be activated or inherited from in a particular startup.
- Better explanation of how to replace macros with fragments, in particular how to call the fragments with `{% render fragmentName(args) %}`.

### Fixes

- Temporarily pinned to Vue 2.6.12 to fix an issue where the "New" button in the piece manager modals disappeared. We think this is a bug in the newly released Vue 2.6.13 but we are continuing to research it.
- Updated dependencies on `sanitize-html` and `nodemailer` to new major versions, causing no bc breaks at the ApostropheCMS level. This resolved two critical vulnerabilities according to `npm audit`.
- Removed many unused dependencies.
- The data retained for "Undo Publish" no longer causes slug conflicts in certain situations.
- Custom piece types using `localized: false` or `autopublish: true,` as well as singleton types, now display the correct options on the "Save" dropdown.
- The "Save and View," "Publish and View" and/or "Save Draft and Preview" options now appear only if an appropriate piece page actually exists for the piece type.
- Duplicating a widget now properly assigns new IDs to all copied sub-widgets, sub-areas and array items as well.

- Added the `ignoreUnusedFolderWarning` option for modules that intentionally might not be activated or inherited from in a particular startup.
- If you refresh the page while previewing or editing, you will be returned to that same state.

### Notices

- Numerous `npm audit` vulnerability warnings relating to `postcss` 7.x were examined, however it was determined that these are based on the idea of a malicious SASS coder attempting to cause a denial of service. Apostrophe developers would in any case be able to contribute JavaScript as well and so are already expected to be trusted parties. This issue must be resolved upstream in packages including both `stylelint` and `vue-loader` which have considerable work to do before supporting `postcss` 8.x, and in any case public access to write SASS is not part of the attack surface of Apostrophe.

### Changes

- When logging out on a page that only exists in draft form, or a page with access controls, you are redirected to the home page rather than seeing a 404 message.

- Rich text editor upgraded to [tiptap 2.x beta](https://www.tiptap.dev) :tada:. On the surface not a lot has changed with the upgrade, but tiptap 2 has big improvements in terms of speed, composability, and extension support. [See the technical differences of tiptap 1 and 2 here](https://www.tiptap.dev/overview/upgrade-guide#reasons-to-upgrade-to-tiptap-2x)

## 3.0.0-beta.2 - 2021-05-21

### **Breaks**

- The `updateModified: false` option, formerly supported only by `apos.doc.update`, has been renamed to `setModified: false` and is now supported by `apos.doc.insert` as well. If explicitly set to false, the insert and update methods will leave the `modified` property alone, rather than trying to detect or infer whether a change has been made to the draft relative to the published version.
- The `permission` module no longer takes an `interestingTypes` option. Instead, doc type managers may set their `showPermissions` option to `true` to always be broken out separately in the permissions explorer, or explicitly set it to `false` to never be mentioned at all, even on a list of typical piece types that have the same permissions. This allows module creators to ship the right options with their modules rather than requiring the developer to hand-configure `interestingTypes`.
- When editing users, the permissions explorer no longer lists "submitted draft" as a piece type.
- Removed `apos.adminBar.group` method, which is unlikely to be needed in 3.x. One can group admin bar items into dropdowns via the `groups` option.
- Raw HTML is no longer permitted in an `apos.notify` message parameter. Instead, `options.buttons` is available. If present, it must be an array of objects with `type` and `label` properties. If `type` is `'event'` then that button object must have `name` and `data` properties, and when clicked the button will trigger an apos bus event of the given `name` with the provided `data` object. Currently `'event'` is the only supported value for `type`.

### Adds

- The name `@apostrophecms/any-page-type` is now accepted for relationships that should match any page. With this change, the doc type manager module name and the type name are now identical for all types in 3.x. However, for backwards compatibility `@apostrophecms/page` is still accepted. `apos.doc.getManager` will accept either name.
- Sets the project root-level `views` directory as the default fallback views directory. This is no longer a necessary configuration in projects unless they want to change it on the `@apostrophecms/template` option `viewsFolderFallback`.
- The new `afterAposScripts` nunjucks block allows for pushing markup after Apostrophe's asset bundle script tag, at the end of the body. This is a useful way to add a script tag for Webpack's hot reload capabilities in development while still ensuring that Apostrophe's utility methods are available first, like they are in production.
- An `uploadfs` option may be passed to the `@apostrophecms/asset` module, in order to pass options configuring a separate instance of `uploadfs` specifically for the static assets. The `@apostrophecms/uploadfs` module now exports a method to instantiate an uploadfs instance. The default behavior, in which user-uploaded attachments and static assets share a single instance of uploadfs, is unchanged. Note that asset builds never use uploadfs unless `APOS_UPLOADFS_ASSETS=1` is set in the environment.
- `AposButtonSplit` is a new UI component that combines a button with a context menu. Users can act on a primary action or change the button's function via menu button to the right of the button itself.
- Developers can now pass options to the `color` schema field by passing a `pickerOptions` object through your field. This allows for modifying/removing the default color palette, changing the resulting color format, and disabling various UI. For full set of options [see this example](https://github.com/xiaokaike/vue-color/blob/master/src/components/Sketch.vue)
- `AposModal` now emits a `ready` event when it is fully painted and can be interacted with by users or code.
- The video widget is now compatible with vimeo private videos when the domain is on the allowlist in vimeo.

### Changes

- You can now override the parked page definition for the home page without copying the entirety of `minimumPark` from the source code. Specifically, you will not lose the root archive page if you park the home page without explicitly parking the archive page as well. This makes it easier to choose your own type for the home page, in lieu of `@apostrophecms/home-page`.

### Fixes

- Piece types like users that have a slug prefix no longer trigger a false positive as being "modified" when you first click the "New" button.
- The `name` option to widget modules, which never worked in 3.x, has been officially removed. The name of the widget type is always the name of the module, with the `-widget` suffix removed.
- The home page and other parked pages should not immediately show as "pending changes."
- In-context editing works properly when the current browser URL has a hash (portion beginning with `#`), enabling the use of the hash for project-specific work. Thanks to [https://stepanjakl.com/](Štěpán Jákl) for reporting the issue.
- When present, the `apos.http.addQueryToUrl` method preserves the hash of the URL intact.
- The home page and other parked pages should not immediately show as "pending changes."
- The browser-side `apos.http.parseQuery` function now handles objects and arrays properly again.
- The in-context menu for documents has been refactored as a smart component that carries out actions on its own, eliminating a great deal of redundant code, props and events.
- Added additional retries when binding to the port in a dev environment.
- The "Submit" button in the admin bar updates properly to "Submitted" if the submission happens in the page settings modal.
- Skipping positional arguments in fragments now works as expected.
- The rich text editor now supports specifying a `styles` array with no `p` tags properly. A newly added rich text widget initially contains an element with the first style, rather than always a paragraph. If no styles are configured, a `p` tag is assumed. Thanks to Stepan Jakl for reporting the issue.

### Changes
- Editor modal's Save button (publish / save draft / submit) now updated to use the `AposSplitButton` component. Editors can choose from several follow-up actions that occur after save, including creating another piece of content of the same type, being taken to the in-context version of the document, or being returned to the manager. Editor's selection is saved in localstorage, creating a remembered preference per content type.

## 3.0.0-beta.1.1 - 2021-05-07

### Fixes

- A hotfix for an issue spotted in beta 1 in our demo: all previously published pages of sites migrated from early alpha releases had a "Draft" label until published again.

## 3.0.0-beta.1 - 2021-05-06

### **Breaks**

- Removes the `firstName` and `lastName` fields in user pieces.
- The query parameters `apos-refresh`, `apos-edit`, `apos-mode` and `apos-locale` are now `aposRefresh`, `aposEdit`, `aposMode`and `aposLocale`. Going forward all query parameters will be camelCase for consistency with query builders.

### Changes

- Archiving a page or piece deletes any outstanding draft in favor of archiving the last published version. Previously the behavior was effectively the opposite.
- "Publish Changes" button label has been changes to "Update".
- Draft mode is no longer the default view for published documents.
- The page and piece manager views now display the title, etc. of the published version of a document, unless that document only exists in draft form. However a label is also provided indicating if a newer draft is in progress.
- Notifications have been updated with a new visual display and animation style.

### **Adds**

- Four permissions roles are supported and enforced: guest, contributor, editor and admin. See the documentation for details. Pre-existing alpha users are automatically migrated to the admin role.
- Documents in managers now have context sensitive action menus that allow actions like edit, discard draft, archive, restore, etc.
- A fragment call may now have a body using `rendercall`, just like a macro call can have a body using `call`. In addition, fragments can now have named arguments, just like macros. Many thanks to Miro Yovchev for contributing this implementation.
- Major performance improvement to the `nestedModuleSubdirs` option.
- Updates URL fields and oEmbed URL requests to use the `httpsFix` option in launder's `url()` method.
- Documents receive a state label based on their document state (draft, pending, pending updates)
- Contributors can submit drafts for review ("Submit" versus "Submit Updates").
- Editors and admins can manage submitted drafts.
- Editors and admins can easily see the number of proposed changes awaiting their attention.
- Support for virtual piece types, such as submitted drafts, which in actuality manage more than one type of doc.
- Confirm modals now support a schema which can be assessed after confirmation.
- When archiving and restoring pages, editors can chose whether the action affects only this document or this document + children
- Routes support the `before` syntax, allowing routes that are added to Express prior to the routes or middleware of another module. The syntax `before: 'middleware:moduleName'` must be used to add the route prior to the middleware of `moduleName`. If `middleware:` is not used, the route is added before the routes of `moduleName`. Note that normally all middleware is added before all routes.
- A `url` property can now optionally be specified when adding middleware. By default all middleware is global.
- The pieces REST GET API now supports returning only a count of all matching pieces, using the `?count=1` query parameter.
- Admin bar menu items can now specify a custom Vue component to be used in place of `AposButton`.
- Sets `username` fields to follow the user `title` field to remove an extra step in user creation.
- Adds default data to the `outerLayoutBase.html` `<title>` tag: `data.piece.title or data.page.title`.
- Moves the core UI build task into the start up process. The UI build runs automatically when `NODE_ENV` is *not* 'production' and when:
    1. The build folder does not yet exist.
    2. The package.json file is newer than the existing UI build.
    3. You explicitly tell it to by setting the environment variable `CORE_DEV=1`
- The new `._ids(_idOrArrayOfIds)` query builder replaces `explicitOrder` and accepts an array of document `_id`s or a single one. `_id` can be used as a multivalued query parameter. Documents are returned in the order you specify, and just like with single-document REST GET requests, the locale of the `_id`s is overridden by the `aposMode` query parameter if present.
- The `.withPublished(true)` query builder adds a `_publishedDoc` property to each returned draft document that has a published equivalent. `withPublished=1` can be used as a query parameter. Note this is not the way to fetch only published documents. For that, use `.locale('en:published')` or similar.
- The server-side implementation of `apos.http.post` now supports passing a `FormData` object created with the `[form-data](https://www.npmjs.com/package/form-data)` npm module. This keeps the API parallel with the browser-side implementation and allows for unit testing the attachments feature, as well as uploading files to internal and external APIs from the server.
- `manuallyPublished` computed property moved to the `AposPublishMixin` for the use cases where that mixin is otherwise warranted.
- `columns` specified for a piece type's manage view can have a name that uses "dot notation" to access a subproperty. Also, for types that are localized, the column name can begin with `draft:` or `published:` to specifically display a property of the draft or published version of the document rather than the best available. When a prefix is not used, the property comes from the published version of the document if available, otherwise from the draft.
- For page queries, the `children` query builder is now supported in query strings, including the `depth` subproperty. For instance you could fetch `/api/v1/@apostrophecms/page/id-of-page?children=1` or `/api/v1/@apostrophecms/page/id-of-page?children[depth]=3`.
- Setting `APOS_LOG_ALL_QUERIES=1` now logs the projection, skip, limit and sort in addition to the criteria, which were previously logged.

### **Fixes**

- Fragments can now call other fragments, both those declared in the same file and those imported, just like macros calling other macros. Thanks to Miro Yovchev for reporting the issue.
- There was a bug that allowed parked properties, such as the slug of the home page, to be edited. Note that if you don't want a property of a parked page to be locked down forever you can use the `_defaults` feature of parked pages.
- A required field error no longer appears immediately when you first start creating a user.
- Vue warning in the pieces manager due to use of value rather than name of column as a Vue key. Thanks to Miro Yovchev for spotting the issue.
- "Save Draft" is not an appropriate operation to offer when editing users.
- Pager links no longer break due to `aposRefresh=1` when in edit mode. Also removed superfluous `append` query parameter from these.
- You may now intentionally clear the username and slug fields in preparation to type a new value. They do not instantly repopulate based on the title field when you clear them.
- Language of buttons, labels, filters, and other UI updated and normalized throughout.
- A contributor who enters the page tree dialog box, opens the editor, and selects "delete draft" from within the editor of an individual page now sees the page tree reflect that change right away.
- The page manager listens for content change events in general and its refresh mechanism is robust in possible situations where both an explicit refresh call and a content change event occur.
- Automatically retries once if unable to bind to the port in a dev environment. This helps with occasional `EADDRINUSE` errors during nodemon restarts.
- Update the current page's context bar properly when appropriate after actions such as "Discard Draft."
- The main archive page cannot be restored, etc. via the context menu in the page tree.
- The context menu and "Preview Draft" are both disabled while errors are present in the editor dialog box.
- "Duplicate" should lead to a "Publish" button, not an "Update" button, "Submit" rather than "Submit Update," etc.
- When you "Duplicate" the home page you should be able to set a slug for the new page (parked properties of parked pages should be editable when making a duplicate).
- When duplicating the home page, the suggested slug should not be `/` as only one page can have that slug at a time.
- Attention is properly called to a slug conflict if it exists immediately when the document is opened (such as making a copy where the suggested slug has already been used for another copy).
- "Preview Draft" never appears for types that do not use drafts.
- The toggle state of admin bar utility items should only be mapped to an `is-active` class if, like palette, they opt in with `toggle: true`
- Fixed unique key errors in the migrate task by moving the parking of parked pages to a new `@apostrophecms/migrate:after` event handler, which runs only after migrations, whether that is at startup (in dev) or at the end of the migration task (in production).
- UI does not offer "Archive" for the home page, or other archived pages.
- Notification checks and other polling requests now occur only when the tab is in the foreground, resolving a number of problems that masqueraded as other bugs when the browser hit its connection limit for multiple tabs on the same site.
- Parked pages are now parked immediately after database migrations are checked and/or run. In dev this still happens at each startup. In production this happens when the database is brand new and when the migration task is manually run.

## 3.0.0-alpha.7 - 2021-04-07

### Breaks

* The `trash` property has been renamed `archived`, and throughout the UI we refer to "archiving" and the "archive" rather than "move to trash" and the "trash can." A database migration is included to address this for existing databases. However, **if you set the minimumPark option, or used a boilerplate in which it is set,** you will need to **change the settings for the `parkedId: 'trash'` page to match those [currently found in the `minimumPark` option setting in the `@apostrophecms/page` source code](https://github.com/apostrophecms/apostrophe/blob/481252f9bd8f42b62648a0695105e6e9250810d3/modules/%40apostrophecms/page/index.js#L25-L32).

### Adds

* General UX and UI improvements to the experience of moving documents to and from the archive, formerly known as the trash.
* Links to each piece are available in the manage view when appropriate.
* Search is implemented in the media library.
* You can now pass core widgets a `className` option when configuring them as part of an area.
* `previewDraft` for pieces, adds a Preview Draft button on creation for quick in-context editing. Defaults to true.

### Changes

* Do not immediately redirect to new pages and pieces.
* Restored pieces now restore as unpublished drafts.
* Refactored the admin bar component for maintainability.
* Notification style updates

### Fixes

* Advisory lock no longer triggers an update to the modification timestamp of a document.
* Attempts to connect Apostrophe 3.x to an Apostrophe 2.x database are blocked to prevent content loss.
* "Save as Draft" is now available as soon as a new document is created.
* Areas nested in array schema fields can now be edited in context.
* When using `apos.image.first`, the alt attribute of the image piece is available on the returned attachment object as `._alt`. In addition, `_credit` and `_creditUrl` are available.
* Fixes relating to the editing of widgets in nested areas, both on the page and in the modal.
* Removed published / draft switch for unpublished drafts.
* "Publish Changes" appears only at appropriate times.
* Notifications moved from the bottom right of the viewport to the bottom center, fixing some cases of UI overlap.

## 3.0.0-alpha.6.1 - 2021-03-26

### Fixes

* Conditional fields (`if`) and the "following values" mechanism now work properly in array item fields.
* When editing "Page Settings" or a piece, the "publish" button should not be clickable if there are errors.

## 3.0.0-alpha.6 - 2021-03-24

### Adds
* You can "copy" a page or a piece via the ⠇ menu.
* When moving the current page or piece to the trash, you are taken to the home page.
* `permissions: false` is supported for piece and page insert operations.
* Adds note to remove deprecated `allowedInChooser` option on piece type filters.
* UX improvement: "Move to Trash" and "Restore" buttons added for pieces, replacing the boolean field. You can open a piece that is in the trash in a read-only way in order to review it and click "Restore."
* Advisory lock support has been completed for all content types, including on-page, in-context editing. This prevents accidental conflicts between editors.
* Image widgets now accept a `size` context option from the template, which can be used to avoid sending a full-width image for a very small placement.
* Additional improvements.

### Fixes
* Fixes error from missing `select` method in `AposPiecesManager` component.
* No more migration messages at startup for brand-new sites.
* `max` is now properly implemented for relationships when using the manager dialog box as a chooser.
* "Trash" filter now displays its state properly in the piece manager dialog box.
* Dragging an image to the media library works reliably.
* Infinite loop warning when editing page titles has been fixed.
* Users can locate the tab that still contains errors when blocked from saving a piece due to schema field errors.
* Calling `insert` works properly in the `init` function of a module.
* Additional fixes.

### Breaks

* Apostrophe's instance of `uploadfs` has moved from `apos.attachment.uploadfs` to `apos.uploadfs`. The `uploadfs` configuration option has similarly moved from the `@apostrophecms/attachment` module to the `@apostrophecms/uploadfs` module. `imageSizes` is still an option to `@apostrophecms/attachment`.

## 3.0.0-alpha.5 - 2021-02-11

* Conditional fields are now supported via the new `if` syntax. The old 2.x `showFields` feature has been replaced with `if: { ... }`.
* Adds the option to pass context options to an area for its widgets following the `with` keyword. Context options for widgets not in that area (or that don't exist) are ignored. Syntax: `{% area data.page, 'areaName' with { '@apostrophecms/image: { size: 'full' } } %}`.
* Advisory locking has been implemented for in-context editing, including nested contexts like the palette module. Advisory locking has also been implemented for the media manager, completing the advisory locking story.
* Detects many common configuration errors at startup.
* Extends `getBrowserData` in `@apostrophecms/doc-type` rather than overwriting the method.
* If a select element has no default, but is required, it should default to the first option. The select elements appeared as if this were the case, but on save you would be told to make a choice, forcing you to change and change back. This has been fixed.
* Removes 2.x piece module option code, including for `contextual`, `manageViews`, `publishMenu`, and `contextMenu`.
* Removes admin bar module options related to 2.x slide-out UI: `openOnLoad`, `openOnHomepageLoad`, `closeDelay`.
* Fixed a bug that allowed users to appear to be in edit mode while looking at published content in certain edge cases.
* The PATCH API for pages can now infer the correct _id in cases where the locale is specified in the query string as an override, just like other methods.
* Check permissions for the delete and publish operations.
* Many bug fixes.

### Breaks
* Changes the `piecesModuleName` option to `pieceModuleName` (no "s") in the `@apostrophecms/piece-page-type` module. This feature is used only when you have two or more piece page types for the same piece type.

## 3.0.0-alpha.4.2 - 2021-01-27

* The `label` option is no longer required for widget type modules. This was already true for piece type and page type modules.
* Ability to namespace asset builds. Do not push asset builds to uploadfs unless specified.

### Breaking changes

* Removes the `browser` module option, which was only used by the rich text widget in core. All browser data should now be added by extending or overriding `getBrowserData` in a module. Also updates `getComponentName` to reference `options.components` instead of `options.browser.components`.

## 3.0.0-alpha.4.1

* Hotfix: the asset module now looks for a `./release-id` file (relative to the project), not a `./data/release-id` file, because `data` is not a deployed folder and the intent of `release-id` is to share a common release identifier between the asset build step and the deployed instances.

## 3.0.0-alpha.4

* **"Fragments" have been added to the Apostrophe template API, as an alternative to Nunjucks' macros, to fully support areas and async components.** [See the A3 alpha documentation](https://a3.docs.apos.dev/guide/widgets-and-templates/fragments.html) for instructions on how to use this feature.
* **CSS files in the `ui/public` subdirectory of any module are now bundled and pushed to the browser.** This allows you to efficiently deliver your CSS assets, just as you can deliver JS assets in `ui/public`. Note that these assets must be browser-ready JS and CSS, so it is customary to use your own webpack build to generate them. See [the a3-boilerplate project](https://github.com/apostrophecms/a3-boilerplate) for an example, especially `webpack.config.js`.
* **More support for rendering HTML in REST API requests.** See the `render-areas` query parameter in [piece and page REST API documentation](https://a3.docs.apos.dev/reference/api/pieces.html#get-api-v1-piece-name).
* **Context bar takeover capability,** for situations where a secondary document should temporarily own the undo/redo/publish UI.
* **Unpublished pages in the tree** are easier to identify
* **Range fields** have been added.
* **Support for npm bundles is back.** It works just like in 2.x, but the property is `bundle`, not `moogBundle`. Thanks to Miro Yovchev.

### Breaking changes

* **A3 now uses webpack 5.** For now, **due to a known issue with vue-loader, your own project must also be updated to use webpack 5.** The a3-boilerplate project has been updated accordingly, so you may refer to [the a3-boilerplate project](https://github.com/apostrophecms/a3-boilerplate) for an example of the changes to be made, notably in `webpack.config.js` and `package.json`. We are in communication with upstream developers to resolve the issue so that projects and apostrophe core can use different major versions of webpack.

## 3.0.0-alpha.3

Third alpha release of 3.x. Introduced draft mode and the "Publish Changes" button.

## 3.0.0-alpha.2

Second alpha release of 3.x. Introduced a distinct "edit" mode.

## 3.0.0-alpha.1

First alpha release of 3.x.<|MERGE_RESOLUTION|>--- conflicted
+++ resolved
@@ -5,12 +5,8 @@
 ### Adds
 
 * Add a locale switcher in pieces and pages editor modals. This is available for localized documents only, and allows you to switch between locales for the same document.
-<<<<<<< HEAD
   The locale can be switched at only one level, meaning that sub documents of a document that already switched locale will not be able to switch locale itself.
-=======
-  The locale can be switche at only one level, meaning that sub documents of a document that already switched locale will not be able to switch locale itself.
 * Adds visual focus states and keyboard handlers for engaging with areas and widgets in-context
->>>>>>> cd1a9897
 
 ### Changes
 
