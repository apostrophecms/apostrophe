# Changelog

## 4.22.0 (2025-10-01)

### Adds

* Custom operations registered with `addCreateWidgetOperation` can now specify an `ifTypesIntersect` property containing an array of widget type names. If the area in question allows at least one, the operation is offered.
* The login-requirements tests were updated to include tests for the `uponSubmit` filter
* Add `prependNodes` and `appendNodes` calls for `main`.
* Add options for pieces to change the title, message and icon of the empty state block.

### Fixes

* Fixes a bug in the login `uponSubmit` filter where a user could login without meeting the requirement.
* Fixes pieces filters when values from optional fields are falsy.
* Resolve inline image URLs correctly when in edit mode and not in the default locale.
* Using `CTRL+F` or `CMD+F` in the page manager now works.

### Changes

* Redirects to URLs containing accent marks and other non-ascii characters now behave as expected with Astro. Pre-encoding the URLs exactly the way `res.redirect` would before passing them to Astro prevents an error in Astro and allows the redirect to succeed.
* Removes the non-functional `uniqueUsername` route from the `user` module
* Modifies the `annotateAreaForExternalFront()` method of the `@apostrophecms/template` module to accept a per-module `annotateWidgetForExternalFront()` method. This allows widgets to send project-level options alongside the per-area options to external frontends.
* Updated dependencies to address deprecation warnings.
<<<<<<< HEAD
* Refactors complex logic from `AposSchema` that handle data updates to simplifies it.
=======

## 4.21.1 (2025-09-26)

### Adds

* The `exit` option to the main `apostrophe()` function now supports the new string value `exit: 'throw'`. If this value is specified and the apostrophe startup procedure fails with an error, the actual error is re-thrown for the benefit of the caller.
* For backwards compatibility, the existing `exit: false` option to the main `apostrophe()` function is still supported, but now logs the error that took place before returning `undefined` as before. This is more useful than the previous behavior, but `exit: 'throw'` is the more logical choice if you need to avoid a process exit.
* The default behavior is still to log the error and exit the process, which isthe only sensible move in most single-site projects.
>>>>>>> 311b6f90

## 4.21.0 (2025-09-03)

### Adds

* Modules can now call `apos.area.addCreateWidgetOperation` to register a custom operation that invokes a modal and inserts the widget returned by that modal. These operations are offered as choices in all "add widget" menus, both regular and expanded.
* `AposDocEditor` now accepts a `values` prop, which can be used to pass an object of initial values for some or all fields. Use of this prop is optional. It is not supported when editing existing documents.
* `apos.doc.edit` now accepts an optional `values` object as the final parameter, containing initial values for some or all fields. This is supported only when editing existing documents.
* When specifying a modal name to be executed, developers may now register "transformers" to be invoked first, using pipe syntax. For example, the modal name `aposSectionTemplateLibraryWidgetToDoc|AposDocEditor` will invoke the transformer `aposSectionTemplateLibraryWidgetToDoc` with the original props, and pass the returned result to `AposDocEditor`. Note that transformers are awaited. Transformers are registered in frontend admin UI code by passing a name and a function to `apos.ui.addTransformer`.
* Adds quick image upload UI to `@apostrophecms/image-widget`.
* Makes autocropping work when uploading or selecting images from the new quick image upload UI.

### Fixes

* The `?render-areas=1` API feature now correctly disregards areas in separate documents loaded via relationship fields. Formerly their presence resulted in an error, not a rendering.
* Make conditional fields work in Image Editor.
* Importing a custom icon from an npm module using a `~` path per the admin UI now works per the documentation, as long as the Vue component used for the icon is structured like those found in `@apostrophecms/vue-material-design-icons`.
* The `button: true` flag works again for piece module utility operations. Previously the button appeared but did not trigger the desired operation.
* Fix the fact that area options `minSize` and `aspectRatio` weren't passed to the image cropper when coming directly from the area and the widget controls (without passing through the widget editor).
* Fixes the widget data being cloned to be saved before the `postprocess` method being called, which leads to a loss of data in `AposWidgetEditor` (like the autocrop data).
* In editors like `AposWidgetEditor` relationships are now post processed after they are updated in `AposInputRelationship` only for the relationship that has been updated. 
It allows live preview to work well with it, it also avoids complexity and fixes updated data not being properly synced between the editor and the `AposSchema`.
* Deeply nested widgets can now be edited properly via the editor dialog box. This longstanding issue did not affect on-page editing.

### Changes

* Rolled back a change in 4.16.0 that strictly enforced `required` and `min` for relationship fields. Because the related document can be archived or deleted at any time, it is misleading to offer such enforcement. Also, it greatly complicates adding these constraints to existing schemas, resulting in surprising and unwanted behaviors. Therefore it is better for these constraints to be soft constraints on the front end. `max` is still a hard constraint.
* The `@apostrophecms/login/whoami` route now accepts both `POST` (recommended) and `GET` requests. Previously, it only supported `GET`. This maintains backwards compatibility while aligning with the documentation’s recommendation to use `POST`.

## 4.20.0 (2025-08-06)

### Adds

* Adds any alt text found in an attribute to the media library attachment during import of rich text inline images by API
* Adds `prependNodes` and `appendNodes` methods to every module. These methods allow you to inject HTML to every page using a `node` declaration.

### Changes

* A `clone-widget.js` file has been factored out, providing a universal way to return a clone of an existing widget which is distinct from the original.
* Adds any alt text found in an attribute to the media library attachment during import of rich text inline images by API
* Adds `prependNodes` and `appendNodes` methods to every module. These methods allow you to inject HTML to every page using a `node` declaration.
* Changes handling of `order` and `groups` in the `admin-bar` module to respect, rather that reverse, the order of items
* Interacting with the text inside a rich text widget will hide the widget controls to prevent awkward text selection.

### Fixes

* Let the `@apostrophecms/page:unpark` task unpark all parked pages with the given slug, not just the first one.
* Exclude unknown page types from the page manager.
* Remove multiple calls to render-widget when switch to edit mode.
* Resolved an issue affecting `withRelationships` with two or more steps. This issue could cause a document to appear to be related to the same document more than once.
* You can now use checkboxes as filter `inputType`.
* Fixed a regression that prevented multiple variations of `p` with different classes from being recognized again when reopening the rich text editor, even if they are all on the style menu. This was caused by knock-on effects of upstream changes in tiptap and prosemirror and our previous efforts to mitigate these. Those upstream changes were correct, but they did have certain side effects in ApostropheCMS. By more fully specifying the desired behavior, we have now fully corrected the issue at the ApostropheCMS level.
* Correctly update alt attribute of images in rich text widgets.

### Security

* Clear an npm audit warning by replacing `connect-multiparty` with `multer`. Thanks to [Radhakrishnan Mohan](https://github.com/RadhaKrishnan) for this contribution.
* To be clear, this was never an actual security vulnerability. The CVE in question is disputed, and for good reasons. However, since `connect-multiparty` is no longer maintained, it makes sense to move to `multer`.

## 4.19.0 (2025-07-09)

### Adds

* Implemented GET /api/v1/@apostrophecms/login/whoami route such that it returns the details of the currently logged in user; added the route to the login module.
  Thanks to [sombitganguly](https://github.com/sombitganguly) for this contribution.
* Adds keyboard shortcuts for manipulating widgets in areas. Includes Cut, Copy, Paste, Delete, and Duplicate.
* Automatic translation now supports a disclaimer and an help text for the checkbox. You can now set the disclaimer by setting `automaticTranslationDisclaimer` `i18n` key and the help text by setting `automaticTranslationCheckboxHelp` `i18n` key.
* Adds dynamic choices working with piece manager filters.
* Allow `import.imageTags` (array of image tag IDs) to be passed to the rich text widget when importing (see <https://docs.apostrophecms.org/reference/api/rich-text.html#importing-inline-images>).
* Adds a new way to make `GET` requests with a large query string. It can become a `POST` request containing the key `__aposGetWithQuery` in its body.
A middleware checks for this key and converts the request back to a `GET` request with the right `req.query` property.
* Adds a new batch operation to tag images.

### Changes

### Fixes

* Add missing Pages manager shortcuts list helper.
* Improve the `isEmpty` method of the rich text widget to take into account the HTML blocks (`<figure>` and `<table>`) that are not empty but do not contain any plain text.
* Fixed admin bar item ordering to correctly respect the precedence hierarchy: groups (when leader is positioned) > explicit order array > groups (when leader has positioning options) > individual `last`/`after` options.
* (Backward compatibility break) Conditional field that depends on already hidden field is also hidden, again.

## 4.18.0 (2025-06-11)

### Adds

* Adds MongoDB-style support (comparison operators) for conditional fields and all systems that use conditions. Conditional fields now have access to the `following` values from the parent schema fields.
* Add `followingIgnore` option to the `string` field schema. A boolean `true` results in all `following` values being ignored (not attempted to be used as a value for the field). When array of strings, the UI will ignore every item that matches a `following` field name.
* Adds link configuration to the `@apostrophecms/image-widget` UI and a new option `linkWithType` to control what document types can be linked to. Opt-out of the widget inline styles (reset) by setting `inlineStyles: false` in the widget configuration or contextual options (area).
* Use the link configuration of the Rich Text widget for image links too. It respects the existing `linkWithType` Rich Text option and uses the same schema (`linkFields`) used for text links. The fields from that schema can opt-in for specific tiptap extension now via a field property `extensions` (array) with possible array values `Link` and/or `Image`. You still need to specify the `htmlAttribute` property (the name of the attribute to be added to the link tag) in the schema when adding more fields. If the `extensions` property is not set, the field will be applied for both tiptap extensions.
* Adds body style support for breakpoint preview mode. Created new `[data-apos-refreshable-body]` div inside the container during breapoint preview.
Switch body attributes to this new div to keep supporting body styles in breakpoint preview mode.

### Changes

* Set the `Cache-Control` header to `no-store` for error pages in order to prevent the risk of serving stale error pages to users.
* Updates rich-text default configuration.

### Fixes

* The Download links in the media library now immediately download the file as expected, rather than navigating to the image in the current tab. `AposButton` now supports the `:download="true"` prop as expected.
* Using an API key with the editor, contributor or guest role now have a `req` object with the corresponding rights. The old behavior gave non-admin API keys less access than expected.

## 4.17.1 (2025-05-16)

### Fixes

* Pinned to tiptap 2.11.0 and specific prosemirror releases compatible with it, to work around a bug that broke the behavior of lists in the editor when re-opening an existing list. We are working with upstream projects to resolve this so we can continue to track updates in tiptap and prosemirror.

## 4.17.0 (2025-05-14)

### Adds

* Support for `fetchRelationships: false` in `applyPatch` and related methods. This is intended for the use of the `@apostrophecms/import-export` module, so the functionality is not exposed in a way that can be accessed simply by making a web request.

### Fixes

* Errors thrown on the server side by subfields of widgets are now reported in a useful form at the document level. Previously a different error occurred in the error handling logic itself, confusing the issue.

## 4.16.0 (2025-05-14)

### Adds

* Uses new `widgetOperations` to add the `adjustImage` operation to the image widget.
* Adds a server validation before adding a widget to an area. Introduces a new POST route `@apostrophecms/area/validate-widget`.
* The new `widgetOperations` cascade config property can be used to display custom operations for widgets. An `if` condition can be used to test properties of the widget before displaying an operation.

### Changes

* Enable widget live preview by default.

### Fixes

* Fixes `range` field type default value not being set properly.
* Fixes autocomplete and search sorting and as a consequence, fixes potential duplicates during pagination.
* Fixes all eslint warnings.
* When pasting a widget from the clipboard, the correct widget type is always offered on the "Add Content" menu.
* Widget live preview is now attempting to auto-position the Widget Editor modal only if no explicit widget configuration (`options.origin`) is provided.
* `required` is now implemented on the server side as well for `relationship` fields. It behaves like `min: 1`. It was always implemented on the front end. However, note that a relationship can still become empty if the related document is archived or deleted.
* Image widgets, and others with a placeholder when empty, now restore their placeholder view when canceling the widget editor in live preview mode.
* Fixes `z-index` of widget controls, going above the controls add button.

### Changes

* Updates the default fields for the `getMangageApiProjection()` to include a more sensible base configuration and adds a `true` option to return the minimal default values.

## 4.15.2 (2025-04-28)

### Security

* Fixes a potential XSS attack vector, [CVE-2025-26791](https://github.com/advisories/GHSA-vhxf-7vqr-mrjg). While the risk was low, it was possible for one user with login and editing privileges to carry out an XSS attack on another by uploading a specially crafted SVG file. Normally this would not work because ApostropheCMS typically renders uploaded SVGs via an `img` tag, however if the second user downloaded the SVG file from the media library the exploit could work.

## 4.15.1 (2025-04-22)

### Fixes

* Fixes a RT bug where including `table` in `toolbar` but omitting an `insert` array crashed the rich text editor.

## 4.15.0 (2025-04-16)

### Adds

* To display a live preview on the page as changes are made to widgets, set the `preview: true` option on any widget module. To turn it on for all widgets, you can set it on the `@apostrophecms/widget-type` module, the base class of all widget modules. This works especially well when `range` fields are used to achieve visual effects.
* Adds separate control bar for editing tables in rich text
* Adds ability to drag-resize rich text table columns

### Changes

* Improve the Page Manager experience when dragging and dropping pages - the updates happen in background and the UI is not blocked anymore.
* Allow scrolling while dragging a page in the Page Manager.
* Change user's email field type to `email`.
* Improve media manager experience after uploading images. No additional server requests are made, no broken UI on error.
* Change reset password form button label to `Reset Password`.
* Removed overly verbose logging of schema errors in the schema module itself. These are already logged appropriately if they become the actual result of an API call. With this change it becomes possible to catch and discard or mitigate these in some situations without excessive log output.
* Bumps eslint-config-apostrophe, fix errors and a bunch of warnings.
* Gets back checkboxes in the media manager.

### Fixes

* Adds missing notifications and error handling in media manager and save notification for auto-published pieces.
* Update `uploadfs` to `1.24.3`.
* Fixes an edge case where reordering a page in the Page Manager might affect another locale.
* Fixes chrome bug when pages manager checkboxes need a double click when coming from the rich text editor (because some text is selected).
* Fixes the rich text insert menu image menu not being properly closed.
* Fixes the rich text toolbar not closing sometimes when unfocusing the editor.
* Fixes missing wording on images batch operations.
* Fixes rich text toolbar width being limited to parent width.
* Fixes rich text insert menu focused item text color easily overridable.
* Fixes long overlapping text in the header of the Report modal.
* Fixes clipped text in the pager and in the relationship filters of piece manager.
* Fixes an error when pressing Enter in a relationship input without a focused suggestion.
* Fixes locale switcher not allowing to switch the page of an article when its parent page is draft only.

## 4.14.2 (2025-04-02)

### Fixes

* Hotfix: the `choices` query parameter of the REST API no longer results in a 500 error if an invalid filter name is part of the list. Such filters are now properly ignored in `choices`. This issue could also have resulted in invocation of query methods that are not builders, however since all such methods are read-only operations, no arguments could be passed and no information was returned, there are no security implications.

## 4.14.1 (2025-03-31)

### Fixes

* Hotfix: fixes a bug in which the same on-demand cache was used across multiple sites in the presence of `@apostrophecms/multisite`. In rare cases, this bug could cause the home page of site "A" to be displayed on a request for site "B," but only if requests were simultaneous. This bug did not impact single-site projects.

## 4.14.0 (2025-03-19)

### Adds

* Add a label for the `@apostrophecms/attachment` module (error reporting reasons).
* Add `translate` boolean option for report modal header configuration to force translation of the relevant items value (table cells).
* Adds feature to generate a table from an imported CSV file inside the rich-text-widget.
* Add data-test attributes to the login page.
* Adds AI-generated missing translations
* Adds the missing "Tags" filter to the chooser/manager view of files.
* Adds batch operations to the media manager.
* Passes `moduleName` to the event `content-changed` for batch operations, to know if data should be refreshed or not.

### Changes

* Bumps the `perPage` option for piece-types from 10 to 50
* Reworks rich text popovers to use `AposContextMenu`, for toolbar components as well as insert menu items.

### Fixes

* The `lang` attribute of the `<html>` tag now respects localization.
* Fixes the focus styling on AposTable headers.
* Proper errors when widgets are badly configured in expanded mode.
* More reliable Media Manager infinite scroll pagination.
* Fixes margin collapse in nested areas by switching to `padding` instead of `margin`
* Fixes Edit in Media Manager when the image is not in the currently loaded images. This may happen when the the Media Manager is in a relationship mode.
* Removes `publish` batch operation for `autopublished` pieces.
* Fixes `restore` batch operation having the action `update`.
* Fixes `localize` batch operation having no `action` and no `docIds`.

### Removes

* Table controls from the default rich text control bar

## 4.13.0 (2025-02-19)

### Adds

* Supports progress notification type, can be used when no job are involved. Manage progress state into the new `processes` entity.
* Moves global notification logic into Pinia store as well as job polling that updates processes.

### Fixes

* Field inputs inside an array modal can now be focused/tabbed via keyboard
* Fixes admin bar overlapping widget area add menu.
* Fixed the checkered background for gauging color transparency.
* Fixes `group.operations` (batch configuration) merging between modules in the same way that `group.fields` are merged.
* The i18n manager detects the current locale correctly in some edge cases, like when the locale is changed per document (Editor Modal) and the localization manager is opened from a relationship manager via a document context menu.

### Adds

* Add support for batch localization of pieces and pages.
* Adds type for each file uploaded by big-upload. Moves big-upload-client to `apos/ui` folder and makes it esm.
* When present, projections for reverse relationships now automatically include the special id and field storage properties for the relationship in question, allowing the related documents to be successfully returned.
* Introduce `AposModalReport` component for displaying table reports. It's accessible via `apos.report(content, options)` method and it's now used in the `@apostrophecms/i18n` module for detailed reporting after a batch localization operation.

### Changes

* The array editor's `isModified` method is now a computed property for consistency.
* The `modal` configuration property for batch operations without a group is now accepted and works as expected in the same way as for grouped operations.
* Explicitly enable document versions for `@apostrophecms/file-tag`, `@apostrophecms/file`, `@apostrophecms/image-tag` and `@apostrophecms/image` piece types.

### Adds

* If `error.cause` is prevent, log the property.

## 4.12.0 (2025-01-27)

### Fixes

* Fixes ability to change color hue by clicking the color hue bar rather than dragging the indicator.
* Prevents the rich text control bar from closing while using certain UI within the color picker.
* Saving a document via the dialog box properly refreshes the main content area when on a "show page" (when the context document is a piece rather than a page)
* Fixes the `AposButtonSplit` markup to follow the HTML5 specification, optimizes the component performance, visuals and testability.
* Fixes a case where releationship button overlaps a context menu.

### Adds

* Ability to disable the color spectrum UI of a color picker
* Accessibility improvement for the rich text editor Typography toolbar item.
* Adds `moduleLabels` prop to `AposDocContextMenu` to pass it to opened modals from custom operations (used by templates to define labels to display on the export modal).

### Changes

* Range style updates.
* The `pickerOptions` sub property of a color field's configuration has been merged with it's parent `options` object.
* Reworks `inline` and `micro` UI of some fields (color, range, select). Improve global inline style.
* Makes the range input being a number all the time instead of a string that we convert manually.
* Command line tasks can run before the first frontend asset build without error messages.

## 4.11.2 (2024-12-29)

### Fixes

* Fixes a bug where images in Media manager are not selectable (click on an image does nothing) in both default and relationship mode.
* Eliminated superfluous error messages. The convert method now waits for all recursive invocations to complete before attempting to determine if fields are visible.

### Adds

* Possibility to set a field not ready when performing async operations, when a field isn't ready, the validation and emit won't occur.

## 4.11.1 (2024-12-18)

### Fixes

* Corrected a unit test that relies on the sitemap module, as it now makes explicit that the project level `baseUrl` must be set for a successful experience, and the module level `baseUrl` was set earlier. No other changes.

## 4.11.0 (2024-12-18)

### Adds

* When validating an `area` field, warn the developer if `widgets` is not nested in `options`.
* Adds support for supplying CSS variable names to a color field's `presetColors` array as selectable values.
* Adds support for dynamic focus trap in Context menus (prop `dynamicFocus`). When set to `true`, the focusable elements are recalculated on each cycle step.
* Adds option to disable `tabindex` on `AposToggle` component. A new prop `disableFocus` can be set to `false` to disable the focus on the toggle button. It's enabled by default.
* Adds support for event on `addContextOperation`, an option `type` can now be passed and can be `modal` (default) or `event`, in this case it does not try to open a modal but emit a bus event using the action as name.

### Fixes

* Focus properly Widget Editor modals when opened. Keep the previous active focus on the modal when closing the widget editor.
* a11y improvements for context menus.
* Fixes broken widget preview URL when the image is overridden (module improve) and external build module is registered.
* Inject dynamic custom bundle CSS when using external build module with no CSS entry point.
* Range field now correctly takes 0 into account.
* Apos style does not go through `postcss-viewport-to-container-toggle` plugin anymore to avoid UI bugs.

## 4.10.0 (2024-11-20)

### Fixes

* Extra bundle detection when using external build module works properly now.
* Widget players are now properly invoked when they arrive later in the page load process.
* Fix permission grid tooltip display.
* Fixes a bug that crashes external frontend applications.
* Fixes a false positive warning for module not in use for project level submodules (e.g. `widges/module.js`) and dot-folders (e.g. `.DS_Store`).
* Bumped `express-bearer-token` dependency to address a low-severity `npm audit` warning regarding noncompliant cookie names and values. Apostrophe
did not actually use any noncompliant cookie names or values, so there was no vulnerability in Apostrophe.
* Rich text "Styles" toolbar now has visually focused state.
* The `renderPermalinks` and `renderImages` methods of the `@apostrophecms/rich-text` module now correctly resolve the final URLs of page links and inline images in rich text widgets, even when the user has editing privileges. Formerly this was mistakenly prevented by logic intended to preserve the editing experience. The editing experience never actually relied on the
rendered output.
* Search bar will perform the search even if the bar is empty allowing to reset a search.
* Fixes Color picker being hidden in an inline array schema field, also fixes rgba inputs going off the modal.

### Adds

* It's possible now to target the HMR build when registering via `template.append` and `template.prepend`. Use `when: 'hmr:public'` or `when: 'hmr:apos'` that will be evaluated against the current asset `options.hmr` configuration.
* Adds asset module option `options.modulePreloadPolyfill` (default `true`) to allow disabling the polyfill preload for e.g. external front-ends.
* Adds `bundleMarkup` to the data sent to the external front-end, containing all markup for injecting Apostrophe UI in the front-end.
* Warns users when two page types have the same field name, but a different field type. This may cause errors or other problems when an editor switches page types.
* The piece and page `GET` REST APIs now support `?render-areas=inline`. When this parameter is used, an HTML rendering of each widget is added to that specific widget in each area's `items` array as a new `_rendered` property. The existing `?render-areas=1` parameter is still supported to render the entire area as a single `_rendered` property. Note that this older option also causes `items` to be omitted from the response.

### Changes

* Removes postcss plugin and webpack loader used for breakpoint preview mode. Uses instead the new `postcss-viewport-to-container-toggle` plugin in the webpack config.
* Implement `vue-color` directly in Apostrophe rather than as a dependency
* Switch color handling library from `tinycolor2` to `@ctrl/tinycolor`
* Removes error messages in server console for hidden fields. These messages should not have been printed out in the server console in the first place.
* Removes invalid error messages on select fields appearing while opening an existing valid document.

## 4.9.0 (2024-10-31)

### Adds

* Relationship inputs have aria accessibility tags and autocomplete suggestions can be controlled by keyboard.
* Elements inside modals can have a `data-apos-focus-priority` attribute that prioritizes them inside the focusable elements list.
* Modals will continute trying to find focusable elements until an element marked `data-apos-focus-priority` appears or the max retry threshold is reached.
* Takes care of an edge case where Media Manager would duplicate search results.
* Add support for ESM projects.
* Modules can now have a `before: "module-name"` property in their configuration to initialize them before another module, bypassing the normal
order implied by `defaults.js` and `app.js`.
* `select` and `checkboxes` fields that implement dynamic choices can now take into account the value of other fields on the fly, by specifying
a `following` property with an array of other field names. Array and object subfields can access properties of the parent document
by adding a `<` prefix (or more than one) to field names in `following` to look upwards a level. Your custom method on the server side will
now receive a `following` object as an additional argument. One limitation: for now, a field with dynamic choices cannot depend on another field
with dynamic choices in this way.
* Adds AI-generated missing translations
* Adds the mobile preview dropdown for non visibles breakpoints. Uses the new `shortcut` property to display breakpoints out of the dropdown.
* Adds possibility to have two icons in a button.
* Breakpoint preview only targets `[data-apos-refreshable]`.
* Adds a `isActive` state to context menu items. Also adds possibility to add icons to context menu items.
* Add a postcss plugin to handle `vh` and `vw` values on breakpoint preview mode.
* Adds inject component `when` condition with possible values `hmr`, `prod`, and `dev`. Modules should explicitely register their components with the same `when` value and the condition should be met to inject the component.
* Adds inject `bundler` registration condition. It's in use only when registering a component and will be evaluated on runtime. The value should match the current build module (`webpack` or the external build module alias).
* Adds new development task `@apostrophecms/asset:reset` to reset the asset build cache and all build artifacts.
* Revamps the `@apostrophecms/asset` module to enable bundling via build modules.
* Adds `apos.asset.devServerUrl()` nunjucks helper to get the (bundle) dev server URL when available.
* The asset module has a new option, `options.hmr` that accepts `public` (default), `apos` or `false` to enable HMR for the public bundle or the admin UI bundle or disable it respectively. This configuration works only with external build modules that support HMR.
* The asset module has a new option, `options.hmrPort` that accepts an integer (default `null`) to specify the HMR WS port. If not specified, the default express port is used. This configuration works only with external build modules that support HMR WS.
* The asset module has a new option, `options.productionSourceMaps` that accepts a boolean (default `false`) to enable source maps in production. This configuration works only with external build modules that support source maps.

### Changes

* Silence deprecation warnings from Sass 1.80+ regarding the use of `@import`. The Sass team [has stated there will be a two-year transition period](https://sass-lang.com/documentation/breaking-changes/import/#transition-period) before the feature is actually removed. The use of `@import` is common practice in the Apostrophe codebase and in many project codebases. We will arrange for an orderly migration to the new `@use` directive before Sass 3.x appears.
* Move saving indicator after breakpoint preview.
* Internal methods `mergeConfiguration`, `autodetectBundles`, `lintModules`, `nestedModuleSubdirs` and `testDir` are now async.
* `express.getSessionOptions` is now async.

### Fixes

* Modifies the `AposAreaMenu.vue` component to set the `disabled` attribute to `true` if the max number of widgets have been added in an area with `expanded: true`.
* `pnpm: true` option in `app.js` is no longer breaking the application.
* Remove unused `vue-template-compiler` dependency.
* Prevent un-publishing the `@apostrophecms/global` doc and more generally all singletons.
* When opening a context menu while another is already opened, prevent from focusing the button of the first one instead of the newly opened menu.
* Updates `isEqual` method of `area` field type to avoid comparing an area having temporary properties with one having none.
* In a relationship field, when asking for sub relationships using `withRelationships` an dot notion.
If this is done in combination with a projection, this projection is updated to add the id storage fields of the needed relationships for the whole `withRelationships` path.
* The admin UI no longer fails to function when the HTML page is rendered with a direct `sendPage` call and there is no current "in context" page or piece.

## 4.7.2 and 4.8.1 (2024-10-09)

### Fixes

* Correct a race condition that can cause a crash at startup when custom `uploadfs` options are present in some specific cloud environments e.g. when using Azure Blob Storage.

## 4.8.0 (2024-10-03)

### Adds

* Adds a mobile preview feature to the admin UI. The feature can be enabled using the `@apostrophecms/asset` module's new `breakpointPreviewMode` option. Once enabled, the asset build process will duplicate existing media queries as container queries. There are some limitations in the equivalence between media queries and container queries. You can refer to the [CSS @container at-rule](https://developer.mozilla.org/en-US/docs/Web/CSS/@container) documentation for more information. You can also enable `breakpointPreviewMode.debug` to be notified in the console when the build encounters an unsupported media query.
* Apostrophe now automatically adds the appropriate default values for new properties in the schema, even for existing documents in the database. This is done automatically during the migration phase of startup.
* Adds focus states for media library's Uploader tile.
* Adds focus states file attachment's input UI.
* Simplified importing rich text widgets via the REST API. If you  you have HTML that contains `img` tags pointing to existing images, you can now import them all quickly. When supplying the rich text widget object, include an `import` property with an `html` subproperty, rather than the usual `content` property. You can optionally provide a `baseUrl` subproperty as well. Any images present in `html` will be imported automatically and the correct `figure` tags will be added to the new rich text widget, along with any other markup acceptable to the widget's configuration.

### Changes

* The various implementations of `newInstance` found in Apostrophe, e.g. for widgets, array items, relationship fields and documents themselves, have been consolidated in one implementation. The same code is now reused both on the front and the back end, ensuring the same result without the need to introduce additional back end API calls.

### Fixes

* Apostrophe's migration logic is no longer executed twice on every startup and three times in the migration task. It is executed exactly once, always at the same point in the startup process. This bug did not cause significant performance issues because migrations were always only executed once, but there is a small performance improvement due to not checking for them more than once.
* The `@apostrophecms/page` module APIs no longer allow a page to become a child of itself. Thanks to [Maarten Marx](https://github.com/Pixelguymm) for reporting the issue.
* Uploaded SVGs now permit `<use>` tags granted their `xlink:href` property is a local reference and begins with the `#` character. This improves SVG support while mitgating XSS vulnerabilities.
* Default properties of object fields present in a widget now populate correctly even if never focused in the editor.
* Fixed the "choices" query builder to correctly support dynamic choices, ensuring compatibility with the [`piecesFilters`](https://docs.apostrophecms.org/reference/modules/piece-page-type.html#piecesfilters) feature when using dynamic choices.
* Fix a reordering issue for arrays when dragging and dropping items in the admin UI.
* The inline array item extract the label now using `title` as `titleField` value by default (consistent with the Slat list).

## 4.7.1 (2024-09-20)

### Fixes

* Ensure parked fields are not modified for parked pages when not configured in `_defaults`.

## 4.7.0 (2024-09-05)

### Changes

* UI and UX of inline arrays and their table styles

### Adds

* To aid debugging, when a file extension is unacceptable as an Apostrophe attachment the rejected extension is now printed as part of the error message.
* The new `big-upload-client` module can now be used to upload very large files to any route that uses the new `big-upload-middleware`.
* Add option `skipReplace` for `apos.doc.changeDocIds` method to skip the replacing of the "old" document in the database.
* The `@apostrophecms/i18n` module now exposes a `locales` HTTP GET API to aid in implementation of native apps for localized sites.
* Context menus can be supplied a `menuId` so that interested components can listen to their opening/closing.
* Allow to set mode in `AposWidget` component through props.
* Add batch operations to pages.
* Add shortcuts to pages manager.
* Add `replaces` (boolean, `false` by default) option to the context operation definition (registered via `apos.doc.addContextOperation()`) to allow the operation to require a replace confirmation before being executed. The user confirmation results in the Editor modal being closed and the operation being executed. The operation is not executed if the user cancels the confirmation.

### Changes

* Wait for notify before navigating to a new page.
* Send also `checkedTypes` via the pages body toolbar operations (e.g. 'batch') to the modal.

### Fixes

* Fix link to pages in rich-text not showing UI to select page during edit.
* Bumps `uploadfs` dependency to ensure `.tar.gz`, `.tgz` and `.gz` files uploaded to S3 download without double-gzipping.
This resolves the issue for new uploads.
* Registering duplicate icon is no longer breaking the build.
* Fix widget focus state so that the in-context Add Content menu stays visible during animation
* Fix UI of areas in schemas so that their context menus are layered overtop sibling schema fields UI
* Fix unhandled promise rejections and guard against potential memory leaks, remove 3rd party `debounce-async` dependency
* Adds an option to center the context menu arrow on the button icon. Sets this new option on some context menus in the admin UI.
* Fixes the update function of `AposSlatLists` so that elements are properly reordered on drag

## 4.6.1 (2024-08-26)

### Fixes

* Registering duplicate icon is no longer breaking the build.
* Fix widget focus state so that the in-context Add Content menu stays visible during animation.
* Fix UI of areas in schemas so that their context menus are layered overtop sibling schema fields UI.

### Removes

* Inline array option for `alwaysOpen` replaced with UI toggles

## 4.6.0 (2024-08-08)

### Adds

* Add a locale switcher in pieces and pages editor modals. This is available for localized documents only, and allows you to switch between locales for the same document.
  The locale can be switched at only one level, meaning that sub documents of a document that already switched locale will not be able to switch locale itself.
* Adds visual focus states and keyboard handlers for engaging with areas and widgets in-context
* Adds method `simulateRelationshipsFromStorage` method in schema module.
This method populates the relationship field with just enough information to allow convert to accept it. It does not fully fetch the related documents. It does the opposite of prepareForStorage.
* A new options object has been added to the convert method.
Setting the `fetchRelationships` option to false will prevent convert from actually fetching relationships to check which related documents currently exist.
The shape of the relationship field is still validated.

### Changes

* Refactors Admin UI SASS to eliminate deprecation warnings from declarations coming after nested rules.
* Bumps the sass-loader version and adds a webpack option to suppress mixed declaration deprecation warnings to be removed when all modules are updated.
* Add `title` and `_url` to select all projection.
* Display `Select all` message on all pages in the manager modal.
* Refresh `checked` in manager modal after archive action.
* Update `@apostrophecms/emulate-mongo-3-driver` dependency to keep supporting `mongodb@3.x` queries while using `mongodb@6.x`.
* Updates rich text link tool's keyboard key detection strategy.
* Buttons that appear on slats (preview, edit crop/relationship, remove) are visually focusable and keyboard accessible.
* Added tooltip for update button. Thanks to [gkumar9891](https://github.com/gkumar9891) for this addition.

### Fixes

* Fixes the rendering of conditional fields in arrays where the `inline: true` option is used.
* Fixes the rich text link tool's detection and display of the Remove Link button for removing existing links
* Fixes the rich text link tool's detection and display of Apostrophe Page relationship field.
* Overriding standard Vue.js components with `editorModal` and `managerModal` are now applied all the time.
* Accommodate old-style replica set URIs with comma-separated servers by passing any MongoDB URIs that Node.js cannot parse directly to the MongoDB driver, and avoiding unnecessary parsing of the URI in general.
* Bump `oembetter` dependency to guarantee compatibility with YouTube. YouTube recently deployed broken `link rel="undefined"` tags on some of their video pages.
* It is now possible to see the right filename and line number when debugging the admin UI build in the browser. This is automatically disabled when `@apostrophecms/security-headers` is installed, because its defaults are incompatible by design.

## 4.5.4 (2024-07-22)

### Fixes

* Add a default projection to ancestors of search results in order to load a reasonable amount of data and avoid request timeouts.

## 4.5.3 (2024-07-17)

### Fixes

* Enhanced media selection with touchpad on Windows by extending focus timeout.

## 4.5.2 (2024-07-11)

### Fixes

* Ensure that `apos.doc.walk` never gets caught in an infinite loop even if circular references are present in the data. This is a hotfix for an issue that can arise when the new support for breadcrumbs in search results is combined with a more inclusive projection for page ancestors.
* Correct a longstanding bug in `apos.doc.walk` that led items to be listed twice in the `ancestors` array passed to the iterator.
* Correct a longstanding bug in `apos.doc.walk` that led ancestors that are themselves arrays to be misrepresented as a series of objects in the `ancestors` array passed to the iterator.
* For additional guarantees of reliability the `_dotPath` and `_ancestors` arguments to `apos.doc.walk`, which were always clearly documented as for internal use only, can no longer be passed in externally.

## 4.5.1 (2024-07-11)

### Changes

* Allow tiptap rich-text widget to open modals for images and links without closing the toolbar.

## 4.5.0 (2024-07-10)

### Adds

* Allow to disable shortcut by setting the option `shortcut: false`
* Adds a new color picker tool for the rich-text-widget toolbar that matches the existing `color` schema field. This also adds the same `pickerOptions` and `format` options to the rich-text-widget configuration that exist in the `color` schema field.
* Add missing UI translation keys.
* Infite scroll in media manager instead of pagination and related search fixes.
* Improves loaders by using new `AposLoadingBlock` that uses `AposLoading` instead of the purple screen in media manager.
* Select the configured aspect ratio and add `data-apos-field` attributes to the fields inside `AposImageRelationshipEditor.vue`.
* Add `getShowAdminBar` method. This method can be overriden in projects to drive the admin bar visibility for logged-in users.

### Fixes

* Removes unnecessary, broadly applied line-height setting that may cause logged-in vs logged-out visual discrepencies.
* Remove double GET request when saving image update.
* Fix filter menu forgetting selecting filters and not instantiating them.
* Remove blur emit for filter buttons and search bar to avoid re requesting when clicking outside…
* `this.modified` was not working properly (set to false when saving). We can now avoid to reload images when saving no changes.
* In media manager images checkboxes are disabled when max is reached.
* In media manager when updating an image or archiving, update the list instead of fetching and update checked documents to see changes in the right panel selected list.
* The `password` field type now has a proper fallback default, the empty string, just like the string field type
and its derivatives. This resolves bugs in which the unexpected `null` caused problems during validation. This bug
was old, but was masked in some situations until the release of version `4.4.3`.
* Identify and mark server validation errors in the admin UI. This helps editors identify already existing data fields, having validation errors when schema changes (e.g. optional field becomes required).
* Removes `menu-offset` props that were causing `AposContextMenu` to not display properly.
* Allows to pass a number or an array to `AposContextMenu` to set the offset of the context menu (main and cross axis see `floating-ui` documentation).
* Fixes the relationship fields not having the data when coming from the relationship modal.
* Fixes watch on `checkedDocs` passed to `AposSlatList` not being reactive and not seeing updated relationship fields.
* Adds styles for 1 column expanded area ([#4608](https://github.com/apostrophecms/apostrophe/issues/4608))
* Fixes weird slug computations based on followed values like title. Simplifies based on the new tech design.
* Prevent broken admin UI when there is a missing widget.
* Fixes media manager not loading images when last infinite scroll page have been reached (when uploading image for example).
* Upgrade oembetter versions to allow all vimeo urls.

### Changes

* Update `Choose Images` selection behavior. When choosing images as part of a relationship, you click on the image or checkbox to add the image to the selection.
If a max is set to allow only one image, clicking on the selected image will remove it from the selection. Clicking on another image will update the selection with the newly clicked image.
If a max is set to allow multiple images, you can remove images from the selection by using the checkbox. Clicking on the image will bring the image schema in the right panel.
You can upload images even if the max has been reached. We will append the uploaded images to the existing selection up to the max if any.
* Update `@apostrophecms/emulate-mongo-3-driver` dependency to keep supporting `mongodb@3.x` queries while using `mongodb@6.x`.

## 4.4.3 (2024-06-17)

### Fixes

* Do not use schema `field.def` when calling `convert`. Applying defaults to new documents is the job of `newInstance()` and similar code.
If you wish a field to be mandatory use `required: true`.
* As a convenience, using `POST` for pieces and pages with `_newInstance: true` keeps any additional `req.body` properties in the API response.
This feature unofficially existed before, it is now supported.
* Rollbacks watcher on `checked` array. Fixes, checked docs not being properly updated.

## 4.4.2 (2024-06-14)

### Fixes

* Hotfix: the new `_parent` property of pieces, which refers to the same piece page as `_parentUrl`, is now a carefully pruned
subset to avoid the risk of infinite recursion when the piece page has a relationship to a piece. Those who want `_parent`
to be more complete can extend the new `pruneParent` method of the relevant piece page module. This regression was
introduced in version 4.4.0.

## 4.4.1 (2024-06-12)

### Fixes

* Depend on `stylelint-config-apostrophe` properly via npm, not github.

## 4.4.0 (2024-06-12)

### Adds

* Adds a pinia store to handle modals logic.
* Methods from the store are registered on `apos.modal` instead of methods from `TheAposModals` component.
* No more need to emit `safe-close` when defining an `AposModal`, modal is automatically resolved when closed.
* Adds field components access to the reactive document value.
* Expose `AposContextMenu` owned method for re-calculation of the content position.
* Field Meta components of `slug` and `string` types can now fire `replace-field-value` events with text value payload, which will replace the respective field value.
* `AposInputString` now accepts a `rows` prop, in effect only when `field.textarea` is set to `true`.
* Add `T,S` shortcut to open the Personal Settings.
* Add `T,D` shortcut to open the Submitted Drafts.
* Add a scrollbar to the shortcut list.
* Add breadcrumbs to search results page.
* Pages relationships have now their checkboxes disabled when max is reached.

### Changes

* Improves widget tabs for the hidden entries, improves UX when validation errors are present in non-focused tabs.
* When moving a page, recognize when the slug of a new child
already contains the new parent's slug and not double it.
For example, given we have two pages as children of the home page, page A and page B.
Page A and page B are siblings.
Page A has the slug `/peer` and page B has the slug `/peer/page`.
Now we want page B to be the child of page A.
We will now end up with page B slug as `/peer/page` and not `/peer/peer/page` as before.
* `AposSpinner` now respects the colors for `heavy` weight mode and also accepts second, "light" color in this mode. Props JSDoc blocks are added.
* `AposContextMenu` now respects the `menuOffset` component property.
* Set `G,Shift+I` shortcut to open the Image Tags manager modal.
* Set `G,Shift+F` shortcut to open the File Tags manager modal.
* Remove slug from suggestion for images.
* Increase suggestion search image size to 50px.
* For suggestions with image, keep title on a single line and truncate title field with `...` when it hits the right side.

### Fixes

* Rich Text editor properly unsets marks on heading close.
* Widget client side schema validation.
* Allow `G,Shift+I` shortcut style.
* Detect shortcut conflicts when using multiple shortcuts.
* Updating schema fields as read-only no longer reset the value when updating the document.
* Fixes stylelint config file, uses config from our shared configuration, fixes all lint errors.
* Fixes `TheAposCommandMenu` modals not computing shortcuts from the current opened modal.
* Fixes select boxes of relationships, we can now check manually published relationships, and `AposSlatList` renders properly checked relationships.
* Fixes issues in `AposInputArray` on production build to be able to add, remove and edit array items after `required` error.
* Relationships browse button isn't disabled when max is reached.
* In media manager images checkboxes are disabled when max is reached.

## 4.3.3 (2024-06-04)

### Fixes

* Removes `$nextTick` use to re render schema in `AposArrayEditor` because it was triggering weird vue error in production.
Instead, makes the AposSchema for loop keys more unique using `modelValue.data._id`,
if document changes it re-renders schema fields.
* In media manager image checkboxes are disabled when max is reached.
* Fixes tiptap bubble menu jumping on Firefox when clicking on buttons. Also fixes the fact that
double clicking on bubble menu out of buttons would prevent it from closing when unfocusing the rich text area.
* In media manager images checkboxes are disabled when max is reached.
* Makes the final fields accessible in the media manager right rail.

## 4.3.2 (2024-05-18)

### Fixes

* Corrects a regression introduced in version 4.3.0 that broke the validation of widget modals, resulting in a confusing
error on the page. A "required" field in a widget, for instance, once again blocks the save operation properly.

### Changes

* Improves widget tab UI for the hidden entries, improves UX when validation errors are present in non-focused tabs.

## 4.3.1 (2024-05-17)

### Fixes

* Databases containing documents that no longer correspond to any module no longer cause the migration that adds missing mode properties
to fail (an issue introduced in version 4.2.0). Databases with no such "orphaned" documents were not affected.

## 4.3.0 (2024-05-15)

### Adds

* Allows to disable page refresh on content changed for page types.
* Widget editor can now have tabs.
* Adds prop to `AposInputMixin` to disable blur emit.
* Adds `throttle` function in ui module utils.
* Adds a `publicBundle` option to `@apostrophecms/asset`. When set to `false`, the `ui/src` public asset bundle is not built at all in most cases
except as part of the admin UI bundle which depends on it. For use with external front ends such as [apostrophe-astro](https://github.com/apostrophecms/apostrophe-astro).
Thanks to Michelin for contributing this feature.

### Fixes

* Do not show widget editor tabs when the developer hasn't created any groups.
* `npm link` now works again for Apostrophe modules that are dependencies of a project.
* Re-crop image attachments found in image widgets, etc. when replacing an image in the Media Manager.
* Fixes visual transitions between modals, as well as slider transition on overlay opacity.
* Changing the aspect ratio multiple times in the image cropper modal no longer makes the stencil smaller and smaller.

### Changes

* Improves `debounce` function to handle async properly (waiting for previous async call to finish before triggering a new one).
* Adds the `copyOfId` property to be passed to the `apos.doc.edit()` method, while still allowing the entire `copyOf` object for backwards compatibility.

### Fixes

## 4.2.1 (2024-04-29)

### Fixes

* Fixes drag and drop regression in the page tree where pages were not able to be moved between parent and child.

## 4.2.0 (2024-04-18)

* Typing a `/` in the title field of a page no longer confuses the slug field. Thanks to [Gauav Kumar](https://github.com/gkumar9891).

### Changes

* Rich text styles are now split into Nodes and Marks, with independent toolbar controls for a better user experience when applying text styles.
There is no change in how the `styles` option is configured.
* Rich text style labels are fully localized.
* `i18n` module now uses the regular `req.redirect` instead of a direct `res.redirect` to ensure redirection, enabling more possibilities for `@apostrophecms/redirect` module
* Refactors `AposModal` component with composition api to get rid of duplicated code in `AposFocusMixin` and `AposFocus`.
* `APOS_MONGODB_LOG_LEVEL` has been removed. According to [mongodb documentation](https://github.com/mongodb/node-mongodb-native/blob/main/etc/notes/CHANGES_5.0.0.md#mongoclientoptionslogger-and-mongoclientoptionsloglevel-removed) "Both the logger and the logLevel options had no effect and have been removed."
* Update `connect-mongo` to `5.x`. Add `@apostrophecms/emulate-mongo-3-driver` dependency to keep supporting `mongodb@3.x` queries while using `mongodb@6.x`.

### Fixes

* Updates the docs `beforeInsert` handler to avoid ending with different modes being set between `_id`, `aposLocale` and `aposMode`.
* Adds a migration to fix potential corrupted data having different modes set between `_id`, `aposLocale` and `aposMode`.
* Fix a crash in `notification` when `req.body` was not present. Thanks to Michelin for contributing this fix.
* Addresses a console error observed when opening and closing the `@apostrophecms-pro/palette` module across various projects.
* Fixes the color picker field in `@apostrophecms-pro/palette` module.
* Ensures that the `data-apos-test` attribute in the admin bar's tray item buttons is set by passing the `action` prop to `AposButton`.
* Prevents stripping of query parameters from the URL when the page is either switched to edit mode or reloaded while in edit mode.
* Add the missing `metaType` property to newly inserted widgets.

### Security

* New passwords are now hashed with `scrypt`, the best password hash available in the Node.js core `crypto` module, following guidance from [OWASP](https://cheatsheetseries.owasp.org/cheatsheets/Password_Storage_Cheat_Sheet.html).
This reduces login time while improving overall security.
* Old passwords are automatically re-hashed with `scrypt` on the next successful login attempt, which
adds some delay to that next attempt, but speeds them up forever after compared to the old implementation.
* Custom `scrypt` parameters for password hashing can be passed to the `@apostrophecms/user` module via the `scrypt` option. See the [Node.js documentation for `scrypt`]. Note that the `maxmem` parameter is computed automatically based on the other parameters.

## 4.1.1 (2024-03-21)

### Fixes

* Hotfix for a bug that broke the rich text editor when the rich text widget has
a `styles` property. The bug was introduced in 4.0.0 as an indirect side effect of deeper
watching behavior by Vue 3.

## 4.1.0 (2024-03-20)

### Fixes

* Don't crash if a document of a type no longer corresponding to any module is present
together with the advanced permission module.
* AposLoginForm.js now pulls its schema from the user module rather than hardcoding it. Includes the
addition of `enterUsername` and `enterPassword` i18n fields for front end customization and localization.
* Simulated Express requests returned by `apos.task.getReq` now include a `req.headers` property, for
greater accuracy and to prevent unexpected bugs in other code.
* Fix the missing attachment icon. The responsibility for checking whether an attachment
actually exists before calling `attachment.url` still lies with the developer.

### Adds

* Add new `getChanges` method to the schema module to get an array of document changed field names instead of just a boolean like does the `isEqual` method.
* Add highlight class in UI when comparing documents.

## 4.0.0 (2024-03-12)

### Adds

* Add Marks tool to the Rich Text widget for handling toggling marks.
* Add translation keys used by the multisite assembly module.
* Add side by side comparison support in AposSchema component.
* Add `beforeLocalize` and `afterLocalize` events.
* Add custom manager indicators support via `apos.schema.addManagerIndicator({ component, props, if })`. The component registered this way will be automatically rendered in the manager modal.
* Add the possibility to make widget modals wider, which can be useful for widgets that contain areas taking significant space. See [documentation](https://v3.docs.apostrophecms.org/reference/modules/widget-type.html#options).
* Temporarily add `translation` module to support document translations via the `@apostrophecms-pro/automatic-translation` module.
**The `translation` core module may be removed or refactored to reduce overhead in the core,** so its presence should
not be relied upon.

### Changes

* Migrate to Vue 3. This entails changes to some admin UI code, as detailed in our public announcement.
There are no other backwards incompatible changes in apostrophe version 4.0.0.
Certain other modules containing custom admin UI have also been updated in a new major version to be compatible,
as noted in our announcement and on the migration page of our website.

### Fixes

* Adds `textStyle` to Tiptap types so that spans are rendered on RT initialization
* `field.help` and `field.htmlHelp` are now correctly translated when displayed in a tooltip.
* Bump the `he` package to most recent version.
* Notification REST APIs should not directly return the result of MongoDB operations.

## 3.63.2 (2024-03-01)

### Security

* Always validate that method names passed to the `external-condition` API actually appear in `if` or `requiredIf`
clauses for the field in question. This fix addresses a serious security risk in which arbitrary methods of
Apostrophe modules could be called over the network, without arguments, and the results returned to the caller.
While the lack of arguments mitigates the data exfiltration risk, it is possible to cause data loss by
invoking the right method. Therefore this is an urgent upgrade for all Apostrophe 3.x users. Our thanks to the Michelin
penetration test red team for disclosing this vulnerability. All are welcome to disclose security vulnerabilities
in ApostropheCMS code via [security@apostrophecms.com](mailto:security@apostrophecms.com).
* Disable the `alwaysIframe` query parameter of the oembed proxy. This feature was never used in Apostrophe core, and could be misused to carry out arbitrary GET requests in the context of an iframe, although it could not be used to exfiltrate any information other than the success or failure of the request, and the request was still performed by the user's browser only. Thanks to the Michelin team.
* Remove vestigial A2 code relating to polymorphic relationship fields. The code in question had no relevance to the way such a feature would be implemented in A3, and could be used to cause a denial of service by crashing and restarting the process. Thanks to the Michelin team.

## 3.63.1 (2024-02-22)

### Security

* Bump dependency on `sanitize-html` to `^2.12.1` at a minimum, to ensure that `npm update apostrophe` is sufficient to guarantee a security update is installed. This security update prevents specially crafted HTML documents from revealing the existence or non-existence of files on the server. The vulnerability did not expose any other information about those files. Thanks to the [Snyk Security team](https://snyk.io/) for the disclosure and to [Dylan Armstrong](https://dylan.is/) for the fix.

## 3.63.0 (2024-02-21)

### Adds

* Adds a `launder` method to the `slug` schema field query builder to allow for use in API queries.
* Adds support for browsing specific pages in a relationship field when `withType` is set to a page type, like `@apostrophecms/home-page`, `default-page`, `article-page`...
* Add support for `canCreate`, `canPreview` & `canShareDraft` in context operations conditions.
* Add support for `canCreate`, `canEdit`, `canArchive` & `canPublish` in utility operations definitions.
* Add `uponSubmit` requirement in the `@apostrophecms/login` module. `uponSubmit` requirements are checked each time the user submit the login form. See the documentation for more information.
* Add field metadata feature, where every module can add metadata to fields via public API offered by `apos.doc.setMeta()`, `apos.doc.getMeta()`, `apos.doc.getMetaPath()` and `apos.doc.removeMeta()`. The metadata is stored in the database and can be used to store additional information about a field.
* Add new `apos.schema.addFieldMetadataComponent(namespace, component)` method to allow adding custom components. They have access to the server-side added field metadata and can decide to show indicators on the admin UI fields. Currently supported fields are "string", "slug", "array", "object" and "area".

### Fixes

* When deleting a draft document, we remove related reverse IDs of documents having a relation to the deleted one.
* Fix publishing or moving published page after a draft page on the same tree level to work as expected.
* Check create permissions on create keyboard shortcut.
* Copy requires create and edit permission.
* Display a more informative error message when publishing a page because the parent page is not published and the current user has no permission to publish the parent page (while having permission to publish the current one).
* The `content-changed` event for the submit draft action now uses a complete document.
* Fix the context bar overlap on palette for non-admin users that have the permission to modify it.
* Show widget icons in the editor area context menu.

### Changes

* Share Drafts modal styles made larger and it's toggle input has a larger hitbox.

## 3.62.0 (2024-01-25)

### Adds

* Adds support for `type` query parameter for page autocomplete. This allows to filter the results by page type. Example: `/api/v1/@apostrophecms/page?autocomplete=something&type=my-page-type`.
* Add testing for the `float` schema field query builder.
* Add testing for the `integer` schema field query builder.
* Add support for link HTML attributes in the rich text widget via configurable fields `linkFields`, extendable on a project level (same as it's done for `fields`). Add an `htmlAttribute` property to the standard fields that map directly to an HTML attribute, except `href` (see special case below), and set it accordingly, even if it is the same as the field name. Setting `htmlAttribute: 'href'` is not allowed and will throw a schema validation exception (on application boot).
* Adds support in `can` and `criteria` methods for `create` and `delete`.
* Changes support for image upload from `canEdit` to `canCreate`.
* The media manager is compatible with per-doc permissions granted via the `@apostrophecms-pro/advanced-permission` module.
* In inline arrays, the trash icon has been replaced by a close icon.

### Fixes

* Fix the `launder` and `finalize` methods of the `float` schema field query builder.
* Fix the `launder` and `finalize` methods of the `integer` schema field query builder.
* A user who has permission to `publish` a particular page should always be allowed to insert it into the
published version of the site even if they could not otherwise insert a child of the published
parent.
* Display the "Browse" button in a relationship inside an inline array.

## 3.61.1 (2023-01-08)

### Fixes

* Pinned Vue dependency to 2.7.15. Released on December 24th, Vue 2.7.16 broke the rich text toolbar in Apostrophe.

## 3.61.0 (2023-12-21)

### Adds

* Add a `validate` method to the `url` field type to allow the use of the `pattern` property.
* Add `autocomplete` attribute to schema fields that implement it (cf. [HTML attribute: autocomplete](https://developer.mozilla.org/en-US/docs/Web/HTML/Attributes/autocomplete)).
* Add the `delete` method to the `@apostrophecms/cache` module so we don't have to rely on direct MongoDB manipulation to remove a cache item.
* Adds tag property to fields in order to show a tag next to the field title (used in advanced permission for the admin field). Adds new sensitive label color.
* Pass on the module name and the full, namespaced template name to external front ends, e.g. Astro.
Also make this information available to other related methods for future and project-level use.
* Fixes the AposCheckbox component to be used more easily standalone, accepts a single model value instead of an array.

### Fixes

* Fix `date` schema field query builder to work with arrays.
* Fix `if` on pages. When you open the `AposDocEditor` modal on pages, you now see an up to date view of the visible fields.
* Pass on complete annotation information for nested areas when adding or editing a nested widget using an external front, like Astro.
* We can now close the image modal in rich-text widgets when we click outside of the modal.
The click on the cancel button now works too.
* Fixes the `clearLoginAttempts` method to work with the new `@apostrophecms/cache` module `delete` method.

## 3.60.1 (2023-12-06)

### Fixes

* corrected an issue where the use of the doc template library can result in errors at startup when
replicating certain content to new locales. This was not a bug in the doc template library.
Apostrophe was not invoking `findForEditing` where it should have.

## 3.60.0 (2023-11-29)

### Adds

* Add the possibility to add custom classes to notifications.
Setting the `apos-notification--hidden` class will hide the notification, which can be useful when we only care about the event carried by it.
* Give the possibility to add horizontal rules from the insert menu of the rich text editor with the following widget option: `insert: [ 'horizontalRule' ]`.
Improve also the UX to focus back the editor after inserting a horizontal rule or a table.

### Fixes

* The `render-widget` route now provides an `options` property on the widget, so that
schema-level options of the widget are available to the external front end when
rendering a newly added or edited widget in the editor. Note that when rendering a full page,
this information is already available on the parent area: `area.options.widgets[widget.type]`
* Pages inserted directly in the published mode are now given a
correct `lastPublishedAt` property, correcting several bugs relating
to the page tree.
* A migration has been added to introduce `lastPublishedAt` wherever
it is missing for existing pages.
* Fixed a bug that prevented page ranks from renumbering properly during "insert after" operations.
* Added a one-time migration to make existing page ranks unique among peers.
* Fixes conditional fields not being properly updated when switching items in array editor.
* The `beforeSend` event for pages and the loading of deferred widgets are now
handled in `renderPage` with the proper timing so that areas can be annotated
successfully for "external front" use.
* The external front now receives 100% of the serialization-friendly data that Nunjucks receives,
including the `home` property etc. Note that the responsibility to avoid passing any nonserializable
or excessively large data in `req.data` falls on the developer when choosing to use the
`apos-external-front` feature.
* Wraps the group label in the expanded preview menu component in `$t()` to allow translation

## 3.59.1 (2023-11-14)

### Fixes

* Fix `if` and `requiredIf` fields inside arrays. With regard to `if`, this is a hotfix for a regression introduced in 3.59.0.

## 3.59.0 (2023-11-03)

### Changes

* Webpack warnings about package size during the admin UI build process have been turned off by default. Warnings are still enabled for the public build, where a large bundle can be problematic for SEO.

### Fixes

* Apostrophe warns you if you have more than one piece page for the same piece type and you have not overridden `chooseParentPage`
to help Apostrophe decide which page is suitable as the `_url` of each piece. Beginning with this release, Apostrophe can recognize
when you have chosen to do this via `extendMethods`, so that you can call `_super()` to fall back to the default implementation without
receiving this warning. The default implementation still just returns the first page found, but always following the
`_super()` pattern here opens the door to npm modules that `improve` `@apostrophecms/piece-page` to do something more
sophisticated by default.
* `newInstance` always returns a reasonable non-null empty value for area and
object fields in case the document is inserted without being passed through
the editor, e.g. in a parked page like the home page. This simplifies
the new external front feature.

### Adds

* An adapter for Astro is under development with support from Michelin.
Starting with this release, adapters for external fronts, i.e. "back for front"
frameworks such as Astro, may now be implemented more easily. Apostrophe recognizes the
`x-requested-with: AposExternalFront` header and the `apos-external-front-key` header.
If both are present and `apos-external-front-key` matches the `APOS_EXTERNAL_FRONT_KEY`
environment variable, then Apostrophe returns JSON in place of a normal page response.
This mechanism is also available for the `render-widget` route.
* Like `type`, `metaType` is always included in projections. This helps
ensure that `apos.util.getManagerOf()` can be used on any object returned
by the Apostrophe APIs.

## 3.58.1 (2023-10-18)

### Security

* Update `uploadfs` to guarantee users get a fix for a [potential security vulnerability in `sharp`](https://security.snyk.io/vuln/SNYK-JS-SHARP-5922108).
This was theoretically exploitable only by users with permission to upload media to Apostrophe
* Remove the webpack bundle analyzer feature, which had been nonfunctional for some time, to address a harmless npm audit warning
* Note: there is one remaining `npm audit` warning regarding `postcss`. This is not a true vulnerability because only developers
with access to the entire codebase can modify styles passed to `postcss` by Apostrophe, but we are working with upstream
developers to determine the best steps to clear the warning

### Fixes

* Automatically add `type` to the projection only if there are no exclusions in the projection. Needed to prevent `Cannot do
exclusion on field in inclusion projection` error.

## 3.58.0 (2023-10-12)

### Fixes

* Ensure Apostrophe can make appropriate checks by always including `type` in the projection even if it is not explicitly listed.
* Never try to annotate a widget with permissions the way we annotate a document, even if the widget is simulating a document.
* The `areas` query builder now works properly when an array of area names has been specified.

### Adds

* Widget schema can now follow the parent schema via the similar to introduced in the `array` field type syntax (`<` prefix). In order a parent followed field to be available to the widget schema, the area field should follow it. For example, if area follows the root schema `title` field via `following: ['title']`, any field from a widget schema inside that area can do `following: ['<title']`.
* The values of fields followed by an `area` field are now available in custom widget preview Vue components (registered with widget option `options.widget = 'MyComponentPreview'`). Those components will also receive additional `areaField` prop (the parent area field definition object).
* Allows to insert attachments with a given ID, as well as with `docIds` and `archivedDocIds` to preserve related docs.
* Adds an `update` method to the attachment module, that updates the mongoDB doc and the associated file.
* Adds an option to the `http` `remote` method to allow receiving the original response from `node-fetch` that is a stream.

## 3.57.0 2023-09-27

### Changes

* Removes a 25px gap used to prevent in-context widget UI from overlapping with the admin bar
* Simplifies the way in-context widget state is rendered via modifier classes

### Adds

* Widgets detect whether or not their in-context editing UI will collide with the admin bar and adjust it appropriately.
* Italian translation i18n file created for the Apostrophe Admin-UI. Thanks to [Antonello Zanini](https://github.com/Tonel) for this contribution.
* Fixed date in piece type being displayed as current date in column when set as undefined and without default value. Thanks to [TheSaddestBread](https://github.com/AllanKoder) for this contribution.

### Fixes

* Bumped dependency on `oembetter` to ensure Vimeo starts working again
for everyone with this release. This is necessary because Vimeo stopped
offering oembed discovery meta tags on their video pages.

### Fixes

* The `118n` module now ignores non-JSON files within the i18n folder of any module and does not crash the build process.

## 3.56.0 (2023-09-13)

### Adds

* Add ability for custom tiptap extensions to access the options passed to rich text widgets at the area level.
* Add support for [npm workspaces](https://docs.npmjs.com/cli/v10/configuring-npm/package-json#workspaces) dependencies. A workspace dependency can now be used as an Apostrophe module even if it is not a direct dependency of the Apostrophe project. Only direct workspaces dependencies of the Apostrophe project are supported, meaning this will only work with workspaces set in the Apostrophe project. Workspaces set in npm modules are not supported, please use [`bundle`](https://v3.docs.apostrophecms.org/reference/module-api/module-overview.html#bundle) instead. For instance, I have an Apostrophe project called `website`. `website` is set with two [npm workspaces](https://docs.npmjs.com/cli/v10/using-npm/workspaces), `workspace-a` & `workspace-b`. `workspace-a` `package.json` contains a module named `blog` as a dependency. `website` can reference `blog` as enabled in the Apostrophe `modules` configuration.
* The actual invocation of `renderPageForModule` by the `sendPage` method of all modules has been
factored out to `renderPage`, which is no longer deprecated. This provides a convenient override point
for those who wish to substitute something else for Nunjucks or just wrap the HTML in a larger data
structure. For consistent results, one might also choose to override the `renderWidget` and `render`
methods of the `@apostrophecms/area` module, which are used to render content while editing.
Thanks to Michelin for their support of this work.
* Add `@apostrophecms/rich-text-widget:lint-fix-figure` task to wrap text nodes in paragraph tags when next to figure tags. Figure tags are not valid children of paragraph tags.
* Add `@apostrophecms/rich-text-widget:remove-empty-paragraph` task to remove empty paragraphs from all existing rich-texts.

## 3.55.1 (2023-09-11)

### Fixes

* The structured logging for API routes now responds properly if an API route throws a `string` as an exception, rather than
a politely `Error`-derived object with a `stack` property. Previously this resulted in an error message about the logging
system itself, which was not useful for debugging the original exception.

## 3.55.0 (2023-08-30)

### Adds

* Add `publicApiCheckAsync` wrapper method (and use it internally) to allow for overrides to do async permission checks of REST APIs. This feature doesn't introduce any breaking changes because the default implementation still invokes `publicApiCheck` in case developers have overridden it.

### Fixes

* Refresh schema field with same name in `AposDocEditor` when the schema changes.
* Infer parent ID mode from the request when retrieving the parent (target) page to avoid `notfound`.
* Log the actual REST API error message and not the one meant for the user.
* Hide dash on autopublished pages title.

## 3.54.0 (2023-08-16)

### Adds

* Add `@apostrophecms/log` module to allow structured logging. All modules have `logDebug`, `logInfo`, `logWarn` and `logError` methods now. See the [documentation](https://v3.docs.apostrophecms.org/guide/logging.html) for more details.
* Add `@apostrophecms/settings` translations.
* Add the ability to have custom modals for batch operations.
* Add the possibility to display utility operations inside a 3-dots menu on the page manager, the same way it is done for the docs manager.
* Custom context operations now accept a `moduleIf` property, which tests options at the module level
the same way that `if` tests properties of the document to determine if the operation should be
offered for a particular document. Note that not all options are passed to the front end unless
`getBrowserData` is extended to suit the need.
* Move Pages Manager modal business logic to a mixin.
* Add `column.extraWidth` option (number) for `AposTreeHeader.vue` to allow control over the tree cell width.
* Move `AposDocContextMenu.vue` business logic to a mixin.
* Move Pages Manager modal business logic to a mixin. Add `column.extraWidth` option (number) for `AposTreeHeader.vue` to allow control over the tree cell width.

### Changes

* Rename misleading `projection` parameter into `options` in `self.find` method signature for
`@apostrophecms/any-doc-type`, `@apostrophecms/any-page-type` & `@apostrophecms/piece-type`.
**This was never really a projection in A3,** so it is not a backwards compatibility issue.
* Hide save button during in-context editing if the document is autopublished.
* Beginning with this release, the correct `moduleName` for typical
actions on the context document is automatically passed to the
modal associated with a custom context operation, unless `moduleName`
is explicitly specified. The `moduleName` parameter to `addContextOperation`
is no longer required and should not be passed at all in most cases
(just pass the object argument). If you do wish to specify a `moduleName`
to override that prop given to the modal, then it is recommended to pass
it as a `moduleName` property of the object, not as a separate argument.
For backwards compatibility the two-argument syntax is still permitted.

### Fixes

* Resolved data integrity issue with certain page tree operations by inferring the best peer to position the page relative to rather
than attempting to remember the most recent move operation.
* Fixes a downstream bug in the `getFieldsByCategory` method in the `AposEditorMixin.js` by checking for a property before accessing it.
* In Nunjucks templates, `data.url` now includes any sitewide and locale URL prefixes. This fixes local prefixing for pagination of piece-type index pages.
* Changes were detected in various fields such as integers, which caused the "Update" button to be active even when there was no actual modification in the doc.
* Fix a bug that prevented adding multiple operations in the same batch operation group.
* The `getTarget` method of the page module should use `findForEditing` to make sure it is able to see
pages that would be filtered out of a public view by project level or npm module overrides.

## 3.53.0 (2023-08-03)

### Adds

* Accessibility improved for navigation inside modals and various UI elements.
Pages/Docs Manager and Doc Editor modal now have better keyboard accessibility.
They keep the focus on elements inside modals and give it back to their parent modal when closed.
This implementation is evolving and will likely switch to use the `dialog` HTML element soon.
* Adds support for a new `if` property in `addContextOperation` in order to show or not a context operation based on the current document properties.
* Add `update-doc-fields` event to call `AposDocEditor.updateDocFields` method
* Add schema field `hidden` property to always hide a field
* Hide empty schema tabs in `AposDocEditor` when all fields are hidden due to `if` conditions
* The front end UI now respects the `_aposEditorModal` and `_aposAutopublish`
properties of a document if present, and otherwise falls back to module
configuration. This is a powerful addition to custom editor components
for piece and page types, allowing "virtual piece types" on the back end that
deal with many content types to give better hints to the UI.
* Respect the `_aposAutopublish` property of a document if present, otherwise
fall back to module configuration.
* For convenience in custom editor components, pass the new prop `type`, the original type of the document being copied or edited.
* For better results in custom editor components, pass the prop `copyOfId`, which implies
the custom editor should fetch the original itself by its means of choice.
For backwards compatibility `copyOf` is still passed, but it may be an
incomplete projection and should not be used in new code.
* Custom context operations now receive a `docId` prop, which should
be used in preference to `doc` because `doc` may be an incomplete
projection.
* Those creating custom context operations for documents can now
specify both a `props` object for additional properties to be passed to
their modal and a `docProps` object to map properties from the document
to props of their choosing.
* Adds support to add context labels in admin bar.
* Adds support for admin UI language configuration in the `@apostrophecms/i18n` module. The new options allow control over the default admin UI language and configures the list of languages, that any individual logged in user can choose from. See the [documentation](https://v3.docs.apostrophecms.org/reference/modules/i18n.html) for more details.
* Adds `adminLocale` User field to allow users to set their preferred admin UI language, but only when the `@apostrophecms/i18n` is configured accordingly (see above).
* Adds `@apostrophecms/settings` module and a "Personal Settings" feature. See the [documentation](https://v3.docs.apostrophecms.org/reference/modules/settings.html) for more details.
* Adds `$and` operator on `addContextOperation` `if` property in order to check multiple fields before showing or hiding a context operation.

### Fixes

* `AposDocEditor` `onSave` method signature. We now always expect an object when a parameter is passed to the function to check
the value of `navigate` flag.
* Fixes a problem in the rich text editor where the slash would not be deleted after item selectin from the insert menu.
* Modules that have a `public` or `i18n` subdirectory no longer generate a
warning if they export no code.
* Clean up focus parent event handlers when components are destroyed. Prevents a slow degradation of performance while editing.
Thanks to [Joshua N. Miller](https://github.com/jmiller-rise8).
* Fixes a visual discrepancy in the rich text editor where empty paragraphs would appear smaller in preview mode compared to edit mode.

### Changes

* To make life easier for module developers, modules that are `npm link`ed to
the project no longer have to be listed in `package.json` as
dependencies. To prevent surprises this is still a requirement for modules
that are not symlinked.

## 3.52.0 (2023-07-06)

### Changes

* Foreign widget UI no longer uses inverted theme styles.

### Adds

* Allows users to double-click a nested widget's breadcrumb entry and open its editor.
* Adds support for a new `conditions` property in `addContextOperation` and validation of `addContextOperation` configuration.

### Fixes

* The API now allows the user to create a page without defining the page target ID. By default it takes the Home page.
* Users are no longer blocked from saving documents when a field is hidden
by an `if` condition fails to satisfy a condition such as `min` or `max`
or is otherwise invalid. Instead the invalid value is discarded for safety.
Note that `required` has always been ignored when an `if` condition is not
satisfied.
* Errors thrown in `@apostrophecms/login:afterSessionLogin` event handlers are now properly passed back to Passport as such, avoiding a process restart.

## 3.51.1 (2023-06-23)

## Fixes

* Fix a regression introduced in 3.51.0 - conditional fields work again in the array editor dialog box.

## 3.51.0 (2023-06-21)

### Adds

* Items can now be added to the user's personal menu in the
admin bar, alongside the "Log Out" option. To do so, specify
the `user: true` option when calling `self.apos.adminBar.add`.
This should be reserved for items that manage personal settings.
* When duplicating another document, the `_id` properties of
array items, widgets and areas are still regenerated to ensure
uniqueness across documents. However, an `_originalId` property
is now available for reference while the document remains in memory.
This facilitates change detection within array items in
`beforeSave` handlers and the like.
* Adds the possibility to add custom admin bars via the `addBar()` method from the `admin-bar` module.
* Adds support for conditional fields within `array` and `object` field schema. See the [documentation](https://v3.docs.apostrophecms.org/guide/conditional-fields/) for more information.

### Fixes

* Uses `findForEditing` method in the page put route.
* The "Duplicate" option in the page or piece manager now correctly duplicates the
entire document. This was a regression introduced in 3.48.0. The "Duplicate" option
in the editor dialog box always worked correctly.

### Changes

* Browser URL now changes to reflect the slug of the document according to the mode that is being viewed.

## 3.50.0 (2023-06-09)

### Adds

* As a further fix for issues that could ensue before the improvements
to locale renaming support that were released in 3.49.0, an
`@apostrophecms/page:reattach` task has been added. This command line task
takes the `_id` or `slug` of a page and reattaches it to the page tree as
the last child of the home page, even if page tree data for that page
is corrupted. You may wish to use the `--new-slug` and `--locale` options. This task should not
be needed in normal circumstances.

## 3.49.0 (2023-06-08)

### Changes

* Updates area UX to not display Add Content controls when a widget is focused.
* Updates area UX to unfocus widget on esc key.
* Updates widget UI to use dashed outlines instead of borders to indicate bounds.
* Updates UI for Insert Menu.
* Updates Insert Menu UX to allow mid-node insertion.
* Rich Text Widget's Insert components are now expected to emit `done` and `cancel` for proper RT cleanup. `close` still supported for BC, acts as `done`.
* Migrated the business logic of the login-related Vue components to external mixins, so that the templates and styles can be overridden by
copying the component `.vue` file to project level without copying all of the business logic. If you have already copied the components to style them,
we encourage you to consider replacing your `script` tag with the new version, which just imports the mixin, so that fixes we make there will be
available in your project.

### Adds

* Adds keyboard accessibility to Insert menu.
* Adds regex pattern feature for string fields.
* Adds `pnpm` support. Introduces new optional Apostrophe root configuration `pnpm` to force opt-in/out when auto detection fails. See the [documentation](https://v3.docs.apostrophecms.org/guide/using-pnpm.html) for more details.
* Adds a warning if database queries involving relationships
are made before the last `apostrophe:modulesRegistered` handler has fired.
If you need to call Apostrophe's `find()` methods at startup,
it is best to wait for the `@apostrophecms/doc:beforeReplicate` event.
* Allow `@` when a piece is a template and `/@` for page templates (doc-template-library module).
* Adds a `prefix` option to the http frontend util module.
If explicitly set to `false`, prevents the prefix from being automatically added to the URL,
when making calls with already-prefixed URLs for instance.
* Adds the `redirectToFirstLocale` option to the `i18n` module to prevent users from reaching a version of their site that would not match any locale when requesting the site without a locale prefix in the URL.
* If just one instance of a piece type should always exist (per locale if localized), the
`singletonAuto` option may now be set to `true` or to an object with a `slug` option in
order to guarantee it. This implicitly sets `singleton: true` as well. This is now used
internally by `@apostrophecms/global` as well as the optional `@apostrophecms-pro/palette` module.

### Fixes

* Fix 404 error when viewing/editing a doc which draft has a different version of the slug than the published one.
* Fixed a bug where multiple home pages can potentially be inserted into the database if the
default locale is renamed. Introduced the `async apos.doc.bestAposDocId(criteria)` method to
help identify the right `aposDocId` when inserting a document that might exist in
other locales.
* Fixed a bug where singletons like the global doc might not be inserted at all if they
exist under the former name of the default locale and there are no other locales.

## 3.48.0 (2023-05-26)

### Adds

* For performance, add `apos.modules['piece-type']getManagerApiProjection` method to reduce the amount of data returned in the manager
    modal. The projection will contain the fields returned in the method in addition to the existing manager modal
    columns.
* Add `apos.schema.getRelationshipQueryBuilderChoicesProjection` method to set the projection used in
    `apos.schema.relationshipQueryBuilderChoices`.
* Rich-text inline images now copies the `alt` attribute from the original image from the Media Library.

### Changes

* Remove `stripPlaceholderBrs` and `restorePlaceholderBrs` from `AposRichTextWidgetEditor.vue` component.
* Change tiptap `Gapcursor` display to use a vertical blinking cursor instead of an horizontal cursor, which allow users to add text before and after inline images and tables.
* You can set `max-width` on `.apos-rich-text-toolbar__inner` to define the width of the rich-text toolbar. It will now
    flow on multiple lines if needed.
* The `utilityRail` prop of `AposSchema` now defaults to `false`, removing
the need to explicitly pass it in almost all contexts.
* Mark `apos.modules['doc-type']` methods `getAutocompleteTitle`, `getAutocompleteProjection` and `autocomplete` as
    deprecated. Our admin UI does not use them, it uses the `autocomplete('...')` query builder.
    More info at <https://v3.docs.apostrophecms.org/reference/query-builders.html#autocomplete>'.
* Print a warning with a clear explanation if a module's `index.js` file contains
no `module.exports` object (often due to a typo), or it is empty.

### Fixes

* Now errors and exits when a piece-type or widget-type module has a field object with the property `type`. Thanks to [NuktukDev](https://github.com/nuktukdev) for this contribution.
* Add a default page type value to prevent the dropdown from containing an empty value.

## 3.47.0 (2023-05-05)

### Changes

* Since Node 14 and MongoDB 4.2 have reached their own end-of-support dates,
we are **no longer supporting them for A3.** Note that our dependency on
`jsdom` 22 is incompatible with Node 14. Node 16 and Node 18 are both
still supported. However, because Node 16 reaches its
end-of-life date quite soon (September), testing and upgrading directly
to Node 18 is strongly recommended.
* Updated `sluggo` to version 1.0.0.
* Updated `jsdom` to version `22.0.0` to address an installation warning about the `word-wrap` module.

### Fixes

* Fix `extendQueries` to use super pattern for every function in builders and methods (and override properties that are not functions).

## 3.46.0 (2023-05-03)

### Fixes

* Adding or editing a piece no longer immediately refreshes the main content area if a widget editor is open. This prevents interruption of the widget editing process
when working with the `@apostrophecms/ai-helper` module, and also helps in other situations.
* Check that `e.doc` exists when handling `content-changed` event.
* Require updated `uploadfs` version with no dependency warnings.

### Adds

* Allow sub-schema fields (array and object) to follow parent schema fields using the newly introduced `following: '<parentField'` syntax, where the starting `<` indicates the parent level. For example `<parentField` follows a field in the parent level, `<<grandParentField` follows a field in the grandparent level, etc. The change is fully backward compatible with the current syntax for following fields from the same schema level.

### Changes

* Debounce search to prevent calling search on every key stroke in the manager modal.
* Various size and spacing adjustments in the expanded Add Content modal UI

## 3.45.1 (2023-04-28)

### Fixes

* Added missing styles to ensure consistent presentation of the rich text insert menu.
* Fixed a bug in which clicking on an image in the media manager would close the "insert
image" dialog box.
* Update `html-to-text` package to the latest major version.

## 3.45.0 (2023-04-27)

### Adds

* Rich text widgets now support the `insert` option, an array
which currently may contain the strings `image` and `table` in order to add a
convenient "insert menu" that pops up when the slash key is pressed.
This provides a better user experience for rich text features that shouldn't
require that the user select existing text before using them.
* Auto expand inline array width if needed using `width: max-content` in the admin UI.
* The "browse" button is now available when selecting pages and pieces
to link to in the rich text editor.
* The "browse" button is also available when selecting inline images
in the rich text editor.
* Images are now previewed in the relationship field's compact list view.
* The new `apos-refreshing` Apostrophe bus event can be used to prevent
Apostrophe from refreshing the main content zone of the page when images
and pieces are edited, by clearing the `refresh` property of the object
passed to the event.
* To facilitate custom click handlers, an `apos.modal.onTopOf(el1, el2)` function is now
available to check whether an element is considered to be "on top of" another element in
the modal stack.

### Changes

* The `v-click-outside-element` Vue directive now understands that modals "on top of"
an element should be considered to be "inside" the element, e.g. clicks on them
shouldn't close the link dialog etc.

### Fixes

* Fix various issues on conditional fields that were occurring when adding new widgets with default values or selecting a falsy value in a field that has a conditional field relying on it.
Populate new or existing doc instances with default values and add an empty `null` choice to select fields that do not have a default value (required or not) and to the ones configured with dynamic choices.
* Rich text widgets save more reliably when many actions are taken quickly just before save.
* Fix an issue in the `oembed` field where the value was kept in memory after cancelling the widget editor, which resulted in saving the value if the widget was nested and the parent widget was saved.
Also improve the `oembed` field UX by setting the input as `readonly` rather than `disabled` when fetching the video metadata, in order to avoid losing its focus when typing.

## 3.44.0 (2023-04-13)

### Adds

* `checkboxes` fields now support a new `style: 'combobox'` option for a better multiple-select experience when there
are many choices.
* If the new `guestApiAccess` option is set to `true` for a piece type or for `@apostrophecms/page`,
Apostrophe will allow all logged-in users to access the GET-method REST APIs of that
module, not just users with editing privileges, even if `publicApiProjection` is not set.
This is useful when the goal is to allow REST API access to "guest" users who have
project-specific reasons to fetch access content via REST APIs.
* `test-lib/utils.js` has new `createUser` and `loginAs` methods for the convenience of
those writing mocha tests of Apostrophe modules.
* `batchOperations` permissions: if a `permission` property is added to any entry in the `batchOperations` cascade of a piece-type module, this permission will be checked for every user. See `batchOperations` configuration in `modules/@apostrophecms/piece-type/index.js`. The check function `checkBatchOperationsPermissions` can be extended. Please note that this permission is checked only to determine whether to offer the operation.

### Fixes

* Fix child page slug when title is deleted

## 3.43.0 (2023-03-29)

### Adds

* Add the possibility to override the default "Add Item" button label by setting the `itemLabel` option of an `array` field.
* Adds `touch` task for every piece type. This task invokes `update` on each piece, which will execute all of the same event handlers that normally execute when a piece of that type is updated. Example usage: `node app article:touch`.

### Fixes

* Hide the suggestion help from the relationship input list when the user starts typing a search term.
* Hide the suggestion hint from the relationship input list when the user starts typing a search term except when there are no matches to display.
* Disable context menu for related items when their `relationship` field has no sub-[`fields`](https://v3.docs.apostrophecms.org/guide/relationships.html#providing-context-with-fields) configured.
* Logic for checking whether we are running a unit test of an external module under mocha now uses `includes` for a simpler, safer test that should be more cross-platform.

## 3.42.0 (2023-03-16)

### Adds

* You can now set `style: table` on inline arrays. It will display the array as a regular HTML table instead of an accordion.
See the [array field documentation](https://v3.docs.apostrophecms.org/reference/field-types/array.html#settings) for more information.
* You can now set `draggable: false` on inline arrays. It will disable the drag and drop feature. Useful when the order is not significant.
See the [array field documentation](https://v3.docs.apostrophecms.org/reference/field-types/array.html#settings) for more information.
* You can now set the label and icon to display on inline arrays when they are empty.
See the [array field documentation](https://v3.docs.apostrophecms.org/reference/field-types/array.html#whenEmpty) for more information.
* We have added a new and improved suggestion UI to relationship fields.
* The `utilityOperations` feature of piece types now supports additional properties:
`relationship: true` (show the operation only when editing a relationship), `relationship: false` (never show
the operation when editing a relationship), `button: true`, `icon` and `iconOnly: true`.
When `button: true` is specified, the operation appears as a standalone button rather than
being tucked away in the "more" menu.
* In addition, `utilityOperations` can now specify `eventOptions` with an `event` subproperty
instead of `modalOptions`. This is useful with the new `edit` event (see below).
* Those extending our admin UI on the front end can now open a modal to create or edit a page or piece by calling
`await apos.doc.edit({ type: 'article' })` (the type here is an example). To edit an existing document add an
`_id` property. To copy an existing document (like our "duplicate" feature) add a `copyOf`
property. When creating new pages, `type` can be sent to `@apostrophecms/page` for convenience
(note that the `type` property does not override the default or current page type in the editor).
* The `edit` Apostrophe event is now available and takes an object with the same properties
as above. This is useful when configuring `utilityOperations`.
* The `content-changed` Apostrophe event can now be emitted with a `select: true` property. If a
document manager for the relevant content type is open, it will attempt to add the document to the
current selection. Currently this works best with newly inserted documents.
* Localized strings in the admin UI can now use `$t(key)` to localize a string inside
an interpolated variable. This was accomplished by setting `skipOnVariables` to false
for i18next, solely on the front end for admin UI purposes.
* The syntax of the method defined for dynamic `choices` now accepts a module prefix to get the method from, and the `()` suffix.
This has been done for consistency with the external conditions syntax shipped in the previous release. See the documentation for more information.
* Added the `viewPermission` property of schema fields, and renamed `permission` to `editPermission` (with backwards
compatibility) for clarity. You can now decide if a schema field requires permissions to be visible or editable.
See the documentation for more information.
* Display the right environment label on login page. By default, based on `NODE_ENV`, overriden by `environmentLabel` option in `@apostrophecms/login` module. The environment variable `APOS_ENV_LABEL` will override this. Note that `NODE_ENV` should generally only be set to `development` (the default) or `production` as many Node.js modules opt into optimizations suitable for all deployed environments when it is set to `production`. This is why we offer the separate `APOS_ENV_LABEL` variable.

### Fixes

* Do not log unnecessary "required" errors for hidden fields.
* Fixed a bug that prevented "Text Align" from working properly in the rich text editor in certain cases.
* Fix typo in `@apostrophecms/doc-type` and `@apostrophecms/submitted-drafts` where we were using `canCreate` instead of `showCreate` to display the `Create New` button or showing the `Copy` button in `Manager` modals.
* Send external condition results in an object so that numbers are supported as returned values.

## 3.41.1 (2023-03-07)

No changes. Publishing to make sure 3.x is tagged `latest` in npm, rather than 2.x.

## 3.41.0 (2023-03-06)

### Adds

* Handle external conditions to display fields according to the result of a module method, or multiple methods from different modules.
This can be useful for displaying fields according to the result of an external API or any business logic run on the server. See the documentation for more information.

### Fixes

* Replace `deep-get-set` dependency with `lodash`'s `get` and `set` functions to fix the [Prototype Pollution in deep-get-set](https://github.com/advisories/GHSA-mjjj-6p43-vhhv) vulnerability. There was no actual vulnerability in Apostrophe due to the way the module was actually used, and this was done to address vulnerability scan reports.
* The "soft redirects" for former URLs of documents now work better with localization. Thanks to [Waldemar Pankratz](https://github.com/waldemar-p).
* Destroy `AreaEditor` Vue apps when the page content is refreshed in edit mode. This avoids a leak of Vue apps components being recreated while instances of old ones are still alive.

### Security

* Upgrades passport to the latest version in order to ensure session regeneration when logging in or out. This adds additional security to logins by mitigating any risks due to XSS attacks. Apostrophe is already robust against XSS attacks. For passport methods that are internally used by Apostrophe everything is still working. For projects that are accessing the passport instance directly through `self.apos.login.passport`, some verifications may be necessary to avoid any compatibility issue. The internally used methods are `authenticate`, `use`, `serializeUser`, `deserializeUser`, `initialize`, `session`.

## 3.40.1 (2023-02-18)

* No code change. Patch level bump for package update.

## 3.40.0 (2023-02-17)

### Adds

* For devops purposes, the `APOS_BASE_URL` environment variable is now respected as an override of the `baseUrl` option.

### Fixes

* Do not display shortcut conflicts at startup if there are none.
* Range field correctly handles the `def` attribute set to `0` now. The `def` property will be used when the field has no value provided; a value going over the max or below the min threshold still returns `null`.
* `select` fields now work properly when the `value` of a choice is a boolean rather than a string or a number.

## 3.39.2 (2023-02-03)

### Fixes

* Hotfix for a backwards compatibility break in webpack that triggered a tiptap bug. The admin UI build will now succeed as expected.

## 3.39.1 (2023-02-02)

### Fixes

* Rescaling cropped images with the `@apostrophecms/attachment:rescale` task now works correctly. Thanks to [Waldemar Pankratz](https://github.com/waldemar-p) for this contribution.

## 3.39.0 (2023-02-01)

### Adds

* Basic support for editing tables by adding `table` to the rich text toolbar. Enabling `table` allows you to create tables, including `td` and `th` tags, with the ability to merge and split cells. For now the table editing UI is basic, all of the functionality is there but we plan to add more conveniences for easy table editing soon. See the "Table" dropdown for actions that are permitted based on the current selection.
* `superscript` and `subscript` may now be added to the rich text widget's `toolbar` option.
* Early beta-quality support for adding inline images to rich text, by adding `image` to the rich text toolbar. This feature works reliably, however the UI is not mature yet. In particular you must search for images by typing part of the title. We will support a proper "browse" experience here soon. For good results you should also configure the `imageStyles` option. You will also want to style the `figure` tags produced. See the documentation for more information.
* Support for `div` tags in the rich text toolbar, if you choose to include them in `styles`. This is often necessary for A2 content migration and can potentially be useful in new work when combined with a `class` if there is no suitable semantic block tag.
* The new `@apostrophecms/attachment:download-all --to=folder` command line task is useful to download all of your attachments from an uploadfs backend other than local storage, especially if you do not have a more powerful "sync" utility for that particular storage backend.
* A new `loadingType` option can now be set for `image-widget` when configuring an `area` field. This sets the `loading` attribute of the `img` tag, which can be used to enable lazy loading in most browsers. Thanks to [Waldemar Pankratz](https://github.com/waldemar-p) for this contribution.
* Two new module-level options have been added to the `image-widget` module: `loadingType` and `size`. These act as fallbacks for the same options at the area level. Thanks to [Waldemar Pankratz](https://github.com/waldemar-p) for this contribution.

### Fixes

* Adding missing require (`bluebird`) and fallback (`file.crops || []`) to `@apostrophecms/attachment:rescale`-task

## 3.38.1 (2023-01-23)

### Fixes

* Version 3.38.0 introduced a regression that temporarily broke support for user-edited content in locales with names like `de-de` (note the lowercase country name). This was inadvertently introduced in an effort to improve support for locale fallback when generating static translations of the admin interface. Version 3.38.1 brings back the content that temporarily appeared to be missing for these locales (it was never removed from the database), and also achieves the original goal. **However, if you created content for such locales using `3.38.0` (released five days ago) and wish to keep that content,** rather than reverting to the content from before `3.38.0`, see below.

### Adds

* The new `i18n:rename-locale` task can be used to move all content from one locale name to another, using the `--old` and `--new` options. By default, any duplicate keys for content existing in both locales will stop the process. However you can specify which content to keep in the event of a duplicate key error using the `--keep=localename` option. Note that the value of `--new` should match the a locale name that is currently configured for the `@apostrophecms/i18n` module.

Example:

```
# If you always had de-de configured as a locale, but created
# a lot of content with Apostrophe 3.38.0 which incorrectly stored
# it under de-DE, you can copy that content. In this case we opt
# to keep de-de content in the event of any conflicts
node app @apostrophecms/i18n:rename-locale --old=de-DE --new=de-de --keep=de-de
```

## 3.38.0 (2023-01-18)

### Adds

* Emit a `beforeSave` event from the `@apostrophecms:notification` module, with `req` and the `notification` as arguments, in order to give the possibility to override the notification.
* Emit a `beforeInsert` event from the `@apostrophecms:attachment` module, with `req` and the `doc` as arguments, in order to give the possibility to override the attachment.
* Emit a `beforeSaveSafe` event from the `@apostrophecms:user` module, with `req`, `safeUser` and `user` as arguments, in order to give the possibility to override properties of the `safeUser` object which contains password hashes and other information too sensitive to be stored in the aposDocs collection.
* Automatically convert failed uppercase URLs to their lowercase version - can be disabled with `redirectFailedUpperCaseUrls: false` in `@apostrophecms/page/index.js` options. This only comes into play if a 404 is about to happen.
* Automatically convert country codes in locales like `xx-yy` to `xx-YY` before passing them to `i18next`, which is strict about uppercase country codes.
* Keyboard shortcuts conflicts are detected and logged on to the terminal.

### Fixes

* Invalid locales passed to the i18n locale switching middleware are politely mapped to 400 errors.
* Any other exceptions thrown in the i18n locale switching middleware can no longer crash the process.
* Documents kept as the `previous` version for undo purposes were not properly marked as such, breaking the public language switcher in some cases. This was fixed and a migration was added for existing data.
* Uploading an image in an apostrophe area with `minSize` requirements will not trigger an unexpected error anymore. If the image is too small, a notification will be displayed with the minimum size requirements. The `Edit Image` modal will now display the minimum size requirements, if any, above the `Browse Images` field.
* Some browsers saw the empty `POST` response for new notifications as invalid XML. It will now return an empty JSON object with the `Content-Type` set to `application/json`.

## 3.37.0 (2023-01-06)

### Adds

* Dynamic choice functions in schemas now also receive a data object with their original doc id for further inspection by your function.
* Use `mergeWithCustomize` when merging extended source Webpack configuration. Introduce overideable asset module methods `srcCustomizeArray` and `srcCustomizeObject`, with reasonable default behavior, for fine tuning Webpack config arrays and objects merging. More info - [the Webpack mergeWithCustomize docs](https://github.com/survivejs/webpack-merge#mergewithcustomize-customizearray-customizeobject-configuration--configuration)
* The image widget now accepts a `placeholderImage` option that works like `previewImage` (just specify a file extension, like `placeholderImage: 'jpg'`, and provide the file `public/placeholder.jpg` in the module). The `placeholderUrl` option is still available for backwards compatibility.

### Fixes

* `docId` is now properly passed through array and object fields and into their child schemas.
* Remove module `@apostrophecms/polymorphic-type` name alias `@apostrophecms/polymorphic`. It was causing warnings
    e.g. `A permission.can() call was made with a type that has no manager: @apostrophecms/polymorphic-type`.
* The module `webpack.extensions` configuration is not applied to the core Admin UI build anymore. This is the correct and intended behavior as explained in the [relevant documentation](https://v3.docs.apostrophecms.org/guide/webpack.html#extending-webpack-configuration).
* The `previewImage` option now works properly for widget modules loaded from npm and those that subclass them. Specifically, the preview image may be provided in the `public/` subdirectory of the original module, the project-level configuration of it, or a subclass.

## 3.36.0 (2022-12-22)

### Adds

* `shortcut` option for piece modules, allowing easy re-mapping of the manager command shortcut per module.

### Fixes

* Ensure there are no conflicting command shortcuts for the core modules.

## 3.35.0 (2022-12-21)

### Adds

* Introduced support for linking directly to other Apostrophe documents in a rich text widget. The user can choose to link to a URL, or to a page. Linking to various piece types can also be enabled with the `linkWithType` option. This is equivalent to the old `apostrophe-rich-text-permalinks` module but is included in the core in A3. See the [documentation](https://v3.docs.apostrophecms.org/guide/core-widgets.html#rich-text-widget) for details.
* Introduced support for the `anchor` toolbar control in the rich text editor. This allows named anchors to be inserted. These are rendered as `span` tags with the given `id` and can then be linked to via `#id`, providing basic support for internal links. HTML 4-style named anchors in legacy content (`name` on `a` tags) are automatically migrated upon first edit.
* German translation i18n file created for the Apostrophe Admin-UI. Thanks to [Noah Gysin](https://github.com/NoahGysin) for this contribution.
* Introduced support for keyboard shortcuts in admin UI. Hitting `?` will display the list of available shortcuts. Developpers can define their own shortcuts by using the new `@apostrophecms/command-menu` module and the `commands` property. Please check the [keyboard shortcut documentation](https://v3.docs.apostrophecms.org/guide/command-menu.html) for more details.

### Fixes

* The `bulletList` and `orderedList` TipTap toolbar items now work as expected.
* When using the autocomplete/typeahead feature of relationship fields, typing a space at the start no longer results in an error.
* Replace [`credential`](https://www.npmjs.com/package/credential) package with [`credentials`](https://www.npmjs.com/package/credentials) to fix the [`mout` Prototype Pollution vulnerability](https://cve.mitre.org/cgi-bin/cvename.cgi?name=CVE-2020-7792). There was no actual vulnerability in Apostrophe or credential due to the way the module was actually used, and this was done to address vulnerability scan reports.
* Added a basic implementation of the missing "Paste from Clipboard" option to Expanded Widget Previews.

## 3.34.0 (2022-12-12)

### Fixes

* Nested areas work properly in widgets that have the `initialModal: false` property.
* Apostrophe's search index now properly incorporates most string field types as in A2.

### Adds

* Relationships load more quickly.
* Parked page checks at startup are faster.
* Tasks to localize and unlocalize piece type content (see `node app help [yourModuleName]:localize` and `node app help [yourModuleName]:unlocalize`).

## 3.33.0 (2022-11-28)

### Adds

* You can now set `inline: true` on schema fields of type `array`. This displays a simple editing interface in the context of the main dialog box for the document in question, avoiding the need to open an additional dialog box. Usually best for cases with just one field or just a few. If your array field has a large number of subfields the default behavior (`inline: false`) is more suitable for your needs. See the [array field](https://v3.docs.apostrophecms.org/reference/field-types/array.html) documentation for more information.
* Batch feature for publishing pieces.
* Add extensibility for `rich-text-widget` `defaultOptions`. Every key will now be used in the `AposRichTextWidgetEditor`.

### Fixes

* Prior to this release, widget templates that contained areas pulled in from related documents would break the ability to add another widget beneath.
* Validation of object fields now works properly on the browser side, in addition to server-side validation, resolving UX issues.
* Provisions were added to prevent any possibility of a discrepancy in relationship loading results under high load. It is not clear whether this A2 bug was actually possible in A3.

## 3.32.0 (2022-11-09)

### Adds

* Adds Reset Password feature to the login page. Note that the feature must be enabled and email delivery must be properly configured. See the [documentation](https://v3.docs.apostrophecms.org/reference/modules/login.html) for more details.
* Allow project-level developer to override bundling decisions by configuring the `@apostrophecms/asset` module. Check the [module documentation](https://v3.docs.apostrophecms.org/reference/modules/asset.html#options) for more information.

### Fixes

* Query builders for regular select fields have always accepted null to mean "do not filter on this property." Now this also works for dynamic select fields.
* The i18n UI state management now doesn't allow actions while it's busy.
* Fixed various localization bugs in the text of the "Update" dropdown menu.
* The `singleton: true` option for piece types now automatically implies `showCreate: false`.
* Remove browser console warnings by handling Tiptap Editor's breaking changes and duplicated plugins.
* The editor modal now allocates more space to area fields when possible, resolving common concerns about editing large widgets inside the modal.

## 3.31.0 (2022-10-27)

### Adds

* Adds `placeholder: true` and `initialModal: false` features to improve the user experience of adding widgets to the page. Checkout the [Widget Placeholders documentation](https://v3.docs.apostrophecms.org/guide/areas-and-widgets.html#adding-placeholder-content-to-widgets) for more detail.

### Fixes

* When another user is editing the document, the other user's name is now displayed correctly.

## 3.30.0 (2022-10-12)

### Adds

* New `APOS_LOG_ALL_ROUTES` environment variable. If set, Apostrophe logs information about all middleware functions and routes that are executed on behalf of a particular URL.
* Adds the `addFileGroups` option to the `attachment` module. Additionally it exposes a new method, `addFileGroup(group)`. These allow easier addition of new file groups or extension of the existing groups.

### Fixes

* Vue 3 may now be used in a separate webpack build at project level without causing problems for the admin UI Vue 2 build.
* Fixes `cache` module `clear-cache` CLI task message
* Fixes help message for `express` module `list-routes` CLI task

## 3.29.1 (2022-10-03)

### Fixes

* Hotfix to restore Node 14 support. Of course Node 16 is also supported.

## 3.29.0 (2022-10-03)

### Adds

* Areas now support an `expanded: true` option to display previews for widgets. The Expanded Widget Preview Menu also supports grouping and display columns for each group.
* Add "showQuery" in piece-page-type in order to override the query for the "show" page as "indexQuery" does it for the index page

### Fixes

* Resolved a bug in which users making a password error in the presence of pre-login checks such as a CAPTCHA were unable to try again until they refreshed the page.

## 3.28.1 (2022-09-15)

### Fixes

* `AposInputBoolean` can now be `required` and have the value `false`.
* Schema fields containing boolean filters can now list both `yes` and `no` choices according to available values in the database.
* Fix attachment `getHeight()` and `getWidth()` template helpers by changing the assignment of the `attachment._crop` property.
* Change assignment of `attachment._focalPoint` for consistency.

## 3.28.0 (2022-08-31)

### Fixes

* Fix UI bug when creating a document via a relationship.

### Adds

* Support for uploading `webp` files for display as images. This is supported by all current browsers now that Microsoft has removed IE11. For best results, you should run `npm update` on your project to make sure you are receiving the latest release of `uploadfs` which uses `sharp` for image processing. Thanks to [Isaac Preston](https://github.com/ixc7) for this addition.
* Clicking outside a modal now closes it, the same way the `Escape` key does when pressed.
* `checkboxes` fields now support `min` and `max` properties. Thanks to [Gabe Flores](https://github.com/gabeflores-appstem).

## 3.27.0 (2022-08-18)

### Adds

* Add `/grid` `POST` route in permission module, in addition to the existing `GET` one.
* New utility script to help find excessively heavy npm dependencies of apostrophe core.

### Changes

* Extract permission grid into `AposPermissionGrid` vue component.
* Moved `stylelint` from `dependencies` to `devDependencies`. The benefit may be small because many projects will depend on `stylelint` at project level, but every little bit helps install speed, and it may make a bigger difference if different major versions are in use.

## 3.26.1 (2022-08-06)

### Fixes

Hotfix: always waits for the DOM to be ready before initializing the Apostrophe Admin UI. `setTimeout` alone might not guarantee that every time. This issue has apparently become more frequent in the latest versions of Chrome.

* Modifies the `login` module to return an empty object in the API session cookie response body to avoid potential invalid JSON error if `response.json()` is retrieved.

## 3.26.0 (2022-08-03)

### Adds

* Tasks can now be registered with the `afterModuleReady` flag, which is more useful than `afterModuleInit` because it waits for the module to be more fully initialized, including all "improvements" loaded via npm. The original `afterModuleInit` flag is still supported in case someone was counting on its behavior.
* Add `/grid` `POST` route in permission module, in addition to the existing `GET` one, to improve extensibility.
* `@apostrophecms/express:list-routes` command line task added, to facilitate debugging.

### Changes

* Since Microsoft has ended support for IE11 and support for ES5 builds is responsible for a significant chunk of Apostrophe's installation time, the `es5: true` option no longer produces an IE11 build. For backwards compatibility, developers will receive a warning, but their build will proceed without IE11 support. IE11 ES5 builds can be brought back by installing the optional [@apostrophecms/asset-es5](https://github.com/apostrophecms/asset-es5) module.

### Fixes

* `testModule: true` works in unit tests of external Apostrophe modules again even with modern versions of `mocha`, thanks to [Amin Shazrin](https://github.com/ammein).
* `getObjectManager` is now implemented for `Object` field types, fixing a bug that prevented the use of areas found in `object` schema fields within templates. Thanks to [James R T](https://github.com/jamestiotio).

## 3.25.0 (2022-07-20)

### Adds

* `radio` and `checkboxes` input field types now support a server side `choices` function for supplying their `choices` array dynamically, just like `select` fields do. Future custom field types can opt into this functionality with the field type flag `dynamicChoices: true`.

### Fixes

* `AposSelect` now emits values on `change` event as they were originally given. Their values "just work" so you do not have to think about JSON anymore when you receive it.
* Unpinned tiptap as the tiptap team has made releases that resolve the packaging errors that caused us to pin it in 3.22.1.
* Pinned `vue-loader` to the `15.9.x` minor release series for now. The `15.10.0` release breaks support for using `npm link` to develop the `apostrophe` module itself.
* Minimum version of `sanitize-html` bumped to ensure a potential denial-of-service vector is closed.

## 3.24.0 (2022-07-06)

### Adds

* Handle `private: true` locale option in i18n module, preventing logged out users from accessing the content of a private locale.

### Fixes

* Fix missing title translation in the "Array Editor" component.
* Add `follow: true` flag to `glob` functions (with `**` pattern) to allow registering symlink files and folders for nested modules
* Fix disabled context menu for relationship fields editing ([#3820](https://github.com/apostrophecms/apostrophe/issues/3820))
* In getReq method form the task module, extract the right `role` property from the options object.
* Fix `def:` option in `array` fields, in order to be able to see the default items in the array editor modal

## 3.23.0 (2022-06-22)

### Adds

* Shared Drafts: gives the possibility to share a link which can be used to preview the draft version of page, or a piece `show` page.
* Add `Localize` option to `@apostrophecms/image`. In Edit mode the context bar menu includes a "Localize" option to start cloning this image into other locales.

### Fixes

* Update `sass` to [`1.52.3`+](https://github.com/sass/dart-sass/pull/1713) to prevent the error `RangeError: Invalid value: Not in inclusive range 0..145: -1`. You can now fix that by upgrading with `npm update`. If it does not immediately clear up the issue in development, try `node app @apostrophecms/asset:clear-cache`.
* Fix a potential issue when URLs have a query string, in the `'@apostrophecms/page:notFound'` handler of the `soft-redirect` module.

## 3.22.1 (2022-06-17)

* Hotfix: temporarily pin versions of tiptap modules to work around packaging error that breaks import of the most recent releases. We will unpin as soon as this is fixed upstream. Fixes a bug where `npm update` would fail for A3 projects.

## 3.22.0 (2022-06-08)

### Adds

* Possibility to pass options to webpack extensions from any module.

### Fixes

* Fix a Webpack cache issue leading to modules symlinked in `node_modules` not being rebuilt.
* Fixes login maximum attempts error message that wasn't showing the plural when lockoutMinutes is more than 1.
* Fixes the text color of the current array item's slat label in the array editor modal.
* Fixes the maximum width of an array item's slat label so as to not obscure the Remove button in narrow viewports.
* If an array field's titleField option is set to a select field, use the selected option's label as the slat label rather its value.
* Disable the slat controls of the attachment component while uploading.
* Fixes bug when re-attaching the same file won't trigger an upload.
* AposSlat now fully respects the disabled state.

## 3.21.1 (2022-06-04)

### Fixes

* Work around backwards compatibility break in `sass` module by pinning to `sass` `1.50.x` while we investigate. If you saw the error `RangeError: Invalid value: Not in inclusive range 0..145: -1` you can now fix that by upgrading with `npm update`. If it does not immediately clear up the issue in development, try `node app @apostrophecms/asset:clear-cache`.

## 3.21.0 (2022-05-25)

### Adds

* Trigger only the relevant build when in a watch mode (development). The build paths should not contain comma (`,`).
* Adds an `unpublish` method, available for any doc-type.
An _Unpublish_ option has also been added to the context menu of the modal when editing a piece or a page.
* Allows developers to group fields in relationships the same way it's done for normal schemas.

### Fixes

* Vue files not being parsed when running eslint through command line, fixes all lint errors in vue files.
* Fix a bug where some Apostrophe modules symlinked in `node_modules` are not being watched.
* Recover after webpack build error in watch mode (development only).
* Fixes an edge case when failing (throw) task invoked via `task.invoke` will result in `apos.isTask()` to always return true due to `apos.argv` not reverted properly.

## 3.20.1 (2022-05-17)

### Fixes

* Minor corrections to French translation.

## 3.20.0

### Adds

* Adds French translation of the admin UI (use the `fr` locale).

## 3.19.0

### Adds

* New schema field type `dateAndTime` added. This schema field type saves in ISO8601 format, as UTC (Universal Coordinated Time), but is edited in a user-friendly way in the user's current time zone and locale.
* Webpack disk cache for better build performance in development and, if appropriately configured, production as well.
* In development, Webpack rebuilds the front end without the need to restart the Node.js process, yielding an additional speedup. To get this speedup for existing projects, see the `nodemonConfig` section of the latest `package.json` in [a3-boilerplate](https://github.com/apostrophecms/a3-boilerplate) for the new "ignore" rules you'll need to prevent nodemon from stopping the process and restarting.
* Added the new command line task `apostrophecms/asset:clear-cache` for clearing the webpack disk cache. This should be necessary only in rare cases where the configuration has changed in ways Apostrophe can't automatically detect.
* A separate `publishedLabel` field can be set for any schema field of a page or piece. If present it is displayed instead of `label` if the document has already been published.

### 3.18.1

### Fixes

* The admin UI now rebuilds properly in a development environment when new npm modules are installed in a multisite project (`apos.rootDir` differs from `apos.npmRootDir`).

## 3.18.0 (2022-05-03)

### Adds

* Images may now be cropped to suit a particular placement after selecting them. SVG files may not be cropped as it is not possible in the general case.
* Editors may also select a "focal point" for the image after selecting it. This ensures that this particular point remains visible even if CSS would otherwise crop it, which is a common issue in responsive design. See the `@apostrophecms/image` widget for a sample implementation of the necessary styles.
* Adds the `aspectRatio` option for image widgets. When set to `[ w, h ]` (a ratio of width to height), images are automatically cropped to this aspect ratio when chosen for that particular widget. If the user does not crop manually, then cropping happens automatically.
* Adds the `minSize` option for image widgets. This ensures that the images chosen are at least the given size `[ width, height ]`, and also ensures the user cannot choose something smaller than that when cropping.
* Implements OpenTelemetry instrumentation.
* Developers may now specify an alternate Vue component to be used for editing the subfields of relationships, either at the field level or as a default for all relationships with a particular piece type.
* The widget type base module now always passes on the `components` option as browser data, so that individual widget type modules that support contextual editing can be implemented more conveniently.
* In-context widget editor components now receive a `focused` prop which is helpful in deciding when to display additional UI.
* Adds new configuration option - `beforeExit` async handler.
* Handlers listening for the `apostrophe:run` event are now able to send an exit code to the Apostrophe bootstrap routine.
* Support for Node.js 17 and 18. MongoDB connections to `localhost` will now successfully find a typical dev MongoDB server bound only to `127.0.0.1`, Apostrophe can generate valid ipv6 URLs pointing back to itself, and `webpack` and `vue-loader` have been updated to address incompatibilities.
* Adds support for custom context menus provided by any module (see `apos.doc.addContextOperation()`).
* The `AposSchema` component now supports an optional `generation` prop which may be used to force a refresh when the value of the object changes externally. This is a compromise to avoid the performance hit of checking numerous subfields for possible changes every time the `value` prop changes in response to an `input` event.
* Adds new event `@apostrophecms/doc:afterAllModesDeleted` fired after all modes of a given document are purged.

### Fixes

* Documentation of obsolete options has been removed.
* Dead code relating to activating in-context widget editors have been removed. They are always active and have been for some time. In the future they might be swapped in on scroll, but there will never be a need to swap them in "on click."
* The `self.email` method of modules now correctly accepts a default `from` address configured for a specific module via the `from` subproperty of the `email` option to that module. Thanks to `chmdebeer` for pointing out the issue and the fix.
* Fixes `_urls` not added on attachment fields when pieces API index is requested (#3643)
* Fixes float field UI bug that transforms the value to integer when there is no field error and the first number after the decimal is `0`.
* The `nestedModuleSubdirs` feature no longer throws an error and interrupts startup if a project contains both `@apostrophecms/asset` and `asset`, which should be considered separate module names.

## 3.17.0 (2022-03-31)

### Adds

* Full support for the [`object` field type](https://v3.docs.apostrophecms.org/reference/field-types/object.html), which works just like `array` but stores just one sub-object as a property, rather than an array of objects.
* To help find documents that reference related ones via `relationship` fields, implement backlinks of related documents by adding a `relatedReverseIds` field to them and keeping it up to date. There is no UI based on this feature yet but it will permit various useful features in the near future.
* Adds possibility for modules to [extend the webpack configuration](https://v3.docs.apostrophecms.org/guide/webpack.html).
* Adds possibility for modules to [add extra frontend bundles for scss and js](https://v3.docs.apostrophecms.org/guide/webpack.html). This is useful when the `ui/src` build would otherwise be very large due to code used on rarely accessed pages.
* Loads the right bundles on the right pages depending on the page template and the loaded widgets. Logged-in users have all the bundles on every page, because they might introduce widgets at any time.
* Fixes deprecation warnings displayed after running `npm install`, for dependencies that are directly included by this package.
* Implement custom ETags emission when `etags` cache option is enabled. [See the documentation for more information](https://v3.docs.apostrophecms.org/guide/caching.html).
It allows caching of pages and pieces, using a cache invalidation mechanism that takes into account related (and reverse related) document updates, thanks to backlinks mentioned above.
Note that for now, only single pages and pieces benefit from the ETags caching system (pages' and pieces' `getOne` REST API route, and regular served pages).
The cache of an index page corresponding to the type of a piece that was just saved will automatically be invalidated. However, please consider that it won't be effective when a related piece is saved, therefore the cache will automatically be invalidated _after_ the cache lifetime set in `maxAge` cache option.

### Fixes

* Apostrophe's webpack build now works properly when developing code that imports module-specific npm dependencies from `ui/src` or `ui/apos` when using `npm link` to develop the module in question.
* The `es5: true` option to `@apostrophecms/asset` works again.

## 3.16.1 (2022-03-21)

### Fixes

* Fixes a bug in the new `Cache-Control` support introduced by 3.16.0 in which we get the logged-out homepage right after logging in. This issue only came into play if the new caching options were enabled.

## 3.16.0 (2022-03-18)

### Adds

* Offers a simple way to set a Cache-Control max-age for Apostrophe page and GET REST API responses for pieces and pages. [See the documentation for more information](https://v3.docs.apostrophecms.org/guide/caching.html).
* API keys and bearer tokens "win" over session cookies when both are present. Since API keys and bearer tokens are explicitly added to the request at hand, it never makes sense to ignore them in favor of a cookie, which is implicit. This also simplifies automated testing.
* `data-apos-test=""` selectors for certain elements frequently selected in QA tests, such as `data-apos-test="adminBar"`.
* Offer a simple way to set a Cache-Control max-age for Apostrophe page and GET REST API responses for pieces and pages.
* To speed up functional tests, an `insecurePasswords` option has been added to the login module. This option is deliberately named to discourage use for any purpose other than functional tests in which repeated password hashing would unduly limit performance. Normally password hashing is intentionally difficult to slow down brute force attacks, especially if a database is compromised.

### Fixes

* `POST`ing a new child page with `_targetId: '_home'` now works properly in combination with `_position: 'lastChild'`.

## 3.15.0 (2022-03-02)

### Adds

* Adds throttle system based on username (even when not existing), on initial login route. Also added for each late login requirement, e.g. for 2FA attempts.

## 3.14.2 (2022-02-27)

* Hotfix: fixed a bug introduced by 3.14.1 in which non-parked pages could throw an error during the migration to fix replication issues.

## 3.14.1 (2022-02-25)

* Hotfix: fixed a bug in which replication across locales did not work properly for parked pages configured via the `_children` feature. A one-time migration is included to reconnect improperly replicated versions of the same parked pages. This runs automatically, no manual action is required. Thanks to [justyna1](https://github.com/justyna13) for identifying the issue.

## 3.14.0 (2022-02-22)

### Adds

* To reduce complications for those implementing caching strategies, the CSRF protection cookie now contains a simple constant string, and is not recorded in `req.session`. This is acceptable because the real purpose of the CSRF check is simply to verify that the browser has sent the cookie at all, which it will not allow a cross-origin script to do.
* As a result of the above, a session cookie is not generated and sent at all unless `req.session` is actually used or a user logs in. Again, this reduces complications for those implementing caching strategies.
* When logging out, the session cookie is now cleared in the browser. Formerly the session was destroyed on the server side only, which was sufficient for security purposes but could create caching issues.
* Uses `express-cache-on-demand` lib to make similar and concurrent requests on pieces and pages faster.
* Frontend build errors now stop app startup in development, and SCSS and JS/Vue build warnings are visible on the terminal console for the first time.

### Fixes

* Fixed a bug when editing a page more than once if the page has a relationship to itself, whether directly or indirectly. Widget ids were unnecessarily regenerated in this situation, causing in-context edits after the first to fail to save.
* Pages no longer emit double `beforeUpdate` and `beforeSave` events.
* When the home page extends `@apostrophecms/piece-page-type`, the "show page" URLs for individual pieces should not contain two slashes before the piece slug. Thanks to [Martí Bravo](https://github.com/martibravo) for the fix.
* Fixes transitions between login page and `afterPasswordVerified` login steps.
* Frontend build errors now stop the `@apostrophecms/asset:build` task properly in production.
* `start` replaced with `flex-start` to address SCSS warnings.
* Dead code removal, as a result of following up on JS/Vue build warnings.

## 3.13.0 - 2022-02-04

### Adds

* Additional requirements and related UI may be imposed on native ApostropheCMS logins using the new `requirements` feature, which can be extended in modules that `improve` the `@apostrophecms/login` module. These requirements are not imposed for single sign-on logins via `@apostrophecms/passport-bridge`. See the documentation for more information.
* Adds latest Slovak translation strings to SK.json in `i18n/` folder. Thanks to [Michael Huna](https://github.com/Miselrkba) for the contribution.
* Verifies `afterPasswordVerified` requirements one by one when emitting done event, allows to manage errors ans success before to go to the next requirement. Stores and validate each requirement in the token. Checks the new `askForConfirmation` requirement option to go to the next step when emitting done event or waiting for the confirm event (in order to manage success messages). Removes support for `afterSubmit` for now.

### Fixes

* Decodes the testReq `param` property in `serveNotFound`. This fixes a problem where page titles using diacritics triggered false 404 errors.
* Registers the default namespace in the Vue instance of i18n, fixing a lack of support for un-namespaced l10n keys in the UI.

## 3.12.0 - 2022-01-21

### Adds

* It is now best practice to deliver namespaced i18n strings as JSON files in module-level subdirectories of `i18n/` named to match the namespace, e.g. `i18n/ourTeam` if the namespace is `ourTeam`. This allows base class modules to deliver phrases to any namespace without conflicting with those introduced at project level. The `i18n` option is now deprecated in favor of the new `i18n` module format section, which is only needed if `browser: true` must be specified for a namespace.
* Brought back the `nestedModuleSubdirs` feature from A2, which allows modules to be nested in subdirectories if `nestedModuleSubdirs: true` is set in `app.js`. As in A2, module configuration (including activation) can also be grouped in a `modules.js` file in such subdirectories.

### Fixes

* Fixes minor inline documentation comments.
* UI strings that are not registered localization keys will now display properly when they contain a colon (`:`). These were previously interpreted as i18next namespace/key pairs and the "namespace" portion was left out.
* Fixes a bug where changing the page type immediately after clicking "New Page" would produce a console error. In general, areas and checkboxes now correctly handle their value being changed to `null` by the parent schema after initial startup of the `AposInputArea` or `AposInputCheckboxes` component.
* It is now best practice to deliver namespaced i18n strings as JSON files in module-level subdirectories of `i18n/` named to match the namespace, e.g. `i18n/ourTeam` if the namespace is `ourTeam`. This allows base class modules to deliver phrases to any namespace without conflicting with those introduced at project level. The `i18n` option is now deprecated in favor of the new `i18n` module format section, which is only needed if `browser: true` must be specified for a namespace.
* Removes the `@apostrophecms/util` module template helper `indexBy`, which was using a lodash method not included in lodash v4.
* Removes an unimplemented `csrfExceptions` module section cascade. Use the `csrfExceptions` _option_ of any module to set an array of URLs excluded from CSRF protection. More information is forthcoming in the documentation.
* Fix `[Object Object]` in the console when warning `A permission.can() call was made with a type that has no manager` is printed.

### Changes

* Temporarily removes `npm audit` from our automated tests because of a sub-dependency of vue-loader that doesn't actually cause a security vulnerability for apostrophe.

## 3.11.0 - 2022-01-06

### Adds

* Apostrophe now extends Passport's `req.login` to emit an `afterSessionLogin` event from the `@apostrophecms:login` module, with `req` as an argument. Note that this does not occur at all for login API calls that return a bearer token rather than establishing an Express session.

### Fixes

* Apostrophe's extension of `req.login` now accounts for the `req.logIn` alias and the skippable `options` parameter, which is relied upon in some `passport` strategies.
* Apostrophe now warns if a nonexistent widget type is configured for an area field, with special attention to when `-widget` has been erroneously included in the name. For backwards compatibility this is a startup warning rather than a fatal error, as sites generally did operate successfully otherwise with this type of bug present.

### Changes

* Unpins `vue-click-outside-element` the packaging of which has been fixed upstream.
* Adds deprecation note to `__testDefaults` option. It is not in use, but removing would be a minor BC break we don't need to make.
* Allows test modules to use a custom port as an option on the `@apostrophecms/express` module.
* Removes the code base pull request template to instead inherit the organization-level template.
* Adds `npm audit` back to the test scripts.

## 3.10.0 - 2021-12-22

### Fixes

* `slug` type fields can now have an empty string or `null` as their `def` value without the string `'none'` populating automatically.
* The `underline` feature works properly in tiptap toolbar configuration.
* Required checkbox fields now properly prevent editor submission when empty.
* Pins `vue-click-outside-element` to a version that does not attempt to use `eval` in its distribution build, which is incompatible with a strict Content Security Policy.

### Adds

* Adds a `last` option to fields. Setting `last: true` on a field puts that field at the end of the field's widget order. If more than one field has that option active the true last item will depend on general field registration order. If the field is ordered with the `fields.order` array or field group ordering, those specified orders will take precedence.

### Changes

* Adds deprecation notes to the widget class methods `getWidgetWrapperClasses` and `getWidgetClasses` from A2.
* Adds a deprecation note to the `reorganize` query builder for the next major version.
* Uses the runtime build of Vue. This has major performance and bundle size benefits, however it does require changes to Apostrophe admin UI apps that use a `template` property (components should require no changes, just apps require an update). These apps must now use a `render` function instead. Since custom admin UI apps are not yet a documented feature we do not regard this as a bc break.
* Compatible with the `@apostrophecms/security-headers` module, which supports a strict `Content-Security-Policy`.
* Adds a deprecation note to the `addLateCriteria` query builder.
* Updates the `toCount` doc type query method to use Math.ceil rather than Math.floor plus an additional step.

## 3.9.0 - 2021-12-08

### Adds

* Developers can now override any Vue component of the ApostropheCMS admin UI by providing a component of the same name in the `ui/apos/components` folder of their own module. This is not always the best approach, see the documentation for details.
* When running a job, we now trigger the notification before to run the job, this way the progress notification ID is available from the job and the notification can be dismissed if needed.
* Adds `maxUi`, `maxLabel`, `minUi`, and `minLabel` localization strings for array input and other UI.

### Fixes

* Fully removes references to the A2 `self.partial` module method. It appeared only once outside of comments, but was not actually used by the UI. The `self.render` method should be used for simple template rendering.
* Fixes string interpolation for the confirmation modal when publishing a page that has an unpublished parent page.
* No more "cannot set headers after they are sent to the client" and "req.res.redirect not defined" messages when handling URLs with extra trailing slashes.
* The `apos.util.runPlayers` method is not called until all of the widgets in a particular tree of areas and sub-areas have been added to the DOM. This means a parent area widget player will see the expected markup for any sub-widgets when the "Edit" button is clicked.
* Properly activates the `apostropheI18nDebugPlugin` i18next debugging plugin when using the `APOS_SHOW_I18N` environment variable. The full set of l10n emoji indicators previously available for the UI is now available for template and server-side strings.
* Actually registers piece types for site search unless the `searchable` option is `false`.
* Fixes the methods required for the search `index` task.

### Changes

* Adds localization keys for the password field component's min and max error messages.

## 3.8.1 - 2021-11-23

### Fixes

* The search field of the pieces manager modal works properly. Thanks to [Miro Yovchev](https://github.com/myovchev) for pointing out the issue and providing a solution.
* Fixes a bug in `AposRichTextWidgetEditor.vue` when a rich text widget was specifically configured with an empty array as the `styles` option. In that case a new empty rich text widget will initiate with an empty paragraph tag.
* The`fieldsPresent` method that is used with the `presentFieldsOnly` option in doc-type was broken, looking for properties in strings and wasn't returning anything.

## 3.8.0 - 2021-11-15

### Adds

* Checkboxes for pieces are back, a main checkbox allows to select all page items. When all pieces on a page are checked, a banner where the user can select all pieces appears. A launder for mongo projections has been added.
* Registered `batchOperations` on a piece-type will now become buttons in the manager batch operations "more menu" (styled as a kebab icon). Batch operations should include a label, `messages` object, and `modalOptions` for the confirmation modal.
* `batchOperations` can be grouped into a single button with a menu using the `group` cascade subproperty.
* `batchOperations` can be conditional with an `if` conditional object. This allows developers to pass a single value or an array of values.
* Piece types can have `utilityOperations` configured as a top-level cascade property. These operations are made available in the piece manager as new buttons.
* Notifications may now include an `event` property, which the AposNotification component will emit on mount. The `event` property should be set to an object with `name` (the event name) and optionally `data` (data included with the event emission).
* Adds support for using the attachments query builder in REST API calls via the query string.
* Adds contextual menu for pieces, any module extending the piece-type one can add actions in this contextual menu.
* When clicking on a batch operation, it opens a confirmation modal using modal options from the batch operation, it also works for operations in grouped ones. operations name property has been renamed in action to work with AposContextMenu component.
* Beginning with this release, a module-specific static asset in your project such as `modules/mymodulename/public/images/bg.png` can always be referenced in your `.scss` and `.css` files as `/modules/mymodulename/images/bg.png`, even if assets are actually being deployed to S3, CDNs, etc. Note that `public` and `ui/public` module subdirectories have separate functions. See the documentation for more information.
* Adds AposFile.vue component to abstract file dropzone UI, uses it in AposInputAttachment, and uses it in the confirmation modal for pieces import.
* Optionally add `dimensionAttrs` option to image widget, which sets width & height attributes to optimize for Cumulative Layout Shift. Thank you to [Qiao Lin](https://github.com/qclin) for the contribution.

### Fixes

* The `apos.util.attachmentUrl` method now works correctly. To facilitate that, `apos.uploadsUrl` is now populated browser-side at all times as the frontend logic originally expected. For backwards compatibility `apos.attachment.uploadsUrl` is still populated when logged in.
* Widget players are now prevented from being played twice by the implementing vue component.

### Changes

* Removes Apostrophe 2 documentation and UI configuration from the `@apostrophecms/job` module. These options were not yet in use for A3.
* Renames methods and removes unsupported routes in the `@apostrophecms/job` module that were not yet in use. This was not done lightly, but specifically because of the minimal likelihood that they were in use in project code given the lack of UI support.
  * The deprecated `cancel` route was removed and will likely be replaced at a later date.
  * `run` was renamed `runBatch` as its purpose is specifically to run processes on a "batch selected" array of pieces or pages.
  * `runNonBatch` was renamed to `run` as it is the more generic job-running method. It is likely that `runBatch` will eventually be refactored to use this method.
  * The `good` and `bad` methods are renamed `success` and `failure`, respectively. The expected methods used in the `run` method were similarly renamed. They still increment job document properties called `good` and `bad`.
* Comments out the unused `batchSimpleRoute` methods in the page and piece-type modules to avoid usage before they are fully implemented.
* Optionally add `dimensionAttrs` option to image widget, which sets width & height attributes to optimize for Cumulative Layout Shift.
* Temporarily removes `npm audit` from our automated tests because of a sub-dependency of uploadfs that doesn't actually cause a security vulnerability for apostrophe.

## 3.7.0 - 2021-10-28

### Adds

* Schema select field choices can now be populated by a server side function, like an API call. Set the `choices` property to a method name of the calling module. That function should take a single argument of `req`, and return an array of objects with `label` and `value` properties. The function can be async and will be awaited.
* Apostrophe now has built-in support for the Node.js cluster module. If the `APOS_CLUSTER_PROCESSES` environment variable is set to a number, that number of child processes are forked, sharing the same listening port. If the variable is set to `0`, one process is forked for each CPU core, with a minimum of `2` to provide availability during restarts. If the variable is set to a negative number, that number is added to the number of CPU cores, e.g. `-1` is a good way to reserve one core for MongoDB if it is running on the same server. This is for production use only (`NODE_ENV=production`). If a child process fails it is restarted automatically.

### Fixes

* Prevents double-escaping interpolated localization strings in the UI.
* Rich text editor style labels are now run through a localization method to get the translated strings from their l10n keys.
* Fixes README Node version requirement (Node 12+).
* The text alignment buttons now work immediately in a new rich text widget. Previously they worked only after manually setting a style or refreshing the page. Thanks to Michelin for their support of this fix.
* Users can now activate the built-in date and time editing popups of modern browsers when using the `date` and `time` schema field types.
* Developers can now `require` their project `app.js` file in the Node.js REPL for debugging and inspection. Thanks to [Matthew Francis Brunetti](https://github.com/zenflow).
* If a static text phrase is unavailable in both the current locale and the default locale, Apostrophe will always fall back to the `en` locale as a last resort, which ensures the admin UI works if it has not been translated.
* Developers can now `require` their project `app.js` in the Node.js REPL for debugging and inspection
* Ensure array field items have valid _id prop before storing. Thanks to Thanks to [Matthew Francis Brunetti](https://github.com/zenflow).

### Changes

* In 3.x, `relationship` fields have an optional `builders` property, which replaces `filters` from 2.x, and within that an optional `project` property, which replaces `projection` from 2.x (to match MongoDB's `cursor.project`). Prior to this release leaving the old syntax in place could lead to severe performance problems due to a lack of projections. Starting with this release the 2.x syntax results in an error at startup to help the developer correct their code.
* The `className` option from the widget options in a rich text area field is now also applied to the rich text editor itself, for a consistently WYSIWYG appearance when editing and when viewing. Thanks to [Max Mulatz](https://github.com/klappradla) for this contribution.
* Adds deprecation notes to doc module `afterLoad` events, which are deprecated.
* Removes unused `afterLogin` method in the login module.

## 3.6.0 - 2021-10-13

### Adds

* The `context-editing` apostrophe admin UI bus event can now take a boolean parameter, explicitly indicating whether the user is actively typing or performing a similar active manipulation of controls right now. If a boolean parameter is not passed, the existing 1100-millisecond debounced timeout is used.
* Adds 'no-search' modifier to relationship fields as a UI simplification option.
* Fields can now have their own `modifiers` array. This is combined with the schema modifiers, allowing for finer grained control of field rendering.
* Adds a Slovak localization file. Activate the `sk` locale to use this. Many thanks to [Michael Huna](https://github.com/Miselrkba) for the contribution.
* Adds a Spanish localization file. Activate the `es` locale to use this. Many thanks to [Eugenio Gonzalez](https://github.com/egonzalezg9) for the contribution.
* Adds a Brazilian Portuguese localization file. Activate the `pt-BR` locale to use this. Many thanks to [Pietro Rutzen](https://github.com/pietro-rutzen) for the contribution.

### Fixes

* Fixed missing translation for "New Piece" option on the "more" menu of the piece manager, seen when using it as a chooser.
* Piece types with relationships to multiple other piece types may now be configured in any order, relative to the other piece types. This sometimes appeared to be a bug in reverse relationships.
* Code at the project level now overrides code found in modules that use `improve` for the same module name. For example, options set by the `@apostrophecms/seo-global` improvement that ships with `@apostrophecms/seo` can now be overridden at project level by `/modules/@apostrophecms/global/index.js` in the way one would expect.
* Array input component edit button label is now propertly localized.
* A memory leak on each request has been fixed, and performance improved, by avoiding the use of new Nunjucks environments for each request. Thanks to Miro Yovchev for pointing out the leak.
* Fragments now have access to `__t()`, `getOptions` and other features passed to regular templates.
* Fixes field group cascade merging, using the original group label if none is given in the new field group configuration.
* If a field is conditional (using an `if` option), is required, but the condition has not been met, it no longer throws a validation error.
* Passing `busy: true` to `apos.http.post` and related methods no longer produces an error if invoked when logged out, however note that there will likely never be a UI for this when logged out, so indicate busy state in your own way.
* Bugs in document modification detection have been fixed. These bugs caused edge cases where modifications were not detected and the "Update" button did not appear, and could cause false positives as well.

### Changes

* No longer logs a warning about no users if `testModule` is true on the app.

## 3.5.0 - 2021-09-23

* Pinned dependency on `vue-material-design-icons` to fix `apos-build.js` build error in production.
* The file size of uploaded media is visible again when selected in the editor, and media information such as upload date, dimensions and file size is now properly localized.
* Fixes moog error messages to reflect the recommended pattern of customization functions only taking `self` as an argument.
* Rich Text widgets now instantiate with a valid element from the `styles` option rather than always starting with an unclassed `<p>` tag.
* Since version 3.2.0, apostrophe modules to be loaded via npm must appear as explicit npm dependencies of the project. This is a necessary security and stability improvement, but it was slightly too strict. Starting with this release, if the project has no `package.json` in its root directory, the `package.json` in the closest ancestor directory is consulted.
* Fixes a bug where having no project modules directory would throw an error. This is primarily a concern for module unit tests where there are no additional modules involved.
* `css-loader` now ignores `url()` in css files inside `assets` so that paths are left intact, i.e. `url(/images/file.svg)` will now find a static file at `/public/images/file.svg` (static assets in `/public` are served by `express.static`). Thanks to Matic Tersek.
* Restored support for clicking on a "foreign" area, i.e. an area displayed on the page whose content comes from a piece, in order to edit it in an appropriate way.
* Apostrophe module aliases and the data attached to them are now visible immediately to `ui/src/index.js` JavaScript code, i.e. you can write `apos.alias` where `alias` matches the `alias` option configured for that module. Previously one had to write `apos.modules['module-name']` or wait until next tick. However, note that most modules do not push any data to the browser when a user is not logged in. You can do so in a custom module by calling `self.enableBrowserData('public')` from `init` and implementing or extending the `getBrowserData(req)` method (note that page, piece and widget types already have one, so it is important to extend in those cases).
* `options.testModule` works properly when implementing unit tests for an npm module that is namespaced.

### Changes

* Cascade grouping (e.g., grouping fields) will now concatenate a group's field name array with the field name array of an existing group of the same name. Put simply, if a new piece module adds their custom fields to a `basics` group, that field will be added to the default `basics` group fields. Previously the new group would have replaced the old, leaving inherited fields in the "Ungrouped" section.
* AposButton's `block` modifier now less login-specific

### Adds

* Rich Text widget's styles support a `def` property for specifying the default style the editor should instantiate with.
* A more helpful error message if a field of type `area` is missing its `options` property.

## 3.4.1 - 2021-09-13

No changes. Publishing to correctly mark the latest 3.x release as "latest" in npm.

## 3.4.0 - 2021-09-13

### Security

* Changing a user's password or marking their account as disabled now immediately terminates any active sessions or bearer tokens for that user. Thanks to Daniel Elkabes for pointing out the issue. To ensure all sessions have the necessary data for this, all users logged in via sessions at the time of this upgrade will need to log in again.
* Users with permission to upload SVG files were previously able to do so even if they contained XSS attacks. In Apostrophe 3.x, the general public so far never has access to upload SVG files, so the risk is minor but could be used to phish access from an admin user by encouraging them to upload a specially crafted SVG file. While Apostrophe typically displays SVG files using the `img` tag, which ignores XSS vectors, an XSS attack might still be possible if the image were opened directly via the Apostrophe media library's convenience link for doing so. All SVG uploads are now sanitized via DOMPurify to remove XSS attack vectors. In addition, all existing SVG attachments not already validated are passed through DOMPurify during a one-time migration.

### Fixes

* The `apos.attachment.each` method, intended for migrations, now respects its `criteria` argument. This was necessary to the above security fix.
* Removes a lodash wrapper around `@apostrophecms/express` `bodyParser.json` options that prevented adding custom options to the body parser.
* Uses `req.clone` consistently when creating a new `req` object with a different mode or locale for localization purposes, etc.
* Fixes bug in the "select all" relationship chooser UI where it selected unpublished items.
* Fixes bug in "next" and "previous" query builders.
* Cutting and pasting widgets now works between locales that do not share a hostname, provided that you switch locales after cutting (it does not work between tabs that are already open on separate hostnames).
* The `req.session` object now exists in task `req` objects, for better compatibility. It has no actual persistence.
* Unlocalized piece types, such as users, may now be selected as part of a relationship when browsing.
* Unpublished localized piece types may not be selected via the autocomplete feature of the relationship input field, which formerly ignored this requirement, although the browse button enforced it.
* The server-side JavaScript and REST APIs to delete pieces now work properly for pieces that are not subject to either localization or draft/published workflow at all the (`localize: false` option). UI for this is under discussion, this is just a bug fix for the back end feature which already existed.
* Starting in version 3.3.1, a newly added image widget did not display its image until the page was refreshed. This has been fixed.
* A bug that prevented Undo operations from working properly and resulted in duplicate widget _id properties has been fixed.
* A bug that caused problems for Undo operations in nested widgets, i.e. layout or multicolumn widgets, has been fixed.
* Duplicate widget _id properties within the same document are now prevented on the server side at save time.
* Existing duplicate widget _id properties are corrected by a one-time migration.

### Adds

* Adds a linter to warn in dev mode when a module name include a period.
* Lints module names for `apostrophe-` prefixes even if they don't have a module directory (e.g., only in `app.js`).
* Starts all `warnDev` messages with a line break and warning symbol (⚠️) to stand out in the console.
* `apos.util.onReady` aliases `apos.util.onReadyAndRefresh` for brevity. The `apos.util.onReadyAndRefresh` method name will be deprecated in the next major version.
* Adds a developer setting that applies a margin between parent and child areas, allowing developers to change the default spacing in nested areas.

### Changes

* Removes the temporary `trace` method from the `@apostrophecms/db` module.
* Beginning with this release, the `apostrophe:modulesReady` event has been renamed `apostrophe:modulesRegistered`, and the `apostrophe:afterInit` event has been renamed `apostrophe:ready`. This better reflects their actual roles. The old event names are accepted for backwards compatibility. See the documentation for more information.
* Only autofocuses rich text editors when they are empty.
* Nested areas now have a vertical margin applied when editing, allowing easier access to the parent area's controls.

## 3.3.1 - 2021-09-01

### Fixes

* In some situations it was possible for a relationship with just one selected document to list that document several times in the returned result, resulting in very large responses.
* Permissions roles UI localized correctly.
* Do not crash on startup if users have a relationship to another type. This was caused by the code that checks whether any users exist to present a warning to developers. That code was running too early for relationships to work due to event timing issues.

## 3.3.0 - 2021-08-30

### Fixes

* Addresses the page jump when using the in-context undo/redo feature. The page will immediately return users to their origin scroll position after the content refreshes.
* Resolves slug-related bug when switching between images in the archived view of the media manager. The slug field was not taking into account the double slug prefix case.
* Fixes migration task crash when parking new page. Thanks to [Miro Yovchev](https://www.corllete.com/) for this fix.
* Fixes incorrect month name in `AposCellDate`, which can be optionally used in manage views of pieces. Thanks to [Miro Yovchev](https://www.corllete.com/) for this fix.

### Adds

* This version achieves localization (l10n) through a rich set of internationalization (i18n) features. For more information, [see the documentation](https://v3.docs.apostrophecms.org/).
* There is support for both static string localization and dynamic content localization.
* The home page, other parked pages, and the global document are automatically replicated to all configured locales at startup. Parked properties are refreshed if needed. Other pages and pieces are replicated if and when an editor chooses to do so.
* An API route has been added for voluntary replication, i.e. when deciding a document should exist in a second locale, or desiring to overwrite the current draft contents in locale `B` with the draft contents of locale `A`.
* Locales can specify `prefix` and `hostname` options, which are automatically recognized by middleware that removes the prefix dynamically where appropriate and sets `req.locale`. In 3.x this works more like the global site `prefix` option. This is a departure from 2.x which stored the prefix directly in the slug, creating maintenance issues.
* Locales are stateless: they are never recorded in the session. This eliminates many avenues for bugs and bad SEO. However, this also means the developer must fully distinguish them from the beginning via either `prefix` or `hostname`. A helpful error message is displayed if this is not the case.
* Switching locales preserves the user's editing session even if on separate hostnames. To enable this, if any locales have hostnames, all configured locales must have hostnames and/or baseUrl must be set for those that don't.
* An API route has been added to discover the locales in which a document exists. This provides basic information only for performance (it does not report `title` or `_url`).
* Editors can "localize" documents, copying draft content from one locale to another to create a corresponding document in a different locale. For convenience related documents, such as images and other pieces directly referenced by the document's structure, can be localized at the same time. Developers can opt out of this mechanism for a piece type entirely, check the box by default for that type, or leave it as an "opt-in" choice.
* The `@apostrophecms/i18n` module now uses `i18next` to implement static localization. All phrases in the Vue-based admin UI are passed through `i18next` via `this.$t`, and `i18next` is also available via `req.t()` in routes and `__t()` in templates. Apostrophe's own admin UI phrases are in the `apostrophe` namespace for a clean separation. An array of locale codes, such as `en` or `fr` or `en-au`, can be specified using the `locales` option to the `@apostrophecms/i18n` module. The first locale is the default, unless the `defaultLocale` option is set. If no locales are set, the locale defaults to `en`. The `i18next-http-middleware` locale guesser is installed and will select an available locale if possible, otherwise it will fall back to the default.
* In the admin UI, `v-tooltip` has been extended as `v-apos-tooltip`, which passes phrases through `i18next`.
* Developers can link to alternate locales by iterating over `data.localizations` in any page template. Each element always has `locale`, `label` and `homePageUrl` properties. Each element also has an `available` property (if true, the current context document is available in that locale), `title` and a small number of other document properties are populated, and `_url` redirects to the context document in that locale. The current locale is marked with `current: true`.
* To facilitate adding interpolated values to phrases that are passed as a single value through many layers of code, the `this.$t` helper provided in Vue also accepts an object argument with a `key` property. Additional properties may be used for interpolation.
* `i18next` localization JSON files can be added to the `i18n` subdirectory of _any_ module, as long as its `i18n` option is set. The `i18n` object may specify `ns` to give an `i18next` namespace, otherwise phrases are in the default namespace, used when no namespace is specified with a `:` in an `i18next` call. The default namespace is yours for use at project level. Multiple modules may contribute to the same namespace.
* If `APOS_DEBUG_I18N=1` is set in the environment, the `i18next` debug flag is activated. For server-side translations, i.e. `req.t()` and `__t()`, debugging output will appear on the server console. For browser-side translations in the Vue admin UI, debugging output will appear in the browser console.
* If `APOS_SHOW_I18N=1` is set in the environment, all phrases passed through `i18next` are visually marked, to make it easier to find those that didn't go through `i18next`. This does not mean translations actually exist in the JSON files. For that, review the output of `APOS_DEBUG_I18N=1`.
* There is a locale switcher for editors.
* There is a backend route to accept a new locale on switch.
* A `req.clone(properties)` method is now available. This creates a clone of the `req` object, optionally passing in an object of properties to be set. The use of `req.clone` ensures the new object supports `req.get` and other methods of a true `req` object. This technique is mainly used to obtain a new request object with the same privileges but a different mode or locale, i.e. `mode: 'published'`.
* Fallback wrappers are provided for the `req.__()`, `res.__()` and `__()` localization helpers, which were never official or documented in 3.x but may be in use in projects ported from 2.x. These wrappers do not localize but do output the input they are given along with a developer warning. You should migrate them to use `req.t()` (in server-side javascript) or `__t()` (Nunjucks templates).

### Changes

* Bolsters the CSS that backs Apostrophe UI's typography to help prevent unintended style leaks at project-level code.
* Removes the 2.x series changelog entries. They can be found in the 2.0 branch in Github.

## 3.2.0 - 2021-08-13

### Fixes

* `req.hostname` now works as expected when `trustProxy: true` is passed to the `@apostrophecms/express` module.
* Apostrophe loads modules from npm if they exist there and are configured in the `modules` section of `app.js`. This was always intended only as a way to load direct, intentional dependencies of your project. However, since npm "flattens" the dependency tree, dependencies of dependencies that happen to have the same name as a project-level Apostrophe module could be loaded by default, crashing the site or causing unexpected behavior. So beginning with this release, Apostrophe scans `package.json` to verify an npm module is actually a dependency of the project itself before attempting to load it as an Apostrophe module.
* Fixes the reference to sanitize-html defaults in the rich text widget.
* Fixes the `toolbarToAllowedStyles` method in the rich text widget, which was not returning any configuration.
* Fixes the broken text alignment in rich text widgets.
* Adds a missing npm dependency on `chokidar`, which Apostrophe and Nunjucks use for template refreshes. In most environments this worked anyway due to an indirect dependency via the `sass` module, but for stability Apostrophe should depend directly on any npm module it uses.
* Fixes the display of inline range inputs, notably broken when using Palette
* Fixes occasional unique key errors from migrations when attempting to start up again with a site that experienced a startup failure before inserting its first document.
* Requires that locale names begin with a letter character to ensure order when looping over the object entries.
* Unit tests pass in MongoDB 5.x.

### Adds

* Adds Cut and Paste to area controls. You can now Cut a widget to a virtual clipboard and paste it in suitable areas. If an area
can include the widget on the clipboard, a special Clipboard widget will appear in area's Add UI. This works across pages as well.

### Changes

* Apostrophe's Global's UI (the @apostrophecms/global singleton has moved from the admin bar's content controls to the admin utility tray under a cog icon.
* The context bar's document Edit button, which was a cog icon, has been rolled into the doc's context menu.

## 3.1.3 - 2021-07-16

### Fixes

* Hotfix for an incompatibility between `vue-loader` and `webpack` 5.45.0 which causes a crash at startup in development, or asset build time in production. We have temporarily pinned our dependency to `webpack` 5.44.x. We are [contributing to the discussion around the best long-term fix for vue-loader](https://github.com/vuejs/vue-loader/issues/1854).

## 3.1.2 - 2021-07-14

### Changes

* Removes an unused method, `mapMongoIdToJqtreeId`, that was used in A2 but is no longer relevant.
* Removes deprecated and non-functional steps from the `edit` method in the `AposDocsManager.vue` component.
* Legacy migrations to update 3.0 alpha and 3.0 beta sites to 3.0 stable are still in place, with no functional changes, but have been relocated to separate source files for ease of maintenance. Note that this is not a migration path for 2.x databases. Tools for that are forthcoming.

## 3.1.1 - 2021-07-08

### Fixes

* Two distinct modules may each have their own `ui/src/index.scss` file, similar to the fix already applied to allow multiple `ui/src/index.js` files.

## 3.1.0 - 2021-06-30

### Fixes

* Corrects a bug that caused Apostrophe to rebuild the admin UI on every nodemon restart, which led to excessive wait times to test new code. Now this happens only when `package-lock.json` has been modified (i.e. you installed a new module that might contain new Apostrophe admin UI code). If you are actively developing Apostrophe admin UI code, you can opt into rebuilding all the time with the `APOS_DEV=1` environment variable. In any case, `ui/src` is always rebuilt in a dev environment.
* Updates `cheerio`, `deep-get-set`, and `oembetter` versions to resolve vulnerability warnings.
* Modules with a `ui/src` folder, but no other content, are no longer considered "empty" and do not generate a warning.
* Pushing a secondary context document now always results in entry to draft mode, as intended.
* Pushing a secondary context document works reliably, correcting a race condition that could cause the primary document to remain in context in some cases if the user was not already in edit mode.

### Changes

* Deprecates `self.renderPage` method for removal in next major version.
* Since `ui/src/index.js` files must export a function to avoid a browser error in production which breaks the website experience, we now detect this at startup and throw a more helpful error to prevent a last-minute discovery in production.

## 3.0.1 - 2021-06-17

### Fixes

* Fixes an error observed in the browser console when using more than one `ui/src/index.js` file in the same project. Using more than one is a good practice as it allows you to group frontend code with an appropriate module, or ship frontend code in an npm module that extends Apostrophe.
* Migrates all of our own frontend players and utilities from `ui/public` to `ui/src`, which provides a robust functional test of the above.
* Executes `ui/src` imports without waiting for next tick, which is appropriate as we have positioned it as an alternative to `ui/public` which is run without delay.

## 3.0.0 - 2021-06-16

### Breaks

* Previously our `a3-boilerplate` project came with a webpack build that pushed code to the `ui/public` folder of an `asset` module. Now the webpack build is not needed because Apostrophe takes care of compiling `ui/src` for us. This is good! However, **if you are transitioning your project to this new strategy, you will need to remove the `modules/asset/ui/public` folder from your project manually** to ensure that webpack-generated code originally intended for webpack-dev-server does not fail with a `publicPath` error in the console.
* The `CORE_DEV=1` environment setting has been changed to `APOS_DEV=1` because it is appropriate for anyone who is actively developing custom Apostrophe admin UI using `ui/apos` folders in their own modules.
* Apostrophe now uses Dart Sass, aka the `sass` npm module. The `node-sass` npm module has been deprecated by its authors for some time now. Most existing projects will be unaffected, but those writing their own Apostrophe UI components will need to change any `/deep/` selectors to `::v-deep` and consider making other Dart Sass updates as well. For more information see the [Dart Sass documentation](https://sass-lang.com/dart-sass). Those embracing the new `ui/src` feature should also bear in mind that Dart Sass is being used.

### Changes

* Relationship ids are now stored as aposDocIds (without the locale and mode part). The appropriate locale and mode are known from the request. This allows easy comparison and copying of these properties across locales and fixes a bug with reverse relationships when publishing documents. A migration has been added to take care of this conversion on first startup.
* The `attachment` field type now correctly limits file uploads by file type when using the `fileGroup` field option.
* Uploading SVG files is permitted in the Media Library by default.

### Adds

* Apostrophe now enables you to ship frontend JavaScript and Sass (using the SCSS syntax) without your own webpack configuration.
* Any module may contain modern JavaScript in a `ui/src/index.js` file, which may use `import` to bring in other files in the standard way. Note that **`ui/src/index.js must export a function`**. These functions are called for you in the order modules are initialized.
* Any module may contain a Sass (SCSS) stylesheet in a `ui/src/index.scss` file, which may also import other Sass (SCSS) files.
* Any project that requires IE11 support for `ui/src` JavaScript code can enable it by setting the `es5: true` option to the `@apostrophecms/asset` module. Apostrophe produces separate builds for IE11 and modern browsers, so there is no loss of performance in modern browsers. Code is automatically compiled for IE11 using `babel` and missing language features are polyfilled using `core-js` so you can use promises, `async/await` and other standard modern JavaScript features.
* `ui/public` is still available for raw JavaScript and CSS files that should be pushed _as-is_ to the browser. The best use of this feature is to deliver the output of your own custom webpack build, if you have one.
* Adds browser-side `editMode` flag that tracks the state of the current view (edit or preview), located at `window.apos.adminBar.editMode`.
* Support for automatic inline style attribute sanitization for Rich Text widgets.
* Adds text align controls for Rich Text widgets. The following tools are now supported as part of a rich text widget's `toolbar` property:
-- `alignLeft`
-- `alignRight`
-- `alignCenter`
-- `alignJustify`
* `@apostrophecms/express` module now supports the `trustProxy: true` option, allowing your reverse proxy server (such as nginx) to pass on the original hostname, protocol and client IP address.

### Fixes

* Unit tests passing again. Temporarily disabled npm audit checks as a source of critical failures owing to upstream issues with third-party packages which are not actually a concern in our use case.
* Fixed issues with the query builder code for relationships. These issues were introduced in beta 3 but did not break typical applications, except for displaying distinct choices for existing values of a relationship field.
* Checkbox field types can now be used as conditional fields.
* Tracks references to attachments correctly, and introduces a migration to address any attachments previously tracked as part of documents that merely have a relationship to the proper document, i.e. pages containing widgets that reference an image piece.
* Tracks the "previously published" version of a document as a legitimate reference to any attachments, so that they are not discarded and can be brought back as expected if "Undo Publish" is clicked.
* Reverse relationships work properly for published documents.
* Relationship subfields are now loaded properly when `reverseOf` is used.
* "Discard Draft" is available when appropriate in "Manage Pages" and "Manage Pieces."
* "Discard Draft" disables the "Submit Updates" button when working as a contributor.
* Relationship subfields can now be edited when selecting in the full "manage view" browser, as well as in the compact relationship field view which worked previously.
* Relationship subfields now respect the `def` property.
* Relationship subfields are restored if you deselect a document and then reselect it within a single editing experience, i.e. accidentally deselect and immediately reselect, for instance.
* A console warning when editing subfields for a new relationship was fixed.
* Field type `color`'s `format` option moved out of the UI options and into the general options object. Supported formats are "rgb", "prgb", "hex6", "hex3", "hex8", "name", "hsl", "hsv". Pass the `format` string like:

```js
myColorField: {
  type: 'color',
  label: 'My Color',
  options: {
    format: 'hsl'
  }
}
```

* Restored Vue dependency to using semantic versioning now that Vue 2.6.14 has been released with a fix for the bug that required us to pin 2.6.12.
* Nunjucks template loader is fully compatible with Linux in a development environment.
* Improved template performance by reusing template loaders.
* `min` and `max` work properly for both string-like and number-like fields.
* Negative numbers, leading minus and plus signs, and trailing periods are accepted in the right ways by appropriate field types.
* If a user is inadvertently inserted with no password, set a random password on the backend for safety. In tests it appears that login with a blank password was already forbidden, but this provides an additional level of certainty.
* `data.page` and `data.contextOptions` are now available in `widget.html` templates in most cases. Specifically, they are available when loading the page, (2) when a widget has just been inserted on the page, and (3) when a widget has just been edited and saved back to the page. However, bear in mind that these parameters are never available when a widget is being edited "out of context" via "Page Settings", via the "Edit Piece" dialog box, via a dialog box for a parent widget, etc. Your templates should be written to tolerate the absence of these parameters.
* Double slashes in the slug cannot be used to trick Apostrophe into serving as an open redirect (fix ported to 3.x from 2.92.0).
* The global doc respects the `def` property of schema fields when first inserted at site creation time.
* Fixed fragment keyword arguments being available when not a part of the fragment signature.

## 3.0.0-beta.3.1 - 2021-06-07

### Breaks

* This backwards compatibility break actually occurred in 3.0.0-beta.3 and was not documented at that time, but it is important to know that the following Rich Text tool names have been updated to match Tiptap2's convention:
-- `bullet_list` -> `bulletList`
-- `ordered_list` -> `orderedList`
-- `code_block` -> `codeBlock`
-- `horizontal_rule` -> `horizontalRule`

### Fixes

* Rich Text default tool names updated, no longer broken. Bug introduced in 3.0.0-beta.3.
* Fixed Rich Text's tool cascade to properly account for core defaults, project level defaults, and area-specific options.

## 3.0.0-beta.3 - 2021-06-03

### Security Fixes

The `nlbr` and `nlp` Nunjucks filters marked their output as safe to preserve the tags that they added, without first escaping their input, creating a CSRF risk. These filters have been updated to escape their input unless it has already been marked safe. No code changes are required to templates whose input to the filter is intended as plaintext, however if you were intentionally leveraging this bug to output unescaped HTML markup you will need to make sure your input is free of CSRF risks and then use the `| safe` filter before the `| nlbr` or `| nlp` filter.

### Adds

* Added the `ignoreUnusedFolderWarning` option for modules that intentionally might not be activated or inherited from in a particular startup.
* Better explanation of how to replace macros with fragments, in particular how to call the fragments with `{% render fragmentName(args) %}`.

### Fixes

* Temporarily pinned to Vue 2.6.12 to fix an issue where the "New" button in the piece manager modals disappeared. We think this is a bug in the newly released Vue 2.6.13 but we are continuing to research it.
* Updated dependencies on `sanitize-html` and `nodemailer` to new major versions, causing no bc breaks at the ApostropheCMS level. This resolved two critical vulnerabilities according to `npm audit`.
* Removed many unused dependencies.
* The data retained for "Undo Publish" no longer causes slug conflicts in certain situations.
* Custom piece types using `localized: false` or `autopublish: true,` as well as singleton types, now display the correct options on the "Save" dropdown.
* The "Save and View," "Publish and View" and/or "Save Draft and Preview" options now appear only if an appropriate piece page actually exists for the piece type.
* Duplicating a widget now properly assigns new IDs to all copied sub-widgets, sub-areas and array items as well.

* Added the `ignoreUnusedFolderWarning` option for modules that intentionally might not be activated or inherited from in a particular startup.
* If you refresh the page while previewing or editing, you will be returned to that same state.

### Notices

* Numerous `npm audit` vulnerability warnings relating to `postcss` 7.x were examined, however it was determined that these are based on the idea of a malicious SASS coder attempting to cause a denial of service. Apostrophe developers would in any case be able to contribute JavaScript as well and so are already expected to be trusted parties. This issue must be resolved upstream in packages including both `stylelint` and `vue-loader` which have considerable work to do before supporting `postcss` 8.x, and in any case public access to write SASS is not part of the attack surface of Apostrophe.

### Changes

* When logging out on a page that only exists in draft form, or a page with access controls, you are redirected to the home page rather than seeing a 404 message.

* Rich text editor upgraded to [tiptap 2.x beta](https://www.tiptap.dev) :tada:. On the surface not a lot has changed with the upgrade, but tiptap 2 has big improvements in terms of speed, composability, and extension support. [See the technical differences of tiptap 1 and 2 here](https://www.tiptap.dev/overview/upgrade-guide#reasons-to-upgrade-to-tiptap-2x)

## 3.0.0-beta.2 - 2021-05-21

### **Breaks**

* The `updateModified: false` option, formerly supported only by `apos.doc.update`, has been renamed to `setModified: false` and is now supported by `apos.doc.insert` as well. If explicitly set to false, the insert and update methods will leave the `modified` property alone, rather than trying to detect or infer whether a change has been made to the draft relative to the published version.
* The `permission` module no longer takes an `interestingTypes` option. Instead, doc type managers may set their `showPermissions` option to `true` to always be broken out separately in the permissions explorer, or explicitly set it to `false` to never be mentioned at all, even on a list of typical piece types that have the same permissions. This allows module creators to ship the right options with their modules rather than requiring the developer to hand-configure `interestingTypes`.
* When editing users, the permissions explorer no longer lists "submitted draft" as a piece type.
* Removed `apos.adminBar.group` method, which is unlikely to be needed in 3.x. One can group admin bar items into dropdowns via the `groups` option.
* Raw HTML is no longer permitted in an `apos.notify` message parameter. Instead, `options.buttons` is available. If present, it must be an array of objects with `type` and `label` properties. If `type` is `'event'` then that button object must have `name` and `data` properties, and when clicked the button will trigger an apos bus event of the given `name` with the provided `data` object. Currently `'event'` is the only supported value for `type`.

### Adds

* The name `@apostrophecms/any-page-type` is now accepted for relationships that should match any page. With this change, the doc type manager module name and the type name are now identical for all types in 3.x. However, for backwards compatibility `@apostrophecms/page` is still accepted. `apos.doc.getManager` will accept either name.
* Sets the project root-level `views` directory as the default fallback views directory. This is no longer a necessary configuration in projects unless they want to change it on the `@apostrophecms/template` option `viewsFolderFallback`.
* The new `afterAposScripts` nunjucks block allows for pushing markup after Apostrophe's asset bundle script tag, at the end of the body. This is a useful way to add a script tag for Webpack's hot reload capabilities in development while still ensuring that Apostrophe's utility methods are available first, like they are in production.
* An `uploadfs` option may be passed to the `@apostrophecms/asset` module, in order to pass options configuring a separate instance of `uploadfs` specifically for the static assets. The `@apostrophecms/uploadfs` module now exports a method to instantiate an uploadfs instance. The default behavior, in which user-uploaded attachments and static assets share a single instance of uploadfs, is unchanged. Note that asset builds never use uploadfs unless `APOS_UPLOADFS_ASSETS=1` is set in the environment.
* `AposButtonSplit` is a new UI component that combines a button with a context menu. Users can act on a primary action or change the button's function via menu button to the right of the button itself.
* Developers can now pass options to the `color` schema field by passing a `pickerOptions` object through your field. This allows for modifying/removing the default color palette, changing the resulting color format, and disabling various UI. For full set of options [see this example](https://github.com/xiaokaike/vue-color/blob/master/src/components/Sketch.vue)
* `AposModal` now emits a `ready` event when it is fully painted and can be interacted with by users or code.
* The video widget is now compatible with vimeo private videos when the domain is on the allowlist in vimeo.

### Changes

* You can now override the parked page definition for the home page without copying the entirety of `minimumPark` from the source code. Specifically, you will not lose the root archive page if you park the home page without explicitly parking the archive page as well. This makes it easier to choose your own type for the home page, in lieu of `@apostrophecms/home-page`.

### Fixes

* Piece types like users that have a slug prefix no longer trigger a false positive as being "modified" when you first click the "New" button.
* The `name` option to widget modules, which never worked in 3.x, has been officially removed. The name of the widget type is always the name of the module, with the `-widget` suffix removed.
* The home page and other parked pages should not immediately show as "pending changes."
* In-context editing works properly when the current browser URL has a hash (portion beginning with `#`), enabling the use of the hash for project-specific work. Thanks to [https://stepanjakl.com/](Štěpán Jákl) for reporting the issue.
* When present, the `apos.http.addQueryToUrl` method preserves the hash of the URL intact.
* The home page and other parked pages should not immediately show as "pending changes."
* The browser-side `apos.http.parseQuery` function now handles objects and arrays properly again.
* The in-context menu for documents has been refactored as a smart component that carries out actions on its own, eliminating a great deal of redundant code, props and events.
* Added additional retries when binding to the port in a dev environment.
* The "Submit" button in the admin bar updates properly to "Submitted" if the submission happens in the page settings modal.
* Skipping positional arguments in fragments now works as expected.
* The rich text editor now supports specifying a `styles` array with no `p` tags properly. A newly added rich text widget initially contains an element with the first style, rather than always a paragraph. If no styles are configured, a `p` tag is assumed. Thanks to Stepan Jakl for reporting the issue.

### Changes

* Editor modal's Save button (publish / save draft / submit) now updated to use the `AposSplitButton` component. Editors can choose from several follow-up actions that occur after save, including creating another piece of content of the same type, being taken to the in-context version of the document, or being returned to the manager. Editor's selection is saved in localstorage, creating a remembered preference per content type.

## 3.0.0-beta.1.1 - 2021-05-07

### Fixes

* A hotfix for an issue spotted in beta 1 in our demo: all previously published pages of sites migrated from early alpha releases had a "Draft" label until published again.

## 3.0.0-beta.1 - 2021-05-06

### **Breaks**

* Removes the `firstName` and `lastName` fields in user pieces.
* The query parameters `apos-refresh`, `apos-edit`, `apos-mode` and `apos-locale` are now `aposRefresh`, `aposEdit`, `aposMode`and `aposLocale`. Going forward all query parameters will be camelCase for consistency with query builders.

### Changes

* Archiving a page or piece deletes any outstanding draft in favor of archiving the last published version. Previously the behavior was effectively the opposite.
* "Publish Changes" button label has been changes to "Update".
* Draft mode is no longer the default view for published documents.
* The page and piece manager views now display the title, etc. of the published version of a document, unless that document only exists in draft form. However a label is also provided indicating if a newer draft is in progress.
* Notifications have been updated with a new visual display and animation style.

### **Adds**

* Four permissions roles are supported and enforced: guest, contributor, editor and admin. See the documentation for details. Pre-existing alpha users are automatically migrated to the admin role.
* Documents in managers now have context sensitive action menus that allow actions like edit, discard draft, archive, restore, etc.
* A fragment call may now have a body using `rendercall`, just like a macro call can have a body using `call`. In addition, fragments can now have named arguments, just like macros. Many thanks to Miro Yovchev for contributing this implementation.
* Major performance improvement to the `nestedModuleSubdirs` option.
* Updates URL fields and oEmbed URL requests to use the `httpsFix` option in launder's `url()` method.
* Documents receive a state label based on their document state (draft, pending, pending updates)
* Contributors can submit drafts for review ("Submit" versus "Submit Updates").
* Editors and admins can manage submitted drafts.
* Editors and admins can easily see the number of proposed changes awaiting their attention.
* Support for virtual piece types, such as submitted drafts, which in actuality manage more than one type of doc.
* Confirm modals now support a schema which can be assessed after confirmation.
* When archiving and restoring pages, editors can chose whether the action affects only this document or this document + children
* Routes support the `before` syntax, allowing routes that are added to Express prior to the routes or middleware of another module. The syntax `before: 'middleware:moduleName'` must be used to add the route prior to the middleware of `moduleName`. If `middleware:` is not used, the route is added before the routes of `moduleName`. Note that normally all middleware is added before all routes.
* A `url` property can now optionally be specified when adding middleware. By default all middleware is global.
* The pieces REST GET API now supports returning only a count of all matching pieces, using the `?count=1` query parameter.
* Admin bar menu items can now specify a custom Vue component to be used in place of `AposButton`.
* Sets `username` fields to follow the user `title` field to remove an extra step in user creation.
* Adds default data to the `outerLayoutBase.html` `<title>` tag: `data.piece.title or data.page.title`.
* Moves the core UI build task into the start up process. The UI build runs automatically when `NODE_ENV` is _not_ 'production' and when:
    1. The build folder does not yet exist.
    2. The package.json file is newer than the existing UI build.
    3. You explicitly tell it to by setting the environment variable `CORE_DEV=1`
* The new `._ids(_idOrArrayOfIds)` query builder replaces `explicitOrder` and accepts an array of document `_id`s or a single one. `_id` can be used as a multivalued query parameter. Documents are returned in the order you specify, and just like with single-document REST GET requests, the locale of the `_id`s is overridden by the `aposMode` query parameter if present.
* The `.withPublished(true)` query builder adds a `_publishedDoc` property to each returned draft document that has a published equivalent. `withPublished=1` can be used as a query parameter. Note this is not the way to fetch only published documents. For that, use `.locale('en:published')` or similar.
* The server-side implementation of `apos.http.post` now supports passing a `FormData` object created with the `[form-data](https://www.npmjs.com/package/form-data)` npm module. This keeps the API parallel with the browser-side implementation and allows for unit testing the attachments feature, as well as uploading files to internal and external APIs from the server.
* `manuallyPublished` computed property moved to the `AposPublishMixin` for the use cases where that mixin is otherwise warranted.
* `columns` specified for a piece type's manage view can have a name that uses "dot notation" to access a subproperty. Also, for types that are localized, the column name can begin with `draft:` or `published:` to specifically display a property of the draft or published version of the document rather than the best available. When a prefix is not used, the property comes from the published version of the document if available, otherwise from the draft.
* For page queries, the `children` query builder is now supported in query strings, including the `depth` subproperty. For instance you could fetch `/api/v1/@apostrophecms/page/id-of-page?children=1` or `/api/v1/@apostrophecms/page/id-of-page?children[depth]=3`.
* Setting `APOS_LOG_ALL_QUERIES=1` now logs the projection, skip, limit and sort in addition to the criteria, which were previously logged.

### **Fixes**

* Fragments can now call other fragments, both those declared in the same file and those imported, just like macros calling other macros. Thanks to Miro Yovchev for reporting the issue.
* There was a bug that allowed parked properties, such as the slug of the home page, to be edited. Note that if you don't want a property of a parked page to be locked down forever you can use the `_defaults` feature of parked pages.
* A required field error no longer appears immediately when you first start creating a user.
* Vue warning in the pieces manager due to use of value rather than name of column as a Vue key. Thanks to Miro Yovchev for spotting the issue.
* "Save Draft" is not an appropriate operation to offer when editing users.
* Pager links no longer break due to `aposRefresh=1` when in edit mode. Also removed superfluous `append` query parameter from these.
* You may now intentionally clear the username and slug fields in preparation to type a new value. They do not instantly repopulate based on the title field when you clear them.
* Language of buttons, labels, filters, and other UI updated and normalized throughout.
* A contributor who enters the page tree dialog box, opens the editor, and selects "delete draft" from within the editor of an individual page now sees the page tree reflect that change right away.
* The page manager listens for content change events in general and its refresh mechanism is robust in possible situations where both an explicit refresh call and a content change event occur.
* Automatically retries once if unable to bind to the port in a dev environment. This helps with occasional `EADDRINUSE` errors during nodemon restarts.
* Update the current page's context bar properly when appropriate after actions such as "Discard Draft."
* The main archive page cannot be restored, etc. via the context menu in the page tree.
* The context menu and "Preview Draft" are both disabled while errors are present in the editor dialog box.
* "Duplicate" should lead to a "Publish" button, not an "Update" button, "Submit" rather than "Submit Update," etc.
* When you "Duplicate" the home page you should be able to set a slug for the new page (parked properties of parked pages should be editable when making a duplicate).
* When duplicating the home page, the suggested slug should not be `/` as only one page can have that slug at a time.
* Attention is properly called to a slug conflict if it exists immediately when the document is opened (such as making a copy where the suggested slug has already been used for another copy).
* "Preview Draft" never appears for types that do not use drafts.
* The toggle state of admin bar utility items should only be mapped to an `is-active` class if, like palette, they opt in with `toggle: true`
* Fixed unique key errors in the migrate task by moving the parking of parked pages to a new `@apostrophecms/migrate:after` event handler, which runs only after migrations, whether that is at startup (in dev) or at the end of the migration task (in production).
* UI does not offer "Archive" for the home page, or other archived pages.
* Notification checks and other polling requests now occur only when the tab is in the foreground, resolving a number of problems that masqueraded as other bugs when the browser hit its connection limit for multiple tabs on the same site.
* Parked pages are now parked immediately after database migrations are checked and/or run. In dev this still happens at each startup. In production this happens when the database is brand new and when the migration task is manually run.

## 3.0.0-alpha.7 - 2021-04-07

### Breaks

* The `trash` property has been renamed `archived`, and throughout the UI we refer to "archiving" and the "archive" rather than "move to trash" and the "trash can." A database migration is included to address this for existing databases. However, **if you set the minimumPark option, or used a boilerplate in which it is set,** you will need to **change the settings for the `parkedId: 'trash'` page to match those [currently found in the `minimumPark` option setting in the `@apostrophecms/page` source code](https://github.com/apostrophecms/apostrophe/blob/481252f9bd8f42b62648a0695105e6e9250810d3/modules/%40apostrophecms/page/index.js#L25-L32).

### Adds

* General UX and UI improvements to the experience of moving documents to and from the archive, formerly known as the trash.
* Links to each piece are available in the manage view when appropriate.
* Search is implemented in the media library.
* You can now pass core widgets a `className` option when configuring them as part of an area.
* `previewDraft` for pieces, adds a Preview Draft button on creation for quick in-context editing. Defaults to true.

### Changes

* Do not immediately redirect to new pages and pieces.
* Restored pieces now restore as unpublished drafts.
* Refactored the admin bar component for maintainability.
* Notification style updates

### Fixes

* Advisory lock no longer triggers an update to the modification timestamp of a document.
* Attempts to connect Apostrophe 3.x to an Apostrophe 2.x database are blocked to prevent content loss.
* "Save as Draft" is now available as soon as a new document is created.
* Areas nested in array schema fields can now be edited in context.
* When using `apos.image.first`, the alt attribute of the image piece is available on the returned attachment object as `._alt`. In addition, `_credit` and `_creditUrl` are available.
* Fixes relating to the editing of widgets in nested areas, both on the page and in the modal.
* Removed published / draft switch for unpublished drafts.
* "Publish Changes" appears only at appropriate times.
* Notifications moved from the bottom right of the viewport to the bottom center, fixing some cases of UI overlap.

## 3.0.0-alpha.6.1 - 2021-03-26

### Fixes

* Conditional fields (`if`) and the "following values" mechanism now work properly in array item fields.
* When editing "Page Settings" or a piece, the "publish" button should not be clickable if there are errors.

## 3.0.0-alpha.6 - 2021-03-24

### Adds

* You can "copy" a page or a piece via the ⠇ menu.
* When moving the current page or piece to the trash, you are taken to the home page.
* `permissions: false` is supported for piece and page insert operations.
* Adds note to remove deprecated `allowedInChooser` option on piece type filters.
* UX improvement: "Move to Trash" and "Restore" buttons added for pieces, replacing the boolean field. You can open a piece that is in the trash in a read-only way in order to review it and click "Restore."
* Advisory lock support has been completed for all content types, including on-page, in-context editing. This prevents accidental conflicts between editors.
* Image widgets now accept a `size` context option from the template, which can be used to avoid sending a full-width image for a very small placement.
* Additional improvements.

### Fixes

* Fixes error from missing `select` method in `AposPiecesManager` component.
* No more migration messages at startup for brand-new sites.
* `max` is now properly implemented for relationships when using the manager dialog box as a chooser.
* "Trash" filter now displays its state properly in the piece manager dialog box.
* Dragging an image to the media library works reliably.
* Infinite loop warning when editing page titles has been fixed.
* Users can locate the tab that still contains errors when blocked from saving a piece due to schema field errors.
* Calling `insert` works properly in the `init` function of a module.
* Additional fixes.

### Breaks

* Apostrophe's instance of `uploadfs` has moved from `apos.attachment.uploadfs` to `apos.uploadfs`. The `uploadfs` configuration option has similarly moved from the `@apostrophecms/attachment` module to the `@apostrophecms/uploadfs` module. `imageSizes` is still an option to `@apostrophecms/attachment`.

## 3.0.0-alpha.5 - 2021-02-11

* Conditional fields are now supported via the new `if` syntax. The old 2.x `showFields` feature has been replaced with `if: { ... }`.
* Adds the option to pass context options to an area for its widgets following the `with` keyword. Context options for widgets not in that area (or that don't exist) are ignored. Syntax: `{% area data.page, 'areaName' with { '@apostrophecms/image: { size: 'full' } } %}`.
* Advisory locking has been implemented for in-context editing, including nested contexts like the palette module. Advisory locking has also been implemented for the media manager, completing the advisory locking story.
* Detects many common configuration errors at startup.
* Extends `getBrowserData` in `@apostrophecms/doc-type` rather than overwriting the method.
* If a select element has no default, but is required, it should default to the first option. The select elements appeared as if this were the case, but on save you would be told to make a choice, forcing you to change and change back. This has been fixed.
* Removes 2.x piece module option code, including for `contextual`, `manageViews`, `publishMenu`, and `contextMenu`.
* Removes admin bar module options related to 2.x slide-out UI: `openOnLoad`, `openOnHomepageLoad`, `closeDelay`.
* Fixed a bug that allowed users to appear to be in edit mode while looking at published content in certain edge cases.
* The PATCH API for pages can now infer the correct _id in cases where the locale is specified in the query string as an override, just like other methods.
* Check permissions for the delete and publish operations.
* Many bug fixes.

### Breaks

* Changes the `piecesModuleName` option to `pieceModuleName` (no "s") in the `@apostrophecms/piece-page-type` module. This feature is used only when you have two or more piece page types for the same piece type.

## 3.0.0-alpha.4.2 - 2021-01-27

* The `label` option is no longer required for widget type modules. This was already true for piece type and page type modules.
* Ability to namespace asset builds. Do not push asset builds to uploadfs unless specified.

### Breaking changes

* Removes the `browser` module option, which was only used by the rich text widget in core. All browser data should now be added by extending or overriding `getBrowserData` in a module. Also updates `getComponentName` to reference `options.components` instead of `options.browser.components`.

## 3.0.0-alpha.4.1

* Hotfix: the asset module now looks for a `./release-id` file (relative to the project), not a `./data/release-id` file, because `data` is not a deployed folder and the intent of `release-id` is to share a common release identifier between the asset build step and the deployed instances.

## 3.0.0-alpha.4

* **"Fragments" have been added to the Apostrophe template API, as an alternative to Nunjucks' macros, to fully support areas and async components.** [See the A3 alpha documentation](https://a3.docs.apos.dev/guide/widgets-and-templates/fragments.html) for instructions on how to use this feature.
* **CSS files in the `ui/public` subdirectory of any module are now bundled and pushed to the browser.** This allows you to efficiently deliver your CSS assets, just as you can deliver JS assets in `ui/public`. Note that these assets must be browser-ready JS and CSS, so it is customary to use your own webpack build to generate them. See [the a3-boilerplate project](https://github.com/apostrophecms/a3-boilerplate) for an example, especially `webpack.config.js`.
* **More support for rendering HTML in REST API requests.** See the `render-areas` query parameter in [piece and page REST API documentation](https://a3.docs.apos.dev/reference/api/pieces.html#get-api-v1-piece-name).
* **Context bar takeover capability,** for situations where a secondary document should temporarily own the undo/redo/publish UI.
* **Unpublished pages in the tree** are easier to identify
* **Range fields** have been added.
* **Support for npm bundles is back.** It works just like in 2.x, but the property is `bundle`, not `moogBundle`. Thanks to Miro Yovchev.

### Breaking changes

* **A3 now uses webpack 5.** For now, **due to a known issue with vue-loader, your own project must also be updated to use webpack 5.** The a3-boilerplate project has been updated accordingly, so you may refer to [the a3-boilerplate project](https://github.com/apostrophecms/a3-boilerplate) for an example of the changes to be made, notably in `webpack.config.js` and `package.json`. We are in communication with upstream developers to resolve the issue so that projects and apostrophe core can use different major versions of webpack.

## 3.0.0-alpha.3

Third alpha release of 3.x. Introduced draft mode and the "Publish Changes" button.

## 3.0.0-alpha.2

Second alpha release of 3.x. Introduced a distinct "edit" mode.

## 3.0.0-alpha.1

First alpha release of 3.x.<|MERGE_RESOLUTION|>--- conflicted
+++ resolved
@@ -1,4 +1,10 @@
 # Changelog
+
+## UNRELEASED
+
+### Changes
+
+* Refactors complex logic from `AposSchema` that handle data updates to simplifies it.
 
 ## 4.22.0 (2025-10-01)
 
@@ -22,9 +28,6 @@
 * Removes the non-functional `uniqueUsername` route from the `user` module
 * Modifies the `annotateAreaForExternalFront()` method of the `@apostrophecms/template` module to accept a per-module `annotateWidgetForExternalFront()` method. This allows widgets to send project-level options alongside the per-area options to external frontends.
 * Updated dependencies to address deprecation warnings.
-<<<<<<< HEAD
-* Refactors complex logic from `AposSchema` that handle data updates to simplifies it.
-=======
 
 ## 4.21.1 (2025-09-26)
 
@@ -33,7 +36,6 @@
 * The `exit` option to the main `apostrophe()` function now supports the new string value `exit: 'throw'`. If this value is specified and the apostrophe startup procedure fails with an error, the actual error is re-thrown for the benefit of the caller.
 * For backwards compatibility, the existing `exit: false` option to the main `apostrophe()` function is still supported, but now logs the error that took place before returning `undefined` as before. This is more useful than the previous behavior, but `exit: 'throw'` is the more logical choice if you need to avoid a process exit.
 * The default behavior is still to log the error and exit the process, which isthe only sensible move in most single-site projects.
->>>>>>> 311b6f90
 
 ## 4.21.0 (2025-09-03)
 
