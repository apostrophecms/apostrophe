# Changelog

## 3.0.0-alpha.5 - Unreleased

* Adds the option to pass context options to an area for its widgets following the `with` keyword. Context options for widgets not in that area (or that don't exist) are ignored. Syntax: `{% area data.page, 'areaName' with { '@apostrophecms/image: { size: 'full' } } %}`.
* Extends `getBrowserData` in `@apostrophecms/doc-type` rather than overwriting the method.
* If a select element has no default, but is required, it should default to the first option. The select elements appeared as if this were the case, but on save you would be told to make a choice, forcing you to change and change back. This has been fixed.
* Removes 2.x piece module option code, including for `contextual`, `manageViews`, `publishMenu`, and `contextMenu`.
* Removes admin bar module options related to 2.x slide-out UI: `openOnLoad`, `openOnHomepageLoad`, `closeDelay`.
<<<<<<< HEAD
* Advisory locking has been implemented for in-context editing, including nested contexts like the palette module. At this stage the only place we don't have advisory locking yet is the image editor.
* Fixed a bug that allowed users to appear to be in edit mode while looking at published content in certain edge cases.
* The PATCH API for pages can now infer the correct _id in cases where the locale is specified in the query string as an override, just like other methods.
=======
* Check permissions for the delete and publish operations.
* Removes the `createControls` and `editControls` options.
>>>>>>> e9b6edb9

## 3.0.0-alpha.4.2 - 2021-01-27

* The `label` option is no longer required for widget type modules. This was already true for piece type and page type modules.
* Ability to namespace asset builds. Do not push asset builds to uploadfs unless specified.

### Breaking changes

* Removes the `browser` module option, which was only used by the rich text widget in core. All browser data should now be added by extending or overriding `getBrowserData` in a module. Also updates `getComponentName` to reference `options.components` instead of `options.browser.components`.

## 3.0.0-alpha.4.1

* Hotfix: the asset module now looks for a `./release-id` file (relative to the project), not a `./data/release-id` file, because `data` is not a deployed folder and the intent of `release-id` is to share a common release identifier between the asset build step and the deployed instances.

## 3.0.0-alpha.4

* **"Fragments" have been added to the Apostrophe template API, as an alternative to Nunjucks' macros, to fully support areas and async components.** [See the A3 alpha documentation](https://a3.docs.apos.dev/guide/widgets-and-templates/fragments.html) for instructions on how to use this feature.
* **CSS files in the `ui/public` subdirectory of any module are now bundled and pushed to the browser.** This allows you to efficiently deliver your CSS assets, just as you can deliver JS assets in `ui/public`. Note that these assets must be browser-ready JS and CSS, so it is customary to use your own webpack build to generate them. See [the a3-boilerplate project](https://github.com/apostrophecms/a3-boilerplate) for an example, especially `webpack.config.js`.
* **More support for rendering HTML in REST API requests.** See the `render-areas` query parameter in [piece and page REST API documentation](https://a3.docs.apos.dev/reference/api/pieces.html#get-api-v1-piece-name).
* **Context bar takeover capability,** for situations where a secondary document should temporarily own the undo/redo/publish UI.
* **Unpublished pages in the tree** are easier to identify
* **Range fields** have been added.
* **Support for npm bundles is back.** It works just like in 2.x, but the property is `bundle`, not `moogBundle`. Thanks to Miro Yovchev.

### Breaking changes

* **A3 now uses webpack 5.** For now, **due to a known issue with vue-loader, your own project must also be updated to use webpack 5.** The a3-boilerplate project has been updated accordingly, so you may refer to [the a3-boilerplate project](https://github.com/apostrophecms/a3-boilerplate) for an example of the changes to be made, notably in `webpack.config.js` and `package.json`. We are in communication with upstream developers to resolve the issue so that projects and apostrophe core can use different major versions of webpack.

## 3.0.0-alpha.3

Third alpha release of 3.x. Introduced draft mode and the "Publish Changes" button.

## 3.0.0-alpha.2

Second alpha release of 3.x. Introduced a distinct "edit" mode.

## 3.0.0-alpha.1

First alpha release of 3.x.

## 2.67.0

Unit tests passing.

Regression tests passing.

* Pages can now be locked down with the `allowedHomepageTypes` and `allowedSubpageTypes` options, like this:

```javascript
// Only one type allowed for the home page
allowedHomepageTypes: [ 'home' ],

allowedSubpageTypes: {
  // Two subpage types allowed for the home page
  'home': [ 'default', 'apostrophe-blog-page' ],
  // No subpages for the blog page ("show pages" don't count)
  'apostrophe-blog-page': [],
  // default page type can only have another default page as a subpage
  'default': [ 'default' ]
}
```

These options make it easy to prevent users from creating unintended scenarios, like nesting pages too deeply for your navigation design.

* Pages now support batch operations, just like pieces do. The initial set includes trash, rescue, publish, unpublish, tag and untag. You can only rescue pages in this way if you are using the `trashInSchema` option of the docs module, which is always the case with `apostrophe-workflow`. With the conventional trash can, it is unclear what should happen because you have not indicated where you want each page to be restored. New batch operations for pages can be added in the same way that they are added for pieces.

* Important performance fix needed for those using the `apostrophe-pieces-orderings-bundle` module to create custom sort orders for pieces. Without this fix it is also possible to get a loader error and stop fetching content prematurely.

* The "revert" button for versions is now labeled "Revert to" to emphasize that it reverts to what you had at the end of that operation, not its beginning. Thanks to Fredrik Ekelund.

## 2.66.0

* Updated to CKEditor version 4.10.0. The CKEditor build now includes the CKEditor "widgets" feature (not to be confused with Apostrophe widgets). These are essential for modules like the forthcoming `apostrophe-rich-text-merge-tags`.
* `apos.areas.richText` and `apos.areas.plaintext` no longer produce duplicate text. To achieve this, the `apos.docs.walk` method no longer walks through the `_originalWidgets` property. This property is only used to preserve the previous versions of widgets that the user lacks permission to edit due to schema field permissions. Exploration of this property by `apos.docs.walk` led to the observed bug.
* The browser-side implementation of `apos.utils.escapeHtml` now works properly.

## 2.65.0

Unit tests passing.

Regression tests passing.

* **Important fix for MongoDB replica sets:** previously we used the `autoReconnect` option of the MongoDB driver by default. From now on, we use it only if the MongoDB URI does not refer to a replica set. The use of `autoReconnect` is [inappropriate with a replica set](https://github.com/apostrophecms/apostrophe/issues/1508) because it will keep trying to connect to the node that went down. Leaving this option out results in automatic use of nodes that are up. Also see the [apostrophe-db-mongo-3-driver](https://npmjs.org/package/apostrophe-db-mongo-3-driver) module for a way to use the newer `mongodb+srv` URIs. Thanks to Matt Broadstone of MongoDB for his advice.

* An `apostrophe-file` now has a default URL. The default `_url` property of an `apostrophe-file` piece is simply the URL of the file itself. This allows `apostrophe-file` to be included in your configuration for [apostrophe-permalinks](https://npmjs.org/package/apostrophe-permalinks); picking a PDF in this way generates a direct link to the PDF, which is what the user expects. Note that if the developer elects to set up an `apostrophe-files-pages` module that extends `apostrophe-pieces-pages`, that will still take precedence, so there is no bc break.

* Clicking directly from one rich text widget into another did not work properly; the toolbar did not appear in this situation. This bug has been fixed. The bug only occurred when clicking in a second rich text widget without any intervening clicks outside of all rich text widgets.

* Also see expanded notes on version `2.64.1`, below, which contained several features missed in the original changelog.

## 2.64.1

Unit tests passing.

Regression tests passing.

* Improved Apostrophe's ability to redisplay the appropriate widget, array element, and field and call the user's attention to it when a schema field error is not detected until server-side validation takes place. This addresses problems that come up when fields become `required` at a later time, and/or data was originally created with an earlier release of Apostrophe that did not enforce `required` in all situations. Browser-side validation is still preferred for ease of use but server-side validation no longer creates situations the user cannot easily resolve.

* Introduced the `apos.global.whileBusy` method. This method accepts a function to be run *while no one is permitted to access the site.* The provided function may return a promise, and that promise resolves before the site becomes accessible again. In the presence of `apostrophe-workflow` it is possible to mark only one locale as busy.

* By default, the `apos.locks.lock` method waits until the lock is available before proceeding. However there is now a `wait` option which can be set to `false` to avoid waiting at all, or to any number of milliseconds. If the method fails because of `wait`, the error is the string `locked`.

* The `apos.locks.lock` method also now accepts a `waitForSelf` option. By default, if the same process invokes `apos.locks.lock` for the same lock in two requests simultaneously, one of the two will receive an error. With `waitForSelf`, the second invocation will wait for the first to resolve and then obtain the lock.

## 2.64.0

Unit tests passing.

Regression tests passing.

* Apostrophe's "search suggestions" feature for `notFound.html` templates is now fully baked. It only takes two steps:

1. Include an element like this in your `notFound.html` template:

```
<div data-apos-notfound-search-results></div>
```

2. Set the `suggestions` option to `true` for the `apostrophe-search` module.

With `suggestions: true`, this feature no longer requires that you have a `/search` page, it uses a dedicated route. See the documentation of the `apostrophe-search` module for more information.

* The `showFields` option is now available for checkboxes. The syntax is as follows:

```
{
  "name": "awesomeBoolean",
  "label": "Awesome Boolean",
  "type": "boolean",
  "choices": [
    {
      "value": true,
      "showFields": ["otherField1"]
    },
    {
      "value": false,
      "showFields": ["otherField2"]
    }
  ]
}
```

Thanks to falkodev.

* A useful error message appears if you try to use a `mongodb+srv` URL. These are meant for newer versions of the MongoDB driver. You **can** use them, but you must install the [apostrophe-db-mongo-3-driver](https://npmjs.com/package/apostrophe-db-mongo-3-driver) module first. The error message now explains this, addressing a common question on stackoverflow.
* Basic styles added for the most common rich text markup tags when within the bounds of an Apostrophe modal. Thanks to Lars Houmark.
* Fixed UI overlap issue when joining with `apostrophe-page`.
* `apos.images.all`, `apos.images.first`, etc. now include `_description`, `_credit` and `_creditUrl` when they can be inferred from an `apostrophe-image` containing the attachment.
* `apos.images.srcset` helper improved. It is now smart enough to limit the image sizes it offers based on what it knows about the size of the original. Thanks to Fredrik Ekelund.
* Fixes to CSS asset URL generation to pass validation.
* Performance: eliminated use of `$or` MongoDB queries with regard to pages in the trash. MongoDB tests demonstrate that `$ne: true` is faster than `$or` for our purposes.

## 2.63.0

Unit tests passing.

Regression tests passing.

* “Promise events” have arrived. This is a major feature. Promise events will completely
replace `callAll` in Apostrophe 3.x. For 2.x, all existing invocations of `callAll` in the
core Apostrophe module now also emit a promise event. For instance, when the `docBeforeInsert`
callAll method is invoked, Apostrophe also emits the `beforeInsert` promise event on the
apostrophe-docs` module.

Other modules may listen for this event by writing code like this:

```javascript
`self.on('apostrophe-docs:beforeInsert', 'chooseASpecialist', function(req, doc, options) {
  // Modify `doc` here. You may return a promise, and it will resolve before
  // any more handlers run. Then the doc is inserted
});
```

The above code adds a new `chooseASpecialist` method to your module. This way, the method can be overridden by assigning a new function to `self.chooseASpecialist` in a module that
extends it, or its behavior can be extended in the usual way following the `super` pattern.

But, since it does not have the same name as
the event (attempting to register a method of the same name will throw an error), it is unlikely
that parent class modules and subclass modules will have unintentional conflicts.

See the [original github issue](https://github.com/apostrophecms/apostrophe/issues/1415) for a more
complete description of the feature and the reasoning behind it.

**Your existing callAll methods will still work.** But, we recommend you start migrating to be
ready to move to 3.x in the future... and because returning promises is just a heck of
a lot nicer. You will have fewer problems.

* Optional SVG support for `apostrophe-attachments`. To enable it, set the `svgImages` option to
`true` when configuring the `apostrophe-attachments` module. SVG files can be uploaded just like
other image types. Manual cropping is not available. However, since most SVG files play very well
with backgrounds, the SVG file is displayed in its entirety without distortion at the largest size
that fits within the aspect ratio of the widget in question, if any (`background-size: contain`
is used). If you have overridden `widget.html` for `apostrophe-images-widgets`, you will want
to refer to the latest version of `widgetBase.html` for the technique we used here to ensure
SVG files do not break the slideshow’s overall height.
* New `apos.templates.prepend` and `apos.templates.append` methods. Call
`apos.templates.prepend('head', function(req) { ... })` to register a function to be called just after
the head tag is opened each time a page is rendered. The output of your function is inserted into
the markup. The standard named locations are `head`, `body`, `contextMenu` and `main`. This is
convenient when writing modules that add new features to Apostrophe. For project level work also see the
named Nunjucks blocks already provided in `outerLayoutBase.html`.
* `apos.singleton` now accepts an `areaOptions` option, which can receive any option that can be
passed to `apos.area`. Thanks to Manoj Krishnan.
* Apostrophe’s “projector” jQuery plugin now respects the `outerHeight` of the tallest slideshow item,
not just the inner height.
* `apos.area` now accepts an `addLabel` option for each widget type in the area. Thanks to
Fredrik Ekelund.
* UI improvements to versioning. Thanks to Lars Houmark.
* Button to revert to the current version has been replaced with a label indicating it is current,
since reverting to the current version has no effect.
* “Page settings” can now be accessed for any page in the trash via “reorganize.” When
working with `apostrophe-workflow`, this is
often required to commit the fact that a page is in the trash.
* The `uploadfs` module now has a `prefix` option. If present, the prefix is prepended to all uploadfs paths before they reach the storage layer, and is also prepended to URLs. In practice, this means that a single S3 bucket can be used to host multiple sites without all of the uploaded media jumbling together in `/attachments`. The `apostrophe-multisite` module now leverages this.

## 2.62.0

Unit tests passing.

Regression tests passing.

* Introduced a `findWithProjection()` method that is added to all MongoDB collection objects. All Apostrophe core modules are migrating towards using this method rather than `find()` when working **directly with MongoDB collections**. If you are using the standard MongoDB 2.x driver that is included with Apostrophe, this just calls regular `find()`. When using the forthcoming `apostrophe-db-mongo-3-driver` module to replace that with a newer driver that supports the full features of MongoDB 3.6, 4.0 and beyond, this method will provide backwards compatibility by accepting a projection as the second argument like `find()` did until the 3.x driver was released. Developers wishing to be compatible with both drivers will want to start using this method. Again, this **only concerns you if you are querying MongoDB directly and passing a projection to find() as the second argument**. And if you don't care about using the 3.x driver, you **do not have to change anything**.
* Various UX improvements and bug fixes to the page versions dialog box. Thanks to Lars Houmark.
* The widget wrapper is updated on the fly with new classes if they change due to edits. Thanks to Fredrik Ekelund.
* When configuring a `date` field, you may pass a `pikadayOptions` property. This object is passed on to the `pikaday` library. Thanks to Lars Houmark.
* The `counts: true` option for `piecesFilters` now works properly with joins.

## 2.61.0

Unit tests passing.

Regression tests passing.

* New "secrets" feature in `apostrophe-users` makes it easy to hash other "secrets" similar in spirit to passwords.
* This feature is now used for password reset tokens, making them more secure.
* Additional joins can now be added to the schema of a widget that extends `apostrophe-pieces-widgets`.
* Brute force password attacks against an Apostrophe server are now more difficult. Thanks to Lars Houmark.
* Tolerant sanitization of array items while they are still in the editor. This avoids confusion caused by `required` fields in the array editor.
* Error messages now behave sensibly when multiple label elements appear in a field. Thanks to Lars Houmark.
* Fix background color on notification on uploads when file extension is not accepted. Thanks to Lars Houmark.
* If you can't move a widget out of an area, you can no longer move widgets into that area either (movable: false is fully enforced). Thanks to Fredrik Ekelund.
* New browser-side events are emitted during the attachment upload process, and the built-in facility that delays the saving of a form until attachment uploads are complete has been fixed. Thanks to Lars Houmark.
* Fixes to the active state display of array items. Thanks to Lars Houmark.
* [Contributor Guide](https://github.com/apostrophecms/apostrophe/blob/master/CONTRIBUTING.md) expanded with lots of new information about practical ways to contribute to Apostrophe.
* [Contributor Covenant Code of Conduct](https://github.com/apostrophecms/apostrophe/blob/master/CODE_OF_CONDUCT.md) added to the project. The Apostrophe community is a welcoming place, and now is a great time to lock that in for the future.

## 2.60.4

Unit tests passing.

Regression tests passing.

* Shallowly clone the required definition in defineRelatedType to prevent yet more crosstalk between instances of apos when `apostrophe-multisite` is used. No other changes.

## 2.60.3

Unit tests passing.

Regression tests passing.

* Improved support for nested areas and widgets. Apostrophe now pushes the correct doc id and dot path all the way to the page in various situations where this could previously have led to errors at save time.
* The new `apos.locks.withLock(lockName, fn)` method can be used to execute a function while the process has the named lock. This ensures that other processes cannot run that function simultaneously. You may optionally pass a callback, otherwise a promise is returned. Similarly `fn` may take a callback, or no arguments at all, in which case it is expected to return a promise.
* Cleanup: don't call `server.close` unless we've succeeded in listening for connections.

## 2.60.2

Unit tests passing.

Regression tests passing.

* Version 2.60.1 broke validation of schema fields which were
`required`, but blank because they were hidden by `showFields`.
This is of course permitted, `required` applies only if the field
is active according to `showFields` or not addressed by any
`showFields` possibilities at all. Comprehensive unit testing was
added for this issue to prevent a recurrence.
* Version 2.60.1 also introduced a more subtle issue: if constraints
like `required` or `min`, or general improvements to validation such
as NaN detection for integers and floats, were added to a widget schema later
after content already existed then it became impossible to open a widget
editor and correct the issues. Validation tolerance was added for this
situation.
* When a user edits an area "in context" on the page, the server now
reports errors using a path that can be used to identify the widget
responsible and open its editing dialog box. A more relevant notification
is also displayed. This remains a secondary mechanism. Server-side
validation is mostly about preventing intentional abuse. Browser-side
validation is still the best way to provide feedback during data entry.

## 2.60.1

Unit tests passing.

Regression tests passing.

* Fields of type `checkboxes` now play nicely with the `live/draft` toggle of `apostrophe-workflow`.
* Improved validation of integers and floats. Thanks to Lars Houmark.
* The "Global" dialog box now follows the same pattern as that for other piece types, which means that the workflow dropdown menu is available if workflow is present.
* Options may be passed to the `express.static` middleware that serves the `public` folder, via the `static` option of the `apostrophe-express` module. Thanks to Leonhard Melzer.
* `apostrophe` now depends on `bluebird` properly and there are no lingering references to the wrong version fo `lodash`. Formerly we got away with this because some of our dependencies did depend on these, and npm flattens dependencies. Thanks to Leonhard Melzer.
* The new `eslint-config-punkave` ruleset is in place, and includes a check for "unofficial dependencies" in `require` calls that could go away suddenly.
* `fieldClasses` and `fieldAttributes` may be set on form fields themselves, similar to the existing `classes` and `attributes` properties that are applied to the `fieldset`. Thanks to Lars Houmark.
* The "Pages" admin UI now includes a "New Page" button, in addition to the usual "reorganize" functionality. Thanks to Lars Houmark.
* Fixed a crash when an `apostrophe-pieces-widget` is configured to always show all pieces via `by: 'all'`. Thanks to Aurélien Wolz.
* General UI styling improvements and fixes.

## 2.60.0

Unit tests passing.

Regression tests passing.

* New feature: you can now display counts for each tag, joined item, etc. when using the `piecesFilters` option of `apostrophe-pieces-pages`. Just add `counts: true` to the configuration for that filter. The count is then available in a `.count` property for each value in the array. See [creating filter UI with apostrophe-pieces-pages](https://apostrophecms.org/docs/tutorials/intermediate/cursors.html#creating-filter-u-i-with-code-apostrophe-pieces-pages-code) for more information.
* New feature: command line tasks such as `apostrophe-blog:generate` may now be run programmatically, for example: `apos.tasks.invoke('apostrophe-blog:generate', { total: 50 })`. A promise is returned if a callback is not passed. Note that not all tasks are written to behave politely and invoke their callback normally, however most do. This feature is most useful when writing tasks that logically should incorporate other tasks.
* Many UX and UI improvements that make the experience more pleasant in subtle and not-so-subtle ways. Thanks to Carsten, Marco Arnone and the prolific Lars Houmark for their contributions. This was an excellent week for Apostrophe PRs.
* The full set of controls for joined items are again available in the chooser, as well as in the browse modal.
* The automatic opening of the admin bar menu on page load can now be configured with the `openOnLoad`, `openOnHomepageLoad`, and `closeDelay` options.
* `autocomplete="off"` for date fields prevents chrome autocomplete suggestions from wrecking calendar UI.
* Always remove .apos-global-busy on unlock, even if the transition event never fires. Yes, that is sadly a thing. Prevents the UI from becoming unusable in rare situations (less rare inside functional tests).
* Use `one` to reduce the overhead of .apos-global-busy's transition event handler. We could do more here to reduce overhead, i.e. unhooking it entirely.
* Much-improved validation of `min`, `max` and `required` for strings, integers and floats on both the server and the browser side. Thanks to Lars Houmark.

## 2.59.1

Unit tests passing.

Regression tests passing.

* Widget schemas now support the `def` property for fields. This always worked for pieces and pages.
* Accommodations for functional testing in nightwatch. The currently active Apostrophe modal, and all of its proxies such as its controls that are in a separate div for presentation reasons, now has the attribute `data-apos-modal-current` which is set to the class name of the modal. This powers the new [apostrophe-nightwatch-tools](https://npmjs.org/package/apostrophe-nightwatch-tools) module, which provides reusable commands and steps that can be used to create test projects similar to our [apostrophe-enterprise-testbed](https://github.com/apostrophecms/apostrophe-enterprise-testbed). Testing with the enterprise testbed project is a standard part of our release process.
* Previously if workflow was in use slugs could not be reused by new pages when the original page was in the trash. This has been addressed; the slug is now deduplicated in the same way that email addresses and usernames of users are when in the trash.
* The infinite scroll feature of `apostrophe-pieces-pages` now works as documented with the styles provided. The code is also more efficient and scroll events are throttled for performance. Thanks to Lars Houmark.
* Various UX fixes, thanks to Lars Houmark and various members of the Apostrophe team.

## 2.59.0

Unit tests passing.

Regression tests passing.

* Fixed nested widget editing for existing widgets whose modal dialog boxes have been accessed (#1428).
* A clear warning message with instructions has been added for those who are seeing "unblessed" messages due to widget schemas and in-template `apos.area` calls that do not match (#1429). The easiest way to avoid this is to just mark the area `contextual: true` in your widget schema so it is edited *only* on the page. But if you really want to do both, the widget options must match.
* The mechanism that automatically makes slugs, paths and other keys unique now gives up eventually and reports the original duplicate key error. This makes it easier to debug your code if you are violating your own custom indexes that feature unique keys. It is possible to make the deduplicator aware of your own own properties that need to be made more unique on inserts if you wish, by implementing a `docFixUniqueError` method. *Please note:* this change is not a regression. Code that formerly never completed its task in this situation will simply report an error promptly rather than retrying inserts forever while degrading your database performance.
* A new profiling API has been added: the `apos.utils.profile` method. This method can be called to report how long code takes to run for later analysis. It does nothing in the default implementation; modules like our forthcoming profiler override it to give feedback on the speed of your code.

## 2.58.0

Unit tests passing.

Regression tests passing.

* Polymorphic joins have arrived! You may now create joins like this:

```javascript
{
  name: '_items',
  type: 'joinByArray',
  withType: [ 'apostrophe-blog', 'product', 'apostrophe-page' ]
}
```

When you join with more than one type, Apostrophe presents a chooser that allows you to pick between tabs for each type. Note that `apostrophe-page` can be included, so you can pick a mix of pages and pieces for the same join.

This feature is useful for creating navigation that may point to a variety of document types, without the need for an array of items with several different joins and a `select` element to choose between them.

Polymorphic joins work for both `joinByOne` and `joinByArray`. Currently they are **not** available for `joinByOneReverse`, `joinByArrayReverse`, or pieces filters. Their primary use case is creating navigation widgets.

* `apos.images.srcset` helper function added. You can use this function to generate a `srcset` attribute for responsive display of an image. Just pass an attachment to the helper:

`<img srcset="{{ apos.images.srcset(apos.images.first(data.piece.thumbnail)) }}" />`

A `src` attribute for backwards compatibility is always advisable too.

Thanks to Fredrik Ekelund for this contribution.

* Fast forms for big schemas are back! The issue with tags has been resolved.

* A single MongoDB connection may be reused by several `apos` objects for separate sites, a feature which is exploited by the [apostrophe-multisite](https://github.com/apostrophecms/apostrophe-multisite) module. Note that this only reuses the connection, it does not share a single MongoDB database. It *does* allow you to keep potentially hundreds of sites on a single MongoDB server or replica set, as the overhead of multiple logical "databases" is small in MongoDB's modern WiredTiger storage engine. To reuse a connection, pass it to the `apostrophe-db` module as the `db` option.

* Fixed a MongoDB 3.6 incompatibility in the "Apply to Subpages" feature for permissions. Also made this feature available again when *removing* someone's permissions. We plan further UX work here to make this feature easier to understand and use.

* UX fix to the "manage tags" dialog box: don't attempt to add an empty tag. Thanks to Anthony Tarlao.

* Warn developers if they use bad area names.

* For those deploying asset bundles to S3: the command line task that builds an asset bundle no longer requires access to your production database, although it still needs to start up normally with access to a database in the pre-production environment where you are building the bundle.

* Refactoring of the trash field deduplication features, in preparation to extend them to pages as well in an upcoming release.

## 2.57.2

Unit tests passing.

Relevant regression tests passing.

* New `extraHtml` block in `outerLayoutBase.html` allows your `outerLayout.html` to add attributes to the outer `html` element without the need to completely override the layout. It is a best practice to avoid completely overriding the layout because this maximizes your compatibility with future updates to our admin markup, etc.

## 2.57.1

Unit tests passing.

* Hotfix for bug in 2.57.0 that broke saving tags. We have reverted the "fast forms" change until the cause is understood.

## 2.57.0

Unit tests passing.

Functional tests passing.

* Displaying and saving schema-driven forms is much, much faster.
This becomes very noticeable with 100 or more fields. With about
250 fields, this formerly took about 4.5 seconds to load or to
save such a form on a fast Mac. It now takes about 250 milliseconds.
* Users may re-order the items they have selected via drag and drop
when using "Browse" to select pieces, images, etc.
* Prior to this release, asset generation ids were surprisingly short and
made up only of digits due to an accidental holdover from an old version.
Conflicts were rare, but possible. Asset generation ids are now proper cuids,
no conflicts should occur.
* IDs may be added to notifications as a simple way to give other
code access to them.
* The `apos.global.addGlobalToData` method may now be called
with just `req` (returns a promise), with `req, callback` (invokes
the callback), or as middleware (which Apostrophe does by default).
This method is handy in command line tasks and other places
where middleware does not run and `req.data.global` is not populated
by default.

## 2.56.0

Unit tests passing.

Functional tests passing.

* **Security:** numerous issues formerly flagged by the new `npm audit` command have been addressed. We are now using a [maintained branch of lodash 3.x](https://github.com/sailshq/lodash) to keep bc while addressing security (many thanks to the Sails team). We are also using LESS 3.x, which has caused no issues in our testing and corrects security concerns with LESS 2.x. Numerous `npm audit` security reports regarding `imagemin` modules were addressed by removing `imagemin` from `uploadfs` itself, however you may opt into it via the new [`postprocessors` option of `uploadfs`](https://github.com/punkave/uploadfs). As of this writing, one `npm audit` complaint remains: the `azure-storage` module needs to update a dependency to address a possible vulnerability. You may mitigate this issue by not using the `azure` backend of `uploadfs` with Apostrophe until it is resolved upstream.
* Many UI enhancements when choosing, browsing and managing items which reduce user confusion. For instance: moving items up and down in a selection no longer refreshes the entire list and forces the user to scroll down again. Trashed pages are easier to distinguish in "reorganize." "More" dropdown for pieces is again fully visible when clicked. Placeholder helpers make the search field for joins easier to understand. Chevrons added to various select elements which were difficult to identify as dropdowns before.
* Deeply nested areas now save properly. Formerly in certain situations the same widget might be duplicated.
* `apos.tasks.getReq` now supplies an empty `req.data` object for easier use with code expecting an Express request, Apostrophe-style.
* Bedeviled by case-sensitive sorting? The `sortify: true` property for `string` schema fields is now documented and automatically creates a database migration to ensure it is available for your existing data as well. When used, this flag ensures that any `sort('fieldname')` call for that field in Apostrophe is case-insensitive, ignores punctuation and otherwise behaves as end users expect.

## 2.55.2

Unit tests passing.

Relevant functional tests passing.

* Reverted change to date formatting. `moment` will produce warnings again, but dates will not be a day old in some time zones, which is more important. We are working on a better fix for this problem.

## 2.55.1

Unit tests passing.

Relevant functional tests passing.

* `apos.migrations.eachArea` no longer crashes the stack when iterating over a large number of documents without areas.

## 2.55.0

Unit tests passing.

Regression tests passing.

* Security fix: uploaded images "in the trash" were still accessible at the same URL in most sizes. This has been corrected. As documented, the only size that now remains accessible is the `one-sixth` size, and this choice can be changed or eliminated entirely. **This bug did not affect other file attachments, such as PDFs.**

As always, be sure to run the `apostrophe-migrations:migrate` task. This will make sure the permissions of your files are correct. Harmless warnings may appear for those that were already correct.

* The `apostrophe-attachments:migrate-to-disabled-file-key` and `apostrophe-attachments:migrate-from-disabled-file-key` have been added for the convenience of those using the `disabledFileKey` option to `uploadfs` to rename disabled files in a cryptographically sound way rather than changing their permissions. These are relevant only with the `local` storage option of `uploadfs`, since since the option is neither available nor necessary for S3, and is mandatory for Azure from the beginning.

* Although technically part of UploadFS 1.9.0, we'd like to note that the `azure` storage backend is now available and can be part of your `uploadfs` configuration for the `apostrophe-attachments` module.

* Server-side modules can now extend the buttons available in the "manage" modal of pieces without overriding templates, similar to the way they are extensible in the "edit" modal.

* UX fixes.

* Cropping an image through Apostrophe now works when attachments are stored in S3, Azure, etc.

* Date parsing does not generate `momentjs` warnings.

* Overrideable block in the outerLayout for the context menu.

* The `apostrophe-soft-redirects` module now accepts a `statusCode` option, which you may change to `301` to use hard redirects. Thanks to Leo Melzer.

## 2.54.3

Unit tests passing.

Regression tests passing.

* Contextual editing of pieces found in a `widget.html` template saves properly, as does contextual editing of a nested area added to the page for the first time.

* Previously executed migrations are remembered in a collection that persists, not just in a cache, avoiding extra work which could be extensive in a large database. Migrations are still required to be idempotent (they should detect whether they have any work to do, and do no harm if they are not needed again for a particular document).

* `apos.migrations.eachWidget` now delivers an accurate `dotPath`, which is crucial for the use of `apos.docs.db.update` with `$set`. No standard migrations in Apostrophe were using the feature until now.

## 2.54.2

Unit tests passing.

Regression tests passing.

* A bug in the recently introduced `apostrophe-soft-redirects` module caused crashes in cases where the context page or piece had no `_url` property... which is an unusual situation (how did you get there exactly? Overrides are clearly involved), but it can happen in customized projects. Fixed.

## 2.54.1

Unit tests passing.

Regression tests passing.

* A bug in Chrome 66 causes problems when selecting images in Apostrophe's media library. This bug did not appear before Chrome 66 and does not appear in other browsers. We resolved it by migrating to the use of the CSS grid feature in compatible browsers.

## 2.54.0

Unit tests passing.

Regression tests passing.

* Several performance improvements. In situations where Apostrophe formerly made expensive "matching nothing" queries, Apostrophe now either skips the entire query or uses an efficient query for a nonexistent `_id`, depending on whether the method in question has the right to cancel the entire operation.
* Resources released more completely by `apos.destroy`, which can now satisfy the expectations of `mocha` 5.x (no timeouts left active, etc). This was done by adding a `destroy` method to `uploadfs`.
* `range` schema fields behave better when there is no existing value.
* Save operation of a modal now triggers the global busy state to prevent race conditions and other unwanted behavior.
* Global busy state can now be pushed and popped, and modals utilize this, so that a modal can be used to gather information during the `saveContent` method of another modal.

## 2.53.0

Unit tests passing.

Regression tests passing.

* Do not send X-XSRF-TOKEN headers in an OPTIONS request. This change was mistakenly left out of the 2.52.0 release.
* The named anchor `main` can now be overridden via the `mainAnchor` nunjucks block.
* The `npmRootDir` option can be used to cause Apostrophe's module loading mechanism to seek npm modules in a location other than that specified by `rootDir` (or the project root). The new `localesDir` option of `apostrophe-i18n` does the same for localization. This makes it possible to use `rootDir` to specify an alternate location for everything else, i.e. the parent of `public`, `data`, `modules`, etc. A necessary accommodation for the evolving `apostrophe-multisite` module.
* Raw HTML widgets now offer help text out of the box.
* The `express.static` middleware now runs before the `apostrophe-global` middleware and other "standard" Apostrophe middleware.
* Your own module-level `expressMiddleware` object can specify `{ when: 'beforeRequired', middleware: function(req, res, next) { ... })` to run before the required middleware as well. Note that this means no sessions, no users and no body parser. Most of the time you'll want those things.
* CSS adjustment to tabs in modals so they don't scroll in Firefox.
* Dropzones for empty areas are easier to drop onto.

## 2.52.0

Unit tests passing.

Regression tests passing.

* No more 404's when slugs change for pages and pieces. Apostrophe now automatically implements "soft redirects" to the new URL of a page or piece. This is a major SEO improvement, with good support for any page or piece with a `._url` property. Note that this feature "learns" URLs over time as the pages and pieces are actually accessed, so if you decide to test it, remember that you must access the old URL at least once before you change it for the test. This feature can be disabled, if you really want to, by setting the `enable` option of the `apostrophe-soft-redirects` module to `false`.
* Indexed queries on the `parkedId` and `advisoryLock._id` properties. The lack of indexes for these properties could lead to full collection scans, so this is a significant performance boost on large databases.
* Apostrophe's anti-CSRF forgery X-XSRF-TOKEN header is no longer sent as part of an OPTIONS request, or as part of a cross-domain request. In the first case, cookies cannot be set by the server anyway, and in the second, we are communicating with a server that cannot see our session to verify it. In both cases, sending the headers was causing configuration headaches for developers. Thanks to Priyansh Gupta.
* A UI bug fix: the recently added "clone" button for widgets is no longer displayed for singletons, or for areas whose `limit` has been reached. Also, the `cloneable: false` option can be used to disable this feature for a particular area.
* UI bug fix: no more conflicts between the "Add Content" menu and the up/down/remove/etc. buttons for widgets.
* Clearer warnings and error messages.

## 2.51.1

Unit tests passing.

Regression tests passing.

* Do not crash when updating a doc if widgets exist but `_originalWidget` does not. This can happen in workflow scenarios where Apostrophe's `find` is bypassed.
* Accommodations for the forthcoming `apostrophe-optimizer` module.

## 2.51.0

Unit tests passing.

Regression tests passing.

* Widget fields may now have a `permission` property. If present, the user must have the named permission (such as `admin`), or they will not see that particular field in the editing dialog box. This is useful when a widget should be authorable by most users but has a sensitive field that should be restricted to a smaller group of users. Note that this feature already existed for schema fields of pieces and pages.
* Apostrophe again allows a named pipe to be specified via the `PORT` environment variable, for compatibility with Windows. Thanks to Jørgen M. Skogås for this fix.
* Apostrophe's default settings for the `bodyParser` option are now generous enough, in the case of JSON request bodies, to cover all reasonable editing scenarios in Apostrophe. This change also benefits the `apostrophe-headless` module.
* When Apostrophe must generate a `path` for a new page, it will look at the provided `slug` before it looks at the provided `title`. This is useful when titles in an import are of poor quality but slugs are unique. Prevents unnecessary numbered suffixes after both slugs and paths.
* The dropdown menu to add a widget no longer has a conflict with the hover menu offering widget controls such as "up," "down," etc. The hover menu does not appear while the dropdown menu is open.

## 2.50.0

Unit tests passing.

Regression tests passing.

* Clone button for widgets in areas, to save time when editing.
* New features for displaying the titles of array items when editing fields of type `array`. `titleField` may now use dot notation. In addition, if that isn't enough, you may use `listItemTemplate` to point to an alternative to the standard `arrayListItem.html` template, which you may use as a reference. In addition, both `titleField` dot notation and the custom `listItemTemplate` have full access to joins. Be sure to use cross-module include syntax if you don't want to put the template in `modules/apostrophe-schemas/views`. For instance, you may write `listItemTemplate: 'my-module-name:listItemTemplate.html'`.
* Bug fix: modals are the right height when jQuery 3 is in use.
* CSS class added to the `h4` that displays the title in an `apostrophe-images` widget, for your CSS styling convenience. Thanks to Gareth Cooper.

## 2.49.0

Unit tests passing.

Regression tests passing.

* New password reset feature. You will need to configure `apostrophe-email` and opt into this feature. See the new [Apostrophe password reset HOWTO](https://apostrophecms.org/docs/tutorials/howtos/password-reset.html).
* Significant performance boost to the "reorganize" modal in situations where numerous pages are in the trash when using the `apostrophe-workflow` module.
* If widget ids are not provided when inserting new documents they are automatically generated. This makes [apostrophe-headless](https://npmjs.org/package/apostrophe-headless) easier to use.

## 2.48.0

Unit tests passing.

Regression tests passing.

* New `color` and `range` schema field types. `color` provides a color picker field allowing values compatible with CSS, etc. `range` provides an `<input type="range">` element and respects `min` and `max` options.
* New `apos.utils.log`, `apos.utils.info`, `apos.utils.debug`, `apos.utils.warn` and `apos.utils.error` methods. These are now used consistently throughout Apostrophe core, both in the server and in the browser. On the server, these methods wrap the corresponding methods of a `logger` object and you can inject your own via the `logger` option of the `apostrophe-utils` module. By default a logger object that wraps the `console` object is created. For convenience, if your logger has no `log` method, `apos.utils.log` will call `logger.info`. This allows many popular loggers like `winston` to be used without modification "out of the box."
* `modulesSubdir` option to specify subdir where local modules come from, overriding `modules`. Useful when more than one `apos` object exists in a project.
* Major speedup to parked pages. Also eliminates spurious warnings about inefficient joins at startup.
* Refactored autocollapse behavior of admin bar into its own method for easier overrides.
* CSS fixes for improved usability.

## 2.47.0

Unit tests passing.

Regression tests passing.

* Developers now have the option to use jQuery 3. To enable jQuery 3, set the `jQuery` option of the `apostrophe-assets` module to the number `3`. We have packaged specific versions of jQuery 3 and jQuery UI which are known to be compatible with and tested with Apostrophe's UI, and we plan to use these in our own projects going forward. We will be making this change in the apostrophe boilerplate project. Of course Apostrophe's UI remains compatible with the older version of jQuery that loads by default. There is no bc break.

* When you join with pages, by using the virtual doc type `apostrophe-page`, the user is now invited to choose a page via a version of the reorganize dialog box, which has been made more user-friendly for this purpose. Autocomplete is still supported too.

* The reorganize dialog box is more pleasant to use. This dialog will continue to evolve to offer more of the functionality found in the "manage" dialog boxes for piece types.

* The page parking mechanism has been overhauled and improved. From now on, it is our recommendation that you set a unique `parkedId` for each parked page you configure for `apostrophe-pages`. This ensures that even if you change the slug in the configuration of the parked page, Apostrophe will still be able to understand that the page already exists and a new one should not be inserted. This is especially critical if using `apostrophe-workflow`, since you might decide to add or change locale prefixes at some point.

* The database connection keepalive mechanism now uses a query against an empty collection, rather than a server status call that the database user might not have permission to make.

* The `apos.utils.cssName` helper now preserves double dashes, as they are a common feature in modern CSS frameworks.

* There is now an `apostrophe-areas:widgetBase.html` file which can be extended block by block in a project-level `modules/apostrophe-areas/views/widget.html` file. New overrideable methods have also been added to simplify adding custom classes programmatically to the wrapper and the widget itself without overriding any templates.

* It is now possible to configure select elements (we do not recommend more than one) to be displayed inline with the other widget controls, i.e. up, down, delete, etc. The back end of this is left to the developer, however you can check out the still-evolving [apostrophe-personas](https://github.com/apostrophecms/apostrophe-personas) module for an example. This feature is primarily meant for modules like `apostrophe-personas` that impact all widgets in a general way.

## 2.46.1

Unit tests passing.

Regression tests passing.

* Attachment fields now save properly when directly part of the schema of a widget. A bug was introduced in version 2.42.0 when the `length` property was added to attachments. A fix made long ago to `apos.utils.clonePermanent` on the server side was also needed on the browser side.

## 2.46.0

Unit tests passing.

Regression tests passing.

* The "Copy" button of pieces now copies areas that do not explicitly appear in the schema, and works correctly when an `apostrophe-pieces` module is set `contextual: true`. Overrideable methods are provided for those who need to copy more than schema fields and top-level areas. We do not copy every property by default because this could have unforeseen consequences; we copy only what is in the schema, plus top-level areas because these have always been supported without an explicit schema in templates.

* It is now possible to secure widget properties so that they are not visible to end users if you do not choose to output them in the markup. To do that, set the `playerData` option of your widget module to `false`, or to an array of properties that **should** be visible in the `data` JSON attribute so that they are passed to the `play()` method. Normally widget properties are public information, intended for display, but this technique is useful if you have a `username` and `password` for use in fetching an external feed in a server-side `load` method, for instance. **Note that to allow widget editing to function, everything is still passed in `data` if the user has editing privileges for the widget.** So if you seek to verify this feature, be sure to check as a logged-out user, or a user without editing permissions for that content.

* It is now easy to override the `fieldset` markup for Apostrophe schemas. Just copy `modules/apostrophe-schemas/views/fieldset.html` to your project-level version of that path and edit it. However, please note that you must continue to have an outer wrapper element with the given attributes.

* Apostrophe's codebase now passes `eslint`. In the process many cases of callback errors being ignored were fixed, as well as global variable leaks.

* Apostrophe's `apos.locks.lock` and `apos.locks.unlock` methods now support promises.

## 2.45.0

Unit tests passing.

Regression tests passing.

* The `apostrophe-caches` module has better, clearer documentation and it now supports promises.
* All modules can now conveniently send email using [Nodemailer](https://nodemailer.com/about/). The new `email` method of all modules renders a template in that module's `views` folder, exactly as you would hope it would, and also automatically generates a plaintext version for the occasional user who does not view HTML email. The automatically generated versions include links properly.
* Extending `apostrophe-images-widgets` and other pieces widgets is easier. If your widget name doesn't correspond to the kind of piece you are displaying, a helpful error appears explaining that you need to set `piecesModuleName`. Adding fields to these widgets now behaves reasonably. Also, if you add fields to `apostrophe-images` or `apostrophe-files` at project level, this now behaves as expected too.
* A locking mechanism has been added during the movement of pages in the page tree. This prevents rare race conditions that could previously have resulted in duplicate page ranks, although the design of the page tree is such that more serious consequences were always avoided.
* Text justification options for ckeditor are now standard in our build of ckeditor. Of course you still need to configure `sanitize-html` properly when using them.
* Any widgets module may now specify a `wrapperTemplate` option. That template is rendered instead of the standard `apostrophe-areas:widget.html` template, and can use `extends` and override blocks found in that template. This is useful if you need to set attributes of the outer wrapper element of the widget.
* The migration added in 2.43.0 to address file permissions for existing attachments in the trash has been greatly accelerated, helpful on large sites.
* Better error messages for `min` and `max` options of some schema field types; provisions for expanded error messages in general.
* For those using the `testModule` option to test their own npm modules in the context of Apostrophe, a default shortname is automatically provided.
* Fixed missing space in admin bar markup, thanks to arlecchino.

## 2.44.0

Unit tests passing.

Regression tests passing.

* Apostrophe's AJAX filter features for `apostrophe-pieces-pages` now support "Load More" buttons and infinite scroll.

To add a "Load More" button:

1. Wrap a new element inside your data-apos-ajax-context element around the content that makes up the current "page" of results. This should not wrap around filter links or the "Load More" button itself.
2. Give that new element the `data-apos-ajax-append` attribute.
3. Add `append=1` to the query string of your Load More button. Example:

```
{% if data.currentPage < data.totalPages %}
  <a href="{{ data.url }} | build({ page: data.currentPage + 1, append: 1 })">Load More...</a>
{% endif %}
```

To progressively enhance this for infinite scroll, add a `data-apos-ajax-infinite-scroll` attribute to the button.

Note that we do this via progressive enhancement of a "Load More" button so that Google can still reach and index all of the pages (SEO).

* Attachment schema fields now respect the new `fileGroup` and `fileGroups` properties. If `fileGroup` is set to `images`, then only image types (GIF, JPEG, PNG) are accepted; if it is set to `office` only typical business file types are accepted. Note that we have always rejected files that didn't appear on the list for either type. You can also specify `fileGroups` as an array.
* `fileGroup: 'image'` is now configured by default for `apostrophe-images`, as was always intended but incorrectly implemented in the past.
* Attachment schema fields now respect the new `extension` and `extensions` properties. The former is handy if you only want to allow one extension, the latter if you want to allow more than one. The extensions must be those specified for `fileGroups` in the default configuration of `apostrophe-attachments` or your override of it (all lower case; JPEG is `jpg`; no period).
* The `addDocReferences` migration has been parallelized, as this one-time migration can be time-consuming on a large site.
* Broken `less` calculation fixed, thanks to Antoine COMBES.

## 2.43.0

Unit tests passing.

Regression tests passing.

* When a "file" or "image" is moved to the trash, the attachment in question now becomes inaccessible. This is particularly important to stop access to obsolete PDFs, which Google loves to access. If the file or image is removed from the trash, the attachment becomes available again. In the case of images, the 1/6th size remains available by default to provide preview when viewing the trash. If the same attachment is referenced by more than one doc, which can happen due to "Copy" operations or `apostrophe-workflow`, it remains available until all such docs are in the trash.

* Parked properties are no longer editable in page settings. Since every site restart always wiped them out anyway, this is a bug fix, not a truly new behavior. With this change, you can finally set `type: 'home'` when `park`ing the home page, and remove `home` from your page types dropdown.

* The `apostrophe-jobs` module now offers a `runNonBatch` method, which is useful for long-running operations that don't involve iterating over many instances of the same type of object.

* Improvements to background image positioning for images widgets.

* A block has been added to override the `lang` attribute easily. Thanks to Ayho.

* The `imgAlt` block can now be used to conveniently override the `alt` attribute of images when overriding `widget.html` for `apostrophe-images-widgets`. Thanks to Raphaël DiRago.

* The `required` option now works properly for fields of type `array` (there must be at least one item in the array).

* Improved error messages for unblessed widget schemas. These are usually related to a widget that is no longer in the page template but appears in the database.

* A UI bug that caused tabs to become invisible when returning from nested dialog boxes has been fixed.

* Filters for "select" fields now default to "no opinion," rather than the default choice. This is the normal behavior for other field types.

* Even more promise support! `apos.attachments.insert`, `pieces.trash` and `pieces.rescue` all return promises if no callback is given.

* A YouTube embed unit test was removed to ensure consistent results in Travis CI, which is once again in routine use.

## 2.42.1

Unit tests passing.

* Use of a capitalized filename that should have been lowercase in a `require` briefly broke Apostrophe's initialization on Linux. We are correcting this by reinstating CI in a Linux environment.

## 2.42.0

Unit tests passing.

Regression tests passing.

* Promises have landed in Apostrophe. Calling `toArray`, `toObject`, `toDistinct` or `toMongo` on an Apostrophe cursor *without a callback* will return a promise. That promise will resolve to the expected result.

In addition, `docs.insert`, `docs.update`, `pieces.insert`, `pieces.update`, and `pages.insert` will all return a promise if invoked without a callback.

These are the most frequently invoked functions in Apostrophe that formerly required callbacks.

**As always with promises, be sure to catch errors with `.catch()`** at some level.

Note that **the `await` keyword can now be used with these methods**, as long as you're running Node.js 8.x or newer or using Babel to provide that language feature.

* Apostrophe's custom `Split` CKEditor toolbar control now works correctly in 2.x. You can give your users the `Split` control to allow them to break up a large rich text widget in order to insert other types of widget "in the middle." Note that the control name is now capitalized to match the way other CKEditor toolbar buttons are named.

* You may now specify `_url: 1` or `_nameOfJoin: 1` in a projection when using Apostrophe's `find()` methods. Native MongoDB projections naturally can't see these "computed properties" because they don't live in the database — they are computed "on the fly" after documents are fetched. However, Apostrophe now automatically adds the right underlying fields to the projection.

Only `_url` and the names of `joinByOne` or `joinByArray` fields are supported. It does not make sense to use a projection on `people` to locate IDs that are actually attached to `products` via `joinByOneReverse` or `joinByArrayReverse`.

*This feature does not conflict with legitimate uses of MongoDB projections because Apostrophe discards all properties beginning with `_` when writing to the database, except for `_id`.*

* The `length` property of an Apostrophe `attachment` object is now correctly populated with the original file size. Thanks to David Keita. Note that images are also made available in many scaled sizes. Also the original may be replaced with a correctly rotated version, in which case `length` will not match. So the most useful scenario for this property is likely to be in working with office formats, especially PDF which can sometimes be very large.

* Fixed bug in the `isEmpty` methods for areas and singletons. Thanks to David Keita.

## 2.41.0

Unit tests passing.

Regression tests passing.

* The new `apostrophe-jobs` module, part of the core of Apostrophe, provides a progress meter mechanism and the ability to stop long-running user-initiated operations, such as batch operations on pieces. See the [jobs module documentation](http://apostrophecms.org/docs/modules/apostrophe-jobs/index.html). You can also refer to the pieces module for examples if you wish to use this for your own long-running user-initiated operations.
* Batch operations now have more robust support for "select everything." A number of bugs related to multiple selection of pieces have been fixed in a refactoring that made this code much more maintainable and predictable.
* The option of pushing an asset of type `template`, which never worked in 2.x and was never used by Apostrophe, has been removed for clarity. Our preference is for rendering assets on the server side dynamically when needed, rather than pushing many templates into the DOM on every page load.
* An `.editorconfig` file has been added. Thanks to Fredrik Ekelund.
* Parking a page only pushes permanent properties. `_defaults` and `_children` should never have been in the database; they are of course still interpreted to decide what should happen, but the properties *themselves* did not belong in the database. (You may need to write a migration if they are already there and this is causing issues for you.)
* Scrolling UI behavior of pieces improved; various other UI touch-ups. Thanks to Fredrik Ekelund.
* `newBrowserCalls` helper for `push` module can be used when you want JavaScript calls queued up with `req.browserCall` to be executed in an AJAX update of just part of a page.
* Fixed bugs affecting access to the published/unpublished batch operations and similar.

## 2.40.0

Unit tests passing.

Regression tests passing.

* Support for "select everything" when managing pieces. Once you check the box to select everything on the current page, you are given a secondary option to select everything that matches your current criteria. This works both when choosing pieces for widgets and when working with batch operations like "trash" or "rescue."
* Fixed various bugs affecting combinations of "select all on page", the chooser and working with images.
* Improvements to batch operations on pieces. The `requiredField` property is checked correctly, and the new `onlyIf` property allows for passing a function that accepts the doc type name and decides whether the button should appear. Multiword action names are properly camelcased. New "success" and "dataSource" options to `batchSimple` allow for carrying out additional operations afterward as well as gathering input independently at the start. And batch operations are composed late so that other modules can add them.
* The `self.api` and `self.html` methods of `apostrophe-context` and `apostrophe-modal` now support a syntax for making cross-module API calls, just like templates.
* Addressed moog versioning issue with latest npm that caused errors about "synth.instanceOf" not being found depending on the state of your npm cache.

## 2.39.2

Unit tests passing.

Startup-related regression tests passing.

* The `APOS_MONGODB_LOG_LEVEL` environment variable can now be set to `debug`, `info` or anything else supported by the MongoDB driver's `Logger.setLevel` method. This is helpful for debugging database issues at the lowest level.

## 2.39.1

Unit tests passing.

Regression tests passing.

* Factored out a `getBaseUrl` method for `apostrophe-pages`, allowing
overrides of this that pay attention to `req`.
* Report `pageBeforeSend` errors and failures to load the global doc properly, don't silently tolerate them.
* Documentation corrections. Thanks to Frederik Ekelund.


## 2.39.0

Unit tests passing.

Regression tests passing.

* Easier access to options. Introduced the `getOption` method to all modules. Calling `self.getOption(req, 'sizes.large')` from your module's server-side JavaScript code, or just `module.getOption('sizes.large')` from Nunjucks, will return the value of `self.options.sizes.large` for that module. You may also pass an array of keys, i.e. `module.getOption([ 'sizes', 'large' ])`. This method is tolerant, it returns undefined if any part of the path does not exist. See also the new [apostrophe-override-options](https://npmjs.org/package/apostrophe-override-options) which extends this feature to support customizing the returned value for any option based on the current page type, page settings, piece settings and locale. * Helpful warning when maximum area/widget loader recursion level is reached. Always use projections when adding joins to your schema to avoid a performance hit due to runaway recursion.
* New `disabledTypes` option to `apostrophe-pages`, primarily for use with `apostrophe-override-options`.
* Fixed UI bug relating to area menus at the bottom of the page.
* Fixed bug that caused a crash when invalid usernames attempted to log in. Thanks to Arthur.

## 2.38.0

Unit tests passing.

Regression tests passing.

* Various schema field validators for required fields no longer crash on the browser side if a property is nonexistent, as opposed to being the expected empty string.
* Buttons for editing pieces widgets now use less confusing language.
* Accommodations for the `apostrophe-headless` module (arriving later today), including factoring out certain login-related and piece-related functionality to separate methods in order to make it easier to introduce RESTful APIs for the same features.
* Unit tests no longer drop the entire test database between suites; instead they drop the collections. Also the unit test timeout can be set via an environment variable. This accommodates testing against various cloud databases with security that precludes dropping entire databases.
* Lots of new content in the README to get folks who haven't been to the documentation site yet a little more excited.

## 2.37.2

Unit tests passing.

Conflict resolution and template extension-related regression tests passing.

* The conflict resolution feature, which helps users avoid conflicts in which neither is successfully able to save content reliably by explaining that two users are editing the same doc and offering the option of taking control, can now be disabled by setting the `conflictResolution` option of the `apostrophe-docs` module explicitly to `false`. **We do not recommend** the use of this option in normal practice, however it has valid applications in automated testing.

* Recently a bug was introduced in which extensions other than `.html` or `.njk` did not work in `include` statements, etc. in Nunjucks templates unless the file in question existed in the project-level version of the module including it. The full cascade of template folder paths is now supported for these explicit extensions, including searching `viewsFolderFallback`.

## 2.37.1

Unit tests passing.

Piece- and schema-related regression tests passing.

* Filters are now available for schema fields of type `integer`. You can configure these for the manage view, or for pieces-pages, exactly as you would for other field types. Previously this feature existed but did not function properly, so this is a patchlevel release rather than a minor version bump.
* Previously, when viewing pieces in the trash, the batch operation button initially read "Trash Items" rather than "Rescue Items." It did not match the selected operation in the select element, and did not perform the needed operation of rescuing items unless you switched operations and switched back again. This has been fixed.

## 2.37.0

Unit tests passing.

Regression tests passing.

* New feature: you may now use the `.njk` file extension in addition to `.html` for your Nunjucks templates. In order to maximize the usefulness of this feature in the context of existing Apostrophe code, `.njk` is still checked for even if `.html` was specified when calling the `render` method. `.njk` is a convention adopted by the Nunjucks community and is supported by some syntax highlighters.
* Bug fix: drag-and-drop reordering and movement of widgets is once again functional. (The arrows worked all along.)
* Bug fix: drag-and-drop targets for widgets residing in areas nested in other widgets now appear and function properly.


## 2.36.3

Unit tests passing.

Regression tests passing.

* If an oembed provider responds with an HTTP error and a response that is not parseable as XML or JSON, Apostrophe no longer crashes (this fix is actually in the oembetter npm module). This fixes crashes on non-embeddable YouTube videos.
* If the oembed provider issues a 401 or 404 error, a relevant error message is given. Otherwise the generic error icon is still given.

## 2.36.2

Unit tests passing.

Regression tests passing.

* Dragging and dropping will now automatically scroll the "reorganize" dialog box.
* Attempts to drag a page above or below the "Home" page in "reorganize" no longer cause a restart. Also, the interface rejects them gracefully.
* Attempts to drag a page below the trashcan are rejected gracefully.
* When `trashInSchema` is active, the "traditional" trash can sorts below "in-context" trash, and the traditional trash can receives the special label "Legacy Trash" to reduce confusion.
* When on page two (or higher) in the "manage" view of pieces, performing a text search now correctly resets to page one.
* Throw an error at startup if a forbidden schema field name is used in `addFields` configuration. For instance, `type` is forbidden for widget schemas, while `docPermissions` is forbidden for doc type schemas, and `_id` is forbidden for both. Note that field names like `title` that are already in the schema are *not* forbidden because re-adding a schema field replaces it, which is often done to change the label, etc. So we'll be adding more documentation about these to help developers avoid surprises if their intention was an entirely new field.

## 2.36.1

Unit tests passing.

Regression tests passing.

* Spurious conflict resolution warnings for pieces fixed.
* Notifications are spaced properly, and in the upper right corner as intended, on all screens.
* Reorganize feature: upgraded to jqtree 1.4.2. Regression testing found no bc breaks.
* A debugging convenience: the `log(true)` cursor filter logs MongoDB criteria objects resulting from the cursor in question to the console.

## 2.36.0

Unit tests passing.

Regression tests passing.

* You may now set the `skipInitialModal` option for any widget module to `true` in order to avoid displaying the editing dialog box when the widget is first added. This makes sense if the widget has a useful default behavior, or consists of a contextually editable rich text sub-widget with a "style" select element you might or might not need to set every time.
* Fields in Apostrophe's schema-driven forms now receive globally unique `id` attributes, and the `for` attributes of `label` elements now reference them properly.

## 2.35.1

Unit tests passing.

Regression tests passing.

* Intermittent "not blessed" errors when editing joins in widget schemas have been corrected by blessing all widget schemas at page serve time, just as we already bless all doc type schemas at page serve time. Blessing them when the individual routes fire is problematic because of probable race conditions with sessions.

## 2.35.0

Unit tests passing.

Regression tests passing.

* `apos.areas.isEmpty(data.page, 'body')` will now tell you if that area is considered empty (it contains no widgets, or the widgets consider themselves empty).

* The new `controls` option may be passed to any widget, via `apos.singleton` or via the configuration for that specific widget type in an `apos.area` call. In this example, the widget cannot be removed, cannot be moved, and has its controls positioned at the upper right instead of the upper left:

```
{{
  apos.singleton(data.page, 'footer', 'apostrophe-rich-text', {
    controls: {
      removable: false,
      movable: false,
      position: 'top-right'
      }
    }
  })
}}
```

The `position` suboption may be set to `top-left`, `top-right`, `bottom-left` or `bottom-right`.

The `removable` and `movable` suboptions are primarily intended for singletons.

* By popular demand, the `insert` and `update` methods of pieces now pass the piece to their callback as the second argument.

* Better CSS reset for Apostrophe's admin UI.

* `callOne` added for convenience when you want to invoke a method normally invoked by `callAll` in the same way, but for only one module. Thanks to Arthur.

* If an attachment does not exist, `apos.attachments.url` no longer results in a template error page. Instead a fallback icon is displayed and an error message is logged. Developers should still always check whether attachments and joined objects still exist in their templates. Thanks to Raphaël DiRago.

* Notifications within modals move to lower right corner of modal for readability.

* Cleaned up font paths.

* Accommodations for the latest release of the separately published apostrophe-workflow module.

## 2.34.3

Unit tests passing.

Regression tests passing.

A bug was fixed that prevented nested area editing. The bug appeared in version 2.34.0.

Note that editing an area on the page has never been possible when it is part of the schema of an array field. That is not a new issue. It is being tracked and discussed. Today's fix was for a regression that impacted all nested areas.

## 2.34.2

All tests passing.

Fixed a bug that generated an error message regarding conflict resolution when attempting to edit an area inside a piece editor dialog box.

## 2.34.1

All tests passing.

Fixed an issue impacting unit test harness only. It didn't come up initially because it had to do with automatically creating `test/node_modules`, which existed our dev environment.

No code changes outside of tests.

## 2.34.0

All tests passing.

* Conflict resolution has been added to Apostrophe. When two users attempt to edit the same document, whether "in context" on the page or via a dialog box, Apostrophe now makes the latecomer aware of the issue and gives them the option to take control of the document after warning that the first party could lose work.

Since the first user may have simply abandoned their work, Apostrophe also indicates how long it has been since the first user last made a change.

If the same user attempts to edit a document in two tabs or windows, something very similar happens, although the message is different.

* In a related change, Apostrophe does not begin attempting to save an area on the page until the user interacts with it for the first time. This fixes many commonly reported frustrating situations in which one user is editing and the other is logged in but merely looking at the page, creating a ping-pong exchange of save requests.

* Apostrophe's unit tests have been restructured so that a single test file can be run conveniently, via `mocha test/docs.js`, for instance, and there is no longer a need for us to update `test/test.js` every time a test is added. Also, the unit tests use the same `apos.tasks.getReq` and `apos.tasks.getAnonReq` methods that are used by real-life command line tasks, which provide a more faithful simulation of an Express request object and one we anticipate extending as needed.

## 2.33.1

All tests passing.

* Fixed potential crash in version pruning mechanism.

## 2.33.0

All tests passing.

* The login page can be disabled via the new `localLogin` option of the `apostrophe-login` module. Set it explicitly to `false` to disable the login URL completely.
* Refactoring: the `apostrophe-login` module now has an `afterLogin` method which takes care of invoking the `loginAfterLogin` callAll method on all modules that have one, and then redirecting appropriately. This code was factored out to make it easier to use in the new [apostrophe-passport](https://npmjs.org/package/apostrophe-passport) module, which allows the use of almost any [Passport](http://passportjs.org)-based strategy, such as Facebook login, Google login, Github login, etc.
* `apos.users.ensureGroup` now delivers the group to its callback as the second argument.

Thanks to Michelin for their support of this work.

## 2.32.0

All tests passing.

* Fixed an S3 asset bundle generation bug that caused `.less` files to be imported with the wrong file extension if the `public` folder did not yet exist at the time `--create-bundle` was used. Thanks to Michelin for their support of this work.

* Also added an `apostrophe-caches:clear` task to aid in testing various functionality. You must specify the cache name since caches may or may not even be known to Apostrophe at task startup time based on whether and when code calls `.get` for each cache name.

## 2.31.0

All tests passing.

* The new `testModule: true` option causes Apostrophe to supply much of the boilerplate for a published npm apostrophe module that wants to test itself as part of an apostrophe instance, i.e. apostrophe-workflow, apostrophe-caches-redis, etc. See those modules for examples of usage. This is a feature for those writing their own npm modules that wish to unit test by initializing Apostrophe and loading the module in question.

* Fixed caching bugs, notably the oembed cache, which is now operating properly. Oembed responses, such as YouTube iframe markup, are now cached for an hour as originally intended which improves frontend loading time.

* Page type changes only refreshed the schema fields on the first change — now they do it properly after every change.

* Page type changes use the "busy" mechanism while refreshing the schema fields to prevent user interface race conditions and avoid user confusion.

* `trash` is never offered as a schema field of the `global` doc (mainly a concern with `apostrophe-workflow`).

## 2.30.0

All tests passing.

It is now easier to set up Redis or another alternative session store:

```
'apostrophe-express': {
  session: {
    secret: 'your-secret-here',
    store: {
      name: 'connect-redis',
      options: {
        // redis-specific options here
      }
    }
  }
}
```

For bc, you can still pass a live instance of a store as the `store` option, but this way is easier; all you have to do is `npm install --save` your connect-compatible session store of choice and configure it.

Thanks to Michelin for their support of this work.

## 2.29.2

All tests passing.

* Overrideable widgetControlGroups method takes (req, widget, options) allowing for better control when customizing these buttons.
* The `createControls` option of the `apostrophe-pages` module is now respected properly.

## 2.29.1

All tests passing.

* Fixed a short-lived issue with the reorganize feature.

## 2.29.0

All tests passing.

This is a significant update containing various accommodations required by the shortly forthcoming Apostrophe 2.x version of the `apostrophe-workflow` module, as well as other recent enhancements in our queue.

* Editing an area "in context" on the page when it is part of a widget or piece will always work, even if `contextual: true` was not set. That property is optional and prevents the area from also appearing in the dialog box for editing the content type.

* Multiple select filters are now available for the "manage" view of any piece type. Just like configuring single-select filters, except that you'll add `multiple: true` to the relevant object in your `addFilters` configuration for the module. Thanks to Michelin for their support of this work.

* When editing a previous selection of pieces for a join or widget, you can also easily edit them without locating them again in the manage view.

* "Next" and "previous" links can now be easily added to your `show.html` pages for pieces. Just set the `next` and `previous` options for your `apostrophe-pieces-pages` subclass to `true`, or to an object with a `projection` property for best performance. This will populate `data.previous` and `data.next` in your `show.html` template. *For blogs they may seem backwards; they refer to relative position on the index page, and blogs are reverse-chronological. Just switch the terms on the front end in your template in cases where they appear confusing.*

* There is now a "pages" option on the admin bar, for cases where "reorganize" is not visible because "Page Settings" is not accessible to the user for the current page.

* If the `trashInSchema` option is set to `true` when configuring `apostrophe-docs`, pages that are in the trash retain their position in the page tree rather than moving to a separate "trash" subtree. In the "reorganize" interface, they are grouped into trash cans displayed beneath each parent page, rather than a single global trash can. This is necessary for the new workflow module and also helpful in any situation where trying to find pages in the trash is more troublesome than explaining this alternative approach.

When `trashInSchema` is `true`, users can also change the trash status of a piece or page via "Page Settings" or the "Edit" dialog box of the piece, and it is possible to access "Page Settings" for any page via "Reorganize."

* The buttons displayed for each widget in an Apostrophe area can be adjusted via the `addWidgetControlGroups` option of the `apostrophe-areas` module, which can be used to introduce additional buttons.

* Empty `beforeMove` and `afterMove` methods have been added to the `apostrophe-pages` module for the convenience of modules using `improve` to enhance it.

* The `apostrophe-doc-type-manager` module now has `getEditPermissionName` and `getAdminPermissionName` methods. These can be overridden by subclasses. For instance, all page subtypes return `edit-apostrophe-page` for the former because page types can be changed.

* `apos.destroy(function() { ... })` may be called to shut down a running Apostrophe instance. This does **not** delete any data. It simply releases the database connection, HTTP server port, etc. This mechanism is extensible by implementing an `apostropheDestroy` method in your own module.

* `before` option for `expressMiddleware`. As before any module can provide middleware via an `expressMiddleware` property which may be a function or array of functions. In addition, if that property is an object, it may also have a `before` subproperty specifying a module whose middleware should run after it. In this case the actual middleware function or functions must be in a `middleware` subproperty.

* `apos.instancesOf(name)` returns an array of modules that extend `name` or a subclass of it. `apos.instanceOf(object, name)` returns true if the given `object` is a moog instance of `name` or a subclass of it.

* `apos.permissions.criteria` can now supply MongoDB criteria restricted to the types the user can edit when a general permission name like `edit` or `edit-doc` is asked for. *This was never a security bug because permissions for actual editing were checked when individual edits occurred. The change makes it easier to display lists of editable content of mixed types.*

* Extending the indexes of Apostrophe's `aposDocs` collection is easier to achieve in modules that use `improve` to extend `apostrophe-docs`.

* Removed tests for obsolete, unsupported Node.js 0.10.x. Node.js 4.x is now the minimum version. *We do not intend to break ES5 compliance in 2.x, however testing old versions of Node that are not maintained with security patches in any freely available repository is not practical.*

* `insert` method for `apos.attachments`, mirroring the other modules better. Thanks to Arthur Agombart.

## 2.28.0

All tests passing.

* Notifications are available, replacing the use of `alert`. This feature is primarily for Apostrophe's own administrative features; you can use it when extending the editing UI. Call `apos.notify('message')` to display a simple message. You can specify several `type` options such as `error` and `info`, and you can also use `%s` wildcards. Everything is localized on the server side. [See the documentation for more information](http://apostrophecms.org/docs/modules/apostrophe-notifications/browser-apostrophe-notifications.html#trigger). Thanks to Michelin for their support of this work.
* The `apostrophe-images` widget now provides a focal point editor. See the new [responsive images HOWTO](http://apostrophecms.org/docs/tutorials/howtos/responsive-images.html). Thanks to Michelin for their support of this work.
* UX: clicking "edit" on an image you have already selected no longer deselects the image. Thanks to Michelin for their support of this work.
* Bug fix: corrected issue that sometimes prevented joins with pages from editing properly.
* Bug fix: added sort index on `level` and `rank`, preventing MongoDB errors on very large page trees.
* UX: a complete URL is suggested at startup when testing locally. Thanks to Alex Gleason.

## 2.27.1

All tests passing.

* Fixed recently introduced bug preventing page type switching.

## 2.27.0

All tests passing.

* Lazy schema field configuration, in general and especially for joins. No more need to specify `idField`, `idsField`, `relationshipsField` or even `label` for your schema fields. `withType` can be inferred too in many cases, depending on the name of the join field. You can still specify all of the details by hand.

Also, for reverse joins, there is a new `reverseOf` option, allowing you to just specify the name of the join you are reversing. This is much easier to understand than specifying the `idField` of the other join. However that is still permitted.

Lazy configuration is in place for doc types (like pages and pieces) and widget types. It can be extended to other uses of schemas by calling the new validation methods.

* ckeditor 4.6.2. Resolves #896: you can now create links properly in Microsoft Edge. Our policy is now to check in periodically with new ckeditor releases and just make sure they are compatible with our editor skin before releasing them.

* `apos.areas.fromRichText` can be used to create an area with a single rich text widget from a trusted string of HTML. Not intended for mixed media, just rich text. Related: both `fromRichText` and `fromPlaintext` now correctly give their widgets an `_id` property.

## 2.26.1

All tests passing.

* Fixed short-lived bug introduced in 2.26.0 re: detecting missing widget types.

## 2.26.0

All tests passing.

* Do not crash on missing widget types, print good warning messages.

* Complete implementation of the [explicitOrder](http://apostrophecms.org/docs/modules/apostrophe-docs/server-apostrophe-cursor.html#explicit-order) cursor filter, replacing a nonfunctional implementation.

* If the mongodb connection is lost, the default behavior is now to retry it forever, so when MongoDB does get restarted Apostrophe will find it. In addition, a `connect` object may be passed to the `apostrophe-db` module to be passed on to the MongoDB connect call.

* Spaces added between DOM attributes for better HTML5 compliance.

* `required` subfields are now enforced when editing fields of type `array`.

Thanks to Michelin for their support of much of the work in this release.

## 2.25.0

All tests passing.

* There is now a `readOnly` option for the standard schema field types. Thanks to Michelin for contributing this feature.

* Apostrophe now displays useful warnings and, in some cases, errors at startup when schemas are improperly configured. This is particularly useful if you have found it frustrating to configure joins correctly. We are continuing to deepen the coverage here.

* In the manage view, the "published" and "trash" filters now always offer both "yes" and "no," regardless of whether anything is available in those categories. This is necessary because these are the respective defaults, and these are also unusual cases in which it is actually interesting to know nothing is available.

## 2.24.0

All tests passing.

There is now an `object` schema field type. It works much like the `array` schema field type, however there is just one object, represented as an object property of the doc in the database. Thanks to Michelin's development team for contributing this feature.

## 2.23.2

All tests passing.

The options object of `enhanceDate` is now passed on to `pikaday`. Considered a bug fix since the options object was erroneously ignored.

* 2.23.1

All tests passing.

cleanCss needs to know that the output CSS files are going to live in apos-minified in order to correctly parse `@import` statements that pull in plain .css files. Also, the mechanism for prefixing URLs in CSS code was not applied at the correct stage of the bundling process (the minify stage), which broke the ability to reference fonts, images, etc. via URLs beginning with /modules when using an S3 asset bundle.

## 2.23.0

All tests passing.

* The "manage" view of `apostrophe-pieces` now supports robust filters, in the same way they were already supported on the front end for `apostrophe-pieces-pages`. Use the `addFilters` option to configure them. There is bc with existing filters that relied on the old assumption that manage filters have a boolean API. However now you can specify any field with a cursor filter, which includes most schema fields, notably including joins.

Note that since all of the options are presented in a dropdown, not all fields are good candidates for this feature.

The "manage" view filters now refresh to reflect only the options that still make sense based on the other filters you have selected, reducing user frustration.

See [reusable content with pieces](http://apostrophecms.org/docs/tutorials/getting-started/reusable-content-with-pieces.html) for more information and examples.

Thanks to Michelin for their support of this work.

* `apos.utils.isFalse` allows you to check for values that are strictly `=== false` in templates.

* `apos.utils.startCase` converts property names to English, roughly speaking. It is used as a fallback if a filter does not have a `label` property. This is primarily for bc, you should add a `label` property to your fields.

* Production now matches the dev environment with regard to relative URLs in LESS files, such as those used to specify background images or font files. Previously the behavior was different in dev and production, which is a bug.

* You can now pass a `less` option to `apostrophe-assets`, which is merged with the options given to `less.render` both in dev and production. You can use this, for instance, to enable `strictMath`.

* `apostrophe.oembed`'s `fetch` method now propagates its `options` object to `oembetter` correctly. Thanks to Fotis Paraskevopoulos.

## 2.22.0

All tests passing.

* Apostrophe now supports publishing CSS and JS assets via S3 rather than serving them directly.

Apostrophe already had an option to build asset "bundles" and deploy them at startup, as described in our [cloud HOWTO](http://apostrophecms.org/docs/tutorials/howtos/deploying-apostrophe-in-the-cloud.html). However this serves the assets from the cloud webserver, such as a Heroku dyno or EC2 instance. It is now possible to serve the assets from Amazon S3.

See the [updated cloud HOWTO](http://apostrophecms.org/docs/tutorials/howtos/deploying-apostrophe-in-the-cloud.html) for details.

Thanks to Michelin for their support of this work.

* Enforce string field `min` and `max` properties on server side.

* When validation of a form with tabs fails, such as a pieces edit modal, activate the correct tab and scroll to the first error in that tab.

* thanks to Ludovic Bret for fixing a bug in the admin bar markup.

## 2.21.0

All tests passing.

* For a small performance boost, `defer` option can be set to `true` when configuring any widget module.
This defers calls to the `load` method until just before the page is rendered, allowing a single query
to fetch them all in simple cases. This is best applied
to the `apostrophe-images-widgets` module and similar widgets. It should not be applied if you wish
to access the results of the join in asynchronous code, because they are not available until the last
possible moment.

Thanks to Michelin for their support of this work.

* You can also set `deferImageLoading` to `true` for the `apostrophe-globals` module if you want the
same technique to be applied when loading the `global` doc's widgets. This does not always yield a
performance improvement.

* Bug fix: if two crops of the same image were present in separate widgets on a page, only one of the crops would be seen in template code. This issue has been resolved.

## 2.20.3

All tests passing.

* The search filter is once again available when choosing images. This involved a deeper fix to modals: filters for sliding modals were not being properly captured and hoisted into the shared part of the outer div. This is now being done exactly as it is done for the controls (buttons) and the instructions.

To avoid incompatibility with existing uses of `self.$filters`, such as in the manage modal, they are captured to `self.$modalFilters`. A small change to the manage modal was needed to take advantage of this.

* Moved a warning message from `console.log` to `console.error`. `stdout` should never be used for warnings and errors. Moving toward clean output so that command line tasks can be safely used in pipelines.

## 2.20.2

All tests passing.

Improved UI for editing widgets. The edit button is no longer separate from the area-related controls such as up, down, etc. This reduces clutter and reduces difficulty in accessing widgets while editing.

## 2.20.1

All tests passing.

When autocompleting doc titles to add them to a join, Apostrophe again utilizes search result quality to display the best results first.

## 2.20.0

All tests passing.

This is a significant update with two useful new features and various minor improvements.

* Support for batch uploads. The `apostrophe-images` and `apostrophe-files` modules now implement batch uploads by default.

When you click "New File" or "New Image," you now go directly to the file browser, and if you select multiple files they are uploaded without a modal dialog appearing for each one; the title and slug are populated from the filename, and that's that.

You can also drag one or more files directly to the chooser/manager modal.

If you are choosing files or images for a widget, they are automatically selected after a batch upload.

This feature can be disabled by setting the `insertViaUpload` option to `false` for `apostrophe-images` or `apostrophe-files`. If you are adding `required` fields to `apostrophe-images` or `apostrophe-files`, then batch uploading is not the best option for you because it would bypass that.

**If you wish, you can enable the feature for your own `apostrophe-pieces` modules that have an `attachment` field in their schema by setting the `insertViaUpload` option to `true`.** However please note that this does not currently do anything for pieces that refer to an image or file indirectly via widget.

* Global preference editing, and a standard UI to roll back to earlier versions of global content. There is now a "Global Content" admin bar button. By default, this launches the version rollback dialog box for shared global content.

However, if you use `addFields` to add schema fields to the `apostrophe-global` module, this button instead launches an editing modal where you can edit those fields, and also offers a "Versions" button accessible from there.

Global preferences set in this way are accessible in all situations where `data.global` is available. This is very useful for creating project-wide preference settings.

All the usual features of schemas can be used, including `groupFields`. Of course, if you choose to use joins or widgets in global content, you should keep the performance impact in mind.

* Various UX fixes to the manager and chooser modals.

* If there is a `minSize` setting in play, that information is displayed to the user when choosing images.

* The `checkboxes` schema field type now supports the `browseFilters` feature.

* When batch file uploads fail, a more useful set of error messages are displayed.

## 2.19.1

All tests passing.

* When saving any doc with a schema, if an attachment field does not match a valid attachment that has actually been uploaded, that field is correctly nulled out. In addition, if the attachment's file extension is not in a valid fileGroup as configured via the attachments module, the field is nulled out. Finally, the `crop: true` option for attachments is saved successfully. This option allows for attachments to have a crop that is inherent to them, useful when there is no widget standing between the doc and the attachment.

All of these changes correct bugs in intended behavior. Certain checks were present in the code but not completely functional. If you need to update your configuration to add file extensions, [apostrophe-attachments](http://apostrophecms.org/docs/modules/apostrophe-attachments/).

## 2.19.0

All tests passing.

* As always, Apostrophe always populates `req.data.home`; when `req.data.page._ancestors[0]` exists that is used, otherwise Apostrophe carries out a separate query. However as a performance enhancement, you may now disable this additional query by passing the `home: false` option to the `apostrophe-pages` module. Note that `req.data.home` is not guaranteed to exist if you do this.

As for children of the home page, for performance you may now pass `home: { children: false }` option to the `apostrophe-pages` module. This option only comes into play when using `builders: { ancestors: false }`.

Thanks to Michelin for their support of this work.

## 2.18.2

All tests passing.

* Performance enhancement: when fetching `req.data.home` directly in the absence of `req.data.page._ancestors[0]`, such as on the home page itself or a non-page route like `/login`, we must apply the same default filters before applying the filter options, namely `.areas(false).joins(false)`, otherwise duplicate queries are made.

* Fixed bug in as-yet-unused `schemas.export` method caught by babel's linter.

Thanks to Michelin for their support of this work.

## 2.18.0

All tests passing.

* New batch editing features for pieces! You can now use the checkboxes to select many items and then carry out the following operations in one step: trash, rescue from trash, publish, unpublish, tag and untag.

In addition there is a clearly documented procedure for creating new batch editing features with a minimum of new code.

* Several bugs in the array editor were fixed. Up, down and remove buttons work properly again, an aesthetic glitch was resolved and redundant ordinal numbers do not creep in when managing the order of an array without the `titleField` option.

* Logging out completely destroys the session. While the standard behavior of `req.logout` in the Passport module is only to break the relationship between the `user` object and the session, users expect a clean break.

## 2.17.2

All tests passing.

* Members of a group that has the admin permission for a specific piece type can now move pieces of that type to and from the trash. (This was always intended, so this is a bug fix.)
* For better out-of-the-box SEO, an `alt` attribute with the title of the image is now part of the `img` markup of `apostrophe-images` widgets.

## 2.17.1

All tests passing.

* Fixed XSS (cross-site scripting) vulnerability in `req.browserCall` and `apos.push.browserCall`.

* Removed confusing strikethrough of "Apply to Subpages" subform when the permission is being removed rather than added.

* Improved UX of area widget controls.

* Improved modal array tab UI and CSS.

* The `oembedReady` Apostrophe event is now emitted correctly after `apostrophe-oembed` renders an oembed-based player, such as a YouTube video player for the `apostrophe-video` widget. This event can be listened for via `apos.on('apostrophe-oembed', fn)` and receives a jQuery object referring to the relevant element.

## 2.17.0

All tests passing.

* `array` schema fields now accept a `limit` option. They also support the `def` property to set defaults for individual fields. The array editor code has been refactored for better reliability and performance and documentation for the methods has been written.

* Relative `@import` statements now work when you push plain `.css` files as Apostrophe assets. There is no change in behavior for LESS files. Thanks to Fredrik Ekelund.

* Controls such as the "Finished" button of the reorganize modal were floating off the screen. This has been fixed.

## 2.16.1

All tests passing.

* If you have tried using `piecesFilters` with a `tags` field type, you may have noticed that when the query string parameter is present but empty, you get no results. This is suboptimal because that's a common result if you use an HTML form to drive the query. An empty string for a `tags` filter now correctly does nothing.

* In `apostrophe-rich-text-widgets`, initialize CKEditor on `instanceReady`, rather than via a dodgy timeout. Thanks to Frederik Ekelund for finding a better way!

## 2.16.0

All tests passing.

* Reintroduced the reorganize feature for editors who have permissions for some pages but not others. You are able to see the pages you can edit and also their ancestors, in order to navigate the tree. However you are able to drag pages only to parents you can edit.

* Introduced the new `deleteFromTrash` option to the `apostrophe-pages` module. If this option is enabled, a new icon appears in "reorganize" when looking at pages in the trash. This icon allows you to permanently delete a page and its descendants from the site.

The use of this option can lead to unhappy customers if they do not clearly understand it is a permanent action. For that reason, it is disabled by default. However it can be quite useful when transitioning from the initial site build to long-term support. We recommend enabling it during that period and disabling it again after cleanup.

* "Reorganize" no longer displays nonfunctional "view" and "trash" icons for the trash and pages inside it.

* The tests for the `apostrophe-locks` module are now deterministic and should always pass.

## 2.15.2

All tests passing.

Fixed a bug which could cause a crash if the `sort` filter was explicitly set to `search` and no search was actually present. Conditions existed in which this could happen with the autocomplete route.

## 2.15.1

Due to a miscommunication the version number 2.15.0 had been previously used. The description below was originally intended for 2.15.0 and has been published as 2.15.1 purely to address the version numbering conflict.

All tests passing.

* `apos.permissions.addPublic` accepts multiple arguments and array arguments,
adding all of the permission names given including any listed in the arrays.
* Permissions checks for pieces admin routes longer check for req.user, checking for the appropriate `edit-` permission is sufficient and makes addPublic more useful.
* Updated the `i18n` module to address a problem where labels that happened to be numbers rather than strings would crash the template if passed to `__()`.
* Documentation improvements.

## 2.14.3

All tests passing.

The mechanism that preserves text fields when performing AJAX refreshes was preserving
other types of `input` elements. Checkboxes, radio buttons and `type="submit"` are now
properly excluded from this mechanism.

## 2.14.2

Fixed [#385](https://github.com/punkave/apostrophe/issues/385): if a page is moved to the trash, its slug must always change, even if it has been edited so that it no longer has its parent's slug as a prefix. In addition, if the resulting slug of a descendant of the page moving to the trash conflicts with an existing page in the trash, steps are taken to ensure uniqueness.

## 2.14.1

All tests passing.

* The `apos.utils.clonePermanent` method no longer turns objects into long arrays of nulls if they happen to have a `length` property. `lodash` uses the `length` property as an indicator that the object should be treated as an array, but this would be an unrealistic restriction on Apostrophe schema field names. Instead, `clonePermanent` now uses `Array.isArray` to distinguish true arrays. This fixes a nasty bug when importing content from A1.5 and subsequently editing it.

* When a user is logged in there is an `apos.user` object on the browser side. Due to a bug this was an empty object. It now contains `title`, `_id` and `username` properties as intended.

## 2.14.0

All tests passing.

* A version rollback dialog box for the `global` doc is now opened if an element with the `data-apos-versions-global` attribute is clicked. There is currently no such element in the standard UI but you may introduce one in your own layout if you have mission-critical content in the `global` doc that is awkward to recreate after an accidental deletion, such as a custom sitewide nav.
* An error message is correctly displayed when login fails.
* Many UI messages are now passed through the `__()` internationalization helper correctly. Thanks to `timaebi`.

## 2.13.2

All tests passing.

The `data-apos-ajax-context` feature had a bug which prevented ordinary anchor links from performing AJAX refreshes correctly.

## 2.13.1

All tests passing.

The `apostrophe-attachments` module now calls `apos.ui.busy` correctly on the fieldset so that the busy and completed indicators are correctly shown and hidden. Previously the string `0` was passed, which is not falsy.

## 2.12.0

All tests passing.

* Developers are no longer required to set `instantiate: false` in `app.js` when configuring an npm module that uses the `improve` property to implicitly subclass and enhance a different module. In addition, bugs were fixed in the underlying `moog-require` module to ensure that assets can be loaded from the `public` and `views` folders of modules that use `improve`.
* `string` has replaced `csv` as the property name of the schema field converters that handle plaintext. Backwards compatibility has been implemented so that existing `csv` converters will work transparently and calls to `convert` with `csv` as the `from` argument still work as well. In all new custom field types you should say `string` rather than `csv`. There is no change in the functionality or implementation other than the name.

## 2.11.0

All tests passing.

You can now add middleware to your Apostrophe site via any module in your project. Just add an `self.expressMiddleware` method to your module, which takes the usual `req, res, next` arguments. Or, if it's more convenient, set `self.expressMiddleware` to an array of such functions. "Module middleware" is added immediately after the minimum required Apostrophe middleware (bodyParser, `req.data`, etc), and before any routes.

## 2.10.3

All tests passing.

Fixed bug in `autoPreserveText` feature of our `data-apos-ajax-context` mechanism; also, restricted it to text inputs and textareas that actually have the focus so that you can replace their values normally at other times

## 2.10.2

All tests passing.

A very minor fix, but 2.10.1 had a very noisy console.log statement left in.

## 2.10.1

All tests passing.

* The built-in cursor filters for `float` and `integer` no longer incorrectly default to filtering for docs with the value `0` if the value being filtered for is undefined or null. They default to not filtering at all, which is correct.

## 2.10.0

All tests passing.

* Apostrophe now automatically recompiles modified Nunjucks templates. This means you can hit refresh in your browser after hitting save in your editor when working on `.html` files. Also note that this has always worked for `.less` files.
* Fixed a longstanding bug in `joinByArrayReverse`, which now works properly.

## 2.9.2

All tests passing.

* Starting with MongoDB 3.3.x (?), it is an error to pass `safe: true` when calling `createIndex`, and it has never done anything in any version. In our defense, cargo-cult practice was probably adopted back in the days when MongoDB would invoke your write callback without actually confirming anything unless you passed `safe: true`, but apparently this was never a thing for indexes. Removed all the `safe: true` arguments from `createIndex` calls.
* Added a `beforeAjax` Apostrophe event to facilitate progress display and animations when using the new `data-apos-ajax-content` feature.

## 2.9.1

All tests passing.

* Fixed an omission that prevented the use of the back button to undo the very first click when using the new `data-apos-ajax-context`. Later clicks worked just fine, but for the first one to work we need a call to `replaceState` to make it possible to restore the original query.

## 2.9.0

All tests passing.

* Two major new features in this release: built-in filters for most schema fields, and built-in AJAX support for `apostrophe-pieces-pages`. These combine to eliminate the need for custom code in a wide array of situations where you wish to allow users to browse and filter blog posts, events, etc. In most cases there is no longer any need to write your own `cursor.js` or your own AJAX implementation. The provided AJAX implementation handles browser history operations, bookmarking and sharing properly and is SEO-friendly.

[See the official summary of the pull request for details and examples of usage.](https://github.com/punkave/apostrophe/pull/766)

* We also fixed a bug in the `refinalize` feature of cursors. state.criteria is now cloned before finalize and restored after it. Otherwise many criteria are added twice after refinalize which causes a fatal error with a few, like text search in mongodb.

In addition, we merged a contribution from Fotis Paraskevopoulos that allows a `bodyParser` option with `json` and `urlencoded` properties to be passed to the `apostrophe-express` module. Those properties are passed on to configure those two body parser middleware functions.

## 2.8.0

All tests passing.

* `APOS_MONGODB_URI` environment variable is used to connect to MongoDB if present. Helpful for cloud hosting. See the new [deploying Apostrophe in the cloud HOWTO](http://apostrophecms.org/docs/tutorials/howtos/deploying-apostrophe-in-the-cloud.html).
* `APOS_S3_BUCKET`, `APOS_S3_ENDPOINT` (optional), `APOS_S3_SECRET`, `APOS_S3_KEY`, and `APOS_S3_REGION` environment variables can be used to configure Apostrophe to use S3 for uploaded media storage. This behavior kicks in if `APOS_S3_BUCKET` is set. See the new [deploying Apostrophe in the cloud HOWTO](http://apostrophecms.org/docs/tutorials/howtos/deploying-apostrophe-in-the-cloud.html).
* New advisory locking API accessible via `apos.locks.lock` and `apos.locks.unlock`. `apostrophe-migrations:migrate` is now wrapped in a lock. More locks are coming, although Apostrophe was carefully designed for benign worst case outcomes during race conditions.
* Better asset deployment for Heroku and other cloud services. `node app apostrophe:generation --create-bundle=NAME` now creates a new folder, `NAME`, containing assets that would otherwise have been written to `public`. Launching a server with the `APOS_BUNDLE` environment variable set to `NAME` will then copy that bundle's contents into `public` before listening for connections. See the new [deploying Apostrophe in the cloud HOWTO](http://apostrophecms.org/docs/tutorials/howtos/deploying-apostrophe-in-the-cloud.html).
* `apostrophe-pieces-pages` index pages are about 2x faster; discovered we were inefficiently deep-cloning `req` when cloning a cursor.
* Helpful error message if you forget to set the `name` property of one of your `types` when configuring `apostrophe-pages`.

## 2.7.0

* We do a better job of defaulting to a sort by search match quality if full-text search is present in a query. Under the hood this is powered by the new `defaultSort` filter, which just stores a default value for the `sort` filter to be used only if `search` (and anything else with an implicit preferred sort order) is not present. No more lame search results for blog posts. You can explicitly set the `sort()` filter in a cursor override if you really want to, but trust us, when `search` is present sorting by anything but search quality produces poor results.
* Fixed bugs in the sanitizer for page slugs. It is now impossible to save a slug with trailing or consecutive slashes (except the home page slug which is allowed to consist of a single "trailing" slash). Added unit tests.
* Apostrophe's dropdown menus, etc. will more robustly maintain their font size in the presence of project-level CSS. There is an explicit default font size for `.apos-ui`.

## 2.6.2

All tests passing.

* The auto-suggestion of titles upon uploading files also suggests slugs.
* The auto-suggestion of titles and slugs applies to both "files" and "images."
* Reduce the clutter in the versions collection by checking for meaningful change on the server side, where final sanitization of HTML, etc. has taken place to iron out distinctions without a difference.
* Use the permission name `edit-attachment` consistently, so that calling `addPublic('edit-attachment')` has the intended effect.
* Manage view of pieces does not crash if `updatedAt` is missing from a piece.

## 2.6.1

All tests passing.

* Choosers and schema arrays play nicely with the new fixed-position tabs.
* Better CSS solution to positioning the attachment upload buttons which doesn't interfere with other styles.
* Images in the chooser choices column "stay in their lane."
* Better error message when an attempt to edit an area with a hyphenated name is used.
* Array edit button fixed.
* The `type()` cursor filter now has a finalizer and merges its criteria there at the very end, so that you can override a previous call to it at any time prior to invoking `toArray` or similar.
* Area controls no longer interfere with visibility of widget type selection menu.

## 2.6.0

All tests passing.

* `relationship` fields defined for `joinByArray` can now have an `inline: true` flag. If they are inline, they are presented right in the chooser, rather than appearing in a separate modal dialog reachable by clicking an icon. This feature should be used sparingly, but that's true of relationship fields in general.
* Permissions editing for pages now takes advantage of the new inline relationship fields to make the "apply to subpages" functionality easier to discover.
* When uploading files or images, the title field is automatically suggested based on the filename.
* Improvements in form field UX and design.
* When choosing pieces (including images), if you elect to create a new piece it is automatically added to the selection.
* When choosing pieces, if the `limit` is reached and it is greater than 1, a helpful message appears, and the UI changes to make clear that you cannot add items until you remove one. If the limit is exactly 1, a new selection automatically replaces the current selection, and singular language is used to clarify what is happening.
* Syntax errors in "related types" such as cursors now produce an improved error message with filename and line number.
* Showstopper errors during startup are reported in a less redundant way.

## 2.5.2

All tests passing.

* New `blockLevelControls: true` option to areas ensures controls for "blocks," i.e. "layout" widgets whose primary purpose is to contain other widgets, can be easily distinguished from controls for "regular" areas nested inside them. Think of a "two-column" or "three-column" widget with three areas in its template. The controls for these areas are displayed in a distinct color and various visual affordances are made to ensure they are accessible when things would otherwise be tightly spaces.
* General improvements to the usability of area-related controls.
* The search index now correctly includes the text of string and select schema fields found in widgets, pieces, pages, etc., as it always did before in 0.5. You may use `searchable: false` to disable this on a per-field basis.
* Search indexing has been refactored for clarity (no changes to working APIs).
* Checkboxes for the `checkboxes` schema field type are now styled.
* "View file" links in the file library are now styled as buttons.

## 2.5.1

All tests passing.

* The `minSize` option to `apostrophe-images` widgets now works properly when cropping.
* The cropper no longer starts out cropping to the entire image, as this made it unclear what was happening. However if you click the crop button and then just save you still get reasonable behavior.
* Bigger crop handles.
* Textarea focus state receives the same "glow" as a regular text input field.
* Small documentation updates.

## 2.5.0

All tests passing.

* Implemented `apos.areas.fromPlaintext`, which accepts a string of plaintext (not markup) and returns an area with a single `apostrophe-rich-text` widget in it, containing that text. Useful in implementing importers.
* The so-called `csv` import mode of `apos.schemas.convert` works properly for areas, using the above. Although it is called csv this mode is really suitable for any situation in which you have plaintext representations of each property in an object and would like those sanitized and converted to populate a doc.
* Bug fix: emit the `enhance` Apostrophe event only once on page load. This event is emitted only when there is new content that has been added to the page, e.g. once at page load, and also when a new widget is added or updated, etc. The first argument to your event handler will be a jQuery element which will contain only new elements.
* Legacy support for `data/port` and `data/address` files has been restored. (Note that `PORT` and `ADDRESS` environment variables supersede these. In modern Stagecoach deployments `data/port` is often a space-separated list of ports, and the `deployment/start` script parses these out and launches multiple processes with different PORT variables.)

## 2.4.0

All tests passing.

Workarounds for two limitations in MongoDB that impact the use of Apostrophe cursors:

* The `addLateCriteria` cursor filter has been introduced. This filter should be used only when
you need to invoke `$near` or another MongoDB operator that cannot be used within `$and`. The object
you pass to `addLateCriteria` is merged with the criteria object that is built normally by the cursor.
**Use of this filter is strongly discouraged unless you must use operators that do
not support `$and`.**
* Custom filters that invoke `$near` or other MongoDB operators that are incompatible
with `$text` queries may call `self.set('regexSearch', true)` to force the cursor to use
a regular expression search rather than full MongoDB full-text search, if and when the
`search()` filter is called on the same cursor. This was implemented to allow combination
of full-text and geographical searches, subject of course to the limitation that regular expression
search is not indexed. It also doesn't sort by quality, but `$near` provides its own sort
by distance.

Since these are new features a minor version level bump is appropriate. However neither of these is a feature that a typical site developer will need to call directly.

## 2.3.2

All tests passing.

* The quality of the autocomplete search results shown when selecting pages or pieces via a join was low. This has been corrected by calling the `.sort('search')` filter to sort by search result quality rather than the default sort order for the doc type manager in question.
* All of the autocomplete suggestions fit on the screen on reasonably sized displays. With the recent addition of the "flip" feature to push the suggestions up rather than down if the bottom of the screen would otherwise be reached, this is critical to show the first and best suggestion. Further discussion for future UX improvement in [issue 704](https://github.com/punkave/apostrophe/issues/704).

## 2.3.1

All tests passing.

* Fixed a bug in the new "copy page" feature that affects pages that have `null` properties.
* Improved the experience of using the widget controls to manage the widgets in an area.
* The `login` module now has an alias, `apos.login`, like other core modules.
* Updated the jquery projector plugin to the latest version.

## 2.3.0

All tests passing.

* Fixed a bug affecting the use of `arrangeFields` in modules that extend another module's use of `arrangeFields`. Added unit test based directly on a real-world project.
* `baseUrl` project-wide option added, yielding the same benefit as in 0.5: you get absolute URLs for all pages everywhere. (If you don't want absolute URLs, just don't set it.) This is very beneficial when generating `og:meta` tags for Facebook, or generating emails.
* A direct link to the original file has been added to the file manager's editor modal.

## 2.2.2

All tests passing.

* Addition of slugs to projection for autocomplete is now done in a way that still allows overrides at the doc level to add other properties.
* Addition of slugs to projection for autocomplete works for joins with a specific page type, too.
* Fixed a chicken-and-egg problem in the global module that kicked in if the "global" doc contains widgets powered by modules not yet initialized at the time the global module checks for the existence of the doc.

## 2.2.1

All tests passing.

Fixed an oversight: the new `pageBeforeCopy` global method now takes `req` as its first parameter. Since `2.2.0` was first published 5 minutes ago and this method has not yet been documented this is not regarded as a bc break.

## 2.2.0

All tests passing.

* Fixed bug that broke removal of permissions for pages.
* "Copy Page" feature added to the page menu.
* Automatically reposition the autocomplete dropdown for joins if it would collide with the bottom of the window.
* Include page slugs in the autocomplete dropdown for joins with pages.
* `chooserChoiceBase.html` restored; some projects were depending on extending it, which is a useful technique.

## 2.1.5

All tests passing.

* Admin bar: previously grouped fields can be re-grouped successfully, so concatenating admin bar configuration works just as well as concatenating `addFields` arrays
* Files widget displays upload button in the same user-friendly position as the images widget
* Font size for tabs and help labels is explicit to avoid side effects from project-level CSS

## 2.1.4

All tests passing.

* Previously chosen items that now reside in the trash no longer break the chooser for editing joins
* All joins editable; certain edge cases weren't getting blessed
* A field appears properly when two diferent choices list it for `showFields`
* As in 0.5, a required field hidden by `showFields` is not required (but will be if you elect the choice that shows it)

## 2.1.3

All tests passing.

* A typo in the unit tests caused unit tests to fail. This has been fixed.
* The recent addition of the HTML5 doctype caused the login page to be invisible in the sandbox project (not the boilerplate project). This has been fixed.
* The recent addition of the HTML5 doctype caused the admin bar to appear with a slight visual defect. This has been fixed.

## 2.1.2

Fix for [#668](https://github.com/punkave/apostrophe/issues/668), crash occurring when admin bar group leader starts out too close to the end of the admin bar items array.

## 2.1.1

Full Windows compatibility restored. The "recursively copy asset folders if on Windows" behavior from 0.5 was reimplemented. This is necessary to allow Apostrophe to run as a non-administrator on Windows. Running as administrator is the moral equivalent of running as root on Linux, which we would never recommend.

Since Apostrophe did not function previously on Windows and there is no behavior change on Mac/Linux this is effectively a bug fix rather than a new feature, thus 2.1.1.

## 2.1.0

* Introduced the new `apos.areas.richText` and `apos.areas.plaintext` methods, which are also available in templates by the same names.

* Added and documented the `addImageSizes` option of the `apostrophe-attachments` module.

## 2.0.4

* The `apostrophe-login` module now invokes `loginAfterLogin(req, callback)` on all modules that have such a method, via `apos.callAll`. Modules that do not need a callback can supply this method with only one argument. Afterwards, `apostrophe-login` redirects to `req.redirect`, as is supported elsewhere in Apostrophe. So you can assign to `req.redirect` in your callback to change the user's destination after a successful login. If `req.redirect` is not set, the user is redirected to the home page.

## 2.0.3

The `ancestors` and `children` filters defaulted to `areas(false)`, but `joins(false)` was omitted, contrary to documentation which has always indicated the information returned is limited for performance. This was fixed. You can still override freely with the `filters` option to `apostrophe-pages`.

The HTML5 doctype was added to `outerLayoutBase`. HTML5 was always assumed, and the absence of the doctype broke jQuery's support for distinguishing `$(window).height()` from `$(document).height()`, causing runaway infinite scroll loading.

Warning message instructions for configuring the session secret were fixed (the actual location has not changed).

## 2.0.2

Previously the `contextual` flag of a pieces module was not considered before deciding to redirect to the "show page" for the piece, which might not exist. This has been fixed. It should only happen when the module has `contextual: true`, creating a reasonable expectation that such a page must exist.

## 2.0.1

Packaging and documentation issues only.

## 2.0.0

Inaugural npm release of Apostrophe 2.x, which was used prior to that in many projects via git dependencies.<|MERGE_RESOLUTION|>--- conflicted
+++ resolved
@@ -3,18 +3,16 @@
 ## 3.0.0-alpha.5 - Unreleased
 
 * Adds the option to pass context options to an area for its widgets following the `with` keyword. Context options for widgets not in that area (or that don't exist) are ignored. Syntax: `{% area data.page, 'areaName' with { '@apostrophecms/image: { size: 'full' } } %}`.
+* Advisory locking has been implemented for in-context editing, including nested contexts like the palette module. Advisory locking has also been
+implemented for the media manager, completing the advisory locking story.
 * Extends `getBrowserData` in `@apostrophecms/doc-type` rather than overwriting the method.
 * If a select element has no default, but is required, it should default to the first option. The select elements appeared as if this were the case, but on save you would be told to make a choice, forcing you to change and change back. This has been fixed.
 * Removes 2.x piece module option code, including for `contextual`, `manageViews`, `publishMenu`, and `contextMenu`.
 * Removes admin bar module options related to 2.x slide-out UI: `openOnLoad`, `openOnHomepageLoad`, `closeDelay`.
-<<<<<<< HEAD
-* Advisory locking has been implemented for in-context editing, including nested contexts like the palette module. At this stage the only place we don't have advisory locking yet is the image editor.
 * Fixed a bug that allowed users to appear to be in edit mode while looking at published content in certain edge cases.
 * The PATCH API for pages can now infer the correct _id in cases where the locale is specified in the query string as an override, just like other methods.
-=======
 * Check permissions for the delete and publish operations.
 * Removes the `createControls` and `editControls` options.
->>>>>>> e9b6edb9
 
 ## 3.0.0-alpha.4.2 - 2021-01-27
 
