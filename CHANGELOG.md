--- conflicted
+++ resolved
@@ -10,10 +10,7 @@
 ### Fixes
 
 * When the home page extends `@apostrophecms/piece-page-type`, the "show page" URLs for individual pieces should not contain two slashes before the piece slug. Thanks to [Martí Bravo](https://github.com/martibravo) for the fix.
-<<<<<<< HEAD
-=======
 * Fixes transitions between login page and `afterPasswordVerified` login steps.
->>>>>>> 22bf0cf4
 
 ## 3.13.0 - 2022-02-04
 
