# Changelog

## UNRELEASED

### Adds

* Major performance improvement to the `nestedModuleSubdirs` option.
<<<<<<< HEAD
* Four permissions roles are supported and enforced: guest, contributor, editor and admin. See the documentation for details. Pre-existing alpha users are automatically migrated to the admin role, as they already could do anything.
* The admin bar menu is fully responsive to user roles.
* The context bar entirely appears or disappears based on user roles.
* Documents in managers now have context sensitive action menus that allow actions like edit, discard draft, archive, restore, etc
* New label component
* Doc states in managers now reflected w labels (Active Draft, Archived, Unpublished)
* Contributors can submit drafts for review ("Propose Changes" versus "Publish Changes").
* Editors and admins can manage submitted drafts.
* Support for virtual piece types, such as submitted drafts, which in actuality manage more than one type of doc.

### Fixes

* There was a bug that allowed parked properties, such as the slug of the home page, to be edited. Note that if you don't want a property of a parked page to be locked down forever you can use the `_defaults` feature of parked pages.
=======
* Sets `username` fields to follow the user `title` field to remove an extra step in user creation.
>>>>>>> 32bc8a7a

## 3.0.0-alpha.7 - 2021-04-07

### Breaks

* The `trash` property has been renamed `archived`, and throughout the UI we refer to "archiving" and the "archive" rather than "move to trash" and the "trash can." A database migration is included to address this for existing databases. However, **if you set the minimumPark option, or used a boilerplate in which it is set,** you will need to **change the settings for the `parkedId: 'trash'` page to match those [currently found in the `minimumPark` option setting in the `@apostrophecms/page` source code](https://github.com/apostrophecms/apostrophe/blob/481252f9bd8f42b62648a0695105e6e9250810d3/modules/%40apostrophecms/page/index.js#L25-L32).

### Adds

* General UX and UI improvements to the experience of moving documents to and from the archive, formerly known as the trash.
* Links to each piece are available in the manage view when appropriate.
* Search is implemented in the media library.
* You can now pass core widgets a `className` option when configuring them as part of an area.
* `previewDraft` for pieces, adds a Preview Draft button on creation for quick in-context editing. Defaults to true.

### Changes

* Do not immediately redirect to new pages and pieces.
* Restored pieces now restore as unpublished drafts.
* Refactored the admin bar component for maintainability.
* Notification style updates

### Fixes

* Advisory lock no longer triggers an update to the modification timestamp of a document.
* Attempts to connect Apostrophe 3.x to an Apostrophe 2.x database are blocked to prevent content loss.
* "Save as Draft" is now available as soon as a new document is created.
* Areas nested in array schema fields can now be edited in context.
* When using `apos.image.first`, the alt attribute of the image piece is available on the returned attachment object as `._alt`. In addition, `_credit` and `_creditUrl` are available.
* Fixes relating to the editing of widgets in nested areas, both on the page and in the modal.
* Removed published / draft switch for unpublished drafts.
* "Publish Changes" appears only at appropriate times.
* Notifications moved from the bottom right of the viewport to the bottom center, fixing some cases of UI overlap.

## 3.0.0-alpha.6.1 - 2021-03-26

### Fixes

* Conditional fields (`if`) and the "following values" mechanism now work properly in array item fields.
* When editing "Page Settings" or a piece, the "publish" button should not be clickable if there are errors.

## 3.0.0-alpha.6 - 2021-03-24

### Adds
* You can "copy" a page or a piece via the ⠇ menu.
* When moving the current page or piece to the trash, you are taken to the home page.
* `permissions: false` is supported for piece and page insert operations.
* Adds note to remove deprecated `allowedInChooser` option on piece type filters.
* UX improvement: "Move to Trash" and "Restore" buttons added for pieces, replacing the boolean field. You can open a piece that is in the trash in a read-only way in order to review it and click "Restore."
* Advisory lock support has been completed for all content types, including on-page, in-context editing. This prevents accidental conflicts between editors.
* Image widgets now accept a `size` context option from the template, which can be used to avoid sending a full-width image for a very small placement.
* Additional improvements.

### Fixes
* Fixes error from missing `select` method in `AposPiecesManager` component.
* No more migration messages at startup for brand-new sites.
* `max` is now properly implemented for relationships when using the manager dialog box as a chooser.
* "Trash" filter now displays its state properly in the piece manager dialog box.
* Dragging an image to the media library works reliably.
* Infinite loop warning when editing page titles has been fixed.
* Users can locate the tab that still contains errors when blocked from saving a piece due to schema field errors.
* Calling `insert` works properly in the `init` function of a module.
* Additional fixes.

### Breaks

* Apostrophe's instance of `uploadfs` has moved from `apos.attachment.uploadfs` to `apos.uploadfs`. The `uploadfs` configuration option has similarly moved from the `@apostrophecms/attachment` module to the `@apostrophecms/uploadfs` module. `imageSizes` is still an option to `@apostrophecms/attachment`.

## 3.0.0-alpha.5 - 2021-02-11

* Conditional fields are now supported via the new `if` syntax. The old 2.x `showFields` feature has been replaced with `if: { ... }`.
* Adds the option to pass context options to an area for its widgets following the `with` keyword. Context options for widgets not in that area (or that don't exist) are ignored. Syntax: `{% area data.page, 'areaName' with { '@apostrophecms/image: { size: 'full' } } %}`.
* Advisory locking has been implemented for in-context editing, including nested contexts like the palette module. Advisory locking has also been implemented for the media manager, completing the advisory locking story.
* Detects many common configuration errors at startup.
* Extends `getBrowserData` in `@apostrophecms/doc-type` rather than overwriting the method.
* If a select element has no default, but is required, it should default to the first option. The select elements appeared as if this were the case, but on save you would be told to make a choice, forcing you to change and change back. This has been fixed.
* Removes 2.x piece module option code, including for `contextual`, `manageViews`, `publishMenu`, and `contextMenu`.
* Removes admin bar module options related to 2.x slide-out UI: `openOnLoad`, `openOnHomepageLoad`, `closeDelay`.
* Fixed a bug that allowed users to appear to be in edit mode while looking at published content in certain edge cases.
* The PATCH API for pages can now infer the correct _id in cases where the locale is specified in the query string as an override, just like other methods.
* Check permissions for the delete and publish operations.
* Many bug fixes.

### Breaks
* Changes the `piecesModuleName` option to `pieceModuleName` (no "s") in the `@apostrophecms/piece-page-type` module. This feature is used only when you have two or more piece page types for the same piece type.

## 3.0.0-alpha.4.2 - 2021-01-27

* The `label` option is no longer required for widget type modules. This was already true for piece type and page type modules.
* Ability to namespace asset builds. Do not push asset builds to uploadfs unless specified.

### Breaking changes

* Removes the `browser` module option, which was only used by the rich text widget in core. All browser data should now be added by extending or overriding `getBrowserData` in a module. Also updates `getComponentName` to reference `options.components` instead of `options.browser.components`.

## 3.0.0-alpha.4.1

* Hotfix: the asset module now looks for a `./release-id` file (relative to the project), not a `./data/release-id` file, because `data` is not a deployed folder and the intent of `release-id` is to share a common release identifier between the asset build step and the deployed instances.

## 3.0.0-alpha.4

* **"Fragments" have been added to the Apostrophe template API, as an alternative to Nunjucks' macros, to fully support areas and async components.** [See the A3 alpha documentation](https://a3.docs.apos.dev/guide/widgets-and-templates/fragments.html) for instructions on how to use this feature.
* **CSS files in the `ui/public` subdirectory of any module are now bundled and pushed to the browser.** This allows you to efficiently deliver your CSS assets, just as you can deliver JS assets in `ui/public`. Note that these assets must be browser-ready JS and CSS, so it is customary to use your own webpack build to generate them. See [the a3-boilerplate project](https://github.com/apostrophecms/a3-boilerplate) for an example, especially `webpack.config.js`.
* **More support for rendering HTML in REST API requests.** See the `render-areas` query parameter in [piece and page REST API documentation](https://a3.docs.apos.dev/reference/api/pieces.html#get-api-v1-piece-name).
* **Context bar takeover capability,** for situations where a secondary document should temporarily own the undo/redo/publish UI.
* **Unpublished pages in the tree** are easier to identify
* **Range fields** have been added.
* **Support for npm bundles is back.** It works just like in 2.x, but the property is `bundle`, not `moogBundle`. Thanks to Miro Yovchev.

### Breaking changes

* **A3 now uses webpack 5.** For now, **due to a known issue with vue-loader, your own project must also be updated to use webpack 5.** The a3-boilerplate project has been updated accordingly, so you may refer to [the a3-boilerplate project](https://github.com/apostrophecms/a3-boilerplate) for an example of the changes to be made, notably in `webpack.config.js` and `package.json`. We are in communication with upstream developers to resolve the issue so that projects and apostrophe core can use different major versions of webpack.

## 3.0.0-alpha.3

Third alpha release of 3.x. Introduced draft mode and the "Publish Changes" button.

## 3.0.0-alpha.2

Second alpha release of 3.x. Introduced a distinct "edit" mode.

## 3.0.0-alpha.1

First alpha release of 3.x.

## 2.67.0

Unit tests passing.

Regression tests passing.

* Pages can now be locked down with the `allowedHomepageTypes` and `allowedSubpageTypes` options, like this:

```javascript
// Only one type allowed for the home page
allowedHomepageTypes: [ 'home' ],

allowedSubpageTypes: {
  // Two subpage types allowed for the home page
  'home': [ 'default', 'apostrophe-blog-page' ],
  // No subpages for the blog page ("show pages" don't count)
  'apostrophe-blog-page': [],
  // default page type can only have another default page as a subpage
  'default': [ 'default' ]
}
```

These options make it easy to prevent users from creating unintended scenarios, like nesting pages too deeply for your navigation design.

* Pages now support batch operations, just like pieces do. The initial set includes trash, rescue, publish, unpublish, tag and untag. You can only rescue pages in this way if you are using the `trashInSchema` option of the docs module, which is always the case with `apostrophe-workflow`. With the conventional trash can, it is unclear what should happen because you have not indicated where you want each page to be restored. New batch operations for pages can be added in the same way that they are added for pieces.

* Important performance fix needed for those using the `apostrophe-pieces-orderings-bundle` module to create custom sort orders for pieces. Without this fix it is also possible to get a loader error and stop fetching content prematurely.

* The "revert" button for versions is now labeled "Revert to" to emphasize that it reverts to what you had at the end of that operation, not its beginning. Thanks to Fredrik Ekelund.

## 2.66.0

* Updated to CKEditor version 4.10.0. The CKEditor build now includes the CKEditor "widgets" feature (not to be confused with Apostrophe widgets). These are essential for modules like the forthcoming `apostrophe-rich-text-merge-tags`.
* `apos.areas.richText` and `apos.areas.plaintext` no longer produce duplicate text. To achieve this, the `apos.docs.walk` method no longer walks through the `_originalWidgets` property. This property is only used to preserve the previous versions of widgets that the user lacks permission to edit due to schema field permissions. Exploration of this property by `apos.docs.walk` led to the observed bug.
* The browser-side implementation of `apos.utils.escapeHtml` now works properly.

## 2.65.0

Unit tests passing.

Regression tests passing.

* **Important fix for MongoDB replica sets:** previously we used the `autoReconnect` option of the MongoDB driver by default. From now on, we use it only if the MongoDB URI does not refer to a replica set. The use of `autoReconnect` is [inappropriate with a replica set](https://github.com/apostrophecms/apostrophe/issues/1508) because it will keep trying to connect to the node that went down. Leaving this option out results in automatic use of nodes that are up. Also see the [apostrophe-db-mongo-3-driver](https://npmjs.org/package/apostrophe-db-mongo-3-driver) module for a way to use the newer `mongodb+srv` URIs. Thanks to Matt Broadstone of MongoDB for his advice.

* An `apostrophe-file` now has a default URL. The default `_url` property of an `apostrophe-file` piece is simply the URL of the file itself. This allows `apostrophe-file` to be included in your configuration for [apostrophe-permalinks](https://npmjs.org/package/apostrophe-permalinks); picking a PDF in this way generates a direct link to the PDF, which is what the user expects. Note that if the developer elects to set up an `apostrophe-files-pages` module that extends `apostrophe-pieces-pages`, that will still take precedence, so there is no bc break.

* Clicking directly from one rich text widget into another did not work properly; the toolbar did not appear in this situation. This bug has been fixed. The bug only occurred when clicking in a second rich text widget without any intervening clicks outside of all rich text widgets.

* Also see expanded notes on version `2.64.1`, below, which contained several features missed in the original changelog.

## 2.64.1

Unit tests passing.

Regression tests passing.

* Improved Apostrophe's ability to redisplay the appropriate widget, array element, and field and call the user's attention to it when a schema field error is not detected until server-side validation takes place. This addresses problems that come up when fields become `required` at a later time, and/or data was originally created with an earlier release of Apostrophe that did not enforce `required` in all situations. Browser-side validation is still preferred for ease of use but server-side validation no longer creates situations the user cannot easily resolve.

* Introduced the `apos.global.whileBusy` method. This method accepts a function to be run *while no one is permitted to access the site.* The provided function may return a promise, and that promise resolves before the site becomes accessible again. In the presence of `apostrophe-workflow` it is possible to mark only one locale as busy.

* By default, the `apos.locks.lock` method waits until the lock is available before proceeding. However there is now a `wait` option which can be set to `false` to avoid waiting at all, or to any number of milliseconds. If the method fails because of `wait`, the error is the string `locked`.

* The `apos.locks.lock` method also now accepts a `waitForSelf` option. By default, if the same process invokes `apos.locks.lock` for the same lock in two requests simultaneously, one of the two will receive an error. With `waitForSelf`, the second invocation will wait for the first to resolve and then obtain the lock.

## 2.64.0

Unit tests passing.

Regression tests passing.

* Apostrophe's "search suggestions" feature for `notFound.html` templates is now fully baked. It only takes two steps:

1. Include an element like this in your `notFound.html` template:

```
<div data-apos-notfound-search-results></div>
```

2. Set the `suggestions` option to `true` for the `apostrophe-search` module.

With `suggestions: true`, this feature no longer requires that you have a `/search` page, it uses a dedicated route. See the documentation of the `apostrophe-search` module for more information.

* The `showFields` option is now available for checkboxes. The syntax is as follows:

```
{
  "name": "awesomeBoolean",
  "label": "Awesome Boolean",
  "type": "boolean",
  "choices": [
    {
      "value": true,
      "showFields": ["otherField1"]
    },
    {
      "value": false,
      "showFields": ["otherField2"]
    }
  ]
}
```

Thanks to falkodev.

* A useful error message appears if you try to use a `mongodb+srv` URL. These are meant for newer versions of the MongoDB driver. You **can** use them, but you must install the [apostrophe-db-mongo-3-driver](https://npmjs.com/package/apostrophe-db-mongo-3-driver) module first. The error message now explains this, addressing a common question on stackoverflow.
* Basic styles added for the most common rich text markup tags when within the bounds of an Apostrophe modal. Thanks to Lars Houmark.
* Fixed UI overlap issue when joining with `apostrophe-page`.
* `apos.images.all`, `apos.images.first`, etc. now include `_description`, `_credit` and `_creditUrl` when they can be inferred from an `apostrophe-image` containing the attachment.
* `apos.images.srcset` helper improved. It is now smart enough to limit the image sizes it offers based on what it knows about the size of the original. Thanks to Fredrik Ekelund.
* Fixes to CSS asset URL generation to pass validation.
* Performance: eliminated use of `$or` MongoDB queries with regard to pages in the trash. MongoDB tests demonstrate that `$ne: true` is faster than `$or` for our purposes.

## 2.63.0

Unit tests passing.

Regression tests passing.

* “Promise events” have arrived. This is a major feature. Promise events will completely
replace `callAll` in Apostrophe 3.x. For 2.x, all existing invocations of `callAll` in the
core Apostrophe module now also emit a promise event. For instance, when the `docBeforeInsert`
callAll method is invoked, Apostrophe also emits the `beforeInsert` promise event on the
apostrophe-docs` module.

Other modules may listen for this event by writing code like this:

```javascript
`self.on('apostrophe-docs:beforeInsert', 'chooseASpecialist', function(req, doc, options) {
  // Modify `doc` here. You may return a promise, and it will resolve before
  // any more handlers run. Then the doc is inserted
});
```

The above code adds a new `chooseASpecialist` method to your module. This way, the method can be overridden by assigning a new function to `self.chooseASpecialist` in a module that
extends it, or its behavior can be extended in the usual way following the `super` pattern.

But, since it does not have the same name as
the event (attempting to register a method of the same name will throw an error), it is unlikely
that parent class modules and subclass modules will have unintentional conflicts.

See the [original github issue](https://github.com/apostrophecms/apostrophe/issues/1415) for a more
complete description of the feature and the reasoning behind it.

**Your existing callAll methods will still work.** But, we recommend you start migrating to be
ready to move to 3.x in the future... and because returning promises is just a heck of
a lot nicer. You will have fewer problems.

* Optional SVG support for `apostrophe-attachments`. To enable it, set the `svgImages` option to
`true` when configuring the `apostrophe-attachments` module. SVG files can be uploaded just like
other image types. Manual cropping is not available. However, since most SVG files play very well
with backgrounds, the SVG file is displayed in its entirety without distortion at the largest size
that fits within the aspect ratio of the widget in question, if any (`background-size: contain`
is used). If you have overridden `widget.html` for `apostrophe-images-widgets`, you will want
to refer to the latest version of `widgetBase.html` for the technique we used here to ensure
SVG files do not break the slideshow’s overall height.
* New `apos.templates.prepend` and `apos.templates.append` methods. Call
`apos.templates.prepend('head', function(req) { ... })` to register a function to be called just after
the head tag is opened each time a page is rendered. The output of your function is inserted into
the markup. The standard named locations are `head`, `body`, `contextMenu` and `main`. This is
convenient when writing modules that add new features to Apostrophe. For project level work also see the
named Nunjucks blocks already provided in `outerLayoutBase.html`.
* `apos.singleton` now accepts an `areaOptions` option, which can receive any option that can be
passed to `apos.area`. Thanks to Manoj Krishnan.
* Apostrophe’s “projector” jQuery plugin now respects the `outerHeight` of the tallest slideshow item,
not just the inner height.
* `apos.area` now accepts an `addLabel` option for each widget type in the area. Thanks to
Fredrik Ekelund.
* UI improvements to versioning. Thanks to Lars Houmark.
* Button to revert to the current version has been replaced with a label indicating it is current,
since reverting to the current version has no effect.
* “Page settings” can now be accessed for any page in the trash via “reorganize.” When
working with `apostrophe-workflow`, this is
often required to commit the fact that a page is in the trash.
* The `uploadfs` module now has a `prefix` option. If present, the prefix is prepended to all uploadfs paths before they reach the storage layer, and is also prepended to URLs. In practice, this means that a single S3 bucket can be used to host multiple sites without all of the uploaded media jumbling together in `/attachments`. The `apostrophe-multisite` module now leverages this.

## 2.62.0

Unit tests passing.

Regression tests passing.

* Introduced a `findWithProjection()` method that is added to all MongoDB collection objects. All Apostrophe core modules are migrating towards using this method rather than `find()` when working **directly with MongoDB collections**. If you are using the standard MongoDB 2.x driver that is included with Apostrophe, this just calls regular `find()`. When using the forthcoming `apostrophe-db-mongo-3-driver` module to replace that with a newer driver that supports the full features of MongoDB 3.6, 4.0 and beyond, this method will provide backwards compatibility by accepting a projection as the second argument like `find()` did until the 3.x driver was released. Developers wishing to be compatible with both drivers will want to start using this method. Again, this **only concerns you if you are querying MongoDB directly and passing a projection to find() as the second argument**. And if you don't care about using the 3.x driver, you **do not have to change anything**.
* Various UX improvements and bug fixes to the page versions dialog box. Thanks to Lars Houmark.
* The widget wrapper is updated on the fly with new classes if they change due to edits. Thanks to Fredrik Ekelund.
* When configuring a `date` field, you may pass a `pikadayOptions` property. This object is passed on to the `pikaday` library. Thanks to Lars Houmark.
* The `counts: true` option for `piecesFilters` now works properly with joins.

## 2.61.0

Unit tests passing.

Regression tests passing.

* New "secrets" feature in `apostrophe-users` makes it easy to hash other "secrets" similar in spirit to passwords.
* This feature is now used for password reset tokens, making them more secure.
* Additional joins can now be added to the schema of a widget that extends `apostrophe-pieces-widgets`.
* Brute force password attacks against an Apostrophe server are now more difficult. Thanks to Lars Houmark.
* Tolerant sanitization of array items while they are still in the editor. This avoids confusion caused by `required` fields in the array editor.
* Error messages now behave sensibly when multiple label elements appear in a field. Thanks to Lars Houmark.
* Fix background color on notification on uploads when file extension is not accepted. Thanks to Lars Houmark.
* If you can't move a widget out of an area, you can no longer move widgets into that area either (movable: false is fully enforced). Thanks to Fredrik Ekelund.
* New browser-side events are emitted during the attachment upload process, and the built-in facility that delays the saving of a form until attachment uploads are complete has been fixed. Thanks to Lars Houmark.
* Fixes to the active state display of array items. Thanks to Lars Houmark.
* [Contributor Guide](https://github.com/apostrophecms/apostrophe/blob/master/CONTRIBUTING.md) expanded with lots of new information about practical ways to contribute to Apostrophe.
* [Contributor Covenant Code of Conduct](https://github.com/apostrophecms/apostrophe/blob/master/CODE_OF_CONDUCT.md) added to the project. The Apostrophe community is a welcoming place, and now is a great time to lock that in for the future.

## 2.60.4

Unit tests passing.

Regression tests passing.

* Shallowly clone the required definition in defineRelatedType to prevent yet more crosstalk between instances of apos when `apostrophe-multisite` is used. No other changes.

## 2.60.3

Unit tests passing.

Regression tests passing.

* Improved support for nested areas and widgets. Apostrophe now pushes the correct doc id and dot path all the way to the page in various situations where this could previously have led to errors at save time.
* The new `apos.locks.withLock(lockName, fn)` method can be used to execute a function while the process has the named lock. This ensures that other processes cannot run that function simultaneously. You may optionally pass a callback, otherwise a promise is returned. Similarly `fn` may take a callback, or no arguments at all, in which case it is expected to return a promise.
* Cleanup: don't call `server.close` unless we've succeeded in listening for connections.

## 2.60.2

Unit tests passing.

Regression tests passing.

* Version 2.60.1 broke validation of schema fields which were
`required`, but blank because they were hidden by `showFields`.
This is of course permitted, `required` applies only if the field
is active according to `showFields` or not addressed by any
`showFields` possibilities at all. Comprehensive unit testing was
added for this issue to prevent a recurrence.
* Version 2.60.1 also introduced a more subtle issue: if constraints
like `required` or `min`, or general improvements to validation such
as NaN detection for integers and floats, were added to a widget schema later
after content already existed then it became impossible to open a widget
editor and correct the issues. Validation tolerance was added for this
situation.
* When a user edits an area "in context" on the page, the server now
reports errors using a path that can be used to identify the widget
responsible and open its editing dialog box. A more relevant notification
is also displayed. This remains a secondary mechanism. Server-side
validation is mostly about preventing intentional abuse. Browser-side
validation is still the best way to provide feedback during data entry.

## 2.60.1

Unit tests passing.

Regression tests passing.

* Fields of type `checkboxes` now play nicely with the `live/draft` toggle of `apostrophe-workflow`.
* Improved validation of integers and floats. Thanks to Lars Houmark.
* The "Global" dialog box now follows the same pattern as that for other piece types, which means that the workflow dropdown menu is available if workflow is present.
* Options may be passed to the `express.static` middleware that serves the `public` folder, via the `static` option of the `apostrophe-express` module. Thanks to Leonhard Melzer.
* `apostrophe` now depends on `bluebird` properly and there are no lingering references to the wrong version fo `lodash`. Formerly we got away with this because some of our dependencies did depend on these, and npm flattens dependencies. Thanks to Leonhard Melzer.
* The new `eslint-config-punkave` ruleset is in place, and includes a check for "unofficial dependencies" in `require` calls that could go away suddenly.
* `fieldClasses` and `fieldAttributes` may be set on form fields themselves, similar to the existing `classes` and `attributes` properties that are applied to the `fieldset`. Thanks to Lars Houmark.
* The "Pages" admin UI now includes a "New Page" button, in addition to the usual "reorganize" functionality. Thanks to Lars Houmark.
* Fixed a crash when an `apostrophe-pieces-widget` is configured to always show all pieces via `by: 'all'`. Thanks to Aurélien Wolz.
* General UI styling improvements and fixes.

## 2.60.0

Unit tests passing.

Regression tests passing.

* New feature: you can now display counts for each tag, joined item, etc. when using the `piecesFilters` option of `apostrophe-pieces-pages`. Just add `counts: true` to the configuration for that filter. The count is then available in a `.count` property for each value in the array. See [creating filter UI with apostrophe-pieces-pages](https://apostrophecms.org/docs/tutorials/intermediate/cursors.html#creating-filter-u-i-with-code-apostrophe-pieces-pages-code) for more information.
* New feature: command line tasks such as `apostrophe-blog:generate` may now be run programmatically, for example: `apos.tasks.invoke('apostrophe-blog:generate', { total: 50 })`. A promise is returned if a callback is not passed. Note that not all tasks are written to behave politely and invoke their callback normally, however most do. This feature is most useful when writing tasks that logically should incorporate other tasks.
* Many UX and UI improvements that make the experience more pleasant in subtle and not-so-subtle ways. Thanks to Carsten, Marco Arnone and the prolific Lars Houmark for their contributions. This was an excellent week for Apostrophe PRs.
* The full set of controls for joined items are again available in the chooser, as well as in the browse modal.
* The automatic opening of the admin bar menu on page load can now be configured with the `openOnLoad`, `openOnHomepageLoad`, and `closeDelay` options.
* `autocomplete="off"` for date fields prevents chrome autocomplete suggestions from wrecking calendar UI.
* Always remove .apos-global-busy on unlock, even if the transition event never fires. Yes, that is sadly a thing. Prevents the UI from becoming unusable in rare situations (less rare inside functional tests).
* Use `one` to reduce the overhead of .apos-global-busy's transition event handler. We could do more here to reduce overhead, i.e. unhooking it entirely.
* Much-improved validation of `min`, `max` and `required` for strings, integers and floats on both the server and the browser side. Thanks to Lars Houmark.

## 2.59.1

Unit tests passing.

Regression tests passing.

* Widget schemas now support the `def` property for fields. This always worked for pieces and pages.
* Accommodations for functional testing in nightwatch. The currently active Apostrophe modal, and all of its proxies such as its controls that are in a separate div for presentation reasons, now has the attribute `data-apos-modal-current` which is set to the class name of the modal. This powers the new [apostrophe-nightwatch-tools](https://npmjs.org/package/apostrophe-nightwatch-tools) module, which provides reusable commands and steps that can be used to create test projects similar to our [apostrophe-enterprise-testbed](https://github.com/apostrophecms/apostrophe-enterprise-testbed). Testing with the enterprise testbed project is a standard part of our release process.
* Previously if workflow was in use slugs could not be reused by new pages when the original page was in the trash. This has been addressed; the slug is now deduplicated in the same way that email addresses and usernames of users are when in the trash.
* The infinite scroll feature of `apostrophe-pieces-pages` now works as documented with the styles provided. The code is also more efficient and scroll events are throttled for performance. Thanks to Lars Houmark.
* Various UX fixes, thanks to Lars Houmark and various members of the Apostrophe team.

## 2.59.0

Unit tests passing.

Regression tests passing.

* Fixed nested widget editing for existing widgets whose modal dialog boxes have been accessed (#1428).
* A clear warning message with instructions has been added for those who are seeing "unblessed" messages due to widget schemas and in-template `apos.area` calls that do not match (#1429). The easiest way to avoid this is to just mark the area `contextual: true` in your widget schema so it is edited *only* on the page. But if you really want to do both, the widget options must match.
* The mechanism that automatically makes slugs, paths and other keys unique now gives up eventually and reports the original duplicate key error. This makes it easier to debug your code if you are violating your own custom indexes that feature unique keys. It is possible to make the deduplicator aware of your own own properties that need to be made more unique on inserts if you wish, by implementing a `docFixUniqueError` method. *Please note:* this change is not a regression. Code that formerly never completed its task in this situation will simply report an error promptly rather than retrying inserts forever while degrading your database performance.
* A new profiling API has been added: the `apos.utils.profile` method. This method can be called to report how long code takes to run for later analysis. It does nothing in the default implementation; modules like our forthcoming profiler override it to give feedback on the speed of your code.

## 2.58.0

Unit tests passing.

Regression tests passing.

* Polymorphic joins have arrived! You may now create joins like this:

```javascript
{
  name: '_items',
  type: 'joinByArray',
  withType: [ 'apostrophe-blog', 'product', 'apostrophe-page' ]
}
```

When you join with more than one type, Apostrophe presents a chooser that allows you to pick between tabs for each type. Note that `apostrophe-page` can be included, so you can pick a mix of pages and pieces for the same join.

This feature is useful for creating navigation that may point to a variety of document types, without the need for an array of items with several different joins and a `select` element to choose between them.

Polymorphic joins work for both `joinByOne` and `joinByArray`. Currently they are **not** available for `joinByOneReverse`, `joinByArrayReverse`, or pieces filters. Their primary use case is creating navigation widgets.

* `apos.images.srcset` helper function added. You can use this function to generate a `srcset` attribute for responsive display of an image. Just pass an attachment to the helper:

`<img srcset="{{ apos.images.srcset(apos.images.first(data.piece.thumbnail)) }}" />`

A `src` attribute for backwards compatibility is always advisable too.

Thanks to Fredrik Ekelund for this contribution.

* Fast forms for big schemas are back! The issue with tags has been resolved.

* A single MongoDB connection may be reused by several `apos` objects for separate sites, a feature which is exploited by the [apostrophe-multisite](https://github.com/apostrophecms/apostrophe-multisite) module. Note that this only reuses the connection, it does not share a single MongoDB database. It *does* allow you to keep potentially hundreds of sites on a single MongoDB server or replica set, as the overhead of multiple logical "databases" is small in MongoDB's modern WiredTiger storage engine. To reuse a connection, pass it to the `apostrophe-db` module as the `db` option.

* Fixed a MongoDB 3.6 incompatibility in the "Apply to Subpages" feature for permissions. Also made this feature available again when *removing* someone's permissions. We plan further UX work here to make this feature easier to understand and use.

* UX fix to the "manage tags" dialog box: don't attempt to add an empty tag. Thanks to Anthony Tarlao.

* Warn developers if they use bad area names.

* For those deploying asset bundles to S3: the command line task that builds an asset bundle no longer requires access to your production database, although it still needs to start up normally with access to a database in the pre-production environment where you are building the bundle.

* Refactoring of the trash field deduplication features, in preparation to extend them to pages as well in an upcoming release.

## 2.57.2

Unit tests passing.

Relevant regression tests passing.

* New `extraHtml` block in `outerLayoutBase.html` allows your `outerLayout.html` to add attributes to the outer `html` element without the need to completely override the layout. It is a best practice to avoid completely overriding the layout because this maximizes your compatibility with future updates to our admin markup, etc.

## 2.57.1

Unit tests passing.

* Hotfix for bug in 2.57.0 that broke saving tags. We have reverted the "fast forms" change until the cause is understood.

## 2.57.0

Unit tests passing.

Functional tests passing.

* Displaying and saving schema-driven forms is much, much faster.
This becomes very noticeable with 100 or more fields. With about
250 fields, this formerly took about 4.5 seconds to load or to
save such a form on a fast Mac. It now takes about 250 milliseconds.
* Users may re-order the items they have selected via drag and drop
when using "Browse" to select pieces, images, etc.
* Prior to this release, asset generation ids were surprisingly short and
made up only of digits due to an accidental holdover from an old version.
Conflicts were rare, but possible. Asset generation ids are now proper cuids,
no conflicts should occur.
* IDs may be added to notifications as a simple way to give other
code access to them.
* The `apos.global.addGlobalToData` method may now be called
with just `req` (returns a promise), with `req, callback` (invokes
the callback), or as middleware (which Apostrophe does by default).
This method is handy in command line tasks and other places
where middleware does not run and `req.data.global` is not populated
by default.

## 2.56.0

Unit tests passing.

Functional tests passing.

* **Security:** numerous issues formerly flagged by the new `npm audit` command have been addressed. We are now using a [maintained branch of lodash 3.x](https://github.com/sailshq/lodash) to keep bc while addressing security (many thanks to the Sails team). We are also using LESS 3.x, which has caused no issues in our testing and corrects security concerns with LESS 2.x. Numerous `npm audit` security reports regarding `imagemin` modules were addressed by removing `imagemin` from `uploadfs` itself, however you may opt into it via the new [`postprocessors` option of `uploadfs`](https://github.com/punkave/uploadfs). As of this writing, one `npm audit` complaint remains: the `azure-storage` module needs to update a dependency to address a possible vulnerability. You may mitigate this issue by not using the `azure` backend of `uploadfs` with Apostrophe until it is resolved upstream.
* Many UI enhancements when choosing, browsing and managing items which reduce user confusion. For instance: moving items up and down in a selection no longer refreshes the entire list and forces the user to scroll down again. Trashed pages are easier to distinguish in "reorganize." "More" dropdown for pieces is again fully visible when clicked. Placeholder helpers make the search field for joins easier to understand. Chevrons added to various select elements which were difficult to identify as dropdowns before.
* Deeply nested areas now save properly. Formerly in certain situations the same widget might be duplicated.
* `apos.tasks.getReq` now supplies an empty `req.data` object for easier use with code expecting an Express request, Apostrophe-style.
* Bedeviled by case-sensitive sorting? The `sortify: true` property for `string` schema fields is now documented and automatically creates a database migration to ensure it is available for your existing data as well. When used, this flag ensures that any `sort('fieldname')` call for that field in Apostrophe is case-insensitive, ignores punctuation and otherwise behaves as end users expect.

## 2.55.2

Unit tests passing.

Relevant functional tests passing.

* Reverted change to date formatting. `moment` will produce warnings again, but dates will not be a day old in some time zones, which is more important. We are working on a better fix for this problem.

## 2.55.1

Unit tests passing.

Relevant functional tests passing.

* `apos.migrations.eachArea` no longer crashes the stack when iterating over a large number of documents without areas.

## 2.55.0

Unit tests passing.

Regression tests passing.

* Security fix: uploaded images "in the trash" were still accessible at the same URL in most sizes. This has been corrected. As documented, the only size that now remains accessible is the `one-sixth` size, and this choice can be changed or eliminated entirely. **This bug did not affect other file attachments, such as PDFs.**

As always, be sure to run the `apostrophe-migrations:migrate` task. This will make sure the permissions of your files are correct. Harmless warnings may appear for those that were already correct.

* The `apostrophe-attachments:migrate-to-disabled-file-key` and `apostrophe-attachments:migrate-from-disabled-file-key` have been added for the convenience of those using the `disabledFileKey` option to `uploadfs` to rename disabled files in a cryptographically sound way rather than changing their permissions. These are relevant only with the `local` storage option of `uploadfs`, since since the option is neither available nor necessary for S3, and is mandatory for Azure from the beginning.

* Although technically part of UploadFS 1.9.0, we'd like to note that the `azure` storage backend is now available and can be part of your `uploadfs` configuration for the `apostrophe-attachments` module.

* Server-side modules can now extend the buttons available in the "manage" modal of pieces without overriding templates, similar to the way they are extensible in the "edit" modal.

* UX fixes.

* Cropping an image through Apostrophe now works when attachments are stored in S3, Azure, etc.

* Date parsing does not generate `momentjs` warnings.

* Overrideable block in the outerLayout for the context menu.

* The `apostrophe-soft-redirects` module now accepts a `statusCode` option, which you may change to `301` to use hard redirects. Thanks to Leo Melzer.

## 2.54.3

Unit tests passing.

Regression tests passing.

* Contextual editing of pieces found in a `widget.html` template saves properly, as does contextual editing of a nested area added to the page for the first time.

* Previously executed migrations are remembered in a collection that persists, not just in a cache, avoiding extra work which could be extensive in a large database. Migrations are still required to be idempotent (they should detect whether they have any work to do, and do no harm if they are not needed again for a particular document).

* `apos.migrations.eachWidget` now delivers an accurate `dotPath`, which is crucial for the use of `apos.docs.db.update` with `$set`. No standard migrations in Apostrophe were using the feature until now.

## 2.54.2

Unit tests passing.

Regression tests passing.

* A bug in the recently introduced `apostrophe-soft-redirects` module caused crashes in cases where the context page or piece had no `_url` property... which is an unusual situation (how did you get there exactly? Overrides are clearly involved), but it can happen in customized projects. Fixed.

## 2.54.1

Unit tests passing.

Regression tests passing.

* A bug in Chrome 66 causes problems when selecting images in Apostrophe's media library. This bug did not appear before Chrome 66 and does not appear in other browsers. We resolved it by migrating to the use of the CSS grid feature in compatible browsers.

## 2.54.0

Unit tests passing.

Regression tests passing.

* Several performance improvements. In situations where Apostrophe formerly made expensive "matching nothing" queries, Apostrophe now either skips the entire query or uses an efficient query for a nonexistent `_id`, depending on whether the method in question has the right to cancel the entire operation.
* Resources released more completely by `apos.destroy`, which can now satisfy the expectations of `mocha` 5.x (no timeouts left active, etc). This was done by adding a `destroy` method to `uploadfs`.
* `range` schema fields behave better when there is no existing value.
* Save operation of a modal now triggers the global busy state to prevent race conditions and other unwanted behavior.
* Global busy state can now be pushed and popped, and modals utilize this, so that a modal can be used to gather information during the `saveContent` method of another modal.

## 2.53.0

Unit tests passing.

Regression tests passing.

* Do not send X-XSRF-TOKEN headers in an OPTIONS request. This change was mistakenly left out of the 2.52.0 release.
* The named anchor `main` can now be overridden via the `mainAnchor` nunjucks block.
* The `npmRootDir` option can be used to cause Apostrophe's module loading mechanism to seek npm modules in a location other than that specified by `rootDir` (or the project root). The new `localesDir` option of `apostrophe-i18n` does the same for localization. This makes it possible to use `rootDir` to specify an alternate location for everything else, i.e. the parent of `public`, `data`, `modules`, etc. A necessary accommodation for the evolving `apostrophe-multisite` module.
* Raw HTML widgets now offer help text out of the box.
* The `express.static` middleware now runs before the `apostrophe-global` middleware and other "standard" Apostrophe middleware.
* Your own module-level `expressMiddleware` object can specify `{ when: 'beforeRequired', middleware: function(req, res, next) { ... })` to run before the required middleware as well. Note that this means no sessions, no users and no body parser. Most of the time you'll want those things.
* CSS adjustment to tabs in modals so they don't scroll in Firefox.
* Dropzones for empty areas are easier to drop onto.

## 2.52.0

Unit tests passing.

Regression tests passing.

* No more 404's when slugs change for pages and pieces. Apostrophe now automatically implements "soft redirects" to the new URL of a page or piece. This is a major SEO improvement, with good support for any page or piece with a `._url` property. Note that this feature "learns" URLs over time as the pages and pieces are actually accessed, so if you decide to test it, remember that you must access the old URL at least once before you change it for the test. This feature can be disabled, if you really want to, by setting the `enable` option of the `apostrophe-soft-redirects` module to `false`.
* Indexed queries on the `parkedId` and `advisoryLock._id` properties. The lack of indexes for these properties could lead to full collection scans, so this is a significant performance boost on large databases.
* Apostrophe's anti-CSRF forgery X-XSRF-TOKEN header is no longer sent as part of an OPTIONS request, or as part of a cross-domain request. In the first case, cookies cannot be set by the server anyway, and in the second, we are communicating with a server that cannot see our session to verify it. In both cases, sending the headers was causing configuration headaches for developers. Thanks to Priyansh Gupta.
* A UI bug fix: the recently added "clone" button for widgets is no longer displayed for singletons, or for areas whose `limit` has been reached. Also, the `cloneable: false` option can be used to disable this feature for a particular area.
* UI bug fix: no more conflicts between the "Add Content" menu and the up/down/remove/etc. buttons for widgets.
* Clearer warnings and error messages.

## 2.51.1

Unit tests passing.

Regression tests passing.

* Do not crash when updating a doc if widgets exist but `_originalWidget` does not. This can happen in workflow scenarios where Apostrophe's `find` is bypassed.
* Accommodations for the forthcoming `apostrophe-optimizer` module.

## 2.51.0

Unit tests passing.

Regression tests passing.

* Widget fields may now have a `permission` property. If present, the user must have the named permission (such as `admin`), or they will not see that particular field in the editing dialog box. This is useful when a widget should be authorable by most users but has a sensitive field that should be restricted to a smaller group of users. Note that this feature already existed for schema fields of pieces and pages.
* Apostrophe again allows a named pipe to be specified via the `PORT` environment variable, for compatibility with Windows. Thanks to Jørgen M. Skogås for this fix.
* Apostrophe's default settings for the `bodyParser` option are now generous enough, in the case of JSON request bodies, to cover all reasonable editing scenarios in Apostrophe. This change also benefits the `apostrophe-headless` module.
* When Apostrophe must generate a `path` for a new page, it will look at the provided `slug` before it looks at the provided `title`. This is useful when titles in an import are of poor quality but slugs are unique. Prevents unnecessary numbered suffixes after both slugs and paths.
* The dropdown menu to add a widget no longer has a conflict with the hover menu offering widget controls such as "up," "down," etc. The hover menu does not appear while the dropdown menu is open.

## 2.50.0

Unit tests passing.

Regression tests passing.

* Clone button for widgets in areas, to save time when editing.
* New features for displaying the titles of array items when editing fields of type `array`. `titleField` may now use dot notation. In addition, if that isn't enough, you may use `listItemTemplate` to point to an alternative to the standard `arrayListItem.html` template, which you may use as a reference. In addition, both `titleField` dot notation and the custom `listItemTemplate` have full access to joins. Be sure to use cross-module include syntax if you don't want to put the template in `modules/apostrophe-schemas/views`. For instance, you may write `listItemTemplate: 'my-module-name:listItemTemplate.html'`.
* Bug fix: modals are the right height when jQuery 3 is in use.
* CSS class added to the `h4` that displays the title in an `apostrophe-images` widget, for your CSS styling convenience. Thanks to Gareth Cooper.

## 2.49.0

Unit tests passing.

Regression tests passing.

* New password reset feature. You will need to configure `apostrophe-email` and opt into this feature. See the new [Apostrophe password reset HOWTO](https://apostrophecms.org/docs/tutorials/howtos/password-reset.html).
* Significant performance boost to the "reorganize" modal in situations where numerous pages are in the trash when using the `apostrophe-workflow` module.
* If widget ids are not provided when inserting new documents they are automatically generated. This makes [apostrophe-headless](https://npmjs.org/package/apostrophe-headless) easier to use.

## 2.48.0

Unit tests passing.

Regression tests passing.

* New `color` and `range` schema field types. `color` provides a color picker field allowing values compatible with CSS, etc. `range` provides an `<input type="range">` element and respects `min` and `max` options.
* New `apos.utils.log`, `apos.utils.info`, `apos.utils.debug`, `apos.utils.warn` and `apos.utils.error` methods. These are now used consistently throughout Apostrophe core, both in the server and in the browser. On the server, these methods wrap the corresponding methods of a `logger` object and you can inject your own via the `logger` option of the `apostrophe-utils` module. By default a logger object that wraps the `console` object is created. For convenience, if your logger has no `log` method, `apos.utils.log` will call `logger.info`. This allows many popular loggers like `winston` to be used without modification "out of the box."
* `modulesSubdir` option to specify subdir where local modules come from, overriding `modules`. Useful when more than one `apos` object exists in a project.
* Major speedup to parked pages. Also eliminates spurious warnings about inefficient joins at startup.
* Refactored autocollapse behavior of admin bar into its own method for easier overrides.
* CSS fixes for improved usability.

## 2.47.0

Unit tests passing.

Regression tests passing.

* Developers now have the option to use jQuery 3. To enable jQuery 3, set the `jQuery` option of the `apostrophe-assets` module to the number `3`. We have packaged specific versions of jQuery 3 and jQuery UI which are known to be compatible with and tested with Apostrophe's UI, and we plan to use these in our own projects going forward. We will be making this change in the apostrophe boilerplate project. Of course Apostrophe's UI remains compatible with the older version of jQuery that loads by default. There is no bc break.

* When you join with pages, by using the virtual doc type `apostrophe-page`, the user is now invited to choose a page via a version of the reorganize dialog box, which has been made more user-friendly for this purpose. Autocomplete is still supported too.

* The reorganize dialog box is more pleasant to use. This dialog will continue to evolve to offer more of the functionality found in the "manage" dialog boxes for piece types.

* The page parking mechanism has been overhauled and improved. From now on, it is our recommendation that you set a unique `parkedId` for each parked page you configure for `apostrophe-pages`. This ensures that even if you change the slug in the configuration of the parked page, Apostrophe will still be able to understand that the page already exists and a new one should not be inserted. This is especially critical if using `apostrophe-workflow`, since you might decide to add or change locale prefixes at some point.

* The database connection keepalive mechanism now uses a query against an empty collection, rather than a server status call that the database user might not have permission to make.

* The `apos.utils.cssName` helper now preserves double dashes, as they are a common feature in modern CSS frameworks.

* There is now an `apostrophe-areas:widgetBase.html` file which can be extended block by block in a project-level `modules/apostrophe-areas/views/widget.html` file. New overrideable methods have also been added to simplify adding custom classes programmatically to the wrapper and the widget itself without overriding any templates.

* It is now possible to configure select elements (we do not recommend more than one) to be displayed inline with the other widget controls, i.e. up, down, delete, etc. The back end of this is left to the developer, however you can check out the still-evolving [apostrophe-personas](https://github.com/apostrophecms/apostrophe-personas) module for an example. This feature is primarily meant for modules like `apostrophe-personas` that impact all widgets in a general way.

## 2.46.1

Unit tests passing.

Regression tests passing.

* Attachment fields now save properly when directly part of the schema of a widget. A bug was introduced in version 2.42.0 when the `length` property was added to attachments. A fix made long ago to `apos.utils.clonePermanent` on the server side was also needed on the browser side.

## 2.46.0

Unit tests passing.

Regression tests passing.

* The "Copy" button of pieces now copies areas that do not explicitly appear in the schema, and works correctly when an `apostrophe-pieces` module is set `contextual: true`. Overrideable methods are provided for those who need to copy more than schema fields and top-level areas. We do not copy every property by default because this could have unforeseen consequences; we copy only what is in the schema, plus top-level areas because these have always been supported without an explicit schema in templates.

* It is now possible to secure widget properties so that they are not visible to end users if you do not choose to output them in the markup. To do that, set the `playerData` option of your widget module to `false`, or to an array of properties that **should** be visible in the `data` JSON attribute so that they are passed to the `play()` method. Normally widget properties are public information, intended for display, but this technique is useful if you have a `username` and `password` for use in fetching an external feed in a server-side `load` method, for instance. **Note that to allow widget editing to function, everything is still passed in `data` if the user has editing privileges for the widget.** So if you seek to verify this feature, be sure to check as a logged-out user, or a user without editing permissions for that content.

* It is now easy to override the `fieldset` markup for Apostrophe schemas. Just copy `modules/apostrophe-schemas/views/fieldset.html` to your project-level version of that path and edit it. However, please note that you must continue to have an outer wrapper element with the given attributes.

* Apostrophe's codebase now passes `eslint`. In the process many cases of callback errors being ignored were fixed, as well as global variable leaks.

* Apostrophe's `apos.locks.lock` and `apos.locks.unlock` methods now support promises.

## 2.45.0

Unit tests passing.

Regression tests passing.

* The `apostrophe-caches` module has better, clearer documentation and it now supports promises.
* All modules can now conveniently send email using [Nodemailer](https://nodemailer.com/about/). The new `email` method of all modules renders a template in that module's `views` folder, exactly as you would hope it would, and also automatically generates a plaintext version for the occasional user who does not view HTML email. The automatically generated versions include links properly.
* Extending `apostrophe-images-widgets` and other pieces widgets is easier. If your widget name doesn't correspond to the kind of piece you are displaying, a helpful error appears explaining that you need to set `piecesModuleName`. Adding fields to these widgets now behaves reasonably. Also, if you add fields to `apostrophe-images` or `apostrophe-files` at project level, this now behaves as expected too.
* A locking mechanism has been added during the movement of pages in the page tree. This prevents rare race conditions that could previously have resulted in duplicate page ranks, although the design of the page tree is such that more serious consequences were always avoided.
* Text justification options for ckeditor are now standard in our build of ckeditor. Of course you still need to configure `sanitize-html` properly when using them.
* Any widgets module may now specify a `wrapperTemplate` option. That template is rendered instead of the standard `apostrophe-areas:widget.html` template, and can use `extends` and override blocks found in that template. This is useful if you need to set attributes of the outer wrapper element of the widget.
* The migration added in 2.43.0 to address file permissions for existing attachments in the trash has been greatly accelerated, helpful on large sites.
* Better error messages for `min` and `max` options of some schema field types; provisions for expanded error messages in general.
* For those using the `testModule` option to test their own npm modules in the context of Apostrophe, a default shortname is automatically provided.
* Fixed missing space in admin bar markup, thanks to arlecchino.

## 2.44.0

Unit tests passing.

Regression tests passing.

* Apostrophe's AJAX filter features for `apostrophe-pieces-pages` now support "Load More" buttons and infinite scroll.

To add a "Load More" button:

1. Wrap a new element inside your data-apos-ajax-context element around the content that makes up the current "page" of results. This should not wrap around filter links or the "Load More" button itself.
2. Give that new element the `data-apos-ajax-append` attribute.
3. Add `append=1` to the query string of your Load More button. Example:

```
{% if data.currentPage < data.totalPages %}
  <a href="{{ data.url }} | build({ page: data.currentPage + 1, append: 1 })">Load More...</a>
{% endif %}
```

To progressively enhance this for infinite scroll, add a `data-apos-ajax-infinite-scroll` attribute to the button.

Note that we do this via progressive enhancement of a "Load More" button so that Google can still reach and index all of the pages (SEO).

* Attachment schema fields now respect the new `fileGroup` and `fileGroups` properties. If `fileGroup` is set to `images`, then only image types (GIF, JPEG, PNG) are accepted; if it is set to `office` only typical business file types are accepted. Note that we have always rejected files that didn't appear on the list for either type. You can also specify `fileGroups` as an array.
* `fileGroup: 'image'` is now configured by default for `apostrophe-images`, as was always intended but incorrectly implemented in the past.
* Attachment schema fields now respect the new `extension` and `extensions` properties. The former is handy if you only want to allow one extension, the latter if you want to allow more than one. The extensions must be those specified for `fileGroups` in the default configuration of `apostrophe-attachments` or your override of it (all lower case; JPEG is `jpg`; no period).
* The `addDocReferences` migration has been parallelized, as this one-time migration can be time-consuming on a large site.
* Broken `less` calculation fixed, thanks to Antoine COMBES.

## 2.43.0

Unit tests passing.

Regression tests passing.

* When a "file" or "image" is moved to the trash, the attachment in question now becomes inaccessible. This is particularly important to stop access to obsolete PDFs, which Google loves to access. If the file or image is removed from the trash, the attachment becomes available again. In the case of images, the 1/6th size remains available by default to provide preview when viewing the trash. If the same attachment is referenced by more than one doc, which can happen due to "Copy" operations or `apostrophe-workflow`, it remains available until all such docs are in the trash.

* Parked properties are no longer editable in page settings. Since every site restart always wiped them out anyway, this is a bug fix, not a truly new behavior. With this change, you can finally set `type: 'home'` when `park`ing the home page, and remove `home` from your page types dropdown.

* The `apostrophe-jobs` module now offers a `runNonBatch` method, which is useful for long-running operations that don't involve iterating over many instances of the same type of object.

* Improvements to background image positioning for images widgets.

* A block has been added to override the `lang` attribute easily. Thanks to Ayho.

* The `imgAlt` block can now be used to conveniently override the `alt` attribute of images when overriding `widget.html` for `apostrophe-images-widgets`. Thanks to Raphaël DiRago.

* The `required` option now works properly for fields of type `array` (there must be at least one item in the array).

* Improved error messages for unblessed widget schemas. These are usually related to a widget that is no longer in the page template but appears in the database.

* A UI bug that caused tabs to become invisible when returning from nested dialog boxes has been fixed.

* Filters for "select" fields now default to "no opinion," rather than the default choice. This is the normal behavior for other field types.

* Even more promise support! `apos.attachments.insert`, `pieces.trash` and `pieces.rescue` all return promises if no callback is given.

* A YouTube embed unit test was removed to ensure consistent results in Travis CI, which is once again in routine use.

## 2.42.1

Unit tests passing.

* Use of a capitalized filename that should have been lowercase in a `require` briefly broke Apostrophe's initialization on Linux. We are correcting this by reinstating CI in a Linux environment.

## 2.42.0

Unit tests passing.

Regression tests passing.

* Promises have landed in Apostrophe. Calling `toArray`, `toObject`, `toDistinct` or `toMongo` on an Apostrophe cursor *without a callback* will return a promise. That promise will resolve to the expected result.

In addition, `docs.insert`, `docs.update`, `pieces.insert`, `pieces.update`, and `pages.insert` will all return a promise if invoked without a callback.

These are the most frequently invoked functions in Apostrophe that formerly required callbacks.

**As always with promises, be sure to catch errors with `.catch()`** at some level.

Note that **the `await` keyword can now be used with these methods**, as long as you're running Node.js 8.x or newer or using Babel to provide that language feature.

* Apostrophe's custom `Split` CKEditor toolbar control now works correctly in 2.x. You can give your users the `Split` control to allow them to break up a large rich text widget in order to insert other types of widget "in the middle." Note that the control name is now capitalized to match the way other CKEditor toolbar buttons are named.

* You may now specify `_url: 1` or `_nameOfJoin: 1` in a projection when using Apostrophe's `find()` methods. Native MongoDB projections naturally can't see these "computed properties" because they don't live in the database — they are computed "on the fly" after documents are fetched. However, Apostrophe now automatically adds the right underlying fields to the projection.

Only `_url` and the names of `joinByOne` or `joinByArray` fields are supported. It does not make sense to use a projection on `people` to locate IDs that are actually attached to `products` via `joinByOneReverse` or `joinByArrayReverse`.

*This feature does not conflict with legitimate uses of MongoDB projections because Apostrophe discards all properties beginning with `_` when writing to the database, except for `_id`.*

* The `length` property of an Apostrophe `attachment` object is now correctly populated with the original file size. Thanks to David Keita. Note that images are also made available in many scaled sizes. Also the original may be replaced with a correctly rotated version, in which case `length` will not match. So the most useful scenario for this property is likely to be in working with office formats, especially PDF which can sometimes be very large.

* Fixed bug in the `isEmpty` methods for areas and singletons. Thanks to David Keita.

## 2.41.0

Unit tests passing.

Regression tests passing.

* The new `apostrophe-jobs` module, part of the core of Apostrophe, provides a progress meter mechanism and the ability to stop long-running user-initiated operations, such as batch operations on pieces. See the [jobs module documentation](http://apostrophecms.org/docs/modules/apostrophe-jobs/index.html). You can also refer to the pieces module for examples if you wish to use this for your own long-running user-initiated operations.
* Batch operations now have more robust support for "select everything." A number of bugs related to multiple selection of pieces have been fixed in a refactoring that made this code much more maintainable and predictable.
* The option of pushing an asset of type `template`, which never worked in 2.x and was never used by Apostrophe, has been removed for clarity. Our preference is for rendering assets on the server side dynamically when needed, rather than pushing many templates into the DOM on every page load.
* An `.editorconfig` file has been added. Thanks to Fredrik Ekelund.
* Parking a page only pushes permanent properties. `_defaults` and `_children` should never have been in the database; they are of course still interpreted to decide what should happen, but the properties *themselves* did not belong in the database. (You may need to write a migration if they are already there and this is causing issues for you.)
* Scrolling UI behavior of pieces improved; various other UI touch-ups. Thanks to Fredrik Ekelund.
* `newBrowserCalls` helper for `push` module can be used when you want JavaScript calls queued up with `req.browserCall` to be executed in an AJAX update of just part of a page.
* Fixed bugs affecting access to the published/unpublished batch operations and similar.

## 2.40.0

Unit tests passing.

Regression tests passing.

* Support for "select everything" when managing pieces. Once you check the box to select everything on the current page, you are given a secondary option to select everything that matches your current criteria. This works both when choosing pieces for widgets and when working with batch operations like "trash" or "rescue."
* Fixed various bugs affecting combinations of "select all on page", the chooser and working with images.
* Improvements to batch operations on pieces. The `requiredField` property is checked correctly, and the new `onlyIf` property allows for passing a function that accepts the doc type name and decides whether the button should appear. Multiword action names are properly camelcased. New "success" and "dataSource" options to `batchSimple` allow for carrying out additional operations afterward as well as gathering input independently at the start. And batch operations are composed late so that other modules can add them.
* The `self.api` and `self.html` methods of `apostrophe-context` and `apostrophe-modal` now support a syntax for making cross-module API calls, just like templates.
* Addressed moog versioning issue with latest npm that caused errors about "synth.instanceOf" not being found depending on the state of your npm cache.

## 2.39.2

Unit tests passing.

Startup-related regression tests passing.

* The `APOS_MONGODB_LOG_LEVEL` environment variable can now be set to `debug`, `info` or anything else supported by the MongoDB driver's `Logger.setLevel` method. This is helpful for debugging database issues at the lowest level.

## 2.39.1

Unit tests passing.

Regression tests passing.

* Factored out a `getBaseUrl` method for `apostrophe-pages`, allowing
overrides of this that pay attention to `req`.
* Report `pageBeforeSend` errors and failures to load the global doc properly, don't silently tolerate them.
* Documentation corrections. Thanks to Frederik Ekelund.


## 2.39.0

Unit tests passing.

Regression tests passing.

* Easier access to options. Introduced the `getOption` method to all modules. Calling `self.getOption(req, 'sizes.large')` from your module's server-side JavaScript code, or just `module.getOption('sizes.large')` from Nunjucks, will return the value of `self.options.sizes.large` for that module. You may also pass an array of keys, i.e. `module.getOption([ 'sizes', 'large' ])`. This method is tolerant, it returns undefined if any part of the path does not exist. See also the new [apostrophe-override-options](https://npmjs.org/package/apostrophe-override-options) which extends this feature to support customizing the returned value for any option based on the current page type, page settings, piece settings and locale. * Helpful warning when maximum area/widget loader recursion level is reached. Always use projections when adding joins to your schema to avoid a performance hit due to runaway recursion.
* New `disabledTypes` option to `apostrophe-pages`, primarily for use with `apostrophe-override-options`.
* Fixed UI bug relating to area menus at the bottom of the page.
* Fixed bug that caused a crash when invalid usernames attempted to log in. Thanks to Arthur.

## 2.38.0

Unit tests passing.

Regression tests passing.

* Various schema field validators for required fields no longer crash on the browser side if a property is nonexistent, as opposed to being the expected empty string.
* Buttons for editing pieces widgets now use less confusing language.
* Accommodations for the `apostrophe-headless` module (arriving later today), including factoring out certain login-related and piece-related functionality to separate methods in order to make it easier to introduce RESTful APIs for the same features.
* Unit tests no longer drop the entire test database between suites; instead they drop the collections. Also the unit test timeout can be set via an environment variable. This accommodates testing against various cloud databases with security that precludes dropping entire databases.
* Lots of new content in the README to get folks who haven't been to the documentation site yet a little more excited.

## 2.37.2

Unit tests passing.

Conflict resolution and template extension-related regression tests passing.

* The conflict resolution feature, which helps users avoid conflicts in which neither is successfully able to save content reliably by explaining that two users are editing the same doc and offering the option of taking control, can now be disabled by setting the `conflictResolution` option of the `apostrophe-docs` module explicitly to `false`. **We do not recommend** the use of this option in normal practice, however it has valid applications in automated testing.

* Recently a bug was introduced in which extensions other than `.html` or `.njk` did not work in `include` statements, etc. in Nunjucks templates unless the file in question existed in the project-level version of the module including it. The full cascade of template folder paths is now supported for these explicit extensions, including searching `viewsFolderFallback`.

## 2.37.1

Unit tests passing.

Piece- and schema-related regression tests passing.

* Filters are now available for schema fields of type `integer`. You can configure these for the manage view, or for pieces-pages, exactly as you would for other field types. Previously this feature existed but did not function properly, so this is a patchlevel release rather than a minor version bump.
* Previously, when viewing pieces in the trash, the batch operation button initially read "Trash Items" rather than "Rescue Items." It did not match the selected operation in the select element, and did not perform the needed operation of rescuing items unless you switched operations and switched back again. This has been fixed.

## 2.37.0

Unit tests passing.

Regression tests passing.

* New feature: you may now use the `.njk` file extension in addition to `.html` for your Nunjucks templates. In order to maximize the usefulness of this feature in the context of existing Apostrophe code, `.njk` is still checked for even if `.html` was specified when calling the `render` method. `.njk` is a convention adopted by the Nunjucks community and is supported by some syntax highlighters.
* Bug fix: drag-and-drop reordering and movement of widgets is once again functional. (The arrows worked all along.)
* Bug fix: drag-and-drop targets for widgets residing in areas nested in other widgets now appear and function properly.


## 2.36.3

Unit tests passing.

Regression tests passing.

* If an oembed provider responds with an HTTP error and a response that is not parseable as XML or JSON, Apostrophe no longer crashes (this fix is actually in the oembetter npm module). This fixes crashes on non-embeddable YouTube videos.
* If the oembed provider issues a 401 or 404 error, a relevant error message is given. Otherwise the generic error icon is still given.

## 2.36.2

Unit tests passing.

Regression tests passing.

* Dragging and dropping will now automatically scroll the "reorganize" dialog box.
* Attempts to drag a page above or below the "Home" page in "reorganize" no longer cause a restart. Also, the interface rejects them gracefully.
* Attempts to drag a page below the trashcan are rejected gracefully.
* When `trashInSchema` is active, the "traditional" trash can sorts below "in-context" trash, and the traditional trash can receives the special label "Legacy Trash" to reduce confusion.
* When on page two (or higher) in the "manage" view of pieces, performing a text search now correctly resets to page one.
* Throw an error at startup if a forbidden schema field name is used in `addFields` configuration. For instance, `type` is forbidden for widget schemas, while `docPermissions` is forbidden for doc type schemas, and `_id` is forbidden for both. Note that field names like `title` that are already in the schema are *not* forbidden because re-adding a schema field replaces it, which is often done to change the label, etc. So we'll be adding more documentation about these to help developers avoid surprises if their intention was an entirely new field.

## 2.36.1

Unit tests passing.

Regression tests passing.

* Spurious conflict resolution warnings for pieces fixed.
* Notifications are spaced properly, and in the upper right corner as intended, on all screens.
* Reorganize feature: upgraded to jqtree 1.4.2. Regression testing found no bc breaks.
* A debugging convenience: the `log(true)` cursor filter logs MongoDB criteria objects resulting from the cursor in question to the console.

## 2.36.0

Unit tests passing.

Regression tests passing.

* You may now set the `skipInitialModal` option for any widget module to `true` in order to avoid displaying the editing dialog box when the widget is first added. This makes sense if the widget has a useful default behavior, or consists of a contextually editable rich text sub-widget with a "style" select element you might or might not need to set every time.
* Fields in Apostrophe's schema-driven forms now receive globally unique `id` attributes, and the `for` attributes of `label` elements now reference them properly.

## 2.35.1

Unit tests passing.

Regression tests passing.

* Intermittent "not blessed" errors when editing joins in widget schemas have been corrected by blessing all widget schemas at page serve time, just as we already bless all doc type schemas at page serve time. Blessing them when the individual routes fire is problematic because of probable race conditions with sessions.

## 2.35.0

Unit tests passing.

Regression tests passing.

* `apos.areas.isEmpty(data.page, 'body')` will now tell you if that area is considered empty (it contains no widgets, or the widgets consider themselves empty).

* The new `controls` option may be passed to any widget, via `apos.singleton` or via the configuration for that specific widget type in an `apos.area` call. In this example, the widget cannot be removed, cannot be moved, and has its controls positioned at the upper right instead of the upper left:

```
{{
  apos.singleton(data.page, 'footer', 'apostrophe-rich-text', {
    controls: {
      removable: false,
      movable: false,
      position: 'top-right'
      }
    }
  })
}}
```

The `position` suboption may be set to `top-left`, `top-right`, `bottom-left` or `bottom-right`.

The `removable` and `movable` suboptions are primarily intended for singletons.

* By popular demand, the `insert` and `update` methods of pieces now pass the piece to their callback as the second argument.

* Better CSS reset for Apostrophe's admin UI.

* `callOne` added for convenience when you want to invoke a method normally invoked by `callAll` in the same way, but for only one module. Thanks to Arthur.

* If an attachment does not exist, `apos.attachments.url` no longer results in a template error page. Instead a fallback icon is displayed and an error message is logged. Developers should still always check whether attachments and joined objects still exist in their templates. Thanks to Raphaël DiRago.

* Notifications within modals move to lower right corner of modal for readability.

* Cleaned up font paths.

* Accommodations for the latest release of the separately published apostrophe-workflow module.

## 2.34.3

Unit tests passing.

Regression tests passing.

A bug was fixed that prevented nested area editing. The bug appeared in version 2.34.0.

Note that editing an area on the page has never been possible when it is part of the schema of an array field. That is not a new issue. It is being tracked and discussed. Today's fix was for a regression that impacted all nested areas.

## 2.34.2

All tests passing.

Fixed a bug that generated an error message regarding conflict resolution when attempting to edit an area inside a piece editor dialog box.

## 2.34.1

All tests passing.

Fixed an issue impacting unit test harness only. It didn't come up initially because it had to do with automatically creating `test/node_modules`, which existed our dev environment.

No code changes outside of tests.

## 2.34.0

All tests passing.

* Conflict resolution has been added to Apostrophe. When two users attempt to edit the same document, whether "in context" on the page or via a dialog box, Apostrophe now makes the latecomer aware of the issue and gives them the option to take control of the document after warning that the first party could lose work.

Since the first user may have simply abandoned their work, Apostrophe also indicates how long it has been since the first user last made a change.

If the same user attempts to edit a document in two tabs or windows, something very similar happens, although the message is different.

* In a related change, Apostrophe does not begin attempting to save an area on the page until the user interacts with it for the first time. This fixes many commonly reported frustrating situations in which one user is editing and the other is logged in but merely looking at the page, creating a ping-pong exchange of save requests.

* Apostrophe's unit tests have been restructured so that a single test file can be run conveniently, via `mocha test/docs.js`, for instance, and there is no longer a need for us to update `test/test.js` every time a test is added. Also, the unit tests use the same `apos.tasks.getReq` and `apos.tasks.getAnonReq` methods that are used by real-life command line tasks, which provide a more faithful simulation of an Express request object and one we anticipate extending as needed.

## 2.33.1

All tests passing.

* Fixed potential crash in version pruning mechanism.

## 2.33.0

All tests passing.

* The login page can be disabled via the new `localLogin` option of the `apostrophe-login` module. Set it explicitly to `false` to disable the login URL completely.
* Refactoring: the `apostrophe-login` module now has an `afterLogin` method which takes care of invoking the `loginAfterLogin` callAll method on all modules that have one, and then redirecting appropriately. This code was factored out to make it easier to use in the new [apostrophe-passport](https://npmjs.org/package/apostrophe-passport) module, which allows the use of almost any [Passport](http://passportjs.org)-based strategy, such as Facebook login, Google login, Github login, etc.
* `apos.users.ensureGroup` now delivers the group to its callback as the second argument.

Thanks to Michelin for their support of this work.

## 2.32.0

All tests passing.

* Fixed an S3 asset bundle generation bug that caused `.less` files to be imported with the wrong file extension if the `public` folder did not yet exist at the time `--create-bundle` was used. Thanks to Michelin for their support of this work.

* Also added an `apostrophe-caches:clear` task to aid in testing various functionality. You must specify the cache name since caches may or may not even be known to Apostrophe at task startup time based on whether and when code calls `.get` for each cache name.

## 2.31.0

All tests passing.

* The new `testModule: true` option causes Apostrophe to supply much of the boilerplate for a published npm apostrophe module that wants to test itself as part of an apostrophe instance, i.e. apostrophe-workflow, apostrophe-caches-redis, etc. See those modules for examples of usage. This is a feature for those writing their own npm modules that wish to unit test by initializing Apostrophe and loading the module in question.

* Fixed caching bugs, notably the oembed cache, which is now operating properly. Oembed responses, such as YouTube iframe markup, are now cached for an hour as originally intended which improves frontend loading time.

* Page type changes only refreshed the schema fields on the first change — now they do it properly after every change.

* Page type changes use the "busy" mechanism while refreshing the schema fields to prevent user interface race conditions and avoid user confusion.

* `trash` is never offered as a schema field of the `global` doc (mainly a concern with `apostrophe-workflow`).

## 2.30.0

All tests passing.

It is now easier to set up Redis or another alternative session store:

```
'apostrophe-express': {
  session: {
    secret: 'your-secret-here',
    store: {
      name: 'connect-redis',
      options: {
        // redis-specific options here
      }
    }
  }
}
```

For bc, you can still pass a live instance of a store as the `store` option, but this way is easier; all you have to do is `npm install --save` your connect-compatible session store of choice and configure it.

Thanks to Michelin for their support of this work.

## 2.29.2

All tests passing.

* Overrideable widgetControlGroups method takes (req, widget, options) allowing for better control when customizing these buttons.
* The `createControls` option of the `apostrophe-pages` module is now respected properly.

## 2.29.1

All tests passing.

* Fixed a short-lived issue with the reorganize feature.

## 2.29.0

All tests passing.

This is a significant update containing various accommodations required by the shortly forthcoming Apostrophe 2.x version of the `apostrophe-workflow` module, as well as other recent enhancements in our queue.

* Editing an area "in context" on the page when it is part of a widget or piece will always work, even if `contextual: true` was not set. That property is optional and prevents the area from also appearing in the dialog box for editing the content type.

* Multiple select filters are now available for the "manage" view of any piece type. Just like configuring single-select filters, except that you'll add `multiple: true` to the relevant object in your `addFilters` configuration for the module. Thanks to Michelin for their support of this work.

* When editing a previous selection of pieces for a join or widget, you can also easily edit them without locating them again in the manage view.

* "Next" and "previous" links can now be easily added to your `show.html` pages for pieces. Just set the `next` and `previous` options for your `apostrophe-pieces-pages` subclass to `true`, or to an object with a `projection` property for best performance. This will populate `data.previous` and `data.next` in your `show.html` template. *For blogs they may seem backwards; they refer to relative position on the index page, and blogs are reverse-chronological. Just switch the terms on the front end in your template in cases where they appear confusing.*

* There is now a "pages" option on the admin bar, for cases where "reorganize" is not visible because "Page Settings" is not accessible to the user for the current page.

* If the `trashInSchema` option is set to `true` when configuring `apostrophe-docs`, pages that are in the trash retain their position in the page tree rather than moving to a separate "trash" subtree. In the "reorganize" interface, they are grouped into trash cans displayed beneath each parent page, rather than a single global trash can. This is necessary for the new workflow module and also helpful in any situation where trying to find pages in the trash is more troublesome than explaining this alternative approach.

When `trashInSchema` is `true`, users can also change the trash status of a piece or page via "Page Settings" or the "Edit" dialog box of the piece, and it is possible to access "Page Settings" for any page via "Reorganize."

* The buttons displayed for each widget in an Apostrophe area can be adjusted via the `addWidgetControlGroups` option of the `apostrophe-areas` module, which can be used to introduce additional buttons.

* Empty `beforeMove` and `afterMove` methods have been added to the `apostrophe-pages` module for the convenience of modules using `improve` to enhance it.

* The `apostrophe-doc-type-manager` module now has `getEditPermissionName` and `getAdminPermissionName` methods. These can be overridden by subclasses. For instance, all page subtypes return `edit-apostrophe-page` for the former because page types can be changed.

* `apos.destroy(function() { ... })` may be called to shut down a running Apostrophe instance. This does **not** delete any data. It simply releases the database connection, HTTP server port, etc. This mechanism is extensible by implementing an `apostropheDestroy` method in your own module.

* `before` option for `expressMiddleware`. As before any module can provide middleware via an `expressMiddleware` property which may be a function or array of functions. In addition, if that property is an object, it may also have a `before` subproperty specifying a module whose middleware should run after it. In this case the actual middleware function or functions must be in a `middleware` subproperty.

* `apos.instancesOf(name)` returns an array of modules that extend `name` or a subclass of it. `apos.instanceOf(object, name)` returns true if the given `object` is a moog instance of `name` or a subclass of it.

* `apos.permissions.criteria` can now supply MongoDB criteria restricted to the types the user can edit when a general permission name like `edit` or `edit-doc` is asked for. *This was never a security bug because permissions for actual editing were checked when individual edits occurred. The change makes it easier to display lists of editable content of mixed types.*

* Extending the indexes of Apostrophe's `aposDocs` collection is easier to achieve in modules that use `improve` to extend `apostrophe-docs`.

* Removed tests for obsolete, unsupported Node.js 0.10.x. Node.js 4.x is now the minimum version. *We do not intend to break ES5 compliance in 2.x, however testing old versions of Node that are not maintained with security patches in any freely available repository is not practical.*

* `insert` method for `apos.attachments`, mirroring the other modules better. Thanks to Arthur Agombart.

## 2.28.0

All tests passing.

* Notifications are available, replacing the use of `alert`. This feature is primarily for Apostrophe's own administrative features; you can use it when extending the editing UI. Call `apos.notify('message')` to display a simple message. You can specify several `type` options such as `error` and `info`, and you can also use `%s` wildcards. Everything is localized on the server side. [See the documentation for more information](http://apostrophecms.org/docs/modules/apostrophe-notifications/browser-apostrophe-notifications.html#trigger). Thanks to Michelin for their support of this work.
* The `apostrophe-images` widget now provides a focal point editor. See the new [responsive images HOWTO](http://apostrophecms.org/docs/tutorials/howtos/responsive-images.html). Thanks to Michelin for their support of this work.
* UX: clicking "edit" on an image you have already selected no longer deselects the image. Thanks to Michelin for their support of this work.
* Bug fix: corrected issue that sometimes prevented joins with pages from editing properly.
* Bug fix: added sort index on `level` and `rank`, preventing MongoDB errors on very large page trees.
* UX: a complete URL is suggested at startup when testing locally. Thanks to Alex Gleason.

## 2.27.1

All tests passing.

* Fixed recently introduced bug preventing page type switching.

## 2.27.0

All tests passing.

* Lazy schema field configuration, in general and especially for joins. No more need to specify `idField`, `idsField`, `relationshipsField` or even `label` for your schema fields. `withType` can be inferred too in many cases, depending on the name of the join field. You can still specify all of the details by hand.

Also, for reverse joins, there is a new `reverseOf` option, allowing you to just specify the name of the join you are reversing. This is much easier to understand than specifying the `idField` of the other join. However that is still permitted.

Lazy configuration is in place for doc types (like pages and pieces) and widget types. It can be extended to other uses of schemas by calling the new validation methods.

* ckeditor 4.6.2. Resolves #896: you can now create links properly in Microsoft Edge. Our policy is now to check in periodically with new ckeditor releases and just make sure they are compatible with our editor skin before releasing them.

* `apos.areas.fromRichText` can be used to create an area with a single rich text widget from a trusted string of HTML. Not intended for mixed media, just rich text. Related: both `fromRichText` and `fromPlaintext` now correctly give their widgets an `_id` property.

## 2.26.1

All tests passing.

* Fixed short-lived bug introduced in 2.26.0 re: detecting missing widget types.

## 2.26.0

All tests passing.

* Do not crash on missing widget types, print good warning messages.

* Complete implementation of the [explicitOrder](http://apostrophecms.org/docs/modules/apostrophe-docs/server-apostrophe-cursor.html#explicit-order) cursor filter, replacing a nonfunctional implementation.

* If the mongodb connection is lost, the default behavior is now to retry it forever, so when MongoDB does get restarted Apostrophe will find it. In addition, a `connect` object may be passed to the `apostrophe-db` module to be passed on to the MongoDB connect call.

* Spaces added between DOM attributes for better HTML5 compliance.

* `required` subfields are now enforced when editing fields of type `array`.

Thanks to Michelin for their support of much of the work in this release.

## 2.25.0

All tests passing.

* There is now a `readOnly` option for the standard schema field types. Thanks to Michelin for contributing this feature.

* Apostrophe now displays useful warnings and, in some cases, errors at startup when schemas are improperly configured. This is particularly useful if you have found it frustrating to configure joins correctly. We are continuing to deepen the coverage here.

* In the manage view, the "published" and "trash" filters now always offer both "yes" and "no," regardless of whether anything is available in those categories. This is necessary because these are the respective defaults, and these are also unusual cases in which it is actually interesting to know nothing is available.

## 2.24.0

All tests passing.

There is now an `object` schema field type. It works much like the `array` schema field type, however there is just one object, represented as an object property of the doc in the database. Thanks to Michelin's development team for contributing this feature.

## 2.23.2

All tests passing.

The options object of `enhanceDate` is now passed on to `pikaday`. Considered a bug fix since the options object was erroneously ignored.

* 2.23.1

All tests passing.

cleanCss needs to know that the output CSS files are going to live in apos-minified in order to correctly parse `@import` statements that pull in plain .css files. Also, the mechanism for prefixing URLs in CSS code was not applied at the correct stage of the bundling process (the minify stage), which broke the ability to reference fonts, images, etc. via URLs beginning with /modules when using an S3 asset bundle.

## 2.23.0

All tests passing.

* The "manage" view of `apostrophe-pieces` now supports robust filters, in the same way they were already supported on the front end for `apostrophe-pieces-pages`. Use the `addFilters` option to configure them. There is bc with existing filters that relied on the old assumption that manage filters have a boolean API. However now you can specify any field with a cursor filter, which includes most schema fields, notably including joins.

Note that since all of the options are presented in a dropdown, not all fields are good candidates for this feature.

The "manage" view filters now refresh to reflect only the options that still make sense based on the other filters you have selected, reducing user frustration.

See [reusable content with pieces](http://apostrophecms.org/docs/tutorials/getting-started/reusable-content-with-pieces.html) for more information and examples.

Thanks to Michelin for their support of this work.

* `apos.utils.isFalse` allows you to check for values that are strictly `=== false` in templates.

* `apos.utils.startCase` converts property names to English, roughly speaking. It is used as a fallback if a filter does not have a `label` property. This is primarily for bc, you should add a `label` property to your fields.

* Production now matches the dev environment with regard to relative URLs in LESS files, such as those used to specify background images or font files. Previously the behavior was different in dev and production, which is a bug.

* You can now pass a `less` option to `apostrophe-assets`, which is merged with the options given to `less.render` both in dev and production. You can use this, for instance, to enable `strictMath`.

* `apostrophe.oembed`'s `fetch` method now propagates its `options` object to `oembetter` correctly. Thanks to Fotis Paraskevopoulos.

## 2.22.0

All tests passing.

* Apostrophe now supports publishing CSS and JS assets via S3 rather than serving them directly.

Apostrophe already had an option to build asset "bundles" and deploy them at startup, as described in our [cloud HOWTO](http://apostrophecms.org/docs/tutorials/howtos/deploying-apostrophe-in-the-cloud.html). However this serves the assets from the cloud webserver, such as a Heroku dyno or EC2 instance. It is now possible to serve the assets from Amazon S3.

See the [updated cloud HOWTO](http://apostrophecms.org/docs/tutorials/howtos/deploying-apostrophe-in-the-cloud.html) for details.

Thanks to Michelin for their support of this work.

* Enforce string field `min` and `max` properties on server side.

* When validation of a form with tabs fails, such as a pieces edit modal, activate the correct tab and scroll to the first error in that tab.

* thanks to Ludovic Bret for fixing a bug in the admin bar markup.

## 2.21.0

All tests passing.

* For a small performance boost, `defer` option can be set to `true` when configuring any widget module.
This defers calls to the `load` method until just before the page is rendered, allowing a single query
to fetch them all in simple cases. This is best applied
to the `apostrophe-images-widgets` module and similar widgets. It should not be applied if you wish
to access the results of the join in asynchronous code, because they are not available until the last
possible moment.

Thanks to Michelin for their support of this work.

* You can also set `deferImageLoading` to `true` for the `apostrophe-globals` module if you want the
same technique to be applied when loading the `global` doc's widgets. This does not always yield a
performance improvement.

* Bug fix: if two crops of the same image were present in separate widgets on a page, only one of the crops would be seen in template code. This issue has been resolved.

## 2.20.3

All tests passing.

* The search filter is once again available when choosing images. This involved a deeper fix to modals: filters for sliding modals were not being properly captured and hoisted into the shared part of the outer div. This is now being done exactly as it is done for the controls (buttons) and the instructions.

To avoid incompatibility with existing uses of `self.$filters`, such as in the manage modal, they are captured to `self.$modalFilters`. A small change to the manage modal was needed to take advantage of this.

* Moved a warning message from `console.log` to `console.error`. `stdout` should never be used for warnings and errors. Moving toward clean output so that command line tasks can be safely used in pipelines.

## 2.20.2

All tests passing.

Improved UI for editing widgets. The edit button is no longer separate from the area-related controls such as up, down, etc. This reduces clutter and reduces difficulty in accessing widgets while editing.

## 2.20.1

All tests passing.

When autocompleting doc titles to add them to a join, Apostrophe again utilizes search result quality to display the best results first.

## 2.20.0

All tests passing.

This is a significant update with two useful new features and various minor improvements.

* Support for batch uploads. The `apostrophe-images` and `apostrophe-files` modules now implement batch uploads by default.

When you click "New File" or "New Image," you now go directly to the file browser, and if you select multiple files they are uploaded without a modal dialog appearing for each one; the title and slug are populated from the filename, and that's that.

You can also drag one or more files directly to the chooser/manager modal.

If you are choosing files or images for a widget, they are automatically selected after a batch upload.

This feature can be disabled by setting the `insertViaUpload` option to `false` for `apostrophe-images` or `apostrophe-files`. If you are adding `required` fields to `apostrophe-images` or `apostrophe-files`, then batch uploading is not the best option for you because it would bypass that.

**If you wish, you can enable the feature for your own `apostrophe-pieces` modules that have an `attachment` field in their schema by setting the `insertViaUpload` option to `true`.** However please note that this does not currently do anything for pieces that refer to an image or file indirectly via widget.

* Global preference editing, and a standard UI to roll back to earlier versions of global content. There is now a "Global Content" admin bar button. By default, this launches the version rollback dialog box for shared global content.

However, if you use `addFields` to add schema fields to the `apostrophe-global` module, this button instead launches an editing modal where you can edit those fields, and also offers a "Versions" button accessible from there.

Global preferences set in this way are accessible in all situations where `data.global` is available. This is very useful for creating project-wide preference settings.

All the usual features of schemas can be used, including `groupFields`. Of course, if you choose to use joins or widgets in global content, you should keep the performance impact in mind.

* Various UX fixes to the manager and chooser modals.

* If there is a `minSize` setting in play, that information is displayed to the user when choosing images.

* The `checkboxes` schema field type now supports the `browseFilters` feature.

* When batch file uploads fail, a more useful set of error messages are displayed.

## 2.19.1

All tests passing.

* When saving any doc with a schema, if an attachment field does not match a valid attachment that has actually been uploaded, that field is correctly nulled out. In addition, if the attachment's file extension is not in a valid fileGroup as configured via the attachments module, the field is nulled out. Finally, the `crop: true` option for attachments is saved successfully. This option allows for attachments to have a crop that is inherent to them, useful when there is no widget standing between the doc and the attachment.

All of these changes correct bugs in intended behavior. Certain checks were present in the code but not completely functional. If you need to update your configuration to add file extensions, [apostrophe-attachments](http://apostrophecms.org/docs/modules/apostrophe-attachments/).

## 2.19.0

All tests passing.

* As always, Apostrophe always populates `req.data.home`; when `req.data.page._ancestors[0]` exists that is used, otherwise Apostrophe carries out a separate query. However as a performance enhancement, you may now disable this additional query by passing the `home: false` option to the `apostrophe-pages` module. Note that `req.data.home` is not guaranteed to exist if you do this.

As for children of the home page, for performance you may now pass `home: { children: false }` option to the `apostrophe-pages` module. This option only comes into play when using `builders: { ancestors: false }`.

Thanks to Michelin for their support of this work.

## 2.18.2

All tests passing.

* Performance enhancement: when fetching `req.data.home` directly in the absence of `req.data.page._ancestors[0]`, such as on the home page itself or a non-page route like `/login`, we must apply the same default filters before applying the filter options, namely `.areas(false).joins(false)`, otherwise duplicate queries are made.

* Fixed bug in as-yet-unused `schemas.export` method caught by babel's linter.

Thanks to Michelin for their support of this work.

## 2.18.0

All tests passing.

* New batch editing features for pieces! You can now use the checkboxes to select many items and then carry out the following operations in one step: trash, rescue from trash, publish, unpublish, tag and untag.

In addition there is a clearly documented procedure for creating new batch editing features with a minimum of new code.

* Several bugs in the array editor were fixed. Up, down and remove buttons work properly again, an aesthetic glitch was resolved and redundant ordinal numbers do not creep in when managing the order of an array without the `titleField` option.

* Logging out completely destroys the session. While the standard behavior of `req.logout` in the Passport module is only to break the relationship between the `user` object and the session, users expect a clean break.

## 2.17.2

All tests passing.

* Members of a group that has the admin permission for a specific piece type can now move pieces of that type to and from the trash. (This was always intended, so this is a bug fix.)
* For better out-of-the-box SEO, an `alt` attribute with the title of the image is now part of the `img` markup of `apostrophe-images` widgets.

## 2.17.1

All tests passing.

* Fixed XSS (cross-site scripting) vulnerability in `req.browserCall` and `apos.push.browserCall`.

* Removed confusing strikethrough of "Apply to Subpages" subform when the permission is being removed rather than added.

* Improved UX of area widget controls.

* Improved modal array tab UI and CSS.

* The `oembedReady` Apostrophe event is now emitted correctly after `apostrophe-oembed` renders an oembed-based player, such as a YouTube video player for the `apostrophe-video` widget. This event can be listened for via `apos.on('apostrophe-oembed', fn)` and receives a jQuery object referring to the relevant element.

## 2.17.0

All tests passing.

* `array` schema fields now accept a `limit` option. They also support the `def` property to set defaults for individual fields. The array editor code has been refactored for better reliability and performance and documentation for the methods has been written.

* Relative `@import` statements now work when you push plain `.css` files as Apostrophe assets. There is no change in behavior for LESS files. Thanks to Fredrik Ekelund.

* Controls such as the "Finished" button of the reorganize modal were floating off the screen. This has been fixed.

## 2.16.1

All tests passing.

* If you have tried using `piecesFilters` with a `tags` field type, you may have noticed that when the query string parameter is present but empty, you get no results. This is suboptimal because that's a common result if you use an HTML form to drive the query. An empty string for a `tags` filter now correctly does nothing.

* In `apostrophe-rich-text-widgets`, initialize CKEditor on `instanceReady`, rather than via a dodgy timeout. Thanks to Frederik Ekelund for finding a better way!

## 2.16.0

All tests passing.

* Reintroduced the reorganize feature for editors who have permissions for some pages but not others. You are able to see the pages you can edit and also their ancestors, in order to navigate the tree. However you are able to drag pages only to parents you can edit.

* Introduced the new `deleteFromTrash` option to the `apostrophe-pages` module. If this option is enabled, a new icon appears in "reorganize" when looking at pages in the trash. This icon allows you to permanently delete a page and its descendants from the site.

The use of this option can lead to unhappy customers if they do not clearly understand it is a permanent action. For that reason, it is disabled by default. However it can be quite useful when transitioning from the initial site build to long-term support. We recommend enabling it during that period and disabling it again after cleanup.

* "Reorganize" no longer displays nonfunctional "view" and "trash" icons for the trash and pages inside it.

* The tests for the `apostrophe-locks` module are now deterministic and should always pass.

## 2.15.2

All tests passing.

Fixed a bug which could cause a crash if the `sort` filter was explicitly set to `search` and no search was actually present. Conditions existed in which this could happen with the autocomplete route.

## 2.15.1

Due to a miscommunication the version number 2.15.0 had been previously used. The description below was originally intended for 2.15.0 and has been published as 2.15.1 purely to address the version numbering conflict.

All tests passing.

* `apos.permissions.addPublic` accepts multiple arguments and array arguments,
adding all of the permission names given including any listed in the arrays.
* Permissions checks for pieces admin routes longer check for req.user, checking for the appropriate `edit-` permission is sufficient and makes addPublic more useful.
* Updated the `i18n` module to address a problem where labels that happened to be numbers rather than strings would crash the template if passed to `__()`.
* Documentation improvements.

## 2.14.3

All tests passing.

The mechanism that preserves text fields when performing AJAX refreshes was preserving
other types of `input` elements. Checkboxes, radio buttons and `type="submit"` are now
properly excluded from this mechanism.

## 2.14.2

Fixed [#385](https://github.com/punkave/apostrophe/issues/385): if a page is moved to the trash, its slug must always change, even if it has been edited so that it no longer has its parent's slug as a prefix. In addition, if the resulting slug of a descendant of the page moving to the trash conflicts with an existing page in the trash, steps are taken to ensure uniqueness.

## 2.14.1

All tests passing.

* The `apos.utils.clonePermanent` method no longer turns objects into long arrays of nulls if they happen to have a `length` property. `lodash` uses the `length` property as an indicator that the object should be treated as an array, but this would be an unrealistic restriction on Apostrophe schema field names. Instead, `clonePermanent` now uses `Array.isArray` to distinguish true arrays. This fixes a nasty bug when importing content from A1.5 and subsequently editing it.

* When a user is logged in there is an `apos.user` object on the browser side. Due to a bug this was an empty object. It now contains `title`, `_id` and `username` properties as intended.

## 2.14.0

All tests passing.

* A version rollback dialog box for the `global` doc is now opened if an element with the `data-apos-versions-global` attribute is clicked. There is currently no such element in the standard UI but you may introduce one in your own layout if you have mission-critical content in the `global` doc that is awkward to recreate after an accidental deletion, such as a custom sitewide nav.
* An error message is correctly displayed when login fails.
* Many UI messages are now passed through the `__()` internationalization helper correctly. Thanks to `timaebi`.

## 2.13.2

All tests passing.

The `data-apos-ajax-context` feature had a bug which prevented ordinary anchor links from performing AJAX refreshes correctly.

## 2.13.1

All tests passing.

The `apostrophe-attachments` module now calls `apos.ui.busy` correctly on the fieldset so that the busy and completed indicators are correctly shown and hidden. Previously the string `0` was passed, which is not falsy.

## 2.12.0

All tests passing.

* Developers are no longer required to set `instantiate: false` in `app.js` when configuring an npm module that uses the `improve` property to implicitly subclass and enhance a different module. In addition, bugs were fixed in the underlying `moog-require` module to ensure that assets can be loaded from the `public` and `views` folders of modules that use `improve`.
* `string` has replaced `csv` as the property name of the schema field converters that handle plaintext. Backwards compatibility has been implemented so that existing `csv` converters will work transparently and calls to `convert` with `csv` as the `from` argument still work as well. In all new custom field types you should say `string` rather than `csv`. There is no change in the functionality or implementation other than the name.

## 2.11.0

All tests passing.

You can now add middleware to your Apostrophe site via any module in your project. Just add an `self.expressMiddleware` method to your module, which takes the usual `req, res, next` arguments. Or, if it's more convenient, set `self.expressMiddleware` to an array of such functions. "Module middleware" is added immediately after the minimum required Apostrophe middleware (bodyParser, `req.data`, etc), and before any routes.

## 2.10.3

All tests passing.

Fixed bug in `autoPreserveText` feature of our `data-apos-ajax-context` mechanism; also, restricted it to text inputs and textareas that actually have the focus so that you can replace their values normally at other times

## 2.10.2

All tests passing.

A very minor fix, but 2.10.1 had a very noisy console.log statement left in.

## 2.10.1

All tests passing.

* The built-in cursor filters for `float` and `integer` no longer incorrectly default to filtering for docs with the value `0` if the value being filtered for is undefined or null. They default to not filtering at all, which is correct.

## 2.10.0

All tests passing.

* Apostrophe now automatically recompiles modified Nunjucks templates. This means you can hit refresh in your browser after hitting save in your editor when working on `.html` files. Also note that this has always worked for `.less` files.
* Fixed a longstanding bug in `joinByArrayReverse`, which now works properly.

## 2.9.2

All tests passing.

* Starting with MongoDB 3.3.x (?), it is an error to pass `safe: true` when calling `createIndex`, and it has never done anything in any version. In our defense, cargo-cult practice was probably adopted back in the days when MongoDB would invoke your write callback without actually confirming anything unless you passed `safe: true`, but apparently this was never a thing for indexes. Removed all the `safe: true` arguments from `createIndex` calls.
* Added a `beforeAjax` Apostrophe event to facilitate progress display and animations when using the new `data-apos-ajax-content` feature.

## 2.9.1

All tests passing.

* Fixed an omission that prevented the use of the back button to undo the very first click when using the new `data-apos-ajax-context`. Later clicks worked just fine, but for the first one to work we need a call to `replaceState` to make it possible to restore the original query.

## 2.9.0

All tests passing.

* Two major new features in this release: built-in filters for most schema fields, and built-in AJAX support for `apostrophe-pieces-pages`. These combine to eliminate the need for custom code in a wide array of situations where you wish to allow users to browse and filter blog posts, events, etc. In most cases there is no longer any need to write your own `cursor.js` or your own AJAX implementation. The provided AJAX implementation handles browser history operations, bookmarking and sharing properly and is SEO-friendly.

[See the official summary of the pull request for details and examples of usage.](https://github.com/punkave/apostrophe/pull/766)

* We also fixed a bug in the `refinalize` feature of cursors. state.criteria is now cloned before finalize and restored after it. Otherwise many criteria are added twice after refinalize which causes a fatal error with a few, like text search in mongodb.

In addition, we merged a contribution from Fotis Paraskevopoulos that allows a `bodyParser` option with `json` and `urlencoded` properties to be passed to the `apostrophe-express` module. Those properties are passed on to configure those two body parser middleware functions.

## 2.8.0

All tests passing.

* `APOS_MONGODB_URI` environment variable is used to connect to MongoDB if present. Helpful for cloud hosting. See the new [deploying Apostrophe in the cloud HOWTO](http://apostrophecms.org/docs/tutorials/howtos/deploying-apostrophe-in-the-cloud.html).
* `APOS_S3_BUCKET`, `APOS_S3_ENDPOINT` (optional), `APOS_S3_SECRET`, `APOS_S3_KEY`, and `APOS_S3_REGION` environment variables can be used to configure Apostrophe to use S3 for uploaded media storage. This behavior kicks in if `APOS_S3_BUCKET` is set. See the new [deploying Apostrophe in the cloud HOWTO](http://apostrophecms.org/docs/tutorials/howtos/deploying-apostrophe-in-the-cloud.html).
* New advisory locking API accessible via `apos.locks.lock` and `apos.locks.unlock`. `apostrophe-migrations:migrate` is now wrapped in a lock. More locks are coming, although Apostrophe was carefully designed for benign worst case outcomes during race conditions.
* Better asset deployment for Heroku and other cloud services. `node app apostrophe:generation --create-bundle=NAME` now creates a new folder, `NAME`, containing assets that would otherwise have been written to `public`. Launching a server with the `APOS_BUNDLE` environment variable set to `NAME` will then copy that bundle's contents into `public` before listening for connections. See the new [deploying Apostrophe in the cloud HOWTO](http://apostrophecms.org/docs/tutorials/howtos/deploying-apostrophe-in-the-cloud.html).
* `apostrophe-pieces-pages` index pages are about 2x faster; discovered we were inefficiently deep-cloning `req` when cloning a cursor.
* Helpful error message if you forget to set the `name` property of one of your `types` when configuring `apostrophe-pages`.

## 2.7.0

* We do a better job of defaulting to a sort by search match quality if full-text search is present in a query. Under the hood this is powered by the new `defaultSort` filter, which just stores a default value for the `sort` filter to be used only if `search` (and anything else with an implicit preferred sort order) is not present. No more lame search results for blog posts. You can explicitly set the `sort()` filter in a cursor override if you really want to, but trust us, when `search` is present sorting by anything but search quality produces poor results.
* Fixed bugs in the sanitizer for page slugs. It is now impossible to save a slug with trailing or consecutive slashes (except the home page slug which is allowed to consist of a single "trailing" slash). Added unit tests.
* Apostrophe's dropdown menus, etc. will more robustly maintain their font size in the presence of project-level CSS. There is an explicit default font size for `.apos-ui`.

## 2.6.2

All tests passing.

* The auto-suggestion of titles upon uploading files also suggests slugs.
* The auto-suggestion of titles and slugs applies to both "files" and "images."
* Reduce the clutter in the versions collection by checking for meaningful change on the server side, where final sanitization of HTML, etc. has taken place to iron out distinctions without a difference.
* Use the permission name `edit-attachment` consistently, so that calling `addPublic('edit-attachment')` has the intended effect.
* Manage view of pieces does not crash if `updatedAt` is missing from a piece.

## 2.6.1

All tests passing.

* Choosers and schema arrays play nicely with the new fixed-position tabs.
* Better CSS solution to positioning the attachment upload buttons which doesn't interfere with other styles.
* Images in the chooser choices column "stay in their lane."
* Better error message when an attempt to edit an area with a hyphenated name is used.
* Array edit button fixed.
* The `type()` cursor filter now has a finalizer and merges its criteria there at the very end, so that you can override a previous call to it at any time prior to invoking `toArray` or similar.
* Area controls no longer interfere with visibility of widget type selection menu.

## 2.6.0

All tests passing.

* `relationship` fields defined for `joinByArray` can now have an `inline: true` flag. If they are inline, they are presented right in the chooser, rather than appearing in a separate modal dialog reachable by clicking an icon. This feature should be used sparingly, but that's true of relationship fields in general.
* Permissions editing for pages now takes advantage of the new inline relationship fields to make the "apply to subpages" functionality easier to discover.
* When uploading files or images, the title field is automatically suggested based on the filename.
* Improvements in form field UX and design.
* When choosing pieces (including images), if you elect to create a new piece it is automatically added to the selection.
* When choosing pieces, if the `limit` is reached and it is greater than 1, a helpful message appears, and the UI changes to make clear that you cannot add items until you remove one. If the limit is exactly 1, a new selection automatically replaces the current selection, and singular language is used to clarify what is happening.
* Syntax errors in "related types" such as cursors now produce an improved error message with filename and line number.
* Showstopper errors during startup are reported in a less redundant way.

## 2.5.2

All tests passing.

* New `blockLevelControls: true` option to areas ensures controls for "blocks," i.e. "layout" widgets whose primary purpose is to contain other widgets, can be easily distinguished from controls for "regular" areas nested inside them. Think of a "two-column" or "three-column" widget with three areas in its template. The controls for these areas are displayed in a distinct color and various visual affordances are made to ensure they are accessible when things would otherwise be tightly spaces.
* General improvements to the usability of area-related controls.
* The search index now correctly includes the text of string and select schema fields found in widgets, pieces, pages, etc., as it always did before in 0.5. You may use `searchable: false` to disable this on a per-field basis.
* Search indexing has been refactored for clarity (no changes to working APIs).
* Checkboxes for the `checkboxes` schema field type are now styled.
* "View file" links in the file library are now styled as buttons.

## 2.5.1

All tests passing.

* The `minSize` option to `apostrophe-images` widgets now works properly when cropping.
* The cropper no longer starts out cropping to the entire image, as this made it unclear what was happening. However if you click the crop button and then just save you still get reasonable behavior.
* Bigger crop handles.
* Textarea focus state receives the same "glow" as a regular text input field.
* Small documentation updates.

## 2.5.0

All tests passing.

* Implemented `apos.areas.fromPlaintext`, which accepts a string of plaintext (not markup) and returns an area with a single `apostrophe-rich-text` widget in it, containing that text. Useful in implementing importers.
* The so-called `csv` import mode of `apos.schemas.convert` works properly for areas, using the above. Although it is called csv this mode is really suitable for any situation in which you have plaintext representations of each property in an object and would like those sanitized and converted to populate a doc.
* Bug fix: emit the `enhance` Apostrophe event only once on page load. This event is emitted only when there is new content that has been added to the page, e.g. once at page load, and also when a new widget is added or updated, etc. The first argument to your event handler will be a jQuery element which will contain only new elements.
* Legacy support for `data/port` and `data/address` files has been restored. (Note that `PORT` and `ADDRESS` environment variables supersede these. In modern Stagecoach deployments `data/port` is often a space-separated list of ports, and the `deployment/start` script parses these out and launches multiple processes with different PORT variables.)

## 2.4.0

All tests passing.

Workarounds for two limitations in MongoDB that impact the use of Apostrophe cursors:

* The `addLateCriteria` cursor filter has been introduced. This filter should be used only when
you need to invoke `$near` or another MongoDB operator that cannot be used within `$and`. The object
you pass to `addLateCriteria` is merged with the criteria object that is built normally by the cursor.
**Use of this filter is strongly discouraged unless you must use operators that do
not support `$and`.**
* Custom filters that invoke `$near` or other MongoDB operators that are incompatible
with `$text` queries may call `self.set('regexSearch', true)` to force the cursor to use
a regular expression search rather than full MongoDB full-text search, if and when the
`search()` filter is called on the same cursor. This was implemented to allow combination
of full-text and geographical searches, subject of course to the limitation that regular expression
search is not indexed. It also doesn't sort by quality, but `$near` provides its own sort
by distance.

Since these are new features a minor version level bump is appropriate. However neither of these is a feature that a typical site developer will need to call directly.

## 2.3.2

All tests passing.

* The quality of the autocomplete search results shown when selecting pages or pieces via a join was low. This has been corrected by calling the `.sort('search')` filter to sort by search result quality rather than the default sort order for the doc type manager in question.
* All of the autocomplete suggestions fit on the screen on reasonably sized displays. With the recent addition of the "flip" feature to push the suggestions up rather than down if the bottom of the screen would otherwise be reached, this is critical to show the first and best suggestion. Further discussion for future UX improvement in [issue 704](https://github.com/punkave/apostrophe/issues/704).

## 2.3.1

All tests passing.

* Fixed a bug in the new "copy page" feature that affects pages that have `null` properties.
* Improved the experience of using the widget controls to manage the widgets in an area.
* The `login` module now has an alias, `apos.login`, like other core modules.
* Updated the jquery projector plugin to the latest version.

## 2.3.0

All tests passing.

* Fixed a bug affecting the use of `arrangeFields` in modules that extend another module's use of `arrangeFields`. Added unit test based directly on a real-world project.
* `baseUrl` project-wide option added, yielding the same benefit as in 0.5: you get absolute URLs for all pages everywhere. (If you don't want absolute URLs, just don't set it.) This is very beneficial when generating `og:meta` tags for Facebook, or generating emails.
* A direct link to the original file has been added to the file manager's editor modal.

## 2.2.2

All tests passing.

* Addition of slugs to projection for autocomplete is now done in a way that still allows overrides at the doc level to add other properties.
* Addition of slugs to projection for autocomplete works for joins with a specific page type, too.
* Fixed a chicken-and-egg problem in the global module that kicked in if the "global" doc contains widgets powered by modules not yet initialized at the time the global module checks for the existence of the doc.

## 2.2.1

All tests passing.

Fixed an oversight: the new `pageBeforeCopy` global method now takes `req` as its first parameter. Since `2.2.0` was first published 5 minutes ago and this method has not yet been documented this is not regarded as a bc break.

## 2.2.0

All tests passing.

* Fixed bug that broke removal of permissions for pages.
* "Copy Page" feature added to the page menu.
* Automatically reposition the autocomplete dropdown for joins if it would collide with the bottom of the window.
* Include page slugs in the autocomplete dropdown for joins with pages.
* `chooserChoiceBase.html` restored; some projects were depending on extending it, which is a useful technique.

## 2.1.5

All tests passing.

* Admin bar: previously grouped fields can be re-grouped successfully, so concatenating admin bar configuration works just as well as concatenating `addFields` arrays
* Files widget displays upload button in the same user-friendly position as the images widget
* Font size for tabs and help labels is explicit to avoid side effects from project-level CSS

## 2.1.4

All tests passing.

* Previously chosen items that now reside in the trash no longer break the chooser for editing joins
* All joins editable; certain edge cases weren't getting blessed
* A field appears properly when two diferent choices list it for `showFields`
* As in 0.5, a required field hidden by `showFields` is not required (but will be if you elect the choice that shows it)

## 2.1.3

All tests passing.

* A typo in the unit tests caused unit tests to fail. This has been fixed.
* The recent addition of the HTML5 doctype caused the login page to be invisible in the sandbox project (not the boilerplate project). This has been fixed.
* The recent addition of the HTML5 doctype caused the admin bar to appear with a slight visual defect. This has been fixed.

## 2.1.2

Fix for [#668](https://github.com/punkave/apostrophe/issues/668), crash occurring when admin bar group leader starts out too close to the end of the admin bar items array.

## 2.1.1

Full Windows compatibility restored. The "recursively copy asset folders if on Windows" behavior from 0.5 was reimplemented. This is necessary to allow Apostrophe to run as a non-administrator on Windows. Running as administrator is the moral equivalent of running as root on Linux, which we would never recommend.

Since Apostrophe did not function previously on Windows and there is no behavior change on Mac/Linux this is effectively a bug fix rather than a new feature, thus 2.1.1.

## 2.1.0

* Introduced the new `apos.areas.richText` and `apos.areas.plaintext` methods, which are also available in templates by the same names.

* Added and documented the `addImageSizes` option of the `apostrophe-attachments` module.

## 2.0.4

* The `apostrophe-login` module now invokes `loginAfterLogin(req, callback)` on all modules that have such a method, via `apos.callAll`. Modules that do not need a callback can supply this method with only one argument. Afterwards, `apostrophe-login` redirects to `req.redirect`, as is supported elsewhere in Apostrophe. So you can assign to `req.redirect` in your callback to change the user's destination after a successful login. If `req.redirect` is not set, the user is redirected to the home page.

## 2.0.3

The `ancestors` and `children` filters defaulted to `areas(false)`, but `joins(false)` was omitted, contrary to documentation which has always indicated the information returned is limited for performance. This was fixed. You can still override freely with the `filters` option to `apostrophe-pages`.

The HTML5 doctype was added to `outerLayoutBase`. HTML5 was always assumed, and the absence of the doctype broke jQuery's support for distinguishing `$(window).height()` from `$(document).height()`, causing runaway infinite scroll loading.

Warning message instructions for configuring the session secret were fixed (the actual location has not changed).

## 2.0.2

Previously the `contextual` flag of a pieces module was not considered before deciding to redirect to the "show page" for the piece, which might not exist. This has been fixed. It should only happen when the module has `contextual: true`, creating a reasonable expectation that such a page must exist.

## 2.0.1

Packaging and documentation issues only.

## 2.0.0

Inaugural npm release of Apostrophe 2.x, which was used prior to that in many projects via git dependencies.<|MERGE_RESOLUTION|>--- conflicted
+++ resolved
@@ -5,7 +5,6 @@
 ### Adds
 
 * Major performance improvement to the `nestedModuleSubdirs` option.
-<<<<<<< HEAD
 * Four permissions roles are supported and enforced: guest, contributor, editor and admin. See the documentation for details. Pre-existing alpha users are automatically migrated to the admin role, as they already could do anything.
 * The admin bar menu is fully responsive to user roles.
 * The context bar entirely appears or disappears based on user roles.
@@ -15,13 +14,11 @@
 * Contributors can submit drafts for review ("Propose Changes" versus "Publish Changes").
 * Editors and admins can manage submitted drafts.
 * Support for virtual piece types, such as submitted drafts, which in actuality manage more than one type of doc.
+* Sets `username` fields to follow the user `title` field to remove an extra step in user creation.
 
 ### Fixes
 
 * There was a bug that allowed parked properties, such as the slug of the home page, to be edited. Note that if you don't want a property of a parked page to be locked down forever you can use the `_defaults` feature of parked pages.
-=======
-* Sets `username` fields to follow the user `title` field to remove an extra step in user creation.
->>>>>>> 32bc8a7a
 
 ## 3.0.0-alpha.7 - 2021-04-07
 
