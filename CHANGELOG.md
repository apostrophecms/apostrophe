--- conflicted
+++ resolved
@@ -39,11 +39,8 @@
 * Vue warning in the pieces manager due to use of value rather than name of column as a Vue key. Thanks to Miro Yovchev for spotting the issue.
 * "Save Draft" is not an appropriate operation to offer when editing users.
 * Pager links no longer break due to `apos-refresh=1` when in edit mode. Also removed superfluous `append` query parameter from these.
-<<<<<<< HEAD
 * You may now intentionally clear the username and slug fields in preparation to type a new value. They do not instantly repopulate based on the title field when you clear them.
-=======
 * Language of buttons, labels, filters, and other UI updated and normalized throughout.
->>>>>>> d4776896
 
 ## 3.0.0-alpha.7 - 2021-04-07
 
