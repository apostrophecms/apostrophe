--- conflicted
+++ resolved
@@ -1,12 +1,9 @@
 # Changelog
 
-<<<<<<< HEAD
-## 2.220.1 (2021-06-30)
-
-### Fixed
+## Unreleased
 
 * Fix server crash due to oembed error when invalid url is passed.
-=======
+
 ## 2.220.2 (2021-06-30)
 
 ### Fixes
@@ -21,7 +18,6 @@
 ### Fixes
 
 * Simply a version bump.
->>>>>>> f4e93747
 
 ## 2.220.0 (2021-06-02)
 
