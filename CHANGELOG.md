# Changelog

## Unreleased

### Adds

<<<<<<< HEAD
* Additional requirements and related UI may be imposed on native ApostropheCMS logins using the new `requirements` feature, which can be extended in modules that `improve` the `@apostrophecms/login` module. These requirements are not imposed for single sign-on logins via `@apostrophecms/passport-bridge`. See the documentation for more information.
=======
* Adds latest Slovak translation strings to SK.json in `i18n/` folder. Thanks to [Michael Huna](https://github.com/Miselrkba) for the contribution.
>>>>>>> 253fdb3f

### Fixes

* Decodes the testReq `param` property in `serveNotFound`. This fixes a problem where page titles using diacritics triggered false 404 errors.
* Registers the default namespace in the Vue instance of i18n, fixing a lack of support for un-namespaced l10n keys in the UI.

## 3.12.0 - 2022-01-21

### Adds

* It is now best practice to deliver namespaced i18n strings as JSON files in module-level subdirectories of `i18n/` named to match the namespace, e.g. `i18n/ourTeam` if the namespace is `ourTeam`. This allows base class modules to deliver phrases to any namespace without conflicting with those introduced at project level. The `i18n` option is now deprecated in favor of the new `i18n` module format section, which is only needed if `browser: true` must be specified for a namespace.
* Brought back the `nestedModuleSubdirs` feature from A2, which allows modules to be nested in subdirectories if `nestedModuleSubdirs: true` is set in `app.js`. As in A2, module configuration (including activation) can also be grouped in a `modules.js` file in such subdirectories.

### Fixes

* Fixes minor inline documentation comments.
* UI strings that are not registered localization keys will now display properly when they contain a colon (`:`). These were previously interpreted as i18next namespace/key pairs and the "namespace" portion was left out.
* Fixes a bug where changing the page type immediately after clicking "New Page" would produce a console error. In general, areas and checkboxes now correctly handle their value being changed to `null` by the parent schema after initial startup of the `AposInputArea` or `AposInputCheckboxes` component.
* It is now best practice to deliver namespaced i18n strings as JSON files in module-level subdirectories of `i18n/` named to match the namespace, e.g. `i18n/ourTeam` if the namespace is `ourTeam`. This allows base class modules to deliver phrases to any namespace without conflicting with those introduced at project level. The `i18n` option is now deprecated in favor of the new `i18n` module format section, which is only needed if `browser: true` must be specified for a namespace.
* Removes the `@apostrophecms/util` module template helper `indexBy`, which was using a lodash method not included in lodash v4.
* Removes an unimplemented `csrfExceptions` module section cascade. Use the `csrfExceptions` *option* of any module to set an array of URLs excluded from CSRF protection. More information is forthcoming in the documentation.
* Fix `[Object Object]` in the console when warning `A permission.can() call was made with a type that has no manager` is printed.

### Changes

* Temporarily removes `npm audit` from our automated tests because of a sub-dependency of vue-loader that doesn't actually cause a security vulnerability for apostrophe.

## 3.11.0 - 2022-01-06

### Adds

* Apostrophe now extends Passport's `req.login` to emit an `afterSessionLogin` event from the `@apostrophecms:login` module, with `req` as an argument. Note that this does not occur at all for login API calls that return a bearer token rather than establishing an Express session.

### Fixes

* Apostrophe's extension of `req.login` now accounts for the `req.logIn` alias and the skippable `options` parameter, which is relied upon in some `passport` strategies.
* Apostrophe now warns if a nonexistent widget type is configured for an area field, with special attention to when `-widget` has been erroneously included in the name. For backwards compatibility this is a startup warning rather than a fatal error, as sites generally did operate successfully otherwise with this type of bug present.

### Changes

* Unpins `vue-click-outside-element` the packaging of which has been fixed upstream.
* Adds deprecation note to `__testDefaults` option. It is not in use, but removing would be a minor BC break we don't need to make.
* Allows test modules to use a custom port as an option on the `@apostrophecms/express` module.
* Removes the code base pull request template to instead inherit the organization-level template.
* Adds `npm audit` back to the test scripts.

## 3.10.0 - 2021-12-22

### Fixes

* `slug` type fields can now have an empty string or `null` as their `def` value without the string `'none'` populating automatically.
* The `underline` feature works properly in tiptap toolbar configuration.
* Required checkbox fields now properly prevent editor submission when empty.
* Pins `vue-click-outside-element` to a version that does not attempt to use `eval` in its distribution build, which is incompatible with a strict Content Security Policy.

### Adds

* Adds a `last` option to fields. Setting `last: true` on a field puts that field at the end of the field's widget order. If more than one field has that option active the true last item will depend on general field registration order. If the field is ordered with the `fields.order` array or field group ordering, those specified orders will take precedence.

### Changes

* Adds deprecation notes to the widget class methods `getWidgetWrapperClasses` and `getWidgetClasses` from A2.
* Adds a deprecation note to the `reorganize` query builder for the next major version.
* Uses the runtime build of Vue. This has major performance and bundle size benefits, however it does require changes to Apostrophe admin UI apps that use a `template` property (components should require no changes, just apps require an update). These apps must now use a `render` function instead. Since custom admin UI apps are not yet a documented feature we do not regard this as a bc break.
* Compatible with the `@apostrophecms/security-headers` module, which supports a strict `Content-Security-Policy`.
* Adds a deprecation note to the `addLateCriteria` query builder.
* Updates the `toCount` doc type query method to use Math.ceil rather than Math.floor plus an additional step.

## 3.9.0 - 2021-12-08

### Adds

* Developers can now override any Vue component of the ApostropheCMS admin UI by providing a component of the same name in the `ui/apos/components` folder of their own module. This is not always the best approach, see the documentation for details.
* When running a job, we now trigger the notification before to run the job, this way the progress notification ID is available from the job and the notification can be dismissed if needed.
* Adds `maxUi`, `maxLabel`, `minUi`, and `minLabel` localization strings for array input and other UI.

### Fixes

* Fully removes references to the A2 `self.partial` module method. It appeared only once outside of comments, but was not actually used by the UI. The `self.render` method should be used for simple template rendering.
* Fixes string interpolation for the confirmation modal when publishing a page that has an unpublished parent page.
* No more "cannot set headers after they are sent to the client" and "req.res.redirect not defined" messages when handling URLs with extra trailing slashes.
* The `apos.util.runPlayers` method is not called until all of the widgets in a particular tree of areas and sub-areas have been added to the DOM. This means a parent area widget player will see the expected markup for any sub-widgets when the "Edit" button is clicked.
* Properly activates the `apostropheI18nDebugPlugin` i18next debugging plugin when using the `APOS_SHOW_I18N` environment variable. The full set of l10n emoji indicators previously available for the UI is now available for template and server-side strings.
* Actually registers piece types for site search unless the `searchable` option is `false`.
* Fixes the methods required for the search `index` task.

### Changes

* Adds localization keys for the password field component's min and max error messages.

## 3.8.1 - 2021-11-23

### Fixes

* The search field of the pieces manager modal works properly. Thanks to [Miro Yovchev](https://github.com/myovchev) for pointing out the issue and providing a solution.
* Fixes a bug in `AposRichTextWidgetEditor.vue` when a rich text widget was specifically configured with an empty array as the `styles` option. In that case a new empty rich text widget will initiate with an empty paragraph tag.
* The`fieldsPresent` method that is used with the `presentFieldsOnly` option in doc-type was broken, looking for properties in strings and wasn't returning anything.

## 3.8.0 - 2021-11-15

### Adds

* Checkboxes for pieces are back, a main checkbox allows to select all page items. When all pieces on a page are checked, a banner where the user can select all pieces appears. A launder for mongo projections has been added.
* Registered `batchOperations` on a piece-type will now become buttons in the manager batch operations "more menu" (styled as a kebab icon). Batch operations should include a label, `messages` object, and `modalOptions` for the confirmation modal.
* `batchOperations` can be grouped into a single button with a menu using the `group` cascade subproperty.
* `batchOperations` can be conditional with an `if` conditional object. This allows developers to pass a single value or an array of values.
* Piece types can have `utilityOperations` configured as a top-level cascade property. These operations are made available in the piece manager as new buttons.
* Notifications may now include an `event` property, which the AposNotification component will emit on mount. The `event` property should be set to an object with `name` (the event name) and optionally `data` (data included with the event emission).
* Adds support for using the attachments query builder in REST API calls via the query string.
* Adds contextual menu for pieces, any module extending the piece-type one can add actions in this contextual menu.
* When clicking on a batch operation, it opens a confirmation modal using modal options from the batch operation, it also works for operations in grouped ones. operations name property has been renamed in action to work with AposContextMenu component.
* Beginning with this release, a module-specific static asset in your project such as `modules/mymodulename/public/images/bg.png` can always be referenced in your `.scss` and `.css` files as `/modules/mymodulename/images/bg.png`, even if assets are actually being deployed to S3, CDNs, etc. Note that `public` and `ui/public` module subdirectories have separate functions. See the documentation for more information.
* Adds AposFile.vue component to abstract file dropzone UI, uses it in AposInputAttachment, and uses it in the confirmation modal for pieces import.
* Optionally add `dimensionAttrs` option to image widget, which sets width & height attributes to optimize for Cumulative Layout Shift. Thank you to [Qiao Lin](https://github.com/qclin) for the contribution.

### Fixes

* The `apos.util.attachmentUrl` method now works correctly. To facilitate that, `apos.uploadsUrl` is now populated browser-side at all times as the frontend logic originally expected. For backwards compatibility `apos.attachment.uploadsUrl` is still populated when logged in.
* Widget players are now prevented from being played twice by the implementing vue component.

### Changes
* Removes Apostrophe 2 documentation and UI configuration from the `@apostrophecms/job` module. These options were not yet in use for A3.
* Renames methods and removes unsupported routes in the `@apostrophecms/job` module that were not yet in use. This was not done lightly, but specifically because of the minimal likelihood that they were in use in project code given the lack of UI support.
  * The deprecated `cancel` route was removed and will likely be replaced at a later date.
  * `run` was renamed `runBatch` as its purpose is specifically to run processes on a "batch selected" array of pieces or pages.
  * `runNonBatch` was renamed to `run` as it is the more generic job-running method. It is likely that `runBatch` will eventually be refactored to use this method.
  * The `good` and `bad` methods are renamed `success` and `failure`, respectively. The expected methods used in the `run` method were similarly renamed. They still increment job document properties called `good` and `bad`.
* Comments out the unused `batchSimpleRoute` methods in the page and piece-type modules to avoid usage before they are fully implemented.
* Optionally add `dimensionAttrs` option to image widget, which sets width & height attributes to optimize for Cumulative Layout Shift.
* Temporarily removes `npm audit` from our automated tests because of a sub-dependency of uploadfs that doesn't actually cause a security vulnerability for apostrophe.

## 3.7.0 - 2021-10-28

### Adds

* Schema select field choices can now be populated by a server side function, like an API call. Set the `choices` property to a method name of the calling module. That function should take a single argument of `req`, and return an array of objects with `label` and `value` properties. The function can be async and will be awaited.
* Apostrophe now has built-in support for the Node.js cluster module. If the `APOS_CLUSTER_PROCESSES` environment variable is set to a number, that number of child processes are forked, sharing the same listening port. If the variable is set to `0`, one process is forked for each CPU core, with a minimum of `2` to provide availability during restarts. If the variable is set to a negative number, that number is added to the number of CPU cores, e.g. `-1` is a good way to reserve one core for MongoDB if it is running on the same server. This is for production use only (`NODE_ENV=production`). If a child process fails it is restarted automatically.

### Fixes

* Prevents double-escaping interpolated localization strings in the UI.
* Rich text editor style labels are now run through a localization method to get the translated strings from their l10n keys.
* Fixes README Node version requirement (Node 12+).
* The text alignment buttons now work immediately in a new rich text widget. Previously they worked only after manually setting a style or refreshing the page. Thanks to Michelin for their support of this fix.
* Users can now activate the built-in date and time editing popups of modern browsers when using the `date` and `time` schema field types.
* Developers can now `require` their project `app.js` file in the Node.js REPL for debugging and inspection. Thanks to [Matthew Francis Brunetti](https://github.com/zenflow).
* If a static text phrase is unavailable in both the current locale and the default locale, Apostrophe will always fall back to the `en` locale as a last resort, which ensures the admin UI works if it has not been translated.
* Developers can now `require` their project `app.js` in the Node.js REPL for debugging and inspection
* Ensure array field items have valid _id prop before storing. Thanks to Thanks to [Matthew Francis Brunetti](https://github.com/zenflow).

### Changes

* In 3.x, `relationship` fields have an optional `builders` property, which replaces `filters` from 2.x, and within that an optional `project` property, which replaces `projection` from 2.x (to match MongoDB's `cursor.project`). Prior to this release leaving the old syntax in place could lead to severe performance problems due to a lack of projections. Starting with this release the 2.x syntax results in an error at startup to help the developer correct their code.
* The `className` option from the widget options in a rich text area field is now also applied to the rich text editor itself, for a consistently WYSIWYG appearance when editing and when viewing. Thanks to [Max Mulatz](https://github.com/klappradla) for this contribution.
* Adds deprecation notes to doc module `afterLoad` events, which are deprecated.
* Removes unused `afterLogin` method in the login module.

## 3.6.0 - 2021-10-13

### Adds

* The `context-editing` apostrophe admin UI bus event can now take a boolean parameter, explicitly indicating whether the user is actively typing or performing a similar active manipulation of controls right now. If a boolean parameter is not passed, the existing 1100-millisecond debounced timeout is used.
* Adds 'no-search' modifier to relationship fields as a UI simplification option.
* Fields can now have their own `modifiers` array. This is combined with the schema modifiers, allowing for finer grained control of field rendering.
* Adds a Slovak localization file. Activate the `sk` locale to use this. Many thanks to [Michael Huna](https://github.com/Miselrkba) for the contribution.
* Adds a Spanish localization file. Activate the `es` locale to use this. Many thanks to [Eugenio Gonzalez](https://github.com/egonzalezg9) for the contribution.
* Adds a Brazilian Portuguese localization file. Activate the `pt-BR` locale to use this. Many thanks to [Pietro Rutzen](https://github.com/pietro-rutzen) for the contribution.

### Fixes

* Fixed missing translation for "New Piece" option on the "more" menu of the piece manager, seen when using it as a chooser.
* Piece types with relationships to multiple other piece types may now be configured in any order, relative to the other piece types. This sometimes appeared to be a bug in reverse relationships.
* Code at the project level now overrides code found in modules that use `improve` for the same module name. For example, options set by the `@apostrophecms/seo-global` improvement that ships with `@apostrophecms/seo` can now be overridden at project level by `/modules/@apostrophecms/global/index.js` in the way one would expect.
* Array input component edit button label is now propertly localized.
* A memory leak on each request has been fixed, and performance improved, by avoiding the use of new Nunjucks environments for each request. Thanks to Miro Yovchev for pointing out the leak.
* Fragments now have access to `__t()`, `getOptions` and other features passed to regular templates.
* Fixes field group cascade merging, using the original group label if none is given in the new field group configuration.
* If a field is conditional (using an `if` option), is required, but the condition has not been met, it no longer throws a validation error.
* Passing `busy: true` to `apos.http.post` and related methods no longer produces an error if invoked when logged out, however note that there will likely never be a UI for this when logged out, so indicate busy state in your own way.
* Bugs in document modification detection have been fixed. These bugs caused edge cases where modifications were not detected and the "Update" button did not appear, and could cause false positives as well.

### Changes

* No longer logs a warning about no users if `testModule` is true on the app.

## 3.5.0 - 2021-09-23

* Pinned dependency on `vue-material-design-icons` to fix `apos-build.js` build error in production.
* The file size of uploaded media is visible again when selected in the editor, and media information such as upload date, dimensions and file size is now properly localized.
* Fixes moog error messages to reflect the recommended pattern of customization functions only taking `self` as an argument.
* Rich Text widgets now instantiate with a valid element from the `styles` option rather than always starting with an unclassed `<p>` tag.
* Since version 3.2.0, apostrophe modules to be loaded via npm must appear as explicit npm dependencies of the project. This is a necessary security and stability improvement, but it was slightly too strict. Starting with this release, if the project has no `package.json` in its root directory, the `package.json` in the closest ancestor directory is consulted.
* Fixes a bug where having no project modules directory would throw an error. This is primarily a concern for module unit tests where there are no additional modules involved.
* `css-loader` now ignores `url()` in css files inside `assets` so that paths are left intact, i.e. `url(/images/file.svg)` will now find a static file at `/public/images/file.svg` (static assets in `/public` are served by `express.static`). Thanks to Matic Tersek.
* Restored support for clicking on a "foreign" area, i.e. an area displayed on the page whose content comes from a piece, in order to edit it in an appropriate way.
* Apostrophe module aliases and the data attached to them are now visible immediately to `ui/src/index.js` JavaScript code, i.e. you can write `apos.alias` where `alias` matches the `alias` option configured for that module. Previously one had to write `apos.modules['module-name']` or wait until next tick. However, note that most modules do not push any data to the browser when a user is not logged in. You can do so in a custom module by calling `self.enableBrowserData('public')` from `init` and implementing or extending the `getBrowserData(req)` method (note that page, piece and widget types already have one, so it is important to extend in those cases).
* `options.testModule` works properly when implementing unit tests for an npm module that is namespaced.

### Changes

* Cascade grouping (e.g., grouping fields) will now concatenate a group's field name array with the field name array of an existing group of the same name. Put simply, if a new piece module adds their custom fields to a `basics` group, that field will be added to the default `basics` group fields. Previously the new group would have replaced the old, leaving inherited fields in the "Ungrouped" section.
* AposButton's `block` modifier now less login-specific

### Adds

* Rich Text widget's styles support a `def` property for specifying the default style the editor should instantiate with.
* A more helpful error message if a field of type `area` is missing its `options` property.

## 3.4.1 - 2021-09-13

No changes. Publishing to correctly mark the latest 3.x release as "latest" in npm.

## 3.4.0 - 2021-09-13

### Security

* Changing a user's password or marking their account as disabled now immediately terminates any active sessions or bearer tokens for that user. Thanks to Daniel Elkabes for pointing out the issue. To ensure all sessions have the necessary data for this, all users logged in via sessions at the time of this upgrade will need to log in again.
* Users with permission to upload SVG files were previously able to do so even if they contained XSS attacks. In Apostrophe 3.x, the general public so far never has access to upload SVG files, so the risk is minor but could be used to phish access from an admin user by encouraging them to upload a specially crafted SVG file. While Apostrophe typically displays SVG files using the `img` tag, which ignores XSS vectors, an XSS attack might still be possible if the image were opened directly via the Apostrophe media library's convenience link for doing so. All SVG uploads are now sanitized via DOMPurify to remove XSS attack vectors. In addition, all existing SVG attachments not already validated are passed through DOMPurify during a one-time migration.

### Fixes

* The `apos.attachment.each` method, intended for migrations, now respects its `criteria` argument. This was necessary to the above security fix.
* Removes a lodash wrapper around `@apostrophecms/express` `bodyParser.json` options that prevented adding custom options to the body parser.
* Uses `req.clone` consistently when creating a new `req` object with a different mode or locale for localization purposes, etc.
* Fixes bug in the "select all" relationship chooser UI where it selected unpublished items.
* Fixes bug in "next" and "previous" query builders.
* Cutting and pasting widgets now works between locales that do not share a hostname, provided that you switch locales after cutting (it does not work between tabs that are already open on separate hostnames).
* The `req.session` object now exists in task `req` objects, for better compatibility. It has no actual persistence.
* Unlocalized piece types, such as users, may now be selected as part of a relationship when browsing.
* Unpublished localized piece types may not be selected via the autocomplete feature of the relationship input field, which formerly ignored this requirement, although the browse button enforced it.
* The server-side JavaScript and REST APIs to delete pieces now work properly for pieces that are not subject to either localization or draft/published workflow at all the (`localize: false` option). UI for this is under discussion, this is just a bug fix for the back end feature which already existed.
* Starting in version 3.3.1, a newly added image widget did not display its image until the page was refreshed. This has been fixed.
* A bug that prevented Undo operations from working properly and resulted in duplicate widget _id properties has been fixed.
* A bug that caused problems for Undo operations in nested widgets, i.e. layout or multicolumn widgets, has been fixed.
* Duplicate widget _id properties within the same document are now prevented on the server side at save time.
* Existing duplicate widget _id properties are corrected by a one-time migration.

### Adds

* Adds a linter to warn in dev mode when a module name include a period.
* Lints module names for `apostrophe-` prefixes even if they don't have a module directory (e.g., only in `app.js`).
* Starts all `warnDev` messages with a line break and warning symbol (⚠️) to stand out in the console.
* `apos.util.onReady` aliases `apos.util.onReadyAndRefresh` for brevity. The `apos.util.onReadyAndRefresh` method name will be deprecated in the next major version.
* Adds a developer setting that applies a margin between parent and child areas, allowing developers to change the default spacing in nested areas.

### Changes

* Removes the temporary `trace` method from the `@apostrophecms/db` module.
* Beginning with this release, the `apostrophe:modulesReady` event has been renamed `apostrophe:modulesRegistered`, and the `apostrophe:afterInit` event has been renamed `apostrophe:ready`. This better reflects their actual roles. The old event names are accepted for backwards compatibility. See the documentation for more information.
* Only autofocuses rich text editors when they are empty.
* Nested areas now have a vertical margin applied when editing, allowing easier access to the parent area's controls.

## 3.3.1 - 2021-09-01

### Fixes

* In some situations it was possible for a relationship with just one selected document to list that document several times in the returned result, resulting in very large responses.
* Permissions roles UI localized correctly.
* Do not crash on startup if users have a relationship to another type. This was caused by the code that checks whether any users exist to present a warning to developers. That code was running too early for relationships to work due to event timing issues.

## 3.3.0 - 2021-08-30

### Fixes

* Addresses the page jump when using the in-context undo/redo feature. The page will immediately return users to their origin scroll position after the content refreshes.
* Resolves slug-related bug when switching between images in the archived view of the media manager. The slug field was not taking into account the double slug prefix case.
* Fixes migration task crash when parking new page. Thanks to [Miro Yovchev](https://www.corllete.com/) for this fix.
* Fixes incorrect month name in `AposCellDate`, which can be optionally used in manage views of pieces. Thanks to [Miro Yovchev](https://www.corllete.com/) for this fix.

### Adds

* This version achieves localization (l10n) through a rich set of internationalization (i18n) features. For more information, [see the documentation](https://v3.docs.apostrophecms.org/).
* There is support for both static string localization and dynamic content localization.
* The home page, other parked pages, and the global document are automatically replicated to all configured locales at startup. Parked properties are refreshed if needed. Other pages and pieces are replicated if and when an editor chooses to do so.
* An API route has been added for voluntary replication, i.e. when deciding a document should exist in a second locale, or desiring to overwrite the current draft contents in locale `B` with the draft contents of locale `A`.
* Locales can specify `prefix` and `hostname` options, which are automatically recognized by middleware that removes the prefix dynamically where appropriate and sets `req.locale`. In 3.x this works more like the global site `prefix` option. This is a departure from 2.x which stored the prefix directly in the slug, creating maintenance issues.
* Locales are stateless: they are never recorded in the session. This eliminates many avenues for bugs and bad SEO. However, this also means the developer must fully distinguish them from the beginning via either `prefix` or `hostname`. A helpful error message is displayed if this is not the case.
* Switching locales preserves the user's editing session even if on separate hostnames. To enable this, if any locales have hostnames, all configured locales must have hostnames and/or baseUrl must be set for those that don't.
* An API route has been added to discover the locales in which a document exists. This provides basic information only for performance (it does not report `title` or `_url`).
* Editors can "localize" documents, copying draft content from one locale to another to create a corresponding document in a different locale. For convenience related documents, such as images and other pieces directly referenced by the document's structure, can be localized at the same time. Developers can opt out of this mechanism for a piece type entirely, check the box by default for that type, or leave it as an "opt-in" choice.
* The `@apostrophecms/i18n` module now uses `i18next` to implement static localization. All phrases in the Vue-based admin UI are passed through `i18next` via `this.$t`, and `i18next` is also available via `req.t()` in routes and `__t()` in templates. Apostrophe's own admin UI phrases are in the `apostrophe` namespace for a clean separation. An array of locale codes, such as `en` or `fr` or `en-au`, can be specified using the `locales` option to the `@apostrophecms/i18n` module. The first locale is the default, unless the `defaultLocale` option is set. If no locales are set, the locale defaults to `en`. The `i18next-http-middleware` locale guesser is installed and will select an available locale if possible, otherwise it will fall back to the default.
* In the admin UI, `v-tooltip` has been extended as `v-apos-tooltip`, which passes phrases through `i18next`.
* Developers can link to alternate locales by iterating over `data.localizations` in any page template. Each element always has `locale`, `label` and `homePageUrl` properties. Each element also has an `available` property (if true, the current context document is available in that locale), `title` and a small number of other document properties are populated, and `_url` redirects to the context document in that locale. The current locale is marked with `current: true`.
* To facilitate adding interpolated values to phrases that are passed as a single value through many layers of code, the `this.$t` helper provided in Vue also accepts an object argument with a `key` property. Additional properties may be used for interpolation.
* `i18next` localization JSON files can be added to the `i18n` subdirectory of *any* module, as long as its `i18n` option is set. The `i18n` object may specify `ns` to give an `i18next` namespace, otherwise phrases are in the default namespace, used when no namespace is specified with a `:` in an `i18next` call. The default namespace is yours for use at project level. Multiple modules may contribute to the same namespace.
* If `APOS_DEBUG_I18N=1` is set in the environment, the `i18next` debug flag is activated. For server-side translations, i.e. `req.t()` and `__t()`, debugging output will appear on the server console. For browser-side translations in the Vue admin UI, debugging output will appear in the browser console.
* If `APOS_SHOW_I18N=1` is set in the environment, all phrases passed through `i18next` are visually marked, to make it easier to find those that didn't go through `i18next`. This does not mean translations actually exist in the JSON files. For that, review the output of `APOS_DEBUG_I18N=1`.
* There is a locale switcher for editors.
* There is a backend route to accept a new locale on switch.
* A `req.clone(properties)` method is now available. This creates a clone of the `req` object, optionally passing in an object of properties to be set. The use of `req.clone` ensures the new object supports `req.get` and other methods of a true `req` object. This technique is mainly used to obtain a new request object with the same privileges but a different mode or locale, i.e. `mode: 'published'`.
* Fallback wrappers are provided for the `req.__()`, `res.__()` and `__()` localization helpers, which were never official or documented in 3.x but may be in use in projects ported from 2.x. These wrappers do not localize but do output the input they are given along with a developer warning. You should migrate them to use `req.t()` (in server-side javascript) or `__t()` (Nunjucks templates).

### Changes

* Bolsters the CSS that backs Apostrophe UI's typography to help prevent unintended style leaks at project-level code.
* Removes the 2.x series changelog entries. They can be found in the 2.0 branch in Github.

## 3.2.0 - 2021-08-13

### Fixes

* `req.hostname` now works as expected when `trustProxy: true` is passed to the `@apostrophecms/express` module.
* Apostrophe loads modules from npm if they exist there and are configured in the `modules` section of `app.js`. This was always intended only as a way to load direct, intentional dependencies of your project. However, since npm "flattens" the dependency tree, dependencies of dependencies that happen to have the same name as a project-level Apostrophe module could be loaded by default, crashing the site or causing unexpected behavior. So beginning with this release, Apostrophe scans `package.json` to verify an npm module is actually a dependency of the project itself before attempting to load it as an Apostrophe module.
* Fixes the reference to sanitize-html defaults in the rich text widget.
* Fixes the `toolbarToAllowedStyles` method in the rich text widget, which was not returning any configuration.
* Fixes the broken text alignment in rich text widgets.
* Adds a missing npm dependency on `chokidar`, which Apostrophe and Nunjucks use for template refreshes. In most environments this worked anyway due to an indirect dependency via the `sass` module, but for stability Apostrophe should depend directly on any npm module it uses.
* Fixes the display of inline range inputs, notably broken when using Palette
* Fixes occasional unique key errors from migrations when attempting to start up again with a site that experienced a startup failure before inserting its first document.
* Requires that locale names begin with a letter character to ensure order when looping over the object entries.
* Unit tests pass in MongoDB 5.x.

### Adds
* Adds Cut and Paste to area controls. You can now Cut a widget to a virtual clipboard and paste it in suitable areas. If an area
can include the widget on the clipboard, a special Clipboard widget will appear in area's Add UI. This works across pages as well.

### Changes
* Apostrophe's Global's UI (the @apostrophecms/global singleton has moved from the admin bar's content controls to the admin utility tray under a cog icon.
* The context bar's document Edit button, which was a cog icon, has been rolled into the doc's context menu.

## 3.1.3 - 2021-07-16

### Fixes

* Hotfix for an incompatibility between `vue-loader` and `webpack` 5.45.0 which causes a crash at startup in development, or asset build time in production. We have temporarily pinned our dependency to `webpack` 5.44.x. We are [contributing to the discussion around the best long-term fix for vue-loader](https://github.com/vuejs/vue-loader/issues/1854).

## 3.1.2 - 2021-07-14

### Changes

* Removes an unused method, `mapMongoIdToJqtreeId`, that was used in A2 but is no longer relevant.
* Removes deprecated and non-functional steps from the `edit` method in the `AposDocsManager.vue` component.
* Legacy migrations to update 3.0 alpha and 3.0 beta sites to 3.0 stable are still in place, with no functional changes, but have been relocated to separate source files for ease of maintenance. Note that this is not a migration path for 2.x databases. Tools for that are forthcoming.

## 3.1.1 - 2021-07-08

### Fixes

* Two distinct modules may each have their own `ui/src/index.scss` file, similar to the fix already applied to allow multiple `ui/src/index.js` files.

## 3.1.0 - 2021-06-30

### Fixes

* Corrects a bug that caused Apostrophe to rebuild the admin UI on every nodemon restart, which led to excessive wait times to test new code. Now this happens only when `package-lock.json` has been modified (i.e. you installed a new module that might contain new Apostrophe admin UI code). If you are actively developing Apostrophe admin UI code, you can opt into rebuilding all the time with the `APOS_DEV=1` environment variable. In any case, `ui/src` is always rebuilt in a dev environment.
* Updates `cheerio`, `deep-get-set`, and `oembetter` versions to resolve vulnerability warnings.
* Modules with a `ui/src` folder, but no other content, are no longer considered "empty" and do not generate a warning.
* Pushing a secondary context document now always results in entry to draft mode, as intended.
* Pushing a secondary context document works reliably, correcting a race condition that could cause the primary document to remain in context in some cases if the user was not already in edit mode.

### Changes

* Deprecates `self.renderPage` method for removal in next major version.
* Since `ui/src/index.js` files must export a function to avoid a browser error in production which breaks the website experience, we now detect this at startup and throw a more helpful error to prevent a last-minute discovery in production.

## 3.0.1 - 2021-06-17

### Fixes

* Fixes an error observed in the browser console when using more than one `ui/src/index.js` file in the same project. Using more than one is a good practice as it allows you to group frontend code with an appropriate module, or ship frontend code in an npm module that extends Apostrophe.
* Migrates all of our own frontend players and utilities from `ui/public` to `ui/src`, which provides a robust functional test of the above.
* Executes `ui/src` imports without waiting for next tick, which is appropriate as we have positioned it as an alternative to `ui/public` which is run without delay.

## 3.0.0 - 2021-06-16

### Breaks

* Previously our `a3-boilerplate` project came with a webpack build that pushed code to the `ui/public` folder of an `asset` module. Now the webpack build is not needed because Apostrophe takes care of compiling `ui/src` for us. This is good! However, **if you are transitioning your project to this new strategy, you will need to remove the `modules/asset/ui/public` folder from your project manually** to ensure that webpack-generated code originally intended for webpack-dev-server does not fail with a `publicPath` error in the console.
* The `CORE_DEV=1` environment setting has been changed to `APOS_DEV=1` because it is appropriate for anyone who is actively developing custom Apostrophe admin UI using `ui/apos` folders in their own modules.
* Apostrophe now uses Dart Sass, aka the `sass` npm module. The `node-sass` npm module has been deprecated by its authors for some time now. Most existing projects will be unaffected, but those writing their own Apostrophe UI components will need to change any `/deep/` selectors to `::v-deep` and consider making other Dart Sass updates as well. For more information see the [Dart Sass documentation](https://sass-lang.com/dart-sass). Those embracing the new `ui/src` feature should also bear in mind that Dart Sass is being used.

### Changes

* Relationship ids are now stored as aposDocIds (without the locale and mode part). The appropriate locale and mode are known from the request. This allows easy comparison and copying of these properties across locales and fixes a bug with reverse relationships when publishing documents. A migration has been added to take care of this conversion on first startup.
- The `attachment` field type now correctly limits file uploads by file type when using the `fileGroup` field option.
- Uploading SVG files is permitted in the Media Library by default.

### Adds

- Apostrophe now enables you to ship frontend JavaScript and Sass (using the SCSS syntax) without your own webpack configuration.
- Any module may contain modern JavaScript in a `ui/src/index.js` file, which may use `import` to bring in other files in the standard way. Note that **`ui/src/index.js must export a function`**. These functions are called for you in the order modules are initialized.
- Any module may contain a Sass (SCSS) stylesheet in a `ui/src/index.scss` file, which may also import other Sass (SCSS) files.
- Any project that requires IE11 support for `ui/src` JavaScript code can enable it by setting the `es5: true` option to the `@apostrophecms/asset` module. Apostrophe produces separate builds for IE11 and modern browsers, so there is no loss of performance in modern browsers. Code is automatically compiled for IE11 using `babel` and missing language features are polyfilled using `core-js` so you can use promises, `async/await` and other standard modern JavaScript features.
- `ui/public` is still available for raw JavaScript and CSS files that should be pushed *as-is* to the browser. The best use of this feature is to deliver the output of your own custom webpack build, if you have one.
- Adds browser-side `editMode` flag that tracks the state of the current view (edit or preview), located at `window.apos.adminBar.editMode`.
- Support for automatic inline style attribute sanitization for Rich Text widgets.
- Adds text align controls for Rich Text widgets. The following tools are now supported as part of a rich text widget's `toolbar` property:
-- `alignLeft`
-- `alignRight`
-- `alignCenter`
-- `alignJustify`
- `@apostrophecms/express` module now supports the `trustProxy: true` option, allowing your reverse proxy server (such as nginx) to pass on the original hostname, protocol and client IP address.

### Fixes

* Unit tests passing again. Temporarily disabled npm audit checks as a source of critical failures owing to upstream issues with third-party packages which are not actually a concern in our use case.
* Fixed issues with the query builder code for relationships. These issues were introduced in beta 3 but did not break typical applications, except for displaying distinct choices for existing values of a relationship field.
* Checkbox field types can now be used as conditional fields.
* Tracks references to attachments correctly, and introduces a migration to address any attachments previously tracked as part of documents that merely have a relationship to the proper document, i.e. pages containing widgets that reference an image piece.
* Tracks the "previously published" version of a document as a legitimate reference to any attachments, so that they are not discarded and can be brought back as expected if "Undo Publish" is clicked.
* Reverse relationships work properly for published documents.
* Relationship subfields are now loaded properly when `reverseOf` is used.
* "Discard Draft" is available when appropriate in "Manage Pages" and "Manage Pieces."
* "Discard Draft" disables the "Submit Updates" button when working as a contributor.
* Relationship subfields can now be edited when selecting in the full "manage view" browser, as well as in the compact relationship field view which worked previously.
* Relationship subfields now respect the `def` property.
* Relationship subfields are restored if you deselect a document and then reselect it within a single editing experience, i.e. accidentally deselect and immediately reselect, for instance.
* A console warning when editing subfields for a new relationship was fixed.
* Field type `color`'s `format` option moved out of the UI options and into the general options object. Supported formats are "rgb", "prgb", "hex6", "hex3", "hex8", "name", "hsl", "hsv". Pass the `format` string like:
```js
myColorField: {
  type: 'color',
  label: 'My Color',
  options: {
    format: 'hsl'
  }
}
```
* Restored Vue dependency to using semantic versioning now that Vue 2.6.14 has been released with a fix for the bug that required us to pin 2.6.12.
* Nunjucks template loader is fully compatible with Linux in a development environment.
* Improved template performance by reusing template loaders.
* `min` and `max` work properly for both string-like and number-like fields.
* Negative numbers, leading minus and plus signs, and trailing periods are accepted in the right ways by appropriate field types.
* If a user is inadvertently inserted with no password, set a random password on the backend for safety. In tests it appears that login with a blank password was already forbidden, but this provides an additional level of certainty.
* `data.page` and `data.contextOptions` are now available in `widget.html` templates in most cases. Specifically, they are available when loading the page, (2) when a widget has just been inserted on the page, and (3) when a widget has just been edited and saved back to the page. However, bear in mind that these parameters are never available when a widget is being edited "out of context" via "Page Settings", via the "Edit Piece" dialog box, via a dialog box for a parent widget, etc. Your templates should be written to tolerate the absence of these parameters.
* Double slashes in the slug cannot be used to trick Apostrophe into serving as an open redirect (fix ported to 3.x from 2.92.0).
* The global doc respects the `def` property of schema fields when first inserted at site creation time.
* Fixed fragment keyword arguments being available when not a part of the fragment signature.

## 3.0.0-beta.3.1 - 2021-06-07

### Breaks
- This backwards compatibility break actually occurred in 3.0.0-beta.3 and was not documented at that time, but it is important to know that the following Rich Text tool names have been updated to match Tiptap2's convention:
-- `bullet_list` -> `bulletList`
-- `ordered_list` -> `orderedList`
-- `code_block` -> `codeBlock`
-- `horizontal_rule` -> `horizontalRule`

### Fixes

- Rich Text default tool names updated, no longer broken. Bug introduced in 3.0.0-beta.3.
- Fixed Rich Text's tool cascade to properly account for core defaults, project level defaults, and area-specific options.

## 3.0.0-beta.3 - 2021-06-03

### Security Fixes

The `nlbr` and `nlp` Nunjucks filters marked their output as safe to preserve the tags that they added, without first escaping their input, creating a CSRF risk. These filters have been updated to escape their input unless it has already been marked safe. No code changes are required to templates whose input to the filter is intended as plaintext, however if you were intentionally leveraging this bug to output unescaped HTML markup you will need to make sure your input is free of CSRF risks and then use the `| safe` filter before the `| nlbr` or `| nlp` filter.

### Adds

- Added the `ignoreUnusedFolderWarning` option for modules that intentionally might not be activated or inherited from in a particular startup.
- Better explanation of how to replace macros with fragments, in particular how to call the fragments with `{% render fragmentName(args) %}`.

### Fixes

- Temporarily pinned to Vue 2.6.12 to fix an issue where the "New" button in the piece manager modals disappeared. We think this is a bug in the newly released Vue 2.6.13 but we are continuing to research it.
- Updated dependencies on `sanitize-html` and `nodemailer` to new major versions, causing no bc breaks at the ApostropheCMS level. This resolved two critical vulnerabilities according to `npm audit`.
- Removed many unused dependencies.
- The data retained for "Undo Publish" no longer causes slug conflicts in certain situations.
- Custom piece types using `localized: false` or `autopublish: true,` as well as singleton types, now display the correct options on the "Save" dropdown.
- The "Save and View," "Publish and View" and/or "Save Draft and Preview" options now appear only if an appropriate piece page actually exists for the piece type.
- Duplicating a widget now properly assigns new IDs to all copied sub-widgets, sub-areas and array items as well.

- Added the `ignoreUnusedFolderWarning` option for modules that intentionally might not be activated or inherited from in a particular startup.
- If you refresh the page while previewing or editing, you will be returned to that same state.

### Notices

- Numerous `npm audit` vulnerability warnings relating to `postcss` 7.x were examined, however it was determined that these are based on the idea of a malicious SASS coder attempting to cause a denial of service. Apostrophe developers would in any case be able to contribute JavaScript as well and so are already expected to be trusted parties. This issue must be resolved upstream in packages including both `stylelint` and `vue-loader` which have considerable work to do before supporting `postcss` 8.x, and in any case public access to write SASS is not part of the attack surface of Apostrophe.

### Changes

- When logging out on a page that only exists in draft form, or a page with access controls, you are redirected to the home page rather than seeing a 404 message.

- Rich text editor upgraded to [tiptap 2.x beta](https://www.tiptap.dev) :tada:. On the surface not a lot has changed with the upgrade, but tiptap 2 has big improvements in terms of speed, composability, and extension support. [See the technical differences of tiptap 1 and 2 here](https://www.tiptap.dev/overview/upgrade-guide#reasons-to-upgrade-to-tiptap-2x)

## 3.0.0-beta.2 - 2021-05-21

### **Breaks**

- The `updateModified: false` option, formerly supported only by `apos.doc.update`, has been renamed to `setModified: false` and is now supported by `apos.doc.insert` as well. If explicitly set to false, the insert and update methods will leave the `modified` property alone, rather than trying to detect or infer whether a change has been made to the draft relative to the published version.
- The `permission` module no longer takes an `interestingTypes` option. Instead, doc type managers may set their `showPermissions` option to `true` to always be broken out separately in the permissions explorer, or explicitly set it to `false` to never be mentioned at all, even on a list of typical piece types that have the same permissions. This allows module creators to ship the right options with their modules rather than requiring the developer to hand-configure `interestingTypes`.
- When editing users, the permissions explorer no longer lists "submitted draft" as a piece type.
- Removed `apos.adminBar.group` method, which is unlikely to be needed in 3.x. One can group admin bar items into dropdowns via the `groups` option.
- Raw HTML is no longer permitted in an `apos.notify` message parameter. Instead, `options.buttons` is available. If present, it must be an array of objects with `type` and `label` properties. If `type` is `'event'` then that button object must have `name` and `data` properties, and when clicked the button will trigger an apos bus event of the given `name` with the provided `data` object. Currently `'event'` is the only supported value for `type`.

### Adds

- The name `@apostrophecms/any-page-type` is now accepted for relationships that should match any page. With this change, the doc type manager module name and the type name are now identical for all types in 3.x. However, for backwards compatibility `@apostrophecms/page` is still accepted. `apos.doc.getManager` will accept either name.
- Sets the project root-level `views` directory as the default fallback views directory. This is no longer a necessary configuration in projects unless they want to change it on the `@apostrophecms/template` option `viewsFolderFallback`.
- The new `afterAposScripts` nunjucks block allows for pushing markup after Apostrophe's asset bundle script tag, at the end of the body. This is a useful way to add a script tag for Webpack's hot reload capabilities in development while still ensuring that Apostrophe's utility methods are available first, like they are in production.
- An `uploadfs` option may be passed to the `@apostrophecms/asset` module, in order to pass options configuring a separate instance of `uploadfs` specifically for the static assets. The `@apostrophecms/uploadfs` module now exports a method to instantiate an uploadfs instance. The default behavior, in which user-uploaded attachments and static assets share a single instance of uploadfs, is unchanged. Note that asset builds never use uploadfs unless `APOS_UPLOADFS_ASSETS=1` is set in the environment.
- `AposButtonSplit` is a new UI component that combines a button with a context menu. Users can act on a primary action or change the button's function via menu button to the right of the button itself.
- Developers can now pass options to the `color` schema field by passing a `pickerOptions` object through your field. This allows for modifying/removing the default color palette, changing the resulting color format, and disabling various UI. For full set of options [see this example](https://github.com/xiaokaike/vue-color/blob/master/src/components/Sketch.vue)
- `AposModal` now emits a `ready` event when it is fully painted and can be interacted with by users or code.
- The video widget is now compatible with vimeo private videos when the domain is on the allowlist in vimeo.

### Changes

- You can now override the parked page definition for the home page without copying the entirety of `minimumPark` from the source code. Specifically, you will not lose the root archive page if you park the home page without explicitly parking the archive page as well. This makes it easier to choose your own type for the home page, in lieu of `@apostrophecms/home-page`.

### Fixes

- Piece types like users that have a slug prefix no longer trigger a false positive as being "modified" when you first click the "New" button.
- The `name` option to widget modules, which never worked in 3.x, has been officially removed. The name of the widget type is always the name of the module, with the `-widget` suffix removed.
- The home page and other parked pages should not immediately show as "pending changes."
- In-context editing works properly when the current browser URL has a hash (portion beginning with `#`), enabling the use of the hash for project-specific work. Thanks to [https://stepanjakl.com/](Štěpán Jákl) for reporting the issue.
- When present, the `apos.http.addQueryToUrl` method preserves the hash of the URL intact.
- The home page and other parked pages should not immediately show as "pending changes."
- The browser-side `apos.http.parseQuery` function now handles objects and arrays properly again.
- The in-context menu for documents has been refactored as a smart component that carries out actions on its own, eliminating a great deal of redundant code, props and events.
- Added additional retries when binding to the port in a dev environment.
- The "Submit" button in the admin bar updates properly to "Submitted" if the submission happens in the page settings modal.
- Skipping positional arguments in fragments now works as expected.
- The rich text editor now supports specifying a `styles` array with no `p` tags properly. A newly added rich text widget initially contains an element with the first style, rather than always a paragraph. If no styles are configured, a `p` tag is assumed. Thanks to Stepan Jakl for reporting the issue.

### Changes
- Editor modal's Save button (publish / save draft / submit) now updated to use the `AposSplitButton` component. Editors can choose from several follow-up actions that occur after save, including creating another piece of content of the same type, being taken to the in-context version of the document, or being returned to the manager. Editor's selection is saved in localstorage, creating a remembered preference per content type.

## 3.0.0-beta.1.1 - 2021-05-07

### Fixes

- A hotfix for an issue spotted in beta 1 in our demo: all previously published pages of sites migrated from early alpha releases had a "Draft" label until published again.

## 3.0.0-beta.1 - 2021-05-06

### **Breaks**

- Removes the `firstName` and `lastName` fields in user pieces.
- The query parameters `apos-refresh`, `apos-edit`, `apos-mode` and `apos-locale` are now `aposRefresh`, `aposEdit`, `aposMode`and `aposLocale`. Going forward all query parameters will be camelCase for consistency with query builders.

### Changes

- Archiving a page or piece deletes any outstanding draft in favor of archiving the last published version. Previously the behavior was effectively the opposite.
- "Publish Changes" button label has been changes to "Update".
- Draft mode is no longer the default view for published documents.
- The page and piece manager views now display the title, etc. of the published version of a document, unless that document only exists in draft form. However a label is also provided indicating if a newer draft is in progress.
- Notifications have been updated with a new visual display and animation style.

### **Adds**

- Four permissions roles are supported and enforced: guest, contributor, editor and admin. See the documentation for details. Pre-existing alpha users are automatically migrated to the admin role.
- Documents in managers now have context sensitive action menus that allow actions like edit, discard draft, archive, restore, etc.
- A fragment call may now have a body using `rendercall`, just like a macro call can have a body using `call`. In addition, fragments can now have named arguments, just like macros. Many thanks to Miro Yovchev for contributing this implementation.
- Major performance improvement to the `nestedModuleSubdirs` option.
- Updates URL fields and oEmbed URL requests to use the `httpsFix` option in launder's `url()` method.
- Documents receive a state label based on their document state (draft, pending, pending updates)
- Contributors can submit drafts for review ("Submit" versus "Submit Updates").
- Editors and admins can manage submitted drafts.
- Editors and admins can easily see the number of proposed changes awaiting their attention.
- Support for virtual piece types, such as submitted drafts, which in actuality manage more than one type of doc.
- Confirm modals now support a schema which can be assessed after confirmation.
- When archiving and restoring pages, editors can chose whether the action affects only this document or this document + children
- Routes support the `before` syntax, allowing routes that are added to Express prior to the routes or middleware of another module. The syntax `before: 'middleware:moduleName'` must be used to add the route prior to the middleware of `moduleName`. If `middleware:` is not used, the route is added before the routes of `moduleName`. Note that normally all middleware is added before all routes.
- A `url` property can now optionally be specified when adding middleware. By default all middleware is global.
- The pieces REST GET API now supports returning only a count of all matching pieces, using the `?count=1` query parameter.
- Admin bar menu items can now specify a custom Vue component to be used in place of `AposButton`.
- Sets `username` fields to follow the user `title` field to remove an extra step in user creation.
- Adds default data to the `outerLayoutBase.html` `<title>` tag: `data.piece.title or data.page.title`.
- Moves the core UI build task into the start up process. The UI build runs automatically when `NODE_ENV` is *not* 'production' and when:
    1. The build folder does not yet exist.
    2. The package.json file is newer than the existing UI build.
    3. You explicitly tell it to by setting the environment variable `CORE_DEV=1`
- The new `._ids(_idOrArrayOfIds)` query builder replaces `explicitOrder` and accepts an array of document `_id`s or a single one. `_id` can be used as a multivalued query parameter. Documents are returned in the order you specify, and just like with single-document REST GET requests, the locale of the `_id`s is overridden by the `aposMode` query parameter if present.
- The `.withPublished(true)` query builder adds a `_publishedDoc` property to each returned draft document that has a published equivalent. `withPublished=1` can be used as a query parameter. Note this is not the way to fetch only published documents. For that, use `.locale('en:published')` or similar.
- The server-side implementation of `apos.http.post` now supports passing a `FormData` object created with the `[form-data](https://www.npmjs.com/package/form-data)` npm module. This keeps the API parallel with the browser-side implementation and allows for unit testing the attachments feature, as well as uploading files to internal and external APIs from the server.
- `manuallyPublished` computed property moved to the `AposPublishMixin` for the use cases where that mixin is otherwise warranted.
- `columns` specified for a piece type's manage view can have a name that uses "dot notation" to access a subproperty. Also, for types that are localized, the column name can begin with `draft:` or `published:` to specifically display a property of the draft or published version of the document rather than the best available. When a prefix is not used, the property comes from the published version of the document if available, otherwise from the draft.
- For page queries, the `children` query builder is now supported in query strings, including the `depth` subproperty. For instance you could fetch `/api/v1/@apostrophecms/page/id-of-page?children=1` or `/api/v1/@apostrophecms/page/id-of-page?children[depth]=3`.
- Setting `APOS_LOG_ALL_QUERIES=1` now logs the projection, skip, limit and sort in addition to the criteria, which were previously logged.

### **Fixes**

- Fragments can now call other fragments, both those declared in the same file and those imported, just like macros calling other macros. Thanks to Miro Yovchev for reporting the issue.
- There was a bug that allowed parked properties, such as the slug of the home page, to be edited. Note that if you don't want a property of a parked page to be locked down forever you can use the `_defaults` feature of parked pages.
- A required field error no longer appears immediately when you first start creating a user.
- Vue warning in the pieces manager due to use of value rather than name of column as a Vue key. Thanks to Miro Yovchev for spotting the issue.
- "Save Draft" is not an appropriate operation to offer when editing users.
- Pager links no longer break due to `aposRefresh=1` when in edit mode. Also removed superfluous `append` query parameter from these.
- You may now intentionally clear the username and slug fields in preparation to type a new value. They do not instantly repopulate based on the title field when you clear them.
- Language of buttons, labels, filters, and other UI updated and normalized throughout.
- A contributor who enters the page tree dialog box, opens the editor, and selects "delete draft" from within the editor of an individual page now sees the page tree reflect that change right away.
- The page manager listens for content change events in general and its refresh mechanism is robust in possible situations where both an explicit refresh call and a content change event occur.
- Automatically retries once if unable to bind to the port in a dev environment. This helps with occasional `EADDRINUSE` errors during nodemon restarts.
- Update the current page's context bar properly when appropriate after actions such as "Discard Draft."
- The main archive page cannot be restored, etc. via the context menu in the page tree.
- The context menu and "Preview Draft" are both disabled while errors are present in the editor dialog box.
- "Duplicate" should lead to a "Publish" button, not an "Update" button, "Submit" rather than "Submit Update," etc.
- When you "Duplicate" the home page you should be able to set a slug for the new page (parked properties of parked pages should be editable when making a duplicate).
- When duplicating the home page, the suggested slug should not be `/` as only one page can have that slug at a time.
- Attention is properly called to a slug conflict if it exists immediately when the document is opened (such as making a copy where the suggested slug has already been used for another copy).
- "Preview Draft" never appears for types that do not use drafts.
- The toggle state of admin bar utility items should only be mapped to an `is-active` class if, like palette, they opt in with `toggle: true`
- Fixed unique key errors in the migrate task by moving the parking of parked pages to a new `@apostrophecms/migrate:after` event handler, which runs only after migrations, whether that is at startup (in dev) or at the end of the migration task (in production).
- UI does not offer "Archive" for the home page, or other archived pages.
- Notification checks and other polling requests now occur only when the tab is in the foreground, resolving a number of problems that masqueraded as other bugs when the browser hit its connection limit for multiple tabs on the same site.
- Parked pages are now parked immediately after database migrations are checked and/or run. In dev this still happens at each startup. In production this happens when the database is brand new and when the migration task is manually run.

## 3.0.0-alpha.7 - 2021-04-07

### Breaks

* The `trash` property has been renamed `archived`, and throughout the UI we refer to "archiving" and the "archive" rather than "move to trash" and the "trash can." A database migration is included to address this for existing databases. However, **if you set the minimumPark option, or used a boilerplate in which it is set,** you will need to **change the settings for the `parkedId: 'trash'` page to match those [currently found in the `minimumPark` option setting in the `@apostrophecms/page` source code](https://github.com/apostrophecms/apostrophe/blob/481252f9bd8f42b62648a0695105e6e9250810d3/modules/%40apostrophecms/page/index.js#L25-L32).

### Adds

* General UX and UI improvements to the experience of moving documents to and from the archive, formerly known as the trash.
* Links to each piece are available in the manage view when appropriate.
* Search is implemented in the media library.
* You can now pass core widgets a `className` option when configuring them as part of an area.
* `previewDraft` for pieces, adds a Preview Draft button on creation for quick in-context editing. Defaults to true.

### Changes

* Do not immediately redirect to new pages and pieces.
* Restored pieces now restore as unpublished drafts.
* Refactored the admin bar component for maintainability.
* Notification style updates

### Fixes

* Advisory lock no longer triggers an update to the modification timestamp of a document.
* Attempts to connect Apostrophe 3.x to an Apostrophe 2.x database are blocked to prevent content loss.
* "Save as Draft" is now available as soon as a new document is created.
* Areas nested in array schema fields can now be edited in context.
* When using `apos.image.first`, the alt attribute of the image piece is available on the returned attachment object as `._alt`. In addition, `_credit` and `_creditUrl` are available.
* Fixes relating to the editing of widgets in nested areas, both on the page and in the modal.
* Removed published / draft switch for unpublished drafts.
* "Publish Changes" appears only at appropriate times.
* Notifications moved from the bottom right of the viewport to the bottom center, fixing some cases of UI overlap.

## 3.0.0-alpha.6.1 - 2021-03-26

### Fixes

* Conditional fields (`if`) and the "following values" mechanism now work properly in array item fields.
* When editing "Page Settings" or a piece, the "publish" button should not be clickable if there are errors.

## 3.0.0-alpha.6 - 2021-03-24

### Adds
* You can "copy" a page or a piece via the ⠇ menu.
* When moving the current page or piece to the trash, you are taken to the home page.
* `permissions: false` is supported for piece and page insert operations.
* Adds note to remove deprecated `allowedInChooser` option on piece type filters.
* UX improvement: "Move to Trash" and "Restore" buttons added for pieces, replacing the boolean field. You can open a piece that is in the trash in a read-only way in order to review it and click "Restore."
* Advisory lock support has been completed for all content types, including on-page, in-context editing. This prevents accidental conflicts between editors.
* Image widgets now accept a `size` context option from the template, which can be used to avoid sending a full-width image for a very small placement.
* Additional improvements.

### Fixes
* Fixes error from missing `select` method in `AposPiecesManager` component.
* No more migration messages at startup for brand-new sites.
* `max` is now properly implemented for relationships when using the manager dialog box as a chooser.
* "Trash" filter now displays its state properly in the piece manager dialog box.
* Dragging an image to the media library works reliably.
* Infinite loop warning when editing page titles has been fixed.
* Users can locate the tab that still contains errors when blocked from saving a piece due to schema field errors.
* Calling `insert` works properly in the `init` function of a module.
* Additional fixes.

### Breaks

* Apostrophe's instance of `uploadfs` has moved from `apos.attachment.uploadfs` to `apos.uploadfs`. The `uploadfs` configuration option has similarly moved from the `@apostrophecms/attachment` module to the `@apostrophecms/uploadfs` module. `imageSizes` is still an option to `@apostrophecms/attachment`.

## 3.0.0-alpha.5 - 2021-02-11

* Conditional fields are now supported via the new `if` syntax. The old 2.x `showFields` feature has been replaced with `if: { ... }`.
* Adds the option to pass context options to an area for its widgets following the `with` keyword. Context options for widgets not in that area (or that don't exist) are ignored. Syntax: `{% area data.page, 'areaName' with { '@apostrophecms/image: { size: 'full' } } %}`.
* Advisory locking has been implemented for in-context editing, including nested contexts like the palette module. Advisory locking has also been implemented for the media manager, completing the advisory locking story.
* Detects many common configuration errors at startup.
* Extends `getBrowserData` in `@apostrophecms/doc-type` rather than overwriting the method.
* If a select element has no default, but is required, it should default to the first option. The select elements appeared as if this were the case, but on save you would be told to make a choice, forcing you to change and change back. This has been fixed.
* Removes 2.x piece module option code, including for `contextual`, `manageViews`, `publishMenu`, and `contextMenu`.
* Removes admin bar module options related to 2.x slide-out UI: `openOnLoad`, `openOnHomepageLoad`, `closeDelay`.
* Fixed a bug that allowed users to appear to be in edit mode while looking at published content in certain edge cases.
* The PATCH API for pages can now infer the correct _id in cases where the locale is specified in the query string as an override, just like other methods.
* Check permissions for the delete and publish operations.
* Many bug fixes.

### Breaks
* Changes the `piecesModuleName` option to `pieceModuleName` (no "s") in the `@apostrophecms/piece-page-type` module. This feature is used only when you have two or more piece page types for the same piece type.

## 3.0.0-alpha.4.2 - 2021-01-27

* The `label` option is no longer required for widget type modules. This was already true for piece type and page type modules.
* Ability to namespace asset builds. Do not push asset builds to uploadfs unless specified.

### Breaking changes

* Removes the `browser` module option, which was only used by the rich text widget in core. All browser data should now be added by extending or overriding `getBrowserData` in a module. Also updates `getComponentName` to reference `options.components` instead of `options.browser.components`.

## 3.0.0-alpha.4.1

* Hotfix: the asset module now looks for a `./release-id` file (relative to the project), not a `./data/release-id` file, because `data` is not a deployed folder and the intent of `release-id` is to share a common release identifier between the asset build step and the deployed instances.

## 3.0.0-alpha.4

* **"Fragments" have been added to the Apostrophe template API, as an alternative to Nunjucks' macros, to fully support areas and async components.** [See the A3 alpha documentation](https://a3.docs.apos.dev/guide/widgets-and-templates/fragments.html) for instructions on how to use this feature.
* **CSS files in the `ui/public` subdirectory of any module are now bundled and pushed to the browser.** This allows you to efficiently deliver your CSS assets, just as you can deliver JS assets in `ui/public`. Note that these assets must be browser-ready JS and CSS, so it is customary to use your own webpack build to generate them. See [the a3-boilerplate project](https://github.com/apostrophecms/a3-boilerplate) for an example, especially `webpack.config.js`.
* **More support for rendering HTML in REST API requests.** See the `render-areas` query parameter in [piece and page REST API documentation](https://a3.docs.apos.dev/reference/api/pieces.html#get-api-v1-piece-name).
* **Context bar takeover capability,** for situations where a secondary document should temporarily own the undo/redo/publish UI.
* **Unpublished pages in the tree** are easier to identify
* **Range fields** have been added.
* **Support for npm bundles is back.** It works just like in 2.x, but the property is `bundle`, not `moogBundle`. Thanks to Miro Yovchev.

### Breaking changes

* **A3 now uses webpack 5.** For now, **due to a known issue with vue-loader, your own project must also be updated to use webpack 5.** The a3-boilerplate project has been updated accordingly, so you may refer to [the a3-boilerplate project](https://github.com/apostrophecms/a3-boilerplate) for an example of the changes to be made, notably in `webpack.config.js` and `package.json`. We are in communication with upstream developers to resolve the issue so that projects and apostrophe core can use different major versions of webpack.

## 3.0.0-alpha.3

Third alpha release of 3.x. Introduced draft mode and the "Publish Changes" button.

## 3.0.0-alpha.2

Second alpha release of 3.x. Introduced a distinct "edit" mode.

## 3.0.0-alpha.1

First alpha release of 3.x.<|MERGE_RESOLUTION|>--- conflicted
+++ resolved
@@ -4,11 +4,8 @@
 
 ### Adds
 
-<<<<<<< HEAD
 * Additional requirements and related UI may be imposed on native ApostropheCMS logins using the new `requirements` feature, which can be extended in modules that `improve` the `@apostrophecms/login` module. These requirements are not imposed for single sign-on logins via `@apostrophecms/passport-bridge`. See the documentation for more information.
-=======
 * Adds latest Slovak translation strings to SK.json in `i18n/` folder. Thanks to [Michael Huna](https://github.com/Miselrkba) for the contribution.
->>>>>>> 253fdb3f
 
 ### Fixes
 
