--- conflicted
+++ resolved
@@ -4,11 +4,8 @@
 
 ### Adds
 
-<<<<<<< HEAD
-* Adds `@apostrophecms/log` module to allow structured logging. All modules have `logDebug`, `logInfo`, `logWarn` and `logError` methods now. See the [documentation](https://v3.docs.apostrophecms.org/guide/logging.html) for more details.
-=======
+* Add `@apostrophecms/log` module to allow structured logging. All modules have `logDebug`, `logInfo`, `logWarn` and `logError` methods now. See the [documentation](https://v3.docs.apostrophecms.org/guide/logging.html) for more details.
 * Add `@apostrophecms/settings` translations.
->>>>>>> c5adf647
 
 ## 3.53.0 (2023-08-03)
 
