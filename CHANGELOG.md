# Changelog

<<<<<<< HEAD
## Unreleased

### Adds

* Use `mergeWithCustomize` when merging extended source Webpack configuration. Introduce overideable asset module methods `srcCustomizeArray` and `srcCustomizeObject`, with reasonable default behavior, for fine tuning Webpack config arrays and objects merging. More info - [the Webpack mergeWithCustomize docs](https://github.com/survivejs/webpack-merge#mergewithcustomize-customizearray-customizeobject-configuration--configuration)

### Fixes

* The module `webpack.extensions` configuration is not applied to the core Admin UI build anymore. This is the correct and intended behavior as explained in the [relevant documentation](https://v3.docs.apostrophecms.org/guide/webpack.html#extending-webpack-configuration).
=======
## UNRELEASED

### Fixes

* Remove module `@apostrophecms/polymorphic-type` name alias `@apostrophecms/polymorphic`. It was causing warnings
    e.g. `A permission.can() call was made with a type that has no manager: @apostrophecms/polymorphic-type`.
>>>>>>> 436c7911

## 3.36.0 (2022-12-22)

### Adds

* `shortcut` option for piece modules, allowing easy re-mapping of the manager command shortcut per module. 

### Fixes 

* Ensure there are no conflicting command shortcuts for the core modules.

## 3.35.0 (2022-12-21)

### Adds

* Introduced support for linking directly to other Apostrophe documents in a rich text widget. The user can choose to link to a URL, or to a page. Linking to various piece types can also be enabled with the `linkWithType` option. This is equivalent to the old `apostrophe-rich-text-permalinks` module but is included in the core in A3. See the [documentation](https://v3.docs.apostrophecms.org/guide/core-widgets.html#rich-text-widget) for details.
* Introduced support for the `anchor` toolbar control in the rich text editor. This allows named anchors to be inserted. These are rendered as `span` tags with the given `id` and can then be linked to via `#id`, providing basic support for internal links. HTML 4-style named anchors in legacy content (`name` on `a` tags) are automatically migrated upon first edit.
* German translation i18n file created for the Apostrophe Admin-UI. Thanks to [Noah Gysin](https://github.com/NoahGysin) for this contribution.
* Introduced support for keyboard shortcuts in admin UI. Hitting `?` will display the list of available shortcuts. Developpers can define their own shortcuts by using the new `@apostrophecms/command-menu` module and the `commands` property. Please check the [keyboard shortcut documentation](https://v3.docs.apostrophecms.org/guide/command-menu.html) for more details.

### Fixes

* The `bulletList` and `orderedList` TipTap toolbar items now work as expected.
* When using the autocomplete/typeahead feature of relationship fields, typing a space at the start no longer results in an error.
* Replace [`credential`](https://www.npmjs.com/package/credential) package with [`credentials`](https://www.npmjs.com/package/credentials) to fix the [`mout` Prototype Pollution vulnerability](https://cve.mitre.org/cgi-bin/cvename.cgi?name=CVE-2020-7792). There was no actual vulnerability in Apostrophe or credential due to the way the module was actually used, and this was done to address vulnerability scan reports.
* Added a basic implementation of the missing "Paste from Clipboard" option to Expanded Widget Previews.


## 3.34.0 (2022-12-12)

### Fixes

* Nested areas work properly in widgets that have the `initialModal: false` property.
* Apostrophe's search index now properly incorporates most string field types as in A2.

### Adds

* Relationships load more quickly.
* Parked page checks at startup are faster.
* Tasks to localize and unlocalize piece type content (see `node app help [yourModuleName]:localize` and `node app help [yourModuleName]:unlocalize`).
## 3.33.0 (2022-11-28)

### Adds

* You can now set `inline: true` on schema fields of type `array`. This displays a simple editing interface in the context of the main dialog box for the document in question, avoiding the need to open an additional dialog box. Usually best for cases with just one field or just a few. If your array field has a large number of subfields the default behavior (`inline: false`) is more suitable for your needs. See the [array field](https://v3.docs.apostrophecms.org/reference/field-types/array.html) documentation for more information.
* Batch feature for publishing pieces.
* Add extensibility for `rich-text-widget` `defaultOptions`. Every key will now be used in the `AposRichTextWidgetEditor`.

### Fixes

* Prior to this release, widget templates that contained areas pulled in from related documents would break the ability to add another widget beneath.
* Validation of object fields now works properly on the browser side, in addition to server-side validation, resolving UX issues.
* Provisions were added to prevent any possibility of a discrepancy in relationship loading results under high load. It is not clear whether this A2 bug was actually possible in A3.

## 3.32.0 (2022-11-09)

### Adds

* Adds Reset Password feature to the login page. Note that the feature must be enabled and email delivery must be properly configured. See the [documentation](https://v3.docs.apostrophecms.org/reference/modules/login.html) for more details.
* Allow project-level developer to override bundling decisions by configuring the `@apostrophecms/asset` module. Check the [module documentation](https://v3.docs.apostrophecms.org/reference/modules/asset.html#options) for more information.

### Fixes

* Query builders for regular select fields have always accepted null to mean "do not filter on this property." Now this also works for dynamic select fields.
* The i18n UI state management now doesn't allow actions while it's busy.
* Fixed various localization bugs in the text of the "Update" dropdown menu.
* The `singleton: true` option for piece types now automatically implies `showCreate: false`.
* Remove browser console warnings by handling Tiptap Editor's breaking changes and duplicated plugins.
* The editor modal now allocates more space to area fields when possible, resolving common concerns about editing large widgets inside the modal.

## 3.31.0 (2022-10-27)

### Adds

* Adds `placeholder: true` and `initialModal: false` features to improve the user experience of adding widgets to the page. Checkout the [Widget Placeholders documentation](https://v3.docs.apostrophecms.org/guide/areas-and-widgets.html#adding-placeholder-content-to-widgets) for more detail.

### Fixes

* When another user is editing the document, the other user's name is now displayed correctly.

## 3.30.0 (2022-10-12)

### Adds

* New `APOS_LOG_ALL_ROUTES` environment variable. If set, Apostrophe logs information about all middleware functions and routes that are executed on behalf of a particular URL.
* Adds the `addFileGroups` option to the `attachment` module. Additionally it exposes a new method, `addFileGroup(group)`. These allow easier addition of new file groups or extension of the existing groups.

### Fixes

* Vue 3 may now be used in a separate webpack build at project level without causing problems for the admin UI Vue 2 build.
* Fixes `cache` module `clear-cache` CLI task message
* Fixes help message for `express` module `list-routes` CLI task

## 3.29.1 (2022-10-03)

### Fixes

* Hotfix to restore Node 14 support. Of course Node 16 is also supported.


## 3.29.0 (2022-10-03)

### Adds

* Areas now support an `expanded: true` option to display previews for widgets. The Expanded Widget Preview Menu also supports grouping and display columns for each group.
* Add "showQuery" in piece-page-type in order to override the query for the "show" page as "indexQuery" does it for the index page

### Fixes

* Resolved a bug in which users making a password error in the presence of pre-login checks such as a CAPTCHA were unable to try again until they refreshed the page.

## 3.28.1 (2022-09-15)

### Fixes

* `AposInputBoolean` can now be `required` and have the value `false`.
* Schema fields containing boolean filters can now list both `yes` and `no` choices according to available values in the database.
* Fix attachment `getHeight()` and `getWidth()` template helpers by changing the assignment of the `attachment._crop` property.
* Change assignment of `attachment._focalPoint` for consistency.

## 3.28.0 (2022-08-31)

### Fixes

* Fix UI bug when creating a document via a relationship.

### Adds

* Support for uploading `webp` files for display as images. This is supported by all current browsers now that Microsoft has removed IE11. For best results, you should run `npm update` on your project to make sure you are receiving the latest release of `uploadfs` which uses `sharp` for image processing. Thanks to [Isaac Preston](https://github.com/ixc7) for this addition.
* Clicking outside a modal now closes it, the same way the `Escape` key does when pressed.
* `checkboxes` fields now support `min` and `max` properties. Thanks to [Gabe Flores](https://github.com/gabeflores-appstem).

## 3.27.0 (2022-08-18)

### Adds

* Add `/grid` `POST` route in permission module, in addition to the existing `GET` one.
* New utility script to help find excessively heavy npm dependencies of apostrophe core.

### Changes

* Extract permission grid into `AposPermissionGrid` vue component.
* Moved `stylelint` from `dependencies` to `devDependencies`. The benefit may be small because many projects will depend on `stylelint` at project level, but every little bit helps install speed, and it may make a bigger difference if different major versions are in use.

## 3.26.1 (2022-08-06)

### Fixes

Hotfix: always waits for the DOM to be ready before initializing the Apostrophe Admin UI. `setTimeout` alone might not guarantee that every time. This issue has apparently become more frequent in the latest versions of Chrome.
* Modifies the `login` module to return an empty object in the API session cookie response body to avoid potential invalid JSON error if `response.json()` is retrieved.

## 3.26.0 (2022-08-03)

### Adds

* Tasks can now be registered with the `afterModuleReady` flag, which is more useful than `afterModuleInit` because it waits for the module to be more fully initialized, including all "improvements" loaded via npm. The original `afterModuleInit` flag is still supported in case someone was counting on its behavior.
* Add `/grid` `POST` route in permission module, in addition to the existing `GET` one, to improve extensibility.
* `@apostrophecms/express:list-routes` command line task added, to facilitate debugging.

### Changes

* Since Microsoft has ended support for IE11 and support for ES5 builds is responsible for a significant chunk of Apostrophe's installation time, the `es5: true` option no longer produces an IE11 build. For backwards compatibility, developers will receive a warning, but their build will proceed without IE11 support. IE11 ES5 builds can be brought back by installing the optional [@apostrophecms/asset-es5](https://github.com/apostrophecms/asset-es5) module.

### Fixes

* `testModule: true` works in unit tests of external Apostrophe modules again even with modern versions of `mocha`, thanks to [Amin Shazrin](https://github.com/ammein).
* `getObjectManager` is now implemented for `Object` field types, fixing a bug that prevented the use of areas found in `object` schema fields within templates. Thanks to [James R T](https://github.com/jamestiotio).

## 3.25.0 (2022-07-20)

### Adds

* `radio` and `checkboxes` input field types now support a server side `choices` function for supplying their `choices` array dynamically, just like `select` fields do. Future custom field types can opt into this functionality with the field type flag `dynamicChoices: true`.

### Fixes

* `AposSelect` now emits values on `change` event as they were originally given. Their values "just work" so you do not have to think about JSON anymore when you receive it.
* Unpinned tiptap as the tiptap team has made releases that resolve the packaging errors that caused us to pin it in 3.22.1.
* Pinned `vue-loader` to the `15.9.x` minor release series for now. The `15.10.0` release breaks support for using `npm link` to develop the `apostrophe` module itself.
* Minimum version of `sanitize-html` bumped to ensure a potential denial-of-service vector is closed.

## 3.24.0 (2022-07-06)

### Adds

* Handle `private: true` locale option in i18n module, preventing logged out users from accessing the content of a private locale.

### Fixes

* Fix missing title translation in the "Array Editor" component.
* Add `follow: true` flag to `glob` functions (with `**` pattern) to allow registering symlink files and folders for nested modules
* Fix disabled context menu for relationship fields editing ([#3820](https://github.com/apostrophecms/apostrophe/issues/3820))
* In getReq method form the task module, extract the right `role` property from the options object.
* Fix `def:` option in `array` fields, in order to be able to see the default items in the array editor modal

## 3.23.0 (2022-06-22)

### Adds

* Shared Drafts: gives the possibility to share a link which can be used to preview the draft version of page, or a piece `show` page.
* Add `Localize` option to `@apostrophecms/image`. In Edit mode the context bar menu includes a "Localize" option to start cloning this image into other locales.

### Fixes

* Update `sass` to [`1.52.3`+](https://github.com/sass/dart-sass/pull/1713) to prevent the error `RangeError: Invalid value: Not in inclusive range 0..145: -1`. You can now fix that by upgrading with `npm update`. If it does not immediately clear up the issue in development, try `node app @apostrophecms/asset:clear-cache`.
* Fix a potential issue when URLs have a query string, in the `'@apostrophecms/page:notFound'` handler of the `soft-redirect` module.

## 3.22.1 (2022-06-17)

* Hotfix: temporarily pin versions of tiptap modules to work around packaging error that breaks import of the most recent releases. We will unpin as soon as this is fixed upstream. Fixes a bug where `npm update` would fail for A3 projects.

## 3.22.0 (2022-06-08)

### Adds

* Possibility to pass options to webpack extensions from any module.

### Fixes

* Fix a Webpack cache issue leading to modules symlinked in `node_modules` not being rebuilt.
* Fixes login maximum attempts error message that wasn't showing the plural when lockoutMinutes is more than 1.
* Fixes the text color of the current array item's slat label in the array editor modal.
* Fixes the maximum width of an array item's slat label so as to not obscure the Remove button in narrow viewports.
* If an array field's titleField option is set to a select field, use the selected option's label as the slat label rather its value.
* Disable the slat controls of the attachment component while uploading.
* Fixes bug when re-attaching the same file won't trigger an upload.
* AposSlat now fully respects the disabled state.

## 3.21.1 (2022-06-04)

### Fixes

* Work around backwards compatibility break in `sass` module by pinning to `sass` `1.50.x` while we investigate. If you saw the error `RangeError: Invalid value: Not in inclusive range 0..145: -1` you can now fix that by upgrading with `npm update`. If it does not immediately clear up the issue in development, try `node app @apostrophecms/asset:clear-cache`.

## 3.21.0 (2022-05-25)

### Adds

* Trigger only the relevant build when in a watch mode (development). The build paths should not contain comma (`,`).
* Adds an `unpublish` method, available for any doc-type.
An _Unpublish_ option has also been added to the context menu of the modal when editing a piece or a page.
* Allows developers to group fields in relationships the same way it's done for normal schemas.

### Fixes

* Vue files not being parsed when running eslint through command line, fixes all lint errors in vue files.
* Fix a bug where some Apostrophe modules symlinked in `node_modules` are not being watched.
* Recover after webpack build error in watch mode (development only).
* Fixes an edge case when failing (throw) task invoked via `task.invoke` will result in `apos.isTask()` to always return true due to `apos.argv` not reverted properly.

## 3.20.1 (2022-05-17)

### Fixes

* Minor corrections to French translation.

## 3.20.0

### Adds

* Adds French translation of the admin UI (use the `fr` locale).

## 3.19.0

### Adds

* New schema field type `dateAndTime` added. This schema field type saves in ISO8601 format, as UTC (Universal Coordinated Time), but is edited in a user-friendly way in the user's current time zone and locale.
* Webpack disk cache for better build performance in development and, if appropriately configured, production as well.
* In development, Webpack rebuilds the front end without the need to restart the Node.js process, yielding an additional speedup. To get this speedup for existing projects, see the `nodemonConfig` section of the latest `package.json` in [a3-boilerplate](https://github.com/apostrophecms/a3-boilerplate) for the new "ignore" rules you'll need to prevent nodemon from stopping the process and restarting.
* Added the new command line task `apostrophecms/asset:clear-cache` for clearing the webpack disk cache. This should be necessary only in rare cases where the configuration has changed in ways Apostrophe can't automatically detect.
* A separate `publishedLabel` field can be set for any schema field of a page or piece. If present it is displayed instead of `label` if the document has already been published.

### 3.18.1

### Fixes

* The admin UI now rebuilds properly in a development environment when new npm modules are installed in a multisite project (`apos.rootDir` differs from `apos.npmRootDir`).

## 3.18.0 (2022-05-03)

### Adds

* Images may now be cropped to suit a particular placement after selecting them. SVG files may not be cropped as it is not possible in the general case.
* Editors may also select a "focal point" for the image after selecting it. This ensures that this particular point remains visible even if CSS would otherwise crop it, which is a common issue in responsive design. See the `@apostrophecms/image` widget for a sample implementation of the necessary styles.
* Adds the `aspectRatio` option for image widgets. When set to `[ w, h ]` (a ratio of width to height), images are automatically cropped to this aspect ratio when chosen for that particular widget. If the user does not crop manually, then cropping happens automatically.
* Adds the `minSize` option for image widgets. This ensures that the images chosen are at least the given size `[ width, height ]`, and also ensures the user cannot choose something smaller than that when cropping.
* Implements OpenTelemetry instrumentation.
* Developers may now specify an alternate Vue component to be used for editing the subfields of relationships, either at the field level or as a default for all relationships with a particular piece type.
* The widget type base module now always passes on the `components` option as browser data, so that individual widget type modules that support contextual editing can be implemented more conveniently.
* In-context widget editor components now receive a `focused` prop which is helpful in deciding when to display additional UI.
* Adds new configuration option - `beforeExit` async handler.
* Handlers listening for the `apostrophe:run` event are now able to send an exit code to the Apostrophe bootstrap routine.
* Support for Node.js 17 and 18. MongoDB connections to `localhost` will now successfully find a typical dev MongoDB server bound only to `127.0.0.1`, Apostrophe can generate valid ipv6 URLs pointing back to itself, and `webpack` and `vue-loader` have been updated to address incompatibilities.
* Adds support for custom context menus provided by any module (see `apos.doc.addContextOperation()`).
* The `AposSchema` component now supports an optional `generation` prop which may be used to force a refresh when the value of the object changes externally. This is a compromise to avoid the performance hit of checking numerous subfields for possible changes every time the `value` prop changes in response to an `input` event.
* Adds new event `@apostrophecms/doc:afterAllModesDeleted` fired after all modes of a given document are purged.

### Fixes

* Documentation of obsolete options has been removed.
* Dead code relating to activating in-context widget editors have been removed. They are always active and have been for some time. In the future they might be swapped in on scroll, but there will never be a need to swap them in "on click."
* The `self.email` method of modules now correctly accepts a default `from` address configured for a specific module via the `from` subproperty of the `email` option to that module. Thanks to `chmdebeer` for pointing out the issue and the fix.
* Fixes `_urls` not added on attachment fields when pieces API index is requested (#3643)
* Fixes float field UI bug that transforms the value to integer when there is no field error and the first number after the decimal is `0`.
* The `nestedModuleSubdirs` feature no longer throws an error and interrupts startup if a project contains both `@apostrophecms/asset` and `asset`, which should be considered separate module names.

## 3.17.0 (2022-03-31)

### Adds

* Full support for the [`object` field type](https://v3.docs.apostrophecms.org/reference/field-types/object.html), which works just like `array` but stores just one sub-object as a property, rather than an array of objects.
* To help find documents that reference related ones via `relationship` fields, implement backlinks of related documents by adding a `relatedReverseIds` field to them and keeping it up to date. There is no UI based on this feature yet but it will permit various useful features in the near future.
* Adds possibility for modules to [extend the webpack configuration](https://v3.docs.apostrophecms.org/guide/webpack.html).
* Adds possibility for modules to [add extra frontend bundles for scss and js](https://v3.docs.apostrophecms.org/guide/webpack.html). This is useful when the `ui/src` build would otherwise be very large due to code used on rarely accessed pages.
* Loads the right bundles on the right pages depending on the page template and the loaded widgets. Logged-in users have all the bundles on every page, because they might introduce widgets at any time.
* Fixes deprecation warnings displayed after running `npm install`, for dependencies that are directly included by this package.
* Implement custom ETags emission when `etags` cache option is enabled. [See the documentation for more information](https://v3.docs.apostrophecms.org/guide/caching.html).
It allows caching of pages and pieces, using a cache invalidation mechanism that takes into account related (and reverse related) document updates, thanks to backlinks mentioned above.
Note that for now, only single pages and pieces benefit from the ETags caching system (pages' and pieces' `getOne` REST API route, and regular served pages).
The cache of an index page corresponding to the type of a piece that was just saved will automatically be invalidated. However, please consider that it won't be effective when a related piece is saved, therefore the cache will automatically be invalidated _after_ the cache lifetime set in `maxAge` cache option.

### Fixes

* Apostrophe's webpack build now works properly when developing code that imports module-specific npm dependencies from `ui/src` or `ui/apos` when using `npm link` to develop the module in question.
* The `es5: true` option to `@apostrophecms/asset` works again.

## 3.16.1 (2022-03-21)

### Fixes

* Fixes a bug in the new `Cache-Control` support introduced by 3.16.0 in which we get the logged-out homepage right after logging in. This issue only came into play if the new caching options were enabled.

## 3.16.0 (2022-03-18)

### Adds

* Offers a simple way to set a Cache-Control max-age for Apostrophe page and GET REST API responses for pieces and pages. [See the documentation for more information](https://v3.docs.apostrophecms.org/guide/caching.html).
* API keys and bearer tokens "win" over session cookies when both are present. Since API keys and bearer tokens are explicitly added to the request at hand, it never makes sense to ignore them in favor of a cookie, which is implicit. This also simplifies automated testing.
* `data-apos-test=""` selectors for certain elements frequently selected in QA tests, such as `data-apos-test="adminBar"`.
* Offer a simple way to set a Cache-Control max-age for Apostrophe page and GET REST API responses for pieces and pages.
* To speed up functional tests, an `insecurePasswords` option has been added to the login module. This option is deliberately named to discourage use for any purpose other than functional tests in which repeated password hashing would unduly limit performance. Normally password hashing is intentionally difficult to slow down brute force attacks, especially if a database is compromised.

### Fixes

* `POST`ing a new child page with `_targetId: '_home'` now works properly in combination with `_position: 'lastChild'`.

## 3.15.0 (2022-03-02)

### Adds

* Adds throttle system based on username (even when not existing), on initial login route. Also added for each late login requirement, e.g. for 2FA attempts.

## 3.14.2 (2022-02-27)

* Hotfix: fixed a bug introduced by 3.14.1 in which non-parked pages could throw an error during the migration to fix replication issues.

## 3.14.1 (2022-02-25)

* Hotfix: fixed a bug in which replication across locales did not work properly for parked pages configured via the `_children` feature. A one-time migration is included to reconnect improperly replicated versions of the same parked pages. This runs automatically, no manual action is required. Thanks to [justyna1](https://github.com/justyna13) for identifying the issue.

## 3.14.0 (2022-02-22)

### Adds

* To reduce complications for those implementing caching strategies, the CSRF protection cookie now contains a simple constant string, and is not recorded in `req.session`. This is acceptable because the real purpose of the CSRF check is simply to verify that the browser has sent the cookie at all, which it will not allow a cross-origin script to do.
* As a result of the above, a session cookie is not generated and sent at all unless `req.session` is actually used or a user logs in. Again, this reduces complications for those implementing caching strategies.
* When logging out, the session cookie is now cleared in the browser. Formerly the session was destroyed on the server side only, which was sufficient for security purposes but could create caching issues.
* Uses `express-cache-on-demand` lib to make similar and concurrent requests on pieces and pages faster.
* Frontend build errors now stop app startup in development, and SCSS and JS/Vue build warnings are visible on the terminal console for the first time.

### Fixes

* Fixed a bug when editing a page more than once if the page has a relationship to itself, whether directly or indirectly. Widget ids were unnecessarily regenerated in this situation, causing in-context edits after the first to fail to save.
* Pages no longer emit double `beforeUpdate` and `beforeSave` events.
* When the home page extends `@apostrophecms/piece-page-type`, the "show page" URLs for individual pieces should not contain two slashes before the piece slug. Thanks to [Martí Bravo](https://github.com/martibravo) for the fix.
* Fixes transitions between login page and `afterPasswordVerified` login steps.
* Frontend build errors now stop the `@apostrophecms/asset:build` task properly in production.
* `start` replaced with `flex-start` to address SCSS warnings.
* Dead code removal, as a result of following up on JS/Vue build warnings.

## 3.13.0 - 2022-02-04

### Adds

* Additional requirements and related UI may be imposed on native ApostropheCMS logins using the new `requirements` feature, which can be extended in modules that `improve` the `@apostrophecms/login` module. These requirements are not imposed for single sign-on logins via `@apostrophecms/passport-bridge`. See the documentation for more information.
* Adds latest Slovak translation strings to SK.json in `i18n/` folder. Thanks to [Michael Huna](https://github.com/Miselrkba) for the contribution.
* Verifies `afterPasswordVerified` requirements one by one when emitting done event, allows to manage errors ans success before to go to the next requirement. Stores and validate each requirement in the token. Checks the new `askForConfirmation` requirement option to go to the next step when emitting done event or waiting for the confirm event (in order to manage success messages). Removes support for `afterSubmit` for now.

### Fixes

* Decodes the testReq `param` property in `serveNotFound`. This fixes a problem where page titles using diacritics triggered false 404 errors.
* Registers the default namespace in the Vue instance of i18n, fixing a lack of support for un-namespaced l10n keys in the UI.

## 3.12.0 - 2022-01-21

### Adds

* It is now best practice to deliver namespaced i18n strings as JSON files in module-level subdirectories of `i18n/` named to match the namespace, e.g. `i18n/ourTeam` if the namespace is `ourTeam`. This allows base class modules to deliver phrases to any namespace without conflicting with those introduced at project level. The `i18n` option is now deprecated in favor of the new `i18n` module format section, which is only needed if `browser: true` must be specified for a namespace.
* Brought back the `nestedModuleSubdirs` feature from A2, which allows modules to be nested in subdirectories if `nestedModuleSubdirs: true` is set in `app.js`. As in A2, module configuration (including activation) can also be grouped in a `modules.js` file in such subdirectories.

### Fixes

* Fixes minor inline documentation comments.
* UI strings that are not registered localization keys will now display properly when they contain a colon (`:`). These were previously interpreted as i18next namespace/key pairs and the "namespace" portion was left out.
* Fixes a bug where changing the page type immediately after clicking "New Page" would produce a console error. In general, areas and checkboxes now correctly handle their value being changed to `null` by the parent schema after initial startup of the `AposInputArea` or `AposInputCheckboxes` component.
* It is now best practice to deliver namespaced i18n strings as JSON files in module-level subdirectories of `i18n/` named to match the namespace, e.g. `i18n/ourTeam` if the namespace is `ourTeam`. This allows base class modules to deliver phrases to any namespace without conflicting with those introduced at project level. The `i18n` option is now deprecated in favor of the new `i18n` module format section, which is only needed if `browser: true` must be specified for a namespace.
* Removes the `@apostrophecms/util` module template helper `indexBy`, which was using a lodash method not included in lodash v4.
* Removes an unimplemented `csrfExceptions` module section cascade. Use the `csrfExceptions` *option* of any module to set an array of URLs excluded from CSRF protection. More information is forthcoming in the documentation.
* Fix `[Object Object]` in the console when warning `A permission.can() call was made with a type that has no manager` is printed.

### Changes

* Temporarily removes `npm audit` from our automated tests because of a sub-dependency of vue-loader that doesn't actually cause a security vulnerability for apostrophe.

## 3.11.0 - 2022-01-06

### Adds

* Apostrophe now extends Passport's `req.login` to emit an `afterSessionLogin` event from the `@apostrophecms:login` module, with `req` as an argument. Note that this does not occur at all for login API calls that return a bearer token rather than establishing an Express session.

### Fixes

* Apostrophe's extension of `req.login` now accounts for the `req.logIn` alias and the skippable `options` parameter, which is relied upon in some `passport` strategies.
* Apostrophe now warns if a nonexistent widget type is configured for an area field, with special attention to when `-widget` has been erroneously included in the name. For backwards compatibility this is a startup warning rather than a fatal error, as sites generally did operate successfully otherwise with this type of bug present.

### Changes

* Unpins `vue-click-outside-element` the packaging of which has been fixed upstream.
* Adds deprecation note to `__testDefaults` option. It is not in use, but removing would be a minor BC break we don't need to make.
* Allows test modules to use a custom port as an option on the `@apostrophecms/express` module.
* Removes the code base pull request template to instead inherit the organization-level template.
* Adds `npm audit` back to the test scripts.

## 3.10.0 - 2021-12-22

### Fixes

* `slug` type fields can now have an empty string or `null` as their `def` value without the string `'none'` populating automatically.
* The `underline` feature works properly in tiptap toolbar configuration.
* Required checkbox fields now properly prevent editor submission when empty.
* Pins `vue-click-outside-element` to a version that does not attempt to use `eval` in its distribution build, which is incompatible with a strict Content Security Policy.

### Adds

* Adds a `last` option to fields. Setting `last: true` on a field puts that field at the end of the field's widget order. If more than one field has that option active the true last item will depend on general field registration order. If the field is ordered with the `fields.order` array or field group ordering, those specified orders will take precedence.

### Changes

* Adds deprecation notes to the widget class methods `getWidgetWrapperClasses` and `getWidgetClasses` from A2.
* Adds a deprecation note to the `reorganize` query builder for the next major version.
* Uses the runtime build of Vue. This has major performance and bundle size benefits, however it does require changes to Apostrophe admin UI apps that use a `template` property (components should require no changes, just apps require an update). These apps must now use a `render` function instead. Since custom admin UI apps are not yet a documented feature we do not regard this as a bc break.
* Compatible with the `@apostrophecms/security-headers` module, which supports a strict `Content-Security-Policy`.
* Adds a deprecation note to the `addLateCriteria` query builder.
* Updates the `toCount` doc type query method to use Math.ceil rather than Math.floor plus an additional step.

## 3.9.0 - 2021-12-08

### Adds

* Developers can now override any Vue component of the ApostropheCMS admin UI by providing a component of the same name in the `ui/apos/components` folder of their own module. This is not always the best approach, see the documentation for details.
* When running a job, we now trigger the notification before to run the job, this way the progress notification ID is available from the job and the notification can be dismissed if needed.
* Adds `maxUi`, `maxLabel`, `minUi`, and `minLabel` localization strings for array input and other UI.

### Fixes

* Fully removes references to the A2 `self.partial` module method. It appeared only once outside of comments, but was not actually used by the UI. The `self.render` method should be used for simple template rendering.
* Fixes string interpolation for the confirmation modal when publishing a page that has an unpublished parent page.
* No more "cannot set headers after they are sent to the client" and "req.res.redirect not defined" messages when handling URLs with extra trailing slashes.
* The `apos.util.runPlayers` method is not called until all of the widgets in a particular tree of areas and sub-areas have been added to the DOM. This means a parent area widget player will see the expected markup for any sub-widgets when the "Edit" button is clicked.
* Properly activates the `apostropheI18nDebugPlugin` i18next debugging plugin when using the `APOS_SHOW_I18N` environment variable. The full set of l10n emoji indicators previously available for the UI is now available for template and server-side strings.
* Actually registers piece types for site search unless the `searchable` option is `false`.
* Fixes the methods required for the search `index` task.

### Changes

* Adds localization keys for the password field component's min and max error messages.

## 3.8.1 - 2021-11-23

### Fixes

* The search field of the pieces manager modal works properly. Thanks to [Miro Yovchev](https://github.com/myovchev) for pointing out the issue and providing a solution.
* Fixes a bug in `AposRichTextWidgetEditor.vue` when a rich text widget was specifically configured with an empty array as the `styles` option. In that case a new empty rich text widget will initiate with an empty paragraph tag.
* The`fieldsPresent` method that is used with the `presentFieldsOnly` option in doc-type was broken, looking for properties in strings and wasn't returning anything.

## 3.8.0 - 2021-11-15

### Adds

* Checkboxes for pieces are back, a main checkbox allows to select all page items. When all pieces on a page are checked, a banner where the user can select all pieces appears. A launder for mongo projections has been added.
* Registered `batchOperations` on a piece-type will now become buttons in the manager batch operations "more menu" (styled as a kebab icon). Batch operations should include a label, `messages` object, and `modalOptions` for the confirmation modal.
* `batchOperations` can be grouped into a single button with a menu using the `group` cascade subproperty.
* `batchOperations` can be conditional with an `if` conditional object. This allows developers to pass a single value or an array of values.
* Piece types can have `utilityOperations` configured as a top-level cascade property. These operations are made available in the piece manager as new buttons.
* Notifications may now include an `event` property, which the AposNotification component will emit on mount. The `event` property should be set to an object with `name` (the event name) and optionally `data` (data included with the event emission).
* Adds support for using the attachments query builder in REST API calls via the query string.
* Adds contextual menu for pieces, any module extending the piece-type one can add actions in this contextual menu.
* When clicking on a batch operation, it opens a confirmation modal using modal options from the batch operation, it also works for operations in grouped ones. operations name property has been renamed in action to work with AposContextMenu component.
* Beginning with this release, a module-specific static asset in your project such as `modules/mymodulename/public/images/bg.png` can always be referenced in your `.scss` and `.css` files as `/modules/mymodulename/images/bg.png`, even if assets are actually being deployed to S3, CDNs, etc. Note that `public` and `ui/public` module subdirectories have separate functions. See the documentation for more information.
* Adds AposFile.vue component to abstract file dropzone UI, uses it in AposInputAttachment, and uses it in the confirmation modal for pieces import.
* Optionally add `dimensionAttrs` option to image widget, which sets width & height attributes to optimize for Cumulative Layout Shift. Thank you to [Qiao Lin](https://github.com/qclin) for the contribution.

### Fixes

* The `apos.util.attachmentUrl` method now works correctly. To facilitate that, `apos.uploadsUrl` is now populated browser-side at all times as the frontend logic originally expected. For backwards compatibility `apos.attachment.uploadsUrl` is still populated when logged in.
* Widget players are now prevented from being played twice by the implementing vue component.

### Changes
* Removes Apostrophe 2 documentation and UI configuration from the `@apostrophecms/job` module. These options were not yet in use for A3.
* Renames methods and removes unsupported routes in the `@apostrophecms/job` module that were not yet in use. This was not done lightly, but specifically because of the minimal likelihood that they were in use in project code given the lack of UI support.
  * The deprecated `cancel` route was removed and will likely be replaced at a later date.
  * `run` was renamed `runBatch` as its purpose is specifically to run processes on a "batch selected" array of pieces or pages.
  * `runNonBatch` was renamed to `run` as it is the more generic job-running method. It is likely that `runBatch` will eventually be refactored to use this method.
  * The `good` and `bad` methods are renamed `success` and `failure`, respectively. The expected methods used in the `run` method were similarly renamed. They still increment job document properties called `good` and `bad`.
* Comments out the unused `batchSimpleRoute` methods in the page and piece-type modules to avoid usage before they are fully implemented.
* Optionally add `dimensionAttrs` option to image widget, which sets width & height attributes to optimize for Cumulative Layout Shift.
* Temporarily removes `npm audit` from our automated tests because of a sub-dependency of uploadfs that doesn't actually cause a security vulnerability for apostrophe.

## 3.7.0 - 2021-10-28

### Adds

* Schema select field choices can now be populated by a server side function, like an API call. Set the `choices` property to a method name of the calling module. That function should take a single argument of `req`, and return an array of objects with `label` and `value` properties. The function can be async and will be awaited.
* Apostrophe now has built-in support for the Node.js cluster module. If the `APOS_CLUSTER_PROCESSES` environment variable is set to a number, that number of child processes are forked, sharing the same listening port. If the variable is set to `0`, one process is forked for each CPU core, with a minimum of `2` to provide availability during restarts. If the variable is set to a negative number, that number is added to the number of CPU cores, e.g. `-1` is a good way to reserve one core for MongoDB if it is running on the same server. This is for production use only (`NODE_ENV=production`). If a child process fails it is restarted automatically.

### Fixes

* Prevents double-escaping interpolated localization strings in the UI.
* Rich text editor style labels are now run through a localization method to get the translated strings from their l10n keys.
* Fixes README Node version requirement (Node 12+).
* The text alignment buttons now work immediately in a new rich text widget. Previously they worked only after manually setting a style or refreshing the page. Thanks to Michelin for their support of this fix.
* Users can now activate the built-in date and time editing popups of modern browsers when using the `date` and `time` schema field types.
* Developers can now `require` their project `app.js` file in the Node.js REPL for debugging and inspection. Thanks to [Matthew Francis Brunetti](https://github.com/zenflow).
* If a static text phrase is unavailable in both the current locale and the default locale, Apostrophe will always fall back to the `en` locale as a last resort, which ensures the admin UI works if it has not been translated.
* Developers can now `require` their project `app.js` in the Node.js REPL for debugging and inspection
* Ensure array field items have valid _id prop before storing. Thanks to Thanks to [Matthew Francis Brunetti](https://github.com/zenflow).

### Changes

* In 3.x, `relationship` fields have an optional `builders` property, which replaces `filters` from 2.x, and within that an optional `project` property, which replaces `projection` from 2.x (to match MongoDB's `cursor.project`). Prior to this release leaving the old syntax in place could lead to severe performance problems due to a lack of projections. Starting with this release the 2.x syntax results in an error at startup to help the developer correct their code.
* The `className` option from the widget options in a rich text area field is now also applied to the rich text editor itself, for a consistently WYSIWYG appearance when editing and when viewing. Thanks to [Max Mulatz](https://github.com/klappradla) for this contribution.
* Adds deprecation notes to doc module `afterLoad` events, which are deprecated.
* Removes unused `afterLogin` method in the login module.

## 3.6.0 - 2021-10-13

### Adds

* The `context-editing` apostrophe admin UI bus event can now take a boolean parameter, explicitly indicating whether the user is actively typing or performing a similar active manipulation of controls right now. If a boolean parameter is not passed, the existing 1100-millisecond debounced timeout is used.
* Adds 'no-search' modifier to relationship fields as a UI simplification option.
* Fields can now have their own `modifiers` array. This is combined with the schema modifiers, allowing for finer grained control of field rendering.
* Adds a Slovak localization file. Activate the `sk` locale to use this. Many thanks to [Michael Huna](https://github.com/Miselrkba) for the contribution.
* Adds a Spanish localization file. Activate the `es` locale to use this. Many thanks to [Eugenio Gonzalez](https://github.com/egonzalezg9) for the contribution.
* Adds a Brazilian Portuguese localization file. Activate the `pt-BR` locale to use this. Many thanks to [Pietro Rutzen](https://github.com/pietro-rutzen) for the contribution.

### Fixes

* Fixed missing translation for "New Piece" option on the "more" menu of the piece manager, seen when using it as a chooser.
* Piece types with relationships to multiple other piece types may now be configured in any order, relative to the other piece types. This sometimes appeared to be a bug in reverse relationships.
* Code at the project level now overrides code found in modules that use `improve` for the same module name. For example, options set by the `@apostrophecms/seo-global` improvement that ships with `@apostrophecms/seo` can now be overridden at project level by `/modules/@apostrophecms/global/index.js` in the way one would expect.
* Array input component edit button label is now propertly localized.
* A memory leak on each request has been fixed, and performance improved, by avoiding the use of new Nunjucks environments for each request. Thanks to Miro Yovchev for pointing out the leak.
* Fragments now have access to `__t()`, `getOptions` and other features passed to regular templates.
* Fixes field group cascade merging, using the original group label if none is given in the new field group configuration.
* If a field is conditional (using an `if` option), is required, but the condition has not been met, it no longer throws a validation error.
* Passing `busy: true` to `apos.http.post` and related methods no longer produces an error if invoked when logged out, however note that there will likely never be a UI for this when logged out, so indicate busy state in your own way.
* Bugs in document modification detection have been fixed. These bugs caused edge cases where modifications were not detected and the "Update" button did not appear, and could cause false positives as well.

### Changes

* No longer logs a warning about no users if `testModule` is true on the app.

## 3.5.0 - 2021-09-23

* Pinned dependency on `vue-material-design-icons` to fix `apos-build.js` build error in production.
* The file size of uploaded media is visible again when selected in the editor, and media information such as upload date, dimensions and file size is now properly localized.
* Fixes moog error messages to reflect the recommended pattern of customization functions only taking `self` as an argument.
* Rich Text widgets now instantiate with a valid element from the `styles` option rather than always starting with an unclassed `<p>` tag.
* Since version 3.2.0, apostrophe modules to be loaded via npm must appear as explicit npm dependencies of the project. This is a necessary security and stability improvement, but it was slightly too strict. Starting with this release, if the project has no `package.json` in its root directory, the `package.json` in the closest ancestor directory is consulted.
* Fixes a bug where having no project modules directory would throw an error. This is primarily a concern for module unit tests where there are no additional modules involved.
* `css-loader` now ignores `url()` in css files inside `assets` so that paths are left intact, i.e. `url(/images/file.svg)` will now find a static file at `/public/images/file.svg` (static assets in `/public` are served by `express.static`). Thanks to Matic Tersek.
* Restored support for clicking on a "foreign" area, i.e. an area displayed on the page whose content comes from a piece, in order to edit it in an appropriate way.
* Apostrophe module aliases and the data attached to them are now visible immediately to `ui/src/index.js` JavaScript code, i.e. you can write `apos.alias` where `alias` matches the `alias` option configured for that module. Previously one had to write `apos.modules['module-name']` or wait until next tick. However, note that most modules do not push any data to the browser when a user is not logged in. You can do so in a custom module by calling `self.enableBrowserData('public')` from `init` and implementing or extending the `getBrowserData(req)` method (note that page, piece and widget types already have one, so it is important to extend in those cases).
* `options.testModule` works properly when implementing unit tests for an npm module that is namespaced.

### Changes

* Cascade grouping (e.g., grouping fields) will now concatenate a group's field name array with the field name array of an existing group of the same name. Put simply, if a new piece module adds their custom fields to a `basics` group, that field will be added to the default `basics` group fields. Previously the new group would have replaced the old, leaving inherited fields in the "Ungrouped" section.
* AposButton's `block` modifier now less login-specific

### Adds

* Rich Text widget's styles support a `def` property for specifying the default style the editor should instantiate with.
* A more helpful error message if a field of type `area` is missing its `options` property.

## 3.4.1 - 2021-09-13

No changes. Publishing to correctly mark the latest 3.x release as "latest" in npm.

## 3.4.0 - 2021-09-13

### Security

* Changing a user's password or marking their account as disabled now immediately terminates any active sessions or bearer tokens for that user. Thanks to Daniel Elkabes for pointing out the issue. To ensure all sessions have the necessary data for this, all users logged in via sessions at the time of this upgrade will need to log in again.
* Users with permission to upload SVG files were previously able to do so even if they contained XSS attacks. In Apostrophe 3.x, the general public so far never has access to upload SVG files, so the risk is minor but could be used to phish access from an admin user by encouraging them to upload a specially crafted SVG file. While Apostrophe typically displays SVG files using the `img` tag, which ignores XSS vectors, an XSS attack might still be possible if the image were opened directly via the Apostrophe media library's convenience link for doing so. All SVG uploads are now sanitized via DOMPurify to remove XSS attack vectors. In addition, all existing SVG attachments not already validated are passed through DOMPurify during a one-time migration.

### Fixes

* The `apos.attachment.each` method, intended for migrations, now respects its `criteria` argument. This was necessary to the above security fix.
* Removes a lodash wrapper around `@apostrophecms/express` `bodyParser.json` options that prevented adding custom options to the body parser.
* Uses `req.clone` consistently when creating a new `req` object with a different mode or locale for localization purposes, etc.
* Fixes bug in the "select all" relationship chooser UI where it selected unpublished items.
* Fixes bug in "next" and "previous" query builders.
* Cutting and pasting widgets now works between locales that do not share a hostname, provided that you switch locales after cutting (it does not work between tabs that are already open on separate hostnames).
* The `req.session` object now exists in task `req` objects, for better compatibility. It has no actual persistence.
* Unlocalized piece types, such as users, may now be selected as part of a relationship when browsing.
* Unpublished localized piece types may not be selected via the autocomplete feature of the relationship input field, which formerly ignored this requirement, although the browse button enforced it.
* The server-side JavaScript and REST APIs to delete pieces now work properly for pieces that are not subject to either localization or draft/published workflow at all the (`localize: false` option). UI for this is under discussion, this is just a bug fix for the back end feature which already existed.
* Starting in version 3.3.1, a newly added image widget did not display its image until the page was refreshed. This has been fixed.
* A bug that prevented Undo operations from working properly and resulted in duplicate widget _id properties has been fixed.
* A bug that caused problems for Undo operations in nested widgets, i.e. layout or multicolumn widgets, has been fixed.
* Duplicate widget _id properties within the same document are now prevented on the server side at save time.
* Existing duplicate widget _id properties are corrected by a one-time migration.

### Adds

* Adds a linter to warn in dev mode when a module name include a period.
* Lints module names for `apostrophe-` prefixes even if they don't have a module directory (e.g., only in `app.js`).
* Starts all `warnDev` messages with a line break and warning symbol (⚠️) to stand out in the console.
* `apos.util.onReady` aliases `apos.util.onReadyAndRefresh` for brevity. The `apos.util.onReadyAndRefresh` method name will be deprecated in the next major version.
* Adds a developer setting that applies a margin between parent and child areas, allowing developers to change the default spacing in nested areas.

### Changes

* Removes the temporary `trace` method from the `@apostrophecms/db` module.
* Beginning with this release, the `apostrophe:modulesReady` event has been renamed `apostrophe:modulesRegistered`, and the `apostrophe:afterInit` event has been renamed `apostrophe:ready`. This better reflects their actual roles. The old event names are accepted for backwards compatibility. See the documentation for more information.
* Only autofocuses rich text editors when they are empty.
* Nested areas now have a vertical margin applied when editing, allowing easier access to the parent area's controls.

## 3.3.1 - 2021-09-01

### Fixes

* In some situations it was possible for a relationship with just one selected document to list that document several times in the returned result, resulting in very large responses.
* Permissions roles UI localized correctly.
* Do not crash on startup if users have a relationship to another type. This was caused by the code that checks whether any users exist to present a warning to developers. That code was running too early for relationships to work due to event timing issues.

## 3.3.0 - 2021-08-30

### Fixes

* Addresses the page jump when using the in-context undo/redo feature. The page will immediately return users to their origin scroll position after the content refreshes.
* Resolves slug-related bug when switching between images in the archived view of the media manager. The slug field was not taking into account the double slug prefix case.
* Fixes migration task crash when parking new page. Thanks to [Miro Yovchev](https://www.corllete.com/) for this fix.
* Fixes incorrect month name in `AposCellDate`, which can be optionally used in manage views of pieces. Thanks to [Miro Yovchev](https://www.corllete.com/) for this fix.

### Adds

* This version achieves localization (l10n) through a rich set of internationalization (i18n) features. For more information, [see the documentation](https://v3.docs.apostrophecms.org/).
* There is support for both static string localization and dynamic content localization.
* The home page, other parked pages, and the global document are automatically replicated to all configured locales at startup. Parked properties are refreshed if needed. Other pages and pieces are replicated if and when an editor chooses to do so.
* An API route has been added for voluntary replication, i.e. when deciding a document should exist in a second locale, or desiring to overwrite the current draft contents in locale `B` with the draft contents of locale `A`.
* Locales can specify `prefix` and `hostname` options, which are automatically recognized by middleware that removes the prefix dynamically where appropriate and sets `req.locale`. In 3.x this works more like the global site `prefix` option. This is a departure from 2.x which stored the prefix directly in the slug, creating maintenance issues.
* Locales are stateless: they are never recorded in the session. This eliminates many avenues for bugs and bad SEO. However, this also means the developer must fully distinguish them from the beginning via either `prefix` or `hostname`. A helpful error message is displayed if this is not the case.
* Switching locales preserves the user's editing session even if on separate hostnames. To enable this, if any locales have hostnames, all configured locales must have hostnames and/or baseUrl must be set for those that don't.
* An API route has been added to discover the locales in which a document exists. This provides basic information only for performance (it does not report `title` or `_url`).
* Editors can "localize" documents, copying draft content from one locale to another to create a corresponding document in a different locale. For convenience related documents, such as images and other pieces directly referenced by the document's structure, can be localized at the same time. Developers can opt out of this mechanism for a piece type entirely, check the box by default for that type, or leave it as an "opt-in" choice.
* The `@apostrophecms/i18n` module now uses `i18next` to implement static localization. All phrases in the Vue-based admin UI are passed through `i18next` via `this.$t`, and `i18next` is also available via `req.t()` in routes and `__t()` in templates. Apostrophe's own admin UI phrases are in the `apostrophe` namespace for a clean separation. An array of locale codes, such as `en` or `fr` or `en-au`, can be specified using the `locales` option to the `@apostrophecms/i18n` module. The first locale is the default, unless the `defaultLocale` option is set. If no locales are set, the locale defaults to `en`. The `i18next-http-middleware` locale guesser is installed and will select an available locale if possible, otherwise it will fall back to the default.
* In the admin UI, `v-tooltip` has been extended as `v-apos-tooltip`, which passes phrases through `i18next`.
* Developers can link to alternate locales by iterating over `data.localizations` in any page template. Each element always has `locale`, `label` and `homePageUrl` properties. Each element also has an `available` property (if true, the current context document is available in that locale), `title` and a small number of other document properties are populated, and `_url` redirects to the context document in that locale. The current locale is marked with `current: true`.
* To facilitate adding interpolated values to phrases that are passed as a single value through many layers of code, the `this.$t` helper provided in Vue also accepts an object argument with a `key` property. Additional properties may be used for interpolation.
* `i18next` localization JSON files can be added to the `i18n` subdirectory of *any* module, as long as its `i18n` option is set. The `i18n` object may specify `ns` to give an `i18next` namespace, otherwise phrases are in the default namespace, used when no namespace is specified with a `:` in an `i18next` call. The default namespace is yours for use at project level. Multiple modules may contribute to the same namespace.
* If `APOS_DEBUG_I18N=1` is set in the environment, the `i18next` debug flag is activated. For server-side translations, i.e. `req.t()` and `__t()`, debugging output will appear on the server console. For browser-side translations in the Vue admin UI, debugging output will appear in the browser console.
* If `APOS_SHOW_I18N=1` is set in the environment, all phrases passed through `i18next` are visually marked, to make it easier to find those that didn't go through `i18next`. This does not mean translations actually exist in the JSON files. For that, review the output of `APOS_DEBUG_I18N=1`.
* There is a locale switcher for editors.
* There is a backend route to accept a new locale on switch.
* A `req.clone(properties)` method is now available. This creates a clone of the `req` object, optionally passing in an object of properties to be set. The use of `req.clone` ensures the new object supports `req.get` and other methods of a true `req` object. This technique is mainly used to obtain a new request object with the same privileges but a different mode or locale, i.e. `mode: 'published'`.
* Fallback wrappers are provided for the `req.__()`, `res.__()` and `__()` localization helpers, which were never official or documented in 3.x but may be in use in projects ported from 2.x. These wrappers do not localize but do output the input they are given along with a developer warning. You should migrate them to use `req.t()` (in server-side javascript) or `__t()` (Nunjucks templates).

### Changes

* Bolsters the CSS that backs Apostrophe UI's typography to help prevent unintended style leaks at project-level code.
* Removes the 2.x series changelog entries. They can be found in the 2.0 branch in Github.

## 3.2.0 - 2021-08-13

### Fixes

* `req.hostname` now works as expected when `trustProxy: true` is passed to the `@apostrophecms/express` module.
* Apostrophe loads modules from npm if they exist there and are configured in the `modules` section of `app.js`. This was always intended only as a way to load direct, intentional dependencies of your project. However, since npm "flattens" the dependency tree, dependencies of dependencies that happen to have the same name as a project-level Apostrophe module could be loaded by default, crashing the site or causing unexpected behavior. So beginning with this release, Apostrophe scans `package.json` to verify an npm module is actually a dependency of the project itself before attempting to load it as an Apostrophe module.
* Fixes the reference to sanitize-html defaults in the rich text widget.
* Fixes the `toolbarToAllowedStyles` method in the rich text widget, which was not returning any configuration.
* Fixes the broken text alignment in rich text widgets.
* Adds a missing npm dependency on `chokidar`, which Apostrophe and Nunjucks use for template refreshes. In most environments this worked anyway due to an indirect dependency via the `sass` module, but for stability Apostrophe should depend directly on any npm module it uses.
* Fixes the display of inline range inputs, notably broken when using Palette
* Fixes occasional unique key errors from migrations when attempting to start up again with a site that experienced a startup failure before inserting its first document.
* Requires that locale names begin with a letter character to ensure order when looping over the object entries.
* Unit tests pass in MongoDB 5.x.

### Adds
* Adds Cut and Paste to area controls. You can now Cut a widget to a virtual clipboard and paste it in suitable areas. If an area
can include the widget on the clipboard, a special Clipboard widget will appear in area's Add UI. This works across pages as well.

### Changes
* Apostrophe's Global's UI (the @apostrophecms/global singleton has moved from the admin bar's content controls to the admin utility tray under a cog icon.
* The context bar's document Edit button, which was a cog icon, has been rolled into the doc's context menu.

## 3.1.3 - 2021-07-16

### Fixes

* Hotfix for an incompatibility between `vue-loader` and `webpack` 5.45.0 which causes a crash at startup in development, or asset build time in production. We have temporarily pinned our dependency to `webpack` 5.44.x. We are [contributing to the discussion around the best long-term fix for vue-loader](https://github.com/vuejs/vue-loader/issues/1854).

## 3.1.2 - 2021-07-14

### Changes

* Removes an unused method, `mapMongoIdToJqtreeId`, that was used in A2 but is no longer relevant.
* Removes deprecated and non-functional steps from the `edit` method in the `AposDocsManager.vue` component.
* Legacy migrations to update 3.0 alpha and 3.0 beta sites to 3.0 stable are still in place, with no functional changes, but have been relocated to separate source files for ease of maintenance. Note that this is not a migration path for 2.x databases. Tools for that are forthcoming.

## 3.1.1 - 2021-07-08

### Fixes

* Two distinct modules may each have their own `ui/src/index.scss` file, similar to the fix already applied to allow multiple `ui/src/index.js` files.

## 3.1.0 - 2021-06-30

### Fixes

* Corrects a bug that caused Apostrophe to rebuild the admin UI on every nodemon restart, which led to excessive wait times to test new code. Now this happens only when `package-lock.json` has been modified (i.e. you installed a new module that might contain new Apostrophe admin UI code). If you are actively developing Apostrophe admin UI code, you can opt into rebuilding all the time with the `APOS_DEV=1` environment variable. In any case, `ui/src` is always rebuilt in a dev environment.
* Updates `cheerio`, `deep-get-set`, and `oembetter` versions to resolve vulnerability warnings.
* Modules with a `ui/src` folder, but no other content, are no longer considered "empty" and do not generate a warning.
* Pushing a secondary context document now always results in entry to draft mode, as intended.
* Pushing a secondary context document works reliably, correcting a race condition that could cause the primary document to remain in context in some cases if the user was not already in edit mode.

### Changes

* Deprecates `self.renderPage` method for removal in next major version.
* Since `ui/src/index.js` files must export a function to avoid a browser error in production which breaks the website experience, we now detect this at startup and throw a more helpful error to prevent a last-minute discovery in production.

## 3.0.1 - 2021-06-17

### Fixes

* Fixes an error observed in the browser console when using more than one `ui/src/index.js` file in the same project. Using more than one is a good practice as it allows you to group frontend code with an appropriate module, or ship frontend code in an npm module that extends Apostrophe.
* Migrates all of our own frontend players and utilities from `ui/public` to `ui/src`, which provides a robust functional test of the above.
* Executes `ui/src` imports without waiting for next tick, which is appropriate as we have positioned it as an alternative to `ui/public` which is run without delay.

## 3.0.0 - 2021-06-16

### Breaks

* Previously our `a3-boilerplate` project came with a webpack build that pushed code to the `ui/public` folder of an `asset` module. Now the webpack build is not needed because Apostrophe takes care of compiling `ui/src` for us. This is good! However, **if you are transitioning your project to this new strategy, you will need to remove the `modules/asset/ui/public` folder from your project manually** to ensure that webpack-generated code originally intended for webpack-dev-server does not fail with a `publicPath` error in the console.
* The `CORE_DEV=1` environment setting has been changed to `APOS_DEV=1` because it is appropriate for anyone who is actively developing custom Apostrophe admin UI using `ui/apos` folders in their own modules.
* Apostrophe now uses Dart Sass, aka the `sass` npm module. The `node-sass` npm module has been deprecated by its authors for some time now. Most existing projects will be unaffected, but those writing their own Apostrophe UI components will need to change any `/deep/` selectors to `::v-deep` and consider making other Dart Sass updates as well. For more information see the [Dart Sass documentation](https://sass-lang.com/dart-sass). Those embracing the new `ui/src` feature should also bear in mind that Dart Sass is being used.

### Changes

* Relationship ids are now stored as aposDocIds (without the locale and mode part). The appropriate locale and mode are known from the request. This allows easy comparison and copying of these properties across locales and fixes a bug with reverse relationships when publishing documents. A migration has been added to take care of this conversion on first startup.
- The `attachment` field type now correctly limits file uploads by file type when using the `fileGroup` field option.
- Uploading SVG files is permitted in the Media Library by default.

### Adds

- Apostrophe now enables you to ship frontend JavaScript and Sass (using the SCSS syntax) without your own webpack configuration.
- Any module may contain modern JavaScript in a `ui/src/index.js` file, which may use `import` to bring in other files in the standard way. Note that **`ui/src/index.js must export a function`**. These functions are called for you in the order modules are initialized.
- Any module may contain a Sass (SCSS) stylesheet in a `ui/src/index.scss` file, which may also import other Sass (SCSS) files.
- Any project that requires IE11 support for `ui/src` JavaScript code can enable it by setting the `es5: true` option to the `@apostrophecms/asset` module. Apostrophe produces separate builds for IE11 and modern browsers, so there is no loss of performance in modern browsers. Code is automatically compiled for IE11 using `babel` and missing language features are polyfilled using `core-js` so you can use promises, `async/await` and other standard modern JavaScript features.
- `ui/public` is still available for raw JavaScript and CSS files that should be pushed *as-is* to the browser. The best use of this feature is to deliver the output of your own custom webpack build, if you have one.
- Adds browser-side `editMode` flag that tracks the state of the current view (edit or preview), located at `window.apos.adminBar.editMode`.
- Support for automatic inline style attribute sanitization for Rich Text widgets.
- Adds text align controls for Rich Text widgets. The following tools are now supported as part of a rich text widget's `toolbar` property:
-- `alignLeft`
-- `alignRight`
-- `alignCenter`
-- `alignJustify`
- `@apostrophecms/express` module now supports the `trustProxy: true` option, allowing your reverse proxy server (such as nginx) to pass on the original hostname, protocol and client IP address.

### Fixes

* Unit tests passing again. Temporarily disabled npm audit checks as a source of critical failures owing to upstream issues with third-party packages which are not actually a concern in our use case.
* Fixed issues with the query builder code for relationships. These issues were introduced in beta 3 but did not break typical applications, except for displaying distinct choices for existing values of a relationship field.
* Checkbox field types can now be used as conditional fields.
* Tracks references to attachments correctly, and introduces a migration to address any attachments previously tracked as part of documents that merely have a relationship to the proper document, i.e. pages containing widgets that reference an image piece.
* Tracks the "previously published" version of a document as a legitimate reference to any attachments, so that they are not discarded and can be brought back as expected if "Undo Publish" is clicked.
* Reverse relationships work properly for published documents.
* Relationship subfields are now loaded properly when `reverseOf` is used.
* "Discard Draft" is available when appropriate in "Manage Pages" and "Manage Pieces."
* "Discard Draft" disables the "Submit Updates" button when working as a contributor.
* Relationship subfields can now be edited when selecting in the full "manage view" browser, as well as in the compact relationship field view which worked previously.
* Relationship subfields now respect the `def` property.
* Relationship subfields are restored if you deselect a document and then reselect it within a single editing experience, i.e. accidentally deselect and immediately reselect, for instance.
* A console warning when editing subfields for a new relationship was fixed.
* Field type `color`'s `format` option moved out of the UI options and into the general options object. Supported formats are "rgb", "prgb", "hex6", "hex3", "hex8", "name", "hsl", "hsv". Pass the `format` string like:
```js
myColorField: {
  type: 'color',
  label: 'My Color',
  options: {
    format: 'hsl'
  }
}
```
* Restored Vue dependency to using semantic versioning now that Vue 2.6.14 has been released with a fix for the bug that required us to pin 2.6.12.
* Nunjucks template loader is fully compatible with Linux in a development environment.
* Improved template performance by reusing template loaders.
* `min` and `max` work properly for both string-like and number-like fields.
* Negative numbers, leading minus and plus signs, and trailing periods are accepted in the right ways by appropriate field types.
* If a user is inadvertently inserted with no password, set a random password on the backend for safety. In tests it appears that login with a blank password was already forbidden, but this provides an additional level of certainty.
* `data.page` and `data.contextOptions` are now available in `widget.html` templates in most cases. Specifically, they are available when loading the page, (2) when a widget has just been inserted on the page, and (3) when a widget has just been edited and saved back to the page. However, bear in mind that these parameters are never available when a widget is being edited "out of context" via "Page Settings", via the "Edit Piece" dialog box, via a dialog box for a parent widget, etc. Your templates should be written to tolerate the absence of these parameters.
* Double slashes in the slug cannot be used to trick Apostrophe into serving as an open redirect (fix ported to 3.x from 2.92.0).
* The global doc respects the `def` property of schema fields when first inserted at site creation time.
* Fixed fragment keyword arguments being available when not a part of the fragment signature.

## 3.0.0-beta.3.1 - 2021-06-07

### Breaks
- This backwards compatibility break actually occurred in 3.0.0-beta.3 and was not documented at that time, but it is important to know that the following Rich Text tool names have been updated to match Tiptap2's convention:
-- `bullet_list` -> `bulletList`
-- `ordered_list` -> `orderedList`
-- `code_block` -> `codeBlock`
-- `horizontal_rule` -> `horizontalRule`

### Fixes

- Rich Text default tool names updated, no longer broken. Bug introduced in 3.0.0-beta.3.
- Fixed Rich Text's tool cascade to properly account for core defaults, project level defaults, and area-specific options.

## 3.0.0-beta.3 - 2021-06-03

### Security Fixes

The `nlbr` and `nlp` Nunjucks filters marked their output as safe to preserve the tags that they added, without first escaping their input, creating a CSRF risk. These filters have been updated to escape their input unless it has already been marked safe. No code changes are required to templates whose input to the filter is intended as plaintext, however if you were intentionally leveraging this bug to output unescaped HTML markup you will need to make sure your input is free of CSRF risks and then use the `| safe` filter before the `| nlbr` or `| nlp` filter.

### Adds

- Added the `ignoreUnusedFolderWarning` option for modules that intentionally might not be activated or inherited from in a particular startup.
- Better explanation of how to replace macros with fragments, in particular how to call the fragments with `{% render fragmentName(args) %}`.

### Fixes

- Temporarily pinned to Vue 2.6.12 to fix an issue where the "New" button in the piece manager modals disappeared. We think this is a bug in the newly released Vue 2.6.13 but we are continuing to research it.
- Updated dependencies on `sanitize-html` and `nodemailer` to new major versions, causing no bc breaks at the ApostropheCMS level. This resolved two critical vulnerabilities according to `npm audit`.
- Removed many unused dependencies.
- The data retained for "Undo Publish" no longer causes slug conflicts in certain situations.
- Custom piece types using `localized: false` or `autopublish: true,` as well as singleton types, now display the correct options on the "Save" dropdown.
- The "Save and View," "Publish and View" and/or "Save Draft and Preview" options now appear only if an appropriate piece page actually exists for the piece type.
- Duplicating a widget now properly assigns new IDs to all copied sub-widgets, sub-areas and array items as well.

- Added the `ignoreUnusedFolderWarning` option for modules that intentionally might not be activated or inherited from in a particular startup.
- If you refresh the page while previewing or editing, you will be returned to that same state.

### Notices

- Numerous `npm audit` vulnerability warnings relating to `postcss` 7.x were examined, however it was determined that these are based on the idea of a malicious SASS coder attempting to cause a denial of service. Apostrophe developers would in any case be able to contribute JavaScript as well and so are already expected to be trusted parties. This issue must be resolved upstream in packages including both `stylelint` and `vue-loader` which have considerable work to do before supporting `postcss` 8.x, and in any case public access to write SASS is not part of the attack surface of Apostrophe.

### Changes

- When logging out on a page that only exists in draft form, or a page with access controls, you are redirected to the home page rather than seeing a 404 message.

- Rich text editor upgraded to [tiptap 2.x beta](https://www.tiptap.dev) :tada:. On the surface not a lot has changed with the upgrade, but tiptap 2 has big improvements in terms of speed, composability, and extension support. [See the technical differences of tiptap 1 and 2 here](https://www.tiptap.dev/overview/upgrade-guide#reasons-to-upgrade-to-tiptap-2x)

## 3.0.0-beta.2 - 2021-05-21

### **Breaks**

- The `updateModified: false` option, formerly supported only by `apos.doc.update`, has been renamed to `setModified: false` and is now supported by `apos.doc.insert` as well. If explicitly set to false, the insert and update methods will leave the `modified` property alone, rather than trying to detect or infer whether a change has been made to the draft relative to the published version.
- The `permission` module no longer takes an `interestingTypes` option. Instead, doc type managers may set their `showPermissions` option to `true` to always be broken out separately in the permissions explorer, or explicitly set it to `false` to never be mentioned at all, even on a list of typical piece types that have the same permissions. This allows module creators to ship the right options with their modules rather than requiring the developer to hand-configure `interestingTypes`.
- When editing users, the permissions explorer no longer lists "submitted draft" as a piece type.
- Removed `apos.adminBar.group` method, which is unlikely to be needed in 3.x. One can group admin bar items into dropdowns via the `groups` option.
- Raw HTML is no longer permitted in an `apos.notify` message parameter. Instead, `options.buttons` is available. If present, it must be an array of objects with `type` and `label` properties. If `type` is `'event'` then that button object must have `name` and `data` properties, and when clicked the button will trigger an apos bus event of the given `name` with the provided `data` object. Currently `'event'` is the only supported value for `type`.

### Adds

- The name `@apostrophecms/any-page-type` is now accepted for relationships that should match any page. With this change, the doc type manager module name and the type name are now identical for all types in 3.x. However, for backwards compatibility `@apostrophecms/page` is still accepted. `apos.doc.getManager` will accept either name.
- Sets the project root-level `views` directory as the default fallback views directory. This is no longer a necessary configuration in projects unless they want to change it on the `@apostrophecms/template` option `viewsFolderFallback`.
- The new `afterAposScripts` nunjucks block allows for pushing markup after Apostrophe's asset bundle script tag, at the end of the body. This is a useful way to add a script tag for Webpack's hot reload capabilities in development while still ensuring that Apostrophe's utility methods are available first, like they are in production.
- An `uploadfs` option may be passed to the `@apostrophecms/asset` module, in order to pass options configuring a separate instance of `uploadfs` specifically for the static assets. The `@apostrophecms/uploadfs` module now exports a method to instantiate an uploadfs instance. The default behavior, in which user-uploaded attachments and static assets share a single instance of uploadfs, is unchanged. Note that asset builds never use uploadfs unless `APOS_UPLOADFS_ASSETS=1` is set in the environment.
- `AposButtonSplit` is a new UI component that combines a button with a context menu. Users can act on a primary action or change the button's function via menu button to the right of the button itself.
- Developers can now pass options to the `color` schema field by passing a `pickerOptions` object through your field. This allows for modifying/removing the default color palette, changing the resulting color format, and disabling various UI. For full set of options [see this example](https://github.com/xiaokaike/vue-color/blob/master/src/components/Sketch.vue)
- `AposModal` now emits a `ready` event when it is fully painted and can be interacted with by users or code.
- The video widget is now compatible with vimeo private videos when the domain is on the allowlist in vimeo.

### Changes

- You can now override the parked page definition for the home page without copying the entirety of `minimumPark` from the source code. Specifically, you will not lose the root archive page if you park the home page without explicitly parking the archive page as well. This makes it easier to choose your own type for the home page, in lieu of `@apostrophecms/home-page`.

### Fixes

- Piece types like users that have a slug prefix no longer trigger a false positive as being "modified" when you first click the "New" button.
- The `name` option to widget modules, which never worked in 3.x, has been officially removed. The name of the widget type is always the name of the module, with the `-widget` suffix removed.
- The home page and other parked pages should not immediately show as "pending changes."
- In-context editing works properly when the current browser URL has a hash (portion beginning with `#`), enabling the use of the hash for project-specific work. Thanks to [https://stepanjakl.com/](Štěpán Jákl) for reporting the issue.
- When present, the `apos.http.addQueryToUrl` method preserves the hash of the URL intact.
- The home page and other parked pages should not immediately show as "pending changes."
- The browser-side `apos.http.parseQuery` function now handles objects and arrays properly again.
- The in-context menu for documents has been refactored as a smart component that carries out actions on its own, eliminating a great deal of redundant code, props and events.
- Added additional retries when binding to the port in a dev environment.
- The "Submit" button in the admin bar updates properly to "Submitted" if the submission happens in the page settings modal.
- Skipping positional arguments in fragments now works as expected.
- The rich text editor now supports specifying a `styles` array with no `p` tags properly. A newly added rich text widget initially contains an element with the first style, rather than always a paragraph. If no styles are configured, a `p` tag is assumed. Thanks to Stepan Jakl for reporting the issue.

### Changes
- Editor modal's Save button (publish / save draft / submit) now updated to use the `AposSplitButton` component. Editors can choose from several follow-up actions that occur after save, including creating another piece of content of the same type, being taken to the in-context version of the document, or being returned to the manager. Editor's selection is saved in localstorage, creating a remembered preference per content type.

## 3.0.0-beta.1.1 - 2021-05-07

### Fixes

- A hotfix for an issue spotted in beta 1 in our demo: all previously published pages of sites migrated from early alpha releases had a "Draft" label until published again.

## 3.0.0-beta.1 - 2021-05-06

### **Breaks**

- Removes the `firstName` and `lastName` fields in user pieces.
- The query parameters `apos-refresh`, `apos-edit`, `apos-mode` and `apos-locale` are now `aposRefresh`, `aposEdit`, `aposMode`and `aposLocale`. Going forward all query parameters will be camelCase for consistency with query builders.

### Changes

- Archiving a page or piece deletes any outstanding draft in favor of archiving the last published version. Previously the behavior was effectively the opposite.
- "Publish Changes" button label has been changes to "Update".
- Draft mode is no longer the default view for published documents.
- The page and piece manager views now display the title, etc. of the published version of a document, unless that document only exists in draft form. However a label is also provided indicating if a newer draft is in progress.
- Notifications have been updated with a new visual display and animation style.

### **Adds**

- Four permissions roles are supported and enforced: guest, contributor, editor and admin. See the documentation for details. Pre-existing alpha users are automatically migrated to the admin role.
- Documents in managers now have context sensitive action menus that allow actions like edit, discard draft, archive, restore, etc.
- A fragment call may now have a body using `rendercall`, just like a macro call can have a body using `call`. In addition, fragments can now have named arguments, just like macros. Many thanks to Miro Yovchev for contributing this implementation.
- Major performance improvement to the `nestedModuleSubdirs` option.
- Updates URL fields and oEmbed URL requests to use the `httpsFix` option in launder's `url()` method.
- Documents receive a state label based on their document state (draft, pending, pending updates)
- Contributors can submit drafts for review ("Submit" versus "Submit Updates").
- Editors and admins can manage submitted drafts.
- Editors and admins can easily see the number of proposed changes awaiting their attention.
- Support for virtual piece types, such as submitted drafts, which in actuality manage more than one type of doc.
- Confirm modals now support a schema which can be assessed after confirmation.
- When archiving and restoring pages, editors can chose whether the action affects only this document or this document + children
- Routes support the `before` syntax, allowing routes that are added to Express prior to the routes or middleware of another module. The syntax `before: 'middleware:moduleName'` must be used to add the route prior to the middleware of `moduleName`. If `middleware:` is not used, the route is added before the routes of `moduleName`. Note that normally all middleware is added before all routes.
- A `url` property can now optionally be specified when adding middleware. By default all middleware is global.
- The pieces REST GET API now supports returning only a count of all matching pieces, using the `?count=1` query parameter.
- Admin bar menu items can now specify a custom Vue component to be used in place of `AposButton`.
- Sets `username` fields to follow the user `title` field to remove an extra step in user creation.
- Adds default data to the `outerLayoutBase.html` `<title>` tag: `data.piece.title or data.page.title`.
- Moves the core UI build task into the start up process. The UI build runs automatically when `NODE_ENV` is *not* 'production' and when:
    1. The build folder does not yet exist.
    2. The package.json file is newer than the existing UI build.
    3. You explicitly tell it to by setting the environment variable `CORE_DEV=1`
- The new `._ids(_idOrArrayOfIds)` query builder replaces `explicitOrder` and accepts an array of document `_id`s or a single one. `_id` can be used as a multivalued query parameter. Documents are returned in the order you specify, and just like with single-document REST GET requests, the locale of the `_id`s is overridden by the `aposMode` query parameter if present.
- The `.withPublished(true)` query builder adds a `_publishedDoc` property to each returned draft document that has a published equivalent. `withPublished=1` can be used as a query parameter. Note this is not the way to fetch only published documents. For that, use `.locale('en:published')` or similar.
- The server-side implementation of `apos.http.post` now supports passing a `FormData` object created with the `[form-data](https://www.npmjs.com/package/form-data)` npm module. This keeps the API parallel with the browser-side implementation and allows for unit testing the attachments feature, as well as uploading files to internal and external APIs from the server.
- `manuallyPublished` computed property moved to the `AposPublishMixin` for the use cases where that mixin is otherwise warranted.
- `columns` specified for a piece type's manage view can have a name that uses "dot notation" to access a subproperty. Also, for types that are localized, the column name can begin with `draft:` or `published:` to specifically display a property of the draft or published version of the document rather than the best available. When a prefix is not used, the property comes from the published version of the document if available, otherwise from the draft.
- For page queries, the `children` query builder is now supported in query strings, including the `depth` subproperty. For instance you could fetch `/api/v1/@apostrophecms/page/id-of-page?children=1` or `/api/v1/@apostrophecms/page/id-of-page?children[depth]=3`.
- Setting `APOS_LOG_ALL_QUERIES=1` now logs the projection, skip, limit and sort in addition to the criteria, which were previously logged.

### **Fixes**

- Fragments can now call other fragments, both those declared in the same file and those imported, just like macros calling other macros. Thanks to Miro Yovchev for reporting the issue.
- There was a bug that allowed parked properties, such as the slug of the home page, to be edited. Note that if you don't want a property of a parked page to be locked down forever you can use the `_defaults` feature of parked pages.
- A required field error no longer appears immediately when you first start creating a user.
- Vue warning in the pieces manager due to use of value rather than name of column as a Vue key. Thanks to Miro Yovchev for spotting the issue.
- "Save Draft" is not an appropriate operation to offer when editing users.
- Pager links no longer break due to `aposRefresh=1` when in edit mode. Also removed superfluous `append` query parameter from these.
- You may now intentionally clear the username and slug fields in preparation to type a new value. They do not instantly repopulate based on the title field when you clear them.
- Language of buttons, labels, filters, and other UI updated and normalized throughout.
- A contributor who enters the page tree dialog box, opens the editor, and selects "delete draft" from within the editor of an individual page now sees the page tree reflect that change right away.
- The page manager listens for content change events in general and its refresh mechanism is robust in possible situations where both an explicit refresh call and a content change event occur.
- Automatically retries once if unable to bind to the port in a dev environment. This helps with occasional `EADDRINUSE` errors during nodemon restarts.
- Update the current page's context bar properly when appropriate after actions such as "Discard Draft."
- The main archive page cannot be restored, etc. via the context menu in the page tree.
- The context menu and "Preview Draft" are both disabled while errors are present in the editor dialog box.
- "Duplicate" should lead to a "Publish" button, not an "Update" button, "Submit" rather than "Submit Update," etc.
- When you "Duplicate" the home page you should be able to set a slug for the new page (parked properties of parked pages should be editable when making a duplicate).
- When duplicating the home page, the suggested slug should not be `/` as only one page can have that slug at a time.
- Attention is properly called to a slug conflict if it exists immediately when the document is opened (such as making a copy where the suggested slug has already been used for another copy).
- "Preview Draft" never appears for types that do not use drafts.
- The toggle state of admin bar utility items should only be mapped to an `is-active` class if, like palette, they opt in with `toggle: true`
- Fixed unique key errors in the migrate task by moving the parking of parked pages to a new `@apostrophecms/migrate:after` event handler, which runs only after migrations, whether that is at startup (in dev) or at the end of the migration task (in production).
- UI does not offer "Archive" for the home page, or other archived pages.
- Notification checks and other polling requests now occur only when the tab is in the foreground, resolving a number of problems that masqueraded as other bugs when the browser hit its connection limit for multiple tabs on the same site.
- Parked pages are now parked immediately after database migrations are checked and/or run. In dev this still happens at each startup. In production this happens when the database is brand new and when the migration task is manually run.

## 3.0.0-alpha.7 - 2021-04-07

### Breaks

* The `trash` property has been renamed `archived`, and throughout the UI we refer to "archiving" and the "archive" rather than "move to trash" and the "trash can." A database migration is included to address this for existing databases. However, **if you set the minimumPark option, or used a boilerplate in which it is set,** you will need to **change the settings for the `parkedId: 'trash'` page to match those [currently found in the `minimumPark` option setting in the `@apostrophecms/page` source code](https://github.com/apostrophecms/apostrophe/blob/481252f9bd8f42b62648a0695105e6e9250810d3/modules/%40apostrophecms/page/index.js#L25-L32).

### Adds

* General UX and UI improvements to the experience of moving documents to and from the archive, formerly known as the trash.
* Links to each piece are available in the manage view when appropriate.
* Search is implemented in the media library.
* You can now pass core widgets a `className` option when configuring them as part of an area.
* `previewDraft` for pieces, adds a Preview Draft button on creation for quick in-context editing. Defaults to true.

### Changes

* Do not immediately redirect to new pages and pieces.
* Restored pieces now restore as unpublished drafts.
* Refactored the admin bar component for maintainability.
* Notification style updates

### Fixes

* Advisory lock no longer triggers an update to the modification timestamp of a document.
* Attempts to connect Apostrophe 3.x to an Apostrophe 2.x database are blocked to prevent content loss.
* "Save as Draft" is now available as soon as a new document is created.
* Areas nested in array schema fields can now be edited in context.
* When using `apos.image.first`, the alt attribute of the image piece is available on the returned attachment object as `._alt`. In addition, `_credit` and `_creditUrl` are available.
* Fixes relating to the editing of widgets in nested areas, both on the page and in the modal.
* Removed published / draft switch for unpublished drafts.
* "Publish Changes" appears only at appropriate times.
* Notifications moved from the bottom right of the viewport to the bottom center, fixing some cases of UI overlap.

## 3.0.0-alpha.6.1 - 2021-03-26

### Fixes

* Conditional fields (`if`) and the "following values" mechanism now work properly in array item fields.
* When editing "Page Settings" or a piece, the "publish" button should not be clickable if there are errors.

## 3.0.0-alpha.6 - 2021-03-24

### Adds
* You can "copy" a page or a piece via the ⠇ menu.
* When moving the current page or piece to the trash, you are taken to the home page.
* `permissions: false` is supported for piece and page insert operations.
* Adds note to remove deprecated `allowedInChooser` option on piece type filters.
* UX improvement: "Move to Trash" and "Restore" buttons added for pieces, replacing the boolean field. You can open a piece that is in the trash in a read-only way in order to review it and click "Restore."
* Advisory lock support has been completed for all content types, including on-page, in-context editing. This prevents accidental conflicts between editors.
* Image widgets now accept a `size` context option from the template, which can be used to avoid sending a full-width image for a very small placement.
* Additional improvements.

### Fixes
* Fixes error from missing `select` method in `AposPiecesManager` component.
* No more migration messages at startup for brand-new sites.
* `max` is now properly implemented for relationships when using the manager dialog box as a chooser.
* "Trash" filter now displays its state properly in the piece manager dialog box.
* Dragging an image to the media library works reliably.
* Infinite loop warning when editing page titles has been fixed.
* Users can locate the tab that still contains errors when blocked from saving a piece due to schema field errors.
* Calling `insert` works properly in the `init` function of a module.
* Additional fixes.

### Breaks

* Apostrophe's instance of `uploadfs` has moved from `apos.attachment.uploadfs` to `apos.uploadfs`. The `uploadfs` configuration option has similarly moved from the `@apostrophecms/attachment` module to the `@apostrophecms/uploadfs` module. `imageSizes` is still an option to `@apostrophecms/attachment`.

## 3.0.0-alpha.5 - 2021-02-11

* Conditional fields are now supported via the new `if` syntax. The old 2.x `showFields` feature has been replaced with `if: { ... }`.
* Adds the option to pass context options to an area for its widgets following the `with` keyword. Context options for widgets not in that area (or that don't exist) are ignored. Syntax: `{% area data.page, 'areaName' with { '@apostrophecms/image: { size: 'full' } } %}`.
* Advisory locking has been implemented for in-context editing, including nested contexts like the palette module. Advisory locking has also been implemented for the media manager, completing the advisory locking story.
* Detects many common configuration errors at startup.
* Extends `getBrowserData` in `@apostrophecms/doc-type` rather than overwriting the method.
* If a select element has no default, but is required, it should default to the first option. The select elements appeared as if this were the case, but on save you would be told to make a choice, forcing you to change and change back. This has been fixed.
* Removes 2.x piece module option code, including for `contextual`, `manageViews`, `publishMenu`, and `contextMenu`.
* Removes admin bar module options related to 2.x slide-out UI: `openOnLoad`, `openOnHomepageLoad`, `closeDelay`.
* Fixed a bug that allowed users to appear to be in edit mode while looking at published content in certain edge cases.
* The PATCH API for pages can now infer the correct _id in cases where the locale is specified in the query string as an override, just like other methods.
* Check permissions for the delete and publish operations.
* Many bug fixes.

### Breaks
* Changes the `piecesModuleName` option to `pieceModuleName` (no "s") in the `@apostrophecms/piece-page-type` module. This feature is used only when you have two or more piece page types for the same piece type.

## 3.0.0-alpha.4.2 - 2021-01-27

* The `label` option is no longer required for widget type modules. This was already true for piece type and page type modules.
* Ability to namespace asset builds. Do not push asset builds to uploadfs unless specified.

### Breaking changes

* Removes the `browser` module option, which was only used by the rich text widget in core. All browser data should now be added by extending or overriding `getBrowserData` in a module. Also updates `getComponentName` to reference `options.components` instead of `options.browser.components`.

## 3.0.0-alpha.4.1

* Hotfix: the asset module now looks for a `./release-id` file (relative to the project), not a `./data/release-id` file, because `data` is not a deployed folder and the intent of `release-id` is to share a common release identifier between the asset build step and the deployed instances.

## 3.0.0-alpha.4

* **"Fragments" have been added to the Apostrophe template API, as an alternative to Nunjucks' macros, to fully support areas and async components.** [See the A3 alpha documentation](https://a3.docs.apos.dev/guide/widgets-and-templates/fragments.html) for instructions on how to use this feature.
* **CSS files in the `ui/public` subdirectory of any module are now bundled and pushed to the browser.** This allows you to efficiently deliver your CSS assets, just as you can deliver JS assets in `ui/public`. Note that these assets must be browser-ready JS and CSS, so it is customary to use your own webpack build to generate them. See [the a3-boilerplate project](https://github.com/apostrophecms/a3-boilerplate) for an example, especially `webpack.config.js`.
* **More support for rendering HTML in REST API requests.** See the `render-areas` query parameter in [piece and page REST API documentation](https://a3.docs.apos.dev/reference/api/pieces.html#get-api-v1-piece-name).
* **Context bar takeover capability,** for situations where a secondary document should temporarily own the undo/redo/publish UI.
* **Unpublished pages in the tree** are easier to identify
* **Range fields** have been added.
* **Support for npm bundles is back.** It works just like in 2.x, but the property is `bundle`, not `moogBundle`. Thanks to Miro Yovchev.

### Breaking changes

* **A3 now uses webpack 5.** For now, **due to a known issue with vue-loader, your own project must also be updated to use webpack 5.** The a3-boilerplate project has been updated accordingly, so you may refer to [the a3-boilerplate project](https://github.com/apostrophecms/a3-boilerplate) for an example of the changes to be made, notably in `webpack.config.js` and `package.json`. We are in communication with upstream developers to resolve the issue so that projects and apostrophe core can use different major versions of webpack.

## 3.0.0-alpha.3

Third alpha release of 3.x. Introduced draft mode and the "Publish Changes" button.

## 3.0.0-alpha.2

Second alpha release of 3.x. Introduced a distinct "edit" mode.

## 3.0.0-alpha.1

First alpha release of 3.x.<|MERGE_RESOLUTION|>--- conflicted
+++ resolved
@@ -1,23 +1,16 @@
 # Changelog
 
-<<<<<<< HEAD
-## Unreleased
+## UNRELEASED
 
 ### Adds
 
 * Use `mergeWithCustomize` when merging extended source Webpack configuration. Introduce overideable asset module methods `srcCustomizeArray` and `srcCustomizeObject`, with reasonable default behavior, for fine tuning Webpack config arrays and objects merging. More info - [the Webpack mergeWithCustomize docs](https://github.com/survivejs/webpack-merge#mergewithcustomize-customizearray-customizeobject-configuration--configuration)
-
-### Fixes
-
-* The module `webpack.extensions` configuration is not applied to the core Admin UI build anymore. This is the correct and intended behavior as explained in the [relevant documentation](https://v3.docs.apostrophecms.org/guide/webpack.html#extending-webpack-configuration).
-=======
-## UNRELEASED
 
 ### Fixes
 
 * Remove module `@apostrophecms/polymorphic-type` name alias `@apostrophecms/polymorphic`. It was causing warnings
     e.g. `A permission.can() call was made with a type that has no manager: @apostrophecms/polymorphic-type`.
->>>>>>> 436c7911
+* The module `webpack.extensions` configuration is not applied to the core Admin UI build anymore. This is the correct and intended behavior as explained in the [relevant documentation](https://v3.docs.apostrophecms.org/guide/webpack.html#extending-webpack-configuration).
 
 ## 3.36.0 (2022-12-22)
 
