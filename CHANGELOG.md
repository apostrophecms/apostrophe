--- conflicted
+++ resolved
@@ -1,12 +1,11 @@
 # Changelog
 
-<<<<<<< HEAD
-## 2.108.0 (2020-05-29)
-=======
+## 2.108.0 (2020-06-17)
+
+* If called with a scalar argument, `apos.utils.clonePermanent` now returns scalars (strings, booleans, numbers) as-is. This makes it easier to use the method when the argument might or might not be an object that requires cloning.
+
 ## 2.107.1 (2020-06-03)
->>>>>>> e344db47
-
-* If called with a scalar argument, `apos.utils.clonePermanent` now returns scalars (strings, booleans, numbers) as-is. This makes it easier to use the method when the argument might or might not be an object that requires cloning.
+
 * The `distinctCounts` feature (also known as `counts: true` for `piecesFilters`) is now compatible with the `apostrophe-db-mongo-3-driver` module, when in use. Note that there is little benefit to that module now that `emulate-mongo-2-driver` is standard in Apostrophe and employs the MongoDB 3.x driver under the hood but provides a 2.x-compatible API. However those who strongly prefer the 3.x driver APIs for direct MongoDB queries may use `apostrophe-db-mongo-3-driver` with more confidence given this fix.
 
 ## 2.107.0 (2020-05-20)
