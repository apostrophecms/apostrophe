# Changelog

<<<<<<< HEAD
## 3.28.0 (2022-09-29)

### Adds

* Areas now support an `expanded: true` option to display previews for widgets. The Expanded Widget Preview Menu also supports grouping and display columns for each group.
=======
## UNRELEASED

### Adds

* Add "showQuery" in piece-page-type in order to override the query for the "show" page as "indexQuery" does it for the index page

## 3.28.1 (2022-09-15)

### Fixes

* `AposInputBoolean` can now be `required` and have the value `false`.
* Schema fields containing boolean filters can now list both `yes` and `no` choices according to available values in the database.
* Fix attachment `getHeight()` and `getWidth()` template helpers by changing the assignment of the `attachment._crop` property.
* Change assignment of `attachment._focalPoint` for consistency.

## 3.28.0 (2022-08-31)

### Fixes

* Fix UI bug when creating a document via a relationship.

### Adds

* Support for uploading `webp` files for display as images. This is supported by all current browsers now that Microsoft has removed IE11. For best results, you should run `npm update` on your project to make sure you are receiving the latest release of `uploadfs` which uses `sharp` for image processing. Thanks to [Isaac Preston](https://github.com/ixc7) for this addition.
* Clicking outside a modal now closes it, the same way the `Escape` key does when pressed.
* `checkboxes` fields now support `min` and `max` properties. Thanks to [Gabe Flores](https://github.com/gabeflores-appstem).
>>>>>>> 050bdac1

## 3.27.0 (2022-08-18)

### Adds

* Add `/grid` `POST` route in permission module, in addition to the existing `GET` one.
* New utility script to help find excessively heavy npm dependencies of apostrophe core.

### Changes

* Extract permission grid into `AposPermissionGrid` vue component.
* Moved `stylelint` from `dependencies` to `devDependencies`. The benefit may be small because many projects will depend on `stylelint` at project level, but every little bit helps install speed, and it may make a bigger difference if different major versions are in use.

## 3.26.1 (2022-08-06)

### Fixes

Hotfix: always waits for the DOM to be ready before initializing the Apostrophe Admin UI. `setTimeout` alone might not guarantee that every time. This issue has apparently become more frequent in the latest versions of Chrome.
* Modifies the `login` module to return an empty object in the API session cookie response body to avoid potential invalid JSON error if `response.json()` is retrieved.

## 3.26.0 (2022-08-03)

### Adds

* Tasks can now be registered with the `afterModuleReady` flag, which is more useful than `afterModuleInit` because it waits for the module to be more fully initialized, including all "improvements" loaded via npm. The original `afterModuleInit` flag is still supported in case someone was counting on its behavior.
* Add `/grid` `POST` route in permission module, in addition to the existing `GET` one, to improve extensibility.
* `@apostrophecms/express:list-routes` command line task added, to facilitate debugging.

### Changes

* Since Microsoft has ended support for IE11 and support for ES5 builds is responsible for a significant chunk of Apostrophe's installation time, the `es5: true` option no longer produces an IE11 build. For backwards compatibility, developers will receive a warning, but their build will proceed without IE11 support. IE11 ES5 builds can be brought back by installing the optional [@apostrophecms/asset-es5](https://github.com/apostrophecms/asset-es5) module.

### Fixes

* `testModule: true` works in unit tests of external Apostrophe modules again even with modern versions of `mocha`, thanks to [Amin Shazrin](https://github.com/ammein).
* `getObjectManager` is now implemented for `Object` field types, fixing a bug that prevented the use of areas found in `object` schema fields within templates. Thanks to [James R T](https://github.com/jamestiotio).

## 3.25.0 (2022-07-20)

### Adds

* `radio` and `checkboxes` input field types now support a server side `choices` function for supplying their `choices` array dynamically, just like `select` fields do. Future custom field types can opt into this functionality with the field type flag `dynamicChoices: true`.

### Fixes

* `AposSelect` now emits values on `change` event as they were originally given. Their values "just work" so you do not have to think about JSON anymore when you receive it.
* Unpinned tiptap as the tiptap team has made releases that resolve the packaging errors that caused us to pin it in 3.22.1.
* Pinned `vue-loader` to the `15.9.x` minor release series for now. The `15.10.0` release breaks support for using `npm link` to develop the `apostrophe` module itself.
* Minimum version of `sanitize-html` bumped to ensure a potential denial-of-service vector is closed.

## 3.24.0 (2022-07-06)

### Adds

* Handle `private: true` locale option in i18n module, preventing logged out users from accessing the content of a private locale.

### Fixes

* Fix missing title translation in the "Array Editor" component.
* Add `follow: true` flag to `glob` functions (with `**` pattern) to allow registering symlink files and folders for nested modules
* Fix disabled context menu for relationship fields editing ([#3820](https://github.com/apostrophecms/apostrophe/issues/3820))
* In getReq method form the task module, extract the right `role` property from the options object.
* Fix `def:` option in `array` fields, in order to be able to see the default items in the array editor modal

## 3.23.0 (2022-06-22)

### Adds

* Shared Drafts: gives the possibility to share a link which can be used to preview the draft version of page, or a piece `show` page.
* Add `Localize` option to `@apostrophecms/image`. In Edit mode the context bar menu includes a "Localize" option to start cloning this image into other locales.

### Fixes

* Update `sass` to [`1.52.3`+](https://github.com/sass/dart-sass/pull/1713) to prevent the error `RangeError: Invalid value: Not in inclusive range 0..145: -1`. You can now fix that by upgrading with `npm update`. If it does not immediately clear up the issue in development, try `node app @apostrophecms/asset:clear-cache`.
* Fix a potential issue when URLs have a query string, in the `'@apostrophecms/page:notFound'` handler of the `soft-redirect` module.

## 3.22.1 (2022-06-17)

* Hotfix: temporarily pin versions of tiptap modules to work around packaging error that breaks import of the most recent releases. We will unpin as soon as this is fixed upstream. Fixes a bug where `npm update` would fail for A3 projects.

## 3.22.0 (2022-06-08)

### Adds

* Possibility to pass options to webpack extensions from any module.

### Fixes

* Fix a Webpack cache issue leading to modules symlinked in `node_modules` not being rebuilt.
* Fixes login maximum attempts error message that wasn't showing the plural when lockoutMinutes is more than 1.
* Fixes the text color of the current array item's slat label in the array editor modal.
* Fixes the maximum width of an array item's slat label so as to not obscure the Remove button in narrow viewports.
* If an array field's titleField option is set to a select field, use the selected option's label as the slat label rather its value.
* Disable the slat controls of the attachment component while uploading.
* Fixes bug when re-attaching the same file won't trigger an upload.
* AposSlat now fully respects the disabled state.

## 3.21.1 (2022-06-04)

### Fixes

* Work around backwards compatibility break in `sass` module by pinning to `sass` `1.50.x` while we investigate. If you saw the error `RangeError: Invalid value: Not in inclusive range 0..145: -1` you can now fix that by upgrading with `npm update`. If it does not immediately clear up the issue in development, try `node app @apostrophecms/asset:clear-cache`.

## 3.21.0 (2022-05-25)

### Adds

* Trigger only the relevant build when in a watch mode (development). The build paths should not contain comma (`,`).
* Adds an `unpublish` method, available for any doc-type.
An _Unpublish_ option has also been added to the context menu of the modal when editing a piece or a page.
* Allows developers to group fields in relationships the same way it's done for normal schemas.

### Fixes

* Vue files not being parsed when running eslint through command line, fixes all lint errors in vue files.
* Fix a bug where some Apostrophe modules symlinked in `node_modules` are not being watched.
* Recover after webpack build error in watch mode (development only).
* Fixes an edge case when failing (throw) task invoked via `task.invoke` will result in `apos.isTask()` to always return true due to `apos.argv` not reverted properly.

## 3.20.1 (2022-05-17)

### Fixes

* Minor corrections to French translation.

## 3.20.0

### Adds

* Adds French translation of the admin UI (use the `fr` locale).

## 3.19.0

### Adds

* New schema field type `dateAndTime` added. This schema field type saves in ISO8601 format, as UTC (Universal Coordinated Time), but is edited in a user-friendly way in the user's current time zone and locale.
* Webpack disk cache for better build performance in development and, if appropriately configured, production as well.
* In development, Webpack rebuilds the front end without the need to restart the Node.js process, yielding an additional speedup. To get this speedup for existing projects, see the `nodemonConfig` section of the latest `package.json` in [a3-boilerplate](https://github.com/apostrophecms/a3-boilerplate) for the new "ignore" rules you'll need to prevent nodemon from stopping the process and restarting.
* Added the new command line task `apostrophecms/asset:clear-cache` for clearing the webpack disk cache. This should be necessary only in rare cases where the configuration has changed in ways Apostrophe can't automatically detect.
* A separate `publishedLabel` field can be set for any schema field of a page or piece. If present it is displayed instead of `label` if the document has already been published.

### 3.18.1

### Fixes

* The admin UI now rebuilds properly in a development environment when new npm modules are installed in a multisite project (`apos.rootDir` differs from `apos.npmRootDir`).

## 3.18.0 (2022-05-03)

### Adds

* Images may now be cropped to suit a particular placement after selecting them. SVG files may not be cropped as it is not possible in the general case.
* Editors may also select a "focal point" for the image after selecting it. This ensures that this particular point remains visible even if CSS would otherwise crop it, which is a common issue in responsive design. See the `@apostrophecms/image` widget for a sample implementation of the necessary styles.
* Adds the `aspectRatio` option for image widgets. When set to `[ w, h ]` (a ratio of width to height), images are automatically cropped to this aspect ratio when chosen for that particular widget. If the user does not crop manually, then cropping happens automatically.
* Adds the `minSize` option for image widgets. This ensures that the images chosen are at least the given size `[ width, height ]`, and also ensures the user cannot choose something smaller than that when cropping.
* Implements OpenTelemetry instrumentation.
* Developers may now specify an alternate Vue component to be used for editing the subfields of relationships, either at the field level or as a default for all relationships with a particular piece type.
* The widget type base module now always passes on the `components` option as browser data, so that individual widget type modules that support contextual editing can be implemented more conveniently.
* In-context widget editor components now receive a `focused` prop which is helpful in deciding when to display additional UI.
* Adds new configuration option - `beforeExit` async handler.
* Handlers listening for the `apostrophe:run` event are now able to send an exit code to the Apostrophe bootstrap routine.
* Support for Node.js 17 and 18. MongoDB connections to `localhost` will now successfully find a typical dev MongoDB server bound only to `127.0.0.1`, Apostrophe can generate valid ipv6 URLs pointing back to itself, and `webpack` and `vue-loader` have been updated to address incompatibilities.
* Adds support for custom context menus provided by any module (see `apos.doc.addContextOperation()`).
* The `AposSchema` component now supports an optional `generation` prop which may be used to force a refresh when the value of the object changes externally. This is a compromise to avoid the performance hit of checking numerous subfields for possible changes every time the `value` prop changes in response to an `input` event.
* Adds new event `@apostrophecms/doc:afterAllModesDeleted` fired after all modes of a given document are purged.

### Fixes

* Documentation of obsolete options has been removed.
* Dead code relating to activating in-context widget editors have been removed. They are always active and have been for some time. In the future they might be swapped in on scroll, but there will never be a need to swap them in "on click."
* The `self.email` method of modules now correctly accepts a default `from` address configured for a specific module via the `from` subproperty of the `email` option to that module. Thanks to `chmdebeer` for pointing out the issue and the fix.
* Fixes `_urls` not added on attachment fields when pieces API index is requested (#3643)
* Fixes float field UI bug that transforms the value to integer when there is no field error and the first number after the decimal is `0`.
* The `nestedModuleSubdirs` feature no longer throws an error and interrupts startup if a project contains both `@apostrophecms/asset` and `asset`, which should be considered separate module names.

## 3.17.0 (2022-03-31)

### Adds

* Full support for the [`object` field type](https://v3.docs.apostrophecms.org/reference/field-types/object.html), which works just like `array` but stores just one sub-object as a property, rather than an array of objects.
* To help find documents that reference related ones via `relationship` fields, implement backlinks of related documents by adding a `relatedReverseIds` field to them and keeping it up to date. There is no UI based on this feature yet but it will permit various useful features in the near future.
* Adds possibility for modules to [extend the webpack configuration](https://v3.docs.apostrophecms.org/guide/webpack.html).
* Adds possibility for modules to [add extra frontend bundles for scss and js](https://v3.docs.apostrophecms.org/guide/webpack.html). This is useful when the `ui/src` build would otherwise be very large due to code used on rarely accessed pages.
* Loads the right bundles on the right pages depending on the page template and the loaded widgets. Logged-in users have all the bundles on every page, because they might introduce widgets at any time.
* Fixes deprecation warnings displayed after running `npm install`, for dependencies that are directly included by this package.
* Implement custom ETags emission when `etags` cache option is enabled. [See the documentation for more information](https://v3.docs.apostrophecms.org/guide/caching.html).
It allows caching of pages and pieces, using a cache invalidation mechanism that takes into account related (and reverse related) document updates, thanks to backlinks mentioned above.
Note that for now, only single pages and pieces benefit from the ETags caching system (pages' and pieces' `getOne` REST API route, and regular served pages).
The cache of an index page corresponding to the type of a piece that was just saved will automatically be invalidated. However, please consider that it won't be effective when a related piece is saved, therefore the cache will automatically be invalidated _after_ the cache lifetime set in `maxAge` cache option.

### Fixes

* Apostrophe's webpack build now works properly when developing code that imports module-specific npm dependencies from `ui/src` or `ui/apos` when using `npm link` to develop the module in question.
* The `es5: true` option to `@apostrophecms/asset` works again.

## 3.16.1 (2022-03-21)

### Fixes

* Fixes a bug in the new `Cache-Control` support introduced by 3.16.0 in which we get the logged-out homepage right after logging in. This issue only came into play if the new caching options were enabled.

## 3.16.0 (2022-03-18)

### Adds

* Offers a simple way to set a Cache-Control max-age for Apostrophe page and GET REST API responses for pieces and pages. [See the documentation for more information](https://v3.docs.apostrophecms.org/guide/caching.html).
* API keys and bearer tokens "win" over session cookies when both are present. Since API keys and bearer tokens are explicitly added to the request at hand, it never makes sense to ignore them in favor of a cookie, which is implicit. This also simplifies automated testing.
* `data-apos-test=""` selectors for certain elements frequently selected in QA tests, such as `data-apos-test="adminBar"`.
* Offer a simple way to set a Cache-Control max-age for Apostrophe page and GET REST API responses for pieces and pages.
* To speed up functional tests, an `insecurePasswords` option has been added to the login module. This option is deliberately named to discourage use for any purpose other than functional tests in which repeated password hashing would unduly limit performance. Normally password hashing is intentionally difficult to slow down brute force attacks, especially if a database is compromised.

### Fixes

* `POST`ing a new child page with `_targetId: '_home'` now works properly in combination with `_position: 'lastChild'`.

## 3.15.0 (2022-03-02)

### Adds

* Adds throttle system based on username (even when not existing), on initial login route. Also added for each late login requirement, e.g. for 2FA attempts.

## 3.14.2 (2022-02-27)

* Hotfix: fixed a bug introduced by 3.14.1 in which non-parked pages could throw an error during the migration to fix replication issues.

## 3.14.1 (2022-02-25)

* Hotfix: fixed a bug in which replication across locales did not work properly for parked pages configured via the `_children` feature. A one-time migration is included to reconnect improperly replicated versions of the same parked pages. This runs automatically, no manual action is required. Thanks to [justyna1](https://github.com/justyna13) for identifying the issue.

## 3.14.0 (2022-02-22)

### Adds

* To reduce complications for those implementing caching strategies, the CSRF protection cookie now contains a simple constant string, and is not recorded in `req.session`. This is acceptable because the real purpose of the CSRF check is simply to verify that the browser has sent the cookie at all, which it will not allow a cross-origin script to do.
* As a result of the above, a session cookie is not generated and sent at all unless `req.session` is actually used or a user logs in. Again, this reduces complications for those implementing caching strategies.
* When logging out, the session cookie is now cleared in the browser. Formerly the session was destroyed on the server side only, which was sufficient for security purposes but could create caching issues.
* Uses `express-cache-on-demand` lib to make similar and concurrent requests on pieces and pages faster.
* Frontend build errors now stop app startup in development, and SCSS and JS/Vue build warnings are visible on the terminal console for the first time.

### Fixes

* Fixed a bug when editing a page more than once if the page has a relationship to itself, whether directly or indirectly. Widget ids were unnecessarily regenerated in this situation, causing in-context edits after the first to fail to save.
* Pages no longer emit double `beforeUpdate` and `beforeSave` events.
* When the home page extends `@apostrophecms/piece-page-type`, the "show page" URLs for individual pieces should not contain two slashes before the piece slug. Thanks to [Martí Bravo](https://github.com/martibravo) for the fix.
* Fixes transitions between login page and `afterPasswordVerified` login steps.
* Frontend build errors now stop the `@apostrophecms/asset:build` task properly in production.
* `start` replaced with `flex-start` to address SCSS warnings.
* Dead code removal, as a result of following up on JS/Vue build warnings.

## 3.13.0 - 2022-02-04

### Adds

* Additional requirements and related UI may be imposed on native ApostropheCMS logins using the new `requirements` feature, which can be extended in modules that `improve` the `@apostrophecms/login` module. These requirements are not imposed for single sign-on logins via `@apostrophecms/passport-bridge`. See the documentation for more information.
* Adds latest Slovak translation strings to SK.json in `i18n/` folder. Thanks to [Michael Huna](https://github.com/Miselrkba) for the contribution.
* Verifies `afterPasswordVerified` requirements one by one when emitting done event, allows to manage errors ans success before to go to the next requirement. Stores and validate each requirement in the token. Checks the new `askForConfirmation` requirement option to go to the next step when emitting done event or waiting for the confirm event (in order to manage success messages). Removes support for `afterSubmit` for now.

### Fixes

* Decodes the testReq `param` property in `serveNotFound`. This fixes a problem where page titles using diacritics triggered false 404 errors.
* Registers the default namespace in the Vue instance of i18n, fixing a lack of support for un-namespaced l10n keys in the UI.

## 3.12.0 - 2022-01-21

### Adds

* It is now best practice to deliver namespaced i18n strings as JSON files in module-level subdirectories of `i18n/` named to match the namespace, e.g. `i18n/ourTeam` if the namespace is `ourTeam`. This allows base class modules to deliver phrases to any namespace without conflicting with those introduced at project level. The `i18n` option is now deprecated in favor of the new `i18n` module format section, which is only needed if `browser: true` must be specified for a namespace.
* Brought back the `nestedModuleSubdirs` feature from A2, which allows modules to be nested in subdirectories if `nestedModuleSubdirs: true` is set in `app.js`. As in A2, module configuration (including activation) can also be grouped in a `modules.js` file in such subdirectories.

### Fixes

* Fixes minor inline documentation comments.
* UI strings that are not registered localization keys will now display properly when they contain a colon (`:`). These were previously interpreted as i18next namespace/key pairs and the "namespace" portion was left out.
* Fixes a bug where changing the page type immediately after clicking "New Page" would produce a console error. In general, areas and checkboxes now correctly handle their value being changed to `null` by the parent schema after initial startup of the `AposInputArea` or `AposInputCheckboxes` component.
* It is now best practice to deliver namespaced i18n strings as JSON files in module-level subdirectories of `i18n/` named to match the namespace, e.g. `i18n/ourTeam` if the namespace is `ourTeam`. This allows base class modules to deliver phrases to any namespace without conflicting with those introduced at project level. The `i18n` option is now deprecated in favor of the new `i18n` module format section, which is only needed if `browser: true` must be specified for a namespace.
* Removes the `@apostrophecms/util` module template helper `indexBy`, which was using a lodash method not included in lodash v4.
* Removes an unimplemented `csrfExceptions` module section cascade. Use the `csrfExceptions` *option* of any module to set an array of URLs excluded from CSRF protection. More information is forthcoming in the documentation.
* Fix `[Object Object]` in the console when warning `A permission.can() call was made with a type that has no manager` is printed.

### Changes

* Temporarily removes `npm audit` from our automated tests because of a sub-dependency of vue-loader that doesn't actually cause a security vulnerability for apostrophe.

## 3.11.0 - 2022-01-06

### Adds

* Apostrophe now extends Passport's `req.login` to emit an `afterSessionLogin` event from the `@apostrophecms:login` module, with `req` as an argument. Note that this does not occur at all for login API calls that return a bearer token rather than establishing an Express session.

### Fixes

* Apostrophe's extension of `req.login` now accounts for the `req.logIn` alias and the skippable `options` parameter, which is relied upon in some `passport` strategies.
* Apostrophe now warns if a nonexistent widget type is configured for an area field, with special attention to when `-widget` has been erroneously included in the name. For backwards compatibility this is a startup warning rather than a fatal error, as sites generally did operate successfully otherwise with this type of bug present.

### Changes

* Unpins `vue-click-outside-element` the packaging of which has been fixed upstream.
* Adds deprecation note to `__testDefaults` option. It is not in use, but removing would be a minor BC break we don't need to make.
* Allows test modules to use a custom port as an option on the `@apostrophecms/express` module.
* Removes the code base pull request template to instead inherit the organization-level template.
* Adds `npm audit` back to the test scripts.

## 3.10.0 - 2021-12-22

### Fixes

* `slug` type fields can now have an empty string or `null` as their `def` value without the string `'none'` populating automatically.
* The `underline` feature works properly in tiptap toolbar configuration.
* Required checkbox fields now properly prevent editor submission when empty.
* Pins `vue-click-outside-element` to a version that does not attempt to use `eval` in its distribution build, which is incompatible with a strict Content Security Policy.

### Adds

* Adds a `last` option to fields. Setting `last: true` on a field puts that field at the end of the field's widget order. If more than one field has that option active the true last item will depend on general field registration order. If the field is ordered with the `fields.order` array or field group ordering, those specified orders will take precedence.

### Changes

* Adds deprecation notes to the widget class methods `getWidgetWrapperClasses` and `getWidgetClasses` from A2.
* Adds a deprecation note to the `reorganize` query builder for the next major version.
* Uses the runtime build of Vue. This has major performance and bundle size benefits, however it does require changes to Apostrophe admin UI apps that use a `template` property (components should require no changes, just apps require an update). These apps must now use a `render` function instead. Since custom admin UI apps are not yet a documented feature we do not regard this as a bc break.
* Compatible with the `@apostrophecms/security-headers` module, which supports a strict `Content-Security-Policy`.
* Adds a deprecation note to the `addLateCriteria` query builder.
* Updates the `toCount` doc type query method to use Math.ceil rather than Math.floor plus an additional step.

## 3.9.0 - 2021-12-08

### Adds

* Developers can now override any Vue component of the ApostropheCMS admin UI by providing a component of the same name in the `ui/apos/components` folder of their own module. This is not always the best approach, see the documentation for details.
* When running a job, we now trigger the notification before to run the job, this way the progress notification ID is available from the job and the notification can be dismissed if needed.
* Adds `maxUi`, `maxLabel`, `minUi`, and `minLabel` localization strings for array input and other UI.

### Fixes

* Fully removes references to the A2 `self.partial` module method. It appeared only once outside of comments, but was not actually used by the UI. The `self.render` method should be used for simple template rendering.
* Fixes string interpolation for the confirmation modal when publishing a page that has an unpublished parent page.
* No more "cannot set headers after they are sent to the client" and "req.res.redirect not defined" messages when handling URLs with extra trailing slashes.
* The `apos.util.runPlayers` method is not called until all of the widgets in a particular tree of areas and sub-areas have been added to the DOM. This means a parent area widget player will see the expected markup for any sub-widgets when the "Edit" button is clicked.
* Properly activates the `apostropheI18nDebugPlugin` i18next debugging plugin when using the `APOS_SHOW_I18N` environment variable. The full set of l10n emoji indicators previously available for the UI is now available for template and server-side strings.
* Actually registers piece types for site search unless the `searchable` option is `false`.
* Fixes the methods required for the search `index` task.

### Changes

* Adds localization keys for the password field component's min and max error messages.

## 3.8.1 - 2021-11-23

### Fixes

* The search field of the pieces manager modal works properly. Thanks to [Miro Yovchev](https://github.com/myovchev) for pointing out the issue and providing a solution.
* Fixes a bug in `AposRichTextWidgetEditor.vue` when a rich text widget was specifically configured with an empty array as the `styles` option. In that case a new empty rich text widget will initiate with an empty paragraph tag.
* The`fieldsPresent` method that is used with the `presentFieldsOnly` option in doc-type was broken, looking for properties in strings and wasn't returning anything.

## 3.8.0 - 2021-11-15

### Adds

* Checkboxes for pieces are back, a main checkbox allows to select all page items. When all pieces on a page are checked, a banner where the user can select all pieces appears. A launder for mongo projections has been added.
* Registered `batchOperations` on a piece-type will now become buttons in the manager batch operations "more menu" (styled as a kebab icon). Batch operations should include a label, `messages` object, and `modalOptions` for the confirmation modal.
* `batchOperations` can be grouped into a single button with a menu using the `group` cascade subproperty.
* `batchOperations` can be conditional with an `if` conditional object. This allows developers to pass a single value or an array of values.
* Piece types can have `utilityOperations` configured as a top-level cascade property. These operations are made available in the piece manager as new buttons.
* Notifications may now include an `event` property, which the AposNotification component will emit on mount. The `event` property should be set to an object with `name` (the event name) and optionally `data` (data included with the event emission).
* Adds support for using the attachments query builder in REST API calls via the query string.
* Adds contextual menu for pieces, any module extending the piece-type one can add actions in this contextual menu.
* When clicking on a batch operation, it opens a confirmation modal using modal options from the batch operation, it also works for operations in grouped ones. operations name property has been renamed in action to work with AposContextMenu component.
* Beginning with this release, a module-specific static asset in your project such as `modules/mymodulename/public/images/bg.png` can always be referenced in your `.scss` and `.css` files as `/modules/mymodulename/images/bg.png`, even if assets are actually being deployed to S3, CDNs, etc. Note that `public` and `ui/public` module subdirectories have separate functions. See the documentation for more information.
* Adds AposFile.vue component to abstract file dropzone UI, uses it in AposInputAttachment, and uses it in the confirmation modal for pieces import.
* Optionally add `dimensionAttrs` option to image widget, which sets width & height attributes to optimize for Cumulative Layout Shift. Thank you to [Qiao Lin](https://github.com/qclin) for the contribution.

### Fixes

* The `apos.util.attachmentUrl` method now works correctly. To facilitate that, `apos.uploadsUrl` is now populated browser-side at all times as the frontend logic originally expected. For backwards compatibility `apos.attachment.uploadsUrl` is still populated when logged in.
* Widget players are now prevented from being played twice by the implementing vue component.

### Changes
* Removes Apostrophe 2 documentation and UI configuration from the `@apostrophecms/job` module. These options were not yet in use for A3.
* Renames methods and removes unsupported routes in the `@apostrophecms/job` module that were not yet in use. This was not done lightly, but specifically because of the minimal likelihood that they were in use in project code given the lack of UI support.
  * The deprecated `cancel` route was removed and will likely be replaced at a later date.
  * `run` was renamed `runBatch` as its purpose is specifically to run processes on a "batch selected" array of pieces or pages.
  * `runNonBatch` was renamed to `run` as it is the more generic job-running method. It is likely that `runBatch` will eventually be refactored to use this method.
  * The `good` and `bad` methods are renamed `success` and `failure`, respectively. The expected methods used in the `run` method were similarly renamed. They still increment job document properties called `good` and `bad`.
* Comments out the unused `batchSimpleRoute` methods in the page and piece-type modules to avoid usage before they are fully implemented.
* Optionally add `dimensionAttrs` option to image widget, which sets width & height attributes to optimize for Cumulative Layout Shift.
* Temporarily removes `npm audit` from our automated tests because of a sub-dependency of uploadfs that doesn't actually cause a security vulnerability for apostrophe.

## 3.7.0 - 2021-10-28

### Adds

* Schema select field choices can now be populated by a server side function, like an API call. Set the `choices` property to a method name of the calling module. That function should take a single argument of `req`, and return an array of objects with `label` and `value` properties. The function can be async and will be awaited.
* Apostrophe now has built-in support for the Node.js cluster module. If the `APOS_CLUSTER_PROCESSES` environment variable is set to a number, that number of child processes are forked, sharing the same listening port. If the variable is set to `0`, one process is forked for each CPU core, with a minimum of `2` to provide availability during restarts. If the variable is set to a negative number, that number is added to the number of CPU cores, e.g. `-1` is a good way to reserve one core for MongoDB if it is running on the same server. This is for production use only (`NODE_ENV=production`). If a child process fails it is restarted automatically.

### Fixes

* Prevents double-escaping interpolated localization strings in the UI.
* Rich text editor style labels are now run through a localization method to get the translated strings from their l10n keys.
* Fixes README Node version requirement (Node 12+).
* The text alignment buttons now work immediately in a new rich text widget. Previously they worked only after manually setting a style or refreshing the page. Thanks to Michelin for their support of this fix.
* Users can now activate the built-in date and time editing popups of modern browsers when using the `date` and `time` schema field types.
* Developers can now `require` their project `app.js` file in the Node.js REPL for debugging and inspection. Thanks to [Matthew Francis Brunetti](https://github.com/zenflow).
* If a static text phrase is unavailable in both the current locale and the default locale, Apostrophe will always fall back to the `en` locale as a last resort, which ensures the admin UI works if it has not been translated.
* Developers can now `require` their project `app.js` in the Node.js REPL for debugging and inspection
* Ensure array field items have valid _id prop before storing. Thanks to Thanks to [Matthew Francis Brunetti](https://github.com/zenflow).

### Changes

* In 3.x, `relationship` fields have an optional `builders` property, which replaces `filters` from 2.x, and within that an optional `project` property, which replaces `projection` from 2.x (to match MongoDB's `cursor.project`). Prior to this release leaving the old syntax in place could lead to severe performance problems due to a lack of projections. Starting with this release the 2.x syntax results in an error at startup to help the developer correct their code.
* The `className` option from the widget options in a rich text area field is now also applied to the rich text editor itself, for a consistently WYSIWYG appearance when editing and when viewing. Thanks to [Max Mulatz](https://github.com/klappradla) for this contribution.
* Adds deprecation notes to doc module `afterLoad` events, which are deprecated.
* Removes unused `afterLogin` method in the login module.

## 3.6.0 - 2021-10-13

### Adds

* The `context-editing` apostrophe admin UI bus event can now take a boolean parameter, explicitly indicating whether the user is actively typing or performing a similar active manipulation of controls right now. If a boolean parameter is not passed, the existing 1100-millisecond debounced timeout is used.
* Adds 'no-search' modifier to relationship fields as a UI simplification option.
* Fields can now have their own `modifiers` array. This is combined with the schema modifiers, allowing for finer grained control of field rendering.
* Adds a Slovak localization file. Activate the `sk` locale to use this. Many thanks to [Michael Huna](https://github.com/Miselrkba) for the contribution.
* Adds a Spanish localization file. Activate the `es` locale to use this. Many thanks to [Eugenio Gonzalez](https://github.com/egonzalezg9) for the contribution.
* Adds a Brazilian Portuguese localization file. Activate the `pt-BR` locale to use this. Many thanks to [Pietro Rutzen](https://github.com/pietro-rutzen) for the contribution.

### Fixes

* Fixed missing translation for "New Piece" option on the "more" menu of the piece manager, seen when using it as a chooser.
* Piece types with relationships to multiple other piece types may now be configured in any order, relative to the other piece types. This sometimes appeared to be a bug in reverse relationships.
* Code at the project level now overrides code found in modules that use `improve` for the same module name. For example, options set by the `@apostrophecms/seo-global` improvement that ships with `@apostrophecms/seo` can now be overridden at project level by `/modules/@apostrophecms/global/index.js` in the way one would expect.
* Array input component edit button label is now propertly localized.
* A memory leak on each request has been fixed, and performance improved, by avoiding the use of new Nunjucks environments for each request. Thanks to Miro Yovchev for pointing out the leak.
* Fragments now have access to `__t()`, `getOptions` and other features passed to regular templates.
* Fixes field group cascade merging, using the original group label if none is given in the new field group configuration.
* If a field is conditional (using an `if` option), is required, but the condition has not been met, it no longer throws a validation error.
* Passing `busy: true` to `apos.http.post` and related methods no longer produces an error if invoked when logged out, however note that there will likely never be a UI for this when logged out, so indicate busy state in your own way.
* Bugs in document modification detection have been fixed. These bugs caused edge cases where modifications were not detected and the "Update" button did not appear, and could cause false positives as well.

### Changes

* No longer logs a warning about no users if `testModule` is true on the app.

## 3.5.0 - 2021-09-23

* Pinned dependency on `vue-material-design-icons` to fix `apos-build.js` build error in production.
* The file size of uploaded media is visible again when selected in the editor, and media information such as upload date, dimensions and file size is now properly localized.
* Fixes moog error messages to reflect the recommended pattern of customization functions only taking `self` as an argument.
* Rich Text widgets now instantiate with a valid element from the `styles` option rather than always starting with an unclassed `<p>` tag.
* Since version 3.2.0, apostrophe modules to be loaded via npm must appear as explicit npm dependencies of the project. This is a necessary security and stability improvement, but it was slightly too strict. Starting with this release, if the project has no `package.json` in its root directory, the `package.json` in the closest ancestor directory is consulted.
* Fixes a bug where having no project modules directory would throw an error. This is primarily a concern for module unit tests where there are no additional modules involved.
* `css-loader` now ignores `url()` in css files inside `assets` so that paths are left intact, i.e. `url(/images/file.svg)` will now find a static file at `/public/images/file.svg` (static assets in `/public` are served by `express.static`). Thanks to Matic Tersek.
* Restored support for clicking on a "foreign" area, i.e. an area displayed on the page whose content comes from a piece, in order to edit it in an appropriate way.
* Apostrophe module aliases and the data attached to them are now visible immediately to `ui/src/index.js` JavaScript code, i.e. you can write `apos.alias` where `alias` matches the `alias` option configured for that module. Previously one had to write `apos.modules['module-name']` or wait until next tick. However, note that most modules do not push any data to the browser when a user is not logged in. You can do so in a custom module by calling `self.enableBrowserData('public')` from `init` and implementing or extending the `getBrowserData(req)` method (note that page, piece and widget types already have one, so it is important to extend in those cases).
* `options.testModule` works properly when implementing unit tests for an npm module that is namespaced.

### Changes

* Cascade grouping (e.g., grouping fields) will now concatenate a group's field name array with the field name array of an existing group of the same name. Put simply, if a new piece module adds their custom fields to a `basics` group, that field will be added to the default `basics` group fields. Previously the new group would have replaced the old, leaving inherited fields in the "Ungrouped" section.
* AposButton's `block` modifier now less login-specific

### Adds

* Rich Text widget's styles support a `def` property for specifying the default style the editor should instantiate with.
* A more helpful error message if a field of type `area` is missing its `options` property.

## 3.4.1 - 2021-09-13

No changes. Publishing to correctly mark the latest 3.x release as "latest" in npm.

## 3.4.0 - 2021-09-13

### Security

* Changing a user's password or marking their account as disabled now immediately terminates any active sessions or bearer tokens for that user. Thanks to Daniel Elkabes for pointing out the issue. To ensure all sessions have the necessary data for this, all users logged in via sessions at the time of this upgrade will need to log in again.
* Users with permission to upload SVG files were previously able to do so even if they contained XSS attacks. In Apostrophe 3.x, the general public so far never has access to upload SVG files, so the risk is minor but could be used to phish access from an admin user by encouraging them to upload a specially crafted SVG file. While Apostrophe typically displays SVG files using the `img` tag, which ignores XSS vectors, an XSS attack might still be possible if the image were opened directly via the Apostrophe media library's convenience link for doing so. All SVG uploads are now sanitized via DOMPurify to remove XSS attack vectors. In addition, all existing SVG attachments not already validated are passed through DOMPurify during a one-time migration.

### Fixes

* The `apos.attachment.each` method, intended for migrations, now respects its `criteria` argument. This was necessary to the above security fix.
* Removes a lodash wrapper around `@apostrophecms/express` `bodyParser.json` options that prevented adding custom options to the body parser.
* Uses `req.clone` consistently when creating a new `req` object with a different mode or locale for localization purposes, etc.
* Fixes bug in the "select all" relationship chooser UI where it selected unpublished items.
* Fixes bug in "next" and "previous" query builders.
* Cutting and pasting widgets now works between locales that do not share a hostname, provided that you switch locales after cutting (it does not work between tabs that are already open on separate hostnames).
* The `req.session` object now exists in task `req` objects, for better compatibility. It has no actual persistence.
* Unlocalized piece types, such as users, may now be selected as part of a relationship when browsing.
* Unpublished localized piece types may not be selected via the autocomplete feature of the relationship input field, which formerly ignored this requirement, although the browse button enforced it.
* The server-side JavaScript and REST APIs to delete pieces now work properly for pieces that are not subject to either localization or draft/published workflow at all the (`localize: false` option). UI for this is under discussion, this is just a bug fix for the back end feature which already existed.
* Starting in version 3.3.1, a newly added image widget did not display its image until the page was refreshed. This has been fixed.
* A bug that prevented Undo operations from working properly and resulted in duplicate widget _id properties has been fixed.
* A bug that caused problems for Undo operations in nested widgets, i.e. layout or multicolumn widgets, has been fixed.
* Duplicate widget _id properties within the same document are now prevented on the server side at save time.
* Existing duplicate widget _id properties are corrected by a one-time migration.

### Adds

* Adds a linter to warn in dev mode when a module name include a period.
* Lints module names for `apostrophe-` prefixes even if they don't have a module directory (e.g., only in `app.js`).
* Starts all `warnDev` messages with a line break and warning symbol (⚠️) to stand out in the console.
* `apos.util.onReady` aliases `apos.util.onReadyAndRefresh` for brevity. The `apos.util.onReadyAndRefresh` method name will be deprecated in the next major version.
* Adds a developer setting that applies a margin between parent and child areas, allowing developers to change the default spacing in nested areas.

### Changes

* Removes the temporary `trace` method from the `@apostrophecms/db` module.
* Beginning with this release, the `apostrophe:modulesReady` event has been renamed `apostrophe:modulesRegistered`, and the `apostrophe:afterInit` event has been renamed `apostrophe:ready`. This better reflects their actual roles. The old event names are accepted for backwards compatibility. See the documentation for more information.
* Only autofocuses rich text editors when they are empty.
* Nested areas now have a vertical margin applied when editing, allowing easier access to the parent area's controls.

## 3.3.1 - 2021-09-01

### Fixes

* In some situations it was possible for a relationship with just one selected document to list that document several times in the returned result, resulting in very large responses.
* Permissions roles UI localized correctly.
* Do not crash on startup if users have a relationship to another type. This was caused by the code that checks whether any users exist to present a warning to developers. That code was running too early for relationships to work due to event timing issues.

## 3.3.0 - 2021-08-30

### Fixes

* Addresses the page jump when using the in-context undo/redo feature. The page will immediately return users to their origin scroll position after the content refreshes.
* Resolves slug-related bug when switching between images in the archived view of the media manager. The slug field was not taking into account the double slug prefix case.
* Fixes migration task crash when parking new page. Thanks to [Miro Yovchev](https://www.corllete.com/) for this fix.
* Fixes incorrect month name in `AposCellDate`, which can be optionally used in manage views of pieces. Thanks to [Miro Yovchev](https://www.corllete.com/) for this fix.

### Adds

* This version achieves localization (l10n) through a rich set of internationalization (i18n) features. For more information, [see the documentation](https://v3.docs.apostrophecms.org/).
* There is support for both static string localization and dynamic content localization.
* The home page, other parked pages, and the global document are automatically replicated to all configured locales at startup. Parked properties are refreshed if needed. Other pages and pieces are replicated if and when an editor chooses to do so.
* An API route has been added for voluntary replication, i.e. when deciding a document should exist in a second locale, or desiring to overwrite the current draft contents in locale `B` with the draft contents of locale `A`.
* Locales can specify `prefix` and `hostname` options, which are automatically recognized by middleware that removes the prefix dynamically where appropriate and sets `req.locale`. In 3.x this works more like the global site `prefix` option. This is a departure from 2.x which stored the prefix directly in the slug, creating maintenance issues.
* Locales are stateless: they are never recorded in the session. This eliminates many avenues for bugs and bad SEO. However, this also means the developer must fully distinguish them from the beginning via either `prefix` or `hostname`. A helpful error message is displayed if this is not the case.
* Switching locales preserves the user's editing session even if on separate hostnames. To enable this, if any locales have hostnames, all configured locales must have hostnames and/or baseUrl must be set for those that don't.
* An API route has been added to discover the locales in which a document exists. This provides basic information only for performance (it does not report `title` or `_url`).
* Editors can "localize" documents, copying draft content from one locale to another to create a corresponding document in a different locale. For convenience related documents, such as images and other pieces directly referenced by the document's structure, can be localized at the same time. Developers can opt out of this mechanism for a piece type entirely, check the box by default for that type, or leave it as an "opt-in" choice.
* The `@apostrophecms/i18n` module now uses `i18next` to implement static localization. All phrases in the Vue-based admin UI are passed through `i18next` via `this.$t`, and `i18next` is also available via `req.t()` in routes and `__t()` in templates. Apostrophe's own admin UI phrases are in the `apostrophe` namespace for a clean separation. An array of locale codes, such as `en` or `fr` or `en-au`, can be specified using the `locales` option to the `@apostrophecms/i18n` module. The first locale is the default, unless the `defaultLocale` option is set. If no locales are set, the locale defaults to `en`. The `i18next-http-middleware` locale guesser is installed and will select an available locale if possible, otherwise it will fall back to the default.
* In the admin UI, `v-tooltip` has been extended as `v-apos-tooltip`, which passes phrases through `i18next`.
* Developers can link to alternate locales by iterating over `data.localizations` in any page template. Each element always has `locale`, `label` and `homePageUrl` properties. Each element also has an `available` property (if true, the current context document is available in that locale), `title` and a small number of other document properties are populated, and `_url` redirects to the context document in that locale. The current locale is marked with `current: true`.
* To facilitate adding interpolated values to phrases that are passed as a single value through many layers of code, the `this.$t` helper provided in Vue also accepts an object argument with a `key` property. Additional properties may be used for interpolation.
* `i18next` localization JSON files can be added to the `i18n` subdirectory of *any* module, as long as its `i18n` option is set. The `i18n` object may specify `ns` to give an `i18next` namespace, otherwise phrases are in the default namespace, used when no namespace is specified with a `:` in an `i18next` call. The default namespace is yours for use at project level. Multiple modules may contribute to the same namespace.
* If `APOS_DEBUG_I18N=1` is set in the environment, the `i18next` debug flag is activated. For server-side translations, i.e. `req.t()` and `__t()`, debugging output will appear on the server console. For browser-side translations in the Vue admin UI, debugging output will appear in the browser console.
* If `APOS_SHOW_I18N=1` is set in the environment, all phrases passed through `i18next` are visually marked, to make it easier to find those that didn't go through `i18next`. This does not mean translations actually exist in the JSON files. For that, review the output of `APOS_DEBUG_I18N=1`.
* There is a locale switcher for editors.
* There is a backend route to accept a new locale on switch.
* A `req.clone(properties)` method is now available. This creates a clone of the `req` object, optionally passing in an object of properties to be set. The use of `req.clone` ensures the new object supports `req.get` and other methods of a true `req` object. This technique is mainly used to obtain a new request object with the same privileges but a different mode or locale, i.e. `mode: 'published'`.
* Fallback wrappers are provided for the `req.__()`, `res.__()` and `__()` localization helpers, which were never official or documented in 3.x but may be in use in projects ported from 2.x. These wrappers do not localize but do output the input they are given along with a developer warning. You should migrate them to use `req.t()` (in server-side javascript) or `__t()` (Nunjucks templates).

### Changes

* Bolsters the CSS that backs Apostrophe UI's typography to help prevent unintended style leaks at project-level code.
* Removes the 2.x series changelog entries. They can be found in the 2.0 branch in Github.

## 3.2.0 - 2021-08-13

### Fixes

* `req.hostname` now works as expected when `trustProxy: true` is passed to the `@apostrophecms/express` module.
* Apostrophe loads modules from npm if they exist there and are configured in the `modules` section of `app.js`. This was always intended only as a way to load direct, intentional dependencies of your project. However, since npm "flattens" the dependency tree, dependencies of dependencies that happen to have the same name as a project-level Apostrophe module could be loaded by default, crashing the site or causing unexpected behavior. So beginning with this release, Apostrophe scans `package.json` to verify an npm module is actually a dependency of the project itself before attempting to load it as an Apostrophe module.
* Fixes the reference to sanitize-html defaults in the rich text widget.
* Fixes the `toolbarToAllowedStyles` method in the rich text widget, which was not returning any configuration.
* Fixes the broken text alignment in rich text widgets.
* Adds a missing npm dependency on `chokidar`, which Apostrophe and Nunjucks use for template refreshes. In most environments this worked anyway due to an indirect dependency via the `sass` module, but for stability Apostrophe should depend directly on any npm module it uses.
* Fixes the display of inline range inputs, notably broken when using Palette
* Fixes occasional unique key errors from migrations when attempting to start up again with a site that experienced a startup failure before inserting its first document.
* Requires that locale names begin with a letter character to ensure order when looping over the object entries.
* Unit tests pass in MongoDB 5.x.

### Adds
* Adds Cut and Paste to area controls. You can now Cut a widget to a virtual clipboard and paste it in suitable areas. If an area
can include the widget on the clipboard, a special Clipboard widget will appear in area's Add UI. This works across pages as well.

### Changes
* Apostrophe's Global's UI (the @apostrophecms/global singleton has moved from the admin bar's content controls to the admin utility tray under a cog icon.
* The context bar's document Edit button, which was a cog icon, has been rolled into the doc's context menu.

## 3.1.3 - 2021-07-16

### Fixes

* Hotfix for an incompatibility between `vue-loader` and `webpack` 5.45.0 which causes a crash at startup in development, or asset build time in production. We have temporarily pinned our dependency to `webpack` 5.44.x. We are [contributing to the discussion around the best long-term fix for vue-loader](https://github.com/vuejs/vue-loader/issues/1854).

## 3.1.2 - 2021-07-14

### Changes

* Removes an unused method, `mapMongoIdToJqtreeId`, that was used in A2 but is no longer relevant.
* Removes deprecated and non-functional steps from the `edit` method in the `AposDocsManager.vue` component.
* Legacy migrations to update 3.0 alpha and 3.0 beta sites to 3.0 stable are still in place, with no functional changes, but have been relocated to separate source files for ease of maintenance. Note that this is not a migration path for 2.x databases. Tools for that are forthcoming.

## 3.1.1 - 2021-07-08

### Fixes

* Two distinct modules may each have their own `ui/src/index.scss` file, similar to the fix already applied to allow multiple `ui/src/index.js` files.

## 3.1.0 - 2021-06-30

### Fixes

* Corrects a bug that caused Apostrophe to rebuild the admin UI on every nodemon restart, which led to excessive wait times to test new code. Now this happens only when `package-lock.json` has been modified (i.e. you installed a new module that might contain new Apostrophe admin UI code). If you are actively developing Apostrophe admin UI code, you can opt into rebuilding all the time with the `APOS_DEV=1` environment variable. In any case, `ui/src` is always rebuilt in a dev environment.
* Updates `cheerio`, `deep-get-set`, and `oembetter` versions to resolve vulnerability warnings.
* Modules with a `ui/src` folder, but no other content, are no longer considered "empty" and do not generate a warning.
* Pushing a secondary context document now always results in entry to draft mode, as intended.
* Pushing a secondary context document works reliably, correcting a race condition that could cause the primary document to remain in context in some cases if the user was not already in edit mode.

### Changes

* Deprecates `self.renderPage` method for removal in next major version.
* Since `ui/src/index.js` files must export a function to avoid a browser error in production which breaks the website experience, we now detect this at startup and throw a more helpful error to prevent a last-minute discovery in production.

## 3.0.1 - 2021-06-17

### Fixes

* Fixes an error observed in the browser console when using more than one `ui/src/index.js` file in the same project. Using more than one is a good practice as it allows you to group frontend code with an appropriate module, or ship frontend code in an npm module that extends Apostrophe.
* Migrates all of our own frontend players and utilities from `ui/public` to `ui/src`, which provides a robust functional test of the above.
* Executes `ui/src` imports without waiting for next tick, which is appropriate as we have positioned it as an alternative to `ui/public` which is run without delay.

## 3.0.0 - 2021-06-16

### Breaks

* Previously our `a3-boilerplate` project came with a webpack build that pushed code to the `ui/public` folder of an `asset` module. Now the webpack build is not needed because Apostrophe takes care of compiling `ui/src` for us. This is good! However, **if you are transitioning your project to this new strategy, you will need to remove the `modules/asset/ui/public` folder from your project manually** to ensure that webpack-generated code originally intended for webpack-dev-server does not fail with a `publicPath` error in the console.
* The `CORE_DEV=1` environment setting has been changed to `APOS_DEV=1` because it is appropriate for anyone who is actively developing custom Apostrophe admin UI using `ui/apos` folders in their own modules.
* Apostrophe now uses Dart Sass, aka the `sass` npm module. The `node-sass` npm module has been deprecated by its authors for some time now. Most existing projects will be unaffected, but those writing their own Apostrophe UI components will need to change any `/deep/` selectors to `::v-deep` and consider making other Dart Sass updates as well. For more information see the [Dart Sass documentation](https://sass-lang.com/dart-sass). Those embracing the new `ui/src` feature should also bear in mind that Dart Sass is being used.

### Changes

* Relationship ids are now stored as aposDocIds (without the locale and mode part). The appropriate locale and mode are known from the request. This allows easy comparison and copying of these properties across locales and fixes a bug with reverse relationships when publishing documents. A migration has been added to take care of this conversion on first startup.
- The `attachment` field type now correctly limits file uploads by file type when using the `fileGroup` field option.
- Uploading SVG files is permitted in the Media Library by default.

### Adds

- Apostrophe now enables you to ship frontend JavaScript and Sass (using the SCSS syntax) without your own webpack configuration.
- Any module may contain modern JavaScript in a `ui/src/index.js` file, which may use `import` to bring in other files in the standard way. Note that **`ui/src/index.js must export a function`**. These functions are called for you in the order modules are initialized.
- Any module may contain a Sass (SCSS) stylesheet in a `ui/src/index.scss` file, which may also import other Sass (SCSS) files.
- Any project that requires IE11 support for `ui/src` JavaScript code can enable it by setting the `es5: true` option to the `@apostrophecms/asset` module. Apostrophe produces separate builds for IE11 and modern browsers, so there is no loss of performance in modern browsers. Code is automatically compiled for IE11 using `babel` and missing language features are polyfilled using `core-js` so you can use promises, `async/await` and other standard modern JavaScript features.
- `ui/public` is still available for raw JavaScript and CSS files that should be pushed *as-is* to the browser. The best use of this feature is to deliver the output of your own custom webpack build, if you have one.
- Adds browser-side `editMode` flag that tracks the state of the current view (edit or preview), located at `window.apos.adminBar.editMode`.
- Support for automatic inline style attribute sanitization for Rich Text widgets.
- Adds text align controls for Rich Text widgets. The following tools are now supported as part of a rich text widget's `toolbar` property:
-- `alignLeft`
-- `alignRight`
-- `alignCenter`
-- `alignJustify`
- `@apostrophecms/express` module now supports the `trustProxy: true` option, allowing your reverse proxy server (such as nginx) to pass on the original hostname, protocol and client IP address.

### Fixes

* Unit tests passing again. Temporarily disabled npm audit checks as a source of critical failures owing to upstream issues with third-party packages which are not actually a concern in our use case.
* Fixed issues with the query builder code for relationships. These issues were introduced in beta 3 but did not break typical applications, except for displaying distinct choices for existing values of a relationship field.
* Checkbox field types can now be used as conditional fields.
* Tracks references to attachments correctly, and introduces a migration to address any attachments previously tracked as part of documents that merely have a relationship to the proper document, i.e. pages containing widgets that reference an image piece.
* Tracks the "previously published" version of a document as a legitimate reference to any attachments, so that they are not discarded and can be brought back as expected if "Undo Publish" is clicked.
* Reverse relationships work properly for published documents.
* Relationship subfields are now loaded properly when `reverseOf` is used.
* "Discard Draft" is available when appropriate in "Manage Pages" and "Manage Pieces."
* "Discard Draft" disables the "Submit Updates" button when working as a contributor.
* Relationship subfields can now be edited when selecting in the full "manage view" browser, as well as in the compact relationship field view which worked previously.
* Relationship subfields now respect the `def` property.
* Relationship subfields are restored if you deselect a document and then reselect it within a single editing experience, i.e. accidentally deselect and immediately reselect, for instance.
* A console warning when editing subfields for a new relationship was fixed.
* Field type `color`'s `format` option moved out of the UI options and into the general options object. Supported formats are "rgb", "prgb", "hex6", "hex3", "hex8", "name", "hsl", "hsv". Pass the `format` string like:
```js
myColorField: {
  type: 'color',
  label: 'My Color',
  options: {
    format: 'hsl'
  }
}
```
* Restored Vue dependency to using semantic versioning now that Vue 2.6.14 has been released with a fix for the bug that required us to pin 2.6.12.
* Nunjucks template loader is fully compatible with Linux in a development environment.
* Improved template performance by reusing template loaders.
* `min` and `max` work properly for both string-like and number-like fields.
* Negative numbers, leading minus and plus signs, and trailing periods are accepted in the right ways by appropriate field types.
* If a user is inadvertently inserted with no password, set a random password on the backend for safety. In tests it appears that login with a blank password was already forbidden, but this provides an additional level of certainty.
* `data.page` and `data.contextOptions` are now available in `widget.html` templates in most cases. Specifically, they are available when loading the page, (2) when a widget has just been inserted on the page, and (3) when a widget has just been edited and saved back to the page. However, bear in mind that these parameters are never available when a widget is being edited "out of context" via "Page Settings", via the "Edit Piece" dialog box, via a dialog box for a parent widget, etc. Your templates should be written to tolerate the absence of these parameters.
* Double slashes in the slug cannot be used to trick Apostrophe into serving as an open redirect (fix ported to 3.x from 2.92.0).
* The global doc respects the `def` property of schema fields when first inserted at site creation time.
* Fixed fragment keyword arguments being available when not a part of the fragment signature.

## 3.0.0-beta.3.1 - 2021-06-07

### Breaks
- This backwards compatibility break actually occurred in 3.0.0-beta.3 and was not documented at that time, but it is important to know that the following Rich Text tool names have been updated to match Tiptap2's convention:
-- `bullet_list` -> `bulletList`
-- `ordered_list` -> `orderedList`
-- `code_block` -> `codeBlock`
-- `horizontal_rule` -> `horizontalRule`

### Fixes

- Rich Text default tool names updated, no longer broken. Bug introduced in 3.0.0-beta.3.
- Fixed Rich Text's tool cascade to properly account for core defaults, project level defaults, and area-specific options.

## 3.0.0-beta.3 - 2021-06-03

### Security Fixes

The `nlbr` and `nlp` Nunjucks filters marked their output as safe to preserve the tags that they added, without first escaping their input, creating a CSRF risk. These filters have been updated to escape their input unless it has already been marked safe. No code changes are required to templates whose input to the filter is intended as plaintext, however if you were intentionally leveraging this bug to output unescaped HTML markup you will need to make sure your input is free of CSRF risks and then use the `| safe` filter before the `| nlbr` or `| nlp` filter.

### Adds

- Added the `ignoreUnusedFolderWarning` option for modules that intentionally might not be activated or inherited from in a particular startup.
- Better explanation of how to replace macros with fragments, in particular how to call the fragments with `{% render fragmentName(args) %}`.

### Fixes

- Temporarily pinned to Vue 2.6.12 to fix an issue where the "New" button in the piece manager modals disappeared. We think this is a bug in the newly released Vue 2.6.13 but we are continuing to research it.
- Updated dependencies on `sanitize-html` and `nodemailer` to new major versions, causing no bc breaks at the ApostropheCMS level. This resolved two critical vulnerabilities according to `npm audit`.
- Removed many unused dependencies.
- The data retained for "Undo Publish" no longer causes slug conflicts in certain situations.
- Custom piece types using `localized: false` or `autopublish: true,` as well as singleton types, now display the correct options on the "Save" dropdown.
- The "Save and View," "Publish and View" and/or "Save Draft and Preview" options now appear only if an appropriate piece page actually exists for the piece type.
- Duplicating a widget now properly assigns new IDs to all copied sub-widgets, sub-areas and array items as well.

- Added the `ignoreUnusedFolderWarning` option for modules that intentionally might not be activated or inherited from in a particular startup.
- If you refresh the page while previewing or editing, you will be returned to that same state.

### Notices

- Numerous `npm audit` vulnerability warnings relating to `postcss` 7.x were examined, however it was determined that these are based on the idea of a malicious SASS coder attempting to cause a denial of service. Apostrophe developers would in any case be able to contribute JavaScript as well and so are already expected to be trusted parties. This issue must be resolved upstream in packages including both `stylelint` and `vue-loader` which have considerable work to do before supporting `postcss` 8.x, and in any case public access to write SASS is not part of the attack surface of Apostrophe.

### Changes

- When logging out on a page that only exists in draft form, or a page with access controls, you are redirected to the home page rather than seeing a 404 message.

- Rich text editor upgraded to [tiptap 2.x beta](https://www.tiptap.dev) :tada:. On the surface not a lot has changed with the upgrade, but tiptap 2 has big improvements in terms of speed, composability, and extension support. [See the technical differences of tiptap 1 and 2 here](https://www.tiptap.dev/overview/upgrade-guide#reasons-to-upgrade-to-tiptap-2x)

## 3.0.0-beta.2 - 2021-05-21

### **Breaks**

- The `updateModified: false` option, formerly supported only by `apos.doc.update`, has been renamed to `setModified: false` and is now supported by `apos.doc.insert` as well. If explicitly set to false, the insert and update methods will leave the `modified` property alone, rather than trying to detect or infer whether a change has been made to the draft relative to the published version.
- The `permission` module no longer takes an `interestingTypes` option. Instead, doc type managers may set their `showPermissions` option to `true` to always be broken out separately in the permissions explorer, or explicitly set it to `false` to never be mentioned at all, even on a list of typical piece types that have the same permissions. This allows module creators to ship the right options with their modules rather than requiring the developer to hand-configure `interestingTypes`.
- When editing users, the permissions explorer no longer lists "submitted draft" as a piece type.
- Removed `apos.adminBar.group` method, which is unlikely to be needed in 3.x. One can group admin bar items into dropdowns via the `groups` option.
- Raw HTML is no longer permitted in an `apos.notify` message parameter. Instead, `options.buttons` is available. If present, it must be an array of objects with `type` and `label` properties. If `type` is `'event'` then that button object must have `name` and `data` properties, and when clicked the button will trigger an apos bus event of the given `name` with the provided `data` object. Currently `'event'` is the only supported value for `type`.

### Adds

- The name `@apostrophecms/any-page-type` is now accepted for relationships that should match any page. With this change, the doc type manager module name and the type name are now identical for all types in 3.x. However, for backwards compatibility `@apostrophecms/page` is still accepted. `apos.doc.getManager` will accept either name.
- Sets the project root-level `views` directory as the default fallback views directory. This is no longer a necessary configuration in projects unless they want to change it on the `@apostrophecms/template` option `viewsFolderFallback`.
- The new `afterAposScripts` nunjucks block allows for pushing markup after Apostrophe's asset bundle script tag, at the end of the body. This is a useful way to add a script tag for Webpack's hot reload capabilities in development while still ensuring that Apostrophe's utility methods are available first, like they are in production.
- An `uploadfs` option may be passed to the `@apostrophecms/asset` module, in order to pass options configuring a separate instance of `uploadfs` specifically for the static assets. The `@apostrophecms/uploadfs` module now exports a method to instantiate an uploadfs instance. The default behavior, in which user-uploaded attachments and static assets share a single instance of uploadfs, is unchanged. Note that asset builds never use uploadfs unless `APOS_UPLOADFS_ASSETS=1` is set in the environment.
- `AposButtonSplit` is a new UI component that combines a button with a context menu. Users can act on a primary action or change the button's function via menu button to the right of the button itself.
- Developers can now pass options to the `color` schema field by passing a `pickerOptions` object through your field. This allows for modifying/removing the default color palette, changing the resulting color format, and disabling various UI. For full set of options [see this example](https://github.com/xiaokaike/vue-color/blob/master/src/components/Sketch.vue)
- `AposModal` now emits a `ready` event when it is fully painted and can be interacted with by users or code.
- The video widget is now compatible with vimeo private videos when the domain is on the allowlist in vimeo.

### Changes

- You can now override the parked page definition for the home page without copying the entirety of `minimumPark` from the source code. Specifically, you will not lose the root archive page if you park the home page without explicitly parking the archive page as well. This makes it easier to choose your own type for the home page, in lieu of `@apostrophecms/home-page`.

### Fixes

- Piece types like users that have a slug prefix no longer trigger a false positive as being "modified" when you first click the "New" button.
- The `name` option to widget modules, which never worked in 3.x, has been officially removed. The name of the widget type is always the name of the module, with the `-widget` suffix removed.
- The home page and other parked pages should not immediately show as "pending changes."
- In-context editing works properly when the current browser URL has a hash (portion beginning with `#`), enabling the use of the hash for project-specific work. Thanks to [https://stepanjakl.com/](Štěpán Jákl) for reporting the issue.
- When present, the `apos.http.addQueryToUrl` method preserves the hash of the URL intact.
- The home page and other parked pages should not immediately show as "pending changes."
- The browser-side `apos.http.parseQuery` function now handles objects and arrays properly again.
- The in-context menu for documents has been refactored as a smart component that carries out actions on its own, eliminating a great deal of redundant code, props and events.
- Added additional retries when binding to the port in a dev environment.
- The "Submit" button in the admin bar updates properly to "Submitted" if the submission happens in the page settings modal.
- Skipping positional arguments in fragments now works as expected.
- The rich text editor now supports specifying a `styles` array with no `p` tags properly. A newly added rich text widget initially contains an element with the first style, rather than always a paragraph. If no styles are configured, a `p` tag is assumed. Thanks to Stepan Jakl for reporting the issue.

### Changes
- Editor modal's Save button (publish / save draft / submit) now updated to use the `AposSplitButton` component. Editors can choose from several follow-up actions that occur after save, including creating another piece of content of the same type, being taken to the in-context version of the document, or being returned to the manager. Editor's selection is saved in localstorage, creating a remembered preference per content type.

## 3.0.0-beta.1.1 - 2021-05-07

### Fixes

- A hotfix for an issue spotted in beta 1 in our demo: all previously published pages of sites migrated from early alpha releases had a "Draft" label until published again.

## 3.0.0-beta.1 - 2021-05-06

### **Breaks**

- Removes the `firstName` and `lastName` fields in user pieces.
- The query parameters `apos-refresh`, `apos-edit`, `apos-mode` and `apos-locale` are now `aposRefresh`, `aposEdit`, `aposMode`and `aposLocale`. Going forward all query parameters will be camelCase for consistency with query builders.

### Changes

- Archiving a page or piece deletes any outstanding draft in favor of archiving the last published version. Previously the behavior was effectively the opposite.
- "Publish Changes" button label has been changes to "Update".
- Draft mode is no longer the default view for published documents.
- The page and piece manager views now display the title, etc. of the published version of a document, unless that document only exists in draft form. However a label is also provided indicating if a newer draft is in progress.
- Notifications have been updated with a new visual display and animation style.

### **Adds**

- Four permissions roles are supported and enforced: guest, contributor, editor and admin. See the documentation for details. Pre-existing alpha users are automatically migrated to the admin role.
- Documents in managers now have context sensitive action menus that allow actions like edit, discard draft, archive, restore, etc.
- A fragment call may now have a body using `rendercall`, just like a macro call can have a body using `call`. In addition, fragments can now have named arguments, just like macros. Many thanks to Miro Yovchev for contributing this implementation.
- Major performance improvement to the `nestedModuleSubdirs` option.
- Updates URL fields and oEmbed URL requests to use the `httpsFix` option in launder's `url()` method.
- Documents receive a state label based on their document state (draft, pending, pending updates)
- Contributors can submit drafts for review ("Submit" versus "Submit Updates").
- Editors and admins can manage submitted drafts.
- Editors and admins can easily see the number of proposed changes awaiting their attention.
- Support for virtual piece types, such as submitted drafts, which in actuality manage more than one type of doc.
- Confirm modals now support a schema which can be assessed after confirmation.
- When archiving and restoring pages, editors can chose whether the action affects only this document or this document + children
- Routes support the `before` syntax, allowing routes that are added to Express prior to the routes or middleware of another module. The syntax `before: 'middleware:moduleName'` must be used to add the route prior to the middleware of `moduleName`. If `middleware:` is not used, the route is added before the routes of `moduleName`. Note that normally all middleware is added before all routes.
- A `url` property can now optionally be specified when adding middleware. By default all middleware is global.
- The pieces REST GET API now supports returning only a count of all matching pieces, using the `?count=1` query parameter.
- Admin bar menu items can now specify a custom Vue component to be used in place of `AposButton`.
- Sets `username` fields to follow the user `title` field to remove an extra step in user creation.
- Adds default data to the `outerLayoutBase.html` `<title>` tag: `data.piece.title or data.page.title`.
- Moves the core UI build task into the start up process. The UI build runs automatically when `NODE_ENV` is *not* 'production' and when:
    1. The build folder does not yet exist.
    2. The package.json file is newer than the existing UI build.
    3. You explicitly tell it to by setting the environment variable `CORE_DEV=1`
- The new `._ids(_idOrArrayOfIds)` query builder replaces `explicitOrder` and accepts an array of document `_id`s or a single one. `_id` can be used as a multivalued query parameter. Documents are returned in the order you specify, and just like with single-document REST GET requests, the locale of the `_id`s is overridden by the `aposMode` query parameter if present.
- The `.withPublished(true)` query builder adds a `_publishedDoc` property to each returned draft document that has a published equivalent. `withPublished=1` can be used as a query parameter. Note this is not the way to fetch only published documents. For that, use `.locale('en:published')` or similar.
- The server-side implementation of `apos.http.post` now supports passing a `FormData` object created with the `[form-data](https://www.npmjs.com/package/form-data)` npm module. This keeps the API parallel with the browser-side implementation and allows for unit testing the attachments feature, as well as uploading files to internal and external APIs from the server.
- `manuallyPublished` computed property moved to the `AposPublishMixin` for the use cases where that mixin is otherwise warranted.
- `columns` specified for a piece type's manage view can have a name that uses "dot notation" to access a subproperty. Also, for types that are localized, the column name can begin with `draft:` or `published:` to specifically display a property of the draft or published version of the document rather than the best available. When a prefix is not used, the property comes from the published version of the document if available, otherwise from the draft.
- For page queries, the `children` query builder is now supported in query strings, including the `depth` subproperty. For instance you could fetch `/api/v1/@apostrophecms/page/id-of-page?children=1` or `/api/v1/@apostrophecms/page/id-of-page?children[depth]=3`.
- Setting `APOS_LOG_ALL_QUERIES=1` now logs the projection, skip, limit and sort in addition to the criteria, which were previously logged.

### **Fixes**

- Fragments can now call other fragments, both those declared in the same file and those imported, just like macros calling other macros. Thanks to Miro Yovchev for reporting the issue.
- There was a bug that allowed parked properties, such as the slug of the home page, to be edited. Note that if you don't want a property of a parked page to be locked down forever you can use the `_defaults` feature of parked pages.
- A required field error no longer appears immediately when you first start creating a user.
- Vue warning in the pieces manager due to use of value rather than name of column as a Vue key. Thanks to Miro Yovchev for spotting the issue.
- "Save Draft" is not an appropriate operation to offer when editing users.
- Pager links no longer break due to `aposRefresh=1` when in edit mode. Also removed superfluous `append` query parameter from these.
- You may now intentionally clear the username and slug fields in preparation to type a new value. They do not instantly repopulate based on the title field when you clear them.
- Language of buttons, labels, filters, and other UI updated and normalized throughout.
- A contributor who enters the page tree dialog box, opens the editor, and selects "delete draft" from within the editor of an individual page now sees the page tree reflect that change right away.
- The page manager listens for content change events in general and its refresh mechanism is robust in possible situations where both an explicit refresh call and a content change event occur.
- Automatically retries once if unable to bind to the port in a dev environment. This helps with occasional `EADDRINUSE` errors during nodemon restarts.
- Update the current page's context bar properly when appropriate after actions such as "Discard Draft."
- The main archive page cannot be restored, etc. via the context menu in the page tree.
- The context menu and "Preview Draft" are both disabled while errors are present in the editor dialog box.
- "Duplicate" should lead to a "Publish" button, not an "Update" button, "Submit" rather than "Submit Update," etc.
- When you "Duplicate" the home page you should be able to set a slug for the new page (parked properties of parked pages should be editable when making a duplicate).
- When duplicating the home page, the suggested slug should not be `/` as only one page can have that slug at a time.
- Attention is properly called to a slug conflict if it exists immediately when the document is opened (such as making a copy where the suggested slug has already been used for another copy).
- "Preview Draft" never appears for types that do not use drafts.
- The toggle state of admin bar utility items should only be mapped to an `is-active` class if, like palette, they opt in with `toggle: true`
- Fixed unique key errors in the migrate task by moving the parking of parked pages to a new `@apostrophecms/migrate:after` event handler, which runs only after migrations, whether that is at startup (in dev) or at the end of the migration task (in production).
- UI does not offer "Archive" for the home page, or other archived pages.
- Notification checks and other polling requests now occur only when the tab is in the foreground, resolving a number of problems that masqueraded as other bugs when the browser hit its connection limit for multiple tabs on the same site.
- Parked pages are now parked immediately after database migrations are checked and/or run. In dev this still happens at each startup. In production this happens when the database is brand new and when the migration task is manually run.

## 3.0.0-alpha.7 - 2021-04-07

### Breaks

* The `trash` property has been renamed `archived`, and throughout the UI we refer to "archiving" and the "archive" rather than "move to trash" and the "trash can." A database migration is included to address this for existing databases. However, **if you set the minimumPark option, or used a boilerplate in which it is set,** you will need to **change the settings for the `parkedId: 'trash'` page to match those [currently found in the `minimumPark` option setting in the `@apostrophecms/page` source code](https://github.com/apostrophecms/apostrophe/blob/481252f9bd8f42b62648a0695105e6e9250810d3/modules/%40apostrophecms/page/index.js#L25-L32).

### Adds

* General UX and UI improvements to the experience of moving documents to and from the archive, formerly known as the trash.
* Links to each piece are available in the manage view when appropriate.
* Search is implemented in the media library.
* You can now pass core widgets a `className` option when configuring them as part of an area.
* `previewDraft` for pieces, adds a Preview Draft button on creation for quick in-context editing. Defaults to true.

### Changes

* Do not immediately redirect to new pages and pieces.
* Restored pieces now restore as unpublished drafts.
* Refactored the admin bar component for maintainability.
* Notification style updates

### Fixes

* Advisory lock no longer triggers an update to the modification timestamp of a document.
* Attempts to connect Apostrophe 3.x to an Apostrophe 2.x database are blocked to prevent content loss.
* "Save as Draft" is now available as soon as a new document is created.
* Areas nested in array schema fields can now be edited in context.
* When using `apos.image.first`, the alt attribute of the image piece is available on the returned attachment object as `._alt`. In addition, `_credit` and `_creditUrl` are available.
* Fixes relating to the editing of widgets in nested areas, both on the page and in the modal.
* Removed published / draft switch for unpublished drafts.
* "Publish Changes" appears only at appropriate times.
* Notifications moved from the bottom right of the viewport to the bottom center, fixing some cases of UI overlap.

## 3.0.0-alpha.6.1 - 2021-03-26

### Fixes

* Conditional fields (`if`) and the "following values" mechanism now work properly in array item fields.
* When editing "Page Settings" or a piece, the "publish" button should not be clickable if there are errors.

## 3.0.0-alpha.6 - 2021-03-24

### Adds
* You can "copy" a page or a piece via the ⠇ menu.
* When moving the current page or piece to the trash, you are taken to the home page.
* `permissions: false` is supported for piece and page insert operations.
* Adds note to remove deprecated `allowedInChooser` option on piece type filters.
* UX improvement: "Move to Trash" and "Restore" buttons added for pieces, replacing the boolean field. You can open a piece that is in the trash in a read-only way in order to review it and click "Restore."
* Advisory lock support has been completed for all content types, including on-page, in-context editing. This prevents accidental conflicts between editors.
* Image widgets now accept a `size` context option from the template, which can be used to avoid sending a full-width image for a very small placement.
* Additional improvements.

### Fixes
* Fixes error from missing `select` method in `AposPiecesManager` component.
* No more migration messages at startup for brand-new sites.
* `max` is now properly implemented for relationships when using the manager dialog box as a chooser.
* "Trash" filter now displays its state properly in the piece manager dialog box.
* Dragging an image to the media library works reliably.
* Infinite loop warning when editing page titles has been fixed.
* Users can locate the tab that still contains errors when blocked from saving a piece due to schema field errors.
* Calling `insert` works properly in the `init` function of a module.
* Additional fixes.

### Breaks

* Apostrophe's instance of `uploadfs` has moved from `apos.attachment.uploadfs` to `apos.uploadfs`. The `uploadfs` configuration option has similarly moved from the `@apostrophecms/attachment` module to the `@apostrophecms/uploadfs` module. `imageSizes` is still an option to `@apostrophecms/attachment`.

## 3.0.0-alpha.5 - 2021-02-11

* Conditional fields are now supported via the new `if` syntax. The old 2.x `showFields` feature has been replaced with `if: { ... }`.
* Adds the option to pass context options to an area for its widgets following the `with` keyword. Context options for widgets not in that area (or that don't exist) are ignored. Syntax: `{% area data.page, 'areaName' with { '@apostrophecms/image: { size: 'full' } } %}`.
* Advisory locking has been implemented for in-context editing, including nested contexts like the palette module. Advisory locking has also been implemented for the media manager, completing the advisory locking story.
* Detects many common configuration errors at startup.
* Extends `getBrowserData` in `@apostrophecms/doc-type` rather than overwriting the method.
* If a select element has no default, but is required, it should default to the first option. The select elements appeared as if this were the case, but on save you would be told to make a choice, forcing you to change and change back. This has been fixed.
* Removes 2.x piece module option code, including for `contextual`, `manageViews`, `publishMenu`, and `contextMenu`.
* Removes admin bar module options related to 2.x slide-out UI: `openOnLoad`, `openOnHomepageLoad`, `closeDelay`.
* Fixed a bug that allowed users to appear to be in edit mode while looking at published content in certain edge cases.
* The PATCH API for pages can now infer the correct _id in cases where the locale is specified in the query string as an override, just like other methods.
* Check permissions for the delete and publish operations.
* Many bug fixes.

### Breaks
* Changes the `piecesModuleName` option to `pieceModuleName` (no "s") in the `@apostrophecms/piece-page-type` module. This feature is used only when you have two or more piece page types for the same piece type.

## 3.0.0-alpha.4.2 - 2021-01-27

* The `label` option is no longer required for widget type modules. This was already true for piece type and page type modules.
* Ability to namespace asset builds. Do not push asset builds to uploadfs unless specified.

### Breaking changes

* Removes the `browser` module option, which was only used by the rich text widget in core. All browser data should now be added by extending or overriding `getBrowserData` in a module. Also updates `getComponentName` to reference `options.components` instead of `options.browser.components`.

## 3.0.0-alpha.4.1

* Hotfix: the asset module now looks for a `./release-id` file (relative to the project), not a `./data/release-id` file, because `data` is not a deployed folder and the intent of `release-id` is to share a common release identifier between the asset build step and the deployed instances.

## 3.0.0-alpha.4

* **"Fragments" have been added to the Apostrophe template API, as an alternative to Nunjucks' macros, to fully support areas and async components.** [See the A3 alpha documentation](https://a3.docs.apos.dev/guide/widgets-and-templates/fragments.html) for instructions on how to use this feature.
* **CSS files in the `ui/public` subdirectory of any module are now bundled and pushed to the browser.** This allows you to efficiently deliver your CSS assets, just as you can deliver JS assets in `ui/public`. Note that these assets must be browser-ready JS and CSS, so it is customary to use your own webpack build to generate them. See [the a3-boilerplate project](https://github.com/apostrophecms/a3-boilerplate) for an example, especially `webpack.config.js`.
* **More support for rendering HTML in REST API requests.** See the `render-areas` query parameter in [piece and page REST API documentation](https://a3.docs.apos.dev/reference/api/pieces.html#get-api-v1-piece-name).
* **Context bar takeover capability,** for situations where a secondary document should temporarily own the undo/redo/publish UI.
* **Unpublished pages in the tree** are easier to identify
* **Range fields** have been added.
* **Support for npm bundles is back.** It works just like in 2.x, but the property is `bundle`, not `moogBundle`. Thanks to Miro Yovchev.

### Breaking changes

* **A3 now uses webpack 5.** For now, **due to a known issue with vue-loader, your own project must also be updated to use webpack 5.** The a3-boilerplate project has been updated accordingly, so you may refer to [the a3-boilerplate project](https://github.com/apostrophecms/a3-boilerplate) for an example of the changes to be made, notably in `webpack.config.js` and `package.json`. We are in communication with upstream developers to resolve the issue so that projects and apostrophe core can use different major versions of webpack.

## 3.0.0-alpha.3

Third alpha release of 3.x. Introduced draft mode and the "Publish Changes" button.

## 3.0.0-alpha.2

Second alpha release of 3.x. Introduced a distinct "edit" mode.

## 3.0.0-alpha.1

First alpha release of 3.x.<|MERGE_RESOLUTION|>--- conflicted
+++ resolved
@@ -1,17 +1,16 @@
 # Changelog
 
-<<<<<<< HEAD
-## 3.28.0 (2022-09-29)
+## UNRELEASED
+
+### Adds
+
+* Add "showQuery" in piece-page-type in order to override the query for the "show" page as "indexQuery" does it for the index page
+
+## 3.29.0 (2022-09-29)
 
 ### Adds
 
 * Areas now support an `expanded: true` option to display previews for widgets. The Expanded Widget Preview Menu also supports grouping and display columns for each group.
-=======
-## UNRELEASED
-
-### Adds
-
-* Add "showQuery" in piece-page-type in order to override the query for the "show" page as "indexQuery" does it for the index page
 
 ## 3.28.1 (2022-09-15)
 
@@ -33,7 +32,6 @@
 * Support for uploading `webp` files for display as images. This is supported by all current browsers now that Microsoft has removed IE11. For best results, you should run `npm update` on your project to make sure you are receiving the latest release of `uploadfs` which uses `sharp` for image processing. Thanks to [Isaac Preston](https://github.com/ixc7) for this addition.
 * Clicking outside a modal now closes it, the same way the `Escape` key does when pressed.
 * `checkboxes` fields now support `min` and `max` properties. Thanks to [Gabe Flores](https://github.com/gabeflores-appstem).
->>>>>>> 050bdac1
 
 ## 3.27.0 (2022-08-18)
 
