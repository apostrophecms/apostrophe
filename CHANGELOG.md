--- conflicted
+++ resolved
@@ -2,15 +2,13 @@
 
 ## UNRELEASED
 
-<<<<<<< HEAD
 ### Adds
 
 * Adds link configuration to the `@apostrophecms/image-widget` UI and a new option `linkWithType` to control what document types can be linked to. Opt-out of the widget inline styles (reset) by setting `inlineStyles: false` in the widget configuration or contextual options (area). 
-=======
+
 ### Fixes
 
 * The Download links in the media library now immediately download the file as expected, rather than navigating to the image in the current tab. `AposButton` now supports the `:download="true"` prop as expected.
->>>>>>> 8d77d62a
 
 ## 4.17.1 (2025-05-16)
 
