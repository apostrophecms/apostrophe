--- conflicted
+++ resolved
@@ -1,15 +1,23 @@
 # Changelog
 
+## UNRELEASED
+
+### Adds
+
+* Adds keyboard shortcuts for manipulating widgets in areas. Includes Cut, Copy, Paste, Delete, and Duplicate.
+
+### Changes
+
+### Fixes
+
+* Add missing Pages manager shortcuts list helper.
+
 ## 4.18.0 (2025-06-11)
 
 ### Adds
 
-<<<<<<< HEAD
-* Adds keyboard shortcuts for manipulating widgets in areas. Includes Cut, Copy, Paste, Delete, and Duplicate.
-=======
 * Adds MongoDB-style support (comparison operators) for conditional fields and all systems that use conditions. Conditional fields now have access to the `following` values from the parent schema fields.
 * Add `followingIgnore` option to the `string` field schema. A boolean `true` results in all `following` values being ignored (not attempted to be used as a value for the field). When array of strings, the UI will ignore every item that matches a `following` field name.
->>>>>>> 49985beb
 * Adds link configuration to the `@apostrophecms/image-widget` UI and a new option `linkWithType` to control what document types can be linked to. Opt-out of the widget inline styles (reset) by setting `inlineStyles: false` in the widget configuration or contextual options (area). 
 * Use the link configuration of the Rich Text widget for image links too. It respects the existing `linkWithType` Rich Text option and uses the same schema (`linkFields`) used for text links. The fields from that schema can opt-in for specific tiptap extension now via a field property `extensions` (array) with possible array values `Link` and/or `Image`. You still need to specify the `htmlAttribute` property (the name of the attribute to be added to the link tag) in the schema when adding more fields. If the `extensions` property is not set, the field will be applied for both tiptap extensions.
 * Adds body style support for breakpoint preview mode. Created new `[data-apos-refreshable-body]` div inside the container during breapoint preview.
@@ -22,7 +30,6 @@
 
 ### Fixes
 
-* Add missing Pages manager shortcuts list helper.
 * The Download links in the media library now immediately download the file as expected, rather than navigating to the image in the current tab. `AposButton` now supports the `:download="true"` prop as expected.
 * Using an API key with the editor, contributor or guest role now have a `req` object with the corresponding rights. The old behavior gave non-admin API keys less access than expected.
 
