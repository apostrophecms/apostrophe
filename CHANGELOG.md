# Changelog

## UNRELEASED

### Adds

* Add a label for the `@apostrophecms/attachment` module (error reporting reasons).
* Add `translate` boolean option for report modal header configuration to force translation of the relevant items value (table cells).
* Adds feature to generate a table from an imported CSV file inside the rich-text-widget.
* Add data-test attributes to the login page.

### Changes

* Bumps the `perPage` option for piece-types from 10 to 50
* Bumps z-index of widget controls to get above the admin bar.

### Fixes

* The `lang` attribute of the `<html>` tag now respects localization.
* Fixes the focus styling on AposTable headers.
* Proper errors when widgets are badly configured in expanded mode.
* More reliable Media Manager infinite scroll pagination.
<<<<<<< HEAD
* Fixes margin collapse in nested areas by switching to `padding` instead of `margin`
=======
* Fixes Edit in Media Manager when the image is not in the currently loaded images. This may happen when the the Media Manager is in a relationship mode. 
>>>>>>> 8c1d04c1

## 4.13.0 (2025-02-19)

### Adds

* Supports progress notification type, can be used when no job are involved. Manage progress state into the new `processes` entity. 
* Moves global notification logic into Pinia store as well as job polling that updates processes.

### Fixes

* Field inputs inside an array modal can now be focused/tabbed via keyboard
* Fixes admin bar overlapping widget area add menu.
* Fixed the checkered background for gauging color transparency.
* Fixes `group.operations` (batch configuration) merging between modules in the same way that `group.fields` are merged.
* The i18n manager detects the current locale correctly in some edge cases, like when the locale is changed per document (Editor Modal) and the localization manager is opened from a relationship manager via a document context menu. 

### Adds

* Add support for batch localization of pieces and pages.
* Adds type for each file uploaded by big-upload. Moves big-upload-client to `apos/ui` folder and makes it esm. 
* When present, projections for reverse relationships now automatically include the special id and field storage properties for the relationship in question, allowing the related documents to be successfully returned.
* Introduce `AposModalReport` component for displaying table reports. It's accessible via `apos.report(content, options)` method and it's now used in the `@apostrophecms/i18n` module for detailed reporting after a batch localization operation.

### Changes

* The array editor's `isModified` method is now a computed property for consistency.
* The `modal` configuration property for batch operations without a group is now accepted and works as expected in the same way as for grouped operations.
* Explicitly enable document versions for `@apostrophecms/file-tag`, `@apostrophecms/file`, `@apostrophecms/image-tag` and `@apostrophecms/image` piece types.

### Adds

* If `error.cause` is prevent, log the property.

## 4.12.0 (2025-01-27)

### Fixes

* Fixes ability to change color hue by clicking the color hue bar rather than dragging the indicator.
* Prevents the rich text control bar from closing while using certain UI within the color picker.
* Saving a document via the dialog box properly refreshes the main content area when on a "show page" (when the context document is a piece rather than a page)
* Fixes the `AposButtonSplit` markup to follow the HTML5 specification, optimizes the component performance, visuals and testability.
* Fixes a case where releationship button overlaps a context menu.

### Adds

* Ability to disable the color spectrum UI of a color picker
* Accessibility improvement for the rich text editor Typography toolbar item.
* Adds `moduleLabels` prop to `AposDocContextMenu` to pass it to opened modals from custom operations (used by templates to define labels to display on the export modal).

### Changes

* Range style updates.
* The `pickerOptions` sub property of a color field's configuration has been merged with it's parent `options` object.
* Reworks `inline` and `micro` UI of some fields (color, range, select). Improve global inline style.
* Makes the range input being a number all the time instead of a string that we convert manually.
* Command line tasks can run before the first frontend asset build without error messages.

## 4.11.2 (2024-12-29)

### Fixes

* Fixes a bug where images in Media manager are not selectable (click on an image does nothing) in both default and relationship mode.
* Eliminated superfluous error messages. The convert method now waits for all recursive invocations to complete before attempting to determine if fields are visible.

### Adds

* Possibility to set a field not ready when performing async operations, when a field isn't ready, the validation and emit won't occur. 

## 4.11.1 (2024-12-18)

### Fixes

* Corrected a unit test that relies on the sitemap module, as it now makes explicit that the project level `baseUrl` must be set for a successful experience, and the module level `baseUrl` was set earlier. No other changes.

## 4.11.0 (2024-12-18)

### Adds

* When validating an `area` field, warn the developer if `widgets` is not nested in `options`.
* Adds support for supplying CSS variable names to a color field's `presetColors` array as selectable values.
* Adds support for dynamic focus trap in Context menus (prop `dynamicFocus`). When set to `true`, the focusable elements are recalculated on each cycle step.
* Adds option to disable `tabindex` on `AposToggle` component. A new prop `disableFocus` can be set to `false` to disable the focus on the toggle button. It's enabled by default.
* Adds support for event on `addContextOperation`, an option `type` can now be passed and can be `modal` (default) or `event`, in this case it does not try to open a modal but emit a bus event using the action as name.

### Fixes

* Focus properly Widget Editor modals when opened. Keep the previous active focus on the modal when closing the widget editor.
* a11y improvements for context menus.
* Fixes broken widget preview URL when the image is overridden (module improve) and external build module is registered.
* Inject dynamic custom bundle CSS when using external build module with no CSS entry point.
* Range field now correctly takes 0 into account.
* Apos style does not go through `postcss-viewport-to-container-toggle` plugin anymore to avoid UI bugs.

## 4.10.0 (2024-11-20)

### Fixes

* Extra bundle detection when using external build module works properly now.
* Widget players are now properly invoked when they arrive later in the page load process.
* Fix permission grid tooltip display.
* Fixes a bug that crashes external frontend applications.
* Fixes a false positive warning for module not in use for project level submodules (e.g. `widges/module.js`) and dot-folders (e.g. `.DS_Store`).
* Bumped `express-bearer-token` dependency to address a low-severity `npm audit` warning regarding noncompliant cookie names and values. Apostrophe
did not actually use any noncompliant cookie names or values, so there was no vulnerability in Apostrophe.
* Rich text "Styles" toolbar now has visually focused state.
* The `renderPermalinks` and `renderImages` methods of the `@apostrophecms/rich-text` module now correctly resolve the final URLs of page links and inline images in rich text widgets, even when the user has editing privileges. Formerly this was mistakenly prevented by logic intended to preserve the editing experience. The editing experience never actually relied on the
rendered output.
* Search bar will perform the search even if the bar is empty allowing to reset a search.
* Fixes Color picker being hidden in an inline array schema field, also fixes rgba inputs going off the modal.

### Adds

* It's possible now to target the HMR build when registering via `template.append` and `template.prepend`. Use `when: 'hmr:public'` or `when: 'hmr:apos'` that will be evaluated against the current asset `options.hmr` configuration.
* Adds asset module option `options.modulePreloadPolyfill` (default `true`) to allow disabling the polyfill preload for e.g. external front-ends. 
* Adds `bundleMarkup` to the data sent to the external front-end, containing all markup for injecting Apostrophe UI in the front-end.
* Warns users when two page types have the same field name, but a different field type. This may cause errors or other problems when an editor switches page types.
* The piece and page `GET` REST APIs now support `?render-areas=inline`. When this parameter is used, an HTML rendering of each widget is added to that specific widget in each area's `items` array as a new `_rendered` property. The existing `?render-areas=1` parameter is still supported to render the entire area as a single `_rendered` property. Note that this older option also causes `items` to be omitted from the response.

### Changes

* Removes postcss plugin and webpack loader used for breakpoint preview mode. Uses instead the new `postcss-viewport-to-container-toggle` plugin in the webpack config.
* Implement `vue-color` directly in Apostrophe rather than as a dependency
* Switch color handling library from `tinycolor2` to `@ctrl/tinycolor`
* Removes error messages in server console for hidden fields. These messages should not have been printed out in the server console in the first place.
* Removes invalid error messages on select fields appearing while opening an existing valid document.

## 4.9.0 (2024-10-31)

### Adds

* Relationship inputs have aria accessibility tags and autocomplete suggestions can be controlled by keyboard.
* Elements inside modals can have a `data-apos-focus-priority` attribute that prioritizes them inside the focusable elements list.
* Modals will continute trying to find focusable elements until an element marked `data-apos-focus-priority` appears or the max retry threshold is reached.
* Takes care of an edge case where Media Manager would duplicate search results.
* Add support for ESM projects.
* Modules can now have a `before: "module-name"` property in their configuration to initialize them before another module, bypassing the normal
order implied by `defaults.js` and `app.js`.
* `select` and `checkboxes` fields that implement dynamic choices can now take into account the value of other fields on the fly, by specifying
a `following` property with an array of other field names. Array and object subfields can access properties of the parent document
by adding a `<` prefix (or more than one) to field names in `following` to look upwards a level. Your custom method on the server side will
now receive a `following` object as an additional argument. One limitation: for now, a field with dynamic choices cannot depend on another field
with dynamic choices in this way.
* Adds AI-generated missing translations
* Adds the mobile preview dropdown for non visibles breakpoints. Uses the new `shortcut` property to display breakpoints out of the dropdown.
* Adds possibility to have two icons in a button.
* Breakpoint preview only targets `[data-apos-refreshable]`.
* Adds a `isActive` state to context menu items. Also adds possibility to add icons to context menu items.
* Add a postcss plugin to handle `vh` and `vw` values on breakpoint preview mode.
* Adds inject component `when` condition with possible values `hmr`, `prod`, and `dev`. Modules should explicitely register their components with the same `when` value and the condition should be met to inject the component.
* Adds inject `bundler` registration condition. It's in use only when registering a component and will be evaluated on runtime. The value should match the current build module (`webpack` or the external build module alias).
* Adds new development task `@apostrophecms/asset:reset` to reset the asset build cache and all build artifacts.
* Revamps the `@apostrophecms/asset` module to enable bundling via build modules.
* Adds `apos.asset.devServerUrl()` nunjucks helper to get the (bundle) dev server URL when available.
* The asset module has a new option, `options.hmr` that accepts `public` (default), `apos` or `false` to enable HMR for the public bundle or the admin UI bundle or disable it respectively. This configuration works only with external build modules that support HMR.
* The asset module has a new option, `options.hmrPort` that accepts an integer (default `null`) to specify the HMR WS port. If not specified, the default express port is used. This configuration works only with external build modules that support HMR WS.
* The asset module has a new option, `options.productionSourceMaps` that accepts a boolean (default `false`) to enable source maps in production. This configuration works only with external build modules that support source maps.

### Changes

* Silence deprecation warnings from Sass 1.80+ regarding the use of `@import`. The Sass team [has stated there will be a two-year transition period](https://sass-lang.com/documentation/breaking-changes/import/#transition-period) before the feature is actually removed. The use of `@import` is common practice in the Apostrophe codebase and in many project codebases. We will arrange for an orderly migration to the new `@use` directive before Sass 3.x appears.
* Move saving indicator after breakpoint preview.
* Internal methods `mergeConfiguration`, `autodetectBundles`, `lintModules`, `nestedModuleSubdirs` and `testDir` are now async.
* `express.getSessionOptions` is now async.

### Fixes

* Modifies the `AposAreaMenu.vue` component to set the `disabled` attribute to `true` if the max number of widgets have been added in an area with `expanded: true`.
* `pnpm: true` option in `app.js` is no longer breaking the application. 
* Remove unused `vue-template-compiler` dependency.
* Prevent un-publishing the `@apostrophecms/global` doc and more generally all singletons.
* When opening a context menu while another is already opened, prevent from focusing the button of the first one instead of the newly opened menu.
* Updates `isEqual` method of `area` field type to avoid comparing an area having temporary properties with one having none.
* In a relationship field, when asking for sub relationships using `withRelationships` an dot notion. 
If this is done in combination with a projection, this projection is updated to add the id storage fields of the needed relationships for the whole `withRelationships` path. 
* The admin UI no longer fails to function when the HTML page is rendered with a direct `sendPage` call and there is no current "in context" page or piece.

## 4.7.2 and 4.8.1 (2024-10-09)

### Fixes

* Correct a race condition that can cause a crash at startup when custom `uploadfs` options are present in some specific cloud environments e.g. when using Azure Blob Storage.

## 4.8.0 (2024-10-03)

### Adds

* Adds a mobile preview feature to the admin UI. The feature can be enabled using the `@apostrophecms/asset` module's new `breakpointPreviewMode` option. Once enabled, the asset build process will duplicate existing media queries as container queries. There are some limitations in the equivalence between media queries and container queries. You can refer to the [CSS @container at-rule](https://developer.mozilla.org/en-US/docs/Web/CSS/@container) documentation for more information. You can also enable `breakpointPreviewMode.debug` to be notified in the console when the build encounters an unsupported media query.
* Apostrophe now automatically adds the appropriate default values for new properties in the schema, even for existing documents in the database. This is done automatically during the migration phase of startup.
* Adds focus states for media library's Uploader tile.
* Adds focus states file attachment's input UI.
* Simplified importing rich text widgets via the REST API. If you  you have HTML that contains `img` tags pointing to existing images, you can now import them all quickly. When supplying the rich text widget object, include an `import` property with an `html` subproperty, rather than the usual `content` property. You can optionally provide a `baseUrl` subproperty as well. Any images present in `html` will be imported automatically and the correct `figure` tags will be added to the new rich text widget, along with any other markup acceptable to the widget's configuration.

### Changes

* The various implementations of `newInstance` found in Apostrophe, e.g. for widgets, array items, relationship fields and documents themselves, have been consolidated in one implementation. The same code is now reused both on the front and the back end, ensuring the same result without the need to introduce additional back end API calls.

### Fixes

* Apostrophe's migration logic is no longer executed twice on every startup and three times in the migration task. It is executed exactly once, always at the same point in the startup process. This bug did not cause significant performance issues because migrations were always only executed once, but there is a small performance improvement due to not checking for them more than once.
* The `@apostrophecms/page` module APIs no longer allow a page to become a child of itself. Thanks to [Maarten Marx](https://github.com/Pixelguymm) for reporting the issue.
* Uploaded SVGs now permit `<use>` tags granted their `xlink:href` property is a local reference and begins with the `#` character. This improves SVG support while mitgating XSS vulnerabilities.
* Default properties of object fields present in a widget now populate correctly even if never focused in the editor.
* Fixed the "choices" query builder to correctly support dynamic choices, ensuring compatibility with the [`piecesFilters`](https://docs.apostrophecms.org/reference/modules/piece-page-type.html#piecesfilters) feature when using dynamic choices.
* Fix a reordering issue for arrays when dragging and dropping items in the admin UI.
* The inline array item extract the label now using `title` as `titleField` value by default (consistent with the Slat list).

## 4.7.1 (2024-09-20)

### Fixes

* Ensure parked fields are not modified for parked pages when not configured in `_defaults`.

## 4.7.0 (2024-09-05)

### Changes

* UI and UX of inline arrays and their table styles

### Adds

* To aid debugging, when a file extension is unacceptable as an Apostrophe attachment the rejected extension is now printed as part of the error message.
* The new `big-upload-client` module can now be used to upload very large files to any route that uses the new `big-upload-middleware`.
* Add option `skipReplace` for `apos.doc.changeDocIds` method to skip the replacing of the "old" document in the database.
* The `@apostrophecms/i18n` module now exposes a `locales` HTTP GET API to aid in implementation of native apps for localized sites.
* Context menus can be supplied a `menuId` so that interested components can listen to their opening/closing.
* Allow to set mode in `AposWidget` component through props.
* Add batch operations to pages.
* Add shortcuts to pages manager.
* Add `replaces` (boolean, `false` by default) option to the context operation definition (registered via `apos.doc.addContextOperation()`) to allow the operation to require a replace confirmation before being executed. The user confirmation results in the Editor modal being closed and the operation being executed. The operation is not executed if the user cancels the confirmation.

### Changes

* Wait for notify before navigating to a new page.
* Send also `checkedTypes` via the pages body toolbar operations (e.g. 'batch') to the modal.

### Fixes

* Fix link to pages in rich-text not showing UI to select page during edit.
* Bumps `uploadfs` dependency to ensure `.tar.gz`, `.tgz` and `.gz` files uploaded to S3 download without double-gzipping.
This resolves the issue for new uploads.
* Registering duplicate icon is no longer breaking the build.
* Fix widget focus state so that the in-context Add Content menu stays visible during animation
* Fix UI of areas in schemas so that their context menus are layered overtop sibling schema fields UI
* Fix unhandled promise rejections and guard against potential memory leaks, remove 3rd party `debounce-async` dependency
* Adds an option to center the context menu arrow on the button icon. Sets this new option on some context menus in the admin UI.
* Fixes the update function of `AposSlatLists` so that elements are properly reordered on drag

## 4.6.1 (2024-08-26)

### Fixes

* Registering duplicate icon is no longer breaking the build.
* Fix widget focus state so that the in-context Add Content menu stays visible during animation.
* Fix UI of areas in schemas so that their context menus are layered overtop sibling schema fields UI.

### Removes
* Inline array option for `alwaysOpen` replaced with UI toggles

## 4.6.0 (2024-08-08)

### Adds

* Add a locale switcher in pieces and pages editor modals. This is available for localized documents only, and allows you to switch between locales for the same document.
  The locale can be switched at only one level, meaning that sub documents of a document that already switched locale will not be able to switch locale itself.
* Adds visual focus states and keyboard handlers for engaging with areas and widgets in-context
* Adds method `simulateRelationshipsFromStorage` method in schema module. 
This method populates the relationship field with just enough information to allow convert to accept it. It does not fully fetch the related documents. It does the opposite of prepareForStorage.
* A new options object has been added to the convert method. 
Setting the `fetchRelationships` option to false will prevent convert from actually fetching relationships to check which related documents currently exist. 
The shape of the relationship field is still validated.

### Changes

* Refactors Admin UI SASS to eliminate deprecation warnings from declarations coming after nested rules.
* Bumps the sass-loader version and adds a webpack option to suppress mixed declaration deprecation warnings to be removed when all modules are updated.
* Add `title` and `_url` to select all projection.
* Display `Select all` message on all pages in the manager modal.
* Refresh `checked` in manager modal after archive action.
* Update `@apostrophecms/emulate-mongo-3-driver` dependency to keep supporting `mongodb@3.x` queries while using `mongodb@6.x`.
* Updates rich text link tool's keyboard key detection strategy.
* Buttons that appear on slats (preview, edit crop/relationship, remove) are visually focusable and keyboard accessible.
* Added tooltip for update button. Thanks to [gkumar9891](https://github.com/gkumar9891) for this addition.

### Fixes

* Fixes the rendering of conditional fields in arrays where the `inline: true` option is used.
* Fixes the rich text link tool's detection and display of the Remove Link button for removing existing links
* Fixes the rich text link tool's detection and display of Apostrophe Page relationship field.
* Overriding standard Vue.js components with `editorModal` and `managerModal` are now applied all the time.
* Accommodate old-style replica set URIs with comma-separated servers by passing any MongoDB URIs that Node.js cannot parse directly to the MongoDB driver, and avoiding unnecessary parsing of the URI in general.
* Bump `oembetter` dependency to guarantee compatibility with YouTube. YouTube recently deployed broken `link rel="undefined"` tags on some of their video pages.
* It is now possible to see the right filename and line number when debugging the admin UI build in the browser. This is automatically disabled when `@apostrophecms/security-headers` is installed, because its defaults are incompatible by design.

## 4.5.4 (2024-07-22)

### Fixes

* Add a default projection to ancestors of search results in order to load a reasonable amount of data and avoid request timeouts.

## 4.5.3 (2024-07-17)

### Fixes

* Enhanced media selection with touchpad on Windows by extending focus timeout.

## 4.5.2 (2024-07-11)

### Fixes

* Ensure that `apos.doc.walk` never gets caught in an infinite loop even if circular references are present in the data. This is a hotfix for an issue that can arise when the new support for breadcrumbs in search results is combined with a more inclusive projection for page ancestors.
* Correct a longstanding bug in `apos.doc.walk` that led items to be listed twice in the `ancestors` array passed to the iterator.
* Correct a longstanding bug in `apos.doc.walk` that led ancestors that are themselves arrays to be misrepresented as a series of objects in the `ancestors` array passed to the iterator.
* For additional guarantees of reliability the `_dotPath` and `_ancestors` arguments to `apos.doc.walk`, which were always clearly documented as for internal use only, can no longer be passed in externally.

## 4.5.1 (2024-07-11)

### Changes

* Allow tiptap rich-text widget to open modals for images and links without closing the toolbar.

## 4.5.0 (2024-07-10)

### Adds

* Allow to disable shortcut by setting the option `shortcut: false`
* Adds a new color picker tool for the rich-text-widget toolbar that matches the existing `color` schema field. This also adds the same `pickerOptions` and `format` options to the rich-text-widget configuration that exist in the `color` schema field.
* Add missing UI translation keys.
* Infite scroll in media manager instead of pagination and related search fixes.
* Improves loaders by using new `AposLoadingBlock` that uses `AposLoading` instead of the purple screen in media manager.
* Select the configured aspect ratio and add `data-apos-field` attributes to the fields inside `AposImageRelationshipEditor.vue`.
* Add `getShowAdminBar` method. This method can be overriden in projects to drive the admin bar visibility for logged-in users.

### Fixes

* Removes unnecessary, broadly applied line-height setting that may cause logged-in vs logged-out visual discrepencies.
* Remove double GET request when saving image update.
* Fix filter menu forgetting selecting filters and not instantiating them.
* Remove blur emit for filter buttons and search bar to avoid re requesting when clicking outside…
* `this.modified` was not working properly (set to false when saving). We can now avoid to reload images when saving no changes.
* In media manager images checkboxes are disabled when max is reached.
* In media manager when updating an image or archiving, update the list instead of fetching and update checked documents to see changes in the right panel selected list.
* The `password` field type now has a proper fallback default, the empty string, just like the string field type
and its derivatives. This resolves bugs in which the unexpected `null` caused problems during validation. This bug
was old, but was masked in some situations until the release of version `4.4.3`.
* Identify and mark server validation errors in the admin UI. This helps editors identify already existing data fields, having validation errors when schema changes (e.g. optional field becomes required).
* Removes `menu-offset` props that were causing `AposContextMenu` to not display properly. 
* Allows to pass a number or an array to `AposContextMenu` to set the offset of the context menu (main and cross axis see `floating-ui` documentation).
* Fixes the relationship fields not having the data when coming from the relationship modal.
* Fixes watch on `checkedDocs` passed to `AposSlatList` not being reactive and not seeing updated relationship fields.
* Adds styles for 1 column expanded area ([#4608](https://github.com/apostrophecms/apostrophe/issues/4608))
* Fixes weird slug computations based on followed values like title. Simplifies based on the new tech design.
* Prevent broken admin UI when there is a missing widget.
* Fixes media manager not loading images when last infinite scroll page have been reached (when uploading image for example).
* Upgrade oembetter versions to allow all vimeo urls.

### Changes

* Update `Choose Images` selection behavior. When choosing images as part of a relationship, you click on the image or checkbox to add the image to the selection.
If a max is set to allow only one image, clicking on the selected image will remove it from the selection. Clicking on another image will update the selection with the newly clicked image. 
If a max is set to allow multiple images, you can remove images from the selection by using the checkbox. Clicking on the image will bring the image schema in the right panel.
You can upload images even if the max has been reached. We will append the uploaded images to the existing selection up to the max if any.
* Update `@apostrophecms/emulate-mongo-3-driver` dependency to keep supporting `mongodb@3.x` queries while using `mongodb@6.x`.

## 4.4.3 (2024-06-17)

### Fixes

* Do not use schema `field.def` when calling `convert`. Applying defaults to new documents is the job of `newInstance()` and similar code.
If you wish a field to be mandatory use `required: true`.
* As a convenience, using `POST` for pieces and pages with `_newInstance: true` keeps any additional `req.body` properties in the API response.
This feature unofficially existed before, it is now supported.
* Rollbacks watcher on `checked` array. Fixes, checked docs not being properly updated.


## 4.4.2 (2024-06-14)

### Fixes

* Hotfix: the new `_parent` property of pieces, which refers to the same piece page as `_parentUrl`, is now a carefully pruned
subset to avoid the risk of infinite recursion when the piece page has a relationship to a piece. Those who want `_parent`
to be more complete can extend the new `pruneParent` method of the relevant piece page module. This regression was
introduced in version 4.4.0.

## 4.4.1 (2024-06-12)

### Fixes

* Depend on `stylelint-config-apostrophe` properly via npm, not github.

## 4.4.0 (2024-06-12)

### Adds

* Adds a pinia store to handle modals logic. 
* Methods from the store are registered on `apos.modal` instead of methods from `TheAposModals` component.
* No more need to emit `safe-close` when defining an `AposModal`, modal is automatically resolved when closed.
* Adds field components access to the reactive document value.
* Expose `AposContextMenu` owned method for re-calculation of the content position.
* Field Meta components of `slug` and `string` types can now fire `replace-field-value` events with text value payload, which will replace the respective field value.
* `AposInputString` now accepts a `rows` prop, in effect only when `field.textarea` is set to `true`.
* Add `T,S` shortcut to open the Personal Settings.
* Add `T,D` shortcut to open the Submitted Drafts.
* Add a scrollbar to the shortcut list.
* Add breadcrumbs to search results page.
* Pages relationships have now their checkboxes disabled when max is reached.

### Changes

* Improves widget tabs for the hidden entries, improves UX when validation errors are present in non-focused tabs.
* When moving a page, recognize when the slug of a new child
already contains the new parent's slug and not double it.
For example, given we have two pages as children of the home page, page A and page B.
Page A and page B are siblings.
Page A has the slug `/peer` and page B has the slug `/peer/page`.
Now we want page B to be the child of page A.
We will now end up with page B slug as `/peer/page` and not `/peer/peer/page` as before.
* `AposSpinner` now respects the colors for `heavy` weight mode and also accepts second, "light" color in this mode. Props JSDoc blocks are added.
* `AposContextMenu` now respects the `menuOffset` component property.
* Set `G,Shift+I` shortcut to open the Image Tags manager modal.
* Set `G,Shift+F` shortcut to open the File Tags manager modal.
* Remove slug from suggestion for images.
* Increase suggestion search image size to 50px.
* For suggestions with image, keep title on a single line and truncate title field with `...` when it hits the right side.

### Fixes

* Rich Text editor properly unsets marks on heading close.
* Widget client side schema validation.
* Allow `G,Shift+I` shortcut style.
* Detect shortcut conflicts when using multiple shortcuts.
* Updating schema fields as read-only no longer reset the value when updating the document.
* Fixes stylelint config file, uses config from our shared configuration, fixes all lint errors. 
* Fixes `TheAposCommandMenu` modals not computing shortcuts from the current opened modal.
* Fixes select boxes of relationships, we can now check manually published relationships, and `AposSlatList` renders properly checked relationships.
* Fixes issues in `AposInputArray` on production build to be able to add, remove and edit array items after `required` error.
* Relationships browse button isn't disabled when max is reached.
* In media manager images checkboxes are disabled when max is reached.

## 4.3.3 (2024-06-04)

### Fixes

* Removes `$nextTick` use to re render schema in `AposArrayEditor` because it was triggering weird vue error in production.
Instead, makes the AposSchema for loop keys more unique using `modelValue.data._id`, 
if document changes it re-renders schema fields.
* In media manager image checkboxes are disabled when max is reached.
* Fixes tiptap bubble menu jumping on Firefox when clicking on buttons. Also fixes the fact that 
double clicking on bubble menu out of buttons would prevent it from closing when unfocusing the rich text area.
* In media manager images checkboxes are disabled when max is reached.
* Makes the final fields accessible in the media manager right rail.

## 4.3.2 (2024-05-18)

### Fixes

* Corrects a regression introduced in version 4.3.0 that broke the validation of widget modals, resulting in a confusing
error on the page. A "required" field in a widget, for instance, once again blocks the save operation properly.

### Changes

* Improves widget tab UI for the hidden entries, improves UX when validation errors are present in non-focused tabs.

## 4.3.1 (2024-05-17)

### Fixes

* Databases containing documents that no longer correspond to any module no longer cause the migration that adds missing mode properties
to fail (an issue introduced in version 4.2.0). Databases with no such "orphaned" documents were not affected.

## 4.3.0 (2024-05-15)

### Adds

* Allows to disable page refresh on content changed for page types.
* Widget editor can now have tabs.
* Adds prop to `AposInputMixin` to disable blur emit.
* Adds `throttle` function in ui module utils.
* Adds a `publicBundle` option to `@apostrophecms/asset`. When set to `false`, the `ui/src` public asset bundle is not built at all in most cases
except as part of the admin UI bundle which depends on it. For use with external front ends such as [apostrophe-astro](https://github.com/apostrophecms/apostrophe-astro).
Thanks to Michelin for contributing this feature.

### Fixes

* Do not show widget editor tabs when the developer hasn't created any groups.
* `npm link` now works again for Apostrophe modules that are dependencies of a project.
* Re-crop image attachments found in image widgets, etc. when replacing an image in the Media Manager.
* Fixes visual transitions between modals, as well as slider transition on overlay opacity.
* Changing the aspect ratio multiple times in the image cropper modal no longer makes the stencil smaller and smaller.

### Changes

* Improves `debounce` function to handle async properly (waiting for previous async call to finish before triggering a new one).
* Adds the `copyOfId` property to be passed to the `apos.doc.edit()` method, while still allowing the entire `copyOf` object for backwards compatibility.

### Fixes


## 4.2.1 (2024-04-29)

### Fixes

* Fixes drag and drop regression in the page tree where pages were not able to be moved between parent and child.

## 4.2.0 (2024-04-18)

* Typing a `/` in the title field of a page no longer confuses the slug field. Thanks to [Gauav Kumar](https://github.com/gkumar9891).

### Changes

* Rich text styles are now split into Nodes and Marks, with independent toolbar controls for a better user experience when applying text styles.
There is no change in how the `styles` option is configured.
* Rich text style labels are fully localized.
* `i18n` module now uses the regular `req.redirect` instead of a direct `res.redirect` to ensure redirection, enabling more possibilities for `@apostrophecms/redirect` module
* Refactors `AposModal` component with composition api to get rid of duplicated code in `AposFocusMixin` and `AposFocus`.
* `APOS_MONGODB_LOG_LEVEL` has been removed. According to [mongodb documentation](https://github.com/mongodb/node-mongodb-native/blob/main/etc/notes/CHANGES_5.0.0.md#mongoclientoptionslogger-and-mongoclientoptionsloglevel-removed) "Both the logger and the logLevel options had no effect and have been removed."
* Update `connect-mongo` to `5.x`. Add `@apostrophecms/emulate-mongo-3-driver` dependency to keep supporting `mongodb@3.x` queries while using `mongodb@6.x`.

### Fixes

* Updates the docs `beforeInsert` handler to avoid ending with different modes being set between `_id`, `aposLocale` and `aposMode`.
* Adds a migration to fix potential corrupted data having different modes set between `_id`, `aposLocale` and `aposMode`.
* Fix a crash in `notification` when `req.body` was not present. Thanks to Michelin for contributing this fix.
* Addresses a console error observed when opening and closing the `@apostrophecms-pro/palette` module across various projects.
* Fixes the color picker field in `@apostrophecms-pro/palette` module.
* Ensures that the `data-apos-test` attribute in the admin bar's tray item buttons is set by passing the `action` prop to `AposButton`.
* Prevents stripping of query parameters from the URL when the page is either switched to edit mode or reloaded while in edit mode.
* Add the missing `metaType` property to newly inserted widgets.

### Security

* New passwords are now hashed with `scrypt`, the best password hash available in the Node.js core `crypto` module, following guidance from [OWASP](https://cheatsheetseries.owasp.org/cheatsheets/Password_Storage_Cheat_Sheet.html).
This reduces login time while improving overall security.
* Old passwords are automatically re-hashed with `scrypt` on the next successful login attempt, which
adds some delay to that next attempt, but speeds them up forever after compared to the old implementation.
* Custom `scrypt` parameters for password hashing can be passed to the `@apostrophecms/user` module via the `scrypt` option. See the [Node.js documentation for `scrypt`]. Note that the `maxmem` parameter is computed automatically based on the other parameters.

## 4.1.1 (2024-03-21)

### Fixes

* Hotfix for a bug that broke the rich text editor when the rich text widget has
a `styles` property. The bug was introduced in 4.0.0 as an indirect side effect of deeper
watching behavior by Vue 3.

## 4.1.0 (2024-03-20)

### Fixes

* Don't crash if a document of a type no longer corresponding to any module is present
together with the advanced permission module.
* AposLoginForm.js now pulls its schema from the user module rather than hardcoding it. Includes the
addition of `enterUsername` and `enterPassword` i18n fields for front end customization and localization.
* Simulated Express requests returned by `apos.task.getReq` now include a `req.headers` property, for
greater accuracy and to prevent unexpected bugs in other code.
* Fix the missing attachment icon. The responsibility for checking whether an attachment
actually exists before calling `attachment.url` still lies with the developer.

### Adds

* Add new `getChanges` method to the schema module to get an array of document changed field names instead of just a boolean like does the `isEqual` method.
* Add highlight class in UI when comparing documents.

## 4.0.0 (2024-03-12)

### Adds
* Add Marks tool to the Rich Text widget for handling toggling marks.
* Add translation keys used by the multisite assembly module.
* Add side by side comparison support in AposSchema component.
* Add `beforeLocalize` and `afterLocalize` events.
* Add custom manager indicators support via `apos.schema.addManagerIndicator({ component, props, if })`. The component registered this way will be automatically rendered in the manager modal.
* Add the possibility to make widget modals wider, which can be useful for widgets that contain areas taking significant space. See [documentation](https://v3.docs.apostrophecms.org/reference/modules/widget-type.html#options).
* Temporarily add `translation` module to support document translations via the `@apostrophecms-pro/automatic-translation` module.
**The `translation` core module may be removed or refactored to reduce overhead in the core,** so its presence should
not be relied upon.

### Changes

* Migrate to Vue 3. This entails changes to some admin UI code, as detailed in our public announcement.
There are no other backwards incompatible changes in apostrophe version 4.0.0.
Certain other modules containing custom admin UI have also been updated in a new major version to be compatible,
as noted in our announcement and on the migration page of our website.

### Fixes

* Adds `textStyle` to Tiptap types so that spans are rendered on RT initialization
* `field.help` and `field.htmlHelp` are now correctly translated when displayed in a tooltip.
* Bump the `he` package to most recent version.
* Notification REST APIs should not directly return the result of MongoDB operations.

## 3.63.2 (2024-03-01)

### Security

* Always validate that method names passed to the `external-condition` API actually appear in `if` or `requiredIf`
clauses for the field in question. This fix addresses a serious security risk in which arbitrary methods of
Apostrophe modules could be called over the network, without arguments, and the results returned to the caller.
While the lack of arguments mitigates the data exfiltration risk, it is possible to cause data loss by
invoking the right method. Therefore this is an urgent upgrade for all Apostrophe 3.x users. Our thanks to the Michelin
penetration test red team for disclosing this vulnerability. All are welcome to disclose security vulnerabilities
in ApostropheCMS code via [security@apostrophecms.com](mailto:security@apostrophecms.com).
* Disable the `alwaysIframe` query parameter of the oembed proxy. This feature was never used in Apostrophe core, and could be misused to carry out arbitrary GET requests in the context of an iframe, although it could not be used to exfiltrate any information other than the success or failure of the request, and the request was still performed by the user's browser only. Thanks to the Michelin team.
* Remove vestigial A2 code relating to polymorphic relationship fields. The code in question had no relevance to the way such a feature would be implemented in A3, and could be used to cause a denial of service by crashing and restarting the process. Thanks to the Michelin team.

## 3.63.1 (2024-02-22)

### Security

* Bump dependency on `sanitize-html` to `^2.12.1` at a minimum, to ensure that `npm update apostrophe` is sufficient to guarantee a security update is installed. This security update prevents specially crafted HTML documents from revealing the existence or non-existence of files on the server. The vulnerability did not expose any other information about those files. Thanks to the [Snyk Security team](https://snyk.io/) for the disclosure and to [Dylan Armstrong](https://dylan.is/) for the fix.

## 3.63.0 (2024-02-21)

### Adds

* Adds a `launder` method to the `slug` schema field query builder to allow for use in API queries.
* Adds support for browsing specific pages in a relationship field when `withType` is set to a page type, like `@apostrophecms/home-page`, `default-page`, `article-page`...
* Add support for `canCreate`, `canPreview` & `canShareDraft` in context operations conditions.
* Add support for `canCreate`, `canEdit`, `canArchive` & `canPublish` in utility operations definitions.
* Add `uponSubmit` requirement in the `@apostrophecms/login` module. `uponSubmit` requirements are checked each time the user submit the login form. See the documentation for more information.
* Add field metadata feature, where every module can add metadata to fields via public API offered by `apos.doc.setMeta()`, `apos.doc.getMeta()`, `apos.doc.getMetaPath()` and `apos.doc.removeMeta()`. The metadata is stored in the database and can be used to store additional information about a field.
* Add new `apos.schema.addFieldMetadataComponent(namespace, component)` method to allow adding custom components. They have access to the server-side added field metadata and can decide to show indicators on the admin UI fields. Currently supported fields are "string", "slug", "array", "object" and "area".

### Fixes

* When deleting a draft document, we remove related reverse IDs of documents having a relation to the deleted one.
* Fix publishing or moving published page after a draft page on the same tree level to work as expected.
* Check create permissions on create keyboard shortcut.
* Copy requires create and edit permission.
* Display a more informative error message when publishing a page because the parent page is not published and the current user has no permission to publish the parent page (while having permission to publish the current one).
* The `content-changed` event for the submit draft action now uses a complete document.
* Fix the context bar overlap on palette for non-admin users that have the permission to modify it.
* Show widget icons in the editor area context menu.

### Changes

* Share Drafts modal styles made larger and it's toggle input has a larger hitbox.

## 3.62.0 (2024-01-25)

### Adds

* Adds support for `type` query parameter for page autocomplete. This allows to filter the results by page type. Example: `/api/v1/@apostrophecms/page?autocomplete=something&type=my-page-type`.
* Add testing for the `float` schema field query builder.
* Add testing for the `integer` schema field query builder.
* Add support for link HTML attributes in the rich text widget via configurable fields `linkFields`, extendable on a project level (same as it's done for `fields`). Add an `htmlAttribute` property to the standard fields that map directly to an HTML attribute, except `href` (see special case below), and set it accordingly, even if it is the same as the field name. Setting `htmlAttribute: 'href'` is not allowed and will throw a schema validation exception (on application boot).
* Adds support in `can` and `criteria` methods for `create` and `delete`.
* Changes support for image upload from `canEdit` to `canCreate`.
* The media manager is compatible with per-doc permissions granted via the `@apostrophecms-pro/advanced-permission` module.
* In inline arrays, the trash icon has been replaced by a close icon.

### Fixes

* Fix the `launder` and `finalize` methods of the `float` schema field query builder.
* Fix the `launder` and `finalize` methods of the `integer` schema field query builder.
* A user who has permission to `publish` a particular page should always be allowed to insert it into the
published version of the site even if they could not otherwise insert a child of the published
parent.
* Display the "Browse" button in a relationship inside an inline array.

## 3.61.1 (2023-01-08)

### Fixes

* Pinned Vue dependency to 2.7.15. Released on December 24th, Vue 2.7.16 broke the rich text toolbar in Apostrophe.

## 3.61.0 (2023-12-21)

### Adds

* Add a `validate` method to the `url` field type to allow the use of the `pattern` property.
* Add `autocomplete` attribute to schema fields that implement it (cf. [HTML attribute: autocomplete](https://developer.mozilla.org/en-US/docs/Web/HTML/Attributes/autocomplete)).
* Add the `delete` method to the `@apostrophecms/cache` module so we don't have to rely on direct MongoDB manipulation to remove a cache item.
* Adds tag property to fields in order to show a tag next to the field title (used in advanced permission for the admin field). Adds new sensitive label color.
* Pass on the module name and the full, namespaced template name to external front ends, e.g. Astro.
Also make this information available to other related methods for future and project-level use.
* Fixes the AposCheckbox component to be used more easily standalone, accepts a single model value instead of an array.

### Fixes

* Fix `date` schema field query builder to work with arrays.
* Fix `if` on pages. When you open the `AposDocEditor` modal on pages, you now see an up to date view of the visible fields.
* Pass on complete annotation information for nested areas when adding or editing a nested widget using an external front, like Astro.
* We can now close the image modal in rich-text widgets when we click outside of the modal.
The click on the cancel button now works too.
* Fixes the `clearLoginAttempts` method to work with the new `@apostrophecms/cache` module `delete` method.

## 3.60.1 (2023-12-06)

### Fixes

* corrected an issue where the use of the doc template library can result in errors at startup when
replicating certain content to new locales. This was not a bug in the doc template library.
Apostrophe was not invoking `findForEditing` where it should have.

## 3.60.0 (2023-11-29)

### Adds

* Add the possibility to add custom classes to notifications.
Setting the `apos-notification--hidden` class will hide the notification, which can be useful when we only care about the event carried by it.
* Give the possibility to add horizontal rules from the insert menu of the rich text editor with the following widget option: `insert: [ 'horizontalRule' ]`.
Improve also the UX to focus back the editor after inserting a horizontal rule or a table.

### Fixes

* The `render-widget` route now provides an `options` property on the widget, so that
schema-level options of the widget are available to the external front end when
rendering a newly added or edited widget in the editor. Note that when rendering a full page,
this information is already available on the parent area: `area.options.widgets[widget.type]`
* Pages inserted directly in the published mode are now given a
correct `lastPublishedAt` property, correcting several bugs relating
to the page tree.
* A migration has been added to introduce `lastPublishedAt` wherever
it is missing for existing pages.
* Fixed a bug that prevented page ranks from renumbering properly during "insert after" operations.
* Added a one-time migration to make existing page ranks unique among peers.
* Fixes conditional fields not being properly updated when switching items in array editor.
* The `beforeSend` event for pages and the loading of deferred widgets are now
handled in `renderPage` with the proper timing so that areas can be annotated
successfully for "external front" use.
* The external front now receives 100% of the serialization-friendly data that Nunjucks receives,
including the `home` property etc. Note that the responsibility to avoid passing any nonserializable
or excessively large data in `req.data` falls on the developer when choosing to use the
`apos-external-front` feature.
* Wraps the group label in the expanded preview menu component in `$t()` to allow translation

## 3.59.1 (2023-11-14)

### Fixes

* Fix `if` and `requiredIf` fields inside arrays. With regard to `if`, this is a hotfix for a regression introduced in 3.59.0.

## 3.59.0 (2023-11-03)

### Changes

* Webpack warnings about package size during the admin UI build process have been turned off by default. Warnings are still enabled for the public build, where a large bundle can be problematic for SEO.

### Fixes

* Apostrophe warns you if you have more than one piece page for the same piece type and you have not overridden `chooseParentPage`
to help Apostrophe decide which page is suitable as the `_url` of each piece. Beginning with this release, Apostrophe can recognize
when you have chosen to do this via `extendMethods`, so that you can call `_super()` to fall back to the default implementation without
receiving this warning. The default implementation still just returns the first page found, but always following the
`_super()` pattern here opens the door to npm modules that `improve` `@apostrophecms/piece-page` to do something more
sophisticated by default.
* `newInstance` always returns a reasonable non-null empty value for area and
object fields in case the document is inserted without being passed through
the editor, e.g. in a parked page like the home page. This simplifies
the new external front feature.

### Adds

* An adapter for Astro is under development with support from Michelin.
Starting with this release, adapters for external fronts, i.e. "back for front"
frameworks such as Astro, may now be implemented more easily. Apostrophe recognizes the
`x-requested-with: AposExternalFront` header and the `apos-external-front-key` header.
If both are present and `apos-external-front-key` matches the `APOS_EXTERNAL_FRONT_KEY`
environment variable, then Apostrophe returns JSON in place of a normal page response.
This mechanism is also available for the `render-widget` route.
* Like `type`, `metaType` is always included in projections. This helps
ensure that `apos.util.getManagerOf()` can be used on any object returned
by the Apostrophe APIs.

## 3.58.1 (2023-10-18)

### Security

* Update `uploadfs` to guarantee users get a fix for a [potential security vulnerability in `sharp`](https://security.snyk.io/vuln/SNYK-JS-SHARP-5922108).
This was theoretically exploitable only by users with permission to upload media to Apostrophe
* Remove the webpack bundle analyzer feature, which had been nonfunctional for some time, to address a harmless npm audit warning
* Note: there is one remaining `npm audit` warning regarding `postcss`. This is not a true vulnerability because only developers
with access to the entire codebase can modify styles passed to `postcss` by Apostrophe, but we are working with upstream
developers to determine the best steps to clear the warning

### Fixes

* Automatically add `type` to the projection only if there are no exclusions in the projection. Needed to prevent `Cannot do
exclusion on field in inclusion projection` error.

## 3.58.0 (2023-10-12)

### Fixes

* Ensure Apostrophe can make appropriate checks by always including `type` in the projection even if it is not explicitly listed.
* Never try to annotate a widget with permissions the way we annotate a document, even if the widget is simulating a document.
* The `areas` query builder now works properly when an array of area names has been specified.

### Adds

* Widget schema can now follow the parent schema via the similar to introduced in the `array` field type syntax (`<` prefix). In order a parent followed field to be available to the widget schema, the area field should follow it. For example, if area follows the root schema `title` field via `following: ['title']`, any field from a widget schema inside that area can do `following: ['<title']`.
* The values of fields followed by an `area` field are now available in custom widget preview Vue components (registered with widget option `options.widget = 'MyComponentPreview'`). Those components will also receive additional `areaField` prop (the parent area field definition object).
* Allows to insert attachments with a given ID, as well as with `docIds` and `archivedDocIds` to preserve related docs.
* Adds an `update` method to the attachment module, that updates the mongoDB doc and the associated file.
* Adds an option to the `http` `remote` method to allow receiving the original response from `node-fetch` that is a stream.

## 3.57.0 2023-09-27

### Changes
* Removes a 25px gap used to prevent in-context widget UI from overlapping with the admin bar
* Simplifies the way in-context widget state is rendered via modifier classes
### Adds

* Widgets detect whether or not their in-context editing UI will collide with the admin bar and adjust it appropriately.
* Italian translation i18n file created for the Apostrophe Admin-UI. Thanks to [Antonello Zanini](https://github.com/Tonel) for this contribution.
* Fixed date in piece type being displayed as current date in column when set as undefined and without default value. Thanks to [TheSaddestBread](https://github.com/AllanKoder) for this contribution.

### Fixes

* Bumped dependency on `oembetter` to ensure Vimeo starts working again
for everyone with this release. This is necessary because Vimeo stopped
offering oembed discovery meta tags on their video pages.

### Fixes

* The `118n` module now ignores non-JSON files within the i18n folder of any module and does not crash the build process.

## 3.56.0 (2023-09-13)

### Adds

* Add ability for custom tiptap extensions to access the options passed to rich text widgets at the area level.
* Add support for [npm workspaces](https://docs.npmjs.com/cli/v10/configuring-npm/package-json#workspaces) dependencies. A workspace dependency can now be used as an Apostrophe module even if it is not a direct dependency of the Apostrophe project. Only direct workspaces dependencies of the Apostrophe project are supported, meaning this will only work with workspaces set in the Apostrophe project. Workspaces set in npm modules are not supported, please use [`bundle`](https://v3.docs.apostrophecms.org/reference/module-api/module-overview.html#bundle) instead. For instance, I have an Apostrophe project called `website`. `website` is set with two [npm workspaces](https://docs.npmjs.com/cli/v10/using-npm/workspaces), `workspace-a` & `workspace-b`. `workspace-a` `package.json` contains a module named `blog` as a dependency. `website` can reference `blog` as enabled in the Apostrophe `modules` configuration.
* The actual invocation of `renderPageForModule` by the `sendPage` method of all modules has been
factored out to `renderPage`, which is no longer deprecated. This provides a convenient override point
for those who wish to substitute something else for Nunjucks or just wrap the HTML in a larger data
structure. For consistent results, one might also choose to override the `renderWidget` and `render`
methods of the `@apostrophecms/area` module, which are used to render content while editing.
Thanks to Michelin for their support of this work.
* Add `@apostrophecms/rich-text-widget:lint-fix-figure` task to wrap text nodes in paragraph tags when next to figure tags. Figure tags are not valid children of paragraph tags.
* Add `@apostrophecms/rich-text-widget:remove-empty-paragraph` task to remove empty paragraphs from all existing rich-texts.

## 3.55.1 (2023-09-11)

### Fixes

* The structured logging for API routes now responds properly if an API route throws a `string` as an exception, rather than
a politely `Error`-derived object with a `stack` property. Previously this resulted in an error message about the logging
system itself, which was not useful for debugging the original exception.

## 3.55.0 (2023-08-30)

### Adds

* Add `publicApiCheckAsync` wrapper method (and use it internally) to allow for overrides to do async permission checks of REST APIs. This feature doesn't introduce any breaking changes because the default implementation still invokes `publicApiCheck` in case developers have overridden it.

### Fixes

* Refresh schema field with same name in `AposDocEditor` when the schema changes.
* Infer parent ID mode from the request when retrieving the parent (target) page to avoid `notfound`.
* Log the actual REST API error message and not the one meant for the user.
* Hide dash on autopublished pages title.

## 3.54.0 (2023-08-16)

### Adds

* Add `@apostrophecms/log` module to allow structured logging. All modules have `logDebug`, `logInfo`, `logWarn` and `logError` methods now. See the [documentation](https://v3.docs.apostrophecms.org/guide/logging.html) for more details.
* Add `@apostrophecms/settings` translations.
* Add the ability to have custom modals for batch operations.
* Add the possibility to display utility operations inside a 3-dots menu on the page manager, the same way it is done for the docs manager.
* Custom context operations now accept a `moduleIf` property, which tests options at the module level
the same way that `if` tests properties of the document to determine if the operation should be
offered for a particular document. Note that not all options are passed to the front end unless
`getBrowserData` is extended to suit the need.
* Move Pages Manager modal business logic to a mixin.
* Add `column.extraWidth` option (number) for `AposTreeHeader.vue` to allow control over the tree cell width.
* Move `AposDocContextMenu.vue` business logic to a mixin.
* Move Pages Manager modal business logic to a mixin. Add `column.extraWidth` option (number) for `AposTreeHeader.vue` to allow control over the tree cell width.

### Changes

* Rename misleading `projection` parameter into `options` in `self.find` method signature for
`@apostrophecms/any-doc-type`, `@apostrophecms/any-page-type` & `@apostrophecms/piece-type`.
**This was never really a projection in A3,** so it is not a backwards compatibility issue.
* Hide save button during in-context editing if the document is autopublished.
* Beginning with this release, the correct `moduleName` for typical
actions on the context document is automatically passed to the
modal associated with a custom context operation, unless `moduleName`
is explicitly specified. The `moduleName` parameter to `addContextOperation`
is no longer required and should not be passed at all in most cases
(just pass the object argument). If you do wish to specify a `moduleName`
to override that prop given to the modal, then it is recommended to pass
it as a `moduleName` property of the object, not as a separate argument.
For backwards compatibility the two-argument syntax is still permitted.

### Fixes

* Resolved data integrity issue with certain page tree operations by inferring the best peer to position the page relative to rather
than attempting to remember the most recent move operation.
* Fixes a downstream bug in the `getFieldsByCategory` method in the `AposEditorMixin.js` by checking for a property before accessing it.
* In Nunjucks templates, `data.url` now includes any sitewide and locale URL prefixes. This fixes local prefixing for pagination of piece-type index pages.
* Changes were detected in various fields such as integers, which caused the "Update" button to be active even when there was no actual modification in the doc.
* Fix a bug that prevented adding multiple operations in the same batch operation group.
* The `getTarget` method of the page module should use `findForEditing` to make sure it is able to see
pages that would be filtered out of a public view by project level or npm module overrides.

## 3.53.0 (2023-08-03)

### Adds

* Accessibility improved for navigation inside modals and various UI elements.
Pages/Docs Manager and Doc Editor modal now have better keyboard accessibility.
They keep the focus on elements inside modals and give it back to their parent modal when closed.
This implementation is evolving and will likely switch to use the `dialog` HTML element soon.
* Adds support for a new `if` property in `addContextOperation` in order to show or not a context operation based on the current document properties.
* Add `update-doc-fields` event to call `AposDocEditor.updateDocFields` method
* Add schema field `hidden` property to always hide a field
* Hide empty schema tabs in `AposDocEditor` when all fields are hidden due to `if` conditions
* The front end UI now respects the `_aposEditorModal` and `_aposAutopublish`
properties of a document if present, and otherwise falls back to module
configuration. This is a powerful addition to custom editor components
for piece and page types, allowing "virtual piece types" on the back end that
deal with many content types to give better hints to the UI.
* Respect the `_aposAutopublish` property of a document if present, otherwise
fall back to module configuration.
* For convenience in custom editor components, pass the new prop `type`, the original type of the document being copied or edited.
* For better results in custom editor components, pass the prop `copyOfId`, which implies
the custom editor should fetch the original itself by its means of choice.
For backwards compatibility `copyOf` is still passed, but it may be an
incomplete projection and should not be used in new code.
* Custom context operations now receive a `docId` prop, which should
be used in preference to `doc` because `doc` may be an incomplete
projection.
* Those creating custom context operations for documents can now
specify both a `props` object for additional properties to be passed to
their modal and a `docProps` object to map properties from the document
to props of their choosing.
* Adds support to add context labels in admin bar.
* Adds support for admin UI language configuration in the `@apostrophecms/i18n` module. The new options allow control over the default admin UI language and configures the list of languages, that any individual logged in user can choose from. See the [documentation](https://v3.docs.apostrophecms.org/reference/modules/i18n.html) for more details.
* Adds `adminLocale` User field to allow users to set their preferred admin UI language, but only when the `@apostrophecms/i18n` is configured accordingly (see above).
* Adds `@apostrophecms/settings` module and a "Personal Settings" feature. See the [documentation](https://v3.docs.apostrophecms.org/reference/modules/settings.html) for more details.
* Adds `$and` operator on `addContextOperation` `if` property in order to check multiple fields before showing or hiding a context operation.

### Fixes

* `AposDocEditor` `onSave` method signature. We now always expect an object when a parameter is passed to the function to check
the value of `navigate` flag.
* Fixes a problem in the rich text editor where the slash would not be deleted after item selectin from the insert menu.
* Modules that have a `public` or `i18n` subdirectory no longer generate a
warning if they export no code.
* Clean up focus parent event handlers when components are destroyed. Prevents a slow degradation of performance while editing.
Thanks to [Joshua N. Miller](https://github.com/jmiller-rise8).
* Fixes a visual discrepancy in the rich text editor where empty paragraphs would appear smaller in preview mode compared to edit mode.

### Changes

* To make life easier for module developers, modules that are `npm link`ed to
the project no longer have to be listed in `package.json` as
dependencies. To prevent surprises this is still a requirement for modules
that are not symlinked.

## 3.52.0 (2023-07-06)

### Changes

* Foreign widget UI no longer uses inverted theme styles.

### Adds

* Allows users to double-click a nested widget's breadcrumb entry and open its editor.
* Adds support for a new `conditions` property in `addContextOperation` and validation of `addContextOperation` configuration.

### Fixes

* The API now allows the user to create a page without defining the page target ID. By default it takes the Home page.
* Users are no longer blocked from saving documents when a field is hidden
by an `if` condition fails to satisfy a condition such as `min` or `max`
or is otherwise invalid. Instead the invalid value is discarded for safety.
Note that `required` has always been ignored when an `if` condition is not
satisfied.
* Errors thrown in `@apostrophecms/login:afterSessionLogin` event handlers are now properly passed back to Passport as such, avoiding a process restart.

## 3.51.1 (2023-06-23)

## Fixes

* Fix a regression introduced in 3.51.0 - conditional fields work again in the array editor dialog box.

## 3.51.0 (2023-06-21)

### Adds

* Items can now be added to the user's personal menu in the
admin bar, alongside the "Log Out" option. To do so, specify
the `user: true` option when calling `self.apos.adminBar.add`.
This should be reserved for items that manage personal settings.
* When duplicating another document, the `_id` properties of
array items, widgets and areas are still regenerated to ensure
uniqueness across documents. However, an `_originalId` property
is now available for reference while the document remains in memory.
This facilitates change detection within array items in
`beforeSave` handlers and the like.
* Adds the possibility to add custom admin bars via the `addBar()` method from the `admin-bar` module.
* Adds support for conditional fields within `array` and `object` field schema. See the [documentation](https://v3.docs.apostrophecms.org/guide/conditional-fields/) for more information.

### Fixes

* Uses `findForEditing` method in the page put route.
* The "Duplicate" option in the page or piece manager now correctly duplicates the
entire document. This was a regression introduced in 3.48.0. The "Duplicate" option
in the editor dialog box always worked correctly.

### Changes

* Browser URL now changes to reflect the slug of the document according to the mode that is being viewed.

## 3.50.0 (2023-06-09)

### Adds

* As a further fix for issues that could ensue before the improvements
to locale renaming support that were released in 3.49.0, an
`@apostrophecms/page:reattach` task has been added. This command line task
takes the `_id` or `slug` of a page and reattaches it to the page tree as
the last child of the home page, even if page tree data for that page
is corrupted. You may wish to use the `--new-slug` and `--locale` options. This task should not
be needed in normal circumstances.

## 3.49.0 (2023-06-08)

### Changes

* Updates area UX to not display Add Content controls when a widget is focused.
* Updates area UX to unfocus widget on esc key.
* Updates widget UI to use dashed outlines instead of borders to indicate bounds.
* Updates UI for Insert Menu.
* Updates Insert Menu UX to allow mid-node insertion.
* Rich Text Widget's Insert components are now expected to emit `done` and `cancel` for proper RT cleanup. `close` still supported for BC, acts as `done`.
* Migrated the business logic of the login-related Vue components to external mixins, so that the templates and styles can be overridden by
copying the component `.vue` file to project level without copying all of the business logic. If you have already copied the components to style them,
we encourage you to consider replacing your `script` tag with the new version, which just imports the mixin, so that fixes we make there will be
available in your project.

### Adds

* Adds keyboard accessibility to Insert menu.
* Adds regex pattern feature for string fields.
* Adds `pnpm` support. Introduces new optional Apostrophe root configuration `pnpm` to force opt-in/out when auto detection fails. See the [documentation](https://v3.docs.apostrophecms.org/guide/using-pnpm.html) for more details.
* Adds a warning if database queries involving relationships
are made before the last `apostrophe:modulesRegistered` handler has fired.
If you need to call Apostrophe's `find()` methods at startup,
it is best to wait for the `@apostrophecms/doc:beforeReplicate` event.
* Allow `@` when a piece is a template and `/@` for page templates (doc-template-library module).
* Adds a `prefix` option to the http frontend util module.
If explicitly set to `false`, prevents the prefix from being automatically added to the URL,
when making calls with already-prefixed URLs for instance.
* Adds the `redirectToFirstLocale` option to the `i18n` module to prevent users from reaching a version of their site that would not match any locale when requesting the site without a locale prefix in the URL.
* If just one instance of a piece type should always exist (per locale if localized), the
`singletonAuto` option may now be set to `true` or to an object with a `slug` option in
order to guarantee it. This implicitly sets `singleton: true` as well. This is now used
internally by `@apostrophecms/global` as well as the optional `@apostrophecms-pro/palette` module.

### Fixes

* Fix 404 error when viewing/editing a doc which draft has a different version of the slug than the published one.
* Fixed a bug where multiple home pages can potentially be inserted into the database if the
default locale is renamed. Introduced the `async apos.doc.bestAposDocId(criteria)` method to
help identify the right `aposDocId` when inserting a document that might exist in
other locales.
* Fixed a bug where singletons like the global doc might not be inserted at all if they
exist under the former name of the default locale and there are no other locales.

## 3.48.0 (2023-05-26)

### Adds

* For performance, add `apos.modules['piece-type']getManagerApiProjection` method to reduce the amount of data returned in the manager
    modal. The projection will contain the fields returned in the method in addition to the existing manager modal
    columns.
* Add `apos.schema.getRelationshipQueryBuilderChoicesProjection` method to set the projection used in
    `apos.schema.relationshipQueryBuilderChoices`.
* Rich-text inline images now copies the `alt` attribute from the original image from the Media Library.

### Changes

* Remove `stripPlaceholderBrs` and `restorePlaceholderBrs` from `AposRichTextWidgetEditor.vue` component.
* Change tiptap `Gapcursor` display to use a vertical blinking cursor instead of an horizontal cursor, which allow users to add text before and after inline images and tables.
* You can set `max-width` on `.apos-rich-text-toolbar__inner` to define the width of the rich-text toolbar. It will now
    flow on multiple lines if needed.
* The `utilityRail` prop of `AposSchema` now defaults to `false`, removing
the need to explicitly pass it in almost all contexts.
* Mark `apos.modules['doc-type']` methods `getAutocompleteTitle`, `getAutocompleteProjection` and `autocomplete` as
    deprecated. Our admin UI does not use them, it uses the `autocomplete('...')` query builder.
    More info at https://v3.docs.apostrophecms.org/reference/query-builders.html#autocomplete'.
* Print a warning with a clear explanation if a module's `index.js` file contains
no `module.exports` object (often due to a typo), or it is empty.

### Fixes

* Now errors and exits when a piece-type or widget-type module has a field object with the property `type`. Thanks to [NuktukDev](https://github.com/nuktukdev) for this contribution.
* Add a default page type value to prevent the dropdown from containing an empty value.

## 3.47.0 (2023-05-05)

### Changes

* Since Node 14 and MongoDB 4.2 have reached their own end-of-support dates,
we are **no longer supporting them for A3.** Note that our dependency on
`jsdom` 22 is incompatible with Node 14. Node 16 and Node 18 are both
still supported. However, because Node 16 reaches its
end-of-life date quite soon (September), testing and upgrading directly
to Node 18 is strongly recommended.
* Updated `sluggo` to version 1.0.0.
* Updated `jsdom` to version `22.0.0` to address an installation warning about the `word-wrap` module.

### Fixes

* Fix `extendQueries` to use super pattern for every function in builders and methods (and override properties that are not functions).

## 3.46.0 (2023-05-03)

### Fixes

* Adding or editing a piece no longer immediately refreshes the main content area if a widget editor is open. This prevents interruption of the widget editing process
when working with the `@apostrophecms/ai-helper` module, and also helps in other situations.
* Check that `e.doc` exists when handling `content-changed` event.
* Require updated `uploadfs` version with no dependency warnings.

### Adds

* Allow sub-schema fields (array and object) to follow parent schema fields using the newly introduced `following: '<parentField'` syntax, where the starting `<` indicates the parent level. For example `<parentField` follows a field in the parent level, `<<grandParentField` follows a field in the grandparent level, etc. The change is fully backward compatible with the current syntax for following fields from the same schema level.

### Changes

* Debounce search to prevent calling search on every key stroke in the manager modal.
* Various size and spacing adjustments in the expanded Add Content modal UI

## 3.45.1 (2023-04-28)

### Fixes

* Added missing styles to ensure consistent presentation of the rich text insert menu.
* Fixed a bug in which clicking on an image in the media manager would close the "insert
image" dialog box.
* Update `html-to-text` package to the latest major version.

## 3.45.0 (2023-04-27)

### Adds

* Rich text widgets now support the `insert` option, an array
which currently may contain the strings `image` and `table` in order to add a
convenient "insert menu" that pops up when the slash key is pressed.
This provides a better user experience for rich text features that shouldn't
require that the user select existing text before using them.
* Auto expand inline array width if needed using `width: max-content` in the admin UI.
* The "browse" button is now available when selecting pages and pieces
to link to in the rich text editor.
* The "browse" button is also available when selecting inline images
in the rich text editor.
* Images are now previewed in the relationship field's compact list view.
* The new `apos-refreshing` Apostrophe bus event can be used to prevent
Apostrophe from refreshing the main content zone of the page when images
and pieces are edited, by clearing the `refresh` property of the object
passed to the event.
* To facilitate custom click handlers, an `apos.modal.onTopOf(el1, el2)` function is now
available to check whether an element is considered to be "on top of" another element in
the modal stack.

### Changes

* The `v-click-outside-element` Vue directive now understands that modals "on top of"
an element should be considered to be "inside" the element, e.g. clicks on them
shouldn't close the link dialog etc.

### Fixes

* Fix various issues on conditional fields that were occurring when adding new widgets with default values or selecting a falsy value in a field that has a conditional field relying on it.
Populate new or existing doc instances with default values and add an empty `null` choice to select fields that do not have a default value (required or not) and to the ones configured with dynamic choices.
* Rich text widgets save more reliably when many actions are taken quickly just before save.
* Fix an issue in the `oembed` field where the value was kept in memory after cancelling the widget editor, which resulted in saving the value if the widget was nested and the parent widget was saved.
Also improve the `oembed` field UX by setting the input as `readonly` rather than `disabled` when fetching the video metadata, in order to avoid losing its focus when typing.

## 3.44.0 (2023-04-13)

### Adds

* `checkboxes` fields now support a new `style: 'combobox'` option for a better multiple-select experience when there
are many choices.
* If the new `guestApiAccess` option is set to `true` for a piece type or for `@apostrophecms/page`,
Apostrophe will allow all logged-in users to access the GET-method REST APIs of that
module, not just users with editing privileges, even if `publicApiProjection` is not set.
This is useful when the goal is to allow REST API access to "guest" users who have
project-specific reasons to fetch access content via REST APIs.
* `test-lib/utils.js` has new `createUser` and `loginAs` methods for the convenience of
those writing mocha tests of Apostrophe modules.
* `batchOperations` permissions: if a `permission` property is added to any entry in the `batchOperations` cascade of a piece-type module, this permission will be checked for every user. See `batchOperations` configuration in `modules/@apostrophecms/piece-type/index.js`. The check function `checkBatchOperationsPermissions` can be extended. Please note that this permission is checked only to determine whether to offer the operation.

### Fixes
* Fix child page slug when title is deleted

## 3.43.0 (2023-03-29)

### Adds

* Add the possibility to override the default "Add Item" button label by setting the `itemLabel` option of an `array` field.
* Adds `touch` task for every piece type. This task invokes `update` on each piece, which will execute all of the same event handlers that normally execute when a piece of that type is updated. Example usage: `node app article:touch`.

### Fixes

* Hide the suggestion help from the relationship input list when the user starts typing a search term.
* Hide the suggestion hint from the relationship input list when the user starts typing a search term except when there are no matches to display.
* Disable context menu for related items when their `relationship` field has no sub-[`fields`](https://v3.docs.apostrophecms.org/guide/relationships.html#providing-context-with-fields) configured.
* Logic for checking whether we are running a unit test of an external module under mocha now uses `includes` for a simpler, safer test that should be more cross-platform.

## 3.42.0 (2023-03-16)

### Adds

* You can now set `style: table` on inline arrays. It will display the array as a regular HTML table instead of an accordion.
See the [array field documentation](https://v3.docs.apostrophecms.org/reference/field-types/array.html#settings) for more information.
* You can now set `draggable: false` on inline arrays. It will disable the drag and drop feature. Useful when the order is not significant.
See the [array field documentation](https://v3.docs.apostrophecms.org/reference/field-types/array.html#settings) for more information.
* You can now set the label and icon to display on inline arrays when they are empty.
See the [array field documentation](https://v3.docs.apostrophecms.org/reference/field-types/array.html#whenEmpty) for more information.
* We have added a new and improved suggestion UI to relationship fields.
* The `utilityOperations` feature of piece types now supports additional properties:
`relationship: true` (show the operation only when editing a relationship), `relationship: false` (never show
the operation when editing a relationship), `button: true`, `icon` and `iconOnly: true`.
When `button: true` is specified, the operation appears as a standalone button rather than
being tucked away in the "more" menu.
* In addition, `utilityOperations` can now specify `eventOptions` with an `event` subproperty
instead of `modalOptions`. This is useful with the new `edit` event (see below).
* Those extending our admin UI on the front end can now open a modal to create or edit a page or piece by calling
`await apos.doc.edit({ type: 'article' })` (the type here is an example). To edit an existing document add an
`_id` property. To copy an existing document (like our "duplicate" feature) add a `copyOf`
property. When creating new pages, `type` can be sent to `@apostrophecms/page` for convenience
(note that the `type` property does not override the default or current page type in the editor).
* The `edit` Apostrophe event is now available and takes an object with the same properties
as above. This is useful when configuring `utilityOperations`.
* The `content-changed` Apostrophe event can now be emitted with a `select: true` property. If a
document manager for the relevant content type is open, it will attempt to add the document to the
current selection. Currently this works best with newly inserted documents.
* Localized strings in the admin UI can now use `$t(key)` to localize a string inside
an interpolated variable. This was accomplished by setting `skipOnVariables` to false
for i18next, solely on the front end for admin UI purposes.
* The syntax of the method defined for dynamic `choices` now accepts a module prefix to get the method from, and the `()` suffix.
This has been done for consistency with the external conditions syntax shipped in the previous release. See the documentation for more information.
* Added the `viewPermission` property of schema fields, and renamed `permission` to `editPermission` (with backwards
compatibility) for clarity. You can now decide if a schema field requires permissions to be visible or editable.
See the documentation for more information.
* Display the right environment label on login page. By default, based on `NODE_ENV`, overriden by `environmentLabel` option in `@apostrophecms/login` module. The environment variable `APOS_ENV_LABEL` will override this. Note that `NODE_ENV` should generally only be set to `development` (the default) or `production` as many Node.js modules opt into optimizations suitable for all deployed environments when it is set to `production`. This is why we offer the separate `APOS_ENV_LABEL` variable.

### Fixes

* Do not log unnecessary "required" errors for hidden fields.
* Fixed a bug that prevented "Text Align" from working properly in the rich text editor in certain cases.
* Fix typo in `@apostrophecms/doc-type` and `@apostrophecms/submitted-drafts` where we were using `canCreate` instead of `showCreate` to display the `Create New` button or showing the `Copy` button in `Manager` modals.
* Send external condition results in an object so that numbers are supported as returned values.

## 3.41.1 (2023-03-07)

No changes. Publishing to make sure 3.x is tagged `latest` in npm, rather than 2.x.

## 3.41.0 (2023-03-06)

### Adds

* Handle external conditions to display fields according to the result of a module method, or multiple methods from different modules.
This can be useful for displaying fields according to the result of an external API or any business logic run on the server. See the documentation for more information.

### Fixes

* Replace `deep-get-set` dependency with `lodash`'s `get` and `set` functions to fix the [Prototype Pollution in deep-get-set](https://github.com/advisories/GHSA-mjjj-6p43-vhhv) vulnerability. There was no actual vulnerability in Apostrophe due to the way the module was actually used, and this was done to address vulnerability scan reports.
* The "soft redirects" for former URLs of documents now work better with localization. Thanks to [Waldemar Pankratz](https://github.com/waldemar-p).
* Destroy `AreaEditor` Vue apps when the page content is refreshed in edit mode. This avoids a leak of Vue apps components being recreated while instances of old ones are still alive.

### Security

* Upgrades passport to the latest version in order to ensure session regeneration when logging in or out. This adds additional security to logins by mitigating any risks due to XSS attacks. Apostrophe is already robust against XSS attacks. For passport methods that are internally used by Apostrophe everything is still working. For projects that are accessing the passport instance directly through `self.apos.login.passport`, some verifications may be necessary to avoid any compatibility issue. The internally used methods are `authenticate`, `use`, `serializeUser`, `deserializeUser`, `initialize`, `session`.

## 3.40.1 (2023-02-18)

* No code change. Patch level bump for package update.

## 3.40.0 (2023-02-17)

### Adds

* For devops purposes, the `APOS_BASE_URL` environment variable is now respected as an override of the `baseUrl` option.

### Fixes

* Do not display shortcut conflicts at startup if there are none.
* Range field correctly handles the `def` attribute set to `0` now. The `def` property will be used when the field has no value provided; a value going over the max or below the min threshold still returns `null`.
* `select` fields now work properly when the `value` of a choice is a boolean rather than a string or a number.

## 3.39.2 (2023-02-03)

### Fixes
* Hotfix for a backwards compatibility break in webpack that triggered a tiptap bug. The admin UI build will now succeed as expected.

## 3.39.1 (2023-02-02)

### Fixes

* Rescaling cropped images with the `@apostrophecms/attachment:rescale` task now works correctly. Thanks to [Waldemar Pankratz](https://github.com/waldemar-p) for this contribution.

## 3.39.0 (2023-02-01)

### Adds

* Basic support for editing tables by adding `table` to the rich text toolbar. Enabling `table` allows you to create tables, including `td` and `th` tags, with the ability to merge and split cells. For now the table editing UI is basic, all of the functionality is there but we plan to add more conveniences for easy table editing soon. See the "Table" dropdown for actions that are permitted based on the current selection.
* `superscript` and `subscript` may now be added to the rich text widget's `toolbar` option.
* Early beta-quality support for adding inline images to rich text, by adding `image` to the rich text toolbar. This feature works reliably, however the UI is not mature yet. In particular you must search for images by typing part of the title. We will support a proper "browse" experience here soon. For good results you should also configure the `imageStyles` option. You will also want to style the `figure` tags produced. See the documentation for more information.
* Support for `div` tags in the rich text toolbar, if you choose to include them in `styles`. This is often necessary for A2 content migration and can potentially be useful in new work when combined with a `class` if there is no suitable semantic block tag.
* The new `@apostrophecms/attachment:download-all --to=folder` command line task is useful to download all of your attachments from an uploadfs backend other than local storage, especially if you do not have a more powerful "sync" utility for that particular storage backend.
* A new `loadingType` option can now be set for `image-widget` when configuring an `area` field. This sets the `loading` attribute of the `img` tag, which can be used to enable lazy loading in most browsers. Thanks to [Waldemar Pankratz](https://github.com/waldemar-p) for this contribution.
* Two new module-level options have been added to the `image-widget` module: `loadingType` and `size`. These act as fallbacks for the same options at the area level. Thanks to [Waldemar Pankratz](https://github.com/waldemar-p) for this contribution.

### Fixes

* Adding missing require (`bluebird`) and fallback (`file.crops || []`) to `@apostrophecms/attachment:rescale`-task

## 3.38.1 (2023-01-23)

### Fixes

* Version 3.38.0 introduced a regression that temporarily broke support for user-edited content in locales with names like `de-de` (note the lowercase country name). This was inadvertently introduced in an effort to improve support for locale fallback when generating static translations of the admin interface. Version 3.38.1 brings back the content that temporarily appeared to be missing for these locales (it was never removed from the database), and also achieves the original goal. **However, if you created content for such locales using `3.38.0` (released five days ago) and wish to keep that content,** rather than reverting to the content from before `3.38.0`, see below.

### Adds

* The new `i18n:rename-locale` task can be used to move all content from one locale name to another, using the `--old` and `--new` options. By default, any duplicate keys for content existing in both locales will stop the process. However you can specify which content to keep in the event of a duplicate key error using the `--keep=localename` option. Note that the value of `--new` should match the a locale name that is currently configured for the `@apostrophecms/i18n` module.

Example:

```
# If you always had de-de configured as a locale, but created
# a lot of content with Apostrophe 3.38.0 which incorrectly stored
# it under de-DE, you can copy that content. In this case we opt
# to keep de-de content in the event of any conflicts
node app @apostrophecms/i18n:rename-locale --old=de-DE --new=de-de --keep=de-de
```

## 3.38.0 (2023-01-18)

### Adds

* Emit a `beforeSave` event from the `@apostrophecms:notification` module, with `req` and the `notification` as arguments, in order to give the possibility to override the notification.
* Emit a `beforeInsert` event from the `@apostrophecms:attachment` module, with `req` and the `doc` as arguments, in order to give the possibility to override the attachment.
* Emit a `beforeSaveSafe` event from the `@apostrophecms:user` module, with `req`, `safeUser` and `user` as arguments, in order to give the possibility to override properties of the `safeUser` object which contains password hashes and other information too sensitive to be stored in the aposDocs collection.
* Automatically convert failed uppercase URLs to their lowercase version - can be disabled with `redirectFailedUpperCaseUrls: false` in `@apostrophecms/page/index.js` options. This only comes into play if a 404 is about to happen.
* Automatically convert country codes in locales like `xx-yy` to `xx-YY` before passing them to `i18next`, which is strict about uppercase country codes.
* Keyboard shortcuts conflicts are detected and logged on to the terminal.

### Fixes

* Invalid locales passed to the i18n locale switching middleware are politely mapped to 400 errors.
* Any other exceptions thrown in the i18n locale switching middleware can no longer crash the process.
* Documents kept as the `previous` version for undo purposes were not properly marked as such, breaking the public language switcher in some cases. This was fixed and a migration was added for existing data.
* Uploading an image in an apostrophe area with `minSize` requirements will not trigger an unexpected error anymore. If the image is too small, a notification will be displayed with the minimum size requirements. The `Edit Image` modal will now display the minimum size requirements, if any, above the `Browse Images` field.
* Some browsers saw the empty `POST` response for new notifications as invalid XML. It will now return an empty JSON object with the `Content-Type` set to `application/json`.

## 3.37.0 (2023-01-06)

### Adds

* Dynamic choice functions in schemas now also receive a data object with their original doc id for further inspection by your function.
* Use `mergeWithCustomize` when merging extended source Webpack configuration. Introduce overideable asset module methods `srcCustomizeArray` and `srcCustomizeObject`, with reasonable default behavior, for fine tuning Webpack config arrays and objects merging. More info - [the Webpack mergeWithCustomize docs](https://github.com/survivejs/webpack-merge#mergewithcustomize-customizearray-customizeobject-configuration--configuration)
* The image widget now accepts a `placeholderImage` option that works like `previewImage` (just specify a file extension, like `placeholderImage: 'jpg'`, and provide the file `public/placeholder.jpg` in the module). The `placeholderUrl` option is still available for backwards compatibility.

### Fixes

* `docId` is now properly passed through array and object fields and into their child schemas.
* Remove module `@apostrophecms/polymorphic-type` name alias `@apostrophecms/polymorphic`. It was causing warnings
    e.g. `A permission.can() call was made with a type that has no manager: @apostrophecms/polymorphic-type`.
* The module `webpack.extensions` configuration is not applied to the core Admin UI build anymore. This is the correct and intended behavior as explained in the [relevant documentation](https://v3.docs.apostrophecms.org/guide/webpack.html#extending-webpack-configuration).
* The `previewImage` option now works properly for widget modules loaded from npm and those that subclass them. Specifically, the preview image may be provided in the `public/` subdirectory of the original module, the project-level configuration of it, or a subclass.

## 3.36.0 (2022-12-22)

### Adds

* `shortcut` option for piece modules, allowing easy re-mapping of the manager command shortcut per module.

### Fixes

* Ensure there are no conflicting command shortcuts for the core modules.

## 3.35.0 (2022-12-21)

### Adds

* Introduced support for linking directly to other Apostrophe documents in a rich text widget. The user can choose to link to a URL, or to a page. Linking to various piece types can also be enabled with the `linkWithType` option. This is equivalent to the old `apostrophe-rich-text-permalinks` module but is included in the core in A3. See the [documentation](https://v3.docs.apostrophecms.org/guide/core-widgets.html#rich-text-widget) for details.
* Introduced support for the `anchor` toolbar control in the rich text editor. This allows named anchors to be inserted. These are rendered as `span` tags with the given `id` and can then be linked to via `#id`, providing basic support for internal links. HTML 4-style named anchors in legacy content (`name` on `a` tags) are automatically migrated upon first edit.
* German translation i18n file created for the Apostrophe Admin-UI. Thanks to [Noah Gysin](https://github.com/NoahGysin) for this contribution.
* Introduced support for keyboard shortcuts in admin UI. Hitting `?` will display the list of available shortcuts. Developpers can define their own shortcuts by using the new `@apostrophecms/command-menu` module and the `commands` property. Please check the [keyboard shortcut documentation](https://v3.docs.apostrophecms.org/guide/command-menu.html) for more details.

### Fixes

* The `bulletList` and `orderedList` TipTap toolbar items now work as expected.
* When using the autocomplete/typeahead feature of relationship fields, typing a space at the start no longer results in an error.
* Replace [`credential`](https://www.npmjs.com/package/credential) package with [`credentials`](https://www.npmjs.com/package/credentials) to fix the [`mout` Prototype Pollution vulnerability](https://cve.mitre.org/cgi-bin/cvename.cgi?name=CVE-2020-7792). There was no actual vulnerability in Apostrophe or credential due to the way the module was actually used, and this was done to address vulnerability scan reports.
* Added a basic implementation of the missing "Paste from Clipboard" option to Expanded Widget Previews.


## 3.34.0 (2022-12-12)

### Fixes

* Nested areas work properly in widgets that have the `initialModal: false` property.
* Apostrophe's search index now properly incorporates most string field types as in A2.

### Adds

* Relationships load more quickly.
* Parked page checks at startup are faster.
* Tasks to localize and unlocalize piece type content (see `node app help [yourModuleName]:localize` and `node app help [yourModuleName]:unlocalize`).
## 3.33.0 (2022-11-28)

### Adds

* You can now set `inline: true` on schema fields of type `array`. This displays a simple editing interface in the context of the main dialog box for the document in question, avoiding the need to open an additional dialog box. Usually best for cases with just one field or just a few. If your array field has a large number of subfields the default behavior (`inline: false`) is more suitable for your needs. See the [array field](https://v3.docs.apostrophecms.org/reference/field-types/array.html) documentation for more information.
* Batch feature for publishing pieces.
* Add extensibility for `rich-text-widget` `defaultOptions`. Every key will now be used in the `AposRichTextWidgetEditor`.

### Fixes

* Prior to this release, widget templates that contained areas pulled in from related documents would break the ability to add another widget beneath.
* Validation of object fields now works properly on the browser side, in addition to server-side validation, resolving UX issues.
* Provisions were added to prevent any possibility of a discrepancy in relationship loading results under high load. It is not clear whether this A2 bug was actually possible in A3.

## 3.32.0 (2022-11-09)

### Adds

* Adds Reset Password feature to the login page. Note that the feature must be enabled and email delivery must be properly configured. See the [documentation](https://v3.docs.apostrophecms.org/reference/modules/login.html) for more details.
* Allow project-level developer to override bundling decisions by configuring the `@apostrophecms/asset` module. Check the [module documentation](https://v3.docs.apostrophecms.org/reference/modules/asset.html#options) for more information.

### Fixes

* Query builders for regular select fields have always accepted null to mean "do not filter on this property." Now this also works for dynamic select fields.
* The i18n UI state management now doesn't allow actions while it's busy.
* Fixed various localization bugs in the text of the "Update" dropdown menu.
* The `singleton: true` option for piece types now automatically implies `showCreate: false`.
* Remove browser console warnings by handling Tiptap Editor's breaking changes and duplicated plugins.
* The editor modal now allocates more space to area fields when possible, resolving common concerns about editing large widgets inside the modal.

## 3.31.0 (2022-10-27)

### Adds

* Adds `placeholder: true` and `initialModal: false` features to improve the user experience of adding widgets to the page. Checkout the [Widget Placeholders documentation](https://v3.docs.apostrophecms.org/guide/areas-and-widgets.html#adding-placeholder-content-to-widgets) for more detail.

### Fixes

* When another user is editing the document, the other user's name is now displayed correctly.

## 3.30.0 (2022-10-12)

### Adds

* New `APOS_LOG_ALL_ROUTES` environment variable. If set, Apostrophe logs information about all middleware functions and routes that are executed on behalf of a particular URL.
* Adds the `addFileGroups` option to the `attachment` module. Additionally it exposes a new method, `addFileGroup(group)`. These allow easier addition of new file groups or extension of the existing groups.

### Fixes

* Vue 3 may now be used in a separate webpack build at project level without causing problems for the admin UI Vue 2 build.
* Fixes `cache` module `clear-cache` CLI task message
* Fixes help message for `express` module `list-routes` CLI task

## 3.29.1 (2022-10-03)

### Fixes

* Hotfix to restore Node 14 support. Of course Node 16 is also supported.


## 3.29.0 (2022-10-03)

### Adds

* Areas now support an `expanded: true` option to display previews for widgets. The Expanded Widget Preview Menu also supports grouping and display columns for each group.
* Add "showQuery" in piece-page-type in order to override the query for the "show" page as "indexQuery" does it for the index page

### Fixes

* Resolved a bug in which users making a password error in the presence of pre-login checks such as a CAPTCHA were unable to try again until they refreshed the page.

## 3.28.1 (2022-09-15)

### Fixes

* `AposInputBoolean` can now be `required` and have the value `false`.
* Schema fields containing boolean filters can now list both `yes` and `no` choices according to available values in the database.
* Fix attachment `getHeight()` and `getWidth()` template helpers by changing the assignment of the `attachment._crop` property.
* Change assignment of `attachment._focalPoint` for consistency.

## 3.28.0 (2022-08-31)

### Fixes

* Fix UI bug when creating a document via a relationship.

### Adds

* Support for uploading `webp` files for display as images. This is supported by all current browsers now that Microsoft has removed IE11. For best results, you should run `npm update` on your project to make sure you are receiving the latest release of `uploadfs` which uses `sharp` for image processing. Thanks to [Isaac Preston](https://github.com/ixc7) for this addition.
* Clicking outside a modal now closes it, the same way the `Escape` key does when pressed.
* `checkboxes` fields now support `min` and `max` properties. Thanks to [Gabe Flores](https://github.com/gabeflores-appstem).

## 3.27.0 (2022-08-18)

### Adds

* Add `/grid` `POST` route in permission module, in addition to the existing `GET` one.
* New utility script to help find excessively heavy npm dependencies of apostrophe core.

### Changes

* Extract permission grid into `AposPermissionGrid` vue component.
* Moved `stylelint` from `dependencies` to `devDependencies`. The benefit may be small because many projects will depend on `stylelint` at project level, but every little bit helps install speed, and it may make a bigger difference if different major versions are in use.

## 3.26.1 (2022-08-06)

### Fixes

Hotfix: always waits for the DOM to be ready before initializing the Apostrophe Admin UI. `setTimeout` alone might not guarantee that every time. This issue has apparently become more frequent in the latest versions of Chrome.
* Modifies the `login` module to return an empty object in the API session cookie response body to avoid potential invalid JSON error if `response.json()` is retrieved.

## 3.26.0 (2022-08-03)

### Adds

* Tasks can now be registered with the `afterModuleReady` flag, which is more useful than `afterModuleInit` because it waits for the module to be more fully initialized, including all "improvements" loaded via npm. The original `afterModuleInit` flag is still supported in case someone was counting on its behavior.
* Add `/grid` `POST` route in permission module, in addition to the existing `GET` one, to improve extensibility.
* `@apostrophecms/express:list-routes` command line task added, to facilitate debugging.

### Changes

* Since Microsoft has ended support for IE11 and support for ES5 builds is responsible for a significant chunk of Apostrophe's installation time, the `es5: true` option no longer produces an IE11 build. For backwards compatibility, developers will receive a warning, but their build will proceed without IE11 support. IE11 ES5 builds can be brought back by installing the optional [@apostrophecms/asset-es5](https://github.com/apostrophecms/asset-es5) module.

### Fixes

* `testModule: true` works in unit tests of external Apostrophe modules again even with modern versions of `mocha`, thanks to [Amin Shazrin](https://github.com/ammein).
* `getObjectManager` is now implemented for `Object` field types, fixing a bug that prevented the use of areas found in `object` schema fields within templates. Thanks to [James R T](https://github.com/jamestiotio).

## 3.25.0 (2022-07-20)

### Adds

* `radio` and `checkboxes` input field types now support a server side `choices` function for supplying their `choices` array dynamically, just like `select` fields do. Future custom field types can opt into this functionality with the field type flag `dynamicChoices: true`.

### Fixes

* `AposSelect` now emits values on `change` event as they were originally given. Their values "just work" so you do not have to think about JSON anymore when you receive it.
* Unpinned tiptap as the tiptap team has made releases that resolve the packaging errors that caused us to pin it in 3.22.1.
* Pinned `vue-loader` to the `15.9.x` minor release series for now. The `15.10.0` release breaks support for using `npm link` to develop the `apostrophe` module itself.
* Minimum version of `sanitize-html` bumped to ensure a potential denial-of-service vector is closed.

## 3.24.0 (2022-07-06)

### Adds

* Handle `private: true` locale option in i18n module, preventing logged out users from accessing the content of a private locale.

### Fixes

* Fix missing title translation in the "Array Editor" component.
* Add `follow: true` flag to `glob` functions (with `**` pattern) to allow registering symlink files and folders for nested modules
* Fix disabled context menu for relationship fields editing ([#3820](https://github.com/apostrophecms/apostrophe/issues/3820))
* In getReq method form the task module, extract the right `role` property from the options object.
* Fix `def:` option in `array` fields, in order to be able to see the default items in the array editor modal

## 3.23.0 (2022-06-22)

### Adds

* Shared Drafts: gives the possibility to share a link which can be used to preview the draft version of page, or a piece `show` page.
* Add `Localize` option to `@apostrophecms/image`. In Edit mode the context bar menu includes a "Localize" option to start cloning this image into other locales.

### Fixes

* Update `sass` to [`1.52.3`+](https://github.com/sass/dart-sass/pull/1713) to prevent the error `RangeError: Invalid value: Not in inclusive range 0..145: -1`. You can now fix that by upgrading with `npm update`. If it does not immediately clear up the issue in development, try `node app @apostrophecms/asset:clear-cache`.
* Fix a potential issue when URLs have a query string, in the `'@apostrophecms/page:notFound'` handler of the `soft-redirect` module.

## 3.22.1 (2022-06-17)

* Hotfix: temporarily pin versions of tiptap modules to work around packaging error that breaks import of the most recent releases. We will unpin as soon as this is fixed upstream. Fixes a bug where `npm update` would fail for A3 projects.

## 3.22.0 (2022-06-08)

### Adds

* Possibility to pass options to webpack extensions from any module.

### Fixes

* Fix a Webpack cache issue leading to modules symlinked in `node_modules` not being rebuilt.
* Fixes login maximum attempts error message that wasn't showing the plural when lockoutMinutes is more than 1.
* Fixes the text color of the current array item's slat label in the array editor modal.
* Fixes the maximum width of an array item's slat label so as to not obscure the Remove button in narrow viewports.
* If an array field's titleField option is set to a select field, use the selected option's label as the slat label rather its value.
* Disable the slat controls of the attachment component while uploading.
* Fixes bug when re-attaching the same file won't trigger an upload.
* AposSlat now fully respects the disabled state.

## 3.21.1 (2022-06-04)

### Fixes

* Work around backwards compatibility break in `sass` module by pinning to `sass` `1.50.x` while we investigate. If you saw the error `RangeError: Invalid value: Not in inclusive range 0..145: -1` you can now fix that by upgrading with `npm update`. If it does not immediately clear up the issue in development, try `node app @apostrophecms/asset:clear-cache`.

## 3.21.0 (2022-05-25)

### Adds

* Trigger only the relevant build when in a watch mode (development). The build paths should not contain comma (`,`).
* Adds an `unpublish` method, available for any doc-type.
An _Unpublish_ option has also been added to the context menu of the modal when editing a piece or a page.
* Allows developers to group fields in relationships the same way it's done for normal schemas.

### Fixes

* Vue files not being parsed when running eslint through command line, fixes all lint errors in vue files.
* Fix a bug where some Apostrophe modules symlinked in `node_modules` are not being watched.
* Recover after webpack build error in watch mode (development only).
* Fixes an edge case when failing (throw) task invoked via `task.invoke` will result in `apos.isTask()` to always return true due to `apos.argv` not reverted properly.

## 3.20.1 (2022-05-17)

### Fixes

* Minor corrections to French translation.

## 3.20.0

### Adds

* Adds French translation of the admin UI (use the `fr` locale).

## 3.19.0

### Adds

* New schema field type `dateAndTime` added. This schema field type saves in ISO8601 format, as UTC (Universal Coordinated Time), but is edited in a user-friendly way in the user's current time zone and locale.
* Webpack disk cache for better build performance in development and, if appropriately configured, production as well.
* In development, Webpack rebuilds the front end without the need to restart the Node.js process, yielding an additional speedup. To get this speedup for existing projects, see the `nodemonConfig` section of the latest `package.json` in [a3-boilerplate](https://github.com/apostrophecms/a3-boilerplate) for the new "ignore" rules you'll need to prevent nodemon from stopping the process and restarting.
* Added the new command line task `apostrophecms/asset:clear-cache` for clearing the webpack disk cache. This should be necessary only in rare cases where the configuration has changed in ways Apostrophe can't automatically detect.
* A separate `publishedLabel` field can be set for any schema field of a page or piece. If present it is displayed instead of `label` if the document has already been published.

### 3.18.1

### Fixes

* The admin UI now rebuilds properly in a development environment when new npm modules are installed in a multisite project (`apos.rootDir` differs from `apos.npmRootDir`).

## 3.18.0 (2022-05-03)

### Adds

* Images may now be cropped to suit a particular placement after selecting them. SVG files may not be cropped as it is not possible in the general case.
* Editors may also select a "focal point" for the image after selecting it. This ensures that this particular point remains visible even if CSS would otherwise crop it, which is a common issue in responsive design. See the `@apostrophecms/image` widget for a sample implementation of the necessary styles.
* Adds the `aspectRatio` option for image widgets. When set to `[ w, h ]` (a ratio of width to height), images are automatically cropped to this aspect ratio when chosen for that particular widget. If the user does not crop manually, then cropping happens automatically.
* Adds the `minSize` option for image widgets. This ensures that the images chosen are at least the given size `[ width, height ]`, and also ensures the user cannot choose something smaller than that when cropping.
* Implements OpenTelemetry instrumentation.
* Developers may now specify an alternate Vue component to be used for editing the subfields of relationships, either at the field level or as a default for all relationships with a particular piece type.
* The widget type base module now always passes on the `components` option as browser data, so that individual widget type modules that support contextual editing can be implemented more conveniently.
* In-context widget editor components now receive a `focused` prop which is helpful in deciding when to display additional UI.
* Adds new configuration option - `beforeExit` async handler.
* Handlers listening for the `apostrophe:run` event are now able to send an exit code to the Apostrophe bootstrap routine.
* Support for Node.js 17 and 18. MongoDB connections to `localhost` will now successfully find a typical dev MongoDB server bound only to `127.0.0.1`, Apostrophe can generate valid ipv6 URLs pointing back to itself, and `webpack` and `vue-loader` have been updated to address incompatibilities.
* Adds support for custom context menus provided by any module (see `apos.doc.addContextOperation()`).
* The `AposSchema` component now supports an optional `generation` prop which may be used to force a refresh when the value of the object changes externally. This is a compromise to avoid the performance hit of checking numerous subfields for possible changes every time the `value` prop changes in response to an `input` event.
* Adds new event `@apostrophecms/doc:afterAllModesDeleted` fired after all modes of a given document are purged.

### Fixes

* Documentation of obsolete options has been removed.
* Dead code relating to activating in-context widget editors have been removed. They are always active and have been for some time. In the future they might be swapped in on scroll, but there will never be a need to swap them in "on click."
* The `self.email` method of modules now correctly accepts a default `from` address configured for a specific module via the `from` subproperty of the `email` option to that module. Thanks to `chmdebeer` for pointing out the issue and the fix.
* Fixes `_urls` not added on attachment fields when pieces API index is requested (#3643)
* Fixes float field UI bug that transforms the value to integer when there is no field error and the first number after the decimal is `0`.
* The `nestedModuleSubdirs` feature no longer throws an error and interrupts startup if a project contains both `@apostrophecms/asset` and `asset`, which should be considered separate module names.

## 3.17.0 (2022-03-31)

### Adds

* Full support for the [`object` field type](https://v3.docs.apostrophecms.org/reference/field-types/object.html), which works just like `array` but stores just one sub-object as a property, rather than an array of objects.
* To help find documents that reference related ones via `relationship` fields, implement backlinks of related documents by adding a `relatedReverseIds` field to them and keeping it up to date. There is no UI based on this feature yet but it will permit various useful features in the near future.
* Adds possibility for modules to [extend the webpack configuration](https://v3.docs.apostrophecms.org/guide/webpack.html).
* Adds possibility for modules to [add extra frontend bundles for scss and js](https://v3.docs.apostrophecms.org/guide/webpack.html). This is useful when the `ui/src` build would otherwise be very large due to code used on rarely accessed pages.
* Loads the right bundles on the right pages depending on the page template and the loaded widgets. Logged-in users have all the bundles on every page, because they might introduce widgets at any time.
* Fixes deprecation warnings displayed after running `npm install`, for dependencies that are directly included by this package.
* Implement custom ETags emission when `etags` cache option is enabled. [See the documentation for more information](https://v3.docs.apostrophecms.org/guide/caching.html).
It allows caching of pages and pieces, using a cache invalidation mechanism that takes into account related (and reverse related) document updates, thanks to backlinks mentioned above.
Note that for now, only single pages and pieces benefit from the ETags caching system (pages' and pieces' `getOne` REST API route, and regular served pages).
The cache of an index page corresponding to the type of a piece that was just saved will automatically be invalidated. However, please consider that it won't be effective when a related piece is saved, therefore the cache will automatically be invalidated _after_ the cache lifetime set in `maxAge` cache option.

### Fixes

* Apostrophe's webpack build now works properly when developing code that imports module-specific npm dependencies from `ui/src` or `ui/apos` when using `npm link` to develop the module in question.
* The `es5: true` option to `@apostrophecms/asset` works again.

## 3.16.1 (2022-03-21)

### Fixes

* Fixes a bug in the new `Cache-Control` support introduced by 3.16.0 in which we get the logged-out homepage right after logging in. This issue only came into play if the new caching options were enabled.

## 3.16.0 (2022-03-18)

### Adds

* Offers a simple way to set a Cache-Control max-age for Apostrophe page and GET REST API responses for pieces and pages. [See the documentation for more information](https://v3.docs.apostrophecms.org/guide/caching.html).
* API keys and bearer tokens "win" over session cookies when both are present. Since API keys and bearer tokens are explicitly added to the request at hand, it never makes sense to ignore them in favor of a cookie, which is implicit. This also simplifies automated testing.
* `data-apos-test=""` selectors for certain elements frequently selected in QA tests, such as `data-apos-test="adminBar"`.
* Offer a simple way to set a Cache-Control max-age for Apostrophe page and GET REST API responses for pieces and pages.
* To speed up functional tests, an `insecurePasswords` option has been added to the login module. This option is deliberately named to discourage use for any purpose other than functional tests in which repeated password hashing would unduly limit performance. Normally password hashing is intentionally difficult to slow down brute force attacks, especially if a database is compromised.

### Fixes

* `POST`ing a new child page with `_targetId: '_home'` now works properly in combination with `_position: 'lastChild'`.

## 3.15.0 (2022-03-02)

### Adds

* Adds throttle system based on username (even when not existing), on initial login route. Also added for each late login requirement, e.g. for 2FA attempts.

## 3.14.2 (2022-02-27)

* Hotfix: fixed a bug introduced by 3.14.1 in which non-parked pages could throw an error during the migration to fix replication issues.

## 3.14.1 (2022-02-25)

* Hotfix: fixed a bug in which replication across locales did not work properly for parked pages configured via the `_children` feature. A one-time migration is included to reconnect improperly replicated versions of the same parked pages. This runs automatically, no manual action is required. Thanks to [justyna1](https://github.com/justyna13) for identifying the issue.

## 3.14.0 (2022-02-22)

### Adds

* To reduce complications for those implementing caching strategies, the CSRF protection cookie now contains a simple constant string, and is not recorded in `req.session`. This is acceptable because the real purpose of the CSRF check is simply to verify that the browser has sent the cookie at all, which it will not allow a cross-origin script to do.
* As a result of the above, a session cookie is not generated and sent at all unless `req.session` is actually used or a user logs in. Again, this reduces complications for those implementing caching strategies.
* When logging out, the session cookie is now cleared in the browser. Formerly the session was destroyed on the server side only, which was sufficient for security purposes but could create caching issues.
* Uses `express-cache-on-demand` lib to make similar and concurrent requests on pieces and pages faster.
* Frontend build errors now stop app startup in development, and SCSS and JS/Vue build warnings are visible on the terminal console for the first time.

### Fixes

* Fixed a bug when editing a page more than once if the page has a relationship to itself, whether directly or indirectly. Widget ids were unnecessarily regenerated in this situation, causing in-context edits after the first to fail to save.
* Pages no longer emit double `beforeUpdate` and `beforeSave` events.
* When the home page extends `@apostrophecms/piece-page-type`, the "show page" URLs for individual pieces should not contain two slashes before the piece slug. Thanks to [Martí Bravo](https://github.com/martibravo) for the fix.
* Fixes transitions between login page and `afterPasswordVerified` login steps.
* Frontend build errors now stop the `@apostrophecms/asset:build` task properly in production.
* `start` replaced with `flex-start` to address SCSS warnings.
* Dead code removal, as a result of following up on JS/Vue build warnings.

## 3.13.0 - 2022-02-04

### Adds

* Additional requirements and related UI may be imposed on native ApostropheCMS logins using the new `requirements` feature, which can be extended in modules that `improve` the `@apostrophecms/login` module. These requirements are not imposed for single sign-on logins via `@apostrophecms/passport-bridge`. See the documentation for more information.
* Adds latest Slovak translation strings to SK.json in `i18n/` folder. Thanks to [Michael Huna](https://github.com/Miselrkba) for the contribution.
* Verifies `afterPasswordVerified` requirements one by one when emitting done event, allows to manage errors ans success before to go to the next requirement. Stores and validate each requirement in the token. Checks the new `askForConfirmation` requirement option to go to the next step when emitting done event or waiting for the confirm event (in order to manage success messages). Removes support for `afterSubmit` for now.

### Fixes

* Decodes the testReq `param` property in `serveNotFound`. This fixes a problem where page titles using diacritics triggered false 404 errors.
* Registers the default namespace in the Vue instance of i18n, fixing a lack of support for un-namespaced l10n keys in the UI.

## 3.12.0 - 2022-01-21

### Adds

* It is now best practice to deliver namespaced i18n strings as JSON files in module-level subdirectories of `i18n/` named to match the namespace, e.g. `i18n/ourTeam` if the namespace is `ourTeam`. This allows base class modules to deliver phrases to any namespace without conflicting with those introduced at project level. The `i18n` option is now deprecated in favor of the new `i18n` module format section, which is only needed if `browser: true` must be specified for a namespace.
* Brought back the `nestedModuleSubdirs` feature from A2, which allows modules to be nested in subdirectories if `nestedModuleSubdirs: true` is set in `app.js`. As in A2, module configuration (including activation) can also be grouped in a `modules.js` file in such subdirectories.

### Fixes

* Fixes minor inline documentation comments.
* UI strings that are not registered localization keys will now display properly when they contain a colon (`:`). These were previously interpreted as i18next namespace/key pairs and the "namespace" portion was left out.
* Fixes a bug where changing the page type immediately after clicking "New Page" would produce a console error. In general, areas and checkboxes now correctly handle their value being changed to `null` by the parent schema after initial startup of the `AposInputArea` or `AposInputCheckboxes` component.
* It is now best practice to deliver namespaced i18n strings as JSON files in module-level subdirectories of `i18n/` named to match the namespace, e.g. `i18n/ourTeam` if the namespace is `ourTeam`. This allows base class modules to deliver phrases to any namespace without conflicting with those introduced at project level. The `i18n` option is now deprecated in favor of the new `i18n` module format section, which is only needed if `browser: true` must be specified for a namespace.
* Removes the `@apostrophecms/util` module template helper `indexBy`, which was using a lodash method not included in lodash v4.
* Removes an unimplemented `csrfExceptions` module section cascade. Use the `csrfExceptions` *option* of any module to set an array of URLs excluded from CSRF protection. More information is forthcoming in the documentation.
* Fix `[Object Object]` in the console when warning `A permission.can() call was made with a type that has no manager` is printed.

### Changes

* Temporarily removes `npm audit` from our automated tests because of a sub-dependency of vue-loader that doesn't actually cause a security vulnerability for apostrophe.

## 3.11.0 - 2022-01-06

### Adds

* Apostrophe now extends Passport's `req.login` to emit an `afterSessionLogin` event from the `@apostrophecms:login` module, with `req` as an argument. Note that this does not occur at all for login API calls that return a bearer token rather than establishing an Express session.

### Fixes

* Apostrophe's extension of `req.login` now accounts for the `req.logIn` alias and the skippable `options` parameter, which is relied upon in some `passport` strategies.
* Apostrophe now warns if a nonexistent widget type is configured for an area field, with special attention to when `-widget` has been erroneously included in the name. For backwards compatibility this is a startup warning rather than a fatal error, as sites generally did operate successfully otherwise with this type of bug present.

### Changes

* Unpins `vue-click-outside-element` the packaging of which has been fixed upstream.
* Adds deprecation note to `__testDefaults` option. It is not in use, but removing would be a minor BC break we don't need to make.
* Allows test modules to use a custom port as an option on the `@apostrophecms/express` module.
* Removes the code base pull request template to instead inherit the organization-level template.
* Adds `npm audit` back to the test scripts.

## 3.10.0 - 2021-12-22

### Fixes

* `slug` type fields can now have an empty string or `null` as their `def` value without the string `'none'` populating automatically.
* The `underline` feature works properly in tiptap toolbar configuration.
* Required checkbox fields now properly prevent editor submission when empty.
* Pins `vue-click-outside-element` to a version that does not attempt to use `eval` in its distribution build, which is incompatible with a strict Content Security Policy.

### Adds

* Adds a `last` option to fields. Setting `last: true` on a field puts that field at the end of the field's widget order. If more than one field has that option active the true last item will depend on general field registration order. If the field is ordered with the `fields.order` array or field group ordering, those specified orders will take precedence.

### Changes

* Adds deprecation notes to the widget class methods `getWidgetWrapperClasses` and `getWidgetClasses` from A2.
* Adds a deprecation note to the `reorganize` query builder for the next major version.
* Uses the runtime build of Vue. This has major performance and bundle size benefits, however it does require changes to Apostrophe admin UI apps that use a `template` property (components should require no changes, just apps require an update). These apps must now use a `render` function instead. Since custom admin UI apps are not yet a documented feature we do not regard this as a bc break.
* Compatible with the `@apostrophecms/security-headers` module, which supports a strict `Content-Security-Policy`.
* Adds a deprecation note to the `addLateCriteria` query builder.
* Updates the `toCount` doc type query method to use Math.ceil rather than Math.floor plus an additional step.

## 3.9.0 - 2021-12-08

### Adds

* Developers can now override any Vue component of the ApostropheCMS admin UI by providing a component of the same name in the `ui/apos/components` folder of their own module. This is not always the best approach, see the documentation for details.
* When running a job, we now trigger the notification before to run the job, this way the progress notification ID is available from the job and the notification can be dismissed if needed.
* Adds `maxUi`, `maxLabel`, `minUi`, and `minLabel` localization strings for array input and other UI.

### Fixes

* Fully removes references to the A2 `self.partial` module method. It appeared only once outside of comments, but was not actually used by the UI. The `self.render` method should be used for simple template rendering.
* Fixes string interpolation for the confirmation modal when publishing a page that has an unpublished parent page.
* No more "cannot set headers after they are sent to the client" and "req.res.redirect not defined" messages when handling URLs with extra trailing slashes.
* The `apos.util.runPlayers` method is not called until all of the widgets in a particular tree of areas and sub-areas have been added to the DOM. This means a parent area widget player will see the expected markup for any sub-widgets when the "Edit" button is clicked.
* Properly activates the `apostropheI18nDebugPlugin` i18next debugging plugin when using the `APOS_SHOW_I18N` environment variable. The full set of l10n emoji indicators previously available for the UI is now available for template and server-side strings.
* Actually registers piece types for site search unless the `searchable` option is `false`.
* Fixes the methods required for the search `index` task.

### Changes

* Adds localization keys for the password field component's min and max error messages.

## 3.8.1 - 2021-11-23

### Fixes

* The search field of the pieces manager modal works properly. Thanks to [Miro Yovchev](https://github.com/myovchev) for pointing out the issue and providing a solution.
* Fixes a bug in `AposRichTextWidgetEditor.vue` when a rich text widget was specifically configured with an empty array as the `styles` option. In that case a new empty rich text widget will initiate with an empty paragraph tag.
* The`fieldsPresent` method that is used with the `presentFieldsOnly` option in doc-type was broken, looking for properties in strings and wasn't returning anything.

## 3.8.0 - 2021-11-15

### Adds

* Checkboxes for pieces are back, a main checkbox allows to select all page items. When all pieces on a page are checked, a banner where the user can select all pieces appears. A launder for mongo projections has been added.
* Registered `batchOperations` on a piece-type will now become buttons in the manager batch operations "more menu" (styled as a kebab icon). Batch operations should include a label, `messages` object, and `modalOptions` for the confirmation modal.
* `batchOperations` can be grouped into a single button with a menu using the `group` cascade subproperty.
* `batchOperations` can be conditional with an `if` conditional object. This allows developers to pass a single value or an array of values.
* Piece types can have `utilityOperations` configured as a top-level cascade property. These operations are made available in the piece manager as new buttons.
* Notifications may now include an `event` property, which the AposNotification component will emit on mount. The `event` property should be set to an object with `name` (the event name) and optionally `data` (data included with the event emission).
* Adds support for using the attachments query builder in REST API calls via the query string.
* Adds contextual menu for pieces, any module extending the piece-type one can add actions in this contextual menu.
* When clicking on a batch operation, it opens a confirmation modal using modal options from the batch operation, it also works for operations in grouped ones. operations name property has been renamed in action to work with AposContextMenu component.
* Beginning with this release, a module-specific static asset in your project such as `modules/mymodulename/public/images/bg.png` can always be referenced in your `.scss` and `.css` files as `/modules/mymodulename/images/bg.png`, even if assets are actually being deployed to S3, CDNs, etc. Note that `public` and `ui/public` module subdirectories have separate functions. See the documentation for more information.
* Adds AposFile.vue component to abstract file dropzone UI, uses it in AposInputAttachment, and uses it in the confirmation modal for pieces import.
* Optionally add `dimensionAttrs` option to image widget, which sets width & height attributes to optimize for Cumulative Layout Shift. Thank you to [Qiao Lin](https://github.com/qclin) for the contribution.

### Fixes

* The `apos.util.attachmentUrl` method now works correctly. To facilitate that, `apos.uploadsUrl` is now populated browser-side at all times as the frontend logic originally expected. For backwards compatibility `apos.attachment.uploadsUrl` is still populated when logged in.
* Widget players are now prevented from being played twice by the implementing vue component.

### Changes
* Removes Apostrophe 2 documentation and UI configuration from the `@apostrophecms/job` module. These options were not yet in use for A3.
* Renames methods and removes unsupported routes in the `@apostrophecms/job` module that were not yet in use. This was not done lightly, but specifically because of the minimal likelihood that they were in use in project code given the lack of UI support.
  * The deprecated `cancel` route was removed and will likely be replaced at a later date.
  * `run` was renamed `runBatch` as its purpose is specifically to run processes on a "batch selected" array of pieces or pages.
  * `runNonBatch` was renamed to `run` as it is the more generic job-running method. It is likely that `runBatch` will eventually be refactored to use this method.
  * The `good` and `bad` methods are renamed `success` and `failure`, respectively. The expected methods used in the `run` method were similarly renamed. They still increment job document properties called `good` and `bad`.
* Comments out the unused `batchSimpleRoute` methods in the page and piece-type modules to avoid usage before they are fully implemented.
* Optionally add `dimensionAttrs` option to image widget, which sets width & height attributes to optimize for Cumulative Layout Shift.
* Temporarily removes `npm audit` from our automated tests because of a sub-dependency of uploadfs that doesn't actually cause a security vulnerability for apostrophe.

## 3.7.0 - 2021-10-28

### Adds

* Schema select field choices can now be populated by a server side function, like an API call. Set the `choices` property to a method name of the calling module. That function should take a single argument of `req`, and return an array of objects with `label` and `value` properties. The function can be async and will be awaited.
* Apostrophe now has built-in support for the Node.js cluster module. If the `APOS_CLUSTER_PROCESSES` environment variable is set to a number, that number of child processes are forked, sharing the same listening port. If the variable is set to `0`, one process is forked for each CPU core, with a minimum of `2` to provide availability during restarts. If the variable is set to a negative number, that number is added to the number of CPU cores, e.g. `-1` is a good way to reserve one core for MongoDB if it is running on the same server. This is for production use only (`NODE_ENV=production`). If a child process fails it is restarted automatically.

### Fixes

* Prevents double-escaping interpolated localization strings in the UI.
* Rich text editor style labels are now run through a localization method to get the translated strings from their l10n keys.
* Fixes README Node version requirement (Node 12+).
* The text alignment buttons now work immediately in a new rich text widget. Previously they worked only after manually setting a style or refreshing the page. Thanks to Michelin for their support of this fix.
* Users can now activate the built-in date and time editing popups of modern browsers when using the `date` and `time` schema field types.
* Developers can now `require` their project `app.js` file in the Node.js REPL for debugging and inspection. Thanks to [Matthew Francis Brunetti](https://github.com/zenflow).
* If a static text phrase is unavailable in both the current locale and the default locale, Apostrophe will always fall back to the `en` locale as a last resort, which ensures the admin UI works if it has not been translated.
* Developers can now `require` their project `app.js` in the Node.js REPL for debugging and inspection
* Ensure array field items have valid _id prop before storing. Thanks to Thanks to [Matthew Francis Brunetti](https://github.com/zenflow).

### Changes

* In 3.x, `relationship` fields have an optional `builders` property, which replaces `filters` from 2.x, and within that an optional `project` property, which replaces `projection` from 2.x (to match MongoDB's `cursor.project`). Prior to this release leaving the old syntax in place could lead to severe performance problems due to a lack of projections. Starting with this release the 2.x syntax results in an error at startup to help the developer correct their code.
* The `className` option from the widget options in a rich text area field is now also applied to the rich text editor itself, for a consistently WYSIWYG appearance when editing and when viewing. Thanks to [Max Mulatz](https://github.com/klappradla) for this contribution.
* Adds deprecation notes to doc module `afterLoad` events, which are deprecated.
* Removes unused `afterLogin` method in the login module.

## 3.6.0 - 2021-10-13

### Adds

* The `context-editing` apostrophe admin UI bus event can now take a boolean parameter, explicitly indicating whether the user is actively typing or performing a similar active manipulation of controls right now. If a boolean parameter is not passed, the existing 1100-millisecond debounced timeout is used.
* Adds 'no-search' modifier to relationship fields as a UI simplification option.
* Fields can now have their own `modifiers` array. This is combined with the schema modifiers, allowing for finer grained control of field rendering.
* Adds a Slovak localization file. Activate the `sk` locale to use this. Many thanks to [Michael Huna](https://github.com/Miselrkba) for the contribution.
* Adds a Spanish localization file. Activate the `es` locale to use this. Many thanks to [Eugenio Gonzalez](https://github.com/egonzalezg9) for the contribution.
* Adds a Brazilian Portuguese localization file. Activate the `pt-BR` locale to use this. Many thanks to [Pietro Rutzen](https://github.com/pietro-rutzen) for the contribution.

### Fixes

* Fixed missing translation for "New Piece" option on the "more" menu of the piece manager, seen when using it as a chooser.
* Piece types with relationships to multiple other piece types may now be configured in any order, relative to the other piece types. This sometimes appeared to be a bug in reverse relationships.
* Code at the project level now overrides code found in modules that use `improve` for the same module name. For example, options set by the `@apostrophecms/seo-global` improvement that ships with `@apostrophecms/seo` can now be overridden at project level by `/modules/@apostrophecms/global/index.js` in the way one would expect.
* Array input component edit button label is now propertly localized.
* A memory leak on each request has been fixed, and performance improved, by avoiding the use of new Nunjucks environments for each request. Thanks to Miro Yovchev for pointing out the leak.
* Fragments now have access to `__t()`, `getOptions` and other features passed to regular templates.
* Fixes field group cascade merging, using the original group label if none is given in the new field group configuration.
* If a field is conditional (using an `if` option), is required, but the condition has not been met, it no longer throws a validation error.
* Passing `busy: true` to `apos.http.post` and related methods no longer produces an error if invoked when logged out, however note that there will likely never be a UI for this when logged out, so indicate busy state in your own way.
* Bugs in document modification detection have been fixed. These bugs caused edge cases where modifications were not detected and the "Update" button did not appear, and could cause false positives as well.

### Changes

* No longer logs a warning about no users if `testModule` is true on the app.

## 3.5.0 - 2021-09-23

* Pinned dependency on `vue-material-design-icons` to fix `apos-build.js` build error in production.
* The file size of uploaded media is visible again when selected in the editor, and media information such as upload date, dimensions and file size is now properly localized.
* Fixes moog error messages to reflect the recommended pattern of customization functions only taking `self` as an argument.
* Rich Text widgets now instantiate with a valid element from the `styles` option rather than always starting with an unclassed `<p>` tag.
* Since version 3.2.0, apostrophe modules to be loaded via npm must appear as explicit npm dependencies of the project. This is a necessary security and stability improvement, but it was slightly too strict. Starting with this release, if the project has no `package.json` in its root directory, the `package.json` in the closest ancestor directory is consulted.
* Fixes a bug where having no project modules directory would throw an error. This is primarily a concern for module unit tests where there are no additional modules involved.
* `css-loader` now ignores `url()` in css files inside `assets` so that paths are left intact, i.e. `url(/images/file.svg)` will now find a static file at `/public/images/file.svg` (static assets in `/public` are served by `express.static`). Thanks to Matic Tersek.
* Restored support for clicking on a "foreign" area, i.e. an area displayed on the page whose content comes from a piece, in order to edit it in an appropriate way.
* Apostrophe module aliases and the data attached to them are now visible immediately to `ui/src/index.js` JavaScript code, i.e. you can write `apos.alias` where `alias` matches the `alias` option configured for that module. Previously one had to write `apos.modules['module-name']` or wait until next tick. However, note that most modules do not push any data to the browser when a user is not logged in. You can do so in a custom module by calling `self.enableBrowserData('public')` from `init` and implementing or extending the `getBrowserData(req)` method (note that page, piece and widget types already have one, so it is important to extend in those cases).
* `options.testModule` works properly when implementing unit tests for an npm module that is namespaced.

### Changes

* Cascade grouping (e.g., grouping fields) will now concatenate a group's field name array with the field name array of an existing group of the same name. Put simply, if a new piece module adds their custom fields to a `basics` group, that field will be added to the default `basics` group fields. Previously the new group would have replaced the old, leaving inherited fields in the "Ungrouped" section.
* AposButton's `block` modifier now less login-specific

### Adds

* Rich Text widget's styles support a `def` property for specifying the default style the editor should instantiate with.
* A more helpful error message if a field of type `area` is missing its `options` property.

## 3.4.1 - 2021-09-13

No changes. Publishing to correctly mark the latest 3.x release as "latest" in npm.

## 3.4.0 - 2021-09-13

### Security

* Changing a user's password or marking their account as disabled now immediately terminates any active sessions or bearer tokens for that user. Thanks to Daniel Elkabes for pointing out the issue. To ensure all sessions have the necessary data for this, all users logged in via sessions at the time of this upgrade will need to log in again.
* Users with permission to upload SVG files were previously able to do so even if they contained XSS attacks. In Apostrophe 3.x, the general public so far never has access to upload SVG files, so the risk is minor but could be used to phish access from an admin user by encouraging them to upload a specially crafted SVG file. While Apostrophe typically displays SVG files using the `img` tag, which ignores XSS vectors, an XSS attack might still be possible if the image were opened directly via the Apostrophe media library's convenience link for doing so. All SVG uploads are now sanitized via DOMPurify to remove XSS attack vectors. In addition, all existing SVG attachments not already validated are passed through DOMPurify during a one-time migration.

### Fixes

* The `apos.attachment.each` method, intended for migrations, now respects its `criteria` argument. This was necessary to the above security fix.
* Removes a lodash wrapper around `@apostrophecms/express` `bodyParser.json` options that prevented adding custom options to the body parser.
* Uses `req.clone` consistently when creating a new `req` object with a different mode or locale for localization purposes, etc.
* Fixes bug in the "select all" relationship chooser UI where it selected unpublished items.
* Fixes bug in "next" and "previous" query builders.
* Cutting and pasting widgets now works between locales that do not share a hostname, provided that you switch locales after cutting (it does not work between tabs that are already open on separate hostnames).
* The `req.session` object now exists in task `req` objects, for better compatibility. It has no actual persistence.
* Unlocalized piece types, such as users, may now be selected as part of a relationship when browsing.
* Unpublished localized piece types may not be selected via the autocomplete feature of the relationship input field, which formerly ignored this requirement, although the browse button enforced it.
* The server-side JavaScript and REST APIs to delete pieces now work properly for pieces that are not subject to either localization or draft/published workflow at all the (`localize: false` option). UI for this is under discussion, this is just a bug fix for the back end feature which already existed.
* Starting in version 3.3.1, a newly added image widget did not display its image until the page was refreshed. This has been fixed.
* A bug that prevented Undo operations from working properly and resulted in duplicate widget _id properties has been fixed.
* A bug that caused problems for Undo operations in nested widgets, i.e. layout or multicolumn widgets, has been fixed.
* Duplicate widget _id properties within the same document are now prevented on the server side at save time.
* Existing duplicate widget _id properties are corrected by a one-time migration.

### Adds

* Adds a linter to warn in dev mode when a module name include a period.
* Lints module names for `apostrophe-` prefixes even if they don't have a module directory (e.g., only in `app.js`).
* Starts all `warnDev` messages with a line break and warning symbol (⚠️) to stand out in the console.
* `apos.util.onReady` aliases `apos.util.onReadyAndRefresh` for brevity. The `apos.util.onReadyAndRefresh` method name will be deprecated in the next major version.
* Adds a developer setting that applies a margin between parent and child areas, allowing developers to change the default spacing in nested areas.

### Changes

* Removes the temporary `trace` method from the `@apostrophecms/db` module.
* Beginning with this release, the `apostrophe:modulesReady` event has been renamed `apostrophe:modulesRegistered`, and the `apostrophe:afterInit` event has been renamed `apostrophe:ready`. This better reflects their actual roles. The old event names are accepted for backwards compatibility. See the documentation for more information.
* Only autofocuses rich text editors when they are empty.
* Nested areas now have a vertical margin applied when editing, allowing easier access to the parent area's controls.

## 3.3.1 - 2021-09-01

### Fixes

* In some situations it was possible for a relationship with just one selected document to list that document several times in the returned result, resulting in very large responses.
* Permissions roles UI localized correctly.
* Do not crash on startup if users have a relationship to another type. This was caused by the code that checks whether any users exist to present a warning to developers. That code was running too early for relationships to work due to event timing issues.

## 3.3.0 - 2021-08-30

### Fixes

* Addresses the page jump when using the in-context undo/redo feature. The page will immediately return users to their origin scroll position after the content refreshes.
* Resolves slug-related bug when switching between images in the archived view of the media manager. The slug field was not taking into account the double slug prefix case.
* Fixes migration task crash when parking new page. Thanks to [Miro Yovchev](https://www.corllete.com/) for this fix.
* Fixes incorrect month name in `AposCellDate`, which can be optionally used in manage views of pieces. Thanks to [Miro Yovchev](https://www.corllete.com/) for this fix.

### Adds

* This version achieves localization (l10n) through a rich set of internationalization (i18n) features. For more information, [see the documentation](https://v3.docs.apostrophecms.org/).
* There is support for both static string localization and dynamic content localization.
* The home page, other parked pages, and the global document are automatically replicated to all configured locales at startup. Parked properties are refreshed if needed. Other pages and pieces are replicated if and when an editor chooses to do so.
* An API route has been added for voluntary replication, i.e. when deciding a document should exist in a second locale, or desiring to overwrite the current draft contents in locale `B` with the draft contents of locale `A`.
* Locales can specify `prefix` and `hostname` options, which are automatically recognized by middleware that removes the prefix dynamically where appropriate and sets `req.locale`. In 3.x this works more like the global site `prefix` option. This is a departure from 2.x which stored the prefix directly in the slug, creating maintenance issues.
* Locales are stateless: they are never recorded in the session. This eliminates many avenues for bugs and bad SEO. However, this also means the developer must fully distinguish them from the beginning via either `prefix` or `hostname`. A helpful error message is displayed if this is not the case.
* Switching locales preserves the user's editing session even if on separate hostnames. To enable this, if any locales have hostnames, all configured locales must have hostnames and/or baseUrl must be set for those that don't.
* An API route has been added to discover the locales in which a document exists. This provides basic information only for performance (it does not report `title` or `_url`).
* Editors can "localize" documents, copying draft content from one locale to another to create a corresponding document in a different locale. For convenience related documents, such as images and other pieces directly referenced by the document's structure, can be localized at the same time. Developers can opt out of this mechanism for a piece type entirely, check the box by default for that type, or leave it as an "opt-in" choice.
* The `@apostrophecms/i18n` module now uses `i18next` to implement static localization. All phrases in the Vue-based admin UI are passed through `i18next` via `this.$t`, and `i18next` is also available via `req.t()` in routes and `__t()` in templates. Apostrophe's own admin UI phrases are in the `apostrophe` namespace for a clean separation. An array of locale codes, such as `en` or `fr` or `en-au`, can be specified using the `locales` option to the `@apostrophecms/i18n` module. The first locale is the default, unless the `defaultLocale` option is set. If no locales are set, the locale defaults to `en`. The `i18next-http-middleware` locale guesser is installed and will select an available locale if possible, otherwise it will fall back to the default.
* In the admin UI, `v-tooltip` has been extended as `v-apos-tooltip`, which passes phrases through `i18next`.
* Developers can link to alternate locales by iterating over `data.localizations` in any page template. Each element always has `locale`, `label` and `homePageUrl` properties. Each element also has an `available` property (if true, the current context document is available in that locale), `title` and a small number of other document properties are populated, and `_url` redirects to the context document in that locale. The current locale is marked with `current: true`.
* To facilitate adding interpolated values to phrases that are passed as a single value through many layers of code, the `this.$t` helper provided in Vue also accepts an object argument with a `key` property. Additional properties may be used for interpolation.
* `i18next` localization JSON files can be added to the `i18n` subdirectory of *any* module, as long as its `i18n` option is set. The `i18n` object may specify `ns` to give an `i18next` namespace, otherwise phrases are in the default namespace, used when no namespace is specified with a `:` in an `i18next` call. The default namespace is yours for use at project level. Multiple modules may contribute to the same namespace.
* If `APOS_DEBUG_I18N=1` is set in the environment, the `i18next` debug flag is activated. For server-side translations, i.e. `req.t()` and `__t()`, debugging output will appear on the server console. For browser-side translations in the Vue admin UI, debugging output will appear in the browser console.
* If `APOS_SHOW_I18N=1` is set in the environment, all phrases passed through `i18next` are visually marked, to make it easier to find those that didn't go through `i18next`. This does not mean translations actually exist in the JSON files. For that, review the output of `APOS_DEBUG_I18N=1`.
* There is a locale switcher for editors.
* There is a backend route to accept a new locale on switch.
* A `req.clone(properties)` method is now available. This creates a clone of the `req` object, optionally passing in an object of properties to be set. The use of `req.clone` ensures the new object supports `req.get` and other methods of a true `req` object. This technique is mainly used to obtain a new request object with the same privileges but a different mode or locale, i.e. `mode: 'published'`.
* Fallback wrappers are provided for the `req.__()`, `res.__()` and `__()` localization helpers, which were never official or documented in 3.x but may be in use in projects ported from 2.x. These wrappers do not localize but do output the input they are given along with a developer warning. You should migrate them to use `req.t()` (in server-side javascript) or `__t()` (Nunjucks templates).

### Changes

* Bolsters the CSS that backs Apostrophe UI's typography to help prevent unintended style leaks at project-level code.
* Removes the 2.x series changelog entries. They can be found in the 2.0 branch in Github.

## 3.2.0 - 2021-08-13

### Fixes

* `req.hostname` now works as expected when `trustProxy: true` is passed to the `@apostrophecms/express` module.
* Apostrophe loads modules from npm if they exist there and are configured in the `modules` section of `app.js`. This was always intended only as a way to load direct, intentional dependencies of your project. However, since npm "flattens" the dependency tree, dependencies of dependencies that happen to have the same name as a project-level Apostrophe module could be loaded by default, crashing the site or causing unexpected behavior. So beginning with this release, Apostrophe scans `package.json` to verify an npm module is actually a dependency of the project itself before attempting to load it as an Apostrophe module.
* Fixes the reference to sanitize-html defaults in the rich text widget.
* Fixes the `toolbarToAllowedStyles` method in the rich text widget, which was not returning any configuration.
* Fixes the broken text alignment in rich text widgets.
* Adds a missing npm dependency on `chokidar`, which Apostrophe and Nunjucks use for template refreshes. In most environments this worked anyway due to an indirect dependency via the `sass` module, but for stability Apostrophe should depend directly on any npm module it uses.
* Fixes the display of inline range inputs, notably broken when using Palette
* Fixes occasional unique key errors from migrations when attempting to start up again with a site that experienced a startup failure before inserting its first document.
* Requires that locale names begin with a letter character to ensure order when looping over the object entries.
* Unit tests pass in MongoDB 5.x.

### Adds
* Adds Cut and Paste to area controls. You can now Cut a widget to a virtual clipboard and paste it in suitable areas. If an area
can include the widget on the clipboard, a special Clipboard widget will appear in area's Add UI. This works across pages as well.

### Changes
* Apostrophe's Global's UI (the @apostrophecms/global singleton has moved from the admin bar's content controls to the admin utility tray under a cog icon.
* The context bar's document Edit button, which was a cog icon, has been rolled into the doc's context menu.

## 3.1.3 - 2021-07-16

### Fixes

* Hotfix for an incompatibility between `vue-loader` and `webpack` 5.45.0 which causes a crash at startup in development, or asset build time in production. We have temporarily pinned our dependency to `webpack` 5.44.x. We are [contributing to the discussion around the best long-term fix for vue-loader](https://github.com/vuejs/vue-loader/issues/1854).

## 3.1.2 - 2021-07-14

### Changes

* Removes an unused method, `mapMongoIdToJqtreeId`, that was used in A2 but is no longer relevant.
* Removes deprecated and non-functional steps from the `edit` method in the `AposDocsManager.vue` component.
* Legacy migrations to update 3.0 alpha and 3.0 beta sites to 3.0 stable are still in place, with no functional changes, but have been relocated to separate source files for ease of maintenance. Note that this is not a migration path for 2.x databases. Tools for that are forthcoming.

## 3.1.1 - 2021-07-08

### Fixes

* Two distinct modules may each have their own `ui/src/index.scss` file, similar to the fix already applied to allow multiple `ui/src/index.js` files.

## 3.1.0 - 2021-06-30

### Fixes

* Corrects a bug that caused Apostrophe to rebuild the admin UI on every nodemon restart, which led to excessive wait times to test new code. Now this happens only when `package-lock.json` has been modified (i.e. you installed a new module that might contain new Apostrophe admin UI code). If you are actively developing Apostrophe admin UI code, you can opt into rebuilding all the time with the `APOS_DEV=1` environment variable. In any case, `ui/src` is always rebuilt in a dev environment.
* Updates `cheerio`, `deep-get-set`, and `oembetter` versions to resolve vulnerability warnings.
* Modules with a `ui/src` folder, but no other content, are no longer considered "empty" and do not generate a warning.
* Pushing a secondary context document now always results in entry to draft mode, as intended.
* Pushing a secondary context document works reliably, correcting a race condition that could cause the primary document to remain in context in some cases if the user was not already in edit mode.

### Changes

* Deprecates `self.renderPage` method for removal in next major version.
* Since `ui/src/index.js` files must export a function to avoid a browser error in production which breaks the website experience, we now detect this at startup and throw a more helpful error to prevent a last-minute discovery in production.

## 3.0.1 - 2021-06-17

### Fixes

* Fixes an error observed in the browser console when using more than one `ui/src/index.js` file in the same project. Using more than one is a good practice as it allows you to group frontend code with an appropriate module, or ship frontend code in an npm module that extends Apostrophe.
* Migrates all of our own frontend players and utilities from `ui/public` to `ui/src`, which provides a robust functional test of the above.
* Executes `ui/src` imports without waiting for next tick, which is appropriate as we have positioned it as an alternative to `ui/public` which is run without delay.

## 3.0.0 - 2021-06-16

### Breaks

* Previously our `a3-boilerplate` project came with a webpack build that pushed code to the `ui/public` folder of an `asset` module. Now the webpack build is not needed because Apostrophe takes care of compiling `ui/src` for us. This is good! However, **if you are transitioning your project to this new strategy, you will need to remove the `modules/asset/ui/public` folder from your project manually** to ensure that webpack-generated code originally intended for webpack-dev-server does not fail with a `publicPath` error in the console.
* The `CORE_DEV=1` environment setting has been changed to `APOS_DEV=1` because it is appropriate for anyone who is actively developing custom Apostrophe admin UI using `ui/apos` folders in their own modules.
* Apostrophe now uses Dart Sass, aka the `sass` npm module. The `node-sass` npm module has been deprecated by its authors for some time now. Most existing projects will be unaffected, but those writing their own Apostrophe UI components will need to change any `/deep/` selectors to `::v-deep` and consider making other Dart Sass updates as well. For more information see the [Dart Sass documentation](https://sass-lang.com/dart-sass). Those embracing the new `ui/src` feature should also bear in mind that Dart Sass is being used.

### Changes

* Relationship ids are now stored as aposDocIds (without the locale and mode part). The appropriate locale and mode are known from the request. This allows easy comparison and copying of these properties across locales and fixes a bug with reverse relationships when publishing documents. A migration has been added to take care of this conversion on first startup.
- The `attachment` field type now correctly limits file uploads by file type when using the `fileGroup` field option.
- Uploading SVG files is permitted in the Media Library by default.

### Adds

- Apostrophe now enables you to ship frontend JavaScript and Sass (using the SCSS syntax) without your own webpack configuration.
- Any module may contain modern JavaScript in a `ui/src/index.js` file, which may use `import` to bring in other files in the standard way. Note that **`ui/src/index.js must export a function`**. These functions are called for you in the order modules are initialized.
- Any module may contain a Sass (SCSS) stylesheet in a `ui/src/index.scss` file, which may also import other Sass (SCSS) files.
- Any project that requires IE11 support for `ui/src` JavaScript code can enable it by setting the `es5: true` option to the `@apostrophecms/asset` module. Apostrophe produces separate builds for IE11 and modern browsers, so there is no loss of performance in modern browsers. Code is automatically compiled for IE11 using `babel` and missing language features are polyfilled using `core-js` so you can use promises, `async/await` and other standard modern JavaScript features.
- `ui/public` is still available for raw JavaScript and CSS files that should be pushed *as-is* to the browser. The best use of this feature is to deliver the output of your own custom webpack build, if you have one.
- Adds browser-side `editMode` flag that tracks the state of the current view (edit or preview), located at `window.apos.adminBar.editMode`.
- Support for automatic inline style attribute sanitization for Rich Text widgets.
- Adds text align controls for Rich Text widgets. The following tools are now supported as part of a rich text widget's `toolbar` property:
-- `alignLeft`
-- `alignRight`
-- `alignCenter`
-- `alignJustify`
- `@apostrophecms/express` module now supports the `trustProxy: true` option, allowing your reverse proxy server (such as nginx) to pass on the original hostname, protocol and client IP address.

### Fixes

* Unit tests passing again. Temporarily disabled npm audit checks as a source of critical failures owing to upstream issues with third-party packages which are not actually a concern in our use case.
* Fixed issues with the query builder code for relationships. These issues were introduced in beta 3 but did not break typical applications, except for displaying distinct choices for existing values of a relationship field.
* Checkbox field types can now be used as conditional fields.
* Tracks references to attachments correctly, and introduces a migration to address any attachments previously tracked as part of documents that merely have a relationship to the proper document, i.e. pages containing widgets that reference an image piece.
* Tracks the "previously published" version of a document as a legitimate reference to any attachments, so that they are not discarded and can be brought back as expected if "Undo Publish" is clicked.
* Reverse relationships work properly for published documents.
* Relationship subfields are now loaded properly when `reverseOf` is used.
* "Discard Draft" is available when appropriate in "Manage Pages" and "Manage Pieces."
* "Discard Draft" disables the "Submit Updates" button when working as a contributor.
* Relationship subfields can now be edited when selecting in the full "manage view" browser, as well as in the compact relationship field view which worked previously.
* Relationship subfields now respect the `def` property.
* Relationship subfields are restored if you deselect a document and then reselect it within a single editing experience, i.e. accidentally deselect and immediately reselect, for instance.
* A console warning when editing subfields for a new relationship was fixed.
* Field type `color`'s `format` option moved out of the UI options and into the general options object. Supported formats are "rgb", "prgb", "hex6", "hex3", "hex8", "name", "hsl", "hsv". Pass the `format` string like:
```js
myColorField: {
  type: 'color',
  label: 'My Color',
  options: {
    format: 'hsl'
  }
}
```
* Restored Vue dependency to using semantic versioning now that Vue 2.6.14 has been released with a fix for the bug that required us to pin 2.6.12.
* Nunjucks template loader is fully compatible with Linux in a development environment.
* Improved template performance by reusing template loaders.
* `min` and `max` work properly for both string-like and number-like fields.
* Negative numbers, leading minus and plus signs, and trailing periods are accepted in the right ways by appropriate field types.
* If a user is inadvertently inserted with no password, set a random password on the backend for safety. In tests it appears that login with a blank password was already forbidden, but this provides an additional level of certainty.
* `data.page` and `data.contextOptions` are now available in `widget.html` templates in most cases. Specifically, they are available when loading the page, (2) when a widget has just been inserted on the page, and (3) when a widget has just been edited and saved back to the page. However, bear in mind that these parameters are never available when a widget is being edited "out of context" via "Page Settings", via the "Edit Piece" dialog box, via a dialog box for a parent widget, etc. Your templates should be written to tolerate the absence of these parameters.
* Double slashes in the slug cannot be used to trick Apostrophe into serving as an open redirect (fix ported to 3.x from 2.92.0).
* The global doc respects the `def` property of schema fields when first inserted at site creation time.
* Fixed fragment keyword arguments being available when not a part of the fragment signature.

## 3.0.0-beta.3.1 - 2021-06-07

### Breaks
- This backwards compatibility break actually occurred in 3.0.0-beta.3 and was not documented at that time, but it is important to know that the following Rich Text tool names have been updated to match Tiptap2's convention:
-- `bullet_list` -> `bulletList`
-- `ordered_list` -> `orderedList`
-- `code_block` -> `codeBlock`
-- `horizontal_rule` -> `horizontalRule`

### Fixes

- Rich Text default tool names updated, no longer broken. Bug introduced in 3.0.0-beta.3.
- Fixed Rich Text's tool cascade to properly account for core defaults, project level defaults, and area-specific options.

## 3.0.0-beta.3 - 2021-06-03

### Security Fixes

The `nlbr` and `nlp` Nunjucks filters marked their output as safe to preserve the tags that they added, without first escaping their input, creating a CSRF risk. These filters have been updated to escape their input unless it has already been marked safe. No code changes are required to templates whose input to the filter is intended as plaintext, however if you were intentionally leveraging this bug to output unescaped HTML markup you will need to make sure your input is free of CSRF risks and then use the `| safe` filter before the `| nlbr` or `| nlp` filter.

### Adds

- Added the `ignoreUnusedFolderWarning` option for modules that intentionally might not be activated or inherited from in a particular startup.
- Better explanation of how to replace macros with fragments, in particular how to call the fragments with `{% render fragmentName(args) %}`.

### Fixes

- Temporarily pinned to Vue 2.6.12 to fix an issue where the "New" button in the piece manager modals disappeared. We think this is a bug in the newly released Vue 2.6.13 but we are continuing to research it.
- Updated dependencies on `sanitize-html` and `nodemailer` to new major versions, causing no bc breaks at the ApostropheCMS level. This resolved two critical vulnerabilities according to `npm audit`.
- Removed many unused dependencies.
- The data retained for "Undo Publish" no longer causes slug conflicts in certain situations.
- Custom piece types using `localized: false` or `autopublish: true,` as well as singleton types, now display the correct options on the "Save" dropdown.
- The "Save and View," "Publish and View" and/or "Save Draft and Preview" options now appear only if an appropriate piece page actually exists for the piece type.
- Duplicating a widget now properly assigns new IDs to all copied sub-widgets, sub-areas and array items as well.

- Added the `ignoreUnusedFolderWarning` option for modules that intentionally might not be activated or inherited from in a particular startup.
- If you refresh the page while previewing or editing, you will be returned to that same state.

### Notices

- Numerous `npm audit` vulnerability warnings relating to `postcss` 7.x were examined, however it was determined that these are based on the idea of a malicious SASS coder attempting to cause a denial of service. Apostrophe developers would in any case be able to contribute JavaScript as well and so are already expected to be trusted parties. This issue must be resolved upstream in packages including both `stylelint` and `vue-loader` which have considerable work to do before supporting `postcss` 8.x, and in any case public access to write SASS is not part of the attack surface of Apostrophe.

### Changes

- When logging out on a page that only exists in draft form, or a page with access controls, you are redirected to the home page rather than seeing a 404 message.

- Rich text editor upgraded to [tiptap 2.x beta](https://www.tiptap.dev) :tada:. On the surface not a lot has changed with the upgrade, but tiptap 2 has big improvements in terms of speed, composability, and extension support. [See the technical differences of tiptap 1 and 2 here](https://www.tiptap.dev/overview/upgrade-guide#reasons-to-upgrade-to-tiptap-2x)

## 3.0.0-beta.2 - 2021-05-21

### **Breaks**

- The `updateModified: false` option, formerly supported only by `apos.doc.update`, has been renamed to `setModified: false` and is now supported by `apos.doc.insert` as well. If explicitly set to false, the insert and update methods will leave the `modified` property alone, rather than trying to detect or infer whether a change has been made to the draft relative to the published version.
- The `permission` module no longer takes an `interestingTypes` option. Instead, doc type managers may set their `showPermissions` option to `true` to always be broken out separately in the permissions explorer, or explicitly set it to `false` to never be mentioned at all, even on a list of typical piece types that have the same permissions. This allows module creators to ship the right options with their modules rather than requiring the developer to hand-configure `interestingTypes`.
- When editing users, the permissions explorer no longer lists "submitted draft" as a piece type.
- Removed `apos.adminBar.group` method, which is unlikely to be needed in 3.x. One can group admin bar items into dropdowns via the `groups` option.
- Raw HTML is no longer permitted in an `apos.notify` message parameter. Instead, `options.buttons` is available. If present, it must be an array of objects with `type` and `label` properties. If `type` is `'event'` then that button object must have `name` and `data` properties, and when clicked the button will trigger an apos bus event of the given `name` with the provided `data` object. Currently `'event'` is the only supported value for `type`.

### Adds

- The name `@apostrophecms/any-page-type` is now accepted for relationships that should match any page. With this change, the doc type manager module name and the type name are now identical for all types in 3.x. However, for backwards compatibility `@apostrophecms/page` is still accepted. `apos.doc.getManager` will accept either name.
- Sets the project root-level `views` directory as the default fallback views directory. This is no longer a necessary configuration in projects unless they want to change it on the `@apostrophecms/template` option `viewsFolderFallback`.
- The new `afterAposScripts` nunjucks block allows for pushing markup after Apostrophe's asset bundle script tag, at the end of the body. This is a useful way to add a script tag for Webpack's hot reload capabilities in development while still ensuring that Apostrophe's utility methods are available first, like they are in production.
- An `uploadfs` option may be passed to the `@apostrophecms/asset` module, in order to pass options configuring a separate instance of `uploadfs` specifically for the static assets. The `@apostrophecms/uploadfs` module now exports a method to instantiate an uploadfs instance. The default behavior, in which user-uploaded attachments and static assets share a single instance of uploadfs, is unchanged. Note that asset builds never use uploadfs unless `APOS_UPLOADFS_ASSETS=1` is set in the environment.
- `AposButtonSplit` is a new UI component that combines a button with a context menu. Users can act on a primary action or change the button's function via menu button to the right of the button itself.
- Developers can now pass options to the `color` schema field by passing a `pickerOptions` object through your field. This allows for modifying/removing the default color palette, changing the resulting color format, and disabling various UI. For full set of options [see this example](https://github.com/xiaokaike/vue-color/blob/master/src/components/Sketch.vue)
- `AposModal` now emits a `ready` event when it is fully painted and can be interacted with by users or code.
- The video widget is now compatible with vimeo private videos when the domain is on the allowlist in vimeo.

### Changes

- You can now override the parked page definition for the home page without copying the entirety of `minimumPark` from the source code. Specifically, you will not lose the root archive page if you park the home page without explicitly parking the archive page as well. This makes it easier to choose your own type for the home page, in lieu of `@apostrophecms/home-page`.

### Fixes

- Piece types like users that have a slug prefix no longer trigger a false positive as being "modified" when you first click the "New" button.
- The `name` option to widget modules, which never worked in 3.x, has been officially removed. The name of the widget type is always the name of the module, with the `-widget` suffix removed.
- The home page and other parked pages should not immediately show as "pending changes."
- In-context editing works properly when the current browser URL has a hash (portion beginning with `#`), enabling the use of the hash for project-specific work. Thanks to [https://stepanjakl.com/](Štěpán Jákl) for reporting the issue.
- When present, the `apos.http.addQueryToUrl` method preserves the hash of the URL intact.
- The home page and other parked pages should not immediately show as "pending changes."
- The browser-side `apos.http.parseQuery` function now handles objects and arrays properly again.
- The in-context menu for documents has been refactored as a smart component that carries out actions on its own, eliminating a great deal of redundant code, props and events.
- Added additional retries when binding to the port in a dev environment.
- The "Submit" button in the admin bar updates properly to "Submitted" if the submission happens in the page settings modal.
- Skipping positional arguments in fragments now works as expected.
- The rich text editor now supports specifying a `styles` array with no `p` tags properly. A newly added rich text widget initially contains an element with the first style, rather than always a paragraph. If no styles are configured, a `p` tag is assumed. Thanks to Stepan Jakl for reporting the issue.

### Changes
- Editor modal's Save button (publish / save draft / submit) now updated to use the `AposSplitButton` component. Editors can choose from several follow-up actions that occur after save, including creating another piece of content of the same type, being taken to the in-context version of the document, or being returned to the manager. Editor's selection is saved in localstorage, creating a remembered preference per content type.

## 3.0.0-beta.1.1 - 2021-05-07

### Fixes

- A hotfix for an issue spotted in beta 1 in our demo: all previously published pages of sites migrated from early alpha releases had a "Draft" label until published again.

## 3.0.0-beta.1 - 2021-05-06

### **Breaks**

- Removes the `firstName` and `lastName` fields in user pieces.
- The query parameters `apos-refresh`, `apos-edit`, `apos-mode` and `apos-locale` are now `aposRefresh`, `aposEdit`, `aposMode`and `aposLocale`. Going forward all query parameters will be camelCase for consistency with query builders.

### Changes

- Archiving a page or piece deletes any outstanding draft in favor of archiving the last published version. Previously the behavior was effectively the opposite.
- "Publish Changes" button label has been changes to "Update".
- Draft mode is no longer the default view for published documents.
- The page and piece manager views now display the title, etc. of the published version of a document, unless that document only exists in draft form. However a label is also provided indicating if a newer draft is in progress.
- Notifications have been updated with a new visual display and animation style.

### **Adds**

- Four permissions roles are supported and enforced: guest, contributor, editor and admin. See the documentation for details. Pre-existing alpha users are automatically migrated to the admin role.
- Documents in managers now have context sensitive action menus that allow actions like edit, discard draft, archive, restore, etc.
- A fragment call may now have a body using `rendercall`, just like a macro call can have a body using `call`. In addition, fragments can now have named arguments, just like macros. Many thanks to Miro Yovchev for contributing this implementation.
- Major performance improvement to the `nestedModuleSubdirs` option.
- Updates URL fields and oEmbed URL requests to use the `httpsFix` option in launder's `url()` method.
- Documents receive a state label based on their document state (draft, pending, pending updates)
- Contributors can submit drafts for review ("Submit" versus "Submit Updates").
- Editors and admins can manage submitted drafts.
- Editors and admins can easily see the number of proposed changes awaiting their attention.
- Support for virtual piece types, such as submitted drafts, which in actuality manage more than one type of doc.
- Confirm modals now support a schema which can be assessed after confirmation.
- When archiving and restoring pages, editors can chose whether the action affects only this document or this document + children
- Routes support the `before` syntax, allowing routes that are added to Express prior to the routes or middleware of another module. The syntax `before: 'middleware:moduleName'` must be used to add the route prior to the middleware of `moduleName`. If `middleware:` is not used, the route is added before the routes of `moduleName`. Note that normally all middleware is added before all routes.
- A `url` property can now optionally be specified when adding middleware. By default all middleware is global.
- The pieces REST GET API now supports returning only a count of all matching pieces, using the `?count=1` query parameter.
- Admin bar menu items can now specify a custom Vue component to be used in place of `AposButton`.
- Sets `username` fields to follow the user `title` field to remove an extra step in user creation.
- Adds default data to the `outerLayoutBase.html` `<title>` tag: `data.piece.title or data.page.title`.
- Moves the core UI build task into the start up process. The UI build runs automatically when `NODE_ENV` is *not* 'production' and when:
    1. The build folder does not yet exist.
    2. The package.json file is newer than the existing UI build.
    3. You explicitly tell it to by setting the environment variable `CORE_DEV=1`
- The new `._ids(_idOrArrayOfIds)` query builder replaces `explicitOrder` and accepts an array of document `_id`s or a single one. `_id` can be used as a multivalued query parameter. Documents are returned in the order you specify, and just like with single-document REST GET requests, the locale of the `_id`s is overridden by the `aposMode` query parameter if present.
- The `.withPublished(true)` query builder adds a `_publishedDoc` property to each returned draft document that has a published equivalent. `withPublished=1` can be used as a query parameter. Note this is not the way to fetch only published documents. For that, use `.locale('en:published')` or similar.
- The server-side implementation of `apos.http.post` now supports passing a `FormData` object created with the `[form-data](https://www.npmjs.com/package/form-data)` npm module. This keeps the API parallel with the browser-side implementation and allows for unit testing the attachments feature, as well as uploading files to internal and external APIs from the server.
- `manuallyPublished` computed property moved to the `AposPublishMixin` for the use cases where that mixin is otherwise warranted.
- `columns` specified for a piece type's manage view can have a name that uses "dot notation" to access a subproperty. Also, for types that are localized, the column name can begin with `draft:` or `published:` to specifically display a property of the draft or published version of the document rather than the best available. When a prefix is not used, the property comes from the published version of the document if available, otherwise from the draft.
- For page queries, the `children` query builder is now supported in query strings, including the `depth` subproperty. For instance you could fetch `/api/v1/@apostrophecms/page/id-of-page?children=1` or `/api/v1/@apostrophecms/page/id-of-page?children[depth]=3`.
- Setting `APOS_LOG_ALL_QUERIES=1` now logs the projection, skip, limit and sort in addition to the criteria, which were previously logged.

### **Fixes**

- Fragments can now call other fragments, both those declared in the same file and those imported, just like macros calling other macros. Thanks to Miro Yovchev for reporting the issue.
- There was a bug that allowed parked properties, such as the slug of the home page, to be edited. Note that if you don't want a property of a parked page to be locked down forever you can use the `_defaults` feature of parked pages.
- A required field error no longer appears immediately when you first start creating a user.
- Vue warning in the pieces manager due to use of value rather than name of column as a Vue key. Thanks to Miro Yovchev for spotting the issue.
- "Save Draft" is not an appropriate operation to offer when editing users.
- Pager links no longer break due to `aposRefresh=1` when in edit mode. Also removed superfluous `append` query parameter from these.
- You may now intentionally clear the username and slug fields in preparation to type a new value. They do not instantly repopulate based on the title field when you clear them.
- Language of buttons, labels, filters, and other UI updated and normalized throughout.
- A contributor who enters the page tree dialog box, opens the editor, and selects "delete draft" from within the editor of an individual page now sees the page tree reflect that change right away.
- The page manager listens for content change events in general and its refresh mechanism is robust in possible situations where both an explicit refresh call and a content change event occur.
- Automatically retries once if unable to bind to the port in a dev environment. This helps with occasional `EADDRINUSE` errors during nodemon restarts.
- Update the current page's context bar properly when appropriate after actions such as "Discard Draft."
- The main archive page cannot be restored, etc. via the context menu in the page tree.
- The context menu and "Preview Draft" are both disabled while errors are present in the editor dialog box.
- "Duplicate" should lead to a "Publish" button, not an "Update" button, "Submit" rather than "Submit Update," etc.
- When you "Duplicate" the home page you should be able to set a slug for the new page (parked properties of parked pages should be editable when making a duplicate).
- When duplicating the home page, the suggested slug should not be `/` as only one page can have that slug at a time.
- Attention is properly called to a slug conflict if it exists immediately when the document is opened (such as making a copy where the suggested slug has already been used for another copy).
- "Preview Draft" never appears for types that do not use drafts.
- The toggle state of admin bar utility items should only be mapped to an `is-active` class if, like palette, they opt in with `toggle: true`
- Fixed unique key errors in the migrate task by moving the parking of parked pages to a new `@apostrophecms/migrate:after` event handler, which runs only after migrations, whether that is at startup (in dev) or at the end of the migration task (in production).
- UI does not offer "Archive" for the home page, or other archived pages.
- Notification checks and other polling requests now occur only when the tab is in the foreground, resolving a number of problems that masqueraded as other bugs when the browser hit its connection limit for multiple tabs on the same site.
- Parked pages are now parked immediately after database migrations are checked and/or run. In dev this still happens at each startup. In production this happens when the database is brand new and when the migration task is manually run.

## 3.0.0-alpha.7 - 2021-04-07

### Breaks

* The `trash` property has been renamed `archived`, and throughout the UI we refer to "archiving" and the "archive" rather than "move to trash" and the "trash can." A database migration is included to address this for existing databases. However, **if you set the minimumPark option, or used a boilerplate in which it is set,** you will need to **change the settings for the `parkedId: 'trash'` page to match those [currently found in the `minimumPark` option setting in the `@apostrophecms/page` source code](https://github.com/apostrophecms/apostrophe/blob/481252f9bd8f42b62648a0695105e6e9250810d3/modules/%40apostrophecms/page/index.js#L25-L32).

### Adds

* General UX and UI improvements to the experience of moving documents to and from the archive, formerly known as the trash.
* Links to each piece are available in the manage view when appropriate.
* Search is implemented in the media library.
* You can now pass core widgets a `className` option when configuring them as part of an area.
* `previewDraft` for pieces, adds a Preview Draft button on creation for quick in-context editing. Defaults to true.

### Changes

* Do not immediately redirect to new pages and pieces.
* Restored pieces now restore as unpublished drafts.
* Refactored the admin bar component for maintainability.
* Notification style updates

### Fixes

* Advisory lock no longer triggers an update to the modification timestamp of a document.
* Attempts to connect Apostrophe 3.x to an Apostrophe 2.x database are blocked to prevent content loss.
* "Save as Draft" is now available as soon as a new document is created.
* Areas nested in array schema fields can now be edited in context.
* When using `apos.image.first`, the alt attribute of the image piece is available on the returned attachment object as `._alt`. In addition, `_credit` and `_creditUrl` are available.
* Fixes relating to the editing of widgets in nested areas, both on the page and in the modal.
* Removed published / draft switch for unpublished drafts.
* "Publish Changes" appears only at appropriate times.
* Notifications moved from the bottom right of the viewport to the bottom center, fixing some cases of UI overlap.

## 3.0.0-alpha.6.1 - 2021-03-26

### Fixes

* Conditional fields (`if`) and the "following values" mechanism now work properly in array item fields.
* When editing "Page Settings" or a piece, the "publish" button should not be clickable if there are errors.

## 3.0.0-alpha.6 - 2021-03-24

### Adds
* You can "copy" a page or a piece via the ⠇ menu.
* When moving the current page or piece to the trash, you are taken to the home page.
* `permissions: false` is supported for piece and page insert operations.
* Adds note to remove deprecated `allowedInChooser` option on piece type filters.
* UX improvement: "Move to Trash" and "Restore" buttons added for pieces, replacing the boolean field. You can open a piece that is in the trash in a read-only way in order to review it and click "Restore."
* Advisory lock support has been completed for all content types, including on-page, in-context editing. This prevents accidental conflicts between editors.
* Image widgets now accept a `size` context option from the template, which can be used to avoid sending a full-width image for a very small placement.
* Additional improvements.

### Fixes
* Fixes error from missing `select` method in `AposPiecesManager` component.
* No more migration messages at startup for brand-new sites.
* `max` is now properly implemented for relationships when using the manager dialog box as a chooser.
* "Trash" filter now displays its state properly in the piece manager dialog box.
* Dragging an image to the media library works reliably.
* Infinite loop warning when editing page titles has been fixed.
* Users can locate the tab that still contains errors when blocked from saving a piece due to schema field errors.
* Calling `insert` works properly in the `init` function of a module.
* Additional fixes.

### Breaks

* Apostrophe's instance of `uploadfs` has moved from `apos.attachment.uploadfs` to `apos.uploadfs`. The `uploadfs` configuration option has similarly moved from the `@apostrophecms/attachment` module to the `@apostrophecms/uploadfs` module. `imageSizes` is still an option to `@apostrophecms/attachment`.

## 3.0.0-alpha.5 - 2021-02-11

* Conditional fields are now supported via the new `if` syntax. The old 2.x `showFields` feature has been replaced with `if: { ... }`.
* Adds the option to pass context options to an area for its widgets following the `with` keyword. Context options for widgets not in that area (or that don't exist) are ignored. Syntax: `{% area data.page, 'areaName' with { '@apostrophecms/image: { size: 'full' } } %}`.
* Advisory locking has been implemented for in-context editing, including nested contexts like the palette module. Advisory locking has also been implemented for the media manager, completing the advisory locking story.
* Detects many common configuration errors at startup.
* Extends `getBrowserData` in `@apostrophecms/doc-type` rather than overwriting the method.
* If a select element has no default, but is required, it should default to the first option. The select elements appeared as if this were the case, but on save you would be told to make a choice, forcing you to change and change back. This has been fixed.
* Removes 2.x piece module option code, including for `contextual`, `manageViews`, `publishMenu`, and `contextMenu`.
* Removes admin bar module options related to 2.x slide-out UI: `openOnLoad`, `openOnHomepageLoad`, `closeDelay`.
* Fixed a bug that allowed users to appear to be in edit mode while looking at published content in certain edge cases.
* The PATCH API for pages can now infer the correct _id in cases where the locale is specified in the query string as an override, just like other methods.
* Check permissions for the delete and publish operations.
* Many bug fixes.

### Breaks
* Changes the `piecesModuleName` option to `pieceModuleName` (no "s") in the `@apostrophecms/piece-page-type` module. This feature is used only when you have two or more piece page types for the same piece type.

## 3.0.0-alpha.4.2 - 2021-01-27

* The `label` option is no longer required for widget type modules. This was already true for piece type and page type modules.
* Ability to namespace asset builds. Do not push asset builds to uploadfs unless specified.

### Breaking changes

* Removes the `browser` module option, which was only used by the rich text widget in core. All browser data should now be added by extending or overriding `getBrowserData` in a module. Also updates `getComponentName` to reference `options.components` instead of `options.browser.components`.

## 3.0.0-alpha.4.1

* Hotfix: the asset module now looks for a `./release-id` file (relative to the project), not a `./data/release-id` file, because `data` is not a deployed folder and the intent of `release-id` is to share a common release identifier between the asset build step and the deployed instances.

## 3.0.0-alpha.4

* **"Fragments" have been added to the Apostrophe template API, as an alternative to Nunjucks' macros, to fully support areas and async components.** [See the A3 alpha documentation](https://a3.docs.apos.dev/guide/widgets-and-templates/fragments.html) for instructions on how to use this feature.
* **CSS files in the `ui/public` subdirectory of any module are now bundled and pushed to the browser.** This allows you to efficiently deliver your CSS assets, just as you can deliver JS assets in `ui/public`. Note that these assets must be browser-ready JS and CSS, so it is customary to use your own webpack build to generate them. See [the a3-boilerplate project](https://github.com/apostrophecms/a3-boilerplate) for an example, especially `webpack.config.js`.
* **More support for rendering HTML in REST API requests.** See the `render-areas` query parameter in [piece and page REST API documentation](https://a3.docs.apos.dev/reference/api/pieces.html#get-api-v1-piece-name).
* **Context bar takeover capability,** for situations where a secondary document should temporarily own the undo/redo/publish UI.
* **Unpublished pages in the tree** are easier to identify
* **Range fields** have been added.
* **Support for npm bundles is back.** It works just like in 2.x, but the property is `bundle`, not `moogBundle`. Thanks to Miro Yovchev.

### Breaking changes

* **A3 now uses webpack 5.** For now, **due to a known issue with vue-loader, your own project must also be updated to use webpack 5.** The a3-boilerplate project has been updated accordingly, so you may refer to [the a3-boilerplate project](https://github.com/apostrophecms/a3-boilerplate) for an example of the changes to be made, notably in `webpack.config.js` and `package.json`. We are in communication with upstream developers to resolve the issue so that projects and apostrophe core can use different major versions of webpack.

## 3.0.0-alpha.3

Third alpha release of 3.x. Introduced draft mode and the "Publish Changes" button.

## 3.0.0-alpha.2

Second alpha release of 3.x. Introduced a distinct "edit" mode.

## 3.0.0-alpha.1

First alpha release of 3.x.<|MERGE_RESOLUTION|>--- conflicted
+++ resolved
@@ -20,11 +20,8 @@
 * Fixes the focus styling on AposTable headers.
 * Proper errors when widgets are badly configured in expanded mode.
 * More reliable Media Manager infinite scroll pagination.
-<<<<<<< HEAD
 * Fixes margin collapse in nested areas by switching to `padding` instead of `margin`
-=======
 * Fixes Edit in Media Manager when the image is not in the currently loaded images. This may happen when the the Media Manager is in a relationship mode. 
->>>>>>> 8c1d04c1
 
 ## 4.13.0 (2025-02-19)
 
