# Changelog

## UNRELEASED

<<<<<<< HEAD
### Fixes

* We can now close the image modal in rich-text widgets when we click outside of the modal.
The click on the cancel button now works too.
=======
### Adds

* Add the possibility to add custom classes to notifications.  
Setting the `apos-notification--hidden` class will hide the notification, which can be useful when we only care about the event carried by it.
>>>>>>> 87860e7a

## 3.59.0 (2023-11-03)

### Changes

* Webpack warnings about package size during the admin UI build process have been turned off by default. Warnings are still enabled for the public build, where a large bundle can be problematic for SEO.

### Fixes

* Apostrophe warns you if you have more than one piece page for the same piece type and you have not overridden `chooseParentPage`
to help Apostrophe decide which page is suitable as the `_url` of each piece. Beginning with this release, Apostrophe can recognize
when you have chosen to do this via `extendMethods`, so that you can call `_super()` to fall back to the default implementation without
receiving this warning. The default implementation still just returns the first page found, but always following the
`_super()` pattern here opens the door to npm modules that `improve` `@apostrophecms/piece-page` to do something more
sophisticated by default.
* `newInstance` always returns a reasonable non-null empty value for area and
object fields in case the document is inserted without being passed through
the editor, e.g. in a parked page like the home page. This simplifies
the new external front feature.

### Adds

* An adapter for Astro is under development with support from Michelin.
Starting with this release, adapters for external fronts, i.e. "back for front"
frameworks such as Astro, may now be implemented more easily. Apostrophe recognizes the
`x-requested-with: AposExternalFront` header and the `apos-external-front-key` header.
If both are present and `apos-external-front-key` matches the `APOS_EXTERNAL_FRONT_KEY`
environment variable, then Apostrophe returns JSON in place of a normal page response.
This mechanism is also available for the `render-widget` route.
* Like `type`, `metaType` is always included in projections. This helps
ensure that `apos.util.getManagerOf()` can be used on any object returned
by the Apostrophe APIs.

## 3.58.1 (2023-10-18)

### Security

* Update `uploadfs` to guarantee users get a fix for a [potential security vulnerability in `sharp`](https://security.snyk.io/vuln/SNYK-JS-SHARP-5922108).
This was theoretically exploitable only by users with permission to upload media to Apostrophe
* Remove the webpack bundle analyzer feature, which had been nonfunctional for some time, to address a harmless npm audit warning
* Note: there is one remaining `npm audit` warning regarding `postcss`. This is not a true vulnerability because only developers
with access to the entire codebase can modify styles passed to `postcss` by Apostrophe, but we are working with upstream
developers to determine the best steps to clear the warning

### Fixes

* Automatically add `type` to the projection only if there are no exclusions in the projection. Needed to prevent `Cannot do
exclusion on field in inclusion projection` error.

## 3.58.0 (2023-10-12)

### Fixes

* Ensure Apostrophe can make appropriate checks by always including `type` in the projection even if it is not explicitly listed.
* Never try to annotate a widget with permissions the way we annotate a document, even if the widget is simulating a document.
* The `areas` query builder now works properly when an array of area names has been specified.

### Adds

* Widget schema can now follow the parent schema via the similar to introduced in the `array` field type syntax (`<` prefix). In order a parent followed field to be available to the widget schema, the area field should follow it. For example, if area follows the root schema `title` field via `following: ['title']`, any field from a widget schema inside that area can do `following: ['<title']`.
* The values of fields followed by an `area` field are now available in custom widget preview Vue components (registered with widget option `options.widget = 'MyComponentPreview'`). Those components will also receive additional `areaField` prop (the parent area field definition object).
* Allows to insert attachments with a given ID, as well as with `docIds` and `archivedDocIds` to preserve related docs.
* Adds an `update` method to the attachment module, that updates the mongoDB doc and the associated file.
* Adds an option to the `http` `remote` method to allow receiving the original response from `node-fetch` that is a stream.

## 3.57.0 2023-09-27

### Changes
* Removes a 25px gap used to prevent in-context widget UI from overlapping with the admin bar
* Simplifies the way in-context widget state is rendered via modifier classes
### Adds

* Widgets detect whether or not their in-context editing UI will collide with the admin bar and adjust it appropriately.
* Italian translation i18n file created for the Apostrophe Admin-UI. Thanks to [Antonello Zanini](https://github.com/Tonel) for this contribution.
* Fixed date in piece type being displayed as current date in column when set as undefined and without default value. Thanks to [TheSaddestBread](https://github.com/AllanKoder) for this contribution.

### Fixes

* Bumped dependency on `oembetter` to ensure Vimeo starts working again
for everyone with this release. This is necessary because Vimeo stopped
offering oembed discovery meta tags on their video pages.

### Fixes

* The `118n` module now ignores non-JSON files within the i18n folder of any module and does not crash the build process.

## 3.56.0 (2023-09-13)

### Adds

* Add ability for custom tiptap extensions to access the options passed to rich text widgets at the area level.
* Add support for [npm workspaces](https://docs.npmjs.com/cli/v10/configuring-npm/package-json#workspaces) dependencies. A workspace dependency can now be used as an Apostrophe module even if it is not a direct dependency of the Apostrophe project. Only direct workspaces dependencies of the Apostrophe project are supported, meaning this will only work with workspaces set in the Apostrophe project. Workspaces set in npm modules are not supported, please use [`bundle`](https://v3.docs.apostrophecms.org/reference/module-api/module-overview.html#bundle) instead. For instance, I have an Apostrophe project called `website`. `website` is set with two [npm workspaces](https://docs.npmjs.com/cli/v10/using-npm/workspaces), `workspace-a` & `workspace-b`. `workspace-a` `package.json` contains a module named `blog` as a dependency. `website` can reference `blog` as enabled in the Apostrophe `modules` configuration.
* The actual invocation of `renderPageForModule` by the `sendPage` method of all modules has been
factored out to `renderPage`, which is no longer deprecated. This provides a convenient override point
for those who wish to substitute something else for Nunjucks or just wrap the HTML in a larger data
structure. For consistent results, one might also choose to override the `renderWidget` and `render`
methods of the `@apostrophecms/area` module, which are used to render content while editing.
Thanks to Michelin for their support of this work.
* Add `@apostrophecms/rich-text-widget:lint-fix-figure` task to wrap text nodes in paragraph tags when next to figure tags. Figure tags are not valid children of paragraph tags.
* Add `@apostrophecms/rich-text-widget:remove-empty-paragraph` task to remove empty paragraphs from all existing rich-texts.

## 3.55.1 (2023-09-11)

### Fixes

* The structured logging for API routes now responds properly if an API route throws a `string` as an exception, rather than
a politely `Error`-derived object with a `stack` property. Previously this resulted in an error message about the logging
system itself, which was not useful for debugging the original exception.

## 3.55.0 (2023-08-30)

### Adds

* Add `publicApiCheckAsync` wrapper method (and use it internally) to allow for overrides to do async permission checks of REST APIs. This feature doesn't introduce any breaking changes because the default implementation still invokes `publicApiCheck` in case developers have overridden it.

### Fixes

* Refresh schema field with same name in `AposDocEditor` when the schema changes.
* Infer parent ID mode from the request when retrieving the parent (target) page to avoid `notfound`.
* Log the actual REST API error message and not the one meant for the user.
* Hide dash on autopublished pages title.

## 3.54.0 (2023-08-16)

### Adds

* Add `@apostrophecms/log` module to allow structured logging. All modules have `logDebug`, `logInfo`, `logWarn` and `logError` methods now. See the [documentation](https://v3.docs.apostrophecms.org/guide/logging.html) for more details.
* Add `@apostrophecms/settings` translations.
* Add the ability to have custom modals for batch operations.
* Add the possibility to display utility operations inside a 3-dots menu on the page manager, the same way it is done for the docs manager.
* Custom context operations now accept a `moduleIf` property, which tests options at the module level
the same way that `if` tests properties of the document to determine if the operation should be
offered for a particular document. Note that not all options are passed to the front end unless
`getBrowserData` is extended to suit the need.
* Move Pages Manager modal business logic to a mixin.
* Add `column.extraWidth` option (number) for `AposTreeHeader.vue` to allow control over the tree cell width.
* Move `AposDocContextMenu.vue` business logic to a mixin.
* Move Pages Manager modal business logic to a mixin. Add `column.extraWidth` option (number) for `AposTreeHeader.vue` to allow control over the tree cell width.

### Changes

* Rename misleading `projection` parameter into `options` in `self.find` method signature for
`@apostrophecms/any-doc-type`, `@apostrophecms/any-page-type` & `@apostrophecms/piece-type`.
**This was never really a projection in A3,** so it is not a backwards compatibility issue.
* Hide save button during in-context editing if the document is autopublished.
* Beginning with this release, the correct `moduleName` for typical
actions on the context document is automatically passed to the
modal associated with a custom context operation, unless `moduleName`
is explicitly specified. The `moduleName` parameter to `addContextOperation`
is no longer required and should not be passed at all in most cases
(just pass the object argument). If you do wish to specify a `moduleName`
to override that prop given to the modal, then it is recommended to pass
it as a `moduleName` property of the object, not as a separate argument.
For backwards compatibility the two-argument syntax is still permitted.

### Fixes

* Resolved data integrity issue with certain page tree operations by inferring the best peer to position the page relative to rather
than attempting to remember the most recent move operation.
* Fixes a downstream bug in the `getFieldsByCategory` method in the `AposEditorMixin.js` by checking for a property before accessing it.
* In Nunjucks templates, `data.url` now includes any sitewide and locale URL prefixes. This fixes local prefixing for pagination of piece-type index pages.
* Changes were detected in various fields such as integers, which caused the "Update" button to be active even when there was no actual modification in the doc.
* Fix a bug that prevented adding multiple operations in the same batch operation group.
* The `getTarget` method of the page module should use `findForEditing` to make sure it is able to see
pages that would be filtered out of a public view by project level or npm module overrides.

## 3.53.0 (2023-08-03)

### Adds

* Accessibility improved for navigation inside modals and various UI elements.
Pages/Docs Manager and Doc Editor modal now have better keyboard accessibility.
They keep the focus on elements inside modals and give it back to their parent modal when closed.
This implementation is evolving and will likely switch to use the `dialog` HTML element soon.
* Adds support for a new `if` property in `addContextOperation` in order to show or not a context operation based on the current document properties.
* Add `update-doc-fields` event to call `AposDocEditor.updateDocFields` method
* Add schema field `hidden` property to always hide a field
* Hide empty schema tabs in `AposDocEditor` when all fields are hidden due to `if` conditions
* The front end UI now respects the `_aposEditorModal` and `_aposAutopublish`
properties of a document if present, and otherwise falls back to module
configuration. This is a powerful addition to custom editor components
for piece and page types, allowing "virtual piece types" on the back end that
deal with many content types to give better hints to the UI.
* Respect the `_aposAutopublish` property of a document if present, otherwise
fall back to module configuration.
* For convenience in custom editor components, pass the new prop `type`, the original type of the document being copied or edited.
* For better results in custom editor components, pass the prop `copyOfId`, which implies
the custom editor should fetch the original itself by its means of choice.
For backwards compatibility `copyOf` is still passed, but it may be an
incomplete projection and should not be used in new code.
* Custom context operations now receive a `docId` prop, which should
be used in preference to `doc` because `doc` may be an incomplete
projection.
* Those creating custom context operations for documents can now
specify both a `props` object for additional properties to be passed to
their modal and a `docProps` object to map properties from the document
to props of their choosing.
* Adds support to add context labels in admin bar.
* Adds support for admin UI language configuration in the `@apostrophecms/i18n` module. The new options allow control over the default admin UI language and configures the list of languages, that any individual logged in user can choose from. See the [documentation](https://v3.docs.apostrophecms.org/reference/modules/i18n.html) for more details.
* Adds `adminLocale` User field to allow users to set their preferred admin UI language, but only when the `@apostrophecms/i18n` is configured accordingly (see above).
* Adds `@apostrophecms/settings` module and a "Personal Settings" feature. See the [documentation](https://v3.docs.apostrophecms.org/reference/modules/settings.html) for more details.
* Adds `$and` operator on `addContextOperation` `if` property in order to check multiple fields before showing or hiding a context operation.

### Fixes

* `AposDocEditor` `onSave` method signature. We now always expect an object when a parameter is passed to the function to check
the value of `navigate` flag.
* Fixes a problem in the rich text editor where the slash would not be deleted after item selectin from the insert menu.
* Modules that have a `public` or `i18n` subdirectory no longer generate a
warning if they export no code.
* Clean up focus parent event handlers when components are destroyed. Prevents a slow degradation of performance while editing.
Thanks to [Joshua N. Miller](https://github.com/jmiller-rise8).
* Fixes a visual discrepancy in the rich text editor where empty paragraphs would appear smaller in preview mode compared to edit mode.

### Changes

* To make life easier for module developers, modules that are `npm link`ed to
the project no longer have to be listed in `package.json` as
dependencies. To prevent surprises this is still a requirement for modules
that are not symlinked.

## 3.52.0 (2023-07-06)

### Changes

* Foreign widget UI no longer uses inverted theme styles.

### Adds

* Allows users to double-click a nested widget's breadcrumb entry and open its editor.
* Adds support for a new `conditions` property in `addContextOperation` and validation of `addContextOperation` configuration.

### Fixes

* The API now allows the user to create a page without defining the page target ID. By default it takes the Home page.
* Users are no longer blocked from saving documents when a field is hidden
by an `if` condition fails to satisfy a condition such as `min` or `max`
or is otherwise invalid. Instead the invalid value is discarded for safety.
Note that `required` has always been ignored when an `if` condition is not
satisfied.
* Errors thrown in `@apostrophecms/login:afterSessionLogin` event handlers are now properly passed back to Passport as such, avoiding a process restart.

## 3.51.1 (2023-06-23)

## Fixes

* Fix a regression introduced in 3.51.0 - conditional fields work again in the array editor dialog box.

## 3.51.0 (2023-06-21)

### Adds

* Items can now be added to the user's personal menu in the
admin bar, alongside the "Log Out" option. To do so, specify
the `user: true` option when calling `self.apos.adminBar.add`.
This should be reserved for items that manage personal settings.
* When duplicating another document, the `_id` properties of
array items, widgets and areas are still regenerated to ensure
uniqueness across documents. However, an `_originalId` property
is now available for reference while the document remains in memory.
This facilitates change detection within array items in
`beforeSave` handlers and the like.
* Adds the possibility to add custom admin bars via the `addBar()` method from the `admin-bar` module.
* Adds support for conditional fields within `array` and `object` field schema. See the [documentation](https://v3.docs.apostrophecms.org/guide/conditional-fields/) for more information.

### Fixes

* Uses `findForEditing` method in the page put route.
* The "Duplicate" option in the page or piece manager now correctly duplicates the
entire document. This was a regression introduced in 3.48.0. The "Duplicate" option
in the editor dialog box always worked correctly.

### Changes

* Browser URL now changes to reflect the slug of the document according to the mode that is being viewed.

## 3.50.0 (2023-06-09)

### Adds

* As a further fix for issues that could ensue before the improvements
to locale renaming support that were released in 3.49.0, an
`@apostrophecms/page:reattach` task has been added. This command line task
takes the `_id` or `slug` of a page and reattaches it to the page tree as
the last child of the home page, even if page tree data for that page
is corrupted. You may wish to use the `--new-slug` and `--locale` options. This task should not
be needed in normal circumstances.

## 3.49.0 (2023-06-08)

### Changes

* Updates area UX to not display Add Content controls when a widget is focused.
* Updates area UX to unfocus widget on esc key.
* Updates widget UI to use dashed outlines instead of borders to indicate bounds.
* Updates UI for Insert Menu.
* Updates Insert Menu UX to allow mid-node insertion.
* Rich Text Widget's Insert components are now expected to emit `done` and `cancel` for proper RT cleanup. `close` still supported for BC, acts as `done`.
* Migrated the business logic of the login-related Vue components to external mixins, so that the templates and styles can be overridden by
copying the component `.vue` file to project level without copying all of the business logic. If you have already copied the components to style them,
we encourage you to consider replacing your `script` tag with the new version, which just imports the mixin, so that fixes we make there will be
available in your project.

### Adds

* Adds keyboard accessibility to Insert menu.
* Adds regex pattern feature for string fields.
* Adds `pnpm` support. Introduces new optional Apostrophe root configuration `pnpm` to force opt-in/out when auto detection fails. See the [documentation](https://v3.docs.apostrophecms.org/guide/using-pnpm.html) for more details.
* Adds a warning if database queries involving relationships
are made before the last `apostrophe:modulesRegistered` handler has fired.
If you need to call Apostrophe's `find()` methods at startup,
it is best to wait for the `@apostrophecms/doc:beforeReplicate` event.
* Allow `@` when a piece is a template and `/@` for page templates (doc-template-library module).
* Adds a `prefix` option to the http frontend util module.
If explicitly set to `false`, prevents the prefix from being automatically added to the URL,
when making calls with already-prefixed URLs for instance.
* Adds the `redirectToFirstLocale` option to the `i18n` module to prevent users from reaching a version of their site that would not match any locale when requesting the site without a locale prefix in the URL.
* If just one instance of a piece type should always exist (per locale if localized), the
`singletonAuto` option may now be set to `true` or to an object with a `slug` option in
order to guarantee it. This implicitly sets `singleton: true` as well. This is now used
internally by `@apostrophecms/global` as well as the optional `@apostrophecms-pro/palette` module.

### Fixes

* Fix 404 error when viewing/editing a doc which draft has a different version of the slug than the published one.
* Fixed a bug where multiple home pages can potentially be inserted into the database if the
default locale is renamed. Introduced the `async apos.doc.bestAposDocId(criteria)` method to
help identify the right `aposDocId` when inserting a document that might exist in
other locales.
* Fixed a bug where singletons like the global doc might not be inserted at all if they
exist under the former name of the default locale and there are no other locales.

## 3.48.0 (2023-05-26)

### Adds

* For performance, add `apos.modules['piece-type']getManagerApiProjection` method to reduce the amount of data returned in the manager
    modal. The projection will contain the fields returned in the method in addition to the existing manager modal
    columns.
* Add `apos.schema.getRelationshipQueryBuilderChoicesProjection` method to set the projection used in
    `apos.schema.relationshipQueryBuilderChoices`.
* Rich-text inline images now copies the `alt` attribute from the original image from the Media Library.

### Changes

* Remove `stripPlaceholderBrs` and `restorePlaceholderBrs` from `AposRichTextWidgetEditor.vue` component.
* Change tiptap `Gapcursor` display to use a vertical blinking cursor instead of an horizontal cursor, which allow users to add text before and after inline images and tables.
* You can set `max-width` on `.apos-rich-text-toolbar__inner` to define the width of the rich-text toolbar. It will now
    flow on multiple lines if needed.
* The `utilityRail` prop of `AposSchema` now defaults to `false`, removing
the need to explicitly pass it in almost all contexts.
* Mark `apos.modules['doc-type']` methods `getAutocompleteTitle`, `getAutocompleteProjection` and `autocomplete` as
    deprecated. Our admin UI does not use them, it uses the `autocomplete('...')` query builder.
    More info at https://v3.docs.apostrophecms.org/reference/query-builders.html#autocomplete'.
* Print a warning with a clear explanation if a module's `index.js` file contains
no `module.exports` object (often due to a typo), or it is empty.

### Fixes

* Now errors and exits when a piece-type or widget-type module has a field object with the property `type`. Thanks to [NuktukDev](https://github.com/nuktukdev) for this contribution.
* Add a default page type value to prevent the dropdown from containing an empty value.

## 3.47.0 (2023-05-05)

### Changes

* Since Node 14 and MongoDB 4.2 have reached their own end-of-support dates,
we are **no longer supporting them for A3.** Note that our dependency on
`jsdom` 22 is incompatible with Node 14. Node 16 and Node 18 are both
still supported. However, because Node 16 reaches its
end-of-life date quite soon (September), testing and upgrading directly
to Node 18 is strongly recommended.
* Updated `sluggo` to version 1.0.0.
* Updated `jsdom` to version `22.0.0` to address an installation warning about the `word-wrap` module.

### Fixes

* Fix `extendQueries` to use super pattern for every function in builders and methods (and override properties that are not functions).

## 3.46.0 (2023-05-03)

### Fixes

* Adding or editing a piece no longer immediately refreshes the main content area if a widget editor is open. This prevents interruption of the widget editing process
when working with the `@apostrophecms/ai-helper` module, and also helps in other situations.
* Check that `e.doc` exists when handling `content-changed` event.
* Require updated `uploadfs` version with no dependency warnings.

### Adds

* Allow sub-schema fields (array and object) to follow parent schema fields using the newly introduced `following: '<parentField'` syntax, where the starting `<` indicates the parent level. For example `<parentField` follows a field in the parent level, `<<grandParentField` follows a field in the grandparent level, etc. The change is fully backward compatible with the current syntax for following fields from the same schema level.

### Changes

* Debounce search to prevent calling search on every key stroke in the manager modal.
* Various size and spacing adjustments in the expanded Add Content modal UI

## 3.45.1 (2023-04-28)

### Fixes

* Added missing styles to ensure consistent presentation of the rich text insert menu.
* Fixed a bug in which clicking on an image in the media manager would close the "insert
image" dialog box.
* Update `html-to-text` package to the latest major version.

## 3.45.0 (2023-04-27)

### Adds

* Rich text widgets now support the `insert` option, an array
which currently may contain the strings `image` and `table` in order to add a
convenient "insert menu" that pops up when the slash key is pressed.
This provides a better user experience for rich text features that shouldn't
require that the user select existing text before using them.
* Auto expand inline array width if needed using `width: max-content` in the admin UI.
* The "browse" button is now available when selecting pages and pieces
to link to in the rich text editor.
* The "browse" button is also available when selecting inline images
in the rich text editor.
* Images are now previewed in the relationship field's compact list view.
* The new `apos-refreshing` Apostrophe bus event can be used to prevent
Apostrophe from refreshing the main content zone of the page when images
and pieces are edited, by clearing the `refresh` property of the object
passed to the event.
* To facilitate custom click handlers, an `apos.modal.onTopOf(el1, el2)` function is now
available to check whether an element is considered to be "on top of" another element in
the modal stack.

### Changes

* The `v-click-outside-element` Vue directive now understands that modals "on top of"
an element should be considered to be "inside" the element, e.g. clicks on them
shouldn't close the link dialog etc.

### Fixes

* Fix various issues on conditional fields that were occurring when adding new widgets with default values or selecting a falsy value in a field that has a conditional field relying on it.
Populate new or existing doc instances with default values and add an empty `null` choice to select fields that do not have a default value (required or not) and to the ones configured with dynamic choices.
* Rich text widgets save more reliably when many actions are taken quickly just before save.
* Fix an issue in the `oembed` field where the value was kept in memory after cancelling the widget editor, which resulted in saving the value if the widget was nested and the parent widget was saved.
Also improve the `oembed` field UX by setting the input as `readonly` rather than `disabled` when fetching the video metadata, in order to avoid losing its focus when typing.

## 3.44.0 (2023-04-13)

### Adds

* `checkboxes` fields now support a new `style: 'combobox'` option for a better multiple-select experience when there
are many choices.
* If the new `guestApiAccess` option is set to `true` for a piece type or for `@apostrophecms/page`,
Apostrophe will allow all logged-in users to access the GET-method REST APIs of that
module, not just users with editing privileges, even if `publicApiProjection` is not set.
This is useful when the goal is to allow REST API access to "guest" users who have
project-specific reasons to fetch access content via REST APIs.
* `test-lib/utils.js` has new `createUser` and `loginAs` methods for the convenience of
those writing mocha tests of Apostrophe modules.
* `batchOperations` permissions: if a `permission` property is added to any entry in the `batchOperations` cascade of a piece-type module, this permission will be checked for every user. See `batchOperations` configuration in `modules/@apostrophecms/piece-type/index.js`. The check function `checkBatchOperationsPermissions` can be extended. Please note that this permission is checked only to determine whether to offer the operation.

### Fixes
* Fix child page slug when title is deleted

## 3.43.0 (2023-03-29)

### Adds

* Add the possibility to override the default "Add Item" button label by setting the `itemLabel` option of an `array` field.
* Adds `touch` task for every piece type. This task invokes `update` on each piece, which will execute all of the same event handlers that normally execute when a piece of that type is updated. Example usage: `node app article:touch`.

### Fixes

* Hide the suggestion help from the relationship input list when the user starts typing a search term.
* Hide the suggestion hint from the relationship input list when the user starts typing a search term except when there are no matches to display.
* Disable context menu for related items when their `relationship` field has no sub-[`fields`](https://v3.docs.apostrophecms.org/guide/relationships.html#providing-context-with-fields) configured.

## 3.42.0 (2023-03-16)

### Adds

* You can now set `style: table` on inline arrays. It will display the array as a regular HTML table instead of an accordion.
See the [array field documentation](https://v3.docs.apostrophecms.org/reference/field-types/array.html#settings) for more information.
* You can now set `draggable: false` on inline arrays. It will disable the drag and drop feature. Useful when the order is not significant.
See the [array field documentation](https://v3.docs.apostrophecms.org/reference/field-types/array.html#settings) for more information.
* You can now set the label and icon to display on inline arrays when they are empty.
See the [array field documentation](https://v3.docs.apostrophecms.org/reference/field-types/array.html#whenEmpty) for more information.
* We have added a new and improved suggestion UI to relationship fields.
* The `utilityOperations` feature of piece types now supports additional properties:
`relationship: true` (show the operation only when editing a relationship), `relationship: false` (never show
the operation when editing a relationship), `button: true`, `icon` and `iconOnly: true`.
When `button: true` is specified, the operation appears as a standalone button rather than
being tucked away in the "more" menu.
* In addition, `utilityOperations` can now specify `eventOptions` with an `event` subproperty
instead of `modalOptions`. This is useful with the new `edit` event (see below).
* Those extending our admin UI on the front end can now open a modal to create or edit a page or piece by calling
`await apos.doc.edit({ type: 'article' })` (the type here is an example). To edit an existing document add an
`_id` property. To copy an existing document (like our "duplicate" feature) add a `copyOf`
property. When creating new pages, `type` can be sent to `@apostrophecms/page` for convenience
(note that the `type` property does not override the default or current page type in the editor).
* The `edit` Apostrophe event is now available and takes an object with the same properties
as above. This is useful when configuring `utilityOperations`.
* The `content-changed` Apostrophe event can now be emitted with a `select: true` property. If a
document manager for the relevant content type is open, it will attempt to add the document to the
current selection. Currently this works best with newly inserted documents.
* Localized strings in the admin UI can now use `$t(key)` to localize a string inside
an interpolated variable. This was accomplished by setting `skipOnVariables` to false
for i18next, solely on the front end for admin UI purposes.
* The syntax of the method defined for dynamic `choices` now accepts a module prefix to get the method from, and the `()` suffix.
This has been done for consistency with the external conditions syntax shipped in the previous release. See the documentation for more information.
* Added the `viewPermission` property of schema fields, and renamed `permission` to `editPermission` (with backwards
compatibility) for clarity. You can now decide if a schema field requires permissions to be visible or editable.
See the documentation for more information.
* Display the right environment label on login page. By default, based on `NODE_ENV`, overriden by `environmentLabel` option in `@apostrophecms/login` module. The environment variable `APOS_ENV_LABEL` will override this. Note that `NODE_ENV` should generally only be set to `development` (the default) or `production` as many Node.js modules opt into optimizations suitable for all deployed environments when it is set to `production`. This is why we offer the separate `APOS_ENV_LABEL` variable.

### Fixes

* Do not log unnecessary "required" errors for hidden fields.
* Fixed a bug that prevented "Text Align" from working properly in the rich text editor in certain cases.
* Fix typo in `@apostrophecms/doc-type` and `@apostrophecms/submitted-drafts` where we were using `canCreate` instead of `showCreate` to display the `Create New` button or showing the `Copy` button in `Manager` modals.
* Send external condition results in an object so that numbers are supported as returned values.

## 3.41.1 (2023-03-07)

No changes. Publishing to make sure 3.x is tagged `latest` in npm, rather than 2.x.

## 3.41.0 (2023-03-06)

### Adds

* Handle external conditions to display fields according to the result of a module method, or multiple methods from different modules.
This can be useful for displaying fields according to the result of an external API or any business logic run on the server. See the documentation for more information.

### Fixes

* Replace `deep-get-set` dependency with `lodash`'s `get` and `set` functions to fix the [Prototype Pollution in deep-get-set](https://github.com/advisories/GHSA-mjjj-6p43-vhhv) vulnerability. There was no actual vulnerability in Apostrophe due to the way the module was actually used, and this was done to address vulnerability scan reports.
* The "soft redirects" for former URLs of documents now work better with localization. Thanks to [Waldemar Pankratz](https://github.com/waldemar-p).
* Destroy `AreaEditor` Vue apps when the page content is refreshed in edit mode. This avoids a leak of Vue apps components being recreated while instances of old ones are still alive.

### Security

* Upgrades passport to the latest version in order to ensure session regeneration when logging in or out. This adds additional security to logins by mitigating any risks due to XSS attacks. Apostrophe is already robust against XSS attacks. For passport methods that are internally used by Apostrophe everything is still working. For projects that are accessing the passport instance directly through `self.apos.login.passport`, some verifications may be necessary to avoid any compatibility issue. The internally used methods are `authenticate`, `use`, `serializeUser`, `deserializeUser`, `initialize`, `session`.

## 3.40.1 (2023-02-18)

* No code change. Patch level bump for package update.

## 3.40.0 (2023-02-17)

### Adds

* For devops purposes, the `APOS_BASE_URL` environment variable is now respected as an override of the `baseUrl` option.

### Fixes

* Do not display shortcut conflicts at startup if there are none.
* Range field correctly handles the `def` attribute set to `0` now. The `def` property will be used when the field has no value provided; a value going over the max or below the min threshold still returns `null`.
* `select` fields now work properly when the `value` of a choice is a boolean rather than a string or a number.

## 3.39.2 (2023-02-03)

### Fixes
* Hotfix for a backwards compatibility break in webpack that triggered a tiptap bug. The admin UI build will now succeed as expected.

## 3.39.1 (2023-02-02)

### Fixes

* Rescaling cropped images with the `@apostrophecms/attachment:rescale` task now works correctly. Thanks to [Waldemar Pankratz](https://github.com/waldemar-p) for this contribution.

## 3.39.0 (2023-02-01)

### Adds

* Basic support for editing tables by adding `table` to the rich text toolbar. Enabling `table` allows you to create tables, including `td` and `th` tags, with the ability to merge and split cells. For now the table editing UI is basic, all of the functionality is there but we plan to add more conveniences for easy table editing soon. See the "Table" dropdown for actions that are permitted based on the current selection.
* `superscript` and `subscript` may now be added to the rich text widget's `toolbar` option.
* Early beta-quality support for adding inline images to rich text, by adding `image` to the rich text toolbar. This feature works reliably, however the UI is not mature yet. In particular you must search for images by typing part of the title. We will support a proper "browse" experience here soon. For good results you should also configure the `imageStyles` option. You will also want to style the `figure` tags produced. See the documentation for more information.
* Support for `div` tags in the rich text toolbar, if you choose to include them in `styles`. This is often necessary for A2 content migration and can potentially be useful in new work when combined with a `class` if there is no suitable semantic block tag.
* The new `@apostrophecms/attachment:download-all --to=folder` command line task is useful to download all of your attachments from an uploadfs backend other than local storage, especially if you do not have a more powerful "sync" utility for that particular storage backend.
* A new `loadingType` option can now be set for `image-widget` when configuring an `area` field. This sets the `loading` attribute of the `img` tag, which can be used to enable lazy loading in most browsers. Thanks to [Waldemar Pankratz](https://github.com/waldemar-p) for this contribution.
* Two new module-level options have been added to the `image-widget` module: `loadingType` and `size`. These act as fallbacks for the same options at the area level. Thanks to [Waldemar Pankratz](https://github.com/waldemar-p) for this contribution.

### Fixes

* Adding missing require (`bluebird`) and fallback (`file.crops || []`) to `@apostrophecms/attachment:rescale`-task

## 3.38.1 (2023-01-23)

### Fixes

* Version 3.38.0 introduced a regression that temporarily broke support for user-edited content in locales with names like `de-de` (note the lowercase country name). This was inadvertently introduced in an effort to improve support for locale fallback when generating static translations of the admin interface. Version 3.38.1 brings back the content that temporarily appeared to be missing for these locales (it was never removed from the database), and also achieves the original goal. **However, if you created content for such locales using `3.38.0` (released five days ago) and wish to keep that content,** rather than reverting to the content from before `3.38.0`, see below.

### Adds

* The new `i18n:rename-locale` task can be used to move all content from one locale name to another, using the `--old` and `--new` options. By default, any duplicate keys for content existing in both locales will stop the process. However you can specify which content to keep in the event of a duplicate key error using the `--keep=localename` option. Note that the value of `--new` should match the a locale name that is currently configured for the `@apostrophecms/i18n` module.

Example:

```
# If you always had de-de configured as a locale, but created
# a lot of content with Apostrophe 3.38.0 which incorrectly stored
# it under de-DE, you can copy that content. In this case we opt
# to keep de-de content in the event of any conflicts
node app @apostrophecms/i18n:rename-locale --old=de-DE --new=de-de --keep=de-de
```

## 3.38.0 (2023-01-18)

### Adds

* Emit a `beforeSave` event from the `@apostrophecms:notification` module, with `req` and the `notification` as arguments, in order to give the possibility to override the notification.
* Emit a `beforeInsert` event from the `@apostrophecms:attachment` module, with `req` and the `doc` as arguments, in order to give the possibility to override the attachment.
* Emit a `beforeSaveSafe` event from the `@apostrophecms:user` module, with `req`, `safeUser` and `user` as arguments, in order to give the possibility to override properties of the `safeUser` object which contains password hashes and other information too sensitive to be stored in the aposDocs collection.
* Automatically convert failed uppercase URLs to their lowercase version - can be disabled with `redirectFailedUpperCaseUrls: false` in `@apostrophecms/page/index.js` options. This only comes into play if a 404 is about to happen.
* Automatically convert country codes in locales like `xx-yy` to `xx-YY` before passing them to `i18next`, which is strict about uppercase country codes.
* Keyboard shortcuts conflicts are detected and logged on to the terminal.

### Fixes

* Invalid locales passed to the i18n locale switching middleware are politely mapped to 400 errors.
* Any other exceptions thrown in the i18n locale switching middleware can no longer crash the process.
* Documents kept as the `previous` version for undo purposes were not properly marked as such, breaking the public language switcher in some cases. This was fixed and a migration was added for existing data.
* Uploading an image in an apostrophe area with `minSize` requirements will not trigger an unexpected error anymore. If the image is too small, a notification will be displayed with the minimum size requirements. The `Edit Image` modal will now display the minimum size requirements, if any, above the `Browse Images` field.
* Some browsers saw the empty `POST` response for new notifications as invalid XML. It will now return an empty JSON object with the `Content-Type` set to `application/json`.

## 3.37.0 (2023-01-06)

### Adds

* Dynamic choice functions in schemas now also receive a data object with their original doc id for further inspection by your function.
* Use `mergeWithCustomize` when merging extended source Webpack configuration. Introduce overideable asset module methods `srcCustomizeArray` and `srcCustomizeObject`, with reasonable default behavior, for fine tuning Webpack config arrays and objects merging. More info - [the Webpack mergeWithCustomize docs](https://github.com/survivejs/webpack-merge#mergewithcustomize-customizearray-customizeobject-configuration--configuration)
* The image widget now accepts a `placeholderImage` option that works like `previewImage` (just specify a file extension, like `placeholderImage: 'jpg'`, and provide the file `public/placeholder.jpg` in the module). The `placeholderUrl` option is still available for backwards compatibility.

### Fixes

* `docId` is now properly passed through array and object fields and into their child schemas.
* Remove module `@apostrophecms/polymorphic-type` name alias `@apostrophecms/polymorphic`. It was causing warnings
    e.g. `A permission.can() call was made with a type that has no manager: @apostrophecms/polymorphic-type`.
* The module `webpack.extensions` configuration is not applied to the core Admin UI build anymore. This is the correct and intended behavior as explained in the [relevant documentation](https://v3.docs.apostrophecms.org/guide/webpack.html#extending-webpack-configuration).
* The `previewImage` option now works properly for widget modules loaded from npm and those that subclass them. Specifically, the preview image may be provided in the `public/` subdirectory of the original module, the project-level configuration of it, or a subclass.

## 3.36.0 (2022-12-22)

### Adds

* `shortcut` option for piece modules, allowing easy re-mapping of the manager command shortcut per module.

### Fixes

* Ensure there are no conflicting command shortcuts for the core modules.

## 3.35.0 (2022-12-21)

### Adds

* Introduced support for linking directly to other Apostrophe documents in a rich text widget. The user can choose to link to a URL, or to a page. Linking to various piece types can also be enabled with the `linkWithType` option. This is equivalent to the old `apostrophe-rich-text-permalinks` module but is included in the core in A3. See the [documentation](https://v3.docs.apostrophecms.org/guide/core-widgets.html#rich-text-widget) for details.
* Introduced support for the `anchor` toolbar control in the rich text editor. This allows named anchors to be inserted. These are rendered as `span` tags with the given `id` and can then be linked to via `#id`, providing basic support for internal links. HTML 4-style named anchors in legacy content (`name` on `a` tags) are automatically migrated upon first edit.
* German translation i18n file created for the Apostrophe Admin-UI. Thanks to [Noah Gysin](https://github.com/NoahGysin) for this contribution.
* Introduced support for keyboard shortcuts in admin UI. Hitting `?` will display the list of available shortcuts. Developpers can define their own shortcuts by using the new `@apostrophecms/command-menu` module and the `commands` property. Please check the [keyboard shortcut documentation](https://v3.docs.apostrophecms.org/guide/command-menu.html) for more details.

### Fixes

* The `bulletList` and `orderedList` TipTap toolbar items now work as expected.
* When using the autocomplete/typeahead feature of relationship fields, typing a space at the start no longer results in an error.
* Replace [`credential`](https://www.npmjs.com/package/credential) package with [`credentials`](https://www.npmjs.com/package/credentials) to fix the [`mout` Prototype Pollution vulnerability](https://cve.mitre.org/cgi-bin/cvename.cgi?name=CVE-2020-7792). There was no actual vulnerability in Apostrophe or credential due to the way the module was actually used, and this was done to address vulnerability scan reports.
* Added a basic implementation of the missing "Paste from Clipboard" option to Expanded Widget Previews.


## 3.34.0 (2022-12-12)

### Fixes

* Nested areas work properly in widgets that have the `initialModal: false` property.
* Apostrophe's search index now properly incorporates most string field types as in A2.

### Adds

* Relationships load more quickly.
* Parked page checks at startup are faster.
* Tasks to localize and unlocalize piece type content (see `node app help [yourModuleName]:localize` and `node app help [yourModuleName]:unlocalize`).
## 3.33.0 (2022-11-28)

### Adds

* You can now set `inline: true` on schema fields of type `array`. This displays a simple editing interface in the context of the main dialog box for the document in question, avoiding the need to open an additional dialog box. Usually best for cases with just one field or just a few. If your array field has a large number of subfields the default behavior (`inline: false`) is more suitable for your needs. See the [array field](https://v3.docs.apostrophecms.org/reference/field-types/array.html) documentation for more information.
* Batch feature for publishing pieces.
* Add extensibility for `rich-text-widget` `defaultOptions`. Every key will now be used in the `AposRichTextWidgetEditor`.

### Fixes

* Prior to this release, widget templates that contained areas pulled in from related documents would break the ability to add another widget beneath.
* Validation of object fields now works properly on the browser side, in addition to server-side validation, resolving UX issues.
* Provisions were added to prevent any possibility of a discrepancy in relationship loading results under high load. It is not clear whether this A2 bug was actually possible in A3.

## 3.32.0 (2022-11-09)

### Adds

* Adds Reset Password feature to the login page. Note that the feature must be enabled and email delivery must be properly configured. See the [documentation](https://v3.docs.apostrophecms.org/reference/modules/login.html) for more details.
* Allow project-level developer to override bundling decisions by configuring the `@apostrophecms/asset` module. Check the [module documentation](https://v3.docs.apostrophecms.org/reference/modules/asset.html#options) for more information.

### Fixes

* Query builders for regular select fields have always accepted null to mean "do not filter on this property." Now this also works for dynamic select fields.
* The i18n UI state management now doesn't allow actions while it's busy.
* Fixed various localization bugs in the text of the "Update" dropdown menu.
* The `singleton: true` option for piece types now automatically implies `showCreate: false`.
* Remove browser console warnings by handling Tiptap Editor's breaking changes and duplicated plugins.
* The editor modal now allocates more space to area fields when possible, resolving common concerns about editing large widgets inside the modal.

## 3.31.0 (2022-10-27)

### Adds

* Adds `placeholder: true` and `initialModal: false` features to improve the user experience of adding widgets to the page. Checkout the [Widget Placeholders documentation](https://v3.docs.apostrophecms.org/guide/areas-and-widgets.html#adding-placeholder-content-to-widgets) for more detail.

### Fixes

* When another user is editing the document, the other user's name is now displayed correctly.

## 3.30.0 (2022-10-12)

### Adds

* New `APOS_LOG_ALL_ROUTES` environment variable. If set, Apostrophe logs information about all middleware functions and routes that are executed on behalf of a particular URL.
* Adds the `addFileGroups` option to the `attachment` module. Additionally it exposes a new method, `addFileGroup(group)`. These allow easier addition of new file groups or extension of the existing groups.

### Fixes

* Vue 3 may now be used in a separate webpack build at project level without causing problems for the admin UI Vue 2 build.
* Fixes `cache` module `clear-cache` CLI task message
* Fixes help message for `express` module `list-routes` CLI task

## 3.29.1 (2022-10-03)

### Fixes

* Hotfix to restore Node 14 support. Of course Node 16 is also supported.


## 3.29.0 (2022-10-03)

### Adds

* Areas now support an `expanded: true` option to display previews for widgets. The Expanded Widget Preview Menu also supports grouping and display columns for each group.
* Add "showQuery" in piece-page-type in order to override the query for the "show" page as "indexQuery" does it for the index page

### Fixes

* Resolved a bug in which users making a password error in the presence of pre-login checks such as a CAPTCHA were unable to try again until they refreshed the page.

## 3.28.1 (2022-09-15)

### Fixes

* `AposInputBoolean` can now be `required` and have the value `false`.
* Schema fields containing boolean filters can now list both `yes` and `no` choices according to available values in the database.
* Fix attachment `getHeight()` and `getWidth()` template helpers by changing the assignment of the `attachment._crop` property.
* Change assignment of `attachment._focalPoint` for consistency.

## 3.28.0 (2022-08-31)

### Fixes

* Fix UI bug when creating a document via a relationship.

### Adds

* Support for uploading `webp` files for display as images. This is supported by all current browsers now that Microsoft has removed IE11. For best results, you should run `npm update` on your project to make sure you are receiving the latest release of `uploadfs` which uses `sharp` for image processing. Thanks to [Isaac Preston](https://github.com/ixc7) for this addition.
* Clicking outside a modal now closes it, the same way the `Escape` key does when pressed.
* `checkboxes` fields now support `min` and `max` properties. Thanks to [Gabe Flores](https://github.com/gabeflores-appstem).

## 3.27.0 (2022-08-18)

### Adds

* Add `/grid` `POST` route in permission module, in addition to the existing `GET` one.
* New utility script to help find excessively heavy npm dependencies of apostrophe core.

### Changes

* Extract permission grid into `AposPermissionGrid` vue component.
* Moved `stylelint` from `dependencies` to `devDependencies`. The benefit may be small because many projects will depend on `stylelint` at project level, but every little bit helps install speed, and it may make a bigger difference if different major versions are in use.

## 3.26.1 (2022-08-06)

### Fixes

Hotfix: always waits for the DOM to be ready before initializing the Apostrophe Admin UI. `setTimeout` alone might not guarantee that every time. This issue has apparently become more frequent in the latest versions of Chrome.
* Modifies the `login` module to return an empty object in the API session cookie response body to avoid potential invalid JSON error if `response.json()` is retrieved.

## 3.26.0 (2022-08-03)

### Adds

* Tasks can now be registered with the `afterModuleReady` flag, which is more useful than `afterModuleInit` because it waits for the module to be more fully initialized, including all "improvements" loaded via npm. The original `afterModuleInit` flag is still supported in case someone was counting on its behavior.
* Add `/grid` `POST` route in permission module, in addition to the existing `GET` one, to improve extensibility.
* `@apostrophecms/express:list-routes` command line task added, to facilitate debugging.

### Changes

* Since Microsoft has ended support for IE11 and support for ES5 builds is responsible for a significant chunk of Apostrophe's installation time, the `es5: true` option no longer produces an IE11 build. For backwards compatibility, developers will receive a warning, but their build will proceed without IE11 support. IE11 ES5 builds can be brought back by installing the optional [@apostrophecms/asset-es5](https://github.com/apostrophecms/asset-es5) module.

### Fixes

* `testModule: true` works in unit tests of external Apostrophe modules again even with modern versions of `mocha`, thanks to [Amin Shazrin](https://github.com/ammein).
* `getObjectManager` is now implemented for `Object` field types, fixing a bug that prevented the use of areas found in `object` schema fields within templates. Thanks to [James R T](https://github.com/jamestiotio).

## 3.25.0 (2022-07-20)

### Adds

* `radio` and `checkboxes` input field types now support a server side `choices` function for supplying their `choices` array dynamically, just like `select` fields do. Future custom field types can opt into this functionality with the field type flag `dynamicChoices: true`.

### Fixes

* `AposSelect` now emits values on `change` event as they were originally given. Their values "just work" so you do not have to think about JSON anymore when you receive it.
* Unpinned tiptap as the tiptap team has made releases that resolve the packaging errors that caused us to pin it in 3.22.1.
* Pinned `vue-loader` to the `15.9.x` minor release series for now. The `15.10.0` release breaks support for using `npm link` to develop the `apostrophe` module itself.
* Minimum version of `sanitize-html` bumped to ensure a potential denial-of-service vector is closed.

## 3.24.0 (2022-07-06)

### Adds

* Handle `private: true` locale option in i18n module, preventing logged out users from accessing the content of a private locale.

### Fixes

* Fix missing title translation in the "Array Editor" component.
* Add `follow: true` flag to `glob` functions (with `**` pattern) to allow registering symlink files and folders for nested modules
* Fix disabled context menu for relationship fields editing ([#3820](https://github.com/apostrophecms/apostrophe/issues/3820))
* In getReq method form the task module, extract the right `role` property from the options object.
* Fix `def:` option in `array` fields, in order to be able to see the default items in the array editor modal

## 3.23.0 (2022-06-22)

### Adds

* Shared Drafts: gives the possibility to share a link which can be used to preview the draft version of page, or a piece `show` page.
* Add `Localize` option to `@apostrophecms/image`. In Edit mode the context bar menu includes a "Localize" option to start cloning this image into other locales.

### Fixes

* Update `sass` to [`1.52.3`+](https://github.com/sass/dart-sass/pull/1713) to prevent the error `RangeError: Invalid value: Not in inclusive range 0..145: -1`. You can now fix that by upgrading with `npm update`. If it does not immediately clear up the issue in development, try `node app @apostrophecms/asset:clear-cache`.
* Fix a potential issue when URLs have a query string, in the `'@apostrophecms/page:notFound'` handler of the `soft-redirect` module.

## 3.22.1 (2022-06-17)

* Hotfix: temporarily pin versions of tiptap modules to work around packaging error that breaks import of the most recent releases. We will unpin as soon as this is fixed upstream. Fixes a bug where `npm update` would fail for A3 projects.

## 3.22.0 (2022-06-08)

### Adds

* Possibility to pass options to webpack extensions from any module.

### Fixes

* Fix a Webpack cache issue leading to modules symlinked in `node_modules` not being rebuilt.
* Fixes login maximum attempts error message that wasn't showing the plural when lockoutMinutes is more than 1.
* Fixes the text color of the current array item's slat label in the array editor modal.
* Fixes the maximum width of an array item's slat label so as to not obscure the Remove button in narrow viewports.
* If an array field's titleField option is set to a select field, use the selected option's label as the slat label rather its value.
* Disable the slat controls of the attachment component while uploading.
* Fixes bug when re-attaching the same file won't trigger an upload.
* AposSlat now fully respects the disabled state.

## 3.21.1 (2022-06-04)

### Fixes

* Work around backwards compatibility break in `sass` module by pinning to `sass` `1.50.x` while we investigate. If you saw the error `RangeError: Invalid value: Not in inclusive range 0..145: -1` you can now fix that by upgrading with `npm update`. If it does not immediately clear up the issue in development, try `node app @apostrophecms/asset:clear-cache`.

## 3.21.0 (2022-05-25)

### Adds

* Trigger only the relevant build when in a watch mode (development). The build paths should not contain comma (`,`).
* Adds an `unpublish` method, available for any doc-type.
An _Unpublish_ option has also been added to the context menu of the modal when editing a piece or a page.
* Allows developers to group fields in relationships the same way it's done for normal schemas.

### Fixes

* Vue files not being parsed when running eslint through command line, fixes all lint errors in vue files.
* Fix a bug where some Apostrophe modules symlinked in `node_modules` are not being watched.
* Recover after webpack build error in watch mode (development only).
* Fixes an edge case when failing (throw) task invoked via `task.invoke` will result in `apos.isTask()` to always return true due to `apos.argv` not reverted properly.

## 3.20.1 (2022-05-17)

### Fixes

* Minor corrections to French translation.

## 3.20.0

### Adds

* Adds French translation of the admin UI (use the `fr` locale).

## 3.19.0

### Adds

* New schema field type `dateAndTime` added. This schema field type saves in ISO8601 format, as UTC (Universal Coordinated Time), but is edited in a user-friendly way in the user's current time zone and locale.
* Webpack disk cache for better build performance in development and, if appropriately configured, production as well.
* In development, Webpack rebuilds the front end without the need to restart the Node.js process, yielding an additional speedup. To get this speedup for existing projects, see the `nodemonConfig` section of the latest `package.json` in [a3-boilerplate](https://github.com/apostrophecms/a3-boilerplate) for the new "ignore" rules you'll need to prevent nodemon from stopping the process and restarting.
* Added the new command line task `apostrophecms/asset:clear-cache` for clearing the webpack disk cache. This should be necessary only in rare cases where the configuration has changed in ways Apostrophe can't automatically detect.
* A separate `publishedLabel` field can be set for any schema field of a page or piece. If present it is displayed instead of `label` if the document has already been published.

### 3.18.1

### Fixes

* The admin UI now rebuilds properly in a development environment when new npm modules are installed in a multisite project (`apos.rootDir` differs from `apos.npmRootDir`).

## 3.18.0 (2022-05-03)

### Adds

* Images may now be cropped to suit a particular placement after selecting them. SVG files may not be cropped as it is not possible in the general case.
* Editors may also select a "focal point" for the image after selecting it. This ensures that this particular point remains visible even if CSS would otherwise crop it, which is a common issue in responsive design. See the `@apostrophecms/image` widget for a sample implementation of the necessary styles.
* Adds the `aspectRatio` option for image widgets. When set to `[ w, h ]` (a ratio of width to height), images are automatically cropped to this aspect ratio when chosen for that particular widget. If the user does not crop manually, then cropping happens automatically.
* Adds the `minSize` option for image widgets. This ensures that the images chosen are at least the given size `[ width, height ]`, and also ensures the user cannot choose something smaller than that when cropping.
* Implements OpenTelemetry instrumentation.
* Developers may now specify an alternate Vue component to be used for editing the subfields of relationships, either at the field level or as a default for all relationships with a particular piece type.
* The widget type base module now always passes on the `components` option as browser data, so that individual widget type modules that support contextual editing can be implemented more conveniently.
* In-context widget editor components now receive a `focused` prop which is helpful in deciding when to display additional UI.
* Adds new configuration option - `beforeExit` async handler.
* Handlers listening for the `apostrophe:run` event are now able to send an exit code to the Apostrophe bootstrap routine.
* Support for Node.js 17 and 18. MongoDB connections to `localhost` will now successfully find a typical dev MongoDB server bound only to `127.0.0.1`, Apostrophe can generate valid ipv6 URLs pointing back to itself, and `webpack` and `vue-loader` have been updated to address incompatibilities.
* Adds support for custom context menus provided by any module (see `apos.doc.addContextOperation()`).
* The `AposSchema` component now supports an optional `generation` prop which may be used to force a refresh when the value of the object changes externally. This is a compromise to avoid the performance hit of checking numerous subfields for possible changes every time the `value` prop changes in response to an `input` event.
* Adds new event `@apostrophecms/doc:afterAllModesDeleted` fired after all modes of a given document are purged.

### Fixes

* Documentation of obsolete options has been removed.
* Dead code relating to activating in-context widget editors have been removed. They are always active and have been for some time. In the future they might be swapped in on scroll, but there will never be a need to swap them in "on click."
* The `self.email` method of modules now correctly accepts a default `from` address configured for a specific module via the `from` subproperty of the `email` option to that module. Thanks to `chmdebeer` for pointing out the issue and the fix.
* Fixes `_urls` not added on attachment fields when pieces API index is requested (#3643)
* Fixes float field UI bug that transforms the value to integer when there is no field error and the first number after the decimal is `0`.
* The `nestedModuleSubdirs` feature no longer throws an error and interrupts startup if a project contains both `@apostrophecms/asset` and `asset`, which should be considered separate module names.

## 3.17.0 (2022-03-31)

### Adds

* Full support for the [`object` field type](https://v3.docs.apostrophecms.org/reference/field-types/object.html), which works just like `array` but stores just one sub-object as a property, rather than an array of objects.
* To help find documents that reference related ones via `relationship` fields, implement backlinks of related documents by adding a `relatedReverseIds` field to them and keeping it up to date. There is no UI based on this feature yet but it will permit various useful features in the near future.
* Adds possibility for modules to [extend the webpack configuration](https://v3.docs.apostrophecms.org/guide/webpack.html).
* Adds possibility for modules to [add extra frontend bundles for scss and js](https://v3.docs.apostrophecms.org/guide/webpack.html). This is useful when the `ui/src` build would otherwise be very large due to code used on rarely accessed pages.
* Loads the right bundles on the right pages depending on the page template and the loaded widgets. Logged-in users have all the bundles on every page, because they might introduce widgets at any time.
* Fixes deprecation warnings displayed after running `npm install`, for dependencies that are directly included by this package.
* Implement custom ETags emission when `etags` cache option is enabled. [See the documentation for more information](https://v3.docs.apostrophecms.org/guide/caching.html).
It allows caching of pages and pieces, using a cache invalidation mechanism that takes into account related (and reverse related) document updates, thanks to backlinks mentioned above.
Note that for now, only single pages and pieces benefit from the ETags caching system (pages' and pieces' `getOne` REST API route, and regular served pages).
The cache of an index page corresponding to the type of a piece that was just saved will automatically be invalidated. However, please consider that it won't be effective when a related piece is saved, therefore the cache will automatically be invalidated _after_ the cache lifetime set in `maxAge` cache option.

### Fixes

* Apostrophe's webpack build now works properly when developing code that imports module-specific npm dependencies from `ui/src` or `ui/apos` when using `npm link` to develop the module in question.
* The `es5: true` option to `@apostrophecms/asset` works again.

## 3.16.1 (2022-03-21)

### Fixes

* Fixes a bug in the new `Cache-Control` support introduced by 3.16.0 in which we get the logged-out homepage right after logging in. This issue only came into play if the new caching options were enabled.

## 3.16.0 (2022-03-18)

### Adds

* Offers a simple way to set a Cache-Control max-age for Apostrophe page and GET REST API responses for pieces and pages. [See the documentation for more information](https://v3.docs.apostrophecms.org/guide/caching.html).
* API keys and bearer tokens "win" over session cookies when both are present. Since API keys and bearer tokens are explicitly added to the request at hand, it never makes sense to ignore them in favor of a cookie, which is implicit. This also simplifies automated testing.
* `data-apos-test=""` selectors for certain elements frequently selected in QA tests, such as `data-apos-test="adminBar"`.
* Offer a simple way to set a Cache-Control max-age for Apostrophe page and GET REST API responses for pieces and pages.
* To speed up functional tests, an `insecurePasswords` option has been added to the login module. This option is deliberately named to discourage use for any purpose other than functional tests in which repeated password hashing would unduly limit performance. Normally password hashing is intentionally difficult to slow down brute force attacks, especially if a database is compromised.

### Fixes

* `POST`ing a new child page with `_targetId: '_home'` now works properly in combination with `_position: 'lastChild'`.

## 3.15.0 (2022-03-02)

### Adds

* Adds throttle system based on username (even when not existing), on initial login route. Also added for each late login requirement, e.g. for 2FA attempts.

## 3.14.2 (2022-02-27)

* Hotfix: fixed a bug introduced by 3.14.1 in which non-parked pages could throw an error during the migration to fix replication issues.

## 3.14.1 (2022-02-25)

* Hotfix: fixed a bug in which replication across locales did not work properly for parked pages configured via the `_children` feature. A one-time migration is included to reconnect improperly replicated versions of the same parked pages. This runs automatically, no manual action is required. Thanks to [justyna1](https://github.com/justyna13) for identifying the issue.

## 3.14.0 (2022-02-22)

### Adds

* To reduce complications for those implementing caching strategies, the CSRF protection cookie now contains a simple constant string, and is not recorded in `req.session`. This is acceptable because the real purpose of the CSRF check is simply to verify that the browser has sent the cookie at all, which it will not allow a cross-origin script to do.
* As a result of the above, a session cookie is not generated and sent at all unless `req.session` is actually used or a user logs in. Again, this reduces complications for those implementing caching strategies.
* When logging out, the session cookie is now cleared in the browser. Formerly the session was destroyed on the server side only, which was sufficient for security purposes but could create caching issues.
* Uses `express-cache-on-demand` lib to make similar and concurrent requests on pieces and pages faster.
* Frontend build errors now stop app startup in development, and SCSS and JS/Vue build warnings are visible on the terminal console for the first time.

### Fixes

* Fixed a bug when editing a page more than once if the page has a relationship to itself, whether directly or indirectly. Widget ids were unnecessarily regenerated in this situation, causing in-context edits after the first to fail to save.
* Pages no longer emit double `beforeUpdate` and `beforeSave` events.
* When the home page extends `@apostrophecms/piece-page-type`, the "show page" URLs for individual pieces should not contain two slashes before the piece slug. Thanks to [Martí Bravo](https://github.com/martibravo) for the fix.
* Fixes transitions between login page and `afterPasswordVerified` login steps.
* Frontend build errors now stop the `@apostrophecms/asset:build` task properly in production.
* `start` replaced with `flex-start` to address SCSS warnings.
* Dead code removal, as a result of following up on JS/Vue build warnings.

## 3.13.0 - 2022-02-04

### Adds

* Additional requirements and related UI may be imposed on native ApostropheCMS logins using the new `requirements` feature, which can be extended in modules that `improve` the `@apostrophecms/login` module. These requirements are not imposed for single sign-on logins via `@apostrophecms/passport-bridge`. See the documentation for more information.
* Adds latest Slovak translation strings to SK.json in `i18n/` folder. Thanks to [Michael Huna](https://github.com/Miselrkba) for the contribution.
* Verifies `afterPasswordVerified` requirements one by one when emitting done event, allows to manage errors ans success before to go to the next requirement. Stores and validate each requirement in the token. Checks the new `askForConfirmation` requirement option to go to the next step when emitting done event or waiting for the confirm event (in order to manage success messages). Removes support for `afterSubmit` for now.

### Fixes

* Decodes the testReq `param` property in `serveNotFound`. This fixes a problem where page titles using diacritics triggered false 404 errors.
* Registers the default namespace in the Vue instance of i18n, fixing a lack of support for un-namespaced l10n keys in the UI.

## 3.12.0 - 2022-01-21

### Adds

* It is now best practice to deliver namespaced i18n strings as JSON files in module-level subdirectories of `i18n/` named to match the namespace, e.g. `i18n/ourTeam` if the namespace is `ourTeam`. This allows base class modules to deliver phrases to any namespace without conflicting with those introduced at project level. The `i18n` option is now deprecated in favor of the new `i18n` module format section, which is only needed if `browser: true` must be specified for a namespace.
* Brought back the `nestedModuleSubdirs` feature from A2, which allows modules to be nested in subdirectories if `nestedModuleSubdirs: true` is set in `app.js`. As in A2, module configuration (including activation) can also be grouped in a `modules.js` file in such subdirectories.

### Fixes

* Fixes minor inline documentation comments.
* UI strings that are not registered localization keys will now display properly when they contain a colon (`:`). These were previously interpreted as i18next namespace/key pairs and the "namespace" portion was left out.
* Fixes a bug where changing the page type immediately after clicking "New Page" would produce a console error. In general, areas and checkboxes now correctly handle their value being changed to `null` by the parent schema after initial startup of the `AposInputArea` or `AposInputCheckboxes` component.
* It is now best practice to deliver namespaced i18n strings as JSON files in module-level subdirectories of `i18n/` named to match the namespace, e.g. `i18n/ourTeam` if the namespace is `ourTeam`. This allows base class modules to deliver phrases to any namespace without conflicting with those introduced at project level. The `i18n` option is now deprecated in favor of the new `i18n` module format section, which is only needed if `browser: true` must be specified for a namespace.
* Removes the `@apostrophecms/util` module template helper `indexBy`, which was using a lodash method not included in lodash v4.
* Removes an unimplemented `csrfExceptions` module section cascade. Use the `csrfExceptions` *option* of any module to set an array of URLs excluded from CSRF protection. More information is forthcoming in the documentation.
* Fix `[Object Object]` in the console when warning `A permission.can() call was made with a type that has no manager` is printed.

### Changes

* Temporarily removes `npm audit` from our automated tests because of a sub-dependency of vue-loader that doesn't actually cause a security vulnerability for apostrophe.

## 3.11.0 - 2022-01-06

### Adds

* Apostrophe now extends Passport's `req.login` to emit an `afterSessionLogin` event from the `@apostrophecms:login` module, with `req` as an argument. Note that this does not occur at all for login API calls that return a bearer token rather than establishing an Express session.

### Fixes

* Apostrophe's extension of `req.login` now accounts for the `req.logIn` alias and the skippable `options` parameter, which is relied upon in some `passport` strategies.
* Apostrophe now warns if a nonexistent widget type is configured for an area field, with special attention to when `-widget` has been erroneously included in the name. For backwards compatibility this is a startup warning rather than a fatal error, as sites generally did operate successfully otherwise with this type of bug present.

### Changes

* Unpins `vue-click-outside-element` the packaging of which has been fixed upstream.
* Adds deprecation note to `__testDefaults` option. It is not in use, but removing would be a minor BC break we don't need to make.
* Allows test modules to use a custom port as an option on the `@apostrophecms/express` module.
* Removes the code base pull request template to instead inherit the organization-level template.
* Adds `npm audit` back to the test scripts.

## 3.10.0 - 2021-12-22

### Fixes

* `slug` type fields can now have an empty string or `null` as their `def` value without the string `'none'` populating automatically.
* The `underline` feature works properly in tiptap toolbar configuration.
* Required checkbox fields now properly prevent editor submission when empty.
* Pins `vue-click-outside-element` to a version that does not attempt to use `eval` in its distribution build, which is incompatible with a strict Content Security Policy.

### Adds

* Adds a `last` option to fields. Setting `last: true` on a field puts that field at the end of the field's widget order. If more than one field has that option active the true last item will depend on general field registration order. If the field is ordered with the `fields.order` array or field group ordering, those specified orders will take precedence.

### Changes

* Adds deprecation notes to the widget class methods `getWidgetWrapperClasses` and `getWidgetClasses` from A2.
* Adds a deprecation note to the `reorganize` query builder for the next major version.
* Uses the runtime build of Vue. This has major performance and bundle size benefits, however it does require changes to Apostrophe admin UI apps that use a `template` property (components should require no changes, just apps require an update). These apps must now use a `render` function instead. Since custom admin UI apps are not yet a documented feature we do not regard this as a bc break.
* Compatible with the `@apostrophecms/security-headers` module, which supports a strict `Content-Security-Policy`.
* Adds a deprecation note to the `addLateCriteria` query builder.
* Updates the `toCount` doc type query method to use Math.ceil rather than Math.floor plus an additional step.

## 3.9.0 - 2021-12-08

### Adds

* Developers can now override any Vue component of the ApostropheCMS admin UI by providing a component of the same name in the `ui/apos/components` folder of their own module. This is not always the best approach, see the documentation for details.
* When running a job, we now trigger the notification before to run the job, this way the progress notification ID is available from the job and the notification can be dismissed if needed.
* Adds `maxUi`, `maxLabel`, `minUi`, and `minLabel` localization strings for array input and other UI.

### Fixes

* Fully removes references to the A2 `self.partial` module method. It appeared only once outside of comments, but was not actually used by the UI. The `self.render` method should be used for simple template rendering.
* Fixes string interpolation for the confirmation modal when publishing a page that has an unpublished parent page.
* No more "cannot set headers after they are sent to the client" and "req.res.redirect not defined" messages when handling URLs with extra trailing slashes.
* The `apos.util.runPlayers` method is not called until all of the widgets in a particular tree of areas and sub-areas have been added to the DOM. This means a parent area widget player will see the expected markup for any sub-widgets when the "Edit" button is clicked.
* Properly activates the `apostropheI18nDebugPlugin` i18next debugging plugin when using the `APOS_SHOW_I18N` environment variable. The full set of l10n emoji indicators previously available for the UI is now available for template and server-side strings.
* Actually registers piece types for site search unless the `searchable` option is `false`.
* Fixes the methods required for the search `index` task.

### Changes

* Adds localization keys for the password field component's min and max error messages.

## 3.8.1 - 2021-11-23

### Fixes

* The search field of the pieces manager modal works properly. Thanks to [Miro Yovchev](https://github.com/myovchev) for pointing out the issue and providing a solution.
* Fixes a bug in `AposRichTextWidgetEditor.vue` when a rich text widget was specifically configured with an empty array as the `styles` option. In that case a new empty rich text widget will initiate with an empty paragraph tag.
* The`fieldsPresent` method that is used with the `presentFieldsOnly` option in doc-type was broken, looking for properties in strings and wasn't returning anything.

## 3.8.0 - 2021-11-15

### Adds

* Checkboxes for pieces are back, a main checkbox allows to select all page items. When all pieces on a page are checked, a banner where the user can select all pieces appears. A launder for mongo projections has been added.
* Registered `batchOperations` on a piece-type will now become buttons in the manager batch operations "more menu" (styled as a kebab icon). Batch operations should include a label, `messages` object, and `modalOptions` for the confirmation modal.
* `batchOperations` can be grouped into a single button with a menu using the `group` cascade subproperty.
* `batchOperations` can be conditional with an `if` conditional object. This allows developers to pass a single value or an array of values.
* Piece types can have `utilityOperations` configured as a top-level cascade property. These operations are made available in the piece manager as new buttons.
* Notifications may now include an `event` property, which the AposNotification component will emit on mount. The `event` property should be set to an object with `name` (the event name) and optionally `data` (data included with the event emission).
* Adds support for using the attachments query builder in REST API calls via the query string.
* Adds contextual menu for pieces, any module extending the piece-type one can add actions in this contextual menu.
* When clicking on a batch operation, it opens a confirmation modal using modal options from the batch operation, it also works for operations in grouped ones. operations name property has been renamed in action to work with AposContextMenu component.
* Beginning with this release, a module-specific static asset in your project such as `modules/mymodulename/public/images/bg.png` can always be referenced in your `.scss` and `.css` files as `/modules/mymodulename/images/bg.png`, even if assets are actually being deployed to S3, CDNs, etc. Note that `public` and `ui/public` module subdirectories have separate functions. See the documentation for more information.
* Adds AposFile.vue component to abstract file dropzone UI, uses it in AposInputAttachment, and uses it in the confirmation modal for pieces import.
* Optionally add `dimensionAttrs` option to image widget, which sets width & height attributes to optimize for Cumulative Layout Shift. Thank you to [Qiao Lin](https://github.com/qclin) for the contribution.

### Fixes

* The `apos.util.attachmentUrl` method now works correctly. To facilitate that, `apos.uploadsUrl` is now populated browser-side at all times as the frontend logic originally expected. For backwards compatibility `apos.attachment.uploadsUrl` is still populated when logged in.
* Widget players are now prevented from being played twice by the implementing vue component.

### Changes
* Removes Apostrophe 2 documentation and UI configuration from the `@apostrophecms/job` module. These options were not yet in use for A3.
* Renames methods and removes unsupported routes in the `@apostrophecms/job` module that were not yet in use. This was not done lightly, but specifically because of the minimal likelihood that they were in use in project code given the lack of UI support.
  * The deprecated `cancel` route was removed and will likely be replaced at a later date.
  * `run` was renamed `runBatch` as its purpose is specifically to run processes on a "batch selected" array of pieces or pages.
  * `runNonBatch` was renamed to `run` as it is the more generic job-running method. It is likely that `runBatch` will eventually be refactored to use this method.
  * The `good` and `bad` methods are renamed `success` and `failure`, respectively. The expected methods used in the `run` method were similarly renamed. They still increment job document properties called `good` and `bad`.
* Comments out the unused `batchSimpleRoute` methods in the page and piece-type modules to avoid usage before they are fully implemented.
* Optionally add `dimensionAttrs` option to image widget, which sets width & height attributes to optimize for Cumulative Layout Shift.
* Temporarily removes `npm audit` from our automated tests because of a sub-dependency of uploadfs that doesn't actually cause a security vulnerability for apostrophe.

## 3.7.0 - 2021-10-28

### Adds

* Schema select field choices can now be populated by a server side function, like an API call. Set the `choices` property to a method name of the calling module. That function should take a single argument of `req`, and return an array of objects with `label` and `value` properties. The function can be async and will be awaited.
* Apostrophe now has built-in support for the Node.js cluster module. If the `APOS_CLUSTER_PROCESSES` environment variable is set to a number, that number of child processes are forked, sharing the same listening port. If the variable is set to `0`, one process is forked for each CPU core, with a minimum of `2` to provide availability during restarts. If the variable is set to a negative number, that number is added to the number of CPU cores, e.g. `-1` is a good way to reserve one core for MongoDB if it is running on the same server. This is for production use only (`NODE_ENV=production`). If a child process fails it is restarted automatically.

### Fixes

* Prevents double-escaping interpolated localization strings in the UI.
* Rich text editor style labels are now run through a localization method to get the translated strings from their l10n keys.
* Fixes README Node version requirement (Node 12+).
* The text alignment buttons now work immediately in a new rich text widget. Previously they worked only after manually setting a style or refreshing the page. Thanks to Michelin for their support of this fix.
* Users can now activate the built-in date and time editing popups of modern browsers when using the `date` and `time` schema field types.
* Developers can now `require` their project `app.js` file in the Node.js REPL for debugging and inspection. Thanks to [Matthew Francis Brunetti](https://github.com/zenflow).
* If a static text phrase is unavailable in both the current locale and the default locale, Apostrophe will always fall back to the `en` locale as a last resort, which ensures the admin UI works if it has not been translated.
* Developers can now `require` their project `app.js` in the Node.js REPL for debugging and inspection
* Ensure array field items have valid _id prop before storing. Thanks to Thanks to [Matthew Francis Brunetti](https://github.com/zenflow).

### Changes

* In 3.x, `relationship` fields have an optional `builders` property, which replaces `filters` from 2.x, and within that an optional `project` property, which replaces `projection` from 2.x (to match MongoDB's `cursor.project`). Prior to this release leaving the old syntax in place could lead to severe performance problems due to a lack of projections. Starting with this release the 2.x syntax results in an error at startup to help the developer correct their code.
* The `className` option from the widget options in a rich text area field is now also applied to the rich text editor itself, for a consistently WYSIWYG appearance when editing and when viewing. Thanks to [Max Mulatz](https://github.com/klappradla) for this contribution.
* Adds deprecation notes to doc module `afterLoad` events, which are deprecated.
* Removes unused `afterLogin` method in the login module.

## 3.6.0 - 2021-10-13

### Adds

* The `context-editing` apostrophe admin UI bus event can now take a boolean parameter, explicitly indicating whether the user is actively typing or performing a similar active manipulation of controls right now. If a boolean parameter is not passed, the existing 1100-millisecond debounced timeout is used.
* Adds 'no-search' modifier to relationship fields as a UI simplification option.
* Fields can now have their own `modifiers` array. This is combined with the schema modifiers, allowing for finer grained control of field rendering.
* Adds a Slovak localization file. Activate the `sk` locale to use this. Many thanks to [Michael Huna](https://github.com/Miselrkba) for the contribution.
* Adds a Spanish localization file. Activate the `es` locale to use this. Many thanks to [Eugenio Gonzalez](https://github.com/egonzalezg9) for the contribution.
* Adds a Brazilian Portuguese localization file. Activate the `pt-BR` locale to use this. Many thanks to [Pietro Rutzen](https://github.com/pietro-rutzen) for the contribution.

### Fixes

* Fixed missing translation for "New Piece" option on the "more" menu of the piece manager, seen when using it as a chooser.
* Piece types with relationships to multiple other piece types may now be configured in any order, relative to the other piece types. This sometimes appeared to be a bug in reverse relationships.
* Code at the project level now overrides code found in modules that use `improve` for the same module name. For example, options set by the `@apostrophecms/seo-global` improvement that ships with `@apostrophecms/seo` can now be overridden at project level by `/modules/@apostrophecms/global/index.js` in the way one would expect.
* Array input component edit button label is now propertly localized.
* A memory leak on each request has been fixed, and performance improved, by avoiding the use of new Nunjucks environments for each request. Thanks to Miro Yovchev for pointing out the leak.
* Fragments now have access to `__t()`, `getOptions` and other features passed to regular templates.
* Fixes field group cascade merging, using the original group label if none is given in the new field group configuration.
* If a field is conditional (using an `if` option), is required, but the condition has not been met, it no longer throws a validation error.
* Passing `busy: true` to `apos.http.post` and related methods no longer produces an error if invoked when logged out, however note that there will likely never be a UI for this when logged out, so indicate busy state in your own way.
* Bugs in document modification detection have been fixed. These bugs caused edge cases where modifications were not detected and the "Update" button did not appear, and could cause false positives as well.

### Changes

* No longer logs a warning about no users if `testModule` is true on the app.

## 3.5.0 - 2021-09-23

* Pinned dependency on `vue-material-design-icons` to fix `apos-build.js` build error in production.
* The file size of uploaded media is visible again when selected in the editor, and media information such as upload date, dimensions and file size is now properly localized.
* Fixes moog error messages to reflect the recommended pattern of customization functions only taking `self` as an argument.
* Rich Text widgets now instantiate with a valid element from the `styles` option rather than always starting with an unclassed `<p>` tag.
* Since version 3.2.0, apostrophe modules to be loaded via npm must appear as explicit npm dependencies of the project. This is a necessary security and stability improvement, but it was slightly too strict. Starting with this release, if the project has no `package.json` in its root directory, the `package.json` in the closest ancestor directory is consulted.
* Fixes a bug where having no project modules directory would throw an error. This is primarily a concern for module unit tests where there are no additional modules involved.
* `css-loader` now ignores `url()` in css files inside `assets` so that paths are left intact, i.e. `url(/images/file.svg)` will now find a static file at `/public/images/file.svg` (static assets in `/public` are served by `express.static`). Thanks to Matic Tersek.
* Restored support for clicking on a "foreign" area, i.e. an area displayed on the page whose content comes from a piece, in order to edit it in an appropriate way.
* Apostrophe module aliases and the data attached to them are now visible immediately to `ui/src/index.js` JavaScript code, i.e. you can write `apos.alias` where `alias` matches the `alias` option configured for that module. Previously one had to write `apos.modules['module-name']` or wait until next tick. However, note that most modules do not push any data to the browser when a user is not logged in. You can do so in a custom module by calling `self.enableBrowserData('public')` from `init` and implementing or extending the `getBrowserData(req)` method (note that page, piece and widget types already have one, so it is important to extend in those cases).
* `options.testModule` works properly when implementing unit tests for an npm module that is namespaced.

### Changes

* Cascade grouping (e.g., grouping fields) will now concatenate a group's field name array with the field name array of an existing group of the same name. Put simply, if a new piece module adds their custom fields to a `basics` group, that field will be added to the default `basics` group fields. Previously the new group would have replaced the old, leaving inherited fields in the "Ungrouped" section.
* AposButton's `block` modifier now less login-specific

### Adds

* Rich Text widget's styles support a `def` property for specifying the default style the editor should instantiate with.
* A more helpful error message if a field of type `area` is missing its `options` property.

## 3.4.1 - 2021-09-13

No changes. Publishing to correctly mark the latest 3.x release as "latest" in npm.

## 3.4.0 - 2021-09-13

### Security

* Changing a user's password or marking their account as disabled now immediately terminates any active sessions or bearer tokens for that user. Thanks to Daniel Elkabes for pointing out the issue. To ensure all sessions have the necessary data for this, all users logged in via sessions at the time of this upgrade will need to log in again.
* Users with permission to upload SVG files were previously able to do so even if they contained XSS attacks. In Apostrophe 3.x, the general public so far never has access to upload SVG files, so the risk is minor but could be used to phish access from an admin user by encouraging them to upload a specially crafted SVG file. While Apostrophe typically displays SVG files using the `img` tag, which ignores XSS vectors, an XSS attack might still be possible if the image were opened directly via the Apostrophe media library's convenience link for doing so. All SVG uploads are now sanitized via DOMPurify to remove XSS attack vectors. In addition, all existing SVG attachments not already validated are passed through DOMPurify during a one-time migration.

### Fixes

* The `apos.attachment.each` method, intended for migrations, now respects its `criteria` argument. This was necessary to the above security fix.
* Removes a lodash wrapper around `@apostrophecms/express` `bodyParser.json` options that prevented adding custom options to the body parser.
* Uses `req.clone` consistently when creating a new `req` object with a different mode or locale for localization purposes, etc.
* Fixes bug in the "select all" relationship chooser UI where it selected unpublished items.
* Fixes bug in "next" and "previous" query builders.
* Cutting and pasting widgets now works between locales that do not share a hostname, provided that you switch locales after cutting (it does not work between tabs that are already open on separate hostnames).
* The `req.session` object now exists in task `req` objects, for better compatibility. It has no actual persistence.
* Unlocalized piece types, such as users, may now be selected as part of a relationship when browsing.
* Unpublished localized piece types may not be selected via the autocomplete feature of the relationship input field, which formerly ignored this requirement, although the browse button enforced it.
* The server-side JavaScript and REST APIs to delete pieces now work properly for pieces that are not subject to either localization or draft/published workflow at all the (`localize: false` option). UI for this is under discussion, this is just a bug fix for the back end feature which already existed.
* Starting in version 3.3.1, a newly added image widget did not display its image until the page was refreshed. This has been fixed.
* A bug that prevented Undo operations from working properly and resulted in duplicate widget _id properties has been fixed.
* A bug that caused problems for Undo operations in nested widgets, i.e. layout or multicolumn widgets, has been fixed.
* Duplicate widget _id properties within the same document are now prevented on the server side at save time.
* Existing duplicate widget _id properties are corrected by a one-time migration.

### Adds

* Adds a linter to warn in dev mode when a module name include a period.
* Lints module names for `apostrophe-` prefixes even if they don't have a module directory (e.g., only in `app.js`).
* Starts all `warnDev` messages with a line break and warning symbol (⚠️) to stand out in the console.
* `apos.util.onReady` aliases `apos.util.onReadyAndRefresh` for brevity. The `apos.util.onReadyAndRefresh` method name will be deprecated in the next major version.
* Adds a developer setting that applies a margin between parent and child areas, allowing developers to change the default spacing in nested areas.

### Changes

* Removes the temporary `trace` method from the `@apostrophecms/db` module.
* Beginning with this release, the `apostrophe:modulesReady` event has been renamed `apostrophe:modulesRegistered`, and the `apostrophe:afterInit` event has been renamed `apostrophe:ready`. This better reflects their actual roles. The old event names are accepted for backwards compatibility. See the documentation for more information.
* Only autofocuses rich text editors when they are empty.
* Nested areas now have a vertical margin applied when editing, allowing easier access to the parent area's controls.

## 3.3.1 - 2021-09-01

### Fixes

* In some situations it was possible for a relationship with just one selected document to list that document several times in the returned result, resulting in very large responses.
* Permissions roles UI localized correctly.
* Do not crash on startup if users have a relationship to another type. This was caused by the code that checks whether any users exist to present a warning to developers. That code was running too early for relationships to work due to event timing issues.

## 3.3.0 - 2021-08-30

### Fixes

* Addresses the page jump when using the in-context undo/redo feature. The page will immediately return users to their origin scroll position after the content refreshes.
* Resolves slug-related bug when switching between images in the archived view of the media manager. The slug field was not taking into account the double slug prefix case.
* Fixes migration task crash when parking new page. Thanks to [Miro Yovchev](https://www.corllete.com/) for this fix.
* Fixes incorrect month name in `AposCellDate`, which can be optionally used in manage views of pieces. Thanks to [Miro Yovchev](https://www.corllete.com/) for this fix.

### Adds

* This version achieves localization (l10n) through a rich set of internationalization (i18n) features. For more information, [see the documentation](https://v3.docs.apostrophecms.org/).
* There is support for both static string localization and dynamic content localization.
* The home page, other parked pages, and the global document are automatically replicated to all configured locales at startup. Parked properties are refreshed if needed. Other pages and pieces are replicated if and when an editor chooses to do so.
* An API route has been added for voluntary replication, i.e. when deciding a document should exist in a second locale, or desiring to overwrite the current draft contents in locale `B` with the draft contents of locale `A`.
* Locales can specify `prefix` and `hostname` options, which are automatically recognized by middleware that removes the prefix dynamically where appropriate and sets `req.locale`. In 3.x this works more like the global site `prefix` option. This is a departure from 2.x which stored the prefix directly in the slug, creating maintenance issues.
* Locales are stateless: they are never recorded in the session. This eliminates many avenues for bugs and bad SEO. However, this also means the developer must fully distinguish them from the beginning via either `prefix` or `hostname`. A helpful error message is displayed if this is not the case.
* Switching locales preserves the user's editing session even if on separate hostnames. To enable this, if any locales have hostnames, all configured locales must have hostnames and/or baseUrl must be set for those that don't.
* An API route has been added to discover the locales in which a document exists. This provides basic information only for performance (it does not report `title` or `_url`).
* Editors can "localize" documents, copying draft content from one locale to another to create a corresponding document in a different locale. For convenience related documents, such as images and other pieces directly referenced by the document's structure, can be localized at the same time. Developers can opt out of this mechanism for a piece type entirely, check the box by default for that type, or leave it as an "opt-in" choice.
* The `@apostrophecms/i18n` module now uses `i18next` to implement static localization. All phrases in the Vue-based admin UI are passed through `i18next` via `this.$t`, and `i18next` is also available via `req.t()` in routes and `__t()` in templates. Apostrophe's own admin UI phrases are in the `apostrophe` namespace for a clean separation. An array of locale codes, such as `en` or `fr` or `en-au`, can be specified using the `locales` option to the `@apostrophecms/i18n` module. The first locale is the default, unless the `defaultLocale` option is set. If no locales are set, the locale defaults to `en`. The `i18next-http-middleware` locale guesser is installed and will select an available locale if possible, otherwise it will fall back to the default.
* In the admin UI, `v-tooltip` has been extended as `v-apos-tooltip`, which passes phrases through `i18next`.
* Developers can link to alternate locales by iterating over `data.localizations` in any page template. Each element always has `locale`, `label` and `homePageUrl` properties. Each element also has an `available` property (if true, the current context document is available in that locale), `title` and a small number of other document properties are populated, and `_url` redirects to the context document in that locale. The current locale is marked with `current: true`.
* To facilitate adding interpolated values to phrases that are passed as a single value through many layers of code, the `this.$t` helper provided in Vue also accepts an object argument with a `key` property. Additional properties may be used for interpolation.
* `i18next` localization JSON files can be added to the `i18n` subdirectory of *any* module, as long as its `i18n` option is set. The `i18n` object may specify `ns` to give an `i18next` namespace, otherwise phrases are in the default namespace, used when no namespace is specified with a `:` in an `i18next` call. The default namespace is yours for use at project level. Multiple modules may contribute to the same namespace.
* If `APOS_DEBUG_I18N=1` is set in the environment, the `i18next` debug flag is activated. For server-side translations, i.e. `req.t()` and `__t()`, debugging output will appear on the server console. For browser-side translations in the Vue admin UI, debugging output will appear in the browser console.
* If `APOS_SHOW_I18N=1` is set in the environment, all phrases passed through `i18next` are visually marked, to make it easier to find those that didn't go through `i18next`. This does not mean translations actually exist in the JSON files. For that, review the output of `APOS_DEBUG_I18N=1`.
* There is a locale switcher for editors.
* There is a backend route to accept a new locale on switch.
* A `req.clone(properties)` method is now available. This creates a clone of the `req` object, optionally passing in an object of properties to be set. The use of `req.clone` ensures the new object supports `req.get` and other methods of a true `req` object. This technique is mainly used to obtain a new request object with the same privileges but a different mode or locale, i.e. `mode: 'published'`.
* Fallback wrappers are provided for the `req.__()`, `res.__()` and `__()` localization helpers, which were never official or documented in 3.x but may be in use in projects ported from 2.x. These wrappers do not localize but do output the input they are given along with a developer warning. You should migrate them to use `req.t()` (in server-side javascript) or `__t()` (Nunjucks templates).

### Changes

* Bolsters the CSS that backs Apostrophe UI's typography to help prevent unintended style leaks at project-level code.
* Removes the 2.x series changelog entries. They can be found in the 2.0 branch in Github.

## 3.2.0 - 2021-08-13

### Fixes

* `req.hostname` now works as expected when `trustProxy: true` is passed to the `@apostrophecms/express` module.
* Apostrophe loads modules from npm if they exist there and are configured in the `modules` section of `app.js`. This was always intended only as a way to load direct, intentional dependencies of your project. However, since npm "flattens" the dependency tree, dependencies of dependencies that happen to have the same name as a project-level Apostrophe module could be loaded by default, crashing the site or causing unexpected behavior. So beginning with this release, Apostrophe scans `package.json` to verify an npm module is actually a dependency of the project itself before attempting to load it as an Apostrophe module.
* Fixes the reference to sanitize-html defaults in the rich text widget.
* Fixes the `toolbarToAllowedStyles` method in the rich text widget, which was not returning any configuration.
* Fixes the broken text alignment in rich text widgets.
* Adds a missing npm dependency on `chokidar`, which Apostrophe and Nunjucks use for template refreshes. In most environments this worked anyway due to an indirect dependency via the `sass` module, but for stability Apostrophe should depend directly on any npm module it uses.
* Fixes the display of inline range inputs, notably broken when using Palette
* Fixes occasional unique key errors from migrations when attempting to start up again with a site that experienced a startup failure before inserting its first document.
* Requires that locale names begin with a letter character to ensure order when looping over the object entries.
* Unit tests pass in MongoDB 5.x.

### Adds
* Adds Cut and Paste to area controls. You can now Cut a widget to a virtual clipboard and paste it in suitable areas. If an area
can include the widget on the clipboard, a special Clipboard widget will appear in area's Add UI. This works across pages as well.

### Changes
* Apostrophe's Global's UI (the @apostrophecms/global singleton has moved from the admin bar's content controls to the admin utility tray under a cog icon.
* The context bar's document Edit button, which was a cog icon, has been rolled into the doc's context menu.

## 3.1.3 - 2021-07-16

### Fixes

* Hotfix for an incompatibility between `vue-loader` and `webpack` 5.45.0 which causes a crash at startup in development, or asset build time in production. We have temporarily pinned our dependency to `webpack` 5.44.x. We are [contributing to the discussion around the best long-term fix for vue-loader](https://github.com/vuejs/vue-loader/issues/1854).

## 3.1.2 - 2021-07-14

### Changes

* Removes an unused method, `mapMongoIdToJqtreeId`, that was used in A2 but is no longer relevant.
* Removes deprecated and non-functional steps from the `edit` method in the `AposDocsManager.vue` component.
* Legacy migrations to update 3.0 alpha and 3.0 beta sites to 3.0 stable are still in place, with no functional changes, but have been relocated to separate source files for ease of maintenance. Note that this is not a migration path for 2.x databases. Tools for that are forthcoming.

## 3.1.1 - 2021-07-08

### Fixes

* Two distinct modules may each have their own `ui/src/index.scss` file, similar to the fix already applied to allow multiple `ui/src/index.js` files.

## 3.1.0 - 2021-06-30

### Fixes

* Corrects a bug that caused Apostrophe to rebuild the admin UI on every nodemon restart, which led to excessive wait times to test new code. Now this happens only when `package-lock.json` has been modified (i.e. you installed a new module that might contain new Apostrophe admin UI code). If you are actively developing Apostrophe admin UI code, you can opt into rebuilding all the time with the `APOS_DEV=1` environment variable. In any case, `ui/src` is always rebuilt in a dev environment.
* Updates `cheerio`, `deep-get-set`, and `oembetter` versions to resolve vulnerability warnings.
* Modules with a `ui/src` folder, but no other content, are no longer considered "empty" and do not generate a warning.
* Pushing a secondary context document now always results in entry to draft mode, as intended.
* Pushing a secondary context document works reliably, correcting a race condition that could cause the primary document to remain in context in some cases if the user was not already in edit mode.

### Changes

* Deprecates `self.renderPage` method for removal in next major version.
* Since `ui/src/index.js` files must export a function to avoid a browser error in production which breaks the website experience, we now detect this at startup and throw a more helpful error to prevent a last-minute discovery in production.

## 3.0.1 - 2021-06-17

### Fixes

* Fixes an error observed in the browser console when using more than one `ui/src/index.js` file in the same project. Using more than one is a good practice as it allows you to group frontend code with an appropriate module, or ship frontend code in an npm module that extends Apostrophe.
* Migrates all of our own frontend players and utilities from `ui/public` to `ui/src`, which provides a robust functional test of the above.
* Executes `ui/src` imports without waiting for next tick, which is appropriate as we have positioned it as an alternative to `ui/public` which is run without delay.

## 3.0.0 - 2021-06-16

### Breaks

* Previously our `a3-boilerplate` project came with a webpack build that pushed code to the `ui/public` folder of an `asset` module. Now the webpack build is not needed because Apostrophe takes care of compiling `ui/src` for us. This is good! However, **if you are transitioning your project to this new strategy, you will need to remove the `modules/asset/ui/public` folder from your project manually** to ensure that webpack-generated code originally intended for webpack-dev-server does not fail with a `publicPath` error in the console.
* The `CORE_DEV=1` environment setting has been changed to `APOS_DEV=1` because it is appropriate for anyone who is actively developing custom Apostrophe admin UI using `ui/apos` folders in their own modules.
* Apostrophe now uses Dart Sass, aka the `sass` npm module. The `node-sass` npm module has been deprecated by its authors for some time now. Most existing projects will be unaffected, but those writing their own Apostrophe UI components will need to change any `/deep/` selectors to `::v-deep` and consider making other Dart Sass updates as well. For more information see the [Dart Sass documentation](https://sass-lang.com/dart-sass). Those embracing the new `ui/src` feature should also bear in mind that Dart Sass is being used.

### Changes

* Relationship ids are now stored as aposDocIds (without the locale and mode part). The appropriate locale and mode are known from the request. This allows easy comparison and copying of these properties across locales and fixes a bug with reverse relationships when publishing documents. A migration has been added to take care of this conversion on first startup.
- The `attachment` field type now correctly limits file uploads by file type when using the `fileGroup` field option.
- Uploading SVG files is permitted in the Media Library by default.

### Adds

- Apostrophe now enables you to ship frontend JavaScript and Sass (using the SCSS syntax) without your own webpack configuration.
- Any module may contain modern JavaScript in a `ui/src/index.js` file, which may use `import` to bring in other files in the standard way. Note that **`ui/src/index.js must export a function`**. These functions are called for you in the order modules are initialized.
- Any module may contain a Sass (SCSS) stylesheet in a `ui/src/index.scss` file, which may also import other Sass (SCSS) files.
- Any project that requires IE11 support for `ui/src` JavaScript code can enable it by setting the `es5: true` option to the `@apostrophecms/asset` module. Apostrophe produces separate builds for IE11 and modern browsers, so there is no loss of performance in modern browsers. Code is automatically compiled for IE11 using `babel` and missing language features are polyfilled using `core-js` so you can use promises, `async/await` and other standard modern JavaScript features.
- `ui/public` is still available for raw JavaScript and CSS files that should be pushed *as-is* to the browser. The best use of this feature is to deliver the output of your own custom webpack build, if you have one.
- Adds browser-side `editMode` flag that tracks the state of the current view (edit or preview), located at `window.apos.adminBar.editMode`.
- Support for automatic inline style attribute sanitization for Rich Text widgets.
- Adds text align controls for Rich Text widgets. The following tools are now supported as part of a rich text widget's `toolbar` property:
-- `alignLeft`
-- `alignRight`
-- `alignCenter`
-- `alignJustify`
- `@apostrophecms/express` module now supports the `trustProxy: true` option, allowing your reverse proxy server (such as nginx) to pass on the original hostname, protocol and client IP address.

### Fixes

* Unit tests passing again. Temporarily disabled npm audit checks as a source of critical failures owing to upstream issues with third-party packages which are not actually a concern in our use case.
* Fixed issues with the query builder code for relationships. These issues were introduced in beta 3 but did not break typical applications, except for displaying distinct choices for existing values of a relationship field.
* Checkbox field types can now be used as conditional fields.
* Tracks references to attachments correctly, and introduces a migration to address any attachments previously tracked as part of documents that merely have a relationship to the proper document, i.e. pages containing widgets that reference an image piece.
* Tracks the "previously published" version of a document as a legitimate reference to any attachments, so that they are not discarded and can be brought back as expected if "Undo Publish" is clicked.
* Reverse relationships work properly for published documents.
* Relationship subfields are now loaded properly when `reverseOf` is used.
* "Discard Draft" is available when appropriate in "Manage Pages" and "Manage Pieces."
* "Discard Draft" disables the "Submit Updates" button when working as a contributor.
* Relationship subfields can now be edited when selecting in the full "manage view" browser, as well as in the compact relationship field view which worked previously.
* Relationship subfields now respect the `def` property.
* Relationship subfields are restored if you deselect a document and then reselect it within a single editing experience, i.e. accidentally deselect and immediately reselect, for instance.
* A console warning when editing subfields for a new relationship was fixed.
* Field type `color`'s `format` option moved out of the UI options and into the general options object. Supported formats are "rgb", "prgb", "hex6", "hex3", "hex8", "name", "hsl", "hsv". Pass the `format` string like:
```js
myColorField: {
  type: 'color',
  label: 'My Color',
  options: {
    format: 'hsl'
  }
}
```
* Restored Vue dependency to using semantic versioning now that Vue 2.6.14 has been released with a fix for the bug that required us to pin 2.6.12.
* Nunjucks template loader is fully compatible with Linux in a development environment.
* Improved template performance by reusing template loaders.
* `min` and `max` work properly for both string-like and number-like fields.
* Negative numbers, leading minus and plus signs, and trailing periods are accepted in the right ways by appropriate field types.
* If a user is inadvertently inserted with no password, set a random password on the backend for safety. In tests it appears that login with a blank password was already forbidden, but this provides an additional level of certainty.
* `data.page` and `data.contextOptions` are now available in `widget.html` templates in most cases. Specifically, they are available when loading the page, (2) when a widget has just been inserted on the page, and (3) when a widget has just been edited and saved back to the page. However, bear in mind that these parameters are never available when a widget is being edited "out of context" via "Page Settings", via the "Edit Piece" dialog box, via a dialog box for a parent widget, etc. Your templates should be written to tolerate the absence of these parameters.
* Double slashes in the slug cannot be used to trick Apostrophe into serving as an open redirect (fix ported to 3.x from 2.92.0).
* The global doc respects the `def` property of schema fields when first inserted at site creation time.
* Fixed fragment keyword arguments being available when not a part of the fragment signature.

## 3.0.0-beta.3.1 - 2021-06-07

### Breaks
- This backwards compatibility break actually occurred in 3.0.0-beta.3 and was not documented at that time, but it is important to know that the following Rich Text tool names have been updated to match Tiptap2's convention:
-- `bullet_list` -> `bulletList`
-- `ordered_list` -> `orderedList`
-- `code_block` -> `codeBlock`
-- `horizontal_rule` -> `horizontalRule`

### Fixes

- Rich Text default tool names updated, no longer broken. Bug introduced in 3.0.0-beta.3.
- Fixed Rich Text's tool cascade to properly account for core defaults, project level defaults, and area-specific options.

## 3.0.0-beta.3 - 2021-06-03

### Security Fixes

The `nlbr` and `nlp` Nunjucks filters marked their output as safe to preserve the tags that they added, without first escaping their input, creating a CSRF risk. These filters have been updated to escape their input unless it has already been marked safe. No code changes are required to templates whose input to the filter is intended as plaintext, however if you were intentionally leveraging this bug to output unescaped HTML markup you will need to make sure your input is free of CSRF risks and then use the `| safe` filter before the `| nlbr` or `| nlp` filter.

### Adds

- Added the `ignoreUnusedFolderWarning` option for modules that intentionally might not be activated or inherited from in a particular startup.
- Better explanation of how to replace macros with fragments, in particular how to call the fragments with `{% render fragmentName(args) %}`.

### Fixes

- Temporarily pinned to Vue 2.6.12 to fix an issue where the "New" button in the piece manager modals disappeared. We think this is a bug in the newly released Vue 2.6.13 but we are continuing to research it.
- Updated dependencies on `sanitize-html` and `nodemailer` to new major versions, causing no bc breaks at the ApostropheCMS level. This resolved two critical vulnerabilities according to `npm audit`.
- Removed many unused dependencies.
- The data retained for "Undo Publish" no longer causes slug conflicts in certain situations.
- Custom piece types using `localized: false` or `autopublish: true,` as well as singleton types, now display the correct options on the "Save" dropdown.
- The "Save and View," "Publish and View" and/or "Save Draft and Preview" options now appear only if an appropriate piece page actually exists for the piece type.
- Duplicating a widget now properly assigns new IDs to all copied sub-widgets, sub-areas and array items as well.

- Added the `ignoreUnusedFolderWarning` option for modules that intentionally might not be activated or inherited from in a particular startup.
- If you refresh the page while previewing or editing, you will be returned to that same state.

### Notices

- Numerous `npm audit` vulnerability warnings relating to `postcss` 7.x were examined, however it was determined that these are based on the idea of a malicious SASS coder attempting to cause a denial of service. Apostrophe developers would in any case be able to contribute JavaScript as well and so are already expected to be trusted parties. This issue must be resolved upstream in packages including both `stylelint` and `vue-loader` which have considerable work to do before supporting `postcss` 8.x, and in any case public access to write SASS is not part of the attack surface of Apostrophe.

### Changes

- When logging out on a page that only exists in draft form, or a page with access controls, you are redirected to the home page rather than seeing a 404 message.

- Rich text editor upgraded to [tiptap 2.x beta](https://www.tiptap.dev) :tada:. On the surface not a lot has changed with the upgrade, but tiptap 2 has big improvements in terms of speed, composability, and extension support. [See the technical differences of tiptap 1 and 2 here](https://www.tiptap.dev/overview/upgrade-guide#reasons-to-upgrade-to-tiptap-2x)

## 3.0.0-beta.2 - 2021-05-21

### **Breaks**

- The `updateModified: false` option, formerly supported only by `apos.doc.update`, has been renamed to `setModified: false` and is now supported by `apos.doc.insert` as well. If explicitly set to false, the insert and update methods will leave the `modified` property alone, rather than trying to detect or infer whether a change has been made to the draft relative to the published version.
- The `permission` module no longer takes an `interestingTypes` option. Instead, doc type managers may set their `showPermissions` option to `true` to always be broken out separately in the permissions explorer, or explicitly set it to `false` to never be mentioned at all, even on a list of typical piece types that have the same permissions. This allows module creators to ship the right options with their modules rather than requiring the developer to hand-configure `interestingTypes`.
- When editing users, the permissions explorer no longer lists "submitted draft" as a piece type.
- Removed `apos.adminBar.group` method, which is unlikely to be needed in 3.x. One can group admin bar items into dropdowns via the `groups` option.
- Raw HTML is no longer permitted in an `apos.notify` message parameter. Instead, `options.buttons` is available. If present, it must be an array of objects with `type` and `label` properties. If `type` is `'event'` then that button object must have `name` and `data` properties, and when clicked the button will trigger an apos bus event of the given `name` with the provided `data` object. Currently `'event'` is the only supported value for `type`.

### Adds

- The name `@apostrophecms/any-page-type` is now accepted for relationships that should match any page. With this change, the doc type manager module name and the type name are now identical for all types in 3.x. However, for backwards compatibility `@apostrophecms/page` is still accepted. `apos.doc.getManager` will accept either name.
- Sets the project root-level `views` directory as the default fallback views directory. This is no longer a necessary configuration in projects unless they want to change it on the `@apostrophecms/template` option `viewsFolderFallback`.
- The new `afterAposScripts` nunjucks block allows for pushing markup after Apostrophe's asset bundle script tag, at the end of the body. This is a useful way to add a script tag for Webpack's hot reload capabilities in development while still ensuring that Apostrophe's utility methods are available first, like they are in production.
- An `uploadfs` option may be passed to the `@apostrophecms/asset` module, in order to pass options configuring a separate instance of `uploadfs` specifically for the static assets. The `@apostrophecms/uploadfs` module now exports a method to instantiate an uploadfs instance. The default behavior, in which user-uploaded attachments and static assets share a single instance of uploadfs, is unchanged. Note that asset builds never use uploadfs unless `APOS_UPLOADFS_ASSETS=1` is set in the environment.
- `AposButtonSplit` is a new UI component that combines a button with a context menu. Users can act on a primary action or change the button's function via menu button to the right of the button itself.
- Developers can now pass options to the `color` schema field by passing a `pickerOptions` object through your field. This allows for modifying/removing the default color palette, changing the resulting color format, and disabling various UI. For full set of options [see this example](https://github.com/xiaokaike/vue-color/blob/master/src/components/Sketch.vue)
- `AposModal` now emits a `ready` event when it is fully painted and can be interacted with by users or code.
- The video widget is now compatible with vimeo private videos when the domain is on the allowlist in vimeo.

### Changes

- You can now override the parked page definition for the home page without copying the entirety of `minimumPark` from the source code. Specifically, you will not lose the root archive page if you park the home page without explicitly parking the archive page as well. This makes it easier to choose your own type for the home page, in lieu of `@apostrophecms/home-page`.

### Fixes

- Piece types like users that have a slug prefix no longer trigger a false positive as being "modified" when you first click the "New" button.
- The `name` option to widget modules, which never worked in 3.x, has been officially removed. The name of the widget type is always the name of the module, with the `-widget` suffix removed.
- The home page and other parked pages should not immediately show as "pending changes."
- In-context editing works properly when the current browser URL has a hash (portion beginning with `#`), enabling the use of the hash for project-specific work. Thanks to [https://stepanjakl.com/](Štěpán Jákl) for reporting the issue.
- When present, the `apos.http.addQueryToUrl` method preserves the hash of the URL intact.
- The home page and other parked pages should not immediately show as "pending changes."
- The browser-side `apos.http.parseQuery` function now handles objects and arrays properly again.
- The in-context menu for documents has been refactored as a smart component that carries out actions on its own, eliminating a great deal of redundant code, props and events.
- Added additional retries when binding to the port in a dev environment.
- The "Submit" button in the admin bar updates properly to "Submitted" if the submission happens in the page settings modal.
- Skipping positional arguments in fragments now works as expected.
- The rich text editor now supports specifying a `styles` array with no `p` tags properly. A newly added rich text widget initially contains an element with the first style, rather than always a paragraph. If no styles are configured, a `p` tag is assumed. Thanks to Stepan Jakl for reporting the issue.

### Changes
- Editor modal's Save button (publish / save draft / submit) now updated to use the `AposSplitButton` component. Editors can choose from several follow-up actions that occur after save, including creating another piece of content of the same type, being taken to the in-context version of the document, or being returned to the manager. Editor's selection is saved in localstorage, creating a remembered preference per content type.

## 3.0.0-beta.1.1 - 2021-05-07

### Fixes

- A hotfix for an issue spotted in beta 1 in our demo: all previously published pages of sites migrated from early alpha releases had a "Draft" label until published again.

## 3.0.0-beta.1 - 2021-05-06

### **Breaks**

- Removes the `firstName` and `lastName` fields in user pieces.
- The query parameters `apos-refresh`, `apos-edit`, `apos-mode` and `apos-locale` are now `aposRefresh`, `aposEdit`, `aposMode`and `aposLocale`. Going forward all query parameters will be camelCase for consistency with query builders.

### Changes

- Archiving a page or piece deletes any outstanding draft in favor of archiving the last published version. Previously the behavior was effectively the opposite.
- "Publish Changes" button label has been changes to "Update".
- Draft mode is no longer the default view for published documents.
- The page and piece manager views now display the title, etc. of the published version of a document, unless that document only exists in draft form. However a label is also provided indicating if a newer draft is in progress.
- Notifications have been updated with a new visual display and animation style.

### **Adds**

- Four permissions roles are supported and enforced: guest, contributor, editor and admin. See the documentation for details. Pre-existing alpha users are automatically migrated to the admin role.
- Documents in managers now have context sensitive action menus that allow actions like edit, discard draft, archive, restore, etc.
- A fragment call may now have a body using `rendercall`, just like a macro call can have a body using `call`. In addition, fragments can now have named arguments, just like macros. Many thanks to Miro Yovchev for contributing this implementation.
- Major performance improvement to the `nestedModuleSubdirs` option.
- Updates URL fields and oEmbed URL requests to use the `httpsFix` option in launder's `url()` method.
- Documents receive a state label based on their document state (draft, pending, pending updates)
- Contributors can submit drafts for review ("Submit" versus "Submit Updates").
- Editors and admins can manage submitted drafts.
- Editors and admins can easily see the number of proposed changes awaiting their attention.
- Support for virtual piece types, such as submitted drafts, which in actuality manage more than one type of doc.
- Confirm modals now support a schema which can be assessed after confirmation.
- When archiving and restoring pages, editors can chose whether the action affects only this document or this document + children
- Routes support the `before` syntax, allowing routes that are added to Express prior to the routes or middleware of another module. The syntax `before: 'middleware:moduleName'` must be used to add the route prior to the middleware of `moduleName`. If `middleware:` is not used, the route is added before the routes of `moduleName`. Note that normally all middleware is added before all routes.
- A `url` property can now optionally be specified when adding middleware. By default all middleware is global.
- The pieces REST GET API now supports returning only a count of all matching pieces, using the `?count=1` query parameter.
- Admin bar menu items can now specify a custom Vue component to be used in place of `AposButton`.
- Sets `username` fields to follow the user `title` field to remove an extra step in user creation.
- Adds default data to the `outerLayoutBase.html` `<title>` tag: `data.piece.title or data.page.title`.
- Moves the core UI build task into the start up process. The UI build runs automatically when `NODE_ENV` is *not* 'production' and when:
    1. The build folder does not yet exist.
    2. The package.json file is newer than the existing UI build.
    3. You explicitly tell it to by setting the environment variable `CORE_DEV=1`
- The new `._ids(_idOrArrayOfIds)` query builder replaces `explicitOrder` and accepts an array of document `_id`s or a single one. `_id` can be used as a multivalued query parameter. Documents are returned in the order you specify, and just like with single-document REST GET requests, the locale of the `_id`s is overridden by the `aposMode` query parameter if present.
- The `.withPublished(true)` query builder adds a `_publishedDoc` property to each returned draft document that has a published equivalent. `withPublished=1` can be used as a query parameter. Note this is not the way to fetch only published documents. For that, use `.locale('en:published')` or similar.
- The server-side implementation of `apos.http.post` now supports passing a `FormData` object created with the `[form-data](https://www.npmjs.com/package/form-data)` npm module. This keeps the API parallel with the browser-side implementation and allows for unit testing the attachments feature, as well as uploading files to internal and external APIs from the server.
- `manuallyPublished` computed property moved to the `AposPublishMixin` for the use cases where that mixin is otherwise warranted.
- `columns` specified for a piece type's manage view can have a name that uses "dot notation" to access a subproperty. Also, for types that are localized, the column name can begin with `draft:` or `published:` to specifically display a property of the draft or published version of the document rather than the best available. When a prefix is not used, the property comes from the published version of the document if available, otherwise from the draft.
- For page queries, the `children` query builder is now supported in query strings, including the `depth` subproperty. For instance you could fetch `/api/v1/@apostrophecms/page/id-of-page?children=1` or `/api/v1/@apostrophecms/page/id-of-page?children[depth]=3`.
- Setting `APOS_LOG_ALL_QUERIES=1` now logs the projection, skip, limit and sort in addition to the criteria, which were previously logged.

### **Fixes**

- Fragments can now call other fragments, both those declared in the same file and those imported, just like macros calling other macros. Thanks to Miro Yovchev for reporting the issue.
- There was a bug that allowed parked properties, such as the slug of the home page, to be edited. Note that if you don't want a property of a parked page to be locked down forever you can use the `_defaults` feature of parked pages.
- A required field error no longer appears immediately when you first start creating a user.
- Vue warning in the pieces manager due to use of value rather than name of column as a Vue key. Thanks to Miro Yovchev for spotting the issue.
- "Save Draft" is not an appropriate operation to offer when editing users.
- Pager links no longer break due to `aposRefresh=1` when in edit mode. Also removed superfluous `append` query parameter from these.
- You may now intentionally clear the username and slug fields in preparation to type a new value. They do not instantly repopulate based on the title field when you clear them.
- Language of buttons, labels, filters, and other UI updated and normalized throughout.
- A contributor who enters the page tree dialog box, opens the editor, and selects "delete draft" from within the editor of an individual page now sees the page tree reflect that change right away.
- The page manager listens for content change events in general and its refresh mechanism is robust in possible situations where both an explicit refresh call and a content change event occur.
- Automatically retries once if unable to bind to the port in a dev environment. This helps with occasional `EADDRINUSE` errors during nodemon restarts.
- Update the current page's context bar properly when appropriate after actions such as "Discard Draft."
- The main archive page cannot be restored, etc. via the context menu in the page tree.
- The context menu and "Preview Draft" are both disabled while errors are present in the editor dialog box.
- "Duplicate" should lead to a "Publish" button, not an "Update" button, "Submit" rather than "Submit Update," etc.
- When you "Duplicate" the home page you should be able to set a slug for the new page (parked properties of parked pages should be editable when making a duplicate).
- When duplicating the home page, the suggested slug should not be `/` as only one page can have that slug at a time.
- Attention is properly called to a slug conflict if it exists immediately when the document is opened (such as making a copy where the suggested slug has already been used for another copy).
- "Preview Draft" never appears for types that do not use drafts.
- The toggle state of admin bar utility items should only be mapped to an `is-active` class if, like palette, they opt in with `toggle: true`
- Fixed unique key errors in the migrate task by moving the parking of parked pages to a new `@apostrophecms/migrate:after` event handler, which runs only after migrations, whether that is at startup (in dev) or at the end of the migration task (in production).
- UI does not offer "Archive" for the home page, or other archived pages.
- Notification checks and other polling requests now occur only when the tab is in the foreground, resolving a number of problems that masqueraded as other bugs when the browser hit its connection limit for multiple tabs on the same site.
- Parked pages are now parked immediately after database migrations are checked and/or run. In dev this still happens at each startup. In production this happens when the database is brand new and when the migration task is manually run.

## 3.0.0-alpha.7 - 2021-04-07

### Breaks

* The `trash` property has been renamed `archived`, and throughout the UI we refer to "archiving" and the "archive" rather than "move to trash" and the "trash can." A database migration is included to address this for existing databases. However, **if you set the minimumPark option, or used a boilerplate in which it is set,** you will need to **change the settings for the `parkedId: 'trash'` page to match those [currently found in the `minimumPark` option setting in the `@apostrophecms/page` source code](https://github.com/apostrophecms/apostrophe/blob/481252f9bd8f42b62648a0695105e6e9250810d3/modules/%40apostrophecms/page/index.js#L25-L32).

### Adds

* General UX and UI improvements to the experience of moving documents to and from the archive, formerly known as the trash.
* Links to each piece are available in the manage view when appropriate.
* Search is implemented in the media library.
* You can now pass core widgets a `className` option when configuring them as part of an area.
* `previewDraft` for pieces, adds a Preview Draft button on creation for quick in-context editing. Defaults to true.

### Changes

* Do not immediately redirect to new pages and pieces.
* Restored pieces now restore as unpublished drafts.
* Refactored the admin bar component for maintainability.
* Notification style updates

### Fixes

* Advisory lock no longer triggers an update to the modification timestamp of a document.
* Attempts to connect Apostrophe 3.x to an Apostrophe 2.x database are blocked to prevent content loss.
* "Save as Draft" is now available as soon as a new document is created.
* Areas nested in array schema fields can now be edited in context.
* When using `apos.image.first`, the alt attribute of the image piece is available on the returned attachment object as `._alt`. In addition, `_credit` and `_creditUrl` are available.
* Fixes relating to the editing of widgets in nested areas, both on the page and in the modal.
* Removed published / draft switch for unpublished drafts.
* "Publish Changes" appears only at appropriate times.
* Notifications moved from the bottom right of the viewport to the bottom center, fixing some cases of UI overlap.

## 3.0.0-alpha.6.1 - 2021-03-26

### Fixes

* Conditional fields (`if`) and the "following values" mechanism now work properly in array item fields.
* When editing "Page Settings" or a piece, the "publish" button should not be clickable if there are errors.

## 3.0.0-alpha.6 - 2021-03-24

### Adds
* You can "copy" a page or a piece via the ⠇ menu.
* When moving the current page or piece to the trash, you are taken to the home page.
* `permissions: false` is supported for piece and page insert operations.
* Adds note to remove deprecated `allowedInChooser` option on piece type filters.
* UX improvement: "Move to Trash" and "Restore" buttons added for pieces, replacing the boolean field. You can open a piece that is in the trash in a read-only way in order to review it and click "Restore."
* Advisory lock support has been completed for all content types, including on-page, in-context editing. This prevents accidental conflicts between editors.
* Image widgets now accept a `size` context option from the template, which can be used to avoid sending a full-width image for a very small placement.
* Additional improvements.

### Fixes
* Fixes error from missing `select` method in `AposPiecesManager` component.
* No more migration messages at startup for brand-new sites.
* `max` is now properly implemented for relationships when using the manager dialog box as a chooser.
* "Trash" filter now displays its state properly in the piece manager dialog box.
* Dragging an image to the media library works reliably.
* Infinite loop warning when editing page titles has been fixed.
* Users can locate the tab that still contains errors when blocked from saving a piece due to schema field errors.
* Calling `insert` works properly in the `init` function of a module.
* Additional fixes.

### Breaks

* Apostrophe's instance of `uploadfs` has moved from `apos.attachment.uploadfs` to `apos.uploadfs`. The `uploadfs` configuration option has similarly moved from the `@apostrophecms/attachment` module to the `@apostrophecms/uploadfs` module. `imageSizes` is still an option to `@apostrophecms/attachment`.

## 3.0.0-alpha.5 - 2021-02-11

* Conditional fields are now supported via the new `if` syntax. The old 2.x `showFields` feature has been replaced with `if: { ... }`.
* Adds the option to pass context options to an area for its widgets following the `with` keyword. Context options for widgets not in that area (or that don't exist) are ignored. Syntax: `{% area data.page, 'areaName' with { '@apostrophecms/image: { size: 'full' } } %}`.
* Advisory locking has been implemented for in-context editing, including nested contexts like the palette module. Advisory locking has also been implemented for the media manager, completing the advisory locking story.
* Detects many common configuration errors at startup.
* Extends `getBrowserData` in `@apostrophecms/doc-type` rather than overwriting the method.
* If a select element has no default, but is required, it should default to the first option. The select elements appeared as if this were the case, but on save you would be told to make a choice, forcing you to change and change back. This has been fixed.
* Removes 2.x piece module option code, including for `contextual`, `manageViews`, `publishMenu`, and `contextMenu`.
* Removes admin bar module options related to 2.x slide-out UI: `openOnLoad`, `openOnHomepageLoad`, `closeDelay`.
* Fixed a bug that allowed users to appear to be in edit mode while looking at published content in certain edge cases.
* The PATCH API for pages can now infer the correct _id in cases where the locale is specified in the query string as an override, just like other methods.
* Check permissions for the delete and publish operations.
* Many bug fixes.

### Breaks
* Changes the `piecesModuleName` option to `pieceModuleName` (no "s") in the `@apostrophecms/piece-page-type` module. This feature is used only when you have two or more piece page types for the same piece type.

## 3.0.0-alpha.4.2 - 2021-01-27

* The `label` option is no longer required for widget type modules. This was already true for piece type and page type modules.
* Ability to namespace asset builds. Do not push asset builds to uploadfs unless specified.

### Breaking changes

* Removes the `browser` module option, which was only used by the rich text widget in core. All browser data should now be added by extending or overriding `getBrowserData` in a module. Also updates `getComponentName` to reference `options.components` instead of `options.browser.components`.

## 3.0.0-alpha.4.1

* Hotfix: the asset module now looks for a `./release-id` file (relative to the project), not a `./data/release-id` file, because `data` is not a deployed folder and the intent of `release-id` is to share a common release identifier between the asset build step and the deployed instances.

## 3.0.0-alpha.4

* **"Fragments" have been added to the Apostrophe template API, as an alternative to Nunjucks' macros, to fully support areas and async components.** [See the A3 alpha documentation](https://a3.docs.apos.dev/guide/widgets-and-templates/fragments.html) for instructions on how to use this feature.
* **CSS files in the `ui/public` subdirectory of any module are now bundled and pushed to the browser.** This allows you to efficiently deliver your CSS assets, just as you can deliver JS assets in `ui/public`. Note that these assets must be browser-ready JS and CSS, so it is customary to use your own webpack build to generate them. See [the a3-boilerplate project](https://github.com/apostrophecms/a3-boilerplate) for an example, especially `webpack.config.js`.
* **More support for rendering HTML in REST API requests.** See the `render-areas` query parameter in [piece and page REST API documentation](https://a3.docs.apos.dev/reference/api/pieces.html#get-api-v1-piece-name).
* **Context bar takeover capability,** for situations where a secondary document should temporarily own the undo/redo/publish UI.
* **Unpublished pages in the tree** are easier to identify
* **Range fields** have been added.
* **Support for npm bundles is back.** It works just like in 2.x, but the property is `bundle`, not `moogBundle`. Thanks to Miro Yovchev.

### Breaking changes

* **A3 now uses webpack 5.** For now, **due to a known issue with vue-loader, your own project must also be updated to use webpack 5.** The a3-boilerplate project has been updated accordingly, so you may refer to [the a3-boilerplate project](https://github.com/apostrophecms/a3-boilerplate) for an example of the changes to be made, notably in `webpack.config.js` and `package.json`. We are in communication with upstream developers to resolve the issue so that projects and apostrophe core can use different major versions of webpack.

## 3.0.0-alpha.3

Third alpha release of 3.x. Introduced draft mode and the "Publish Changes" button.

## 3.0.0-alpha.2

Second alpha release of 3.x. Introduced a distinct "edit" mode.

## 3.0.0-alpha.1

First alpha release of 3.x.<|MERGE_RESOLUTION|>--- conflicted
+++ resolved
@@ -2,17 +2,15 @@
 
 ## UNRELEASED
 
-<<<<<<< HEAD
+### Adds
+
+* Add the possibility to add custom classes to notifications.  
+Setting the `apos-notification--hidden` class will hide the notification, which can be useful when we only care about the event carried by it.
+
 ### Fixes
 
 * We can now close the image modal in rich-text widgets when we click outside of the modal.
 The click on the cancel button now works too.
-=======
-### Adds
-
-* Add the possibility to add custom classes to notifications.  
-Setting the `apos-notification--hidden` class will hide the notification, which can be useful when we only care about the event carried by it.
->>>>>>> 87860e7a
 
 ## 3.59.0 (2023-11-03)
 
