# Changelog

<<<<<<< HEAD
## 3.40.0 (2023-02-11)

* For devops purposes, the `APOS_BASE_URL` environment variable is now respected as an override of the `baseUrl` option.
=======
## Unreleased

### Fixes

* Do not display shortcut conflicts if none.
* Range field correctly handles the `def` attribute set to `0` now.  
The default range field will be used when the field has no value provided; a value going over the max or below the min threshold still returns `null`.
>>>>>>> 67b9c498

## 3.39.2 (2023-02-03)

### Fixes

* Hotfix for a backwards compatibility break in webpack that triggered a tiptap bug. The admin UI build will now succeed as expected.

## 3.39.1 (2023-02-02)

### Fixes

* Rescaling cropped images with the `@apostrophecms/attachment:rescale` task now works correctly. Thanks to [Waldemar Pankratz](https://github.com/waldemar-p) for this contribution.

## 3.39.0 (2023-02-01)

### Adds

* Basic support for editing tables by adding `table` to the rich text toolbar. Enabling `table` allows you to create tables, including `td` and `th` tags, with the ability to merge and split cells. For now the table editing UI is basic, all of the functionality is there but we plan to add more conveniences for easy table editing soon. See the "Table" dropdown for actions that are permitted based on the current selection.
* `superscript` and `subscript` may now be added to the rich text widget's `toolbar` option.
* Early beta-quality support for adding inline images to rich text, by adding `image` to the rich text toolbar. This feature works reliably, however the UI is not mature yet. In particular you must search for images by typing part of the title. We will support a proper "browse" experience here soon. For good results you should also configure the `imageStyles` option. You will also want to style the `figure` tags produced. See the documentation for more information.
* Support for `div` tags in the rich text toolbar, if you choose to include them in `styles`. This is often necessary for A2 content migration and can potentially be useful in new work when combined with a `class` if there is no suitable semantic block tag.
* The new `@apostrophecms/attachment:download-all --to=folder` command line task is useful to download all of your attachments from an uploadfs backend other than local storage, especially if you do not have a more powerful "sync" utility for that particular storage backend.
* A new `loadingType` option can now be set for `image-widget` when configuring an `area` field. This sets the `loading` attribute of the `img` tag, which can be used to enable lazy loading in most browsers. Thanks to [Waldemar Pankratz](https://github.com/waldemar-p) for this contribution.
* Two new module-level options have been added to the `image-widget` module: `loadingType` and `size`. These act as fallbacks for the same options at the area level. Thanks to [Waldemar Pankratz](https://github.com/waldemar-p) for this contribution.

### Fixes

* Adding missing require (`bluebird`) and fallback (`file.crops || []`) to `@apostrophecms/attachment:rescale`-task

## 3.38.1 (2023-01-23)

### Fixes

* Version 3.38.0 introduced a regression that temporarily broke support for user-edited content in locales with names like `de-de` (note the lowercase country name). This was inadvertently introduced in an effort to improve support for locale fallback when generating static translations of the admin interface. Version 3.38.1 brings back the content that temporarily appeared to be missing for these locales (it was never removed from the database), and also achieves the original goal. **However, if you created content for such locales using `3.38.0` (released five days ago) and wish to keep that content,** rather than reverting to the content from before `3.38.0`, see below.

### Adds

* The new `i18n:rename-locale` task can be used to move all content from one locale name to another, using the `--old` and `--new` options. By default, any duplicate keys for content existing in both locales will stop the process. However you can specify which content to keep in the event of a duplicate key error using the `--keep=localename` option. Note that the value of `--new` should match the a locale name that is currently configured for the `@apostrophecms/i18n` module.

Example:

```
# If you always had de-de configured as a locale, but created
# a lot of content with Apostrophe 3.38.0 which incorrectly stored
# it under de-DE, you can copy that content. In this case we opt
# to keep de-de content in the event of any conflicts
node app @apostrophecms/i18n:rename-locale --old=de-DE --new=de-de --keep=de-de
```

## 3.38.0 (2023-01-18)

### Adds

* Emit a `beforeSave` event from the `@apostrophecms:notification` module, with `req` and the `notification` as arguments, in order to give the possibility to override the notification.
* Emit a `beforeInsert` event from the `@apostrophecms:attachment` module, with `req` and the `doc` as arguments, in order to give the possibility to override the attachment.
* Emit a `beforeSaveSafe` event from the `@apostrophecms:user` module, with `req`, `safeUser` and `user` as arguments, in order to give the possibility to override properties of the `safeUser` object which contains password hashes and other information too sensitive to be stored in the aposDocs collection.
* Automatically convert failed uppercase URLs to their lowercase version - can be disabled with `redirectFailedUpperCaseUrls: false` in `@apostrophecms/page/index.js` options. This only comes into play if a 404 is about to happen.
* Automatically convert country codes in locales like `xx-yy` to `xx-YY` before passing them to `i18next`, which is strict about uppercase country codes.
* Keyboard shortcuts conflicts are detected and logged on to the terminal.

### Fixes

* Invalid locales passed to the i18n locale switching middleware are politely mapped to 400 errors.
* Any other exceptions thrown in the i18n locale switching middleware can no longer crash the process.
* Documents kept as the `previous` version for undo purposes were not properly marked as such, breaking the public language switcher in some cases. This was fixed and a migration was added for existing data.
* Uploading an image in an apostrophe area with `minSize` requirements will not trigger an unexpected error anymore. If the image is too small, a notification will be displayed with the minimum size requirements. The `Edit Image` modal will now display the minimum size requirements, if any, above the `Browse Images` field.
* Some browsers saw the empty `POST` response for new notifications as invalid XML. It will now return an empty JSON object with the `Content-Type` set to `application/json`.

## 3.37.0 (2023-01-06)

### Adds

* Dynamic choice functions in schemas now also receive a data object with their original doc id for further inspection by your function.
* Use `mergeWithCustomize` when merging extended source Webpack configuration. Introduce overideable asset module methods `srcCustomizeArray` and `srcCustomizeObject`, with reasonable default behavior, for fine tuning Webpack config arrays and objects merging. More info - [the Webpack mergeWithCustomize docs](https://github.com/survivejs/webpack-merge#mergewithcustomize-customizearray-customizeobject-configuration--configuration)
* The image widget now accepts a `placeholderImage` option that works like `previewImage` (just specify a file extension, like `placeholderImage: 'jpg'`, and provide the file `public/placeholder.jpg` in the module). The `placeholderUrl` option is still available for backwards compatibility.

### Fixes

* `docId` is now properly passed through array and object fields and into their child schemas.
* Remove module `@apostrophecms/polymorphic-type` name alias `@apostrophecms/polymorphic`. It was causing warnings
    e.g. `A permission.can() call was made with a type that has no manager: @apostrophecms/polymorphic-type`.
* The module `webpack.extensions` configuration is not applied to the core Admin UI build anymore. This is the correct and intended behavior as explained in the [relevant documentation](https://v3.docs.apostrophecms.org/guide/webpack.html#extending-webpack-configuration).
* The `previewImage` option now works properly for widget modules loaded from npm and those that subclass them. Specifically, the preview image may be provided in the `public/` subdirectory of the original module, the project-level configuration of it, or a subclass.

## 3.36.0 (2022-12-22)

### Adds

* `shortcut` option for piece modules, allowing easy re-mapping of the manager command shortcut per module.

### Fixes

* Ensure there are no conflicting command shortcuts for the core modules.

## 3.35.0 (2022-12-21)

### Adds

* Introduced support for linking directly to other Apostrophe documents in a rich text widget. The user can choose to link to a URL, or to a page. Linking to various piece types can also be enabled with the `linkWithType` option. This is equivalent to the old `apostrophe-rich-text-permalinks` module but is included in the core in A3. See the [documentation](https://v3.docs.apostrophecms.org/guide/core-widgets.html#rich-text-widget) for details.
* Introduced support for the `anchor` toolbar control in the rich text editor. This allows named anchors to be inserted. These are rendered as `span` tags with the given `id` and can then be linked to via `#id`, providing basic support for internal links. HTML 4-style named anchors in legacy content (`name` on `a` tags) are automatically migrated upon first edit.
* German translation i18n file created for the Apostrophe Admin-UI. Thanks to [Noah Gysin](https://github.com/NoahGysin) for this contribution.
* Introduced support for keyboard shortcuts in admin UI. Hitting `?` will display the list of available shortcuts. Developpers can define their own shortcuts by using the new `@apostrophecms/command-menu` module and the `commands` property. Please check the [keyboard shortcut documentation](https://v3.docs.apostrophecms.org/guide/command-menu.html) for more details.

### Fixes

* The `bulletList` and `orderedList` TipTap toolbar items now work as expected.
* When using the autocomplete/typeahead feature of relationship fields, typing a space at the start no longer results in an error.
* Replace [`credential`](https://www.npmjs.com/package/credential) package with [`credentials`](https://www.npmjs.com/package/credentials) to fix the [`mout` Prototype Pollution vulnerability](https://cve.mitre.org/cgi-bin/cvename.cgi?name=CVE-2020-7792). There was no actual vulnerability in Apostrophe or credential due to the way the module was actually used, and this was done to address vulnerability scan reports.
* Added a basic implementation of the missing "Paste from Clipboard" option to Expanded Widget Previews.


## 3.34.0 (2022-12-12)

### Fixes

* Nested areas work properly in widgets that have the `initialModal: false` property.
* Apostrophe's search index now properly incorporates most string field types as in A2.

### Adds

* Relationships load more quickly.
* Parked page checks at startup are faster.
* Tasks to localize and unlocalize piece type content (see `node app help [yourModuleName]:localize` and `node app help [yourModuleName]:unlocalize`).
## 3.33.0 (2022-11-28)

### Adds

* You can now set `inline: true` on schema fields of type `array`. This displays a simple editing interface in the context of the main dialog box for the document in question, avoiding the need to open an additional dialog box. Usually best for cases with just one field or just a few. If your array field has a large number of subfields the default behavior (`inline: false`) is more suitable for your needs. See the [array field](https://v3.docs.apostrophecms.org/reference/field-types/array.html) documentation for more information.
* Batch feature for publishing pieces.
* Add extensibility for `rich-text-widget` `defaultOptions`. Every key will now be used in the `AposRichTextWidgetEditor`.

### Fixes

* Prior to this release, widget templates that contained areas pulled in from related documents would break the ability to add another widget beneath.
* Validation of object fields now works properly on the browser side, in addition to server-side validation, resolving UX issues.
* Provisions were added to prevent any possibility of a discrepancy in relationship loading results under high load. It is not clear whether this A2 bug was actually possible in A3.

## 3.32.0 (2022-11-09)

### Adds

* Adds Reset Password feature to the login page. Note that the feature must be enabled and email delivery must be properly configured. See the [documentation](https://v3.docs.apostrophecms.org/reference/modules/login.html) for more details.
* Allow project-level developer to override bundling decisions by configuring the `@apostrophecms/asset` module. Check the [module documentation](https://v3.docs.apostrophecms.org/reference/modules/asset.html#options) for more information.

### Fixes

* Query builders for regular select fields have always accepted null to mean "do not filter on this property." Now this also works for dynamic select fields.
* The i18n UI state management now doesn't allow actions while it's busy.
* Fixed various localization bugs in the text of the "Update" dropdown menu.
* The `singleton: true` option for piece types now automatically implies `showCreate: false`.
* Remove browser console warnings by handling Tiptap Editor's breaking changes and duplicated plugins.
* The editor modal now allocates more space to area fields when possible, resolving common concerns about editing large widgets inside the modal.

## 3.31.0 (2022-10-27)

### Adds

* Adds `placeholder: true` and `initialModal: false` features to improve the user experience of adding widgets to the page. Checkout the [Widget Placeholders documentation](https://v3.docs.apostrophecms.org/guide/areas-and-widgets.html#adding-placeholder-content-to-widgets) for more detail.

### Fixes

* When another user is editing the document, the other user's name is now displayed correctly.

## 3.30.0 (2022-10-12)

### Adds

* New `APOS_LOG_ALL_ROUTES` environment variable. If set, Apostrophe logs information about all middleware functions and routes that are executed on behalf of a particular URL.
* Adds the `addFileGroups` option to the `attachment` module. Additionally it exposes a new method, `addFileGroup(group)`. These allow easier addition of new file groups or extension of the existing groups.

### Fixes

* Vue 3 may now be used in a separate webpack build at project level without causing problems for the admin UI Vue 2 build.
* Fixes `cache` module `clear-cache` CLI task message
* Fixes help message for `express` module `list-routes` CLI task

## 3.29.1 (2022-10-03)

### Fixes

* Hotfix to restore Node 14 support. Of course Node 16 is also supported.


## 3.29.0 (2022-10-03)

### Adds

* Areas now support an `expanded: true` option to display previews for widgets. The Expanded Widget Preview Menu also supports grouping and display columns for each group.
* Add "showQuery" in piece-page-type in order to override the query for the "show" page as "indexQuery" does it for the index page

### Fixes

* Resolved a bug in which users making a password error in the presence of pre-login checks such as a CAPTCHA were unable to try again until they refreshed the page.

## 3.28.1 (2022-09-15)

### Fixes

* `AposInputBoolean` can now be `required` and have the value `false`.
* Schema fields containing boolean filters can now list both `yes` and `no` choices according to available values in the database.
* Fix attachment `getHeight()` and `getWidth()` template helpers by changing the assignment of the `attachment._crop` property.
* Change assignment of `attachment._focalPoint` for consistency.

## 3.28.0 (2022-08-31)

### Fixes

* Fix UI bug when creating a document via a relationship.

### Adds

* Support for uploading `webp` files for display as images. This is supported by all current browsers now that Microsoft has removed IE11. For best results, you should run `npm update` on your project to make sure you are receiving the latest release of `uploadfs` which uses `sharp` for image processing. Thanks to [Isaac Preston](https://github.com/ixc7) for this addition.
* Clicking outside a modal now closes it, the same way the `Escape` key does when pressed.
* `checkboxes` fields now support `min` and `max` properties. Thanks to [Gabe Flores](https://github.com/gabeflores-appstem).

## 3.27.0 (2022-08-18)

### Adds

* Add `/grid` `POST` route in permission module, in addition to the existing `GET` one.
* New utility script to help find excessively heavy npm dependencies of apostrophe core.

### Changes

* Extract permission grid into `AposPermissionGrid` vue component.
* Moved `stylelint` from `dependencies` to `devDependencies`. The benefit may be small because many projects will depend on `stylelint` at project level, but every little bit helps install speed, and it may make a bigger difference if different major versions are in use.

## 3.26.1 (2022-08-06)

### Fixes

Hotfix: always waits for the DOM to be ready before initializing the Apostrophe Admin UI. `setTimeout` alone might not guarantee that every time. This issue has apparently become more frequent in the latest versions of Chrome.
* Modifies the `login` module to return an empty object in the API session cookie response body to avoid potential invalid JSON error if `response.json()` is retrieved.

## 3.26.0 (2022-08-03)

### Adds

* Tasks can now be registered with the `afterModuleReady` flag, which is more useful than `afterModuleInit` because it waits for the module to be more fully initialized, including all "improvements" loaded via npm. The original `afterModuleInit` flag is still supported in case someone was counting on its behavior.
* Add `/grid` `POST` route in permission module, in addition to the existing `GET` one, to improve extensibility.
* `@apostrophecms/express:list-routes` command line task added, to facilitate debugging.

### Changes

* Since Microsoft has ended support for IE11 and support for ES5 builds is responsible for a significant chunk of Apostrophe's installation time, the `es5: true` option no longer produces an IE11 build. For backwards compatibility, developers will receive a warning, but their build will proceed without IE11 support. IE11 ES5 builds can be brought back by installing the optional [@apostrophecms/asset-es5](https://github.com/apostrophecms/asset-es5) module.

### Fixes

* `testModule: true` works in unit tests of external Apostrophe modules again even with modern versions of `mocha`, thanks to [Amin Shazrin](https://github.com/ammein).
* `getObjectManager` is now implemented for `Object` field types, fixing a bug that prevented the use of areas found in `object` schema fields within templates. Thanks to [James R T](https://github.com/jamestiotio).

## 3.25.0 (2022-07-20)

### Adds

* `radio` and `checkboxes` input field types now support a server side `choices` function for supplying their `choices` array dynamically, just like `select` fields do. Future custom field types can opt into this functionality with the field type flag `dynamicChoices: true`.

### Fixes

* `AposSelect` now emits values on `change` event as they were originally given. Their values "just work" so you do not have to think about JSON anymore when you receive it.
* Unpinned tiptap as the tiptap team has made releases that resolve the packaging errors that caused us to pin it in 3.22.1.
* Pinned `vue-loader` to the `15.9.x` minor release series for now. The `15.10.0` release breaks support for using `npm link` to develop the `apostrophe` module itself.
* Minimum version of `sanitize-html` bumped to ensure a potential denial-of-service vector is closed.

## 3.24.0 (2022-07-06)

### Adds

* Handle `private: true` locale option in i18n module, preventing logged out users from accessing the content of a private locale.

### Fixes

* Fix missing title translation in the "Array Editor" component.
* Add `follow: true` flag to `glob` functions (with `**` pattern) to allow registering symlink files and folders for nested modules
* Fix disabled context menu for relationship fields editing ([#3820](https://github.com/apostrophecms/apostrophe/issues/3820))
* In getReq method form the task module, extract the right `role` property from the options object.
* Fix `def:` option in `array` fields, in order to be able to see the default items in the array editor modal

## 3.23.0 (2022-06-22)

### Adds

* Shared Drafts: gives the possibility to share a link which can be used to preview the draft version of page, or a piece `show` page.
* Add `Localize` option to `@apostrophecms/image`. In Edit mode the context bar menu includes a "Localize" option to start cloning this image into other locales.

### Fixes

* Update `sass` to [`1.52.3`+](https://github.com/sass/dart-sass/pull/1713) to prevent the error `RangeError: Invalid value: Not in inclusive range 0..145: -1`. You can now fix that by upgrading with `npm update`. If it does not immediately clear up the issue in development, try `node app @apostrophecms/asset:clear-cache`.
* Fix a potential issue when URLs have a query string, in the `'@apostrophecms/page:notFound'` handler of the `soft-redirect` module.

## 3.22.1 (2022-06-17)

* Hotfix: temporarily pin versions of tiptap modules to work around packaging error that breaks import of the most recent releases. We will unpin as soon as this is fixed upstream. Fixes a bug where `npm update` would fail for A3 projects.

## 3.22.0 (2022-06-08)

### Adds

* Possibility to pass options to webpack extensions from any module.

### Fixes

* Fix a Webpack cache issue leading to modules symlinked in `node_modules` not being rebuilt.
* Fixes login maximum attempts error message that wasn't showing the plural when lockoutMinutes is more than 1.
* Fixes the text color of the current array item's slat label in the array editor modal.
* Fixes the maximum width of an array item's slat label so as to not obscure the Remove button in narrow viewports.
* If an array field's titleField option is set to a select field, use the selected option's label as the slat label rather its value.
* Disable the slat controls of the attachment component while uploading.
* Fixes bug when re-attaching the same file won't trigger an upload.
* AposSlat now fully respects the disabled state.

## 3.21.1 (2022-06-04)

### Fixes

* Work around backwards compatibility break in `sass` module by pinning to `sass` `1.50.x` while we investigate. If you saw the error `RangeError: Invalid value: Not in inclusive range 0..145: -1` you can now fix that by upgrading with `npm update`. If it does not immediately clear up the issue in development, try `node app @apostrophecms/asset:clear-cache`.

## 3.21.0 (2022-05-25)

### Adds

* Trigger only the relevant build when in a watch mode (development). The build paths should not contain comma (`,`).
* Adds an `unpublish` method, available for any doc-type.
An _Unpublish_ option has also been added to the context menu of the modal when editing a piece or a page.
* Allows developers to group fields in relationships the same way it's done for normal schemas.

### Fixes

* Vue files not being parsed when running eslint through command line, fixes all lint errors in vue files.
* Fix a bug where some Apostrophe modules symlinked in `node_modules` are not being watched.
* Recover after webpack build error in watch mode (development only).
* Fixes an edge case when failing (throw) task invoked via `task.invoke` will result in `apos.isTask()` to always return true due to `apos.argv` not reverted properly.

## 3.20.1 (2022-05-17)

### Fixes

* Minor corrections to French translation.

## 3.20.0

### Adds

* Adds French translation of the admin UI (use the `fr` locale).

## 3.19.0

### Adds

* New schema field type `dateAndTime` added. This schema field type saves in ISO8601 format, as UTC (Universal Coordinated Time), but is edited in a user-friendly way in the user's current time zone and locale.
* Webpack disk cache for better build performance in development and, if appropriately configured, production as well.
* In development, Webpack rebuilds the front end without the need to restart the Node.js process, yielding an additional speedup. To get this speedup for existing projects, see the `nodemonConfig` section of the latest `package.json` in [a3-boilerplate](https://github.com/apostrophecms/a3-boilerplate) for the new "ignore" rules you'll need to prevent nodemon from stopping the process and restarting.
* Added the new command line task `apostrophecms/asset:clear-cache` for clearing the webpack disk cache. This should be necessary only in rare cases where the configuration has changed in ways Apostrophe can't automatically detect.
* A separate `publishedLabel` field can be set for any schema field of a page or piece. If present it is displayed instead of `label` if the document has already been published.

### 3.18.1

### Fixes

* The admin UI now rebuilds properly in a development environment when new npm modules are installed in a multisite project (`apos.rootDir` differs from `apos.npmRootDir`).

## 3.18.0 (2022-05-03)

### Adds

* Images may now be cropped to suit a particular placement after selecting them. SVG files may not be cropped as it is not possible in the general case.
* Editors may also select a "focal point" for the image after selecting it. This ensures that this particular point remains visible even if CSS would otherwise crop it, which is a common issue in responsive design. See the `@apostrophecms/image` widget for a sample implementation of the necessary styles.
* Adds the `aspectRatio` option for image widgets. When set to `[ w, h ]` (a ratio of width to height), images are automatically cropped to this aspect ratio when chosen for that particular widget. If the user does not crop manually, then cropping happens automatically.
* Adds the `minSize` option for image widgets. This ensures that the images chosen are at least the given size `[ width, height ]`, and also ensures the user cannot choose something smaller than that when cropping.
* Implements OpenTelemetry instrumentation.
* Developers may now specify an alternate Vue component to be used for editing the subfields of relationships, either at the field level or as a default for all relationships with a particular piece type.
* The widget type base module now always passes on the `components` option as browser data, so that individual widget type modules that support contextual editing can be implemented more conveniently.
* In-context widget editor components now receive a `focused` prop which is helpful in deciding when to display additional UI.
* Adds new configuration option - `beforeExit` async handler.
* Handlers listening for the `apostrophe:run` event are now able to send an exit code to the Apostrophe bootstrap routine.
* Support for Node.js 17 and 18. MongoDB connections to `localhost` will now successfully find a typical dev MongoDB server bound only to `127.0.0.1`, Apostrophe can generate valid ipv6 URLs pointing back to itself, and `webpack` and `vue-loader` have been updated to address incompatibilities.
* Adds support for custom context menus provided by any module (see `apos.doc.addContextOperation()`).
* The `AposSchema` component now supports an optional `generation` prop which may be used to force a refresh when the value of the object changes externally. This is a compromise to avoid the performance hit of checking numerous subfields for possible changes every time the `value` prop changes in response to an `input` event.
* Adds new event `@apostrophecms/doc:afterAllModesDeleted` fired after all modes of a given document are purged.

### Fixes

* Documentation of obsolete options has been removed.
* Dead code relating to activating in-context widget editors have been removed. They are always active and have been for some time. In the future they might be swapped in on scroll, but there will never be a need to swap them in "on click."
* The `self.email` method of modules now correctly accepts a default `from` address configured for a specific module via the `from` subproperty of the `email` option to that module. Thanks to `chmdebeer` for pointing out the issue and the fix.
* Fixes `_urls` not added on attachment fields when pieces API index is requested (#3643)
* Fixes float field UI bug that transforms the value to integer when there is no field error and the first number after the decimal is `0`.
* The `nestedModuleSubdirs` feature no longer throws an error and interrupts startup if a project contains both `@apostrophecms/asset` and `asset`, which should be considered separate module names.

## 3.17.0 (2022-03-31)

### Adds

* Full support for the [`object` field type](https://v3.docs.apostrophecms.org/reference/field-types/object.html), which works just like `array` but stores just one sub-object as a property, rather than an array of objects.
* To help find documents that reference related ones via `relationship` fields, implement backlinks of related documents by adding a `relatedReverseIds` field to them and keeping it up to date. There is no UI based on this feature yet but it will permit various useful features in the near future.
* Adds possibility for modules to [extend the webpack configuration](https://v3.docs.apostrophecms.org/guide/webpack.html).
* Adds possibility for modules to [add extra frontend bundles for scss and js](https://v3.docs.apostrophecms.org/guide/webpack.html). This is useful when the `ui/src` build would otherwise be very large due to code used on rarely accessed pages.
* Loads the right bundles on the right pages depending on the page template and the loaded widgets. Logged-in users have all the bundles on every page, because they might introduce widgets at any time.
* Fixes deprecation warnings displayed after running `npm install`, for dependencies that are directly included by this package.
* Implement custom ETags emission when `etags` cache option is enabled. [See the documentation for more information](https://v3.docs.apostrophecms.org/guide/caching.html).
It allows caching of pages and pieces, using a cache invalidation mechanism that takes into account related (and reverse related) document updates, thanks to backlinks mentioned above.
Note that for now, only single pages and pieces benefit from the ETags caching system (pages' and pieces' `getOne` REST API route, and regular served pages).
The cache of an index page corresponding to the type of a piece that was just saved will automatically be invalidated. However, please consider that it won't be effective when a related piece is saved, therefore the cache will automatically be invalidated _after_ the cache lifetime set in `maxAge` cache option.

### Fixes

* Apostrophe's webpack build now works properly when developing code that imports module-specific npm dependencies from `ui/src` or `ui/apos` when using `npm link` to develop the module in question.
* The `es5: true` option to `@apostrophecms/asset` works again.

## 3.16.1 (2022-03-21)

### Fixes

* Fixes a bug in the new `Cache-Control` support introduced by 3.16.0 in which we get the logged-out homepage right after logging in. This issue only came into play if the new caching options were enabled.

## 3.16.0 (2022-03-18)

### Adds

* Offers a simple way to set a Cache-Control max-age for Apostrophe page and GET REST API responses for pieces and pages. [See the documentation for more information](https://v3.docs.apostrophecms.org/guide/caching.html).
* API keys and bearer tokens "win" over session cookies when both are present. Since API keys and bearer tokens are explicitly added to the request at hand, it never makes sense to ignore them in favor of a cookie, which is implicit. This also simplifies automated testing.
* `data-apos-test=""` selectors for certain elements frequently selected in QA tests, such as `data-apos-test="adminBar"`.
* Offer a simple way to set a Cache-Control max-age for Apostrophe page and GET REST API responses for pieces and pages.
* To speed up functional tests, an `insecurePasswords` option has been added to the login module. This option is deliberately named to discourage use for any purpose other than functional tests in which repeated password hashing would unduly limit performance. Normally password hashing is intentionally difficult to slow down brute force attacks, especially if a database is compromised.

### Fixes

* `POST`ing a new child page with `_targetId: '_home'` now works properly in combination with `_position: 'lastChild'`.

## 3.15.0 (2022-03-02)

### Adds

* Adds throttle system based on username (even when not existing), on initial login route. Also added for each late login requirement, e.g. for 2FA attempts.

## 3.14.2 (2022-02-27)

* Hotfix: fixed a bug introduced by 3.14.1 in which non-parked pages could throw an error during the migration to fix replication issues.

## 3.14.1 (2022-02-25)

* Hotfix: fixed a bug in which replication across locales did not work properly for parked pages configured via the `_children` feature. A one-time migration is included to reconnect improperly replicated versions of the same parked pages. This runs automatically, no manual action is required. Thanks to [justyna1](https://github.com/justyna13) for identifying the issue.

## 3.14.0 (2022-02-22)

### Adds

* To reduce complications for those implementing caching strategies, the CSRF protection cookie now contains a simple constant string, and is not recorded in `req.session`. This is acceptable because the real purpose of the CSRF check is simply to verify that the browser has sent the cookie at all, which it will not allow a cross-origin script to do.
* As a result of the above, a session cookie is not generated and sent at all unless `req.session` is actually used or a user logs in. Again, this reduces complications for those implementing caching strategies.
* When logging out, the session cookie is now cleared in the browser. Formerly the session was destroyed on the server side only, which was sufficient for security purposes but could create caching issues.
* Uses `express-cache-on-demand` lib to make similar and concurrent requests on pieces and pages faster.
* Frontend build errors now stop app startup in development, and SCSS and JS/Vue build warnings are visible on the terminal console for the first time.

### Fixes

* Fixed a bug when editing a page more than once if the page has a relationship to itself, whether directly or indirectly. Widget ids were unnecessarily regenerated in this situation, causing in-context edits after the first to fail to save.
* Pages no longer emit double `beforeUpdate` and `beforeSave` events.
* When the home page extends `@apostrophecms/piece-page-type`, the "show page" URLs for individual pieces should not contain two slashes before the piece slug. Thanks to [Martí Bravo](https://github.com/martibravo) for the fix.
* Fixes transitions between login page and `afterPasswordVerified` login steps.
* Frontend build errors now stop the `@apostrophecms/asset:build` task properly in production.
* `start` replaced with `flex-start` to address SCSS warnings.
* Dead code removal, as a result of following up on JS/Vue build warnings.

## 3.13.0 - 2022-02-04

### Adds

* Additional requirements and related UI may be imposed on native ApostropheCMS logins using the new `requirements` feature, which can be extended in modules that `improve` the `@apostrophecms/login` module. These requirements are not imposed for single sign-on logins via `@apostrophecms/passport-bridge`. See the documentation for more information.
* Adds latest Slovak translation strings to SK.json in `i18n/` folder. Thanks to [Michael Huna](https://github.com/Miselrkba) for the contribution.
* Verifies `afterPasswordVerified` requirements one by one when emitting done event, allows to manage errors ans success before to go to the next requirement. Stores and validate each requirement in the token. Checks the new `askForConfirmation` requirement option to go to the next step when emitting done event or waiting for the confirm event (in order to manage success messages). Removes support for `afterSubmit` for now.

### Fixes

* Decodes the testReq `param` property in `serveNotFound`. This fixes a problem where page titles using diacritics triggered false 404 errors.
* Registers the default namespace in the Vue instance of i18n, fixing a lack of support for un-namespaced l10n keys in the UI.

## 3.12.0 - 2022-01-21

### Adds

* It is now best practice to deliver namespaced i18n strings as JSON files in module-level subdirectories of `i18n/` named to match the namespace, e.g. `i18n/ourTeam` if the namespace is `ourTeam`. This allows base class modules to deliver phrases to any namespace without conflicting with those introduced at project level. The `i18n` option is now deprecated in favor of the new `i18n` module format section, which is only needed if `browser: true` must be specified for a namespace.
* Brought back the `nestedModuleSubdirs` feature from A2, which allows modules to be nested in subdirectories if `nestedModuleSubdirs: true` is set in `app.js`. As in A2, module configuration (including activation) can also be grouped in a `modules.js` file in such subdirectories.

### Fixes

* Fixes minor inline documentation comments.
* UI strings that are not registered localization keys will now display properly when they contain a colon (`:`). These were previously interpreted as i18next namespace/key pairs and the "namespace" portion was left out.
* Fixes a bug where changing the page type immediately after clicking "New Page" would produce a console error. In general, areas and checkboxes now correctly handle their value being changed to `null` by the parent schema after initial startup of the `AposInputArea` or `AposInputCheckboxes` component.
* It is now best practice to deliver namespaced i18n strings as JSON files in module-level subdirectories of `i18n/` named to match the namespace, e.g. `i18n/ourTeam` if the namespace is `ourTeam`. This allows base class modules to deliver phrases to any namespace without conflicting with those introduced at project level. The `i18n` option is now deprecated in favor of the new `i18n` module format section, which is only needed if `browser: true` must be specified for a namespace.
* Removes the `@apostrophecms/util` module template helper `indexBy`, which was using a lodash method not included in lodash v4.
* Removes an unimplemented `csrfExceptions` module section cascade. Use the `csrfExceptions` *option* of any module to set an array of URLs excluded from CSRF protection. More information is forthcoming in the documentation.
* Fix `[Object Object]` in the console when warning `A permission.can() call was made with a type that has no manager` is printed.

### Changes

* Temporarily removes `npm audit` from our automated tests because of a sub-dependency of vue-loader that doesn't actually cause a security vulnerability for apostrophe.

## 3.11.0 - 2022-01-06

### Adds

* Apostrophe now extends Passport's `req.login` to emit an `afterSessionLogin` event from the `@apostrophecms:login` module, with `req` as an argument. Note that this does not occur at all for login API calls that return a bearer token rather than establishing an Express session.

### Fixes

* Apostrophe's extension of `req.login` now accounts for the `req.logIn` alias and the skippable `options` parameter, which is relied upon in some `passport` strategies.
* Apostrophe now warns if a nonexistent widget type is configured for an area field, with special attention to when `-widget` has been erroneously included in the name. For backwards compatibility this is a startup warning rather than a fatal error, as sites generally did operate successfully otherwise with this type of bug present.

### Changes

* Unpins `vue-click-outside-element` the packaging of which has been fixed upstream.
* Adds deprecation note to `__testDefaults` option. It is not in use, but removing would be a minor BC break we don't need to make.
* Allows test modules to use a custom port as an option on the `@apostrophecms/express` module.
* Removes the code base pull request template to instead inherit the organization-level template.
* Adds `npm audit` back to the test scripts.

## 3.10.0 - 2021-12-22

### Fixes

* `slug` type fields can now have an empty string or `null` as their `def` value without the string `'none'` populating automatically.
* The `underline` feature works properly in tiptap toolbar configuration.
* Required checkbox fields now properly prevent editor submission when empty.
* Pins `vue-click-outside-element` to a version that does not attempt to use `eval` in its distribution build, which is incompatible with a strict Content Security Policy.

### Adds

* Adds a `last` option to fields. Setting `last: true` on a field puts that field at the end of the field's widget order. If more than one field has that option active the true last item will depend on general field registration order. If the field is ordered with the `fields.order` array or field group ordering, those specified orders will take precedence.

### Changes

* Adds deprecation notes to the widget class methods `getWidgetWrapperClasses` and `getWidgetClasses` from A2.
* Adds a deprecation note to the `reorganize` query builder for the next major version.
* Uses the runtime build of Vue. This has major performance and bundle size benefits, however it does require changes to Apostrophe admin UI apps that use a `template` property (components should require no changes, just apps require an update). These apps must now use a `render` function instead. Since custom admin UI apps are not yet a documented feature we do not regard this as a bc break.
* Compatible with the `@apostrophecms/security-headers` module, which supports a strict `Content-Security-Policy`.
* Adds a deprecation note to the `addLateCriteria` query builder.
* Updates the `toCount` doc type query method to use Math.ceil rather than Math.floor plus an additional step.

## 3.9.0 - 2021-12-08

### Adds

* Developers can now override any Vue component of the ApostropheCMS admin UI by providing a component of the same name in the `ui/apos/components` folder of their own module. This is not always the best approach, see the documentation for details.
* When running a job, we now trigger the notification before to run the job, this way the progress notification ID is available from the job and the notification can be dismissed if needed.
* Adds `maxUi`, `maxLabel`, `minUi`, and `minLabel` localization strings for array input and other UI.

### Fixes

* Fully removes references to the A2 `self.partial` module method. It appeared only once outside of comments, but was not actually used by the UI. The `self.render` method should be used for simple template rendering.
* Fixes string interpolation for the confirmation modal when publishing a page that has an unpublished parent page.
* No more "cannot set headers after they are sent to the client" and "req.res.redirect not defined" messages when handling URLs with extra trailing slashes.
* The `apos.util.runPlayers` method is not called until all of the widgets in a particular tree of areas and sub-areas have been added to the DOM. This means a parent area widget player will see the expected markup for any sub-widgets when the "Edit" button is clicked.
* Properly activates the `apostropheI18nDebugPlugin` i18next debugging plugin when using the `APOS_SHOW_I18N` environment variable. The full set of l10n emoji indicators previously available for the UI is now available for template and server-side strings.
* Actually registers piece types for site search unless the `searchable` option is `false`.
* Fixes the methods required for the search `index` task.

### Changes

* Adds localization keys for the password field component's min and max error messages.

## 3.8.1 - 2021-11-23

### Fixes

* The search field of the pieces manager modal works properly. Thanks to [Miro Yovchev](https://github.com/myovchev) for pointing out the issue and providing a solution.
* Fixes a bug in `AposRichTextWidgetEditor.vue` when a rich text widget was specifically configured with an empty array as the `styles` option. In that case a new empty rich text widget will initiate with an empty paragraph tag.
* The`fieldsPresent` method that is used with the `presentFieldsOnly` option in doc-type was broken, looking for properties in strings and wasn't returning anything.

## 3.8.0 - 2021-11-15

### Adds

* Checkboxes for pieces are back, a main checkbox allows to select all page items. When all pieces on a page are checked, a banner where the user can select all pieces appears. A launder for mongo projections has been added.
* Registered `batchOperations` on a piece-type will now become buttons in the manager batch operations "more menu" (styled as a kebab icon). Batch operations should include a label, `messages` object, and `modalOptions` for the confirmation modal.
* `batchOperations` can be grouped into a single button with a menu using the `group` cascade subproperty.
* `batchOperations` can be conditional with an `if` conditional object. This allows developers to pass a single value or an array of values.
* Piece types can have `utilityOperations` configured as a top-level cascade property. These operations are made available in the piece manager as new buttons.
* Notifications may now include an `event` property, which the AposNotification component will emit on mount. The `event` property should be set to an object with `name` (the event name) and optionally `data` (data included with the event emission).
* Adds support for using the attachments query builder in REST API calls via the query string.
* Adds contextual menu for pieces, any module extending the piece-type one can add actions in this contextual menu.
* When clicking on a batch operation, it opens a confirmation modal using modal options from the batch operation, it also works for operations in grouped ones. operations name property has been renamed in action to work with AposContextMenu component.
* Beginning with this release, a module-specific static asset in your project such as `modules/mymodulename/public/images/bg.png` can always be referenced in your `.scss` and `.css` files as `/modules/mymodulename/images/bg.png`, even if assets are actually being deployed to S3, CDNs, etc. Note that `public` and `ui/public` module subdirectories have separate functions. See the documentation for more information.
* Adds AposFile.vue component to abstract file dropzone UI, uses it in AposInputAttachment, and uses it in the confirmation modal for pieces import.
* Optionally add `dimensionAttrs` option to image widget, which sets width & height attributes to optimize for Cumulative Layout Shift. Thank you to [Qiao Lin](https://github.com/qclin) for the contribution.

### Fixes

* The `apos.util.attachmentUrl` method now works correctly. To facilitate that, `apos.uploadsUrl` is now populated browser-side at all times as the frontend logic originally expected. For backwards compatibility `apos.attachment.uploadsUrl` is still populated when logged in.
* Widget players are now prevented from being played twice by the implementing vue component.

### Changes
* Removes Apostrophe 2 documentation and UI configuration from the `@apostrophecms/job` module. These options were not yet in use for A3.
* Renames methods and removes unsupported routes in the `@apostrophecms/job` module that were not yet in use. This was not done lightly, but specifically because of the minimal likelihood that they were in use in project code given the lack of UI support.
  * The deprecated `cancel` route was removed and will likely be replaced at a later date.
  * `run` was renamed `runBatch` as its purpose is specifically to run processes on a "batch selected" array of pieces or pages.
  * `runNonBatch` was renamed to `run` as it is the more generic job-running method. It is likely that `runBatch` will eventually be refactored to use this method.
  * The `good` and `bad` methods are renamed `success` and `failure`, respectively. The expected methods used in the `run` method were similarly renamed. They still increment job document properties called `good` and `bad`.
* Comments out the unused `batchSimpleRoute` methods in the page and piece-type modules to avoid usage before they are fully implemented.
* Optionally add `dimensionAttrs` option to image widget, which sets width & height attributes to optimize for Cumulative Layout Shift.
* Temporarily removes `npm audit` from our automated tests because of a sub-dependency of uploadfs that doesn't actually cause a security vulnerability for apostrophe.

## 3.7.0 - 2021-10-28

### Adds

* Schema select field choices can now be populated by a server side function, like an API call. Set the `choices` property to a method name of the calling module. That function should take a single argument of `req`, and return an array of objects with `label` and `value` properties. The function can be async and will be awaited.
* Apostrophe now has built-in support for the Node.js cluster module. If the `APOS_CLUSTER_PROCESSES` environment variable is set to a number, that number of child processes are forked, sharing the same listening port. If the variable is set to `0`, one process is forked for each CPU core, with a minimum of `2` to provide availability during restarts. If the variable is set to a negative number, that number is added to the number of CPU cores, e.g. `-1` is a good way to reserve one core for MongoDB if it is running on the same server. This is for production use only (`NODE_ENV=production`). If a child process fails it is restarted automatically.

### Fixes

* Prevents double-escaping interpolated localization strings in the UI.
* Rich text editor style labels are now run through a localization method to get the translated strings from their l10n keys.
* Fixes README Node version requirement (Node 12+).
* The text alignment buttons now work immediately in a new rich text widget. Previously they worked only after manually setting a style or refreshing the page. Thanks to Michelin for their support of this fix.
* Users can now activate the built-in date and time editing popups of modern browsers when using the `date` and `time` schema field types.
* Developers can now `require` their project `app.js` file in the Node.js REPL for debugging and inspection. Thanks to [Matthew Francis Brunetti](https://github.com/zenflow).
* If a static text phrase is unavailable in both the current locale and the default locale, Apostrophe will always fall back to the `en` locale as a last resort, which ensures the admin UI works if it has not been translated.
* Developers can now `require` their project `app.js` in the Node.js REPL for debugging and inspection
* Ensure array field items have valid _id prop before storing. Thanks to Thanks to [Matthew Francis Brunetti](https://github.com/zenflow).

### Changes

* In 3.x, `relationship` fields have an optional `builders` property, which replaces `filters` from 2.x, and within that an optional `project` property, which replaces `projection` from 2.x (to match MongoDB's `cursor.project`). Prior to this release leaving the old syntax in place could lead to severe performance problems due to a lack of projections. Starting with this release the 2.x syntax results in an error at startup to help the developer correct their code.
* The `className` option from the widget options in a rich text area field is now also applied to the rich text editor itself, for a consistently WYSIWYG appearance when editing and when viewing. Thanks to [Max Mulatz](https://github.com/klappradla) for this contribution.
* Adds deprecation notes to doc module `afterLoad` events, which are deprecated.
* Removes unused `afterLogin` method in the login module.

## 3.6.0 - 2021-10-13

### Adds

* The `context-editing` apostrophe admin UI bus event can now take a boolean parameter, explicitly indicating whether the user is actively typing or performing a similar active manipulation of controls right now. If a boolean parameter is not passed, the existing 1100-millisecond debounced timeout is used.
* Adds 'no-search' modifier to relationship fields as a UI simplification option.
* Fields can now have their own `modifiers` array. This is combined with the schema modifiers, allowing for finer grained control of field rendering.
* Adds a Slovak localization file. Activate the `sk` locale to use this. Many thanks to [Michael Huna](https://github.com/Miselrkba) for the contribution.
* Adds a Spanish localization file. Activate the `es` locale to use this. Many thanks to [Eugenio Gonzalez](https://github.com/egonzalezg9) for the contribution.
* Adds a Brazilian Portuguese localization file. Activate the `pt-BR` locale to use this. Many thanks to [Pietro Rutzen](https://github.com/pietro-rutzen) for the contribution.

### Fixes

* Fixed missing translation for "New Piece" option on the "more" menu of the piece manager, seen when using it as a chooser.
* Piece types with relationships to multiple other piece types may now be configured in any order, relative to the other piece types. This sometimes appeared to be a bug in reverse relationships.
* Code at the project level now overrides code found in modules that use `improve` for the same module name. For example, options set by the `@apostrophecms/seo-global` improvement that ships with `@apostrophecms/seo` can now be overridden at project level by `/modules/@apostrophecms/global/index.js` in the way one would expect.
* Array input component edit button label is now propertly localized.
* A memory leak on each request has been fixed, and performance improved, by avoiding the use of new Nunjucks environments for each request. Thanks to Miro Yovchev for pointing out the leak.
* Fragments now have access to `__t()`, `getOptions` and other features passed to regular templates.
* Fixes field group cascade merging, using the original group label if none is given in the new field group configuration.
* If a field is conditional (using an `if` option), is required, but the condition has not been met, it no longer throws a validation error.
* Passing `busy: true` to `apos.http.post` and related methods no longer produces an error if invoked when logged out, however note that there will likely never be a UI for this when logged out, so indicate busy state in your own way.
* Bugs in document modification detection have been fixed. These bugs caused edge cases where modifications were not detected and the "Update" button did not appear, and could cause false positives as well.

### Changes

* No longer logs a warning about no users if `testModule` is true on the app.

## 3.5.0 - 2021-09-23

* Pinned dependency on `vue-material-design-icons` to fix `apos-build.js` build error in production.
* The file size of uploaded media is visible again when selected in the editor, and media information such as upload date, dimensions and file size is now properly localized.
* Fixes moog error messages to reflect the recommended pattern of customization functions only taking `self` as an argument.
* Rich Text widgets now instantiate with a valid element from the `styles` option rather than always starting with an unclassed `<p>` tag.
* Since version 3.2.0, apostrophe modules to be loaded via npm must appear as explicit npm dependencies of the project. This is a necessary security and stability improvement, but it was slightly too strict. Starting with this release, if the project has no `package.json` in its root directory, the `package.json` in the closest ancestor directory is consulted.
* Fixes a bug where having no project modules directory would throw an error. This is primarily a concern for module unit tests where there are no additional modules involved.
* `css-loader` now ignores `url()` in css files inside `assets` so that paths are left intact, i.e. `url(/images/file.svg)` will now find a static file at `/public/images/file.svg` (static assets in `/public` are served by `express.static`). Thanks to Matic Tersek.
* Restored support for clicking on a "foreign" area, i.e. an area displayed on the page whose content comes from a piece, in order to edit it in an appropriate way.
* Apostrophe module aliases and the data attached to them are now visible immediately to `ui/src/index.js` JavaScript code, i.e. you can write `apos.alias` where `alias` matches the `alias` option configured for that module. Previously one had to write `apos.modules['module-name']` or wait until next tick. However, note that most modules do not push any data to the browser when a user is not logged in. You can do so in a custom module by calling `self.enableBrowserData('public')` from `init` and implementing or extending the `getBrowserData(req)` method (note that page, piece and widget types already have one, so it is important to extend in those cases).
* `options.testModule` works properly when implementing unit tests for an npm module that is namespaced.

### Changes

* Cascade grouping (e.g., grouping fields) will now concatenate a group's field name array with the field name array of an existing group of the same name. Put simply, if a new piece module adds their custom fields to a `basics` group, that field will be added to the default `basics` group fields. Previously the new group would have replaced the old, leaving inherited fields in the "Ungrouped" section.
* AposButton's `block` modifier now less login-specific

### Adds

* Rich Text widget's styles support a `def` property for specifying the default style the editor should instantiate with.
* A more helpful error message if a field of type `area` is missing its `options` property.

## 3.4.1 - 2021-09-13

No changes. Publishing to correctly mark the latest 3.x release as "latest" in npm.

## 3.4.0 - 2021-09-13

### Security

* Changing a user's password or marking their account as disabled now immediately terminates any active sessions or bearer tokens for that user. Thanks to Daniel Elkabes for pointing out the issue. To ensure all sessions have the necessary data for this, all users logged in via sessions at the time of this upgrade will need to log in again.
* Users with permission to upload SVG files were previously able to do so even if they contained XSS attacks. In Apostrophe 3.x, the general public so far never has access to upload SVG files, so the risk is minor but could be used to phish access from an admin user by encouraging them to upload a specially crafted SVG file. While Apostrophe typically displays SVG files using the `img` tag, which ignores XSS vectors, an XSS attack might still be possible if the image were opened directly via the Apostrophe media library's convenience link for doing so. All SVG uploads are now sanitized via DOMPurify to remove XSS attack vectors. In addition, all existing SVG attachments not already validated are passed through DOMPurify during a one-time migration.

### Fixes

* The `apos.attachment.each` method, intended for migrations, now respects its `criteria` argument. This was necessary to the above security fix.
* Removes a lodash wrapper around `@apostrophecms/express` `bodyParser.json` options that prevented adding custom options to the body parser.
* Uses `req.clone` consistently when creating a new `req` object with a different mode or locale for localization purposes, etc.
* Fixes bug in the "select all" relationship chooser UI where it selected unpublished items.
* Fixes bug in "next" and "previous" query builders.
* Cutting and pasting widgets now works between locales that do not share a hostname, provided that you switch locales after cutting (it does not work between tabs that are already open on separate hostnames).
* The `req.session` object now exists in task `req` objects, for better compatibility. It has no actual persistence.
* Unlocalized piece types, such as users, may now be selected as part of a relationship when browsing.
* Unpublished localized piece types may not be selected via the autocomplete feature of the relationship input field, which formerly ignored this requirement, although the browse button enforced it.
* The server-side JavaScript and REST APIs to delete pieces now work properly for pieces that are not subject to either localization or draft/published workflow at all the (`localize: false` option). UI for this is under discussion, this is just a bug fix for the back end feature which already existed.
* Starting in version 3.3.1, a newly added image widget did not display its image until the page was refreshed. This has been fixed.
* A bug that prevented Undo operations from working properly and resulted in duplicate widget _id properties has been fixed.
* A bug that caused problems for Undo operations in nested widgets, i.e. layout or multicolumn widgets, has been fixed.
* Duplicate widget _id properties within the same document are now prevented on the server side at save time.
* Existing duplicate widget _id properties are corrected by a one-time migration.

### Adds

* Adds a linter to warn in dev mode when a module name include a period.
* Lints module names for `apostrophe-` prefixes even if they don't have a module directory (e.g., only in `app.js`).
* Starts all `warnDev` messages with a line break and warning symbol (⚠️) to stand out in the console.
* `apos.util.onReady` aliases `apos.util.onReadyAndRefresh` for brevity. The `apos.util.onReadyAndRefresh` method name will be deprecated in the next major version.
* Adds a developer setting that applies a margin between parent and child areas, allowing developers to change the default spacing in nested areas.

### Changes

* Removes the temporary `trace` method from the `@apostrophecms/db` module.
* Beginning with this release, the `apostrophe:modulesReady` event has been renamed `apostrophe:modulesRegistered`, and the `apostrophe:afterInit` event has been renamed `apostrophe:ready`. This better reflects their actual roles. The old event names are accepted for backwards compatibility. See the documentation for more information.
* Only autofocuses rich text editors when they are empty.
* Nested areas now have a vertical margin applied when editing, allowing easier access to the parent area's controls.

## 3.3.1 - 2021-09-01

### Fixes

* In some situations it was possible for a relationship with just one selected document to list that document several times in the returned result, resulting in very large responses.
* Permissions roles UI localized correctly.
* Do not crash on startup if users have a relationship to another type. This was caused by the code that checks whether any users exist to present a warning to developers. That code was running too early for relationships to work due to event timing issues.

## 3.3.0 - 2021-08-30

### Fixes

* Addresses the page jump when using the in-context undo/redo feature. The page will immediately return users to their origin scroll position after the content refreshes.
* Resolves slug-related bug when switching between images in the archived view of the media manager. The slug field was not taking into account the double slug prefix case.
* Fixes migration task crash when parking new page. Thanks to [Miro Yovchev](https://www.corllete.com/) for this fix.
* Fixes incorrect month name in `AposCellDate`, which can be optionally used in manage views of pieces. Thanks to [Miro Yovchev](https://www.corllete.com/) for this fix.

### Adds

* This version achieves localization (l10n) through a rich set of internationalization (i18n) features. For more information, [see the documentation](https://v3.docs.apostrophecms.org/).
* There is support for both static string localization and dynamic content localization.
* The home page, other parked pages, and the global document are automatically replicated to all configured locales at startup. Parked properties are refreshed if needed. Other pages and pieces are replicated if and when an editor chooses to do so.
* An API route has been added for voluntary replication, i.e. when deciding a document should exist in a second locale, or desiring to overwrite the current draft contents in locale `B` with the draft contents of locale `A`.
* Locales can specify `prefix` and `hostname` options, which are automatically recognized by middleware that removes the prefix dynamically where appropriate and sets `req.locale`. In 3.x this works more like the global site `prefix` option. This is a departure from 2.x which stored the prefix directly in the slug, creating maintenance issues.
* Locales are stateless: they are never recorded in the session. This eliminates many avenues for bugs and bad SEO. However, this also means the developer must fully distinguish them from the beginning via either `prefix` or `hostname`. A helpful error message is displayed if this is not the case.
* Switching locales preserves the user's editing session even if on separate hostnames. To enable this, if any locales have hostnames, all configured locales must have hostnames and/or baseUrl must be set for those that don't.
* An API route has been added to discover the locales in which a document exists. This provides basic information only for performance (it does not report `title` or `_url`).
* Editors can "localize" documents, copying draft content from one locale to another to create a corresponding document in a different locale. For convenience related documents, such as images and other pieces directly referenced by the document's structure, can be localized at the same time. Developers can opt out of this mechanism for a piece type entirely, check the box by default for that type, or leave it as an "opt-in" choice.
* The `@apostrophecms/i18n` module now uses `i18next` to implement static localization. All phrases in the Vue-based admin UI are passed through `i18next` via `this.$t`, and `i18next` is also available via `req.t()` in routes and `__t()` in templates. Apostrophe's own admin UI phrases are in the `apostrophe` namespace for a clean separation. An array of locale codes, such as `en` or `fr` or `en-au`, can be specified using the `locales` option to the `@apostrophecms/i18n` module. The first locale is the default, unless the `defaultLocale` option is set. If no locales are set, the locale defaults to `en`. The `i18next-http-middleware` locale guesser is installed and will select an available locale if possible, otherwise it will fall back to the default.
* In the admin UI, `v-tooltip` has been extended as `v-apos-tooltip`, which passes phrases through `i18next`.
* Developers can link to alternate locales by iterating over `data.localizations` in any page template. Each element always has `locale`, `label` and `homePageUrl` properties. Each element also has an `available` property (if true, the current context document is available in that locale), `title` and a small number of other document properties are populated, and `_url` redirects to the context document in that locale. The current locale is marked with `current: true`.
* To facilitate adding interpolated values to phrases that are passed as a single value through many layers of code, the `this.$t` helper provided in Vue also accepts an object argument with a `key` property. Additional properties may be used for interpolation.
* `i18next` localization JSON files can be added to the `i18n` subdirectory of *any* module, as long as its `i18n` option is set. The `i18n` object may specify `ns` to give an `i18next` namespace, otherwise phrases are in the default namespace, used when no namespace is specified with a `:` in an `i18next` call. The default namespace is yours for use at project level. Multiple modules may contribute to the same namespace.
* If `APOS_DEBUG_I18N=1` is set in the environment, the `i18next` debug flag is activated. For server-side translations, i.e. `req.t()` and `__t()`, debugging output will appear on the server console. For browser-side translations in the Vue admin UI, debugging output will appear in the browser console.
* If `APOS_SHOW_I18N=1` is set in the environment, all phrases passed through `i18next` are visually marked, to make it easier to find those that didn't go through `i18next`. This does not mean translations actually exist in the JSON files. For that, review the output of `APOS_DEBUG_I18N=1`.
* There is a locale switcher for editors.
* There is a backend route to accept a new locale on switch.
* A `req.clone(properties)` method is now available. This creates a clone of the `req` object, optionally passing in an object of properties to be set. The use of `req.clone` ensures the new object supports `req.get` and other methods of a true `req` object. This technique is mainly used to obtain a new request object with the same privileges but a different mode or locale, i.e. `mode: 'published'`.
* Fallback wrappers are provided for the `req.__()`, `res.__()` and `__()` localization helpers, which were never official or documented in 3.x but may be in use in projects ported from 2.x. These wrappers do not localize but do output the input they are given along with a developer warning. You should migrate them to use `req.t()` (in server-side javascript) or `__t()` (Nunjucks templates).

### Changes

* Bolsters the CSS that backs Apostrophe UI's typography to help prevent unintended style leaks at project-level code.
* Removes the 2.x series changelog entries. They can be found in the 2.0 branch in Github.

## 3.2.0 - 2021-08-13

### Fixes

* `req.hostname` now works as expected when `trustProxy: true` is passed to the `@apostrophecms/express` module.
* Apostrophe loads modules from npm if they exist there and are configured in the `modules` section of `app.js`. This was always intended only as a way to load direct, intentional dependencies of your project. However, since npm "flattens" the dependency tree, dependencies of dependencies that happen to have the same name as a project-level Apostrophe module could be loaded by default, crashing the site or causing unexpected behavior. So beginning with this release, Apostrophe scans `package.json` to verify an npm module is actually a dependency of the project itself before attempting to load it as an Apostrophe module.
* Fixes the reference to sanitize-html defaults in the rich text widget.
* Fixes the `toolbarToAllowedStyles` method in the rich text widget, which was not returning any configuration.
* Fixes the broken text alignment in rich text widgets.
* Adds a missing npm dependency on `chokidar`, which Apostrophe and Nunjucks use for template refreshes. In most environments this worked anyway due to an indirect dependency via the `sass` module, but for stability Apostrophe should depend directly on any npm module it uses.
* Fixes the display of inline range inputs, notably broken when using Palette
* Fixes occasional unique key errors from migrations when attempting to start up again with a site that experienced a startup failure before inserting its first document.
* Requires that locale names begin with a letter character to ensure order when looping over the object entries.
* Unit tests pass in MongoDB 5.x.

### Adds
* Adds Cut and Paste to area controls. You can now Cut a widget to a virtual clipboard and paste it in suitable areas. If an area
can include the widget on the clipboard, a special Clipboard widget will appear in area's Add UI. This works across pages as well.

### Changes
* Apostrophe's Global's UI (the @apostrophecms/global singleton has moved from the admin bar's content controls to the admin utility tray under a cog icon.
* The context bar's document Edit button, which was a cog icon, has been rolled into the doc's context menu.

## 3.1.3 - 2021-07-16

### Fixes

* Hotfix for an incompatibility between `vue-loader` and `webpack` 5.45.0 which causes a crash at startup in development, or asset build time in production. We have temporarily pinned our dependency to `webpack` 5.44.x. We are [contributing to the discussion around the best long-term fix for vue-loader](https://github.com/vuejs/vue-loader/issues/1854).

## 3.1.2 - 2021-07-14

### Changes

* Removes an unused method, `mapMongoIdToJqtreeId`, that was used in A2 but is no longer relevant.
* Removes deprecated and non-functional steps from the `edit` method in the `AposDocsManager.vue` component.
* Legacy migrations to update 3.0 alpha and 3.0 beta sites to 3.0 stable are still in place, with no functional changes, but have been relocated to separate source files for ease of maintenance. Note that this is not a migration path for 2.x databases. Tools for that are forthcoming.

## 3.1.1 - 2021-07-08

### Fixes

* Two distinct modules may each have their own `ui/src/index.scss` file, similar to the fix already applied to allow multiple `ui/src/index.js` files.

## 3.1.0 - 2021-06-30

### Fixes

* Corrects a bug that caused Apostrophe to rebuild the admin UI on every nodemon restart, which led to excessive wait times to test new code. Now this happens only when `package-lock.json` has been modified (i.e. you installed a new module that might contain new Apostrophe admin UI code). If you are actively developing Apostrophe admin UI code, you can opt into rebuilding all the time with the `APOS_DEV=1` environment variable. In any case, `ui/src` is always rebuilt in a dev environment.
* Updates `cheerio`, `deep-get-set`, and `oembetter` versions to resolve vulnerability warnings.
* Modules with a `ui/src` folder, but no other content, are no longer considered "empty" and do not generate a warning.
* Pushing a secondary context document now always results in entry to draft mode, as intended.
* Pushing a secondary context document works reliably, correcting a race condition that could cause the primary document to remain in context in some cases if the user was not already in edit mode.

### Changes

* Deprecates `self.renderPage` method for removal in next major version.
* Since `ui/src/index.js` files must export a function to avoid a browser error in production which breaks the website experience, we now detect this at startup and throw a more helpful error to prevent a last-minute discovery in production.

## 3.0.1 - 2021-06-17

### Fixes

* Fixes an error observed in the browser console when using more than one `ui/src/index.js` file in the same project. Using more than one is a good practice as it allows you to group frontend code with an appropriate module, or ship frontend code in an npm module that extends Apostrophe.
* Migrates all of our own frontend players and utilities from `ui/public` to `ui/src`, which provides a robust functional test of the above.
* Executes `ui/src` imports without waiting for next tick, which is appropriate as we have positioned it as an alternative to `ui/public` which is run without delay.

## 3.0.0 - 2021-06-16

### Breaks

* Previously our `a3-boilerplate` project came with a webpack build that pushed code to the `ui/public` folder of an `asset` module. Now the webpack build is not needed because Apostrophe takes care of compiling `ui/src` for us. This is good! However, **if you are transitioning your project to this new strategy, you will need to remove the `modules/asset/ui/public` folder from your project manually** to ensure that webpack-generated code originally intended for webpack-dev-server does not fail with a `publicPath` error in the console.
* The `CORE_DEV=1` environment setting has been changed to `APOS_DEV=1` because it is appropriate for anyone who is actively developing custom Apostrophe admin UI using `ui/apos` folders in their own modules.
* Apostrophe now uses Dart Sass, aka the `sass` npm module. The `node-sass` npm module has been deprecated by its authors for some time now. Most existing projects will be unaffected, but those writing their own Apostrophe UI components will need to change any `/deep/` selectors to `::v-deep` and consider making other Dart Sass updates as well. For more information see the [Dart Sass documentation](https://sass-lang.com/dart-sass). Those embracing the new `ui/src` feature should also bear in mind that Dart Sass is being used.

### Changes

* Relationship ids are now stored as aposDocIds (without the locale and mode part). The appropriate locale and mode are known from the request. This allows easy comparison and copying of these properties across locales and fixes a bug with reverse relationships when publishing documents. A migration has been added to take care of this conversion on first startup.
- The `attachment` field type now correctly limits file uploads by file type when using the `fileGroup` field option.
- Uploading SVG files is permitted in the Media Library by default.

### Adds

- Apostrophe now enables you to ship frontend JavaScript and Sass (using the SCSS syntax) without your own webpack configuration.
- Any module may contain modern JavaScript in a `ui/src/index.js` file, which may use `import` to bring in other files in the standard way. Note that **`ui/src/index.js must export a function`**. These functions are called for you in the order modules are initialized.
- Any module may contain a Sass (SCSS) stylesheet in a `ui/src/index.scss` file, which may also import other Sass (SCSS) files.
- Any project that requires IE11 support for `ui/src` JavaScript code can enable it by setting the `es5: true` option to the `@apostrophecms/asset` module. Apostrophe produces separate builds for IE11 and modern browsers, so there is no loss of performance in modern browsers. Code is automatically compiled for IE11 using `babel` and missing language features are polyfilled using `core-js` so you can use promises, `async/await` and other standard modern JavaScript features.
- `ui/public` is still available for raw JavaScript and CSS files that should be pushed *as-is* to the browser. The best use of this feature is to deliver the output of your own custom webpack build, if you have one.
- Adds browser-side `editMode` flag that tracks the state of the current view (edit or preview), located at `window.apos.adminBar.editMode`.
- Support for automatic inline style attribute sanitization for Rich Text widgets.
- Adds text align controls for Rich Text widgets. The following tools are now supported as part of a rich text widget's `toolbar` property:
-- `alignLeft`
-- `alignRight`
-- `alignCenter`
-- `alignJustify`
- `@apostrophecms/express` module now supports the `trustProxy: true` option, allowing your reverse proxy server (such as nginx) to pass on the original hostname, protocol and client IP address.

### Fixes

* Unit tests passing again. Temporarily disabled npm audit checks as a source of critical failures owing to upstream issues with third-party packages which are not actually a concern in our use case.
* Fixed issues with the query builder code for relationships. These issues were introduced in beta 3 but did not break typical applications, except for displaying distinct choices for existing values of a relationship field.
* Checkbox field types can now be used as conditional fields.
* Tracks references to attachments correctly, and introduces a migration to address any attachments previously tracked as part of documents that merely have a relationship to the proper document, i.e. pages containing widgets that reference an image piece.
* Tracks the "previously published" version of a document as a legitimate reference to any attachments, so that they are not discarded and can be brought back as expected if "Undo Publish" is clicked.
* Reverse relationships work properly for published documents.
* Relationship subfields are now loaded properly when `reverseOf` is used.
* "Discard Draft" is available when appropriate in "Manage Pages" and "Manage Pieces."
* "Discard Draft" disables the "Submit Updates" button when working as a contributor.
* Relationship subfields can now be edited when selecting in the full "manage view" browser, as well as in the compact relationship field view which worked previously.
* Relationship subfields now respect the `def` property.
* Relationship subfields are restored if you deselect a document and then reselect it within a single editing experience, i.e. accidentally deselect and immediately reselect, for instance.
* A console warning when editing subfields for a new relationship was fixed.
* Field type `color`'s `format` option moved out of the UI options and into the general options object. Supported formats are "rgb", "prgb", "hex6", "hex3", "hex8", "name", "hsl", "hsv". Pass the `format` string like:
```js
myColorField: {
  type: 'color',
  label: 'My Color',
  options: {
    format: 'hsl'
  }
}
```
* Restored Vue dependency to using semantic versioning now that Vue 2.6.14 has been released with a fix for the bug that required us to pin 2.6.12.
* Nunjucks template loader is fully compatible with Linux in a development environment.
* Improved template performance by reusing template loaders.
* `min` and `max` work properly for both string-like and number-like fields.
* Negative numbers, leading minus and plus signs, and trailing periods are accepted in the right ways by appropriate field types.
* If a user is inadvertently inserted with no password, set a random password on the backend for safety. In tests it appears that login with a blank password was already forbidden, but this provides an additional level of certainty.
* `data.page` and `data.contextOptions` are now available in `widget.html` templates in most cases. Specifically, they are available when loading the page, (2) when a widget has just been inserted on the page, and (3) when a widget has just been edited and saved back to the page. However, bear in mind that these parameters are never available when a widget is being edited "out of context" via "Page Settings", via the "Edit Piece" dialog box, via a dialog box for a parent widget, etc. Your templates should be written to tolerate the absence of these parameters.
* Double slashes in the slug cannot be used to trick Apostrophe into serving as an open redirect (fix ported to 3.x from 2.92.0).
* The global doc respects the `def` property of schema fields when first inserted at site creation time.
* Fixed fragment keyword arguments being available when not a part of the fragment signature.

## 3.0.0-beta.3.1 - 2021-06-07

### Breaks
- This backwards compatibility break actually occurred in 3.0.0-beta.3 and was not documented at that time, but it is important to know that the following Rich Text tool names have been updated to match Tiptap2's convention:
-- `bullet_list` -> `bulletList`
-- `ordered_list` -> `orderedList`
-- `code_block` -> `codeBlock`
-- `horizontal_rule` -> `horizontalRule`

### Fixes

- Rich Text default tool names updated, no longer broken. Bug introduced in 3.0.0-beta.3.
- Fixed Rich Text's tool cascade to properly account for core defaults, project level defaults, and area-specific options.

## 3.0.0-beta.3 - 2021-06-03

### Security Fixes

The `nlbr` and `nlp` Nunjucks filters marked their output as safe to preserve the tags that they added, without first escaping their input, creating a CSRF risk. These filters have been updated to escape their input unless it has already been marked safe. No code changes are required to templates whose input to the filter is intended as plaintext, however if you were intentionally leveraging this bug to output unescaped HTML markup you will need to make sure your input is free of CSRF risks and then use the `| safe` filter before the `| nlbr` or `| nlp` filter.

### Adds

- Added the `ignoreUnusedFolderWarning` option for modules that intentionally might not be activated or inherited from in a particular startup.
- Better explanation of how to replace macros with fragments, in particular how to call the fragments with `{% render fragmentName(args) %}`.

### Fixes

- Temporarily pinned to Vue 2.6.12 to fix an issue where the "New" button in the piece manager modals disappeared. We think this is a bug in the newly released Vue 2.6.13 but we are continuing to research it.
- Updated dependencies on `sanitize-html` and `nodemailer` to new major versions, causing no bc breaks at the ApostropheCMS level. This resolved two critical vulnerabilities according to `npm audit`.
- Removed many unused dependencies.
- The data retained for "Undo Publish" no longer causes slug conflicts in certain situations.
- Custom piece types using `localized: false` or `autopublish: true,` as well as singleton types, now display the correct options on the "Save" dropdown.
- The "Save and View," "Publish and View" and/or "Save Draft and Preview" options now appear only if an appropriate piece page actually exists for the piece type.
- Duplicating a widget now properly assigns new IDs to all copied sub-widgets, sub-areas and array items as well.

- Added the `ignoreUnusedFolderWarning` option for modules that intentionally might not be activated or inherited from in a particular startup.
- If you refresh the page while previewing or editing, you will be returned to that same state.

### Notices

- Numerous `npm audit` vulnerability warnings relating to `postcss` 7.x were examined, however it was determined that these are based on the idea of a malicious SASS coder attempting to cause a denial of service. Apostrophe developers would in any case be able to contribute JavaScript as well and so are already expected to be trusted parties. This issue must be resolved upstream in packages including both `stylelint` and `vue-loader` which have considerable work to do before supporting `postcss` 8.x, and in any case public access to write SASS is not part of the attack surface of Apostrophe.

### Changes

- When logging out on a page that only exists in draft form, or a page with access controls, you are redirected to the home page rather than seeing a 404 message.

- Rich text editor upgraded to [tiptap 2.x beta](https://www.tiptap.dev) :tada:. On the surface not a lot has changed with the upgrade, but tiptap 2 has big improvements in terms of speed, composability, and extension support. [See the technical differences of tiptap 1 and 2 here](https://www.tiptap.dev/overview/upgrade-guide#reasons-to-upgrade-to-tiptap-2x)

## 3.0.0-beta.2 - 2021-05-21

### **Breaks**

- The `updateModified: false` option, formerly supported only by `apos.doc.update`, has been renamed to `setModified: false` and is now supported by `apos.doc.insert` as well. If explicitly set to false, the insert and update methods will leave the `modified` property alone, rather than trying to detect or infer whether a change has been made to the draft relative to the published version.
- The `permission` module no longer takes an `interestingTypes` option. Instead, doc type managers may set their `showPermissions` option to `true` to always be broken out separately in the permissions explorer, or explicitly set it to `false` to never be mentioned at all, even on a list of typical piece types that have the same permissions. This allows module creators to ship the right options with their modules rather than requiring the developer to hand-configure `interestingTypes`.
- When editing users, the permissions explorer no longer lists "submitted draft" as a piece type.
- Removed `apos.adminBar.group` method, which is unlikely to be needed in 3.x. One can group admin bar items into dropdowns via the `groups` option.
- Raw HTML is no longer permitted in an `apos.notify` message parameter. Instead, `options.buttons` is available. If present, it must be an array of objects with `type` and `label` properties. If `type` is `'event'` then that button object must have `name` and `data` properties, and when clicked the button will trigger an apos bus event of the given `name` with the provided `data` object. Currently `'event'` is the only supported value for `type`.

### Adds

- The name `@apostrophecms/any-page-type` is now accepted for relationships that should match any page. With this change, the doc type manager module name and the type name are now identical for all types in 3.x. However, for backwards compatibility `@apostrophecms/page` is still accepted. `apos.doc.getManager` will accept either name.
- Sets the project root-level `views` directory as the default fallback views directory. This is no longer a necessary configuration in projects unless they want to change it on the `@apostrophecms/template` option `viewsFolderFallback`.
- The new `afterAposScripts` nunjucks block allows for pushing markup after Apostrophe's asset bundle script tag, at the end of the body. This is a useful way to add a script tag for Webpack's hot reload capabilities in development while still ensuring that Apostrophe's utility methods are available first, like they are in production.
- An `uploadfs` option may be passed to the `@apostrophecms/asset` module, in order to pass options configuring a separate instance of `uploadfs` specifically for the static assets. The `@apostrophecms/uploadfs` module now exports a method to instantiate an uploadfs instance. The default behavior, in which user-uploaded attachments and static assets share a single instance of uploadfs, is unchanged. Note that asset builds never use uploadfs unless `APOS_UPLOADFS_ASSETS=1` is set in the environment.
- `AposButtonSplit` is a new UI component that combines a button with a context menu. Users can act on a primary action or change the button's function via menu button to the right of the button itself.
- Developers can now pass options to the `color` schema field by passing a `pickerOptions` object through your field. This allows for modifying/removing the default color palette, changing the resulting color format, and disabling various UI. For full set of options [see this example](https://github.com/xiaokaike/vue-color/blob/master/src/components/Sketch.vue)
- `AposModal` now emits a `ready` event when it is fully painted and can be interacted with by users or code.
- The video widget is now compatible with vimeo private videos when the domain is on the allowlist in vimeo.

### Changes

- You can now override the parked page definition for the home page without copying the entirety of `minimumPark` from the source code. Specifically, you will not lose the root archive page if you park the home page without explicitly parking the archive page as well. This makes it easier to choose your own type for the home page, in lieu of `@apostrophecms/home-page`.

### Fixes

- Piece types like users that have a slug prefix no longer trigger a false positive as being "modified" when you first click the "New" button.
- The `name` option to widget modules, which never worked in 3.x, has been officially removed. The name of the widget type is always the name of the module, with the `-widget` suffix removed.
- The home page and other parked pages should not immediately show as "pending changes."
- In-context editing works properly when the current browser URL has a hash (portion beginning with `#`), enabling the use of the hash for project-specific work. Thanks to [https://stepanjakl.com/](Štěpán Jákl) for reporting the issue.
- When present, the `apos.http.addQueryToUrl` method preserves the hash of the URL intact.
- The home page and other parked pages should not immediately show as "pending changes."
- The browser-side `apos.http.parseQuery` function now handles objects and arrays properly again.
- The in-context menu for documents has been refactored as a smart component that carries out actions on its own, eliminating a great deal of redundant code, props and events.
- Added additional retries when binding to the port in a dev environment.
- The "Submit" button in the admin bar updates properly to "Submitted" if the submission happens in the page settings modal.
- Skipping positional arguments in fragments now works as expected.
- The rich text editor now supports specifying a `styles` array with no `p` tags properly. A newly added rich text widget initially contains an element with the first style, rather than always a paragraph. If no styles are configured, a `p` tag is assumed. Thanks to Stepan Jakl for reporting the issue.

### Changes
- Editor modal's Save button (publish / save draft / submit) now updated to use the `AposSplitButton` component. Editors can choose from several follow-up actions that occur after save, including creating another piece of content of the same type, being taken to the in-context version of the document, or being returned to the manager. Editor's selection is saved in localstorage, creating a remembered preference per content type.

## 3.0.0-beta.1.1 - 2021-05-07

### Fixes

- A hotfix for an issue spotted in beta 1 in our demo: all previously published pages of sites migrated from early alpha releases had a "Draft" label until published again.

## 3.0.0-beta.1 - 2021-05-06

### **Breaks**

- Removes the `firstName` and `lastName` fields in user pieces.
- The query parameters `apos-refresh`, `apos-edit`, `apos-mode` and `apos-locale` are now `aposRefresh`, `aposEdit`, `aposMode`and `aposLocale`. Going forward all query parameters will be camelCase for consistency with query builders.

### Changes

- Archiving a page or piece deletes any outstanding draft in favor of archiving the last published version. Previously the behavior was effectively the opposite.
- "Publish Changes" button label has been changes to "Update".
- Draft mode is no longer the default view for published documents.
- The page and piece manager views now display the title, etc. of the published version of a document, unless that document only exists in draft form. However a label is also provided indicating if a newer draft is in progress.
- Notifications have been updated with a new visual display and animation style.

### **Adds**

- Four permissions roles are supported and enforced: guest, contributor, editor and admin. See the documentation for details. Pre-existing alpha users are automatically migrated to the admin role.
- Documents in managers now have context sensitive action menus that allow actions like edit, discard draft, archive, restore, etc.
- A fragment call may now have a body using `rendercall`, just like a macro call can have a body using `call`. In addition, fragments can now have named arguments, just like macros. Many thanks to Miro Yovchev for contributing this implementation.
- Major performance improvement to the `nestedModuleSubdirs` option.
- Updates URL fields and oEmbed URL requests to use the `httpsFix` option in launder's `url()` method.
- Documents receive a state label based on their document state (draft, pending, pending updates)
- Contributors can submit drafts for review ("Submit" versus "Submit Updates").
- Editors and admins can manage submitted drafts.
- Editors and admins can easily see the number of proposed changes awaiting their attention.
- Support for virtual piece types, such as submitted drafts, which in actuality manage more than one type of doc.
- Confirm modals now support a schema which can be assessed after confirmation.
- When archiving and restoring pages, editors can chose whether the action affects only this document or this document + children
- Routes support the `before` syntax, allowing routes that are added to Express prior to the routes or middleware of another module. The syntax `before: 'middleware:moduleName'` must be used to add the route prior to the middleware of `moduleName`. If `middleware:` is not used, the route is added before the routes of `moduleName`. Note that normally all middleware is added before all routes.
- A `url` property can now optionally be specified when adding middleware. By default all middleware is global.
- The pieces REST GET API now supports returning only a count of all matching pieces, using the `?count=1` query parameter.
- Admin bar menu items can now specify a custom Vue component to be used in place of `AposButton`.
- Sets `username` fields to follow the user `title` field to remove an extra step in user creation.
- Adds default data to the `outerLayoutBase.html` `<title>` tag: `data.piece.title or data.page.title`.
- Moves the core UI build task into the start up process. The UI build runs automatically when `NODE_ENV` is *not* 'production' and when:
    1. The build folder does not yet exist.
    2. The package.json file is newer than the existing UI build.
    3. You explicitly tell it to by setting the environment variable `CORE_DEV=1`
- The new `._ids(_idOrArrayOfIds)` query builder replaces `explicitOrder` and accepts an array of document `_id`s or a single one. `_id` can be used as a multivalued query parameter. Documents are returned in the order you specify, and just like with single-document REST GET requests, the locale of the `_id`s is overridden by the `aposMode` query parameter if present.
- The `.withPublished(true)` query builder adds a `_publishedDoc` property to each returned draft document that has a published equivalent. `withPublished=1` can be used as a query parameter. Note this is not the way to fetch only published documents. For that, use `.locale('en:published')` or similar.
- The server-side implementation of `apos.http.post` now supports passing a `FormData` object created with the `[form-data](https://www.npmjs.com/package/form-data)` npm module. This keeps the API parallel with the browser-side implementation and allows for unit testing the attachments feature, as well as uploading files to internal and external APIs from the server.
- `manuallyPublished` computed property moved to the `AposPublishMixin` for the use cases where that mixin is otherwise warranted.
- `columns` specified for a piece type's manage view can have a name that uses "dot notation" to access a subproperty. Also, for types that are localized, the column name can begin with `draft:` or `published:` to specifically display a property of the draft or published version of the document rather than the best available. When a prefix is not used, the property comes from the published version of the document if available, otherwise from the draft.
- For page queries, the `children` query builder is now supported in query strings, including the `depth` subproperty. For instance you could fetch `/api/v1/@apostrophecms/page/id-of-page?children=1` or `/api/v1/@apostrophecms/page/id-of-page?children[depth]=3`.
- Setting `APOS_LOG_ALL_QUERIES=1` now logs the projection, skip, limit and sort in addition to the criteria, which were previously logged.

### **Fixes**

- Fragments can now call other fragments, both those declared in the same file and those imported, just like macros calling other macros. Thanks to Miro Yovchev for reporting the issue.
- There was a bug that allowed parked properties, such as the slug of the home page, to be edited. Note that if you don't want a property of a parked page to be locked down forever you can use the `_defaults` feature of parked pages.
- A required field error no longer appears immediately when you first start creating a user.
- Vue warning in the pieces manager due to use of value rather than name of column as a Vue key. Thanks to Miro Yovchev for spotting the issue.
- "Save Draft" is not an appropriate operation to offer when editing users.
- Pager links no longer break due to `aposRefresh=1` when in edit mode. Also removed superfluous `append` query parameter from these.
- You may now intentionally clear the username and slug fields in preparation to type a new value. They do not instantly repopulate based on the title field when you clear them.
- Language of buttons, labels, filters, and other UI updated and normalized throughout.
- A contributor who enters the page tree dialog box, opens the editor, and selects "delete draft" from within the editor of an individual page now sees the page tree reflect that change right away.
- The page manager listens for content change events in general and its refresh mechanism is robust in possible situations where both an explicit refresh call and a content change event occur.
- Automatically retries once if unable to bind to the port in a dev environment. This helps with occasional `EADDRINUSE` errors during nodemon restarts.
- Update the current page's context bar properly when appropriate after actions such as "Discard Draft."
- The main archive page cannot be restored, etc. via the context menu in the page tree.
- The context menu and "Preview Draft" are both disabled while errors are present in the editor dialog box.
- "Duplicate" should lead to a "Publish" button, not an "Update" button, "Submit" rather than "Submit Update," etc.
- When you "Duplicate" the home page you should be able to set a slug for the new page (parked properties of parked pages should be editable when making a duplicate).
- When duplicating the home page, the suggested slug should not be `/` as only one page can have that slug at a time.
- Attention is properly called to a slug conflict if it exists immediately when the document is opened (such as making a copy where the suggested slug has already been used for another copy).
- "Preview Draft" never appears for types that do not use drafts.
- The toggle state of admin bar utility items should only be mapped to an `is-active` class if, like palette, they opt in with `toggle: true`
- Fixed unique key errors in the migrate task by moving the parking of parked pages to a new `@apostrophecms/migrate:after` event handler, which runs only after migrations, whether that is at startup (in dev) or at the end of the migration task (in production).
- UI does not offer "Archive" for the home page, or other archived pages.
- Notification checks and other polling requests now occur only when the tab is in the foreground, resolving a number of problems that masqueraded as other bugs when the browser hit its connection limit for multiple tabs on the same site.
- Parked pages are now parked immediately after database migrations are checked and/or run. In dev this still happens at each startup. In production this happens when the database is brand new and when the migration task is manually run.

## 3.0.0-alpha.7 - 2021-04-07

### Breaks

* The `trash` property has been renamed `archived`, and throughout the UI we refer to "archiving" and the "archive" rather than "move to trash" and the "trash can." A database migration is included to address this for existing databases. However, **if you set the minimumPark option, or used a boilerplate in which it is set,** you will need to **change the settings for the `parkedId: 'trash'` page to match those [currently found in the `minimumPark` option setting in the `@apostrophecms/page` source code](https://github.com/apostrophecms/apostrophe/blob/481252f9bd8f42b62648a0695105e6e9250810d3/modules/%40apostrophecms/page/index.js#L25-L32).

### Adds

* General UX and UI improvements to the experience of moving documents to and from the archive, formerly known as the trash.
* Links to each piece are available in the manage view when appropriate.
* Search is implemented in the media library.
* You can now pass core widgets a `className` option when configuring them as part of an area.
* `previewDraft` for pieces, adds a Preview Draft button on creation for quick in-context editing. Defaults to true.

### Changes

* Do not immediately redirect to new pages and pieces.
* Restored pieces now restore as unpublished drafts.
* Refactored the admin bar component for maintainability.
* Notification style updates

### Fixes

* Advisory lock no longer triggers an update to the modification timestamp of a document.
* Attempts to connect Apostrophe 3.x to an Apostrophe 2.x database are blocked to prevent content loss.
* "Save as Draft" is now available as soon as a new document is created.
* Areas nested in array schema fields can now be edited in context.
* When using `apos.image.first`, the alt attribute of the image piece is available on the returned attachment object as `._alt`. In addition, `_credit` and `_creditUrl` are available.
* Fixes relating to the editing of widgets in nested areas, both on the page and in the modal.
* Removed published / draft switch for unpublished drafts.
* "Publish Changes" appears only at appropriate times.
* Notifications moved from the bottom right of the viewport to the bottom center, fixing some cases of UI overlap.

## 3.0.0-alpha.6.1 - 2021-03-26

### Fixes

* Conditional fields (`if`) and the "following values" mechanism now work properly in array item fields.
* When editing "Page Settings" or a piece, the "publish" button should not be clickable if there are errors.

## 3.0.0-alpha.6 - 2021-03-24

### Adds
* You can "copy" a page or a piece via the ⠇ menu.
* When moving the current page or piece to the trash, you are taken to the home page.
* `permissions: false` is supported for piece and page insert operations.
* Adds note to remove deprecated `allowedInChooser` option on piece type filters.
* UX improvement: "Move to Trash" and "Restore" buttons added for pieces, replacing the boolean field. You can open a piece that is in the trash in a read-only way in order to review it and click "Restore."
* Advisory lock support has been completed for all content types, including on-page, in-context editing. This prevents accidental conflicts between editors.
* Image widgets now accept a `size` context option from the template, which can be used to avoid sending a full-width image for a very small placement.
* Additional improvements.

### Fixes
* Fixes error from missing `select` method in `AposPiecesManager` component.
* No more migration messages at startup for brand-new sites.
* `max` is now properly implemented for relationships when using the manager dialog box as a chooser.
* "Trash" filter now displays its state properly in the piece manager dialog box.
* Dragging an image to the media library works reliably.
* Infinite loop warning when editing page titles has been fixed.
* Users can locate the tab that still contains errors when blocked from saving a piece due to schema field errors.
* Calling `insert` works properly in the `init` function of a module.
* Additional fixes.

### Breaks

* Apostrophe's instance of `uploadfs` has moved from `apos.attachment.uploadfs` to `apos.uploadfs`. The `uploadfs` configuration option has similarly moved from the `@apostrophecms/attachment` module to the `@apostrophecms/uploadfs` module. `imageSizes` is still an option to `@apostrophecms/attachment`.

## 3.0.0-alpha.5 - 2021-02-11

* Conditional fields are now supported via the new `if` syntax. The old 2.x `showFields` feature has been replaced with `if: { ... }`.
* Adds the option to pass context options to an area for its widgets following the `with` keyword. Context options for widgets not in that area (or that don't exist) are ignored. Syntax: `{% area data.page, 'areaName' with { '@apostrophecms/image: { size: 'full' } } %}`.
* Advisory locking has been implemented for in-context editing, including nested contexts like the palette module. Advisory locking has also been implemented for the media manager, completing the advisory locking story.
* Detects many common configuration errors at startup.
* Extends `getBrowserData` in `@apostrophecms/doc-type` rather than overwriting the method.
* If a select element has no default, but is required, it should default to the first option. The select elements appeared as if this were the case, but on save you would be told to make a choice, forcing you to change and change back. This has been fixed.
* Removes 2.x piece module option code, including for `contextual`, `manageViews`, `publishMenu`, and `contextMenu`.
* Removes admin bar module options related to 2.x slide-out UI: `openOnLoad`, `openOnHomepageLoad`, `closeDelay`.
* Fixed a bug that allowed users to appear to be in edit mode while looking at published content in certain edge cases.
* The PATCH API for pages can now infer the correct _id in cases where the locale is specified in the query string as an override, just like other methods.
* Check permissions for the delete and publish operations.
* Many bug fixes.

### Breaks
* Changes the `piecesModuleName` option to `pieceModuleName` (no "s") in the `@apostrophecms/piece-page-type` module. This feature is used only when you have two or more piece page types for the same piece type.

## 3.0.0-alpha.4.2 - 2021-01-27

* The `label` option is no longer required for widget type modules. This was already true for piece type and page type modules.
* Ability to namespace asset builds. Do not push asset builds to uploadfs unless specified.

### Breaking changes

* Removes the `browser` module option, which was only used by the rich text widget in core. All browser data should now be added by extending or overriding `getBrowserData` in a module. Also updates `getComponentName` to reference `options.components` instead of `options.browser.components`.

## 3.0.0-alpha.4.1

* Hotfix: the asset module now looks for a `./release-id` file (relative to the project), not a `./data/release-id` file, because `data` is not a deployed folder and the intent of `release-id` is to share a common release identifier between the asset build step and the deployed instances.

## 3.0.0-alpha.4

* **"Fragments" have been added to the Apostrophe template API, as an alternative to Nunjucks' macros, to fully support areas and async components.** [See the A3 alpha documentation](https://a3.docs.apos.dev/guide/widgets-and-templates/fragments.html) for instructions on how to use this feature.
* **CSS files in the `ui/public` subdirectory of any module are now bundled and pushed to the browser.** This allows you to efficiently deliver your CSS assets, just as you can deliver JS assets in `ui/public`. Note that these assets must be browser-ready JS and CSS, so it is customary to use your own webpack build to generate them. See [the a3-boilerplate project](https://github.com/apostrophecms/a3-boilerplate) for an example, especially `webpack.config.js`.
* **More support for rendering HTML in REST API requests.** See the `render-areas` query parameter in [piece and page REST API documentation](https://a3.docs.apos.dev/reference/api/pieces.html#get-api-v1-piece-name).
* **Context bar takeover capability,** for situations where a secondary document should temporarily own the undo/redo/publish UI.
* **Unpublished pages in the tree** are easier to identify
* **Range fields** have been added.
* **Support for npm bundles is back.** It works just like in 2.x, but the property is `bundle`, not `moogBundle`. Thanks to Miro Yovchev.

### Breaking changes

* **A3 now uses webpack 5.** For now, **due to a known issue with vue-loader, your own project must also be updated to use webpack 5.** The a3-boilerplate project has been updated accordingly, so you may refer to [the a3-boilerplate project](https://github.com/apostrophecms/a3-boilerplate) for an example of the changes to be made, notably in `webpack.config.js` and `package.json`. We are in communication with upstream developers to resolve the issue so that projects and apostrophe core can use different major versions of webpack.

## 3.0.0-alpha.3

Third alpha release of 3.x. Introduced draft mode and the "Publish Changes" button.

## 3.0.0-alpha.2

Second alpha release of 3.x. Introduced a distinct "edit" mode.

## 3.0.0-alpha.1

First alpha release of 3.x.<|MERGE_RESOLUTION|>--- conflicted
+++ resolved
@@ -1,18 +1,15 @@
 # Changelog
 
-<<<<<<< HEAD
-## 3.40.0 (2023-02-11)
+## UNRELEASED
+
+### Adds
 
 * For devops purposes, the `APOS_BASE_URL` environment variable is now respected as an override of the `baseUrl` option.
-=======
-## Unreleased
-
-### Fixes
-
-* Do not display shortcut conflicts if none.
-* Range field correctly handles the `def` attribute set to `0` now.  
-The default range field will be used when the field has no value provided; a value going over the max or below the min threshold still returns `null`.
->>>>>>> 67b9c498
+
+### Fixes
+
+* Do not display shortcut conflicts at startup if there are none.
+* Range field correctly handles the `def` attribute set to `0` now. The `def` property will be used when the field has no value provided; a value going over the max or below the min threshold still returns `null`.
 
 ## 3.39.2 (2023-02-03)
 
