--- conflicted
+++ resolved
@@ -4,10 +4,8 @@
 
 ### Adds
 
-<<<<<<< HEAD
 * Basic support for editing tables by adding `table` to the rich text toolbar. Enabling `table` allows you to create tables, including `td` and `th` tags, with the ability to merge and split cells. For now the table editing UI is basic, all of the functionality is there but we plan to add more conveniences for easy table editing soon. See the "Table" dropdown for actions that are permitted based on the current selection.
 * Support for `div` tags in the rich text toolbar, if you choose to include them in `styles`. This is often necessary for A2 content migration and can potentially be useful in new work when combined with a `class` if there is no suitable semantic block tag.
-=======
 * The new `@apostrophecms/attachment:download-all --to=folder` command line task is useful to download all of your attachments from an uploadfs backend other than local storage, especially if you do not have a more powerful "sync" utility for that particular backend.
 
 ## 3.38.1 (2023-01-23)
@@ -29,7 +27,6 @@
 # to keep de-de content in the event of any conflicts
 node app @apostrophecms/i18n:rename-locale --old=de-DE --new=de-de --keep=de-de
 ```
->>>>>>> 45b2c859
 
 ## 3.38.0 (2023-01-18)
 
