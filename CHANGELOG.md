# Changelog

## 2.110.0 (2020-07-29)

* Security: added support for throttling login attempts. If you set the `throttle` option of `apostrophe-login` to `{ allowedAttempts: 3, perMinutes: 1, lockoutMinutes: 1 }`, a user will be locked out and unable to try again for 1 minute after three failed login attempts in 1 minute. Thanks to Michelin for making this work possible via [Apostrophe Enterprise Support](https://apostrophecms.org/support/enterprise-support).
<<<<<<< HEAD
* Security: added an `apostrophe-login:before` promise event which is emitted with `({ req })` before a login attempt is evaluated. If a handler throws a string as an error, that string is internationalized and displayed as a login error, otherwise login proceeds normally. This can be used to implement features like the new `apostrophe-login-recaptcha` module, which you can install separately.
* Security: to ease implementation of `apostrophe-login-recaptcha`, the login form now has `data-apos-login-form` and `data-apos-login-submit-button` attributes on the appropriate elements.
=======
* Security: when requiring Google Authenticator or a similar app for login (TOTP), you may now limit the requirement to certain groups, by passing a setting like `totp: { groups: true }` to the `apostrophe-login` module rather than just `totp: true`. Admins may then select which groups actually require TOTP by selecting it when editing the group (look at the permissions tab). In addition, the existing `totp` option has been added to the module documentation.
>>>>>>> d83cbc0f

## 2.109.0 (2020-07-15)

* Add [heic-to-jpeg-middleware](https://github.com/boutell/heic-to-jpeg-middleware) to support uploading `heic/heif` images (the standard format for recent iPhones/iPads). Many thanks to Gabriel L. Maljkovich for their contributions to the underlying middleware as well as the integration with Apostrophe.
* Add CSS to maintain spacing of admin UI.

## 2.108.1 (2020-07-01)

* Updates documentation of the `clonePermanent` utility method.
* The http response to dismissing a notification should not include any information about the mongodb connection. The response previously included relatively low-risk information, including the IP address of the MongoDB server but not enough to make an unauthorized connection when the MongoDB server and/or firewall are properly configured.

## 2.108.0 (2020-06-07)

* UX improvement: if a piece type has the `contextual: true` option set and workflow is present, do not default published to `false`. There is already a good opportunity to review before the public sees the piece afforded by workflow.

* If called with a scalar argument, `apos.utils.clonePermanent` now returns scalars (strings, booleans, numbers) as-is. This makes it easier to use the method when the argument might or might not be an object that requires cloning.

## 2.107.2 (2020-06-10)

* Fixed a regression that caused difficulty saving array fields with `color` subfields in their schema. This regression was introduced in 2.107.0.

## 2.107.1 (2020-06-03)

* The `distinctCounts` feature (also known as `counts: true` for `piecesFilters`) is now compatible with the `apostrophe-db-mongo-3-driver` module, when in use. Note that there is little benefit to that module now that `emulate-mongo-2-driver` is standard in Apostrophe and employs the MongoDB 3.x driver under the hood but provides a 2.x-compatible API. However those who strongly prefer the 3.x driver APIs for direct MongoDB queries may use `apostrophe-db-mongo-3-driver` with more confidence given this fix.

## 2.107.0 (2020-05-20)

* CKEditor has been updated to version 4.14, addressing a low-risk XSRF vulnerability. The vulnerability required that the source code editor feature be activated and that a user with editing privileges be convinced to import specially crafted markup, which is unlikely in practice.
* Users may now intentionally clear a `time` field, whether or not it has a `def` setting, in which case it is stored as `null` (unless `required: true` is present). The inability to do this was a regression introduced in version 2.102.0.
* Developers can now pass a `spectrumOptions` object to a `color` field and take full control of Spectrum, the plugin that powers Apostrophe's color picker. [Documentation for this configuration here.](https://docs.apostrophecms.org/reference/field-types/color.html#example)
* Activating the `objectNotation` option to `i18n` no longer causes problems for certain strings in Apostrophe's admin interface, which does not use it. You will see alternate Unicode characters for the `:` and `.` characters in these strings if you do choose to translate them. These are transformed back for end users.

## 2.106.3 (2020-05-06)

* Fixes a page tree interface bug that would cause pages to be lost when they
were trashed with their parent, then the parent was dragged out of the trash.
This only effected projects with `trashInSchema: true` set in the
`apostrophe-docs` module, however that includes anything using
`apostrophe-workflow`.

## 2.106.2 (2020-04-22)

* The icons of custom CKEditor plugins now appear properly. Previously they were hidden.
* Switched the continuous integration testing service to CircleCI from Travis.

## 2.106.1 (2020-04-20)

* Fixed a regression that broke the thumbnail display of images in "Manage Images." This regression was introduced in version 2.106.0, which was otherwise an important security update, so you should definitely update to 2.106.1 to get the benefit of that security fix if you haven't already.

## 2.106.0 (2020-04-17)

**Security:** the `list` route of the `apostrophe-pieces` module and the `info` route of the `apostrophe-pages` module formerly allowed site visitors to obtain the complete contents of publicly accessible pages and pieces. While there was no inappropriate access to documents that were unpublished, restricted to certain users, etc., properties not normally visible to end users were exposed. Since the global document can be fetched as part of requests made by the public, this means that any credentials in the schema of the global document are vulnerable to being viewed until your site is updated to at least Apostrophe 2.106.0. Note that if you are using Apostrophe Workflow you must also update that module to Apostrophe 2.34.0, otherwise the "Manage Workflow" view will not work.

The most important change made to resolve this issue is the use of a projection to populate the "Manage" view of pieces (the "list" route). While Apostrophe will automatically include any extra columns configured with `addColumns` in the projection, you may need to add additional properties to the projection if you have overridden the manage list view template entirely for some of your pieces to display additional information.

The easiest way to do that is to configure the `addToListProjection` option for your custom piece type, like so:

```javascript
// in lib/modules/my-module
module.exports = {
  extend: 'apostrophe-pieces',
  addToListProjection: {
    myExtraProperty: 1
  }
  // other configuration here as usual
}
```

You can also apply the `super` pattern to the new `getListProjection` method of `apostrophe-pieces`.

Many thanks to Kristian Mattila for bringing the issue to our attention, allowing us to patch the vulnerability
before any public disclosure was made. If you become aware of a security issue in Apostrophe, please contact
us via email at [security@apostrophecms.com](mailto:security@apostrophecms.com).

## 2.105.2 (2020-04-09)

* `apos.utils.emit` now works properly in IE11, addressing an issue that impacted `apostrophe-forms` submissions in IE11 in 2.105.0.
* IE11 now respects the `prefix` option properly in `apos.utils.get` and `apos.utils.post` (lean mode helpers for making API calls).

## 2.105.1 (2020-04-08)

* When using lean mode, video widgets did not support Internet Explorer 11. This issue has been fixed. Non-lean mode video widgets have always supported Internet Explorer 11.
* If the `jQuery: 3` option is not passed to `apostrophe-assets` a developer warning is now printed at startup. The use of jQuery 1.x is deprecated. All Apostrophe-published modules work fine with the `jQuery: 3` option. You may need to review the jQuery 3 changelogs for a few changes required for your own legacy code.
* Users may now intentionally clear a `date` field, whether or not it has a `def` setting, in which case it is stored as `null` (unless `required: true` is present). The inability to do this was a regression introduced in verion 2.102.0.
* The `objectNotation: true` option to `apostrophe-i18n`, which we pass on to the `i18n` module, is now compatible with the `namespaces: true` option. When both are active, the namespace separator defaults to `<@>` to avoid a conflict with the `:` character used to begin the default value when using object notation.
* Various documentation corrections and minor aesthetic improvements.

## 2.105.0 (2020-03-26)

* Security: Node 6.x has not been supported by its creators since April 2019, and Node 8.x reached its end of support date in December 2019. **As of this release of Apostrophe, we are officially acknowledging that it is not possible to maintain support for Node 6.x in Apostrophe and it is unlikely to work on that version,** since both the testing frameworks on which we rely and common sub-dependencies of essential open source modules used by Apostrophe now require Node 8 at a minimum. While we will make a good-faith effort to maintain Node 8.x usability as long as possible, we expect to similarly be forced to drop Node 8 compatibility soon. **Both Node 6 and Node 8 might not be safe to use for reasons entirely unrelated to Apostrophe**, so you should upgrade your servers as soon as practical. Few or no code changes should be needed in Apostrophe 2.x projects. **We strongly recommend moving to Node 12.x,** the most up to date LTS (Long-Term Support) release of Node. In the future, we recommend becoming familiar with the [Node.js release schedule](https://nodejs.org/en/about/releases/) so you can better plan for such upgrades.
* Security: all of the recently new `npm audit` warnings were fixed. These were considered `low` risk according to the `npm audit` tool. In the process we removed dependencies on the `tar` and `prompt` modules in favor of simpler solutions with fewer moving parts.
* Lean mode: the `apos.utils.get` and `apos.utils.post` methods no longer prepend the site's global `prefix` when the call targets a different origin (another site's API, for instance). This is a bug fix to match the behavior of `$.jsonCall()` which set the standard for this in Apostrophe.
* Lean mode: `apos.utils.emit(el, name, data)` has been introduced. This method emits a custom DOM event with the given `name` and adds the properties of the `data` object to the event. The event is emitted on `el`. When emitting events with global significance, our convention is to emit them on `document.body`. To listen for such events one uses the standard browser method `document.body.addEventListener('eventname', function(event) { ... })`.
* Lean mode: `apos.utils.get` now emits an `apos-before-get` event with `uri`, `data` and `request` properties just before the request is actually sent. You may use this hook to add headers to `request`.
* Cloud deployment: when starting up a site with `APOS_BUNDLE=1`, the asset bundle is by default extracted to the root of the project so that the assets can be found in the filesystem of each server if needed. New feature: for the benefit of environments in which the bundle files are already present and the root of the project is not writable, `APOS_EXTRACT_BUNDLE=0` may now be set to disable the extraction (note `0`, not `1`).
* Localization: Apostrophe's static i18n of its user interface can now be "namespaced," opening the door to giving your translators better guidance on whether to translate it or ignore it when working with the JSON files in the `locales/` folder of your site. You can turn this on by enabling the `namespaces: true` option for the `apostrophe-i18n` module. When you do, Apostrophe's i18n phrases will be prefaced with `apostrophe<:>` in the JSON files (not in the browser). You can create your own namespaced translations by calling `__ns('namespacename', 'phrase')` rather than `__('phrase')`, `__ns_n` rather than `__n`, etc. Note that if the namespaces option is not actually turned on, these new helpers are still available in templates; they just don't prefix a namespace. The forthcoming `apostrophe-static-i18n` module, which allows for editing static translations as pieces, will also have an option to ignore a namespace, which is helpful if you wish to avoid showing our user interface phrases to your translation team at all.

## 2.104.0 (2020-03-11)

* `apos.utils.get` and `apos.utils.post` now return a promise if invoked without a callback. This means you may use `await` with them. *It is up to you to provide a `Promise` polyfill if you use this feature without callbacks and intend to support IE11. For instance you could use the `core-js` library.* These methods are similar to `$.get` and `$.post` but do not require jQuery. `apos.utils.post` supports Apostrophe's CSRF protection natively so you do not have to add an exception if you use it. These methods are available in [lean frontend mode](https://docs.apostrophecms.org/apostrophe/core-concepts/front-end-assets/lean-frontend-assets).
* `apos.utils.get` no longer adds an unnecessary `?` to the URL it fetches if `data` has no properties. In addition, `apos.utils.get` leaves the URL unchanged if `data` is null.
* Recursion warnings now include a hint to add a projection to pieces-widgets as well as more obvious joins.
* Dependencies updated to reflect latest version of `emulate-mongo-2-driver`, which contains an important fix to `count`.

## 2.103.1 (2020-03-04)

* An incompatibility with apostrophe-headless was introduced in Apostrophe 2.102.0. This version addresses that incompatibility, however you must also upgrade apostrophe-headless to version 2.9.3. The issue had to do with a change that was made to allow users to intentionally clear default values in forms. We are updating our regression test procedures to ensure that if a new release of apostrophe would break the unit tests of apostrophe-headless, it will not be published until that issue is resolved.

## 2.103.0 (2020-03-02)

* Frustrations with conflict resolution have been much improved. First, Apostrophe no longer displays the "another user has taken control of the document" message multiple times in a row. Second, due to changes in what browsers allow to happen when you leave the page, beginning in version 2.102.0 Apostrophe displayed too many messages about a conflict with your **own** work in another tab. We no longer display these messages. However, if there really *is* work lost for the same document in another tab, Apostrophe will still tell you what happened in order to teach the habit of not editing the same page in two tabs simultaneously.
* You may now use `select` schema field with dynamic choices as a filter in "Manage Pieces."
* `required` is now enforced on the server side for `joinByOne`. However, note that it is always possible for the document you joined with to be moved to the trash at a later time. You must therefore always check that the join was really loaded before relying on it. Thanks to Ricardo José Rodríguez Álvarez.
* Hidden information at the bottom of certain modals has been restored to view.

## 2.102.5 (2020-02-26)

* Explicitly require emulate-mongo-2-driver 1.2.1 or better, to address a bug in 1.2.0.

## 2.102.4 (2020-02-25)

* Explicitly require emulate-mongo-2-driver 1.2.0 or better, which provides a deprecation-free wrapper for `count` and fixes bugs in the wrapper for `aggregate`.

## 2.102.3 (2020-02-24)

* Security fix for [Prototype Override Protection Bypass vulnerability in the qs module](https://snyk.io/vuln/npm:qs:20170213). It appears this risk only occurs when our `build` Nunjucks filter is used in conjunction with a URL based on what the browser sent, rather than starting with the `_url` property of the page and adding parameters to that with `build`, thus it is not an issue "out of the box" in all or most ApostropheCMS sites. However the vulnerability should be patched promptly because it could definitely exist in current or future project level code that uses `build`. To eliminate the risk, update to this version of Apostrophe and make sure you "npm update" to get the required updated version of `qs` via Apostrophe's dependencies.

* This version also corrects a bug that prevented the recently released disableInactiveAccounts feature from working.

## 2.102.2 (2020-02-11)

* Removed the restriction preventing the use of `mongodb+srv` connection
URIs with MongoDB. `emulate-mongo-2-driver` has no problem with these, since
it passes them on to the 3.x driver.
* Updated dependency to `emulate-mongo-2-driver` 1.1.0, which knocks out 100% of the common MongoDB deprecation warnings when using Apostrophe, with one exception: you should set the `useUnifiedTopology: true` option yourself. We do not do this for you because we cannot break legacy configurations using other topologies. However most of you can just turn this option on and enjoy more reliable connections and no more warnings.

Here is how to configure that in Apostrophe:

```javascript
// in app.js, where your modules key is...
modules: {
  'apostrophe-db': {
    connect: {
      useUnifiedTopology: true
    }
  }
}
```

## 2.102.1 (2020-02-10)

* Temporarily pinned to `less` version 3.10.x to work around an
[upstream bug](https://github.com/less/less.js/issues/3469) that broke
deployments.

## 2.102.0 (2020-01-30)

* Apostrophe now displays "Saving... Saved" indicators near the context
menu in the lower left indicator. In our UX tests, users often did not
realize Apostrophe automatically saved their work and were concerned
by the lack of an explicit save button. In addition, Apostrophe no longer
attempts to save your remaining changes via a synchronous HTTP request when you
close the page, because this is deprecated in all browsers and disabled
in many. Instead, Apostrophe uses the standard "you have unsaved changes,
are you sure you wish to leave this page?" dialog. Together with the
"saving... saved" indicator, this provides a mechanism for preventing
lost work that is robust in modern browsers.

This does impact Apostrophe's "advisory locking" mechanism that warns users
if another user is already editing. Since we cannot guarantee a synchronous
request to unlock the page will ever be received, we have instead
shortened the expiration time for document locks to 30 seconds. Since
these are refreshed every 5 seconds there should be no negative impacts
in typical use.

Thanks to Freshworks for making this improvement possible via [Apostrophe Enterprise Support](https://apostrophecms.org/support/enterprise-support).

* New `disableInactiveAccounts` option, which can be set like so:
```javascript
  'apostrophe-users': {
    disableInactiveAccounts: true
  }
```

By default, users from the "admin" group are whitelisted and the inactivity period is 90 days. This can be changed:

```javascript
{
  // in your project level lib/modules/apostrophe-users/index.js file
  disableInactiveAccounts: {
    neverDisabledGroups: [ 'test', 'otherGroup' ],
    // After 30 days without logging in, the account is marked disabled
    // on next login attempt, until an admin explicitly enables it again
    inactivityDuration: 30
  }
}
```

* A longstanding bug relating to schemas has been fixed. Previously, if you attempted to clear a string field that had a `def` property, that field would be repopulated with the `def` value. This was never intended; `def` is only for the initial population of a newly created object. If you were relying on this bug, update your code to use `apos.schemas.newInstance(schema)` from the start so that you begin with an object that has the right defaults for each field. Note that pieces, pages, etc. already do this.

* Added a `bodyAttributes` block to `outerLayoutBase.html`. You may override this block to add new attributes to `body` without overriding the entire `outerLayoutBase.html` template. It is a best practice to not override this template, use the provided blocks.

* Fields of type `attachment` with `required` not set to `true` now work properly.

* You may now set the `loginUrl` option of the `apostrophe-login` module to change the login URL from `/login` to something else. Thanks to Giuseppe Monteleone for this contribution.

* `help` property is now supported for array fields.

* Uploads with a capitalized file extension are now accepted where appropriate. Thanks to Fernando Figaroli for this contribution.

* When editing a join with pages, a nonfunctional edit pencil icon is no longer displayed. Actual inline editing of page settings from another page may be a 3.0 feature.

## 2.101.1 (2020-01-08)

* Dependency on `emulate-mongo-2-driver` is now explicitly set to require at least version 1.0.3 to bring in various fixes.
* Reported `landscape` and `portrait` properties of an image attachment object now correspond to the crop in use, if any.

## 2.101.0 (2019-12-14)

* Due to `npm audit` security vulnerability warnings and the end of upstream support, the 2.x version of the `mongodb` npm module (the driver we used to connect to MongoDB, not MongoDB itself) can no longer be responsibly used in Apostrophe. Therefore we have replaced it with the new [emulate-mongo-2-driver](https://www.npmjs.com/package/emulate-mongo-2-driver) module, which strives to match the interface of the MongoDB driver version 2.x while acting as a wrapper for the official, supported MongoDB driver version 3.x. This has been tested in many projects. Therefore no code changes should be required for your project to `npm update` to version 2.101.0. However if you encounter incompatibilities, most likely in driver features not used in Apostrophe, please [contribute additional wrappers and test coverage to emulate-mongo-2-driver](https://www.npmjs.com/package/emulate-mongo-2-driver). Another option is to use [apostrophe-db-mongo-3-driver](https://www.npmjs.com/package/apostrophe-db-mongo-3-driver), which allows you to use the 3.x driver API directly and also provides a `findWithProjection` collection method as a migration path for quickly patching legacy code.
* The `def` property of schema fields associated with specific page types is now displayed in the editor when creating new pages. Thanks to Michelin for making this work possible via [Apostrophe Enterprise Support](https://apostrophecms.org/support/enterprise-support).
* A schema field named `fields` can now be included in a projection without surprising behavior.
* EPS (`.eps`) files are now accepted as Apostrophe attachments and categorized in the `office` group, meaning they can be uploaded as "files."
* The `aspectRatio` option, when specified directly for attachment schema field properties, now implies permission to crop as forced center-cropping differed from what we do when applying aspect ratios to image widgets.
* Cross-browser fix for the back button when using our page-refresh-free AJAX features for browsing pieces. Thanks to sergiodop92 for this fix.

## 2.100.3 (2019-12-03)

* The `aspectRatio` option to the `attachments` schema field type is now fully implemented. We always had this for selecting images, e.g. in our `apostrophe-images-widgets` module, but it is now also available when directly using an `attachment` schema field as a property of your own doc. You can also set `crop: true` to allow manual cropping in that case. This is a useful technique when including the image in a reusable media library does not make sense.

## 2.100.2 (2019-12-02)

* Corrected a significant performance problem with the `apostrophe-users:add` command line task when thousands of users exist.

## 2.100.1 (2019-11-21)

* Must confirm when resetting password, since there are no do-overs if we do not have the email confirmation method available (with `resetLegacyPassword: true`) and since it's generally a pain not to have this.
* Fixed the "Reset TOTP authentication" feature of "Manage Users".

## 2.100.0 (2019-11-21)

* New feature: Google Authenticator two-factor authentication (TOTP) support for Apostrophe accounts. Set the `totp: true` option of the `apostrophe-login` module. When enabled, users (including admins) are required to set up and complete authentication with Google Authenticator or a compatible TOTP app on their mobile device. On the user's next login they set up Google Authenticator; after that they must supply a code from Google Authenticator at each login. If a user loses their device, an admin can reset their access by editing that user via "Manage Users" and selecting "Reset TOTP 2-Factor Authentication." If the admin loses their device, they can use the new `apostrophe-users:reset-totp` command line task. Thanks to Michelin for making this work possible via [Apostrophe Enterprise Support](https://apostrophecms.org/support/enterprise-support).
* New feature: `resetLegacyPassword: true` option for `apostrophe-login`. When the `passwordRules` and `passwordMinLength` options are present, enabling `resetLegacyPassword` permits the user to change their password right away at login time if it is correct, but does not meet your new standards for adequate passwords. This does not require receiving a confirmation email; if you are concerned by that, consider enabling `passwordReset` instead if you are willing to [configure email delivery](https://docs.apostrophecms.org/apostrophe/tutorials/howtos/email). Thanks to Michelin for making this work possible via [Apostrophe Enterprise Support](https://apostrophecms.org/support/enterprise-support).
* New feature: `resetKnownPassword: true` option for `apostrophe-login`. When enabled, a currently logged-in user is permitted to change their own password without receiving an email, as long as they know their current password. This adds an additional admin bar item, which you may want to group. Thanks to Michelin for making this work possible via [Apostrophe Enterprise Support](https://apostrophecms.org/support/enterprise-support).
* Performance: Apostrophe is now much faster when editing a piece with hundreds of areas in its schema. Thanks to Bharathkumar Chandrasekaran of Freshworks for his contributions to finding the solution.
* Bug fix: `passwordRules` and `passwordMinLength` no longer break support for new users created via `apostrophe-passport` who use single sign-on and do not have explicit passwords in Apostrophe.
* Developer warning: a module that implements a widget must have a name ending in `-widgets` or the editor will not work properly in the browser. We now display a warning.
* Developer warning: if the developer tries to configure `piecesFilters` for the pieces module, rather than the corresponding pieces-pages module, a warning is displayed.
* UI fix: modal dialog box height corrected. Thanks to Paul Grieselhuber for this contribution.
* UI fix: better Microsoft Edge support. Thanks to Denis Lysenko.

## 2.99.0 (2019-10-30)

* Optional password complexity rules. You may set `passwordMinLength` to a number of your choice. You may also set `passwordRules` to an array of rule names. Those available by default are `noSlashes`, `noSpaces`, `mixedCase`, `digits`, and `noTripleRepeats`. To block **existing** passwords that don't meet this standard, you should also set `passwordRulesAtLoginTime: true`. Additional password rules may be registered by calling `apos.login.addPasswordRule('name', { test: fn, message: 'error message' })`. The function will receive the password and must return `true` if it is acceptable. Thanks to Michelin for making this work possible via [Apostrophe Enterprise Support](https://apostrophecms.org/support/enterprise-support).
* `apos.utils.attachmentUrl` has been added to lean mode. It works exactly like `apos.attachments.url`, which is not available in lean mode, with one exception: to avoid adding more overhead to lean mode, the default size is the original. So you must take care to specify the `size` option for performance when working with images.
* When an in-page edit is made and an area is updated as a result, the `update` method of the appropriate module is now called, rather than `apos.docs.update`. This allows for `beforeSave`, etc. to fire in this situation. Thanks to Kalia Martin of swiss4ward for this contribution.
* Apostrophe now provides a `res.rawRedirect` method, which performs a redirect without adding the sitewide prefix. On sites without a prefix it is equivalent to `res.redirect`. This is useful when working with a URL that is already prefixed, such as the `_url` property of a page or piece.
* Using the `groups` option to `apostrophe-users` together with a very large database can lead to slow startup because the groups are found by title, and title is not an indexed field. You may now specify the `slug` for each group in the array, in which case they are found by `slug` instead, which is an optimized query. However most very large sites would be better off removing the `groups` option and allowing groups to be managed flexibly via the admin bar.
* `apos.tasks.getReq` now provides more simulated i18n support.
* The occasional but irritating "not blessed" bug when editing content on the page has been fixed via a new "reinforced blessing" mechanism.

## 2.98.1 (2019-10-21)

* When selecting pages for a join, you are now permitted to choose any page you have access to view. This was never intended to be locked down to pages you can edit. For instance, you should be able to link to any page you can see when editing a navigation widget. Thanks to Freshworks for making this fix possible via [Apostrophe Enterprise Support](https://apostrophecms.org/support/enterprise-support).
* Beginning with this version we are whitelisting `npm audit` advisories that are not relevant to Apostrophe. Specifically, advisory `1203` has no bearing on Apostrophe because end users cannot specify collection names to MongoDB via Apostrophe.

## 2.98.0 (2019-10-11)

* Bug fix: the `sendPage` method now emits the `apostrophe-pages:beforeSend` promise event no matter which module is calling `self.sendPage`. This was always the intention, as shown by the fact that the legacy `pageBeforeSend` method is called. The purpose of `sendPage` has always been to allow a custom route to render a page exactly as Apostrophe normally does, and that includes calling all `apostrophe-pages:beforeSend` handlers.
* Bug fix: the `title` field is now required in the `apostrophe-users` module. Thanks to Jose Garcia of swiss4ward.
* The `apostrophe-templates` module now has an internal `i18n` method intended to be overridden by those who want to monitor and/or alter static internationalization results. This will be used by the forthcoming `apostrophe-i18n-debugger` module. You don't need to call this method, you can use the standard [i18n](https://www.npmjs.com/package/i18n) helpers.

## 2.97.2 (2019-10-03)

* All [i18n](https://www.npmjs.com/package/i18n) helpers are now available in templates, not just the `__` helper. See the [i18n module documentation](https://www.npmjs.com/package/i18n) for more information. Test coverage was added to ensure this remains in place.
* UX improvements in "reorganize" (Manage Pages).
* contributing.md now points to the [apostrophecms Discord chat community](https://chat.apostrophecms.org) for live community help, rather than Gitter, which has been retired.

## 2.97.1 (2019-09-26)

* Hotfix for a potential Denial Of Service issue reported by NPM. A user with login privileges could eventually exhaust available memory by submitting thousands of batch job requests.

## 2.97.0 (2019-09-25)

* The simplified `APOS_BUNDLE=1` feature for asset deployment in the cloud now uses the actual `tar` utility when extracting assets locally, rather than the `tar` npm module, as a blocking bug was encountered and the actual utility is faster.
* Improved support for subclasses of `apostrophe-rich-text-widgets`. These now receive the same CSS UX considerations and store their content under the appropriate widget name. This opens the door to the new `tiptap` option offered by the latest release of [apostrophe-tiptap-rich-text-widgets](https://github.com/apostrophecms/apostrophe-tiptap-rich-text-widgets), which can be used to selectively enable or disable the use of tiptap as an alternative to CKEditor for some subclasses but not others.
* Low-level support for namespacing asset themes. By default this has no effect, however if getThemeName is overridden to return a theme name then asset masters, minified assets, bundles in the collection, etc. all get namespaced to play side by side with other themes used by other apos objects in the same project. Meant for use with apostrophe-multisite, this is not equivalent to a Wordpress or Drupal theme as such.
* The widget editor's `afterShow` method takes no callback; removed an invocation that did not make sense. Thanks to Amin Shazrin for this contribution.
* Improved sizing for video widgets. This is now based on the parent element. Also added empty alt tag to the placeholder image as a hint not to read it aloud.

Thanks to Michelin for making much of this work possible via [Apostrophe Enterprise Support](https://apostrophecms.org/support/enterprise-support).

## 2.96.2 (2019-09-17)

* Bug fix: missing required fields nested in `array` or `object` fields hidden fvia `showFields` no longer result in a server-side error. They adhere to the usual rule that if you can't see it, you're not expected to enter it.
* Bug fix: autocomplete now works again for tags and joins. This was caused by a difference of z-index introduced by an upgrade of jQuery UI in July.
* Better UX for drag and drop.
* The `findTestModule` method now works properly in Windows, opening the door to testing Apostrophe modules more easily on Windows. Thanks to Amin Shazrin for this contribution.
* The base name of the master stylesheet has been factored out to a `getStylesheetsMasterBase` method in `apostrophe-assets`, for easier overrides in multisite projects.
* Thanks to refactoring of the implementation, it is now possible to override the behavior of the `apostrophe-email` module to use different transports in different circumstances. Thanks to Aurélien Wolz for this contribution.

## 2.96.1 (2019-09-09)

* Setting PORT to `0`, or passing `0` as the `port` option to `apostrophe-express`, now works per the TCP documentation: you get a random port number. You can access that port number as `apos.modules['apostrophe-express'].port`. Thanks to J. Garijo for this contribution.
* The ability to add a new image while selecting one for a widget has been restored. Similar scenarios while editing other joins are also fixed.
* Double-clicking the "Edit" button of a widget no longer causes a race condition. Thanks to Mayank Bansal for pointing out the issue and how to reproduce it.
* Undisplayed tooltips no longer take up space in a way that causes interface frustration.

## 2.96.0 (2019-09-04)

* Reverse joins no longer result in an empty tab when they are the only unarranged field, since they have no editing UI in any case.
* The "context menu" (aka "Page Settings," "Published," etc.) has been cleaned up in several ways. It no longer appears unless the user at least has edit access to either `data.page` or `data.piece`. This deciding factor can be altered by overriding `apos.templates.showContextMenu`, which accepts `req` and must return `true` or `false`. In addition, the "Unpublished" dropdown works properly in all cases.
* Notifications now have an explicit "close" button to help those who did not realize they were clickable. Also, they display the proper cursor when hovered and use a suitable HTML tag for improved accessibility.

## 2.95.1 (2019-09-01)

* Drag and drop operations within an area, and various other operations, no longer result in a race condition where the same document is locked more than once and content can be lost. This is especially noticeable on slower connections but can happen anytime. This was a longstanding problem. Thanks to Eric Wong for his patient reporting and testing of this issue.
* eslint has been updated, addressing npm audit complaints.

## 2.95.0 (2019-08-21)

* Nested content in sub-areas is no longer lost when editing schema properties of the widget that contains the areas.
* The `slugPrefix` option for pieces modules now works correctly. This option prefixes the slugs of all pieces of that type with the given string. It is recommended, but not required, that the prefix end in `-`. The editor requires that the slug be prefixed with the `slugPrefix`, the editor suggests slugs that include the prefix, and a migration now runs to add the `slugPrefix` to pieces that lack the prefix. If this results in a slug conflict the offending piece is left alone and flagged for your manual attention. A slug without the prefix does not cause any harm, other than cluttering up the namespace of slugs.
* `apostrophe-images` and `apostrophe-files` now use the `slugPrefix` option to prefix their slugs. This will result in a **one-time** migration for each at startup, after which your image and file slugs will no longer be in frequent conflict with other pieces when you try to give them friendly slugs. Note that **image and file slugs are not used in actual media asset filenames**, so there is no bc break there. And although most sites don't have an `apostrophe-images-pages` or `apostrophe-files-pages` module, those that do will experience no 404 errors due to Apostrophe's robust redirect features.
* Apostrophe migrations are now more stable in MongoDB Atlas and other environments in which it is unwise to keep a single MongoDB cursor alive for long periods. To achieve greater stability, the `apos.migrations.eachDoc` method now fetches the `_id` properties of all relevant docs first, and they are then processed in small batches.
* The `APOS_TRACE_DB=1` environment variable, which is useful for tracking down MongoDB issues, now includes traces for `distinct` calls.
* A division-by-zero error in the migration progress display was fixed, correcting some strange-looking output.
* In `apostrophe-assets`, the logic to determine the dev environment asset generation id was factored out to the `determineDevGeneration` method to simplify overriding it in `apostrophe-multisite`.
* `apos.utils.post` and `apos.utils.get` now report HTTP errors (status >= 400) properly to their callbacks. The object provided as the error includes a `status` property with the HTTP status code. The body is still available in the second argument to the callback.

## 2.94.1 (2019-08-12)

* Bug fix for a regression that impacted the ability to edit an array field again after cancelling the first time. Thanks to Amin Shazrin for this contribution.

## 2.94.0 (2019-08-09)

* Bug fix for the new simplified static asset bundling: URLs beginning with `/` in CSS files are correctly rewritten to point to the bundle in the cloud when using the simple bundle feature (`APOS_BUNDLE=1`). This was already done for the old method.
* In the browser, the lean methods `apos.utils.post` and `apos.utils.get` now accept non-JSON responses from APIs. To maximize bc, if the response has the `application/json` content type, it is always parsed for you; if not, it is still parsed for you if it is valid JSON, but otherwise it is delivered to you as-is (as a string).
* When you edit the slug of a piece or page manually and a slug conflict with another piece or page is created, you can now optionally click a button in order to edit the conflicting piece or page, and change its slug to eliminate the conflict.

## 2.93.0 (2019-07-25)

* New, simplified static asset bundling feature for deploying to cloud hosts like Heroku. See the [ApostropheCMS Heroku HOWTO](https://docs.apostrophecms.org/apostrophe/tutorials/howtos/deploying-apostrophe-in-the-cloud-with-heroku) for details. There is more to successful Heroku deployment than just static assert bundling.

First, make sure the `APOS_BUNDLE=1` environment variable is set in your production environment, i.e. in your Heroku environment settings.

Next, set up a ["release tasks" script](https://devcenter.heroku.com/articles/release-phase):

```
# Remember, APOS_BUNDLE=1 must be set globally in your Heroku
# environment settings already - not just this script but also
# the regular dyno startup must see it

node app apostrophe:generation
node app apostrophe-migrations:migrate
```

And that's all you have to do! No more creating named bundles and committing them to git. That technique still works, but it is much more work for you.

This new method does require that the release tasks script have access to the production database, as MongoDB is used to store the bundle until the Heroku dynos have a chance to unpack it locally.

> Due to the temporary storage of the bundle in MongoDB, if your asset bundle is larger than 16MB this technique will not work... and your users will be miserable, waiting for a 16MB asset bundle to download on their phones! So please, just don't push that much code to the browser. If you must though, you can use the old technique.

Again, see the [ApostropheCMS Heroku HOWTO](https://docs.apostrophecms.org/apostrophe/tutorials/howtos/deploying-apostrophe-in-the-cloud-with-heroku) for details. There is more to successful Heroku deployment than just static assert bundling, most importantly you need to use S3 for media storage.

* In the lean library (`apos.utils.post`), use the csrf-fallback value for the csrf token if there is no csrf cookie name, same as the regular jquery library would. This achieves compatibility with the `disableAnonSessions: true` option of `apostrophe-express`.

* When copying the permissions of a parent page to subpages, you now have the option to append them rather than replacing all existing permissions. Thanks to Siddharth Joshi.

## 2.92.1 (2019-07-09)

Unit tests passing.

Regression tests passing.

* Fixes for several bugs relating to tooltips persisting on the page longer than they should.
* Fixes for three bugs relating to array fields: a `required` array field that is hidden by `showFields` is now correctly treated as not required (like other fields). Clicking "cancel" when editing an array now correctly reverts to the original contents of the array. And dynamic choice methods for `select` and `checkboxes` fields now work correctly when nested in an `array` or `object` field.
* Nested areas can now be edited properly when found inside a dialog box, such as the "Edit" dialog box of a piece type.
* Upgraded `diff` package to continue passing `npm audit`.
* Upgraded `jQuery` from version 3.3.1 to version 3.4.1, for those who have set `jQuery: 3` as an option to `apostrophe-assets`. This addresses a minor prototype pollution bug in jQuery. Please note that if you are not using `jQuery: 3`, you are still using jQuery 1.x. If you have jQuery code that will not work with 3.x, you should take the plunge and fix it, as there are no new fixes forthcoming for any issues with jQuery 1.x. You can also use the new `lean: true` option to eliminate jQuery altogether when no user is logged in (in Apostrophe 3.x this will be the behavior all the time).

## 2.92.0 (2019-06-26)

Unit tests passing.

Regression tests passing.

* Bug fix: an open redirect vulnerability has been fixed. It was possible to convince Apostrophe to redirect to a third-party website by appending an escaped URL with a trailing slash added at the end. Apostrophe's trailing-slash remover would then cause a redirect to the un-escaped version of the slug part of the URL. The fix removes all multiple-slash sequences from the slug part of the URL. Thanks to Bharath for reporting this issue.
* Bug fix: attempting to save a doc with a `required` `array` field without ever opening the array editor formerly caused strange behavior. You now get a standard indication that the field is required.
* Feature: the method that supplies the choices for a dynamic `select` element may be a simple synchronous function, if desired. Formerly returning a promise (or using an async function) was mandatory.
* Feature: `apos.utils.post` will now accept a `FormData` object as the `data` prameter. In this situation JSON encoding is not used. This may be used to easily submit file uploads with Apostrophe's CSRF protection and is supported at least back to IE11.

## 2.91.1 (2019-06-05)

Unit tests passing.

Regression tests passing.

* Bug fix: the `apos.utils.post` method introduced in version 2.90.0 now correctly submits the CSRF header.

## 2.91.0 (2019-06-05)

* Feature: it is much easier to write sites with **no jQuery, lodash, etc.** on the front end. The `apostrophe-lean-frontend` module has been deprecated and its functionality has been merged into the core. All of the functionality of the `apos.lean` object is now available on the `apos.utils` object at all times. And if you set the `lean: true` option for the `apostrophe-assets` module, **only lean JavaScript is pushed** when logged out (assets pushed with `when: 'lean'`, including the lean methods of `apos.utils`). This creates a migration path to a leaner frontend: developers can write NPM modules that rely only the lean `apos.utils` methods without worrying about whether they are present or not. Note that this is also the official frontend library for the forthcoming Apostrophe 3.x (Of course, as always, you can choose to push more code, use webpack, etc.)
* Bug fix: a regression introduced in 2.90.0 caused all uses of "Copy Page" to copy the home page. This is fixed.
* Bug fix: copying a page with custom fields now copies those fields properly.
* Bug fix: "Copy Page" now correctly copies parked page fields to the new, unparked page and then allows them to be edited for the new page.
* Bug fix: addressed browser errors that occurred when using an empty rich text toolbar. Unfortunately it is not possible to completely eliminate the ckeditor 4 toolbar when there are no tools present. This is due to a ckeditor bug.

Thanks to Michelin for making much of this work possible via [Apostrophe Enterprise Support](https://apostrophecms.org/support/enterprise-support).

## 2.90.0 (2019-05-23)

Unit tests passing.

Regression tests passing.

* New feature: `select` schema fields now support dynamic choices. To use this feature, set `choices` to the name of a method of your module. Apostrophe will invoke that method on the fly to get the choices. Your method receives `(req)` and must return an array of choices. **Your method can be an `async` function, or return a promise for the choices array.** This means you can contact external APIs to obtain the choices. The choices array is in the same format as ever (objects with `label` and `value` properties). Note that if you just want to choose Apostrophe objects of various types, there is a better way: use `joinByOne` or `joinByArray` fields. Fields with dynamic choices do not support the `showFields` option.
* New feature: `checkboxes` schema fields also support dynamic choices. The syntax is exactly the same as above. This allows multiple selection.
* New feature: any `select` or `checkboxes` field in the schema of a widget can be moved to a compact select element that appears "in context" on the page, among the widget's controls. To do that, just set `widgetControls: true` in the schema field definition. If you wish, you can also set `contextual: true` so that the field no longer appears in the schema's editing dialog box. By default the field appears in both places. For space reasons, the interface for `checkboxes` is also powered by a select element, but you can add multiple choices by selecting the dropdown more than once. Each time you make a change via one of these fields, the widget is refreshed to show the impact of the change. **You may use dynamic choices as described above.**
* New feature: the `viewsFolderFallback` option to `apostrophe-templates` may now be an array. Thanks to Amin Shazrin.
* New feature: help has been added to the video widget explaining that what is needed is a URL to a YouTube or other oEmbed-friendly video.
* New feature: you may now specify `htmlHelp` as a schema field option if you want to include simple markup, like links. The existing `help` option expects plaintext and escapes accordingly.
* New feature: the `req` objects returned by `apos.tasks.getReq` and `apos.tasks.getAnonReq` now include a `session` object for broader compatibility with methods that expect a proper `req`. It is a plain object and does not remember anything beyond the lifetime of the `req`.
* Bug fix: copying the "Home" page works properly.
* Bug fix: the Apostrophe migrations progress meter no longer crashes if the operation reports more steps than the expected total.
* Bug fix: watch all inlined stylesheets for changes, not just those implicitly inlined due to the use of the `css` extension when pushing them.
* Bug fix: improved clearing of tooltips. Addresses various situations where a tooltip could linger on the screen.
* Developer warnings: warning at startup if your module tries to use "extends" rather than "extend" to extend another module.
* Developer warnings: warning at startup if your module attempts to "extend" `apostrophe-assets` or one of a few other core modules that are normally singletons, and probably should not ever have a competing instance under another name. Advice is given to write project level code for the module without `extend`, or to use `improve` when enhancing it via an npm module.

## 2.89.1 (2019-05-13)

Unit tests passing.

Regression tests passing.

* `getSchemaOptions` method no longer throws inappropriate errors when the alternate form of `apos.area` or `apos.singleton` is used. Bug introduced in 2.89.0.
* The CSRF cookie is once again always reset on each request, to ensure no discrepancy between the session (and session cookie) lifespan and the CSRF cookie lifespan. This does not force sessions to exist unnecessarily, it just ensures CSRF errors do not mysteriously begin to appear in long-idle sessions, or when making cross-domain locale switches via the editing interface in apostrophe-workflow.
* Edits to raw .css files once again trigger less-middleware to recognize a change has occurred and avoid sending a stale cached file in development. When `.css` (rather than `.less`) assets are pushed inline, which is necessary to match the behavior we formerly received from clean-css and avoid crashes on CSS that the LESS parser cannot handle, we now monitor them for changes ourselves and "touch" the master LESS file to help the `less-middleware` module figure out that they have been changed.

Thanks to Michelin for making this work possible via [Apostrophe Enterprise Support](https://apostrophecms.org/support/enterprise-support). Your organization can also take advantage of the opportunity to fund development of the features you would like to see as well as receiving fast, personal support from Apostrophe's core development team.

## 2.89.0 (2019-05-01)

Unit tests passing.

Regression tests passing.

* Many significant improvements to make crashes and restarts less likely.
* The most frequently used methods now sanity-check their arguments and invoke their callback, or as appropriate, if they are not valid. This replaces many full-process crashes with polite 500 errors.
* New, safer and easier alternatives to `self.route`:
  * `self.apiRoute`, which accepts a `next` function that can be passed either an error, or `(null, value)`, where `value` is an object to be sent to the browser with a `status: 'ok'` property automatically added — the convention for APIs in Apostrophe 2.x. In addition, errors reported to `next` are converted to `status` properties and/or logged gracefully, including more complete information about where the error took place for easier debugging. Most core routes have been refactored to use it. This approach extends Express 4.0's concept of error handlers with the ability to handle success as well. You can still use `res` if you need to, for instance to issue a redirect.
  * `self.renderRoute`, which accepts a `next` function that can be passed either an error that will be mapped to an appropriate HTTP status code, or `(null, { template: 'templateName', data: { ... props for the template ... })`. The named template is rendered with `self.render`, and any exceptions thrown are caught properly and logged as errors without a process crash — unlike what frequently happened before in such routes.
  * `self.htmlRoute`, similar to renderRoute but it does not render the markup for you; instead you pass markup as the second argument to `next()`. Useful if you are rendering by some means other than `self.render`.
* For template errors, a great deal of redundant error logging has been removed.
* Introduced `apos.utils.warnDevOnce`, refactored some existing warnings to use it, and added a call for CSRF errors to help developers understand what these mean.
* New trace feature to help debug crashes in Apostrophe's startup process. Try: `APOS_TRACE_STARTUP=1 node app`

Thanks to Michelin for making this work possible via [Apostrophe Enterprise Support](https://apostrophecms.org/support/enterprise-support). Your organization can also take advantage of the opportunity to fund development of the features you would like to see as well as receiving fast, personal support from Apostrophe's core development team.

## 2.88.1 (2019-04-25)

Unit tests passing.

Regression tests passing.

* Fix: widgets are not lost when dragged to a different area.
* Fix: widgets are not duplicated when dragged to a different area.
* Fix: area save operations now use a lock to avoid lost information if several requests are made simultaneously for different areas, as can happen when dragging a widget between areas, which modifies both.
* Fix: widgets can be edited again after being dragged, without a page refresh.
* Fix: the "purple screen of death" error page now has a 500 status code, not 200.

## 2.88.0 (2019-04-23)

Unit tests passing.

Regression tests passing.

* An optional improvement to eliminate the use of session storage for most site visitors. By default, Apostrophe creates a session for every site visitor, even an anonymous visitor, to provide full CSRF protection. You may now optionally disable this for anonymous visitors:

```javascript
modules: {
  'apostrophe-express': {
    csrf: {
      disableAnonSession: true
    }
  }
}
```

When you do this, anonymous visitors receive only basic CSRF protection based on a known header value and the fact that the Same Origin Policy does not allow requests to be made by JavaScript unless the page is on the proper site.

For performance reasons the largest sites will likely find this to be a valuable option.

* `apos.global.findGlobal` now officially supports returning a promise. This was an unofficial side effect in earlier releases that ceased to work in recent releases.

* Updated the version of `moment` that ships on the front end to the latest minor release.

* Eliminated unnecessary arrangeFields warnings. `apostrophe-groups` is set up properly, the `trash` field no longer generates warnings when workflow is active, and reverse joins no longer generate warnings as they have no editing UI.

* `null` values were able to crash the schema converters for strings, integers and floats when those fields were `required`. This has been fixed.

## 2.87.0 (2019-04-10)

Unit tests passing.

Regression tests passing.

* Tooltips have been added to improve the editor experience. For instance, tooltips appear on hover for the "up," "down," "clone" and "trash" buttons when working with areas.
* Building on the performance work in version 2.86.0, all `ensureIndex` calls have been moved to the `migrate` startup phase and can thus be skipped with `APOS_NO_MIGRATE=1`. Note that as with the other recent changes, this means that if your site is *always* run with `APOS_NO_MIGRATE=1`, including at the time the database is created, it is imperative that you run `node app apostrophe-migrations:migrate` at least once. If your database starts out in a dev environment and is later moved to a production environment, or you use stagecoach or a similar deployment tool that guarantees migrations are run on all code deployments (and you should definitely do that), then this will not be an issue.
* Building on the support for namespaced npm modules as apostrophe modules added in 2.86.0, the `testModule: true` flag used to test apostrophe in the context of an npm module like `apostrophe-workflow` can now be used in a namespaced npm module. Thanks to Aurélien Wolz for this contribution.

Thanks to Michelin for making much of this work possible through [Apostrophe Enterprise Support](https://apostrophecms.org/support/enterprise-support).

## 2.86.0 (2019-04-03)

Unit tests passing.

Regression tests passing.

* Apostrophe now supports namespaced NPM modules as apostrophe modules. This allows NPM private modules to be used to deliver, for instance, an apostrophe piece type, page type or widget type. Here is an example of valid configuration:

```javascript
require('apostrophe', {
  modules: {
    // ordinary npm module
    'apostrophe-blog': {},
    // namespaced npm module
    '@somenamespace/somemodule': {}
  }
}
```

```javascript
// in lib/modules/@somenamespace/somemodule/index.js
module.exports = {
  nifty: true
};
```

* In addition, modules may be namespaced NPM-style inside a [bundle](https://docs.apostrophecms.org/apostrophe/other/more-modules#packaging-apostrophe-modules-together-creating-bundles). You will need to use a subdirectory structure, as seen above. As a best practice, you should only use this for module names you would have to publish to npm if the bundle feature did not exist. The "lead module" of the bundle should be in the same npm namespace.
* If you are using the `partial` feature of `addColumn` with your pieces, you can now accept `piece` as a second argument. For bc, the value of that particular column property is still the first argument.
* All of Apostrophe's "sanity-checking" database operations at startup, plus all Apostrophe migrations, now execute during a new `migrate` startup phase. This phase emits the `apostrophe:migrate` promise event. This phase occurs immediately after `afterInit` is invoked for modules, but before it is invoked for the global `afterInit` hook, if any. This change ensures there is a "sane" database before any interaction with the site takes place, and means that developers no longer have to remember to run `apostrophe-migrations:migrate` when upgrading during development.
* You can also suppress these database operations at startup completely by setting the `APOS_NO_MIGRATE` environment variable to `1`, or by passing the `migrate: false` top-level option to Apostrophe. In this case, these operations all occur only when the `apostrophe-migrations:migrate` command line task is run. This option saves a great deal of startup time for the enterprise customers with the largest databases. Thus the best practice in production is the same as ever: run `node app apostrophe-migrations:migrate` before launching the new version of the app. In addition, you may set `APOS_NO_MIGRATE=1` in your production environment to save valuable startup time, especially during process restarts, etc.
* Apostrophe now always instructs `less` to import CSS (not LESS) files `inline`. This is necessary because CleanCSS, which we no longer use, formerly automatically did it and without it import paths are incorrect. Thanks to Fredrik Ekelund for this fix.
* UX improvement: if you edit a page, then follow a link from that page, and then click the "back" button, you should see your changes intact without the need to click "Refresh" thanks to the use of cachebusting headers. Thanks to Fredrik Ekelund for recommending an approach to the problem.
* Bug fix: if your site startup or migration task invokes multiple time-consuming operations you'll now see a progress meter for each one, not just the first.
* To save space and make sure developers don't just tune out, the warning about fields not properly arranged into tabs now appears at startup just for the first such module, unless you pass `--all-unarranged-fields` to get more information.

Thanks to Michelin for making many of these features possible through [Apostrophe Enterprise Support](https://apostrophecms.org/support/enterprise-support).

## 2.85.0 (2019-03-27)

Unit tests passing.

Regression tests passing.

* If a JPEG file has EXIF data such as the description, credit, etc. this information is
now copied into new properties of the attachment field and made available automatically
on corresponding new schema properties of `apostrophe-images` pieces.
* `req.data.global` now becomes available even before its joins and area loaders are
executed, as `req.aposGlobalCore`. This allows modules such as `apostrophe-pieces-orderings-bundle` to avoid recursive scenarios and performance problems.
* Sortable columns in the manage view can now indicate whether the first click sorts forwards
or backwards, simply by specifying the sort direction in the usual MongoDB way with `1` or
`-1`.
* Sortable columns can now be toggled from "no sort" to "forward" to "backward" and back to "no sort" again, and the hover state indicates all of these "next" states.
* The `limitByAll` and `limitByTag` options of the `apostrophe-pieces-widgets` module now correctly remove these fields from the `showFields` of the select element that chooses how the widget will select content to display.
* To select many consecutive pieces or pages quickly in the "Manage Pieces" and "Reorganize Pages" views, hold down the shift button while clicking a second piece. All pieces between the two pieces selected so far will be chosen.
* Fixed a bug where removing an array item other than the last could cause a failure of the array field editor if the last array item were active. Thanks to anwarhussain93.

## 2.84.1 (2019-03-25)

* Documentation issue only. No code changes.

## 2.84.0 (2019-03-25)

Unit tests passing.

Regression tests passing.

* `npm audit` issue: `nunjucks`
  * Created maintenance-only fork of `nunjucks` 2.x as `@apostrophecms/nunjucks`
  * We will use Nunjucks 3.x in Apostrophe 3.x, this is a maintenance fork only
  * Addressed dependency on old version of `chokidar` in `nunjucks` 2.x

* `npm audit` issue: `clean-css`
  * Verified this module offers no significant improvement in minification over the `compress` flag of `less`
  * Removed this module from ApostropheCMS
  * Verified CSS still minifies

* You may now sort the "Manage Pieces" view by clicking on any column that has a `sort`
property. By default `title` and `updatedAt` are now sortable. When using `addColumns`
specify a `sort` property like:

```javascript
sort: {
  title: 1
}
```

For more information see [custom columns and sortable columns for the "manage pieces"
modal](https://apostrophecms.org/docs/tutorials/getting-started/reusable-content-with-pieces.html#custom-columns-and-sortable-columns-for-the-quot-manage-quot-modal).

* Fixed several situations formerly requiring a page refresh before editing. More
such fixes to come. Thanks to `hexitex` for the bug reports and insight into the
causes.

* A recent change broke the display of the minimum image size to the user. This
has been fixed.

* A new warning has been added for failure to use `arrangeFields` comprehensively for
all of your fields to make the "manage pieces" modal as clear as possible for the user.

* Fixes were made allowing contextual editing of more types of content nested in `object` fields on the page. Thanks to bharathkumarc.

Many thanks to Michelin for making much of this work possible via [Apostrophe Enterprise Support](https://apostrophecms.org/support/enterprise-support).

## 2.83.1 (2019-03-13)

Unit tests passing.

Regression tests passing.

* Bug fix: a crash in the lock refresh route was possible if an advisory lock was taken away by another tab or user. Thanks to `hexitex` for the report and the solution.

## 2.83.0 (2019-03-12)

Unit tests passing.

Regression tests passing.

* When using the `apostrophe-pieces-import` module, you may now set the `importAsRichText: true` option on an `area` or `singleton` field to import markup rather than treating it as plaintext. With this setting in place the behavior matches `apostrophe-pieces-export`. Also note that both `apostrophe-pieces-import` and `apostrophe-pieces-export` have been updated to be more compatible with one another.

## 2.82.0 (2019-03-08)

Unit tests passing.

Regression tests passing.

* If the `APOS_ALWAYS_COPY_ASSETS` environment variable is set, always copy assets rather than symlinking them. This is useful when running under Docker. Thanks to hexitex for this contribution. See also [building Docker images for Apostrophe projects](https://apostrophecms.org/docs/tutorials/howtos/docker.html).

## 2.81.2 (2019-03-06)

Unit tests passing.

Regression tests passing.

* Stability improvement: search index method of the `tags` type will not crash if the `tags` type is somehow truthy without being an array.

## 2.81.1 (2019-03-05)

Unit tests passing.

Regression tests passing.

* Default values are now respected by the global doc. Specifically, if your field has a `def` property when the global doc is first created, it will be set accordingly. In addition, if a field is added to the schema and your site is restarted, it will also be added with the correct default at this time. Tests coverage has been added for this scenario.

## 2.81.0 (2019-03-04)

Unit tests passing.

Regression tests passing.

* The conflict resolution mechanism for simultaneous edits has been improved. Previously, Apostrophe tracked how long it had been since the "last edit" by the previous person. But if the browser window closed without sending an "unlock" message, that "last edit" might be a very long time ago. This led to nuisance confirmation prompts and a tendency to ignore their message.

Beginning with this release, the browser instead actively refreshes the lock periodically. And if the browser does not do so for 5 minutes, the lock is automatically discarded.

This greatly reduces the chance that you will see a "someone else is editing that document" message when this is not actually the case.

However, do note that you will no longer see an indication of the "last edit" time. This is because this time was never really meaningful for the "Edit Piece" dialog box, and often misleading for on-page editing as well. Instead, you may assume that the other person is still at the very least on the page in question if you see this message at all.

* Although it was released separately as part of the `launder` module, and an `npm update` should fetch it for you automatically, it should be mentioned that `launder` version 1.1.1 has been released and prevents crashes if the `value` of some of your select element choices is null or undefined. Such choices do not work and cannot be selected reliably (only strings and numbers are supported, including the empty string), but since versions prior to 1.1.0 did not crash on such choices, we have patched 1.1.1 to also tolerate their presence.

Thanks to our [Apostrophe Enterprise Support](https://apostrophecms.org/support/enterprise-support) clients for making these enhancements possible.

* The case-insensitive sort for filter choices no longer crashes if a choice cannot be converted to a string. Thanks to Fawzi Fakhro.

## 2.80.0 (2019-02-28)

Unit tests passing.

Regression tests passing.

* A recently introduced change broke the filtering that prevented users from selecting too-small images when `minSize` is in effect. This has been corrected. Note that site visitors never actually saw too-small images because filtering did take effect later in the process.
* Numbers (in addition to strings) are now permissible choices for select elements. If the choice selected is a number, a number will be stored in the field. Most of this fix is in the `launder` module but there is a small fix in apostrophe core as well.
* If a doc is in the trash already, the edit dialog box should have a "Rescue" button rather than a "Trash" button on the "More" dropdown menu.
* `boolean` fields can now be made `mandatory`. If a boolean field is mandatory, the form will not validate unless the user selects "Yes." This is useful for simple "terms and conditions" forms. You must specify a message to be shown to the user if they do not select "Yes," like this:

```
{
  name: 'toc',
  label: 'Accept the Terms and Conditions',
  type: 'boolean',
  // Displayed if you try to save without picking Yes
  mandatory: 'You must accept the Terms and Conditions to continue.',
  // Always displayed
  help: 'I have read and accept the Terms and Conditions.'
}
```

Although the documentation formerly claimed that `required: true` would have this effect for boolean fields, it was pointed out that this functionality did not work, and as a result far too many sites already use `required: true` for booleans in a way that would break if we implemented the original documented behavior. Therefore we are changing the documentation to match this new implementation that maintains backwards compatibility.

## 2.79.0 (2019-02-22)

Unit tests passing.

Regression tests passing.

* Built-in migration progress meter is much improved. The new implementation:
  * Does not display anything if the task completes within 1 second;
  * Allows work to begin even before the total number of items is known;
  * Has a much more stable ETA;
  * Does not crop the total off the far end;
  * Displays steps/sec (very useful metric for development); and
  * Has highly stable formatting (not distracting to the eye).
* Eliminates unnecessary warnings about unconsumed promises in migrations.

## 2.78.0 (2019-02-15)

Unit tests passing.

Regression tests passing.

* You can now set permissions for many pieces at once via the new "set permissions for..."
batch operation in the "manage pieces" dialog box. Batch operations are accessible via a
dropdown at the bottom of the dialog box after you check the boxes to select various pieces.
Note that if you check the box to select all the pieces on this page, you will be asked
if you want to select *all* pieces. So it is possible to set the permissions of all of the
pieces at once.

Note that **permissions have no effect on file attachment URLs unless you use
the optional [apostrophe-secure-attachments](https://github.com/apostrophecms/apostrophe-secure-attachments) module.** Once you add that module, the new batch operation becomes a powerful
way to lock down all of your PDFs at once.

* The "Select Everything" checkbox for pieces, which becomes accessible after you "Select All"
pieces on the current page, now operates much faster on large databases and does not block
the main thread of browser execution for an extended time.

Thanks to our [enterprise clients](https://apostrophecms.org/support/enterprise-support),
including Michelin, for their support of our work on these items.

## 2.77.2 (2019-02-12)

Unit tests passing.

Regression tests passing (including new migrations test).

* Most migrations were failing when run in a non-interactive session.
This was due to a stray piece of code that tried to interact with the
progress meter when it was not available. This has been fixed. This
was the underlying major issue in version 2.77.0.
* The recent migration to set the `docIds` and `trashDocIds` properties of
attachments correctly, allowing them to become inaccessible at the
proper time, now runs and completes correctly, at the end of which
all attachment permissions are properly restored. This resolves the issue
that began with version 2.77.0.
* The migration was also updated to avoid any chance of needlessly
disabling permissions on a temporary basis during the migration run.
* **If you temporarily lost access to your media due to running migrations
with 2.77.0, which was available for a few hours today, you can restore access**
with the following command line task:

```
node app apostrophe-attachments:recompute-all-doc-references
```

**If you manually set your permissions globally as a workaround**, you should run
this task to reset them appropriately:

```
node app apostrophe-attachments:reset-uploadfs-permissions
```

Although there is no reason to expect a recurrence of this issue, these
command line tasks will continue to be available going forward, just in case.

### Regression test updates

Our regression tests are being updated to prevent a recurrence by
noninteractively invoking `apostrophe-migrations:migrate`
and checking for a clean exit code.

## 2.77.1 (2019-02-12)

Unit tests passing.

Regression tests passing.

* Unfortunately the new migration in 2.77.0 appears to have caused
all permissions to revert to 000 on uploaded media on at least one site.
In an abundance of caution we have pushed out 2.77.1 which does not
carry out that migration. We are working on 2.77.2 which will carry it out
properly. You may restore your permissions with
`chmod 644 public/uploads/attachments/*`, if you are using S3 you
can do this by restoring public access to each file, for Azure the
suffix added to the name to disable each file would need to be removed.
Fortunately this issue was caught quickly so there are probably no
instances of the latter two in the wild.

We apologize for this serious issue and will provide a complete postmortem
with 2.77.2.

## 2.77.0 (2019-02-12)

* **The home page now works correctly when it is a pieces-page** powered by
`apostrophe-pieces-pages`. Specifically, the URLs of pieces are generated
correctly in this situation. This allows the home page to be a blog page,
for example. Regression tests have been added to ensure this does
not break in the future.

* **Attachments (files) now become inaccessible properly** when the
last file or image piece that directly contains them moves to the trash.
Formerly, attachments were incorrectly marked as "part of" pages that
merely loaded them as part of a join or similar relationship. **A migration
has been added** to correctly reset the `docIds` and `trashDocIds` arrays
of all attachments on a one-time basis after which they will be tracked
properly going forward.

* **Migrations now have a progress display when iterating over all
documents.** This progress display automatically goes away if the
migrations task is not running with access to a TTY (for instance,
it is running in a deployment pipeline). You may note that not all
migrations use this feature; generally the most time-consuming will however.

* **You can now specify a projection for a reverse join without the need to explicitly include the `idsField`, or even know what it is.** This was one of several reasons why developers often gave up on projections for reverse joins, or went back to the old approach of specifying `idsField` rather than using `reverseOf`.

Here is an example from the [apostrophe-samples](https://github.com/apostrophecms/apostrophe-samples) project:

```javascript
// Forward join: in schema of products
{
  name: '_specialists',
  type: 'joinByArray',
  withType: 'specialist',
  label: 'Specialists',
  help: 'The right people to ask about this product.'
}
```

```javascript
// Reverse join: in schema of specialists
{
  name: '_products',
  type: 'joinByArrayReverse',
  withType: 'product',
  reverseOf: '_specialists',
  projection: {
    _url: 1,
    title: 1
  }
}
```

> Note that we can also project `_url: 1` to get all the fields necessary
to populate `_url` when the product is fetched, even though it is not
a real property in the database.

* Unnecessary schema validation errors are no longer thrown when using
`joinByOneReverse` with `reverseOf`.

* Schema fields named `format` are now allowed for pieces. There was a
conflict with the UI code and backend routes of the "Manage Pieces" dialog box.

* "Drag and drop" now works properly for widgets that have just been
added to the page. There is no need to refresh the page first.

## 2.76.1 (2019-02-06)

Unit tests passing.

Regression tests passing.

* Removed unneeded call to `self.apos.utils.readOnlySession` in `apos.notify`, preventing crashes when this is invoked from a command line task. This fixes `apostrophe-favicons`.
* Also updated `self.apos.utils.readOnlySession` so it will gracefully ignore calls made with no session in `req` (typically command line tasks).
* Eliminated uses of `async/await` in core unit tests. This module still supports Node 6.x, so we use promises directly, not via async/await, in core code; of course you can still `await` most of our APIs in your own projects, because `await` works with anything that returns a promise.
* Fixed a bug that prevented page permissions from propagating properly when "Apply to Subpages" is checked in "Page Settings." Thanks to Mayank Bansal. Unit tests were also added to prevent a regression in the future.
* A bug that prevented the home page type from being changed via the UI in certain situations has been fixed.

## 2.76.0 (2019-02-01)

Unit tests passing.

Regression tests passing.

* Email schema field type added. Thanks to Andrea Di Mario.
* Developer warnings for bad `showFields` configuration now apply to all field types that support `showFields`.
* Schemas are now validated for nested `array` and `object` schemas, giving developers more information to help them fix their code.
* The `poll-notifications` API now runs as middleware that is scheduled as early as `req.user` becomes available, avoiding the overhead of loading `req.data.global` in this frequently polled API.
* The `poll-notifications` API does not crash if the `apos` object has been destroyed. This is not an issue for typical sites. However, this fix removes scary error messages displayed by the very useful [apostrophe-monitor](https://github.com/apostrophecms/apostrophe-monitor) module, which is similar to `nodemon` but specialized to Apostrophe for much faster restarts.
* Although technically released in the `moog-require` module, not here, a recent fix in that module bears mentioning because it prevents both `apostrophe-monitor` and `apostrophe-multisite` from misbehaving when the options objects of modules are modified. Specifically, the modifications are now reliably distinct for each `apos` object.
*
* The logic that removes certain typically unwanted buttons from CKEditor is now conditional and does not remove them when they are explicitly requested in the toolbar. Thanks to Fredrik Ekelund.
* Placeholder markup when a pieces widget is empty. Although not often used directly, this template is often copied as a starting point.
* An open "add widget" area menu now appears above any hovered widget controls rather than being lost behind them.
* `showFields` support for fields of type `checkboxes` has been restored.
* The "recursion warning" that appears when the same doc is loaded more than 5 times in a single request can now be suppressed on a per-request basis by setting `req.suppressAreaLoaderRecursionWarnings` to `true`. However the runaway loading process is still prevented. This is mainly of use for workflow API routes that examine many documents but are OK with stopping in this situation without generating extra log messages.

Thanks to Michelin for sponsoring much of this work through [Apostrophe Enterprise Support](https://apostrophecms.org/support/enterprise-support).

## 2.75.1 (2019-01-24)

Unit tests passing.

Regression tests passing.

* If a user has the type-specific `admin-product` permission, they should always be able to view a `product`, no matter whether it is published or not. This logic was correct for editing but not for viewing. Fixed a bug that led to crashes with the workflow module in this scenario.

Thanks to Michelin for making this fix possible via [Apostrophe Enterprise Support](https://apostrophecms.org/support/enterprise-support).

## 2.75.0 (2019-01-15)

Unit tests passing.

Regression tests passing.

* An "Undo" button has been added for the "Remove Widget" feature. Although such changes can be undone via "Page Versions," that feature is advanced and somewhat hard to find, whereas this simple "Undo" button is immediately helpful to most users.
* Apostrophe now displays warnings for several common developer errors. Previously it was difficult to understand why a module didn't work if `extend` was missing for certain common cases, like a `-widgets` or `-pieces-pages` subclass module. We will expand these warnings over time; options are provided to disable them if they do not apply to your situation.
* The server side notification persistence feature introduced in version 2.74.0 led to an intermittent bug: the "long polling" used to deliver notifications quickly interacted badly with the "resave" behavior of Express sessions, resulting in frequent loss of other session changes, such as draft/live mode switching. This has been fixed. Since we cannot disable `resave` with the standard session store in Apostrophe 2.x, an `apos.utils.readOnlySession(req)` method was added, and the route that "long polls" for new notifications now uses it to disable any modification to the session for the duration of the request.
* `limitByAll`, `limitByTag` and `limitById` options for `apostrophe-pieces-widgets`. When set the user is not prompted to choose their own maximum.
* Fixed conditions in which editing the first or last name of a new `apostrophe-user` did not affect their `slug` in the expected way.
* Fixed bug: if trashInSchema is in effect, subpages should not have their trash status overridden to match the new parent when their ancestor is moved. This is important when using "Reorganize" with workflow. Additional improvements to better integrate "Reorganize" into the workflow module are separately forthcoming.
* Fixed a bug that prevented `view` permissions from being given out programmatically in certain edge cases.
* The `slug` cursor filter now has a `launder` method, for use when marking it safe for `req.query`. Thanks to Anthony Tarlao.

Thanks to our customers at Michelin and NPM for making much of the above work possible via [Apostrophe Enterprise Support](https://apostrophecms.org/support/enterprise-support).

## 2.74.0 (2018-12-13)

Unit tests passing.

Manual regression tests passing.

* Server-side code may now call `apos.notify(req, 'This is a message')` to send a message to the logged-in user associated with `req`. That message will pop up on the browser and will remain visible until they dismiss it. If the user is not logged in right now, they will see it when they do log in.

You may use `%s` to interpolate additional string arguments, and you may pass an `options` object with `dismiss: true` for a self-dismissing notification. You may also set the `type` option to `error`, `warn` or `success` for different visual treatments. For example:

```
apos.notify(req, 'Sorry, you did not win a shiny new %s!', req.piece.title, { type: 'error' });
```

The API is identical to that for `apos.notify` on the browser side, except that `req` must be passed as the first argument. Also the method returns a promise, which resolves when the notification has reached the database. You may also optionally pass a final callback for the same purpose. This is useful when sending a notification just before a task exits the process. The rest of the time you won't need to worry about it.

* In `2.73.0`, an optional second argument, `locale`, was added to the `date` Nunjucks filter. As it turns out this was done in a way that could have a knock-on effect on later uses of `date` that did not specify a locale. This has been fixed and unit tests have been added. Thanks to Fredrik Ekelund.

* The values of fields hidden via `showFields` are now saved to the database, as long as they contain no errors. This allows you to return to an old setting and discover all of its sub-settings intact.

* By default, Apostrophe deletes old asset bundles from uploadfs (S3, azure, etc.) five minutes after the launch of the site. The assumption is that the deployment of static assets has reached all peer servers and there is no need to keep old assets around. The `uploadfsBundleCleanup` option to `apostrophe-assets` may now be set explicitly to `false` to prevent this, as may be needed if asset bundles are shared between sub-deployments that are made at greatly varying times.

* When `apostrophe-workflow` is present, "Batch Commit" and other inappropriate options are no longer offered for groups, which are not subject to workflow.

Thanks to Michelin for making much of the above work possible via [Apostrophe Enterprise Support](https://apostrophecms.org/support/enterprise-support).

## 2.73.0 (2018-12-06)

Unit tests passing.

Regression tests passing.

* Added in-context editing support, support for the `contextual` flag, and `skipInitialModal` support for areas and singletons nested in fields of type `object`. Many thanks to Michelin for making this feature possible through their participation in [Apostrophe Enterprise Support](https://apostrophecms.org/support/enterprise-support).
* The `date` Nunjucks filter now accepts `locale` as a second argument. If `locale` is not present and `req.locale` is set, that locale is used, rather than the default system locale. Thanks to Tim Otlik.
* Removed nuisance warnings about tolerant sanitization.
* When using the `passwordReset: true` feature of `apostrophe-login`, you may also set the `passwordResetSubject` option to a custom subject line for the password reset email message.
* The mechanism that sends the password reset request confirmation email has been factored out to the `apos.login.sendPasswordResetEmail(req, user)` method, so you can trigger it for your own reasons. This method returns a promise; when that promise resolves the password reset email has been successfully handed off for delivery. Note that the promise will be rejected if the user object has no `email` property.

## 2.72.3 (2018-12-03)

Unit tests passing.

Regression tests passing.

* The "apply to subpages" feature for page permissions has been greatly simplified and made easier to understand. There is now just one shared "copy these permissions to subpages now?" dropdown, which applies to ALL current permissions for the current page: "who can view this page," "these users can view," "these groups can edit," etc.

As the help text now properly explains, if you pick "yes" and save page settings as usual, the permissions of all subpages are updated to match **on a one-time basis.** After that, you can edit them normally for the subpages. This is an action that takes place at "save" time, it is not a setting that is remembered.

This is good for laying down a baseline and then making fine-tuned adjustments per page, which is typical practice.

Previously this choice appeared in several places, including as a highly confusing and visually cluttered dropdown within the list of permissions per user and group. While theoretically this allowed for propagating fine-tuned adjustments to subpages one at a time, in practice users did not understand it, including many enterprise customers who invest significant time in Apostrophe. Therefore a simpler solution is of greater overall value.

* Regression fix: support for in-context, on-page editing of areas in array fields has been restored.

* Attempts to save a field of type `object` with a missing `required` field now behave sensibly, you no longer see a spinner forever on a grayed-out page. Note that the use of `required` for the object itself has no meaning because there is always an object; you should make its fields required, or not, as you see fit.

* "Move" and "Trash" operations on widgets now emit the Apostrophe events `widgetMoved` and `widgetTrashed`. The widget's container div is emitted as the argument to the event.

## 2.72.2 (2018-11-28)

Unit tests passing.

Regression tests passing.

* The `apostrophe-jobs` `runNonBatch` method no longer crashes if the job-runner function provided does not return an object (for instance, because it takes a callback so its return value does not matter).
* `apostrophe-attachments:list` task lists the URLs of all valid attachments, including all crops in all sizes.
* `array` fields may be used in the `relationship` of a join. Thanks to Anthony Tarlao.
* Added missing callback to asset bundle cleanup for cloud deployments, ensuring that the lock is eventually released and the old bundles are eventually removed.
* Fixed documentation for `apos.jobs` methods re: the `labels` option.

## 2.72.1 (2018-11-07)

Unit tests passing.

Regression tests passing.

* Moving a page beneath a parent that happens to be considered "not trash" should not automatically cause the child to be considered "not trash" when workflow is in effect, or when the `trashInSchema` flag has been opted into for `apostrophe-docs`. In these cases the trash flag is just another schema property. This bug led to pages inadvertently becoming live across all locales when moved in the page tree.
* The server-side video schema field converter no longer crashes the process if given a `null` property, and correctly flags the field as in error if it is `required` and not present.
* Any missing values for join relationships relating to permissions are now handled in a proper migration in apostrophe core, rather than a hack in apostrophe-workflow that adds significant startup time in certain situations.
* Migration completion is now logged.
* UX fix: UI/area controls no longer compete with "Add Content."

Thanks to our enterprise support customers for their support of this work.

## 2.72.0 (2018-10-30)

Unit tests passing.

Regression tests passing.

* Support for subdirectories of `lib/modules`. You must set the `nestedModuleSubdirs` option to `true` in `app.js`. You can then place your modules in nested subdirectories of `lib/modules`. **The names of the parent folders do not matter,** and **the name of the actual module folder must still match the name of the module.**

In addition, when using this feature you may optionally move part of your `modules` configuration into a `modules.js` file in each directory. Here is an example:

```javascript
module.exports = {
  'module-name': {},
  'other-module-name': {}
};
```

By following through with this approach you can make `app.js` much shorter. Configuration of Apostrophe modules installed via `npm` must still be done in `app.js`.

* The `apostrophe-html-widgets` module now properly concatenates fields to the standard HTML field when `addFields` is used with it.

* Fixed a crashing bug when an API was used in an atypical way. Thanks to Max Schlueter.

## 2.71.1 (2018-10-24)

Unit tests passing.

Regression tests passing.

Recent changes to the markup for buttons broke drag and drop for widgets. This has been fixed.

## 2.71.0 (2018-10-23)

Unit tests passing.

Regression tests passing.

* When two pieces or pages would have the same slug as the result of an insert or update, Apostrophe automatically appends a unique string. This makes sense for data integrity but as a user experience it leaves something to be desired.

Beginning with this release, if you are editing the title in the piece or page settings editor and apostrophe is making automatic slug suggestions, these suggestions will *now include the suffix* needed to avoid a conflict. This gives you a chance to see what will happen, and decide to change the title or the slug in a better way. However, you can disable this by setting the `deconflictSlugs` option of the `apostrophe-docs` module explicitly to `false`. If you do, then from now on you will *receive a straightforward error message if the suggested slug is in conflict with another slug on the site.*

* If you edit the slug directly and try to save it with a conflict, Apostrophe will always report a straightforward error in the editor, requiring you to fix it manually. This makes sense when you are editing the slug yourself, because it means you care about the exact value.

For backwards compatibility and to resolve race conditions, the server will still automatically modify the slug to be unique in the rare event that a conflict arises during the save operation itself.

* A simpler yet even better slug prevention feature, in many ways: all `apostrophe-pieces` modules now accept a `slugPrefix` option. For instance, if you set this option to `people-` for your `people` module and to `image-` for the `apostrophe-images` module, the slugs for your people and the photos of them you are uploading will never be in conflict.

We appreciate our enterprise customers and their support of this work.

## 2.70.1 (2018-10-18)

Unit tests passing.

Regression tests passing.

* Bug fix: when you attempt to edit a piece that someone else has open in the edit dialog box, you should receive a warning, and the option to take over or leave it alone. This worked, however the "advisory lock" was not released when *closing* the dialog box. So users saw superfluous warnings. The bug was related to calling `$.jsonCall` with the wrong order of arguments.
* Bug fix: a user without permissions to lock a particular document could cause a process restart by attempting to lock it. No inappropriate access was granted.
* When configuring the `csrf` option of `apostrophe-express`, you may now pass the `cookie` subproperty in order to pass configuration options to `res.cookie`, such as `secure: true`.
* The jQuery `onSafe` plugin now respects the return value of the event handler, allowing the use of `return false;` in such handlers. Thanks to Fredrik Ekelund.
* The Apostrophe `button` macro now renders a `button` rather than an anchor tag, except when the `url` option is present. Thanks to Fredrik Ekelund.

## 2.70.0 (2018-10-08)

Unit tests passing.

Regression tests passing.

Apostrophe now allows direct import of unparsed CSS files via import flags of LESS. The best use of this option is to push a CSS file created by a SASS compiler or other LESS alternative.

To push a CSS asset *without* compiling it as LESS, you may write:

```
self.pushAsset('stylesheet', {
  name: 'bundle',
  import: {
    inline: true
  }
});
```

Or, if you are pushing assets via the `stylesheets` option of the `apostrophe-assets` module, you may write:

```
'apostrophe-assets': {
  stylesheets: [
    {
      name: 'bundle',
      import: {
        inline: true
      }
    }
  ]
}
```

The extension of the file may be either `.css` or `.less`; either way it is imported with no LESS compilation. Apostrophe will still modify URLs to accommodate the global `prefix` option, if present.

## 2.69.1 (2018-10-04)

Unit tests passing.

Regression tests passing.

* In-context editing of areas nested in arrays now works correctly when the widget containing the array has just been added to the page for the first time.

## 2.69.0 (2018-10-03)

Unit tests passing.

Regression tests passing.

* Promisified all of the apis for migrations, including the option of iterators that return promises, and implemented migrations for old piece and page slugs that have not been deduplicated and thus can block new pages or pieces from taking a slug even though we have logic for this for new pages and pieces.
* In-context editing support for areas and singletons that are schema fields of arrays. Leaves other, noncontextual data alone. Creating and editing entire array items contextually is outside the scope of this change; use an area rather than an array for that. Directly nested arrays are not supported, but you may use an area in an array in a widget in an array, etc.
* `.jpeg` files were slipping through with that extension. All new uploads will be correctly converted to `.jpg` and go through the proper sizing process.
* The `enableShowFields` option was missing some of its logic for fields of type `checkboxes`. Thanks to Anthony Tarlao.
* A `_title` property is now included in attachments returned by `apos.images.all` and `apos.images.first`.
* When apostrophe cannot fix a unique key error, it is helpful to be able to see the last error, as well as the original one. This helps you figure it out if both a unique slug error and an unrelated unique key error are part of the puzzle. We still throw the original error, but we also attach the last error as a property of it, so you can see both.
* The `apos.areas.fromPlaintext` method now takes an `options` parameter. You may set the `el` property to an element name, in which case the markup is wrapped in that HTML element. `options` may be omitted.

## 2.68.1 (2018-09-27)

Unit tests passing.

Regression tests passing.

* When we introduced allowedSubpageTypes and allowedHomepageTypes in 2.67.0, we  broke support for different schemas in different page types. Those regressions are fixed here.
* The default page type choice offered for a new page is the first type permitted by its parent page.

## 2.68.0 (2018-09-26)

Unit tests passing.

Regression tests passing.

* The `lateCriteria` cursor filter now works properly, allowing special mongodb criteria that are not allowed inside `$and` to be merged into the criteria object at the last minute.
* A noisy warning produced on every page send by the latest version of Bluebird has been silenced.
* Performance: explicitly shut off `sort()` for certain cases where we know only one document will be returned. This allows MongoDB to select a more efficient index more often.
* `nlbr` Nunjucks filter no longer results in double-escaped markup. Thanks to Ulf Seltmann.
* The `apostrophe-global` module now supports the `separateWhileBusyMiddleware` option. Iby separate middleware that checks for the lock flag in apostrophe-global even if the regular middleware of this method has been disabled and/or overridden to cache in such a way as to make it unsuitable for this purpose. For normal use this option is not necessary.
* Fixes made to further reduce conflicts between sites with `apostrophe-multisite`. For instance, the `apostrophe-workflow` module no longer breaks the dashboard.
* The home page can now be copied. If you copy the home page, you get a new child of the home page with the same content. Thanks to Tim Otlik.

## 2.67.0 (2018-09-14)

Unit tests passing.

Regression tests passing.

* Pages can now be locked down with the `allowedHomepageTypes` and `allowedSubpageTypes` options, like this:

```javascript
// Only one type allowed for the home page
allowedHomepageTypes: [ 'home' ],

allowedSubpageTypes: {
  // Two subpage types allowed for the home page
  'home': [ 'default', 'apostrophe-blog-page' ],
  // No subpages for the blog page ("show pages" don't count)
  'apostrophe-blog-page': [],
  // default page type can only have another default page as a subpage
  'default': [ 'default' ]
}
```

These options make it easy to prevent users from creating unintended scenarios, like nesting pages too deeply for your navigation design.

* Pages now support batch operations, just like pieces do. The initial set includes trash, rescue, publish, unpublish, tag and untag. You can only rescue pages in this way if you are using the `trashInSchema` option of the docs module, which is always the case with `apostrophe-workflow`. With the conventional trash can, it is unclear what should happen because you have not indicated where you want each page to be restored. New batch operations for pages can be added in the same way that they are added for pieces.

* Important performance fix needed for those using the `apostrophe-pieces-orderings-bundle` module to create custom sort orders for pieces. Without this fix it is also possible to get a loader error and stop fetching content prematurely.

* The "revert" button for versions is now labeled "Revert to" to emphasize that it reverts to what you had at the end of that operation, not its beginning. Thanks to Fredrik Ekelund.

## 2.66.0 (2018-09-07)

* Updated to CKEditor version 4.10.0. The CKEditor build now includes the CKEditor "widgets" feature (not to be confused with Apostrophe widgets). These are essential for modules like the forthcoming `apostrophe-rich-text-merge-tags`.
* `apos.areas.richText` and `apos.areas.plaintext` no longer produce duplicate text. To achieve this, the `apos.docs.walk` method no longer walks through the `_originalWidgets` property. This property is only used to preserve the previous versions of widgets that the user lacks permission to edit due to schema field permissions. Exploration of this property by `apos.docs.walk` led to the observed bug.
* The browser-side implementation of `apos.utils.escapeHtml` now works properly.

## 2.65.0 (2018-09-04)

Unit tests passing.

Regression tests passing.

* **Important fix for MongoDB replica sets:** previously we used the `autoReconnect` option of the MongoDB driver by default. From now on, we use it only if the MongoDB URI does not refer to a replica set. The use of `autoReconnect` is [inappropriate with a replica set](https://github.com/apostrophecms/apostrophe/issues/1508) because it will keep trying to connect to the node that went down. Leaving this option out results in automatic use of nodes that are up. Also see the [apostrophe-db-mongo-3-driver](https://npmjs.org/package/apostrophe-db-mongo-3-driver) module for a way to use the newer `mongodb+srv` URIs. Thanks to Matt Broadstone of MongoDB for his advice.

* An `apostrophe-file` now has a default URL. The default `_url` property of an `apostrophe-file` piece is simply the URL of the file itself. This allows `apostrophe-file` to be included in your configuration for [apostrophe-permalinks](https://npmjs.org/package/apostrophe-permalinks); picking a PDF in this way generates a direct link to the PDF, which is what the user expects. Note that if the developer elects to set up an `apostrophe-files-pages` module that extends `apostrophe-pieces-pages`, that will still take precedence, so there is no bc break.

* Clicking directly from one rich text widget into another did not work properly; the toolbar did not appear in this situation. This bug has been fixed. The bug only occurred when clicking in a second rich text widget without any intervening clicks outside of all rich text widgets.

* Also see expanded notes on version `2.64.1`, below, which contained several features missed in the original changelog.

## 2.64.1 (2018-08-31)

Unit tests passing.

Regression tests passing.

* Improved Apostrophe's ability to redisplay the appropriate widget, array element, and field and call the user's attention to it when a schema field error is not detected until server-side validation takes place. This addresses problems that come up when fields become `required` at a later time, and/or data was originally created with an earlier release of Apostrophe that did not enforce `required` in all situations. Browser-side validation is still preferred for ease of use but server-side validation no longer creates situations the user cannot easily resolve.

* Introduced the `apos.global.whileBusy` method. This method accepts a function to be run *while no one is permitted to access the site.* The provided function may return a promise, and that promise resolves before the site becomes accessible again. In the presence of `apostrophe-workflow` it is possible to mark only one locale as busy.

* By default, the `apos.locks.lock` method waits until the lock is available before proceeding. However there is now a `wait` option which can be set to `false` to avoid waiting at all, or to any number of milliseconds. If the method fails because of `wait`, the error is the string `locked`.

* The `apos.locks.lock` method also now accepts a `waitForSelf` option. By default, if the same process invokes `apos.locks.lock` for the same lock in two requests simultaneously, one of the two will receive an error. With `waitForSelf`, the second invocation will wait for the first to resolve and then obtain the lock.

## 2.64.0 (2018-08-29)

Unit tests passing.

Regression tests passing.

* Apostrophe's "search suggestions" feature for `notFound.html` templates is now fully baked. It only takes two steps:

1. Include an element like this in your `notFound.html` template:

```
<div data-apos-notfound-search-results></div>
```

2. Set the `suggestions` option to `true` for the `apostrophe-search` module.

With `suggestions: true`, this feature no longer requires that you have a `/search` page, it uses a dedicated route. See the documentation of the `apostrophe-search` module for more information.

* The `showFields` option is now available for checkboxes. The syntax is as follows:

```
{
  "name": "awesomeBoolean",
  "label": "Awesome Boolean",
  "type": "boolean",
  "choices": [
    {
      "value": true,
      "showFields": ["otherField1"]
    },
    {
      "value": false,
      "showFields": ["otherField2"]
    }
  ]
}
```

Thanks to falkodev.

* A useful error message appears if you try to use a `mongodb+srv` URL. These are meant for newer versions of the MongoDB driver. You **can** use them, but you must install the [apostrophe-db-mongo-3-driver](https://npmjs.com/package/apostrophe-db-mongo-3-driver) module first. The error message now explains this, addressing a common question on stackoverflow.
* Basic styles added for the most common rich text markup tags when within the bounds of an Apostrophe modal. Thanks to Lars Houmark.
* Fixed UI overlap issue when joining with `apostrophe-page`.
* `apos.images.all`, `apos.images.first`, etc. now include `_description`, `_credit` and `_creditUrl` when they can be inferred from an `apostrophe-image` containing the attachment.
* `apos.images.srcset` helper improved. It is now smart enough to limit the image sizes it offers based on what it knows about the size of the original. Thanks to Fredrik Ekelund.
* Fixes to CSS asset URL generation to pass validation.
* Performance: eliminated use of `$or` MongoDB queries with regard to pages in the trash. MongoDB tests demonstrate that `$ne: true` is faster than `$or` for our purposes.

## 2.63.0 (2018-08-15)

Unit tests passing.

Regression tests passing.

* “Promise events” have arrived. This is a major feature. Promise events will completely
replace `callAll` in Apostrophe 3.x. For 2.x, all existing invocations of `callAll` in the
core Apostrophe module now also emit a promise event. For instance, when the `docBeforeInsert`
callAll method is invoked, Apostrophe also emits the `beforeInsert` promise event on the
apostrophe-docs` module.

Other modules may listen for this event by writing code like this:

```javascript
`self.on('apostrophe-docs:beforeInsert', 'chooseASpecialist', function(req, doc, options) {
  // Modify `doc` here. You may return a promise, and it will resolve before
  // any more handlers run. Then the doc is inserted
});
```

The above code adds a new `chooseASpecialist` method to your module. This way, the method can be overridden by assigning a new function to `self.chooseASpecialist` in a module that
extends it, or its behavior can be extended in the usual way following the `super` pattern.

But, since it does not have the same name as
the event (attempting to register a method of the same name will throw an error), it is unlikely
that parent class modules and subclass modules will have unintentional conflicts.

See the [original github issue](https://github.com/apostrophecms/apostrophe/issues/1415) for a more
complete description of the feature and the reasoning behind it.

**Your existing callAll methods will still work.** But, we recommend you start migrating to be
ready to move to 3.x in the future... and because returning promises is just a heck of
a lot nicer. You will have fewer problems.

* Optional SVG support for `apostrophe-attachments`. To enable it, set the `svgImages` option to
`true` when configuring the `apostrophe-attachments` module. SVG files can be uploaded just like
other image types. Manual cropping is not available. However, since most SVG files play very well
with backgrounds, the SVG file is displayed in its entirety without distortion at the largest size
that fits within the aspect ratio of the widget in question, if any (`background-size: contain`
is used). If you have overridden `widget.html` for `apostrophe-images-widgets`, you will want
to refer to the latest version of `widgetBase.html` for the technique we used here to ensure
SVG files do not break the slideshow’s overall height.
* New `apos.templates.prepend` and `apos.templates.append` methods. Call
`apos.templates.prepend('head', function(req) { ... })` to register a function to be called just after
the head tag is opened each time a page is rendered. The output of your function is inserted into
the markup. The standard named locations are `head`, `body`, `contextMenu` and `main`. This is
convenient when writing modules that add new features to Apostrophe. For project level work also see the
named Nunjucks blocks already provided in `outerLayoutBase.html`.
* `apos.singleton` now accepts an `areaOptions` option, which can receive any option that can be
passed to `apos.area`. Thanks to Manoj Krishnan.
* Apostrophe’s “projector” jQuery plugin now respects the `outerHeight` of the tallest slideshow item,
not just the inner height.
* `apos.area` now accepts an `addLabel` option for each widget type in the area. Thanks to
Fredrik Ekelund.
* UI improvements to versioning. Thanks to Lars Houmark.
* Button to revert to the current version has been replaced with a label indicating it is current,
since reverting to the current version has no effect.
* “Page settings” can now be accessed for any page in the trash via “reorganize.” When
working with `apostrophe-workflow`, this is
often required to commit the fact that a page is in the trash.
* The `uploadfs` module now has a `prefix` option. If present, the prefix is prepended to all uploadfs paths before they reach the storage layer, and is also prepended to URLs. In practice, this means that a single S3 bucket can be used to host multiple sites without all of the uploaded media jumbling together in `/attachments`. The `apostrophe-multisite` module now leverages this.

## 2.62.0 (2018-08-09)

Unit tests passing.

Regression tests passing.

* Introduced a `findWithProjection()` method that is added to all MongoDB collection objects. All Apostrophe core modules are migrating towards using this method rather than `find()` when working **directly with MongoDB collections**. If you are using the standard MongoDB 2.x driver that is included with Apostrophe, this just calls regular `find()`. When using the forthcoming `apostrophe-db-mongo-3-driver` module to replace that with a newer driver that supports the full features of MongoDB 3.6, 4.0 and beyond, this method will provide backwards compatibility by accepting a projection as the second argument like `find()` did until the 3.x driver was released. Developers wishing to be compatible with both drivers will want to start using this method. Again, this **only concerns you if you are querying MongoDB directly and passing a projection to find() as the second argument**. And if you don't care about using the 3.x driver, you **do not have to change anything**.
* Various UX improvements and bug fixes to the page versions dialog box. Thanks to Lars Houmark.
* The widget wrapper is updated on the fly with new classes if they change due to edits. Thanks to Fredrik Ekelund.
* When configuring a `date` field, you may pass a `pikadayOptions` property. This object is passed on to the `pikaday` library. Thanks to Lars Houmark.
* The `counts: true` option for `piecesFilters` now works properly with joins.

## 2.61.0 (2018-08-01)

Unit tests passing.

Regression tests passing.

* New "secrets" feature in `apostrophe-users` makes it easy to hash other "secrets" similar in spirit to passwords.
* This feature is now used for password reset tokens, making them more secure.
* Additional joins can now be added to the schema of a widget that extends `apostrophe-pieces-widgets`.
* Brute force password attacks against an Apostrophe server are now more difficult. Thanks to Lars Houmark.
* Tolerant sanitization of array items while they are still in the editor. This avoids confusion caused by `required` fields in the array editor.
* Error messages now behave sensibly when multiple label elements appear in a field. Thanks to Lars Houmark.
* Fix background color on notification on uploads when file extension is not accepted. Thanks to Lars Houmark.
* If you can't move a widget out of an area, you can no longer move widgets into that area either (movable: false is fully enforced). Thanks to Fredrik Ekelund.
* New browser-side events are emitted during the attachment upload process, and the built-in facility that delays the saving of a form until attachment uploads are complete has been fixed. Thanks to Lars Houmark.
* Fixes to the active state display of array items. Thanks to Lars Houmark.
* [Contributor Guide](https://github.com/apostrophecms/apostrophe/blob/master/CONTRIBUTING.md) expanded with lots of new information about practical ways to contribute to Apostrophe.
* [Contributor Covenant Code of Conduct](https://github.com/apostrophecms/apostrophe/blob/master/CODE_OF_CONDUCT.md) added to the project. The Apostrophe community is a welcoming place, and now is a great time to lock that in for the future.

## 2.60.4 (2018-07-13)

Unit tests passing.

Regression tests passing.

* Shallowly clone the required definition in defineRelatedType to prevent yet more crosstalk between instances of apos when `apostrophe-multisite` is used. No other changes.

## 2.60.3 (2018-07-13)

Unit tests passing.

Regression tests passing.

* Improved support for nested areas and widgets. Apostrophe now pushes the correct doc id and dot path all the way to the page in various situations where this could previously have led to errors at save time.
* The new `apos.locks.withLock(lockName, fn)` method can be used to execute a function while the process has the named lock. This ensures that other processes cannot run that function simultaneously. You may optionally pass a callback, otherwise a promise is returned. Similarly `fn` may take a callback, or no arguments at all, in which case it is expected to return a promise.
* Cleanup: don't call `server.close` unless we've succeeded in listening for connections.

## 2.60.2 (2018-07-12)

Unit tests passing.

Regression tests passing.

* Version 2.60.1 broke validation of schema fields which were
`required`, but blank because they were hidden by `showFields`.
This is of course permitted, `required` applies only if the field
is active according to `showFields` or not addressed by any
`showFields` possibilities at all. Comprehensive unit testing was
added for this issue to prevent a recurrence.
* Version 2.60.1 also introduced a more subtle issue: if constraints
like `required` or `min`, or general improvements to validation such
as NaN detection for integers and floats, were added to a widget schema later
after content already existed then it became impossible to open a widget
editor and correct the issues. Validation tolerance was added for this
situation.
* When a user edits an area "in context" on the page, the server now
reports errors using a path that can be used to identify the widget
responsible and open its editing dialog box. A more relevant notification
is also displayed. This remains a secondary mechanism. Server-side
validation is mostly about preventing intentional abuse. Browser-side
validation is still the best way to provide feedback during data entry.

## 2.60.1 (2018-07-11)

Unit tests passing.

Regression tests passing.

* Fields of type `checkboxes` now play nicely with the `live/draft` toggle of `apostrophe-workflow`.
* Improved validation of integers and floats. Thanks to Lars Houmark.
* The "Global" dialog box now follows the same pattern as that for other piece types, which means that the workflow dropdown menu is available if workflow is present.
* Options may be passed to the `express.static` middleware that serves the `public` folder, via the `static` option of the `apostrophe-express` module. Thanks to Leonhard Melzer.
* `apostrophe` now depends on `bluebird` properly and there are no lingering references to the wrong version fo `lodash`. Formerly we got away with this because some of our dependencies did depend on these, and npm flattens dependencies. Thanks to Leonhard Melzer.
* The new `eslint-config-punkave` ruleset is in place, and includes a check for "unofficial dependencies" in `require` calls that could go away suddenly.
* `fieldClasses` and `fieldAttributes` may be set on form fields themselves, similar to the existing `classes` and `attributes` properties that are applied to the `fieldset`. Thanks to Lars Houmark.
* The "Pages" admin UI now includes a "New Page" button, in addition to the usual "reorganize" functionality. Thanks to Lars Houmark.
* Fixed a crash when an `apostrophe-pieces-widget` is configured to always show all pieces via `by: 'all'`. Thanks to Aurélien Wolz.
* General UI styling improvements and fixes.

## 2.60.0 (2018-07-06)

Unit tests passing.

Regression tests passing.

* New feature: you can now display counts for each tag, joined item, etc. when using the `piecesFilters` option of `apostrophe-pieces-pages`. Just add `counts: true` to the configuration for that filter. The count is then available in a `.count` property for each value in the array. See [creating filter UI with apostrophe-pieces-pages](https://apostrophecms.org/docs/tutorials/intermediate/cursors.html#creating-filter-u-i-with-code-apostrophe-pieces-pages-code) for more information.
* New feature: command line tasks such as `apostrophe-blog:generate` may now be run programmatically, for example: `apos.tasks.invoke('apostrophe-blog:generate', { total: 50 })`. A promise is returned if a callback is not passed. Note that not all tasks are written to behave politely and invoke their callback normally, however most do. This feature is most useful when writing tasks that logically should incorporate other tasks.
* Many UX and UI improvements that make the experience more pleasant in subtle and not-so-subtle ways. Thanks to Carsten, Marco Arnone and the prolific Lars Houmark for their contributions. This was an excellent week for Apostrophe PRs.
* The full set of controls for joined items are again available in the chooser, as well as in the browse modal.
* The automatic opening of the admin bar menu on page load can now be configured with the `openOnLoad`, `openOnHomepageLoad`, and `closeDelay` options.
* `autocomplete="off"` for date fields prevents chrome autocomplete suggestions from wrecking calendar UI.
* Always remove .apos-global-busy on unlock, even if the transition event never fires. Yes, that is sadly a thing. Prevents the UI from becoming unusable in rare situations (less rare inside functional tests).
* Use `one` to reduce the overhead of .apos-global-busy's transition event handler. We could do more here to reduce overhead, i.e. unhooking it entirely.
* Much-improved validation of `min`, `max` and `required` for strings, integers and floats on both the server and the browser side. Thanks to Lars Houmark.

## 2.59.1 (2018-07-02)

Unit tests passing.

Regression tests passing.

* Widget schemas now support the `def` property for fields. This always worked for pieces and pages.
* Accommodations for functional testing in nightwatch. The currently active Apostrophe modal, and all of its proxies such as its controls that are in a separate div for presentation reasons, now has the attribute `data-apos-modal-current` which is set to the class name of the modal. This powers the new [apostrophe-nightwatch-tools](https://npmjs.org/package/apostrophe-nightwatch-tools) module, which provides reusable commands and steps that can be used to create test projects similar to our [apostrophe-enterprise-testbed](https://github.com/apostrophecms/apostrophe-enterprise-testbed). Testing with the enterprise testbed project is a standard part of our release process.
* Previously if workflow was in use slugs could not be reused by new pages when the original page was in the trash. This has been addressed; the slug is now deduplicated in the same way that email addresses and usernames of users are when in the trash.
* The infinite scroll feature of `apostrophe-pieces-pages` now works as documented with the styles provided. The code is also more efficient and scroll events are throttled for performance. Thanks to Lars Houmark.
* Various UX fixes, thanks to Lars Houmark and various members of the Apostrophe team.

## 2.59.0 (2018-06-15)

Unit tests passing.

Regression tests passing.

* Fixed nested widget editing for existing widgets whose modal dialog boxes have been accessed (#1428).
* A clear warning message with instructions has been added for those who are seeing "unblessed" messages due to widget schemas and in-template `apos.area` calls that do not match (#1429). The easiest way to avoid this is to just mark the area `contextual: true` in your widget schema so it is edited *only* on the page. But if you really want to do both, the widget options must match.
* The mechanism that automatically makes slugs, paths and other keys unique now gives up eventually and reports the original duplicate key error. This makes it easier to debug your code if you are violating your own custom indexes that feature unique keys. It is possible to make the deduplicator aware of your own own properties that need to be made more unique on inserts if you wish, by implementing a `docFixUniqueError` method. *Please note:* this change is not a regression. Code that formerly never completed its task in this situation will simply report an error promptly rather than retrying inserts forever while degrading your database performance.
* A new profiling API has been added: the `apos.utils.profile` method. This method can be called to report how long code takes to run for later analysis. It does nothing in the default implementation; modules like our forthcoming profiler override it to give feedback on the speed of your code.

## 2.58.0 (2018-06-13)

Unit tests passing.

Regression tests passing.

* Polymorphic joins have arrived! You may now create joins like this:

```javascript
{
  name: '_items',
  type: 'joinByArray',
  withType: [ 'apostrophe-blog', 'product', 'apostrophe-page' ]
}
```

When you join with more than one type, Apostrophe presents a chooser that allows you to pick between tabs for each type. Note that `apostrophe-page` can be included, so you can pick a mix of pages and pieces for the same join.

This feature is useful for creating navigation that may point to a variety of document types, without the need for an array of items with several different joins and a `select` element to choose between them.

Polymorphic joins work for both `joinByOne` and `joinByArray`. Currently they are **not** available for `joinByOneReverse`, `joinByArrayReverse`, or pieces filters. Their primary use case is creating navigation widgets.

* `apos.images.srcset` helper function added. You can use this function to generate a `srcset` attribute for responsive display of an image. Just pass an attachment to the helper:

`<img srcset="{{ apos.images.srcset(apos.images.first(data.piece.thumbnail)) }}" />`

A `src` attribute for backwards compatibility is always advisable too.

Thanks to Fredrik Ekelund for this contribution.

* Fast forms for big schemas are back! The issue with tags has been resolved.

* A single MongoDB connection may be reused by several `apos` objects for separate sites, a feature which is exploited by the [apostrophe-multisite](https://github.com/apostrophecms/apostrophe-multisite) module. Note that this only reuses the connection, it does not share a single MongoDB database. It *does* allow you to keep potentially hundreds of sites on a single MongoDB server or replica set, as the overhead of multiple logical "databases" is small in MongoDB's modern WiredTiger storage engine. To reuse a connection, pass it to the `apostrophe-db` module as the `db` option.

* Fixed a MongoDB 3.6 incompatibility in the "Apply to Subpages" feature for permissions. Also made this feature available again when *removing* someone's permissions. We plan further UX work here to make this feature easier to understand and use.

* UX fix to the "manage tags" dialog box: don't attempt to add an empty tag. Thanks to Anthony Tarlao.

* Warn developers if they use bad area names.

* For those deploying asset bundles to S3: the command line task that builds an asset bundle no longer requires access to your production database, although it still needs to start up normally with access to a database in the pre-production environment where you are building the bundle.

* Refactoring of the trash field deduplication features, in preparation to extend them to pages as well in an upcoming release.

## 2.57.2 (2018-06-07)

Unit tests passing.

Relevant regression tests passing.

* New `extraHtml` block in `outerLayoutBase.html` allows your `outerLayout.html` to add attributes to the outer `html` element without the need to completely override the layout. It is a best practice to avoid completely overriding the layout because this maximizes your compatibility with future updates to our admin markup, etc.

## 2.57.1 (2018-06-05)

Unit tests passing.

* Hotfix for bug in 2.57.0 that broke saving tags. We have reverted the "fast forms" change until the cause is understood.

## 2.57.0 (2018-05-31)

Unit tests passing.

Functional tests passing.

* Displaying and saving schema-driven forms is much, much faster.
This becomes very noticeable with 100 or more fields. With about
250 fields, this formerly took about 4.5 seconds to load or to
save such a form on a fast Mac. It now takes about 250 milliseconds.
* Users may re-order the items they have selected via drag and drop
when using "Browse" to select pieces, images, etc.
* Prior to this release, asset generation ids were surprisingly short and
made up only of digits due to an accidental holdover from an old version.
Conflicts were rare, but possible. Asset generation ids are now proper cuids,
no conflicts should occur.
* IDs may be added to notifications as a simple way to give other
code access to them.
* The `apos.global.addGlobalToData` method may now be called
with just `req` (returns a promise), with `req, callback` (invokes
the callback), or as middleware (which Apostrophe does by default).
This method is handy in command line tasks and other places
where middleware does not run and `req.data.global` is not populated
by default.

## 2.56.0 (2018-05-17)

Unit tests passing.

Functional tests passing.

* **Security:** numerous issues formerly flagged by the new `npm audit` command have been addressed. We are now using a [maintained branch of lodash 3.x](https://github.com/sailshq/lodash) to keep bc while addressing security (many thanks to the Sails team). We are also using LESS 3.x, which has caused no issues in our testing and corrects security concerns with LESS 2.x. Numerous `npm audit` security reports regarding `imagemin` modules were addressed by removing `imagemin` from `uploadfs` itself, however you may opt into it via the new [`postprocessors` option of `uploadfs`](https://github.com/punkave/uploadfs). As of this writing, one `npm audit` complaint remains: the `azure-storage` module needs to update a dependency to address a possible vulnerability. You may mitigate this issue by not using the `azure` backend of `uploadfs` with Apostrophe until it is resolved upstream.
* Many UI enhancements when choosing, browsing and managing items which reduce user confusion. For instance: moving items up and down in a selection no longer refreshes the entire list and forces the user to scroll down again. Trashed pages are easier to distinguish in "reorganize." "More" dropdown for pieces is again fully visible when clicked. Placeholder helpers make the search field for joins easier to understand. Chevrons added to various select elements which were difficult to identify as dropdowns before.
* Deeply nested areas now save properly. Formerly in certain situations the same widget might be duplicated.
* `apos.tasks.getReq` now supplies an empty `req.data` object for easier use with code expecting an Express request, Apostrophe-style.
* Bedeviled by case-sensitive sorting? The `sortify: true` property for `string` schema fields is now documented and automatically creates a database migration to ensure it is available for your existing data as well. When used, this flag ensures that any `sort('fieldname')` call for that field in Apostrophe is case-insensitive, ignores punctuation and otherwise behaves as end users expect.

## 2.55.2 (2018-05-15)

Unit tests passing.

Relevant functional tests passing.

* Reverted change to date formatting. `moment` will produce warnings again, but dates will not be a day old in some time zones, which is more important. We are working on a better fix for this problem.

## 2.55.1 (2018-05-15)

Unit tests passing.

Relevant functional tests passing.

* `apos.migrations.eachArea` no longer crashes the stack when iterating over a large number of documents without areas.

## 2.55.0 (2018-05-11)

Unit tests passing.

Regression tests passing.

* Security fix: uploaded images "in the trash" were still accessible at the same URL in most sizes. This has been corrected. As documented, the only size that now remains accessible is the `one-sixth` size, and this choice can be changed or eliminated entirely. **This bug did not affect other file attachments, such as PDFs.**

As always, be sure to run the `apostrophe-migrations:migrate` task. This will make sure the permissions of your files are correct. Harmless warnings may appear for those that were already correct.

* The `apostrophe-attachments:migrate-to-disabled-file-key` and `apostrophe-attachments:migrate-from-disabled-file-key` have been added for the convenience of those using the `disabledFileKey` option to `uploadfs` to rename disabled files in a cryptographically sound way rather than changing their permissions. These are relevant only with the `local` storage option of `uploadfs`, since since the option is neither available nor necessary for S3, and is mandatory for Azure from the beginning.

* Although technically part of UploadFS 1.9.0, we'd like to note that the `azure` storage backend is now available and can be part of your `uploadfs` configuration for the `apostrophe-attachments` module.

* Server-side modules can now extend the buttons available in the "manage" modal of pieces without overriding templates, similar to the way they are extensible in the "edit" modal.

* UX fixes.

* Cropping an image through Apostrophe now works when attachments are stored in S3, Azure, etc.

* Date parsing does not generate `momentjs` warnings.

* Overrideable block in the outerLayout for the context menu.

* The `apostrophe-soft-redirects` module now accepts a `statusCode` option, which you may change to `301` to use hard redirects. Thanks to Leo Melzer.

## 2.54.3 (2018-05-02)

Unit tests passing.

Regression tests passing.

* Contextual editing of pieces found in a `widget.html` template saves properly, as does contextual editing of a nested area added to the page for the first time.

* Previously executed migrations are remembered in a collection that persists, not just in a cache, avoiding extra work which could be extensive in a large database. Migrations are still required to be idempotent (they should detect whether they have any work to do, and do no harm if they are not needed again for a particular document).

* `apos.migrations.eachWidget` now delivers an accurate `dotPath`, which is crucial for the use of `apos.docs.db.update` with `$set`. No standard migrations in Apostrophe were using the feature until now.

## 2.54.2 (2018-04-24)

Unit tests passing.

Regression tests passing.

* A bug in the recently introduced `apostrophe-soft-redirects` module caused crashes in cases where the context page or piece had no `_url` property... which is an unusual situation (how did you get there exactly? Overrides are clearly involved), but it can happen in customized projects. Fixed.

## 2.54.1 (2018-04-24)

Unit tests passing.

Regression tests passing.

* A bug in Chrome 66 causes problems when selecting images in Apostrophe's media library. This bug did not appear before Chrome 66 and does not appear in other browsers. We resolved it by migrating to the use of the CSS grid feature in compatible browsers.

## 2.54.0 (2018-04-18)

Unit tests passing.

Regression tests passing.

* Several performance improvements. In situations where Apostrophe formerly made expensive "matching nothing" queries, Apostrophe now either skips the entire query or uses an efficient query for a nonexistent `_id`, depending on whether the method in question has the right to cancel the entire operation.
* Resources released more completely by `apos.destroy`, which can now satisfy the expectations of `mocha` 5.x (no timeouts left active, etc). This was done by adding a `destroy` method to `uploadfs`.
* `range` schema fields behave better when there is no existing value.
* Save operation of a modal now triggers the global busy state to prevent race conditions and other unwanted behavior.
* Global busy state can now be pushed and popped, and modals utilize this, so that a modal can be used to gather information during the `saveContent` method of another modal.

## 2.53.0 (2018-04-11)

Unit tests passing.

Regression tests passing.

* Do not send X-XSRF-TOKEN headers in an OPTIONS request. This change was mistakenly left out of the 2.52.0 release.
* The named anchor `main` can now be overridden via the `mainAnchor` nunjucks block.
* The `npmRootDir` option can be used to cause Apostrophe's module loading mechanism to seek npm modules in a location other than that specified by `rootDir` (or the project root). The new `localesDir` option of `apostrophe-i18n` does the same for localization. This makes it possible to use `rootDir` to specify an alternate location for everything else, i.e. the parent of `public`, `data`, `lib/modules`, etc. A necessary accommodation for the evolving `apostrophe-multisite` module.
* Raw HTML widgets now offer help text out of the box.
* The `express.static` middleware now runs before the `apostrophe-global` middleware and other "standard" Apostrophe middleware.
* Your own module-level `expressMiddleware` object can specify `{ when: 'beforeRequired', middleware: function(req, res, next) { ... })` to run before the required middleware as well. Note that this means no sessions, no users and no body parser. Most of the time you'll want those things.
* CSS adjustment to tabs in modals so they don't scroll in Firefox.
* Dropzones for empty areas are easier to drop onto.

## 2.52.0 (2018-03-30)

Unit tests passing.

Regression tests passing.

* No more 404's when slugs change for pages and pieces. Apostrophe now automatically implements "soft redirects" to the new URL of a page or piece. This is a major SEO improvement, with good support for any page or piece with a `._url` property. Note that this feature "learns" URLs over time as the pages and pieces are actually accessed, so if you decide to test it, remember that you must access the old URL at least once before you change it for the test. This feature can be disabled, if you really want to, by setting the `enable` option of the `apostrophe-soft-redirects` module to `false`.
* Indexed queries on the `parkedId` and `advisoryLock._id` properties. The lack of indexes for these properties could lead to full collection scans, so this is a significant performance boost on large databases.
* Apostrophe's anti-CSRF forgery X-XSRF-TOKEN header is no longer sent as part of an OPTIONS request, or as part of a cross-domain request. In the first case, cookies cannot be set by the server anyway, and in the second, we are communicating with a server that cannot see our session to verify it. In both cases, sending the headers was causing configuration headaches for developers. Thanks to Priyansh Gupta.
* A UI bug fix: the recently added "clone" button for widgets is no longer displayed for singletons, or for areas whose `limit` has been reached. Also, the `cloneable: false` option can be used to disable this feature for a particular area.
* UI bug fix: no more conflicts between the "Add Content" menu and the up/down/remove/etc. buttons for widgets.
* Clearer warnings and error messages.

## 2.51.1 (2018-03-27)

Unit tests passing.

Regression tests passing.

* Do not crash when updating a doc if widgets exist but `_originalWidget` does not. This can happen in workflow scenarios where Apostrophe's `find` is bypassed.
* Accommodations for the forthcoming `apostrophe-optimizer` module.

## 2.51.0 (2018-03-21)

Unit tests passing.

Regression tests passing.

* Widget fields may now have a `permission` property. If present, the user must have the named permission (such as `admin`), or they will not see that particular field in the editing dialog box. This is useful when a widget should be authorable by most users but has a sensitive field that should be restricted to a smaller group of users. Note that this feature already existed for schema fields of pieces and pages.
* Apostrophe again allows a named pipe to be specified via the `PORT` environment variable, for compatibility with Windows. Thanks to Jørgen M. Skogås for this fix.
* Apostrophe's default settings for the `bodyParser` option are now generous enough, in the case of JSON request bodies, to cover all reasonable editing scenarios in Apostrophe. This change also benefits the `apostrophe-headless` module.
* When Apostrophe must generate a `path` for a new page, it will look at the provided `slug` before it looks at the provided `title`. This is useful when titles in an import are of poor quality but slugs are unique. Prevents unnecessary numbered suffixes after both slugs and paths.
* The dropdown menu to add a widget no longer has a conflict with the hover menu offering widget controls such as "up," "down," etc. The hover menu does not appear while the dropdown menu is open.

## 2.50.0 (2018-03-14)

Unit tests passing.

Regression tests passing.

* Clone button for widgets in areas, to save time when editing.
* New features for displaying the titles of array items when editing fields of type `array`. `titleField` may now use dot notation. In addition, if that isn't enough, you may use `listItemTemplate` to point to an alternative to the standard `arrayListItem.html` template, which you may use as a reference. In addition, both `titleField` dot notation and the custom `listItemTemplate` have full access to joins. Be sure to use cross-module include syntax if you don't want to put the template in `lib/modules/apostrophe-schemas/views`. For instance, you may write `listItemTemplate: 'my-module-name:listItemTemplate.html'`.
* Bug fix: modals are the right height when jQuery 3 is in use.
* CSS class added to the `h4` that displays the title in an `apostrophe-images` widget, for your CSS styling convenience. Thanks to Gareth Cooper.

## 2.49.0 (2018-03-09)

Unit tests passing.

Regression tests passing.

* New password reset feature. You will need to configure `apostrophe-email` and opt into this feature. See the new [Apostrophe password reset HOWTO](https://apostrophecms.org/docs/tutorials/howtos/password-reset.html).
* Significant performance boost to the "reorganize" modal in situations where numerous pages are in the trash when using the `apostrophe-workflow` module.
* If widget ids are not provided when inserting new documents they are automatically generated. This makes [apostrophe-headless](https://npmjs.org/package/apostrophe-headless) easier to use.

## 2.48.0 (2018-03-01)

Unit tests passing.

Regression tests passing.

* New `color` and `range` schema field types. `color` provides a color picker field allowing values compatible with CSS, etc. `range` provides an `<input type="range">` element and respects `min` and `max` options.
* New `apos.utils.log`, `apos.utils.info`, `apos.utils.debug`, `apos.utils.warn` and `apos.utils.error` methods. These are now used consistently throughout Apostrophe core, both in the server and in the browser. On the server, these methods wrap the corresponding methods of a `logger` object and you can inject your own via the `logger` option of the `apostrophe-utils` module. By default a logger object that wraps the `console` object is created. For convenience, if your logger has no `log` method, `apos.utils.log` will call `logger.info`. This allows many popular loggers like `winston` to be used without modification "out of the box."
* `modulesSubdir` option to specify subdir where local modules come from, overriding `lib/modules`. Useful when more than one `apos` object exists in a project.
* Major speedup to parked pages. Also eliminates spurious warnings about inefficient joins at startup.
* Refactored autocollapse behavior of admin bar into its own method for easier overrides.
* CSS fixes for improved usability.

## 2.47.0 (2018-02-14)

Unit tests passing.

Regression tests passing.

* Developers now have the option to use jQuery 3. To enable jQuery 3, set the `jQuery` option of the `apostrophe-assets` module to the number `3`. We have packaged specific versions of jQuery 3 and jQuery UI which are known to be compatible with and tested with Apostrophe's UI, and we plan to use these in our own projects going forward. We will be making this change in the apostrophe boilerplate project. Of course Apostrophe's UI remains compatible with the older version of jQuery that loads by default. There is no bc break.

* When you join with pages, by using the virtual doc type `apostrophe-page`, the user is now invited to choose a page via a version of the reorganize dialog box, which has been made more user-friendly for this purpose. Autocomplete is still supported too.

* The reorganize dialog box is more pleasant to use. This dialog will continue to evolve to offer more of the functionality found in the "manage" dialog boxes for piece types.

* The page parking mechanism has been overhauled and improved. From now on, it is our recommendation that you set a unique `parkedId` for each parked page you configure for `apostrophe-pages`. This ensures that even if you change the slug in the configuration of the parked page, Apostrophe will still be able to understand that the page already exists and a new one should not be inserted. This is especially critical if using `apostrophe-workflow`, since you might decide to add or change locale prefixes at some point.

* The database connection keepalive mechanism now uses a query against an empty collection, rather than a server status call that the database user might not have permission to make.

* The `apos.utils.cssName` helper now preserves double dashes, as they are a common feature in modern CSS frameworks.

* There is now an `apostrophe-areas:widgetBase.html` file which can be extended block by block in a project-level `lib/modules/apostrophe-areas/views/widget.html` file. New overrideable methods have also been added to simplify adding custom classes programmatically to the wrapper and the widget itself without overriding any templates.

* It is now possible to configure select elements (we do not recommend more than one) to be displayed inline with the other widget controls, i.e. up, down, delete, etc. The back end of this is left to the developer, however you can check out the still-evolving [apostrophe-personas](https://github.com/apostrophecms/apostrophe-personas) module for an example. This feature is primarily meant for modules like `apostrophe-personas` that impact all widgets in a general way.

## 2.46.1 (2018-01-30)

Unit tests passing.

Regression tests passing.

* Attachment fields now save properly when directly part of the schema of a widget. A bug was introduced in version 2.42.0 when the `length` property was added to attachments. A fix made long ago to `apos.utils.clonePermanent` on the server side was also needed on the browser side.

## 2.46.0 (2018-01-25)

Unit tests passing.

Regression tests passing.

* The "Copy" button of pieces now copies areas that do not explicitly appear in the schema, and works correctly when an `apostrophe-pieces` module is set `contextual: true`. Overrideable methods are provided for those who need to copy more than schema fields and top-level areas. We do not copy every property by default because this could have unforeseen consequences; we copy only what is in the schema, plus top-level areas because these have always been supported without an explicit schema in templates.

* It is now possible to secure widget properties so that they are not visible to end users if you do not choose to output them in the markup. To do that, set the `playerData` option of your widget module to `false`, or to an array of properties that **should** be visible in the `data` JSON attribute so that they are passed to the `play()` method. Normally widget properties are public information, intended for display, but this technique is useful if you have a `username` and `password` for use in fetching an external feed in a server-side `load` method, for instance. **Note that to allow widget editing to function, everything is still passed in `data` if the user has editing privileges for the widget.** So if you seek to verify this feature, be sure to check as a logged-out user, or a user without editing permissions for that content.

* It is now easy to override the `fieldset` markup for Apostrophe schemas. Just copy `lib/modules/apostrophe-schemas/views/fieldset.html` to your project-level version of that path and edit it. However, please note that you must continue to have an outer wrapper element with the given attributes.

* Apostrophe's codebase now passes `eslint`. In the process many cases of callback errors being ignored were fixed, as well as global variable leaks.

* Apostrophe's `apos.locks.lock` and `apos.locks.unlock` methods now support promises.

## 2.45.0 (2018-01-11)

Unit tests passing.

Regression tests passing.

* The `apostrophe-caches` module has better, clearer documentation and it now supports promises.
* All modules can now conveniently send email using [Nodemailer](https://nodemailer.com/about/). The new `email` method of all modules renders a template in that module's `views` folder, exactly as you would hope it would, and also automatically generates a plaintext version for the occasional user who does not view HTML email. The automatically generated versions include links properly.
* Extending `apostrophe-images-widgets` and other pieces widgets is easier. If your widget name doesn't correspond to the kind of piece you are displaying, a helpful error appears explaining that you need to set `piecesModuleName`. Adding fields to these widgets now behaves reasonably. Also, if you add fields to `apostrophe-images` or `apostrophe-files` at project level, this now behaves as expected too.
* A locking mechanism has been added during the movement of pages in the page tree. This prevents rare race conditions that could previously have resulted in duplicate page ranks, although the design of the page tree is such that more serious consequences were always avoided.
* Text justification options for ckeditor are now standard in our build of ckeditor. Of course you still need to configure `sanitize-html` properly when using them.
* Any widgets module may now specify a `wrapperTemplate` option. That template is rendered instead of the standard `apostrophe-areas:widget.html` template, and can use `extends` and override blocks found in that template. This is useful if you need to set attributes of the outer wrapper element of the widget.
* The migration added in 2.43.0 to address file permissions for existing attachments in the trash has been greatly accelerated, helpful on large sites.
* Better error messages for `min` and `max` options of some schema field types; provisions for expanded error messages in general.
* For those using the `testModule` option to test their own npm modules in the context of Apostrophe, a default shortname is automatically provided.
* Fixed missing space in admin bar markup, thanks to arlecchino.

## 2.44.0 (2017-12-15)

Unit tests passing.

Regression tests passing.

* Apostrophe's AJAX filter features for `apostrophe-pieces-pages` now support "Load More" buttons and infinite scroll.

To add a "Load More" button:

1. Wrap a new element inside your data-apos-ajax-context element around the content that makes up the current "page" of results. This should not wrap around filter links or the "Load More" button itself.
2. Give that new element the `data-apos-ajax-append` attribute.
3. Add `append=1` to the query string of your Load More button. Example:

```
{% if data.currentPage < data.totalPages %}
  <a href="{{ data.url }} | build({ page: data.currentPage + 1, append: 1 })">Load More...</a>
{% endif %}
```

To progressively enhance this for infinite scroll, add a `data-apos-ajax-infinite-scroll` attribute to the button.

Note that we do this via progressive enhancement of a "Load More" button so that Google can still reach and index all of the pages (SEO).

* Attachment schema fields now respect the new `fileGroup` and `fileGroups` properties. If `fileGroup` is set to `images`, then only image types (GIF, JPEG, PNG) are accepted; if it is set to `office` only typical business file types are accepted. Note that we have always rejected files that didn't appear on the list for either type. You can also specify `fileGroups` as an array.
* `fileGroup: 'image'` is now configured by default for `apostrophe-images`, as was always intended but incorrectly implemented in the past.
* Attachment schema fields now respect the new `extension` and `extensions` properties. The former is handy if you only want to allow one extension, the latter if you want to allow more than one. The extensions must be those specified for `fileGroups` in the default configuration of `apostrophe-attachments` or your override of it (all lower case; JPEG is `jpg`; no period).
* The `addDocReferences` migration has been parallelized, as this one-time migration can be time-consuming on a large site.
* Broken `less` calculation fixed, thanks to Antoine COMBES.

## 2.43.0 (2017-12-12)

Unit tests passing.

Regression tests passing.

* When a "file" or "image" is moved to the trash, the attachment in question now becomes inaccessible. This is particularly important to stop access to obsolete PDFs, which Google loves to access. If the file or image is removed from the trash, the attachment becomes available again. In the case of images, the 1/6th size remains available by default to provide preview when viewing the trash. If the same attachment is referenced by more than one doc, which can happen due to "Copy" operations or `apostrophe-workflow`, it remains available until all such docs are in the trash.

* Parked properties are no longer editable in page settings. Since every site restart always wiped them out anyway, this is a bug fix, not a truly new behavior. With this change, you can finally set `type: 'home'` when `park`ing the home page, and remove `home` from your page types dropdown.

* The `apostrophe-jobs` module now offers a `runNonBatch` method, which is useful for long-running operations that don't involve iterating over many instances of the same type of object.

* Improvements to background image positioning for images widgets.

* A block has been added to override the `lang` attribute easily. Thanks to Ayho.

* The `imgAlt` block can now be used to conveniently override the `alt` attribute of images when overriding `widget.html` for `apostrophe-images-widgets`. Thanks to Raphaël DiRago.

* The `required` option now works properly for fields of type `array` (there must be at least one item in the array).

* Improved error messages for unblessed widget schemas. These are usually related to a widget that is no longer in the page template but appears in the database.

* A UI bug that caused tabs to become invisible when returning from nested dialog boxes has been fixed.

* Filters for "select" fields now default to "no opinion," rather than the default choice. This is the normal behavior for other field types.

* Even more promise support! `apos.attachments.insert`, `pieces.trash` and `pieces.rescue` all return promises if no callback is given.

* A YouTube embed unit test was removed to ensure consistent results in Travis CI, which is once again in routine use.

## 2.42.1 (2017-11-24)

Unit tests passing.

* Use of a capitalized filename that should have been lowercase in a `require` briefly broke Apostrophe's initialization on Linux. We are correcting this by reinstating CI in a Linux environment.

## 2.42.0 (2017-11-22)

Unit tests passing.

Regression tests passing.

* Promises have landed in Apostrophe. Calling `toArray`, `toObject`, `toDistinct` or `toMongo` on an Apostrophe cursor *without a callback* will return a promise. That promise will resolve to the expected result.

In addition, `docs.insert`, `docs.update`, `pieces.insert`, `pieces.update`, and `pages.insert` will all return a promise if invoked without a callback.

These are the most frequently invoked functions in Apostrophe that formerly required callbacks.

**As always with promises, be sure to catch errors with `.catch()`** at some level.

Note that **the `await` keyword can now be used with these methods**, as long as you're running Node.js 8.x or newer or using Babel to provide that language feature.

* Apostrophe's custom `Split` CKEditor toolbar control now works correctly in 2.x. You can give your users the `Split` control to allow them to break up a large rich text widget in order to insert other types of widget "in the middle." Note that the control name is now capitalized to match the way other CKEditor toolbar buttons are named.

* You may now specify `_url: 1` or `_nameOfJoin: 1` in a projection when using Apostrophe's `find()` methods. Native MongoDB projections naturally can't see these "computed properties" because they don't live in the database — they are computed "on the fly" after documents are fetched. However, Apostrophe now automatically adds the right underlying fields to the projection.

Only `_url` and the names of `joinByOne` or `joinByArray` fields are supported. It does not make sense to use a projection on `people` to locate IDs that are actually attached to `products` via `joinByOneReverse` or `joinByArrayReverse`.

*This feature does not conflict with legitimate uses of MongoDB projections because Apostrophe discards all properties beginning with `_` when writing to the database, except for `_id`.*

* The `length` property of an Apostrophe `attachment` object is now correctly populated with the original file size. Thanks to David Keita. Note that images are also made available in many scaled sizes. Also the original may be replaced with a correctly rotated version, in which case `length` will not match. So the most useful scenario for this property is likely to be in working with office formats, especially PDF which can sometimes be very large.

* Fixed bug in the `isEmpty` methods for areas and singletons. Thanks to David Keita.

## 2.41.0 (2017-11-17)

Unit tests passing.

Regression tests passing.

* The new `apostrophe-jobs` module, part of the core of Apostrophe, provides a progress meter mechanism and the ability to stop long-running user-initiated operations, such as batch operations on pieces. See the [jobs module documentation](http://apostrophecms.org/docs/modules/apostrophe-jobs/index.html). You can also refer to the pieces module for examples if you wish to use this for your own long-running user-initiated operations.
* Batch operations now have more robust support for "select everything." A number of bugs related to multiple selection of pieces have been fixed in a refactoring that made this code much more maintainable and predictable.
* The option of pushing an asset of type `template`, which never worked in 2.x and was never used by Apostrophe, has been removed for clarity. Our preference is for rendering assets on the server side dynamically when needed, rather than pushing many templates into the DOM on every page load.
* An `.editorconfig` file has been added. Thanks to Fredrik Ekelund.
* Parking a page only pushes permanent properties. `_defaults` and `_children` should never have been in the database; they are of course still interpreted to decide what should happen, but the properties *themselves* did not belong in the database. (You may need to write a migration if they are already there and this is causing issues for you.)
* Scrolling UI behavior of pieces improved; various other UI touch-ups. Thanks to Fredrik Ekelund.
* `newBrowserCalls` helper for `push` module can be used when you want JavaScript calls queued up with `req.browserCall` to be executed in an AJAX update of just part of a page.
* Fixed bugs affecting access to the published/unpublished batch operations and similar.

## 2.40.0 (2017-11-10)

Unit tests passing.

Regression tests passing.

* Support for "select everything" when managing pieces. Once you check the box to select everything on the current page, you are given a secondary option to select everything that matches your current criteria. This works both when choosing pieces for widgets and when working with batch operations like "trash" or "rescue."
* Fixed various bugs affecting combinations of "select all on page", the chooser and working with images.
* Improvements to batch operations on pieces. The `requiredField` property is checked correctly, and the new `onlyIf` property allows for passing a function that accepts the doc type name and decides whether the button should appear. Multiword action names are properly camelcased. New "success" and "dataSource" options to `batchSimple` allow for carrying out additional operations afterward as well as gathering input independently at the start. And batch operations are composed late so that other modules can add them.
* The `self.api` and `self.html` methods of `apostrophe-context` and `apostrophe-modal` now support a syntax for making cross-module API calls, just like templates.
* Addressed moog versioning issue with latest npm that caused errors about "synth.instanceOf" not being found depending on the state of your npm cache.

## 2.39.2 (2017-11-02)

Unit tests passing.

Startup-related regression tests passing.

* The `APOS_MONGODB_LOG_LEVEL` environment variable can now be set to `debug`, `info` or anything else supported by the MongoDB driver's `Logger.setLevel` method. This is helpful for debugging database issues at the lowest level.

## 2.39.1 (2017-11-01)

Unit tests passing.

Regression tests passing.

* Factored out a `getBaseUrl` method for `apostrophe-pages`, allowing
overrides of this that pay attention to `req`.
* Report `pageBeforeSend` errors and failures to load the global doc properly, don't silently tolerate them.
* Documentation corrections. Thanks to Frederik Ekelund.


## 2.39.0 (2017-10-24)

Unit tests passing.

Regression tests passing.

* Easier access to options. Introduced the `getOption` method to all modules. Calling `self.getOption(req, 'sizes.large')` from your module's server-side JavaScript code, or just `module.getOption('sizes.large')` from Nunjucks, will return the value of `self.options.sizes.large` for that module. You may also pass an array of keys, i.e. `module.getOption([ 'sizes', 'large' ])`. This method is tolerant, it returns undefined if any part of the path does not exist. See also the new [apostrophe-override-options](https://npmjs.org/package/apostrophe-override-options) which extends this feature to support customizing the returned value for any option based on the current page type, page settings, piece settings and locale. * Helpful warning when maximum area/widget loader recursion level is reached. Always use projections when adding joins to your schema to avoid a performance hit due to runaway recursion.
* New `disabledTypes` option to `apostrophe-pages`, primarily for use with `apostrophe-override-options`.
* Fixed UI bug relating to area menus at the bottom of the page.
* Fixed bug that caused a crash when invalid usernames attempted to log in. Thanks to Arthur.

## 2.38.0 (2017-10-16)

Unit tests passing.

Regression tests passing.

* Various schema field validators for required fields no longer crash on the browser side if a property is nonexistent, as opposed to being the expected empty string.
* Buttons for editing pieces widgets now use less confusing language.
* Accommodations for the `apostrophe-headless` module (arriving later today), including factoring out certain login-related and piece-related functionality to separate methods in order to make it easier to introduce RESTful APIs for the same features.
* Unit tests no longer drop the entire test database between suites; instead they drop the collections. Also the unit test timeout can be set via an environment variable. This accommodates testing against various cloud databases with security that precludes dropping entire databases.
* Lots of new content in the README to get folks who haven't been to the documentation site yet a little more excited.

## 2.37.2 (2017-10-04)

Unit tests passing.

Conflict resolution and template extension-related regression tests passing.

* The conflict resolution feature, which helps users avoid conflicts in which neither is successfully able to save content reliably by explaining that two users are editing the same doc and offering the option of taking control, can now be disabled by setting the `conflictResolution` option of the `apostrophe-docs` module explicitly to `false`. **We do not recommend** the use of this option in normal practice, however it has valid applications in automated testing.

* Recently a bug was introduced in which extensions other than `.html` or `.njk` did not work in `include` statements, etc. in Nunjucks templates unless the file in question existed in the project-level version of the module including it. The full cascade of template folder paths is now supported for these explicit extensions, including searching `viewsFolderFallback`.

## 2.37.1 (2017-09-27)

Unit tests passing.

Piece- and schema-related regression tests passing.

* Filters are now available for schema fields of type `integer`. You can configure these for the manage view, or for pieces-pages, exactly as you would for other field types. Previously this feature existed but did not function properly, so this is a patchlevel release rather than a minor version bump.
* Previously, when viewing pieces in the trash, the batch operation button initially read "Trash Items" rather than "Rescue Items." It did not match the selected operation in the select element, and did not perform the needed operation of rescuing items unless you switched operations and switched back again. This has been fixed.

## 2.37.0 (2017-09-25)

Unit tests passing.

Regression tests passing.

* New feature: you may now use the `.njk` file extension in addition to `.html` for your Nunjucks templates. In order to maximize the usefulness of this feature in the context of existing Apostrophe code, `.njk` is still checked for even if `.html` was specified when calling the `render` method. `.njk` is a convention adopted by the Nunjucks community and is supported by some syntax highlighters.
* Bug fix: drag-and-drop reordering and movement of widgets is once again functional. (The arrows worked all along.)
* Bug fix: drag-and-drop targets for widgets residing in areas nested in other widgets now appear and function properly.


## 2.36.3 (2017-09-20)

Unit tests passing.

Regression tests passing.

* If an oembed provider responds with an HTTP error and a response that is not parseable as XML or JSON, Apostrophe no longer crashes (this fix is actually in the oembetter npm module). This fixes crashes on non-embeddable YouTube videos.
* If the oembed provider issues a 401 or 404 error, a relevant error message is given. Otherwise the generic error icon is still given.

## 2.36.2 (2017-09-19)

Unit tests passing.

Regression tests passing.

* Dragging and dropping will now automatically scroll the "reorganize" dialog box.
* Attempts to drag a page above or below the "Home" page in "reorganize" no longer cause a restart. Also, the interface rejects them gracefully.
* Attempts to drag a page below the trashcan are rejected gracefully.
* When `trashInSchema` is active, the "traditional" trash can sorts below "in-context" trash, and the traditional trash can receives the special label "Legacy Trash" to reduce confusion.
* When on page two (or higher) in the "manage" view of pieces, performing a text search now correctly resets to page one.
* Throw an error at startup if a forbidden schema field name is used in `addFields` configuration. For instance, `type` is forbidden for widget schemas, while `docPermissions` is forbidden for doc type schemas, and `_id` is forbidden for both. Note that field names like `title` that are already in the schema are *not* forbidden because re-adding a schema field replaces it, which is often done to change the label, etc. So we'll be adding more documentation about these to help developers avoid surprises if their intention was an entirely new field.

## 2.36.1 (2017-09-13)

Unit tests passing.

Regression tests passing.

* Spurious conflict resolution warnings for pieces fixed.
* Notifications are spaced properly, and in the upper right corner as intended, on all screens.
* Reorganize feature: upgraded to jqtree 1.4.2. Regression testing found no bc breaks.
* A debugging convenience: the `log(true)` cursor filter logs MongoDB criteria objects resulting from the cursor in question to the console.

## 2.36.0 (2017-09-12)

Unit tests passing.

Regression tests passing.

* You may now set the `skipInitialModal` option for any widget module to `true` in order to avoid displaying the editing dialog box when the widget is first added. This makes sense if the widget has a useful default behavior, or consists of a contextually editable rich text sub-widget with a "style" select element you might or might not need to set every time.
* Fields in Apostrophe's schema-driven forms now receive globally unique `id` attributes, and the `for` attributes of `label` elements now reference them properly.

## 2.35.1 (2017-09-08)

Unit tests passing.

Regression tests passing.

* Intermittent "not blessed" errors when editing joins in widget schemas have been corrected by blessing all widget schemas at page serve time, just as we already bless all doc type schemas at page serve time. Blessing them when the individual routes fire is problematic because of probable race conditions with sessions.

## 2.35.0 (2017-09-06)

Unit tests passing.

Regression tests passing.

* `apos.areas.isEmpty(data.page, 'body')` will now tell you if that area is considered empty (it contains no widgets, or the widgets consider themselves empty).

* The new `controls` option may be passed to any widget, via `apos.singleton` or via the configuration for that specific widget type in an `apos.area` call. In this example, the widget cannot be removed, cannot be moved, and has its controls positioned at the upper right instead of the upper left:

```
{{
  apos.singleton(data.page, 'footer', 'apostrophe-rich-text', {
    controls: {
      removable: false,
      movable: false,
      position: 'top-right'
      }
    }
  })
}}
```

The `position` suboption may be set to `top-left`, `top-right`, `bottom-left` or `bottom-right`.

The `removable` and `movable` suboptions are primarily intended for singletons.

* By popular demand, the `insert` and `update` methods of pieces now pass the piece to their callback as the second argument.

* Better CSS reset for Apostrophe's admin UI.

* `callOne` added for convenience when you want to invoke a method normally invoked by `callAll` in the same way, but for only one module. Thanks to Arthur.

* If an attachment does not exist, `apos.attachments.url` no longer results in a template error page. Instead a fallback icon is displayed and an error message is logged. Developers should still always check whether attachments and joined objects still exist in their templates. Thanks to Raphaël DiRago.

* Notifications within modals move to lower right corner of modal for readability.

* Cleaned up font paths.

* Accommodations for the latest release of the separately published apostrophe-workflow module.

## 2.34.3 (2017-08-31)

Unit tests passing.

Regression tests passing.

A bug was fixed that prevented nested area editing. The bug appeared in version 2.34.0.

Note that editing an area on the page has never been possible when it is part of the schema of an array field. That is not a new issue. It is being tracked and discussed. Today's fix was for a regression that impacted all nested areas.

## 2.34.2 (2017-08-29)

All tests passing.

Fixed a bug that generated an error message regarding conflict resolution when attempting to edit an area inside a piece editor dialog box.

## 2.34.1 (2017-08-28)

All tests passing.

Fixed an issue impacting unit test harness only. It didn't come up initially because it had to do with automatically creating `test/node_modules`, which existed our dev environment.

No code changes outside of tests.

## 2.34.0 (2017-08-28)

All tests passing.

* Conflict resolution has been added to Apostrophe. When two users attempt to edit the same document, whether "in context" on the page or via a dialog box, Apostrophe now makes the latecomer aware of the issue and gives them the option to take control of the document after warning that the first party could lose work.

Since the first user may have simply abandoned their work, Apostrophe also indicates how long it has been since the first user last made a change.

If the same user attempts to edit a document in two tabs or windows, something very similar happens, although the message is different.

* In a related change, Apostrophe does not begin attempting to save an area on the page until the user interacts with it for the first time. This fixes many commonly reported frustrating situations in which one user is editing and the other is logged in but merely looking at the page, creating a ping-pong exchange of save requests.

* Apostrophe's unit tests have been restructured so that a single test file can be run conveniently, via `mocha test/docs.js`, for instance, and there is no longer a need for us to update `test/test.js` every time a test is added. Also, the unit tests use the same `apos.tasks.getReq` and `apos.tasks.getAnonReq` methods that are used by real-life command line tasks, which provide a more faithful simulation of an Express request object and one we anticipate extending as needed.

## 2.33.1 (2017-08-16)

All tests passing.

* Fixed potential crash in version pruning mechanism.

## 2.33.0 (2017-08-10)

All tests passing.

* The login page can be disabled via the new `localLogin` option of the `apostrophe-login` module. Set it explicitly to `false` to disable the login URL completely.
* Refactoring: the `apostrophe-login` module now has an `afterLogin` method which takes care of invoking the `loginAfterLogin` callAll method on all modules that have one, and then redirecting appropriately. This code was factored out to make it easier to use in the new [apostrophe-passport](https://npmjs.org/package/apostrophe-passport) module, which allows the use of almost any [Passport](http://passportjs.org)-based strategy, such as Facebook login, Google login, Github login, etc.
* `apos.users.ensureGroup` now delivers the group to its callback as the second argument.

Thanks to Michelin for their support of this work.

## 2.32.0 (2017-08-08)

All tests passing.

* Fixed an S3 asset bundle generation bug that caused `.less` files to be imported with the wrong file extension if the `public` folder did not yet exist at the time `--create-bundle` was used. Thanks to Michelin for their support of this work.

* Also added an `apostrophe-caches:clear` task to aid in testing various functionality. You must specify the cache name since caches may or may not even be known to Apostrophe at task startup time based on whether and when code calls `.get` for each cache name.

## 2.31.0 (2017-08-07)

All tests passing.

* The new `testModule: true` option causes Apostrophe to supply much of the boilerplate for a published npm apostrophe module that wants to test itself as part of an apostrophe instance, i.e. apostrophe-workflow, apostrophe-caches-redis, etc. See those modules for examples of usage. This is a feature for those writing their own npm modules that wish to unit test by initializing Apostrophe and loading the module in question.

* Fixed caching bugs, notably the oembed cache, which is now operating properly. Oembed responses, such as YouTube iframe markup, are now cached for an hour as originally intended which improves frontend loading time.

* Page type changes only refreshed the schema fields on the first change — now they do it properly after every change.

* Page type changes use the "busy" mechanism while refreshing the schema fields to prevent user interface race conditions and avoid user confusion.

* `trash` is never offered as a schema field of the `global` doc (mainly a concern with `apostrophe-workflow`).

## 2.30.0 (2017-08-02)

All tests passing.

It is now easier to set up Redis or another alternative session store:

```
'apostrophe-express': {
  session: {
    secret: 'your-secret-here',
    store: {
      name: 'connect-redis',
      options: {
        // redis-specific options here
      }
    }
  }
}
```

For bc, you can still pass a live instance of a store as the `store` option, but this way is easier; all you have to do is `npm install --save` your connect-compatible session store of choice and configure it.

Thanks to Michelin for their support of this work.

## 2.29.2 (2017-08-02)

All tests passing.

* Overrideable widgetControlGroups method takes (req, widget, options) allowing for better control when customizing these buttons.
* The `createControls` option of the `apostrophe-pages` module is now respewcted properly.

## 2.29.1 (2017-07-31)

All tests passing.

* Fixed a short-lived issue with the reorganize feature.

## 2.29.0 (2017-07-31)

All tests passing.

This is a significant update containing various accommodations required by the shortly forthcoming Apostrophe 2.x version of the `apostrophe-workflow` module, as well as other recent enhancements in our queue.

* Editing an area "in context" on the page when it is part of a widget or piece will always work, even if `contextual: true` was not set. That property is optional and prevents the area from also appearing in the dialog box for editing the content type.

* Multiple select filters are now available for the "manage" view of any piece type. Just like configuring single-select filters, except that you'll add `multiple: true` to the relevant object in your `addFilters` configuration for the module. Thanks to Michelin for their support of this work.

* When editing a previous selection of pieces for a join or widget, you can also easily edit them without locating them again in the manage view.

* "Next" and "previous" links can now be easily added to your `show.html` pages for pieces. Just set the `next` and `previous` options for your `apostrophe-pieces-pages` subclass to `true`, or to an object with a `projection` property for best performance. This will populate `data.previous` and `data.next` in your `show.html` template. *For blogs they may seem backwards; they refer to relative position on the index page, and blogs are reverse-chronological. Just switch the terms on the front end in your template in cases where they appear confusing.*

* There is now a "pages" option on the admin bar, for cases where "reorganize" is not visible because "Page Settings" is not accessible to the user for the current page.

* If the `trashInSchema` option is set to `true` when configuring `apostrophe-docs`, pages that are in the trash retain their position in the page tree rather than moving to a separate "trash" subtree. In the "reorganize" interface, they are grouped into trash cans displayed beneath each parent page, rather than a single global trash can. This is necessary for the new workflow module and also helpful in any situation where trying to find pages in the trash is more troublesome than explaining this alternative approach.

When `trashInSchema` is `true`, users can also change the trash status of a piece or page via "Page Settings" or the "Edit" dialog box of the piece, and it is possible to access "Page Settings" for any page via "Reorganize."

* The buttons displayed for each widget in an Apostrophe area can be adjusted via the `addWidgetControlGroups` option of the `apostrophe-areas` module, which can be used to introduce additional buttons.

* Empty `beforeMove` and `afterMove` methods have been added to the `apostrophe-pages` module for the convenience of modules using `improve` to enhance it.

* The `apostrophe-doc-type-manager` module now has `getEditPermissionName` and `getAdminPermissionName` methods. These can be overridden by subclasses. For instance, all page subtypes return `edit-apostrophe-page` for the former because page types can be changed.

* `apos.destroy(function() { ... })` may be called to shut down a running Apostrophe instance. This does **not** delete any data. It simply releases the database connection, HTTP server port, etc. This mechanism is extensible by implementing an `apostropheDestroy` method in your own module.

* `before` option for `expressMiddleware`. As before any module can provide middleware via an `expressMiddleware` property which may be a function or array of functions. In addition, if that property is an object, it may also have a `before` subproperty specifying a module whose middleware should run after it. In this case the actual middleware function or functions must be in a `middleware` subproperty.

* `apos.instancesOf(name)` returns an array of modules that extend `name` or a subclass of it. `apos.instanceOf(object, name)` returns true if the given `object` is a moog instance of `name` or a subclass of it.

* `apos.permissions.criteria` can now supply MongoDB criteria restricted to the types the user can edit when a general permission name like `edit` or `edit-doc` is asked for. *This was never a security bug because permissions for actual editing were checked when individual edits occurred. The change makes it easier to display lists of editable content of mixed types.*

* Extending the indexes of Apostrophe's `aposDocs` collection is easier to achieve in modules that use `improve` to extend `apostrophe-docs`.

* Removed tests for obsolete, unsupported Node.js 0.10.x. Node.js 4.x is now the minimum version. *We do not intend to break ES5 compliance in 2.x, however testing old versions of Node that are not maintained with security patches in any freely available repository is not practical.*

* `insert` method for `apos.attachments`, mirroring the other modules better. Thanks to Arthur Agombart.

## 2.28.0 (2017-07-17)

All tests passing.

* Notifications are available, replacing the use of `alert`. This feature is primarily for Apostrophe's own administrative features; you can use it when extending the editing UI. Call `apos.notify('message')` to display a simple message. You can specify several `type` options such as `error` and `info`, and you can also use `%s` wildcards. Everything is localized on the server side. [See the documentation for more information](http://apostrophecms.org/docs/modules/apostrophe-notifications/browser-apostrophe-notifications.html#trigger). Thanks to Michelin for their support of this work.
* The `apostrophe-images` widget now provides a focal point editor. See the new [responsive images HOWTO](http://apostrophecms.org/docs/tutorials/howtos/responsive-images.html). Thanks to Michelin for their support of this work.
* UX: clicking "edit" on an image you have already selected no longer deselects the image. Thanks to Michelin for their support of this work.
* Bug fix: corrected issue that sometimes prevented joins with pages from editing properly.
* Bug fix: added sort index on `level` and `rank`, preventing MongoDB errors on very large page trees.
* UX: a complete URL is suggested at startup when testing locally. Thanks to Alex Gleason.

## 2.27.1 (2017-06-28)

All tests passing.

* Fixed recently introduced bug preventing page type switching.

## 2.27.0 (2017-06-26)

All tests passing.

* Lazy schema field configuration, in general and especially for joins. No more need to specify `idField`, `idsField`, `relationshipsField` or even `label` for your schema fields. `withType` can be inferred too in many cases, depending on the name of the join field. You can still specify all of the details by hand.

Also, for reverse joins, there is a new `reverseOf` option, allowing you to just specify the name of the join you are reversing. This is much easier to understand than specifying the `idField` of the other join. However that is still permitted.

Lazy configuration is in place for doc types (like pages and pieces) and widget types. It can be extended to other uses of schemas by calling the new validation methods.

* ckeditor 4.6.2. Resolves #896: you can now create links properly in Microsoft Edge. Our policy is now to check in periodically with new ckeditor releases and just make sure they are compatible with our editor skin before releasing them.

* `apos.areas.fromRichText` can be used to create an area with a single rich text widget from a trusted string of HTML. Not intended for mixed media, just rich text. Related: both `fromRichText` and `fromPlaintext` now correctly give their widgets an `_id` property.

## 2.26.1 (2017-06-12)

All tests passing.

* Fixed short-lived bug introduced in 2.26.0 re: detecting missing widget types.

## 2.26.0 (2017-06-12)

All tests passing.

* Do not crash on missing widget types, print good warning messages.

* Complete implementation of the [explicitOrder](http://apostrophecms.org/docs/modules/apostrophe-docs/server-apostrophe-cursor.html#explicit-order) cursor filter, replacing a nonfunctional implementation.

* If the mongodb connection is lost, the default behavior is now to retry it forever, so when MongoDB does get restarted Apostrophe will find it. In addition, a `connect` object may be passed to the `apostrophe-db` module to be passed on to the MongoDB connect call.

* Spaces added between DOM attributes for better HTML5 compliance.

* `required` subfields are now enforced when editing fields of type `array`.

Thanks to Michelin for their support of much of the work in this release.

## 2.25.0 (2017-05-26)

All tests passing.

* There is now a `readOnly` option for the standard schema field types. Thanks to Michelin for contributing this feature.

* Apostrophe now displays useful warnings and, in some cases, errors at startup when schemas are improperly configured. This is particularly useful if you have found it frustrating to configure joins correctly. We are continuing to deepen the coverage here.

* In the manage view, the "published" and "trash" filters now always offer both "yes" and "no," regardless of whether anything is available in those categories. This is necessary because these are the respective defaults, and these are also unusual cases in which it is actually interesting to know nothing is available.

## 2.24.0 (2017-05-05)

All tests passing.

There is now an `object` schema field type. It works much like the `array` schema field type, however there is just one object, represented as an object property of the doc in the database. Thanks to Michelin's development team for contributing this feature.

## 2.23.2 (2017-04-30)

All tests passing.

The options object of `enhanceDate` is now passed on to `pikaday`. Considered a bug fix since the options object was erroneously ignored.

* 2.23.1

All tests passing.

cleanCss needs to know that the output CSS files are going to live in apos-minified in order to correctly parse `@import` statements that pull in plain .css files. Also, the mechanism for prefixing URLs in CSS code was not applied at the correct stage of the bundling process (the minify stage), which broke the ability to reference fonts, images, etc. via URLs beginning with /modules when using an S3 asset bundle.

## 2.23.0 (2017-04-24)

All tests passing.

* The "manage" view of `apostrophe-pieces` now supports robust filters, in the same way they were already supported on the front end for `apostrophe-pieces-pages`. Use the `addFilters` option to configure them. There is bc with existing filters that relied on the old assumption that manage filters have a boolean API. However now you can specify any field with a cursor filter, which includes most schema fields, notably including joins.

Note that since all of the options are presented in a dropdown, not all fields are good candidates for this feature.

The "manage" view filters now refresh to reflect only the options that still make sense based on the other filters you have selected, reducing user frustration.

See [reusable content with pieces](http://apostrophecms.org/docs/tutorials/getting-started/reusable-content-with-pieces.html) for more information and examples.

Thanks to Michelin for their support of this work.

* `apos.utils.isFalse` allows you to check for values that are strictly `=== false` in templates.

* `apos.utils.startCase` converts property names to English, roughly speaking. It is used as a fallback if a filter does not have a `label` property. This is primarily for bc, you should add a `label` property to your fields.

* Production now matches the dev environment with regard to relative URLs in LESS files, such as those used to specify background images or font files. Previously the behavior was different in dev and production, which is a bug.

* You can now pass a `less` option to `apostrophe-assets`, which is merged with the options given to `less.render` both in dev and production. You can use this, for instance, to enable `strictMath`.

* `apostrophe.oembed`'s `fetch` method now propagates its `options` object to `oembetter` correctly. Thanks to Fotis Paraskevopoulos.

## 2.22.0 (2017-04-11)

All tests passing.

* Apostrophe now supports publishing CSS and JS assets via S3 rather than serving them directly.

Apostrophe already had an option to build asset "bundles" and deploy them at startup, as described in our [cloud HOWTO](http://apostrophecms.org/docs/tutorials/howtos/deploying-apostrophe-in-the-cloud.html). However this serves the assets from the cloud webserver, such as a Heroku dyno or EC2 instance. It is now possible to serve the assets from Amazon S3.

See the [updated cloud HOWTO](http://apostrophecms.org/docs/tutorials/howtos/deploying-apostrophe-in-the-cloud.html) for details.

Thanks to Michelin for their support of this work.

* Enforce string field `min` and `max` properties on server side.

* When validation of a form with tabs fails, such as a pieces edit modal, activate the correct tab and scroll to the first error in that tab.

* thanks to Ludovic Bret for fixing a bug in the admin bar markup.

## 2.21.0 (2017-04-11)

All tests passing.

* For a small performance boost, `defer` option can be set to `true` when configuring any widget module.
This defers calls to the `load` method until just before the page is rendered, allowing a single query
to fetch them all in simple cases. This is best applied
to the `apostrophe-images-widgets` module and similar widgets. It should not be applied if you wish
to access the results of the join in asynchronous code, because they are not available until the last
possible moment.

Thanks to Michelin for their support of this work.

* You can also set `deferImageLoading` to `true` for the `apostrophe-globals` module if you want the
same technique to be applied when loading the `global` doc's widgets. This does not always yield a
performance improvement.

* Bug fix: if two crops of the same image were present in separate widgets on a page, only one of the crops would be seen in template code. This issue has been resolved.

## 2.20.3 (2017-04-05)

All tests passing.

* The search filter is once again available when choosing images. This involved a deeper fix to modals: filters for sliding modals were not being properly captured and hoisted into the shared part of the outer div. This is now being done exactly as it is done for the controls (buttons) and the instructions.

To avoid incompatibility with existing uses of `self.$filters`, such as in the manage modal, they are captured to `self.$modalFilters`. A small change to the manage modal was needed to take advantage of this.

* Moved a warning message from `console.log` to `console.error`. `stdout` should never be used for warnings and errors. Moving toward clean output so that command line tasks can be safely used in pipelines.

## 2.20.2 (2017-03-31)

All tests passing.

Improved UI for editing widgets. The edit button is no longer separate from the area-related controls such as up, down, etc. This reduces clutter and reduces difficulty in accessing widgets while editing.

## 2.20.1 (2017-03-27)

All tests passing.

When autocompleting doc titles to add them to a join, Apostrophe again utilizes search result quality to display the best results first.

## 2.20.0 (2017-03-20)

All tests passing.

This is a significant update with two useful new features and various minor improvements.

* Support for batch uploads. The `apostrophe-images` and `apostrophe-files` modules now implement batch uploads by default.

When you click "New File" or "New Image," you now go directly to the file browser, and if you select multiple files they are uploaded without a modal dialog appearing for each one; the title and slug are populated from the filename, and that's that.

You can also drag one or more files directly to the chooser/manager modal.

If you are choosing files or images for a widget, they are automatically selected after a batch upload.

This feature can be disabled by setting the `insertViaUpload` option to `false` for `apostrophe-images` or `apostrophe-files`. If you are adding `required` fields to `apostrophe-images` or `apostrophe-files`, then batch uploading is not the best option for you because it would bypass that.

**If you wish, you can enable the feature for your own `apostrophe-pieces` modules that have an `attachment` field in their schema by setting the `insertViaUpload` option to `true`.** However please note that this does not currently do anything for pieces that refer to an image or file indirectly via widget.

* Global preference editing, and a standard UI to roll back to earlier versions of global content. There is now a "Global Content" admin bar button. By default, this launches the version rollback dialog box for shared global content.

However, if you use `addFields` to add schema fields to the `apostrophe-global` module, this button instead launches an editing modal where you can edit those fields, and also offers a "Versions" button accessible from there.

Global preferences set in this way are accessible in all situations where `data.global` is available. This is very useful for creating project-wide preference settings.

All the usual features of schemas can be used, including `groupFields`. Of course, if you choose to use joins or widgets in global content, you should keep the performance impact in mind.

* Various UX fixes to the manager and chooser modals.

* If there is a `minSize` setting in play, that information is displayed to the user when choosing images.

* The `checkboxes` schema field type now supports the `browseFilters` feature.

* When batch file uploads fail, a more useful set of error messages are displayed.

## 2.19.1 (2017-03-15)

All tests passing.

* When saving any doc with a schema, if an attachment field does not match a valid attachment that has actually been uploaded, that field is correctly nulled out. In addition, if the attachment's file extension is not in a valid fileGroup as configured via the attachments module, the field is nulled out. Finally, the `crop: true` option for attachments is saved successfully. This option allows for attachments to have a crop that is inherent to them, useful when there is no widget standing between the doc and the attachment.

All of these changes correct bugs in intended behavior. Certain checks were present in the code but not completely functional. If you need to update your configuration to add file extensions, [apostrophe-attachments](http://apostrophecms.org/docs/modules/apostrophe-attachments/).

## 2.19.0 (2017-03-15)

All tests passing.

* As always, Apostrophe always populates `req.data.home`; when `req.data.page._ancestors[0]` exists that is used, otherwise Apostrophe carries out a separate query. However as a performance enhancement, you may now disable this additional query by passing the `home: false` option to the `apostrophe-pages` module. Note that `req.data.home` is not guaranteed to exist if you do this.

As for children of the home page, for performance you may now pass `home: { children: false }` option to the `apostrophe-pages` module. This option only comes into play when using `filters: { ancestors: false }`.

Thanks to Michelin for their support of this work.

## 2.18.2 (2017-03-10)

All tests passing.

* Performance enhancement: when fetching `req.data.home` directly in the absence of `req.data.page._ancestors[0]`, such as on the home page itself or a non-page route like `/login`, we must apply the same default filters before applying the filter options, namely `.areas(false).joins(false)`, otherwise duplicate queries are made.

* Fixed bug in as-yet-unused `schemas.export` method caught by babel's linter.

Thanks to Michelin for their support of this work.

## 2.18.0 (2017-03-04)

All tests passing.

* New batch editing features for pieces! You can now use the checkboxes to select many items and then carry out the following operations in one step: trash, rescue from trash, publish, unpublish, tag and untag.

In addition there is a clearly documented procedure for creating new batch editing features with a minimum of new code.

* Several bugs in the array editor were fixed. Up, down and remove buttons work properly again, an aesthetic glitch was resolved and redundant ordinal numbers do not creep in when managing the order of an array without the `titleField` option.

* Logging out completely destroys the session. While the standard behavior of `req.logout` in the Passport module is only to break the relationship between the `user` object and the session, users expect a clean break.

## 2.17.2 (2017-02-28)

All tests passing.

* Members of a group that has the admin permission for a specific piece type can now move pieces of that type to and from the trash. (This was always intended, so this is a bug fix.)
* For better out-of-the-box SEO, an `alt` attribute with the title of the image is now part of the `img` markup of `apostrophe-images` widgets.

## 2.17.1 (2017-02-21)

All tests passing.

* Fixed XSS (cross-site scripting) vulnerability in `req.browserCall` and `apos.push.browserCall`.

* Removed confusing strikethrough of "Apply to Subpages" subform when the permission is being removed rather than added.

* Improved UX of area widget controls.

* Improved modal array tab UI and CSS.

* The `oembedReady` Apostrophe event is now emitted correctly after `apostrophe-oembed` renders an oembed-based player, such as a YouTube video player for the `apostrophe-video` widget. This event can be listened for via `apos.on('apostrophe-oembed', fn)` and receives a jQuery object referring to the relevant element.

## 2.17.0 (2017-02-14)

All tests passing.

* `array` schema fields now accept a `limit` option. They also support the `def` property to set defaults for individual fields. The array editor code has been refactored for better reliability and performance and documentation for the methods has been written.

* Relative `@import` statements now work when you push plain `.css` files as Apostrophe assets. There is no change in behavior for LESS files. Thanks to Fredrik Ekelund.

* Controls such as the "Finished" button of the reorganize modal were floating off the screen. This has been fixed.

## 2.16.1 (2017-02-07)

All tests passing.

* If you have tried using `piecesFilters` with a `tags` field type, you may have noticed that when the query string parameter is present but empty, you get no results. This is suboptimal because that's a common result if you use an HTML form to drive the query. An empty string for a `tags` filter now correctly does nothing.

* In `apostrophe-rich-text-widgets`, initialize CKEditor on `instanceReady`, rather than via a dodgy timeout. Thanks to Frederik Ekelund for finding a better way!

## 2.16.0 (2017-02-03)

All tests passing.

* Reintroduced the reorganize feature for editors who have permissions for some pages but not others. You are able to see the pages you can edit and also their ancestors, in order to navigate the tree. However you are able to drag pages only to parents you can edit.

* Introduced the new `deleteFromTrash` option to the `apostrophe-pages` module. If this option is enabled, a new icon appears in "reorganize" when looking at pages in the trash. This icon allows you to permanently delete a page and its descendants from the site.

The use of this option can lead to unhappy customers if they do not clearly understand it is a permanent action. For that reason, it is disabled by default. However it can be quite useful when transitioning from the initial site build to long-term support. We recommend enabling it during that period and disabling it again after cleanup.

* "Reorganize" no longer displays nonfunctional "view" and "trash" icons for the trash and pages inside it.

* The tests for the `apostrophe-locks` module are now deterministic and should always pass.

## 2.15.2 (2017-01-30)

All tests passing.

Fixed a bug which could cause a crash if the `sort` filter was explicitly set to `search` and no search was actually present. Conditions existed in which this could happen with the autocomplete route.

## 2.15.1 (2017-01-23)

Due to a miscommunication the version number 2.15.0 had been previously used. The description below was originally intended for 2.15.0 and has been published as 2.15.1 purely to address the version numbering conflict.

All tests passing.

* `apos.permissions.addPublic` accepts multiple arguments and array arguments,
adding all of the permission names given including any listed in the arrays.
* Permissions checks for pieces admin routes longer check for req.user, checking for the appropriate `edit-` permission is sufficient and makes addPublic more useful.
* Updated the `i18n` module to address a problem where labels that happened to be numbers rather than strings would crash the template if passed to `__()`.
* Documentation improvements.

## 2.14.3

All tests passing.

The mechanism that preserves text fields when performing AJAX refreshes was preserving
other types of `input` elements. Checkboxes, radio buttons and `type="submit"` are now
properly excluded from this mechanism.

## 2.14.2 (2017-01-18)

Fixed [#385](https://github.com/punkave/apostrophe/issues/385): if a page is moved to the trash, its slug must always change, even if it has been edited so that it no longer has its parent's slug as a prefix. In addition, if the resulting slug of a descendant of the page moving to the trash conflicts with an existing page in the trash, steps are taken to ensure uniqueness.

## 2.14.1 (2017-01-11)

All tests passing.

* The `apos.utils.clonePermanent` method no longer turns objects into long arrays of nulls if they happen to have a `length` property. `lodash` uses the `length` property as an indicator that the object should be treated as an array, but this would be an unrealistic restriction on Apostrophe schema field names. Instead, `clonePermanent` now uses `Array.isArray` to distinguish true arrays. This fixes a nasty bug when importing content from A1.5 and subsequently editing it.

* When a user is logged in there is an `apos.user` object on the browser side. Due to a bug this was an empty object. It now contains `title`, `_id` and `username` properties as intended.

## 2.14.0 (2017-01-06)

All tests passing.

* A version rollback dialog box for the `global` doc is now opened if an element with the `data-apos-versions-global` attribute is clicked. There is currently no such element in the standard UI but you may introduce one in your own layout if you have mission-critical content in the `global` doc that is awkward to recreate after an accidental deletion, such as a custom sitewide nav.
* An error message is correctly displayed when login fails.
* Many UI messages are now passed through the `__()` internationalization helper correctly. Thanks to `timaebi`.

## 2.13.2 (2016-12-22)

All tests passing.

The `data-apos-ajax-context` feature had a bug which prevented ordinary anchor links from performing AJAX refreshes correctly.

## 2.13.1 (2016-12-22)

All tests passing.

The `apostrophe-attachments` module now calls `apos.ui.busy` correctly on the fieldset so that the busy and completed indicators are correctly shown and hidden. Previously the string `0` was passed, which is not falsy.

## 2.12.0 (2016-12-15)

All tests passing.

* Developers are no longer required to set `instantiate: false` in `app.js` when configuring an npm module that uses the `improve` property to implicitly subclass and enhance a different module. In addition, bugs were fixed in the underlying `moog-require` module to ensure that assets can be loaded from the `public` and `views` folders of modules that use `improve`.
* `string` has replaced `csv` as the property name of the schema field converters that handle plaintext. Backwards compatibility has been implemented so that existing `csv` converters will work transparently and calls to `convert` with `csv` as the `from` argument still work as well. In all new custom field types you should say `string` rather than `csv`. There is no change in the functionality or implementation other than the name.

## 2.11.0 (2016-12-09)

All tests passing.

You can now add middleware to your Apostrophe site via any module in your project. Just add an `self.expressMiddleware` method to your module, which takes the usual `req, res, next` arguments. Or, if it's more convenient, set `self.expressMiddleware` to an array of such functions. "Module middleware" is added immediately after the minimum required Apostrophe middleware (bodyParser, `req.data`, etc), and before any routes.

## 2.10.3 (2016-12-08)

All tests passing.

Fixed bug in `autoPreserveText` feature of our `data-apos-ajax-context` mechanism; also, restricted it to text inputs and textareas that actually have the focus so that you can replace their values normally at other times

## 2.10.2 (2016-12-06)

All tests passing.

A very minor fix, but 2.10.1 had a very noisy console.log statement left in.

## 2.10.1 (2016-12-06)

All tests passing.

* The built-in cursor filters for `float` and `integer` no longer incorrectly default to filtering for docs with the value `0` if the value being filtered for is undefined or null. They default to not filtering at all, which is correct.

## 2.10.0 (2016-12-06)

All tests passing.

* Apostrophe now automatically recompiles modified Nunjucks templates. This means you can hit refresh in your browser after hitting save in your editor when working on `.html` files. Also note that this has always worked for `.less` files.
* Fixed a longstanding bug in `joinByArrayReverse`, which now works properly.

## 2.9.2 (2016-12-02)

All tests passing.

* Starting with MongoDB 3.3.x (?), it is an error to pass `safe: true` when calling `ensureIndex`, and it has never done anything in any version. In our defense, cargo-cult practice was probably adopted back in the days when MongoDB would invoke your write callback without actually confirming anything unless you passed `safe: true`, but apparently this was never a thing for indexes. Removed all the `safe: true` arguments from `ensureIndex` calls.
* Added a `beforeAjax` Apostrophe event to facilitate progress display and animations when using the new `data-apos-ajax-content` feature.

## 2.9.1 (2016-12-02)

All tests passing.

* Fixed an omission that prevented the use of the back button to undo the very first click when using the new `data-apos-ajax-context`. Later clicks worked just fine, but for the first one to work we need a call to `replaceState` to make it possible to restore the original query.

## 2.9.0 (2016-12-01)

All tests passing.

* Two major new features in this release: built-in filters for most schema fields, and built-in AJAX support for `apostrophe-pieces-pages`. These combine to eliminate the need for custom code in a wide array of situations where you wish to allow users to browse and filter blog posts, events, etc. In most cases there is no longer any need to write your own `cursor.js` or your own AJAX implementation. The provided AJAX implementation handles browser history operations, bookmarking and sharing properly and is SEO-friendly.

[See the official summary of the pull request for details and examples of usage.](https://github.com/punkave/apostrophe/pull/766)

* We also fixed a bug in the `refinalize` feature of cursors. state.criteria is now cloned before finalize and restored after it. Otherwise many criteria are added twice after refinalize which causes a fatal error with a few, like text search in mongodb.

In addition, we merged a contribution from Fotis Paraskevopoulos that allows a `bodyParser` option with `json` and `urlencoded` properties to be passed to the `apostrophe-express` module. Those properties are passed on to configure those two body parser middleware functions.

## 2.8.0 (2016-11-28)

All tests passing.

* `APOS_MONGODB_URI` environment variable is used to connect to MongoDB if present. Helpful for cloud hosting. See the new [deploying Apostrophe in the cloud HOWTO](http://apostrophecms.org/docs/tutorials/howtos/deploying-apostrophe-in-the-cloud.html).
* `APOS_S3_BUCKET`, `APOS_S3_ENDPOINT` (optional), `APOS_S3_SECRET`, `APOS_S3_KEY`, and `APOS_S3_REGION` environment variables can be used to configure Apostrophe to use S3 for uploaded media storage. This behavior kicks in if `APOS_S3_BUCKET` is set. See the new [deploying Apostrophe in the cloud HOWTO](http://apostrophecms.org/docs/tutorials/howtos/deploying-apostrophe-in-the-cloud.html).
* New advisory locking API accessible via `apos.locks.lock` and `apos.locks.unlock`. `apostrophe-migrations:migrate` is now wrapped in a lock. More locks are coming, although Apostrophe was carefully designed for benign worst case outcomes during race conditions.
* Better asset deployment for Heroku and other cloud services. `node app apostrophe:generation --create-bundle=NAME` now creates a new folder, `NAME`, containing assets that would otherwise have been written to `public`. Launching a server with the `APOS_BUNDLE` environment variable set to `NAME` will then copy that bundle's contents into `public` before listening for connections. See the new [deploying Apostrophe in the cloud HOWTO](http://apostrophecms.org/docs/tutorials/howtos/deploying-apostrophe-in-the-cloud.html).
* `apostrophe-pieces-pages` index pages are about 2x faster; discovered we were inefficiently deep-cloning `req` when cloning a cursor.
* Helpful error message if you forget to set the `name` property of one of your `types` when configuring `apostrophe-pages`.

## 2.7.0 (2016-11-16)

* We do a better job of defaulting to a sort by search match quality if full-text search is present in a query. Under the hood this is powered by the new `defaultSort` filter, which just stores a default value for the `sort` filter to be used only if `search` (and anything else with an implicit preferred sort order) is not present. No more lame search results for blog posts. You can explicitly set the `sort()` filter in a cursor override if you really want to, but trust us, when `search` is present sorting by anything but search quality produces poor results.
* Fixed bugs in the sanitizer for page slugs. It is now impossible to save a slug with trailing or consecutive slashes (except the home page slug which is allowed to consist of a single "trailing" slash). Added unit tests.
* Apostrophe's dropdown menus, etc. will more robustly maintain their font size in the presence of project-level CSS. There is an explicit default font size for `.apos-ui`.

## 2.6.2 (2016-11-12)

All tests passing.

* The auto-suggestion of titles upon uploading files also suggests slugs.
* The auto-suggestion of titles and slugs applies to both "files" and "images."
* Reduce the clutter in the versions collection by checking for meaningful change on the server side, where final sanitization of HTML, etc. has taken place to iron out distinctions without a difference.
* Use the permission name `edit-attachment` consistently, so that calling `addPublic('edit-attachment')` has the intended effect.
* Manage view of pieces does not crash if `updatedAt` is missing from a piece.

## 2.6.1 (2016-11-08)

All tests passing.

* Choosers and schema arrays play nicely with the new fixed-position tabs.
* Better CSS solution to positioning the attachment upload buttons which doesn't interfere with other styles.
* Images in the chooser choices column "stay in their lane."
* Better error message when an attempt to edit an area with a hyphenated name is used.
* Array edit button fixed.
* The `type()` cursor filter now has a finalizer and merges its criteria there at the very end, so that you can override a previous call to it at any time prior to invoking `toArray` or similar.
* Area controls no longer interfere with visibility of widget type selection menu.

## 2.6.0 (2016-11-04)

All tests passing.

* `relationship` fields defined for `joinByArray` can now have an `inline: true` flag. If they are inline, they are presented right in the chooser, rather than appearing in a separate modal dialog reachable by clicking an icon. This feature should be used sparingly, but that's true of relationship fields in general.
* Permissions editing for pages now takes advantage of the new inline relationship fields to make the "apply to subpages" functionality easier to discover.
* When uploading files or images, the title field is automatically suggested based on the filename.
* Improvements in form field UX and design.
* When choosing pieces (including images), if you elect to create a new piece it is automatically added to the selection.
* When choosing pieces, if the `limit` is reached and it is greater than 1, a helpful message appears, and the UI changes to make clear that you cannot add items until you remove one. If the limit is exactly 1, a new selection automatically replaces the current selection, and singular language is used to clarify what is happening.
* Syntax errors in "related types" such as cursors now produce an improved error message with filename and line number.
* Showstopper errors during startup are reported in a less redundant way.

## 2.5.2 (2016-11-01)

All tests passing.

* New `blockLevelControls: true` option to areas ensures controls for "blocks," i.e. "layout" widgets whose primary purpose is to contain other widgets, can be easily distinguished from controls for "regular" areas nested inside them. Think of a "two-column" or "three-column" widget with three areas in its template. The controls for these areas are displayed in a distinct color and various visual affordances are made to ensure they are accessible when things would otherwise be tightly spaces.
* General improvements to the usability of area-related controls.
* The search index now correctly includes the text of string and select schema fields found in widgets, pieces, pages, etc., as it always did before in 0.5. You may use `searchable: false` to disable this on a per-field basis.
* Search indexing has been refactored for clarity (no changes to working APIs).
* Checkboxes for the `checkboxes` schema field type are now styled.
* "View file" links in the file library are now styled as buttons.

## 2.5.1 (2016-10-28)

All tests passing.

* The `minSize` option to `apostrophe-images` widgets now works properly when cropping.
* The cropper no longer starts out cropping to the entire image, as this made it unclear what was happening. However if you click the crop button and then just save you still get reasonable behavior.
* Bigger crop handles.
* Textarea focus state receives the same "glow" as a regular text input field.
* Small documentation updates.

## 2.5.0 (2016-10-21)

All tests passing.

* Implemented `apos.areas.fromPlaintext`, which accepts a string of plaintext (not markup) and returns an area with a single `apostrophe-rich-text` widget in it, containing that text. Useful in implementing importers.
* The so-called `csv` import mode of `apos.schemas.convert` works properly for areas, using the above. Although it is called csv this mode is really suitable for any situation in which you have plaintext representations of each property in an object and would like those sanitized and converted to populate a doc.
* Bug fix: emit the `enhance` Apostrophe event only once on page load. This event is emitted only when there is new content that has been added to the page, e.g. once at page load, and also when a new widget is added or updated, etc. The first argument to your event handler will be a jQuery element which will contain only new elements.
* Legacy support for `data/port` and `data/address` files has been restored. (Note that `PORT` and `ADDRESS` environment variables supersede these. In modern Stagecoach deployments `data/port` is often a space-separated list of ports, and the `deployment/start` script parses these out and launches multiple processes with different PORT variables.)

## 2.4.0 (2016-10-19)

All tests passing.

Workarounds for two limitations in MongoDB that impact the use of Apostrophe cursors:

* The `addLateCriteria` cursor filter has been introduced. This filter should be used only when
you need to invoke `$near` or another MongoDB operator that cannot be used within `$and`. The object
you pass to `addLateCriteria` is merged with the criteria object that is built normally by the cursor.
**Use of this filter is strongly discouraged unless you must use operators that do
not support `$and`.**
* Custom filters that invoke `$near` or other MongoDB operators that are incompatible
with `$text` queries may call `self.set('regexSearch', true)` to force the cursor to use
a regular expression search rather than full MongoDB full-text search, if and when the
`search()` filter is called on the same cursor. This was implemented to allow combination
of full-text and geographical searches, subject of course to the limitation that regular expression
search is not indexed. It also doesn't sort by quality, but `$near` provides its own sort
by distance.

Since these are new features a minor version level bump is appropriate. However neither of these is a feature that a typical site developer will need to call directly.

## 2.3.2 (2016-10-17)

All tests passing.

* The quality of the autocomplete search results shown when selecting pages or pieces via a join was low. This has been corrected by calling the `.sort('search')` filter to sort by search result quality rather than the default sort order for the doc type manager in question.
* All of the autocomplete suggestions fit on the screen on reasonably sized displays. With the recent addition of the "flip" feature to push the suggestions up rather than down if the bottom of the screen would otherwise be reached, this is critical to show the first and best suggestion. Further discussion for future UX improvement in [issue 704](https://github.com/punkave/apostrophe/issues/704).

## 2.3.1 (2016-10-13)

All tests passing.

* Fixed a bug in the new "copy page" feature that affects pages that have `null` properties.
* Improved the experience of using the widget controls to manage the widgets in an area.
* The `login` module now has an alias, `apos.login`, like other core modules.
* Updated the jquery projector plugin to the latest version.

## 2.3.0 (2016-10-06)

All tests passing.

* Fixed a bug affecting the use of `arrangeFields` in modules that extend another module's use of `arrangeFields`. Added unit test based directly on a real-world project.
* `baseUrl` project-wide option added, yielding the same benefit as in 0.5: you get absolute URLs for all pages everywhere. (If you don't want absolute URLs, just don't set it.) This is very beneficial when generating `og:meta` tags for Facebook, or generating emails.
* A direct link to the original file has been added to the file manager's editor modal.

## 2.2.2 (2016-10-05)

All tests passing.

* Addition of slugs to projection for autocomplete is now done in a way that still allows overrides at the doc level to add other properties.
* Addition of slugs to projection for autocomplete works for joins with a specific page type, too.
* Fixed a chicken-and-egg problem in the global module that kicked in if the "global" doc contains widgets powered by modules not yet initialized at the time the global module checks for the existence of the doc.

## 2.2.1 (2016-10-04)

All tests passing.

Fixed an oversight: the new `pageBeforeCopy` global method now takes `req` as its first parameter. Since `2.2.0` was first published 5 minutes ago and this method has not yet been documented this is not regarded as a bc break.

## 2.2.0 (2016-10-04)

All tests passing.

* Fixed bug that broke removal of permissions for pages.
* "Copy Page" feature added to the page menu.
* Automatically reposition the autocomplete dropdown for joins if it would collide with the bottom of the window.
* Include page slugs in the autocomplete dropdown for joins with pages.
* `chooserChoiceBase.html` restored; some projects were depending on extending it, which is a useful technique.

## 2.1.5 (2016-10-01)

All tests passing.

* Admin bar: previously grouped fields can be re-grouped successfully, so concatenating admin bar configuration works just as well as concatenating `addFields` arrays
* Files widget displays upload button in the same user-friendly position as the images widget
* Font size for tabs and help labels is explicit to avoid side effects from project-level CSS

## 2.1.4 (2016-09-23)

All tests passing.

* Previously chosen items that now reside in the trash no longer break the chooser for editing joins
* All joins editable; certain edge cases weren't getting blessed
* A field appears properly when two diferent choices list it for `showFields`
* As in 0.5, a required field hidden by `showFields` is not required (but will be if you elect the choice that shows it)

## 2.1.3 (2016-09-20)

All tests passing.

* A typo in the unit tests caused unit tests to fail. This has been fixed.
* The recent addition of the HTML5 doctype caused the login page to be invisible in the sandbox project (not the boilerplate project). This has been fixed.
* The recent addition of the HTML5 doctype caused the admin bar to appear with a slight visual defect. This has been fixed.

## 2.1.2 (2016-09-19)

Fix for [#668](https://github.com/punkave/apostrophe/issues/668), crash occurring when admin bar group leader starts out too close to the end of the admin bar items array.

## 2.1.1 (2016-09-18)

Full Windows compatibility restored. The "recursively copy asset folders if on Windows" behavior from 0.5 was reimplemented. This is necessary to allow Apostrophe to run as a non-administrator on Windows. Running as administrator is the moral equivalent of running as root on Linux, which we would never recommend.

Since Apostrophe did not function previously on Windows and there is no behavior change on Mac/Linux this is effectively a bug fix rather than a new feature, thus 2.1.1.

## 2.1.0 (2016-09-16)

* Introduced the new `apos.areas.richText` and `apos.areas.plaintext` methods, which are also available in templates by the same names.

* Added and documented the `addImageSizes` option of the `apostrophe-attachments` module.

## 2.0.4 (2016-09-14)

* The `apostrophe-login` module now invokes `loginAfterLogin(req, callback)` on all modules that have such a method, via `apos.callAll`. Modules that do not need a callback can supply this method with only one argument. Afterwards, `apostrophe-login` redirects to `req.redirect`, as is supported elsewhere in Apostrophe. So you can assign to `req.redirect` in your callback to change the user's destination after a successful login. If `req.redirect` is not set, the user is redirected to the home page.

## 2.0.3 (2016-09-13)

The `ancestors` and `children` filters defaulted to `areas(false)`, but `joins(false)` was omitted, contrary to documentation which has always indicated the information returned is limited for performance. This was fixed. You can still override freely with the `filters` option to `apostrophe-pages`.

The HTML5 doctype was added to `outerLayoutBase`. HTML5 was always assumed, and the absence of the doctype broke jQuery's support for distinguishing `$(window).height()` from `$(document).height()`, causing runaway infinite scroll loading.

Warning message instructions for configuring the session secret were fixed (the actual location has not changed).

## 2.0.2 (2016-09-08)

Previously the `contextual` flag of a pieces module was not considered before deciding to redirect to the "show page" for the piece, which might not exist. This has been fixed. It should only happen when the module has `contextual: true`, creating a reasonable expectation that such a page must exist.

## 2.0.1 (2016-09-05)

Packaging and documentation issues only.

## 2.0.0 (2016-09-03)

Inaugural npm release of Apostrophe 2.x, which was used prior to that in many projects via git dependencies.<|MERGE_RESOLUTION|>--- conflicted
+++ resolved
@@ -3,12 +3,9 @@
 ## 2.110.0 (2020-07-29)
 
 * Security: added support for throttling login attempts. If you set the `throttle` option of `apostrophe-login` to `{ allowedAttempts: 3, perMinutes: 1, lockoutMinutes: 1 }`, a user will be locked out and unable to try again for 1 minute after three failed login attempts in 1 minute. Thanks to Michelin for making this work possible via [Apostrophe Enterprise Support](https://apostrophecms.org/support/enterprise-support).
-<<<<<<< HEAD
 * Security: added an `apostrophe-login:before` promise event which is emitted with `({ req })` before a login attempt is evaluated. If a handler throws a string as an error, that string is internationalized and displayed as a login error, otherwise login proceeds normally. This can be used to implement features like the new `apostrophe-login-recaptcha` module, which you can install separately.
 * Security: to ease implementation of `apostrophe-login-recaptcha`, the login form now has `data-apos-login-form` and `data-apos-login-submit-button` attributes on the appropriate elements.
-=======
 * Security: when requiring Google Authenticator or a similar app for login (TOTP), you may now limit the requirement to certain groups, by passing a setting like `totp: { groups: true }` to the `apostrophe-login` module rather than just `totp: true`. Admins may then select which groups actually require TOTP by selecting it when editing the group (look at the permissions tab). In addition, the existing `totp` option has been added to the module documentation.
->>>>>>> d83cbc0f
 
 ## 2.109.0 (2020-07-15)
 
