--- conflicted
+++ resolved
@@ -1,22 +1,16 @@
 # Changelog
 
-<<<<<<< HEAD
-# UNRELEASED
+## UNRELEASED
 
 ### Adds
 
 * New schema field `dateAndTime` added. Done for the scheduled publishing feature but can be reused for any purpose.
 
-# 3.18.0 (2022-05-03)
-=======
-## UNRELEASED
-
 ### Fixes
 
 * The admin UI now rebuilds properly in a development environment when new npm modules are installed in a multisite project (`apos.rootDir` differs from `apos.npmRootDir`).
 
 ## 3.18.0 (2022-05-03)
->>>>>>> 0b2ccf4f
 
 ### Adds
 
