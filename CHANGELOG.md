--- conflicted
+++ resolved
@@ -1,12 +1,8 @@
 # Changelog
 
 ## 2.116.1 (2021-03-01)
-<<<<<<< HEAD
 * Fixes page slug updated twice when committing a page move.
-=======
-
 * Eliminated potential race condition while inserting groups if Apostrophe is starting up for the very first time in two processes simultaneously.
->>>>>>> 093d4542
 
 ## 2.116.0 (2021-02-25)
 * Eliminated 75% of database operations required to track attachments referenced in a document when inserted or updated. This yields a significant performance boost in very large databases.
