--- conflicted
+++ resolved
@@ -1,25 +1,27 @@
 # Changelog
 
+### Adds
+
+* Apostrophe now extends Passport's `req.login` to emit an `afterSessionLogin` event from the `@apostrophecms:login` module, with `req` as an argument. Note that this does not occur at all for login API calls that return a bearer token rather than establishing an Express session.
+
+### Fixes
+
+* Apostrophe's extension of `req.login` now accounts for the `req.logIn` alias and the skippable `options` parameter, which is relied upon in some `passport` strategies.
+
 ## 3.10.0 - 2021-12-22
 
 ### Adds
-
-* Apostrophe now extends Passport's `req.login` to emit an `afterSessionLogin` event from the `@apostrophecms:login` module, with `req` as an argument. Note that this does not occur at all for login API calls that return a bearer token rather than establishing an Express session.
 
 ### Fixes
 
 * `slug` type fields can now have an empty string or `null` as their `def` value without the string `'none'` populating automatically.
 * The `underline` feature works properly in tiptap toolbar configuration.
 * Required checkbox fields now properly prevent editor submission when empty.
-<<<<<<< HEAD
-* Apostrophe's extension of `req.login` now accounts for the `req.logIn` alias and the skippable `options` parameter, which is relied upon in some `passport` strategies.
-=======
 * Pins `vue-click-outside-element` to a version that does not attempt to use `eval` in its distribution build, which is incompatible with a strict Content Security Policy.
 
 ### Adds
 
 * Adds a `last` option to fields. Setting `last: true` on a field puts that field at the end of the field's widget order. If more than one field has that option active the true last item will depend on general field registration order. If the field is ordered with the `fields.order` array or field group ordering, those specified orders will take precedence.
->>>>>>> 73f03840
 
 ### Changes
 
