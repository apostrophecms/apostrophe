# Changelog

<<<<<<< HEAD
## 2.117.0 (2021-03-09)
* Adds suggestions list for media library search bar, it uses autocomplete cursor and displays matching titles and tags.
=======
## 2.116.1 (2021-03-01)
* Fixes page slug updated twice when committing a page move.
* Eliminated potential race condition while inserting groups if Apostrophe is starting up for the very first time in two processes simultaneously.
>>>>>>> b5f39e1d

## 2.116.0 (2021-02-25)
* Eliminated 75% of database operations required to track attachments referenced in a document when inserted or updated. This yields a significant performance boost in very large databases.
* `skipAttachments` option added for `insert` and `update` operations in those situations where this is not enough and you are absolutely certain there can never be an attachment in the schema or in a widget schema present in the document, not even via an area that is only defined in a template.

Thanks to Michelin for their support of this work.

## 2.115.1 (2021-02-24)
* Fixes an error when saving an edited Tag in the Tag Manager.

## 2.115.0 (2021-02-02)
* When `enableAltField` option is set to `true`, add an `alt` field to `apostrophe-images` schema. And use it in `apostrophe-images-widget`, in `<img>` alt attributes.

## 2.114.0 (2021-01-13)
* Fixes image manager double-scroll bar bug.
* When a `styles` config with a single object is passed to an `apostrophe-rich-text` widget, use that as the default style. Thanks to [Fredrik Ekelund](https://github.com/fredrikekelund) for the contribution.
* The media library now offers filters by orientation (landscape, portrait, square) and by file type (jpg, png, gif). Thanks to Michelin for their support of this work.
* Orientation properties for attachments have been cleaned up, and a migration provided. All attachments for images will have correct `square`, `landscape` and `portrait` boolean flags.

## 2.113.2 (2020-12-14)
* Hotfixes for Node 14 compatibility issues relating to watching template files for modification.
* Improvements to README.

## 2.113.1 (2020-11-04)
* Updates the logo in the README.

## 2.113.0 (2020-10-21)
* Remove published columns in apostrophe-users and apostrophe-groups, the modules where this field does not exist.
* Add `type` to forbiddenFields for apostrophe-pieces schemas. Thanks to [Jose96GIT](https://github.com/Jose96GIT) for the contribution. If you are using Apostrophe Workflow, you must be on `2.38.2` or later of that module because of this update.

## 2.112.1 (2020-10-07)
* When configuring columns in the pieces manager, the `listProjection` option was accidentally altered in a way that would impact other subclasses of pieces. This has been fixed.

## 2.112.0 (2020-10-02)

* Security: Apostrophe's oembed support has always consulted a list of safe sites, however the fallback support for embedding site previews via Open Graph did not consult such a list. There was no XSS risk, but this could be exploited to scan for open ports behind a firewall, and potentially to obtain title tags and page body text from webpages behind a firewall as well, if they had no login provisions. Note that this risk existed only if the public Apostrophe site was running on a server that could "see" these Intranet sites, which is rare (a public website is usually not hosted on an Intranet, port forwarding would typically be needed to make that possible). However to eliminate the risk our Open Graph fallback support now consults the same list of safe sites used for oembed. This Open Graph embed feature is not actually used by Apostrophe's video widgets, so this change will only impact developers who discovered the feature and chose to use it independently. If you are affected, add additional sites to the `safeList` option of `apostrophe-oembed`. For backwards compatibility the `whitelist` option is also accepted. Thanks to Rudi van Hierden for reporting the issue.

* Security: the `uploadfs` module has been updated. Since this is a sub-dependency you must `npm update` your Apostrophe project to get this update, which eliminates `npm audit` warnings regarding Google Cloud Storage. Note that after this update Google Cloud Storage can no longer be used with Apostrophe if your server is still running Node 8. Other storage backends still work with Node 8 as of this writing.

* Node 8 deprecation notice: for the time being, Apostrophe does still run on Node 8. However, since Node 8 has passed its end of life date, this support is unofficial and may be terminated soon. All projects should upgrade to a current Long Term Support version of Node.

* Clean up `fs.watch` calls from the nunjucks loader properly when destroying an `apos` object, so that the process can close and/or memory be recovered.

## 2.111.4 (2020-09-23)

* The `View File` button now accesses the original version of an image, not a scaled version. This was always the intention, but 2.x defaults to the `full` size and we initially missed it. Thanks to Quentin Mouraret for this contribution.
* LESS compilation errors during `apostrophe:generation` are now reported properly, resulting in a clean process exit. Previously they resulted in a hung process.

## 2.111.3 (2020-08-26)

* When Apostrophe is running behind a proxy server like nginx, you can now instruct it to trust the `X-Forwarded-*` headers by passing the `trustProxy: true` option to `apostrophe-express`. If Apostrophe is generating `http:` URLs when they should be `https:`, this is most likely what you need.

## 2.111.2 (2020-08-19)

* Fixed a conflict between `express.static` and apostrophe's automatic removal of trailing slashes from possible page URLs. Apostrophe's intent in using `express.static` is only to deliver static assets. So we have made that intent clear by disabling the `redirect` option of `express.static`, which attempts to add a trailing slash whenever a folder exists on disk by that name, resulting in an infinite redirect loop.

## 2.111.1 (2020-08-17)

* Fixed an incompatibility between apostrophe-workflow and MongoDB 4.4. Prior to version 4.4, MongoDB allowed a projection to contain both a parent property and one of its children, for instance `workflowLastCommitted` and `workflowLastCommitted.at`. Beginning with version 4.4 this causes an error, breaking the list view of pieces when workflow is present. For backwards compatibility, version 2.111.1 of Apostrophe now checks all projections coming from Apostrophe's cursors for this issue and removes the projection for the sub-property on the fly. This does not cause any compatibility issues of its own because projecting the parent always gives you the sub-property anyway.

## 2.111.0 (2020-08-12)

* By popular request, "Add Widget" dropdown menus are better organized now, with support for categories of widgets. You can configure this optional feature like so:

```
apos.area(data.page, 'areaNameHere', {
  widgets: { ... you must configure your widgets as usual ... }
  widgetGroups: {
    'Content': [ 'apostrophe-rich-text', 'apostrophe-images' ],
    'Layout': [ 'one-column', 'two-column' ]
  }
}
```

Every widget type you specify for `widgetGroups` must still be configured in `widgets`.

If `widgetGroups` is not present the "add widget" dropdown menu will appear as it always did.

* Removes the `aposBody` template macro, which was unused.

## 2.110.0 (2020-07-29)

* Security: added support for throttling login attempts. If you set the `throttle` option of `apostrophe-login` to `{ allowedAttempts: 3, perMinutes: 1, lockoutMinutes: 1 }`, a user will be locked out and unable to try again for 1 minute after three failed login attempts in 1 minute. Thanks to Michelin for making this work possible via [Apostrophe Enterprise Support](https://apostrophecms.org/support/enterprise-support).
* Schemas: you may now set a regular expression to be used to validate any `string` schema field by setting the `pattern` property of the schema field. **Please note
that `pattern` must be a string,** not a regular expression literal. Otherwise it
will only be validated on the server side, causing confusion for the user when it
is not reported on the browser side. You may also set `patternErrorMessage` to
provide a clear explanation to the user when their input does not match. When
setting `pattern` as a string always remember to escape the `\` character properly
(you will often need two `\` characters, for instance `\\w`). To avoid Denial of Service attacks, take care to avoid [evil regular expressions](https://en.wikipedia.org/wiki/ReDoS).
* Security: added an `apostrophe-login:before` promise event which is emitted with `(req)` before a login attempt is evaluated. If a handler throws a string as an error, that string is internationalized and displayed as a login error, otherwise login proceeds normally. This can be used to implement features like the new `apostrophe-login-recaptcha` module, which you can install separately.
* Security: to ease implementation of `apostrophe-login-recaptcha`, the login form now has `data-apos-login-form` and `data-apos-login-submit-button` attributes on the appropriate elements.
* Security: when requiring Google Authenticator or a similar app for login (TOTP), you may now limit the requirement to certain groups, by passing a setting like `totp: { groups: true }` to the `apostrophe-login` module rather than just `totp: true`. Admins may then select which groups actually require TOTP by selecting it when editing the group (look at the permissions tab). In addition, the existing `totp` option has been added to the module documentation.

## 2.109.0 (2020-07-15)

* Add [heic-to-jpeg-middleware](https://github.com/boutell/heic-to-jpeg-middleware) to support uploading `heic/heif` images (the standard format for recent iPhones/iPads). Many thanks to Gabriel L. Maljkovich for their contributions to the underlying middleware as well as the integration with Apostrophe.
* Add CSS to maintain spacing of admin UI.

## 2.108.1 (2020-07-01)

* Updates documentation of the `clonePermanent` utility method.
* The http response to dismissing a notification should not include any information about the mongodb connection. The response previously included relatively low-risk information, including the IP address of the MongoDB server but not enough to make an unauthorized connection when the MongoDB server and/or firewall are properly configured.

## 2.108.0 (2020-06-07)

* UX improvement: if a piece type has the `contextual: true` option set and workflow is present, do not default published to `false`. There is already a good opportunity to review before the public sees the piece afforded by workflow.

* If called with a scalar argument, `apos.utils.clonePermanent` now returns scalars (strings, booleans, numbers) as-is. This makes it easier to use the method when the argument might or might not be an object that requires cloning.

## 2.107.2 (2020-06-10)

* Fixed a regression that caused difficulty saving array fields with `color` subfields in their schema. This regression was introduced in 2.107.0.

## 2.107.1 (2020-06-03)

* The `distinctCounts` feature (also known as `counts: true` for `piecesFilters`) is now compatible with the `apostrophe-db-mongo-3-driver` module, when in use. Note that there is little benefit to that module now that `emulate-mongo-2-driver` is standard in Apostrophe and employs the MongoDB 3.x driver under the hood but provides a 2.x-compatible API. However those who strongly prefer the 3.x driver APIs for direct MongoDB queries may use `apostrophe-db-mongo-3-driver` with more confidence given this fix.

## 2.107.0 (2020-05-20)

* CKEditor has been updated to version 4.14, addressing a low-risk XSRF vulnerability. The vulnerability required that the source code editor feature be activated and that a user with editing privileges be convinced to import specially crafted markup, which is unlikely in practice.
* Users may now intentionally clear a `time` field, whether or not it has a `def` setting, in which case it is stored as `null` (unless `required: true` is present). The inability to do this was a regression introduced in version 2.102.0.
* Developers can now pass a `spectrumOptions` object to a `color` field and take full control of Spectrum, the plugin that powers Apostrophe's color picker. [Documentation for this configuration here.](https://docs.apostrophecms.org/reference/field-types/color.html#example)
* Activating the `objectNotation` option to `i18n` no longer causes problems for certain strings in Apostrophe's admin interface, which does not use it. You will see alternate Unicode characters for the `:` and `.` characters in these strings if you do choose to translate them. These are transformed back for end users.

## 2.106.3 (2020-05-06)

* Fixes a page tree interface bug that would cause pages to be lost when they
were trashed with their parent, then the parent was dragged out of the trash.
This only effected projects with `trashInSchema: true` set in the
`apostrophe-docs` module, however that includes anything using
`apostrophe-workflow`.

## 2.106.2 (2020-04-22)

* The icons of custom CKEditor plugins now appear properly. Previously they were hidden.
* Switched the continuous integration testing service to CircleCI from Travis.

## 2.106.1 (2020-04-20)

* Fixed a regression that broke the thumbnail display of images in "Manage Images." This regression was introduced in version 2.106.0, which was otherwise an important security update, so you should definitely update to 2.106.1 to get the benefit of that security fix if you haven't already.

## 2.106.0 (2020-04-17)

**Security:** the `list` route of the `apostrophe-pieces` module and the `info` route of the `apostrophe-pages` module formerly allowed site visitors to obtain the complete contents of publicly accessible pages and pieces. While there was no inappropriate access to documents that were unpublished, restricted to certain users, etc., properties not normally visible to end users were exposed. Since the global document can be fetched as part of requests made by the public, this means that any credentials in the schema of the global document are vulnerable to being viewed until your site is updated to at least Apostrophe 2.106.0. Note that if you are using Apostrophe Workflow you must also update that module to Apostrophe 2.34.0, otherwise the "Manage Workflow" view will not work.

The most important change made to resolve this issue is the use of a projection to populate the "Manage" view of pieces (the "list" route). While Apostrophe will automatically include any extra columns configured with `addColumns` in the projection, you may need to add additional properties to the projection if you have overridden the manage list view template entirely for some of your pieces to display additional information.

The easiest way to do that is to configure the `addToListProjection` option for your custom piece type, like so:

```javascript
// in lib/modules/my-module
module.exports = {
  extend: 'apostrophe-pieces',
  addToListProjection: {
    myExtraProperty: 1
  }
  // other configuration here as usual
}
```

You can also apply the `super` pattern to the new `getListProjection` method of `apostrophe-pieces`.

Many thanks to Kristian Mattila for bringing the issue to our attention, allowing us to patch the vulnerability
before any public disclosure was made. If you become aware of a security issue in Apostrophe, please contact
us via email at [security@apostrophecms.com](mailto:security@apostrophecms.com).

## 2.105.2 (2020-04-09)

* `apos.utils.emit` now works properly in IE11, addressing an issue that impacted `apostrophe-forms` submissions in IE11 in 2.105.0.
* IE11 now respects the `prefix` option properly in `apos.utils.get` and `apos.utils.post` (lean mode helpers for making API calls).

## 2.105.1 (2020-04-08)

* When using lean mode, video widgets did not support Internet Explorer 11. This issue has been fixed. Non-lean mode video widgets have always supported Internet Explorer 11.
* If the `jQuery: 3` option is not passed to `apostrophe-assets` a developer warning is now printed at startup. The use of jQuery 1.x is deprecated. All Apostrophe-published modules work fine with the `jQuery: 3` option. You may need to review the jQuery 3 changelogs for a few changes required for your own legacy code.
* Users may now intentionally clear a `date` field, whether or not it has a `def` setting, in which case it is stored as `null` (unless `required: true` is present). The inability to do this was a regression introduced in verion 2.102.0.
* The `objectNotation: true` option to `apostrophe-i18n`, which we pass on to the `i18n` module, is now compatible with the `namespaces: true` option. When both are active, the namespace separator defaults to `<@>` to avoid a conflict with the `:` character used to begin the default value when using object notation.
* Various documentation corrections and minor aesthetic improvements.

## 2.105.0 (2020-03-26)

* Security: Node 6.x has not been supported by its creators since April 2019, and Node 8.x reached its end of support date in December 2019. **As of this release of Apostrophe, we are officially acknowledging that it is not possible to maintain support for Node 6.x in Apostrophe and it is unlikely to work on that version,** since both the testing frameworks on which we rely and common sub-dependencies of essential open source modules used by Apostrophe now require Node 8 at a minimum. While we will make a good-faith effort to maintain Node 8.x usability as long as possible, we expect to similarly be forced to drop Node 8 compatibility soon. **Both Node 6 and Node 8 might not be safe to use for reasons entirely unrelated to Apostrophe**, so you should upgrade your servers as soon as practical. Few or no code changes should be needed in Apostrophe 2.x projects. **We strongly recommend moving to Node 12.x,** the most up to date LTS (Long-Term Support) release of Node. In the future, we recommend becoming familiar with the [Node.js release schedule](https://nodejs.org/en/about/releases/) so you can better plan for such upgrades.
* Security: all of the recently new `npm audit` warnings were fixed. These were considered `low` risk according to the `npm audit` tool. In the process we removed dependencies on the `tar` and `prompt` modules in favor of simpler solutions with fewer moving parts.
* Lean mode: the `apos.utils.get` and `apos.utils.post` methods no longer prepend the site's global `prefix` when the call targets a different origin (another site's API, for instance). This is a bug fix to match the behavior of `$.jsonCall()` which set the standard for this in Apostrophe.
* Lean mode: `apos.utils.emit(el, name, data)` has been introduced. This method emits a custom DOM event with the given `name` and adds the properties of the `data` object to the event. The event is emitted on `el`. When emitting events with global significance, our convention is to emit them on `document.body`. To listen for such events one uses the standard browser method `document.body.addEventListener('eventname', function(event) { ... })`.
* Lean mode: `apos.utils.get` now emits an `apos-before-get` event with `uri`, `data` and `request` properties just before the request is actually sent. You may use this hook to add headers to `request`.
* Cloud deployment: when starting up a site with `APOS_BUNDLE=1`, the asset bundle is by default extracted to the root of the project so that the assets can be found in the filesystem of each server if needed. New feature: for the benefit of environments in which the bundle files are already present and the root of the project is not writable, `APOS_EXTRACT_BUNDLE=0` may now be set to disable the extraction (note `0`, not `1`).
* Localization: Apostrophe's static i18n of its user interface can now be "namespaced," opening the door to giving your translators better guidance on whether to translate it or ignore it when working with the JSON files in the `locales/` folder of your site. You can turn this on by enabling the `namespaces: true` option for the `apostrophe-i18n` module. When you do, Apostrophe's i18n phrases will be prefaced with `apostrophe<:>` in the JSON files (not in the browser). You can create your own namespaced translations by calling `__ns('namespacename', 'phrase')` rather than `__('phrase')`, `__ns_n` rather than `__n`, etc. Note that if the namespaces option is not actually turned on, these new helpers are still available in templates; they just don't prefix a namespace. The forthcoming `apostrophe-static-i18n` module, which allows for editing static translations as pieces, will also have an option to ignore a namespace, which is helpful if you wish to avoid showing our user interface phrases to your translation team at all.

## 2.104.0 (2020-03-11)

* `apos.utils.get` and `apos.utils.post` now return a promise if invoked without a callback. This means you may use `await` with them. *It is up to you to provide a `Promise` polyfill if you use this feature without callbacks and intend to support IE11. For instance you could use the `core-js` library.* These methods are similar to `$.get` and `$.post` but do not require jQuery. `apos.utils.post` supports Apostrophe's CSRF protection natively so you do not have to add an exception if you use it. These methods are available in [lean frontend mode](https://docs.apostrophecms.org/apostrophe/core-concepts/front-end-assets/lean-frontend-assets).
* `apos.utils.get` no longer adds an unnecessary `?` to the URL it fetches if `data` has no properties. In addition, `apos.utils.get` leaves the URL unchanged if `data` is null.
* Recursion warnings now include a hint to add a projection to pieces-widgets as well as more obvious joins.
* Dependencies updated to reflect latest version of `emulate-mongo-2-driver`, which contains an important fix to `count`.

## 2.103.1 (2020-03-04)

* An incompatibility with apostrophe-headless was introduced in Apostrophe 2.102.0. This version addresses that incompatibility, however you must also upgrade apostrophe-headless to version 2.9.3. The issue had to do with a change that was made to allow users to intentionally clear default values in forms. We are updating our regression test procedures to ensure that if a new release of apostrophe would break the unit tests of apostrophe-headless, it will not be published until that issue is resolved.

## 2.103.0 (2020-03-02)

* Frustrations with conflict resolution have been much improved. First, Apostrophe no longer displays the "another user has taken control of the document" message multiple times in a row. Second, due to changes in what browsers allow to happen when you leave the page, beginning in version 2.102.0 Apostrophe displayed too many messages about a conflict with your **own** work in another tab. We no longer display these messages. However, if there really *is* work lost for the same document in another tab, Apostrophe will still tell you what happened in order to teach the habit of not editing the same page in two tabs simultaneously.
* You may now use `select` schema field with dynamic choices as a filter in "Manage Pieces."
* `required` is now enforced on the server side for `joinByOne`. However, note that it is always possible for the document you joined with to be moved to the trash at a later time. You must therefore always check that the join was really loaded before relying on it. Thanks to Ricardo José Rodríguez Álvarez.
* Hidden information at the bottom of certain modals has been restored to view.

## 2.102.5 (2020-02-26)

* Explicitly require emulate-mongo-2-driver 1.2.1 or better, to address a bug in 1.2.0.

## 2.102.4 (2020-02-25)

* Explicitly require emulate-mongo-2-driver 1.2.0 or better, which provides a deprecation-free wrapper for `count` and fixes bugs in the wrapper for `aggregate`.

## 2.102.3 (2020-02-24)

* Security fix for [Prototype Override Protection Bypass vulnerability in the qs module](https://snyk.io/vuln/npm:qs:20170213). It appears this risk only occurs when our `build` Nunjucks filter is used in conjunction with a URL based on what the browser sent, rather than starting with the `_url` property of the page and adding parameters to that with `build`, thus it is not an issue "out of the box" in all or most ApostropheCMS sites. However the vulnerability should be patched promptly because it could definitely exist in current or future project level code that uses `build`. To eliminate the risk, update to this version of Apostrophe and make sure you "npm update" to get the required updated version of `qs` via Apostrophe's dependencies.

* This version also corrects a bug that prevented the recently released disableInactiveAccounts feature from working.

## 2.102.2 (2020-02-11)

* Removed the restriction preventing the use of `mongodb+srv` connection
URIs with MongoDB. `emulate-mongo-2-driver` has no problem with these, since
it passes them on to the 3.x driver.
* Updated dependency to `emulate-mongo-2-driver` 1.1.0, which knocks out 100% of the common MongoDB deprecation warnings when using Apostrophe, with one exception: you should set the `useUnifiedTopology: true` option yourself. We do not do this for you because we cannot break legacy configurations using other topologies. However most of you can just turn this option on and enjoy more reliable connections and no more warnings.

Here is how to configure that in Apostrophe:

```javascript
// in app.js, where your modules key is...
modules: {
  'apostrophe-db': {
    connect: {
      useUnifiedTopology: true
    }
  }
}
```

## 2.102.1 (2020-02-10)

* Temporarily pinned to `less` version 3.10.x to work around an
[upstream bug](https://github.com/less/less.js/issues/3469) that broke
deployments.

## 2.102.0 (2020-01-30)

* Apostrophe now displays "Saving... Saved" indicators near the context
menu in the lower left indicator. In our UX tests, users often did not
realize Apostrophe automatically saved their work and were concerned
by the lack of an explicit save button. In addition, Apostrophe no longer
attempts to save your remaining changes via a synchronous HTTP request when you
close the page, because this is deprecated in all browsers and disabled
in many. Instead, Apostrophe uses the standard "you have unsaved changes,
are you sure you wish to leave this page?" dialog. Together with the
"saving... saved" indicator, this provides a mechanism for preventing
lost work that is robust in modern browsers.

This does impact Apostrophe's "advisory locking" mechanism that warns users
if another user is already editing. Since we cannot guarantee a synchronous
request to unlock the page will ever be received, we have instead
shortened the expiration time for document locks to 30 seconds. Since
these are refreshed every 5 seconds there should be no negative impacts
in typical use.

Thanks to Freshworks for making this improvement possible via [Apostrophe Enterprise Support](https://apostrophecms.org/support/enterprise-support).

* New `disableInactiveAccounts` option, which can be set like so:
```javascript
  'apostrophe-users': {
    disableInactiveAccounts: true
  }
```

By default, users from the "admin" group are whitelisted and the inactivity period is 90 days. This can be changed:

```javascript
{
  // in your project level lib/modules/apostrophe-users/index.js file
  disableInactiveAccounts: {
    neverDisabledGroups: [ 'test', 'otherGroup' ],
    // After 30 days without logging in, the account is marked disabled
    // on next login attempt, until an admin explicitly enables it again
    inactivityDuration: 30
  }
}
```

* A longstanding bug relating to schemas has been fixed. Previously, if you attempted to clear a string field that had a `def` property, that field would be repopulated with the `def` value. This was never intended; `def` is only for the initial population of a newly created object. If you were relying on this bug, update your code to use `apos.schemas.newInstance(schema)` from the start so that you begin with an object that has the right defaults for each field. Note that pieces, pages, etc. already do this.

* Added a `bodyAttributes` block to `outerLayoutBase.html`. You may override this block to add new attributes to `body` without overriding the entire `outerLayoutBase.html` template. It is a best practice to not override this template, use the provided blocks.

* Fields of type `attachment` with `required` not set to `true` now work properly.

* You may now set the `loginUrl` option of the `apostrophe-login` module to change the login URL from `/login` to something else. Thanks to Giuseppe Monteleone for this contribution.

* `help` property is now supported for array fields.

* Uploads with a capitalized file extension are now accepted where appropriate. Thanks to Fernando Figaroli for this contribution.

* When editing a join with pages, a nonfunctional edit pencil icon is no longer displayed. Actual inline editing of page settings from another page may be a 3.0 feature.

## 2.101.1 (2020-01-08)

* Dependency on `emulate-mongo-2-driver` is now explicitly set to require at least version 1.0.3 to bring in various fixes.
* Reported `landscape` and `portrait` properties of an image attachment object now correspond to the crop in use, if any.

## 2.101.0 (2019-12-14)

* Due to `npm audit` security vulnerability warnings and the end of upstream support, the 2.x version of the `mongodb` npm module (the driver we used to connect to MongoDB, not MongoDB itself) can no longer be responsibly used in Apostrophe. Therefore we have replaced it with the new [emulate-mongo-2-driver](https://www.npmjs.com/package/emulate-mongo-2-driver) module, which strives to match the interface of the MongoDB driver version 2.x while acting as a wrapper for the official, supported MongoDB driver version 3.x. This has been tested in many projects. Therefore no code changes should be required for your project to `npm update` to version 2.101.0. However if you encounter incompatibilities, most likely in driver features not used in Apostrophe, please [contribute additional wrappers and test coverage to emulate-mongo-2-driver](https://www.npmjs.com/package/emulate-mongo-2-driver). Another option is to use [apostrophe-db-mongo-3-driver](https://www.npmjs.com/package/apostrophe-db-mongo-3-driver), which allows you to use the 3.x driver API directly and also provides a `findWithProjection` collection method as a migration path for quickly patching legacy code.
* The `def` property of schema fields associated with specific page types is now displayed in the editor when creating new pages. Thanks to Michelin for making this work possible via [Apostrophe Enterprise Support](https://apostrophecms.org/support/enterprise-support).
* A schema field named `fields` can now be included in a projection without surprising behavior.
* EPS (`.eps`) files are now accepted as Apostrophe attachments and categorized in the `office` group, meaning they can be uploaded as "files."
* The `aspectRatio` option, when specified directly for attachment schema field properties, now implies permission to crop as forced center-cropping differed from what we do when applying aspect ratios to image widgets.
* Cross-browser fix for the back button when using our page-refresh-free AJAX features for browsing pieces. Thanks to sergiodop92 for this fix.

## 2.100.3 (2019-12-03)

* The `aspectRatio` option to the `attachments` schema field type is now fully implemented. We always had this for selecting images, e.g. in our `apostrophe-images-widgets` module, but it is now also available when directly using an `attachment` schema field as a property of your own doc. You can also set `crop: true` to allow manual cropping in that case. This is a useful technique when including the image in a reusable media library does not make sense.

## 2.100.2 (2019-12-02)

* Corrected a significant performance problem with the `apostrophe-users:add` command line task when thousands of users exist.

## 2.100.1 (2019-11-21)

* Must confirm when resetting password, since there are no do-overs if we do not have the email confirmation method available (with `resetLegacyPassword: true`) and since it's generally a pain not to have this.
* Fixed the "Reset TOTP authentication" feature of "Manage Users".

## 2.100.0 (2019-11-21)

* New feature: Google Authenticator two-factor authentication (TOTP) support for Apostrophe accounts. Set the `totp: true` option of the `apostrophe-login` module. When enabled, users (including admins) are required to set up and complete authentication with Google Authenticator or a compatible TOTP app on their mobile device. On the user's next login they set up Google Authenticator; after that they must supply a code from Google Authenticator at each login. If a user loses their device, an admin can reset their access by editing that user via "Manage Users" and selecting "Reset TOTP 2-Factor Authentication." If the admin loses their device, they can use the new `apostrophe-users:reset-totp` command line task. Thanks to Michelin for making this work possible via [Apostrophe Enterprise Support](https://apostrophecms.org/support/enterprise-support).
* New feature: `resetLegacyPassword: true` option for `apostrophe-login`. When the `passwordRules` and `passwordMinLength` options are present, enabling `resetLegacyPassword` permits the user to change their password right away at login time if it is correct, but does not meet your new standards for adequate passwords. This does not require receiving a confirmation email; if you are concerned by that, consider enabling `passwordReset` instead if you are willing to [configure email delivery](https://docs.apostrophecms.org/apostrophe/tutorials/howtos/email). Thanks to Michelin for making this work possible via [Apostrophe Enterprise Support](https://apostrophecms.org/support/enterprise-support).
* New feature: `resetKnownPassword: true` option for `apostrophe-login`. When enabled, a currently logged-in user is permitted to change their own password without receiving an email, as long as they know their current password. This adds an additional admin bar item, which you may want to group. Thanks to Michelin for making this work possible via [Apostrophe Enterprise Support](https://apostrophecms.org/support/enterprise-support).
* Performance: Apostrophe is now much faster when editing a piece with hundreds of areas in its schema. Thanks to Bharathkumar Chandrasekaran of Freshworks for his contributions to finding the solution.
* Bug fix: `passwordRules` and `passwordMinLength` no longer break support for new users created via `apostrophe-passport` who use single sign-on and do not have explicit passwords in Apostrophe.
* Developer warning: a module that implements a widget must have a name ending in `-widgets` or the editor will not work properly in the browser. We now display a warning.
* Developer warning: if the developer tries to configure `piecesFilters` for the pieces module, rather than the corresponding pieces-pages module, a warning is displayed.
* UI fix: modal dialog box height corrected. Thanks to Paul Grieselhuber for this contribution.
* UI fix: better Microsoft Edge support. Thanks to Denis Lysenko.

## 2.99.0 (2019-10-30)

* Optional password complexity rules. You may set `passwordMinLength` to a number of your choice. You may also set `passwordRules` to an array of rule names. Those available by default are `noSlashes`, `noSpaces`, `mixedCase`, `digits`, and `noTripleRepeats`. To block **existing** passwords that don't meet this standard, you should also set `passwordRulesAtLoginTime: true`. Additional password rules may be registered by calling `apos.login.addPasswordRule('name', { test: fn, message: 'error message' })`. The function will receive the password and must return `true` if it is acceptable. Thanks to Michelin for making this work possible via [Apostrophe Enterprise Support](https://apostrophecms.org/support/enterprise-support).
* `apos.utils.attachmentUrl` has been added to lean mode. It works exactly like `apos.attachments.url`, which is not available in lean mode, with one exception: to avoid adding more overhead to lean mode, the default size is the original. So you must take care to specify the `size` option for performance when working with images.
* When an in-page edit is made and an area is updated as a result, the `update` method of the appropriate module is now called, rather than `apos.docs.update`. This allows for `beforeSave`, etc. to fire in this situation. Thanks to Kalia Martin of swiss4ward for this contribution.
* Apostrophe now provides a `res.rawRedirect` method, which performs a redirect without adding the sitewide prefix. On sites without a prefix it is equivalent to `res.redirect`. This is useful when working with a URL that is already prefixed, such as the `_url` property of a page or piece.
* Using the `groups` option to `apostrophe-users` together with a very large database can lead to slow startup because the groups are found by title, and title is not an indexed field. You may now specify the `slug` for each group in the array, in which case they are found by `slug` instead, which is an optimized query. However most very large sites would be better off removing the `groups` option and allowing groups to be managed flexibly via the admin bar.
* `apos.tasks.getReq` now provides more simulated i18n support.
* The occasional but irritating "not blessed" bug when editing content on the page has been fixed via a new "reinforced blessing" mechanism.

## 2.98.1 (2019-10-21)

* When selecting pages for a join, you are now permitted to choose any page you have access to view. This was never intended to be locked down to pages you can edit. For instance, you should be able to link to any page you can see when editing a navigation widget. Thanks to Freshworks for making this fix possible via [Apostrophe Enterprise Support](https://apostrophecms.org/support/enterprise-support).
* Beginning with this version we are whitelisting `npm audit` advisories that are not relevant to Apostrophe. Specifically, advisory `1203` has no bearing on Apostrophe because end users cannot specify collection names to MongoDB via Apostrophe.

## 2.98.0 (2019-10-11)

* Bug fix: the `sendPage` method now emits the `apostrophe-pages:beforeSend` promise event no matter which module is calling `self.sendPage`. This was always the intention, as shown by the fact that the legacy `pageBeforeSend` method is called. The purpose of `sendPage` has always been to allow a custom route to render a page exactly as Apostrophe normally does, and that includes calling all `apostrophe-pages:beforeSend` handlers.
* Bug fix: the `title` field is now required in the `apostrophe-users` module. Thanks to Jose Garcia of swiss4ward.
* The `apostrophe-templates` module now has an internal `i18n` method intended to be overridden by those who want to monitor and/or alter static internationalization results. This will be used by the forthcoming `apostrophe-i18n-debugger` module. You don't need to call this method, you can use the standard [i18n](https://www.npmjs.com/package/i18n) helpers.

## 2.97.2 (2019-10-03)

* All [i18n](https://www.npmjs.com/package/i18n) helpers are now available in templates, not just the `__` helper. See the [i18n module documentation](https://www.npmjs.com/package/i18n) for more information. Test coverage was added to ensure this remains in place.
* UX improvements in "reorganize" (Manage Pages).
* contributing.md now points to the [apostrophecms Discord chat community](https://chat.apostrophecms.org) for live community help, rather than Gitter, which has been retired.

## 2.97.1 (2019-09-26)

* Hotfix for a potential Denial Of Service issue reported by NPM. A user with login privileges could eventually exhaust available memory by submitting thousands of batch job requests.

## 2.97.0 (2019-09-25)

* The simplified `APOS_BUNDLE=1` feature for asset deployment in the cloud now uses the actual `tar` utility when extracting assets locally, rather than the `tar` npm module, as a blocking bug was encountered and the actual utility is faster.
* Improved support for subclasses of `apostrophe-rich-text-widgets`. These now receive the same CSS UX considerations and store their content under the appropriate widget name. This opens the door to the new `tiptap` option offered by the latest release of [apostrophe-tiptap-rich-text-widgets](https://github.com/apostrophecms/apostrophe-tiptap-rich-text-widgets), which can be used to selectively enable or disable the use of tiptap as an alternative to CKEditor for some subclasses but not others.
* Low-level support for namespacing asset themes. By default this has no effect, however if getThemeName is overridden to return a theme name then asset masters, minified assets, bundles in the collection, etc. all get namespaced to play side by side with other themes used by other apos objects in the same project. Meant for use with apostrophe-multisite, this is not equivalent to a Wordpress or Drupal theme as such.
* The widget editor's `afterShow` method takes no callback; removed an invocation that did not make sense. Thanks to Amin Shazrin for this contribution.
* Improved sizing for video widgets. This is now based on the parent element. Also added empty alt tag to the placeholder image as a hint not to read it aloud.

Thanks to Michelin for making much of this work possible via [Apostrophe Enterprise Support](https://apostrophecms.org/support/enterprise-support).

## 2.96.2 (2019-09-17)

* Bug fix: missing required fields nested in `array` or `object` fields hidden fvia `showFields` no longer result in a server-side error. They adhere to the usual rule that if you can't see it, you're not expected to enter it.
* Bug fix: autocomplete now works again for tags and joins. This was caused by a difference of z-index introduced by an upgrade of jQuery UI in July.
* Better UX for drag and drop.
* The `findTestModule` method now works properly in Windows, opening the door to testing Apostrophe modules more easily on Windows. Thanks to Amin Shazrin for this contribution.
* The base name of the master stylesheet has been factored out to a `getStylesheetsMasterBase` method in `apostrophe-assets`, for easier overrides in multisite projects.
* Thanks to refactoring of the implementation, it is now possible to override the behavior of the `apostrophe-email` module to use different transports in different circumstances. Thanks to Aurélien Wolz for this contribution.

## 2.96.1 (2019-09-09)

* Setting PORT to `0`, or passing `0` as the `port` option to `apostrophe-express`, now works per the TCP documentation: you get a random port number. You can access that port number as `apos.modules['apostrophe-express'].port`. Thanks to J. Garijo for this contribution.
* The ability to add a new image while selecting one for a widget has been restored. Similar scenarios while editing other joins are also fixed.
* Double-clicking the "Edit" button of a widget no longer causes a race condition. Thanks to Mayank Bansal for pointing out the issue and how to reproduce it.
* Undisplayed tooltips no longer take up space in a way that causes interface frustration.

## 2.96.0 (2019-09-04)

* Reverse joins no longer result in an empty tab when they are the only unarranged field, since they have no editing UI in any case.
* The "context menu" (aka "Page Settings," "Published," etc.) has been cleaned up in several ways. It no longer appears unless the user at least has edit access to either `data.page` or `data.piece`. This deciding factor can be altered by overriding `apos.templates.showContextMenu`, which accepts `req` and must return `true` or `false`. In addition, the "Unpublished" dropdown works properly in all cases.
* Notifications now have an explicit "close" button to help those who did not realize they were clickable. Also, they display the proper cursor when hovered and use a suitable HTML tag for improved accessibility.

## 2.95.1 (2019-09-01)

* Drag and drop operations within an area, and various other operations, no longer result in a race condition where the same document is locked more than once and content can be lost. This is especially noticeable on slower connections but can happen anytime. This was a longstanding problem. Thanks to Eric Wong for his patient reporting and testing of this issue.
* eslint has been updated, addressing npm audit complaints.

## 2.95.0 (2019-08-21)

* Nested content in sub-areas is no longer lost when editing schema properties of the widget that contains the areas.
* The `slugPrefix` option for pieces modules now works correctly. This option prefixes the slugs of all pieces of that type with the given string. It is recommended, but not required, that the prefix end in `-`. The editor requires that the slug be prefixed with the `slugPrefix`, the editor suggests slugs that include the prefix, and a migration now runs to add the `slugPrefix` to pieces that lack the prefix. If this results in a slug conflict the offending piece is left alone and flagged for your manual attention. A slug without the prefix does not cause any harm, other than cluttering up the namespace of slugs.
* `apostrophe-images` and `apostrophe-files` now use the `slugPrefix` option to prefix their slugs. This will result in a **one-time** migration for each at startup, after which your image and file slugs will no longer be in frequent conflict with other pieces when you try to give them friendly slugs. Note that **image and file slugs are not used in actual media asset filenames**, so there is no bc break there. And although most sites don't have an `apostrophe-images-pages` or `apostrophe-files-pages` module, those that do will experience no 404 errors due to Apostrophe's robust redirect features.
* Apostrophe migrations are now more stable in MongoDB Atlas and other environments in which it is unwise to keep a single MongoDB cursor alive for long periods. To achieve greater stability, the `apos.migrations.eachDoc` method now fetches the `_id` properties of all relevant docs first, and they are then processed in small batches.
* The `APOS_TRACE_DB=1` environment variable, which is useful for tracking down MongoDB issues, now includes traces for `distinct` calls.
* A division-by-zero error in the migration progress display was fixed, correcting some strange-looking output.
* In `apostrophe-assets`, the logic to determine the dev environment asset generation id was factored out to the `determineDevGeneration` method to simplify overriding it in `apostrophe-multisite`.
* `apos.utils.post` and `apos.utils.get` now report HTTP errors (status >= 400) properly to their callbacks. The object provided as the error includes a `status` property with the HTTP status code. The body is still available in the second argument to the callback.

## 2.94.1 (2019-08-12)

* Bug fix for a regression that impacted the ability to edit an array field again after cancelling the first time. Thanks to Amin Shazrin for this contribution.

## 2.94.0 (2019-08-09)

* Bug fix for the new simplified static asset bundling: URLs beginning with `/` in CSS files are correctly rewritten to point to the bundle in the cloud when using the simple bundle feature (`APOS_BUNDLE=1`). This was already done for the old method.
* In the browser, the lean methods `apos.utils.post` and `apos.utils.get` now accept non-JSON responses from APIs. To maximize bc, if the response has the `application/json` content type, it is always parsed for you; if not, it is still parsed for you if it is valid JSON, but otherwise it is delivered to you as-is (as a string).
* When you edit the slug of a piece or page manually and a slug conflict with another piece or page is created, you can now optionally click a button in order to edit the conflicting piece or page, and change its slug to eliminate the conflict.

## 2.93.0 (2019-07-25)

* New, simplified static asset bundling feature for deploying to cloud hosts like Heroku. See the [ApostropheCMS Heroku HOWTO](https://docs.apostrophecms.org/apostrophe/tutorials/howtos/deploying-apostrophe-in-the-cloud-with-heroku) for details. There is more to successful Heroku deployment than just static assert bundling.

First, make sure the `APOS_BUNDLE=1` environment variable is set in your production environment, i.e. in your Heroku environment settings.

Next, set up a ["release tasks" script](https://devcenter.heroku.com/articles/release-phase):

```
# Remember, APOS_BUNDLE=1 must be set globally in your Heroku
# environment settings already - not just this script but also
# the regular dyno startup must see it

node app apostrophe:generation
node app apostrophe-migrations:migrate
```

And that's all you have to do! No more creating named bundles and committing them to git. That technique still works, but it is much more work for you.

This new method does require that the release tasks script have access to the production database, as MongoDB is used to store the bundle until the Heroku dynos have a chance to unpack it locally.

> Due to the temporary storage of the bundle in MongoDB, if your asset bundle is larger than 16MB this technique will not work... and your users will be miserable, waiting for a 16MB asset bundle to download on their phones! So please, just don't push that much code to the browser. If you must though, you can use the old technique.

Again, see the [ApostropheCMS Heroku HOWTO](https://docs.apostrophecms.org/apostrophe/tutorials/howtos/deploying-apostrophe-in-the-cloud-with-heroku) for details. There is more to successful Heroku deployment than just static assert bundling, most importantly you need to use S3 for media storage.

* In the lean library (`apos.utils.post`), use the csrf-fallback value for the csrf token if there is no csrf cookie name, same as the regular jquery library would. This achieves compatibility with the `disableAnonSessions: true` option of `apostrophe-express`.

* When copying the permissions of a parent page to subpages, you now have the option to append them rather than replacing all existing permissions. Thanks to Siddharth Joshi.

## 2.92.1 (2019-07-09)

Unit tests passing.

Regression tests passing.

* Fixes for several bugs relating to tooltips persisting on the page longer than they should.
* Fixes for three bugs relating to array fields: a `required` array field that is hidden by `showFields` is now correctly treated as not required (like other fields). Clicking "cancel" when editing an array now correctly reverts to the original contents of the array. And dynamic choice methods for `select` and `checkboxes` fields now work correctly when nested in an `array` or `object` field.
* Nested areas can now be edited properly when found inside a dialog box, such as the "Edit" dialog box of a piece type.
* Upgraded `diff` package to continue passing `npm audit`.
* Upgraded `jQuery` from version 3.3.1 to version 3.4.1, for those who have set `jQuery: 3` as an option to `apostrophe-assets`. This addresses a minor prototype pollution bug in jQuery. Please note that if you are not using `jQuery: 3`, you are still using jQuery 1.x. If you have jQuery code that will not work with 3.x, you should take the plunge and fix it, as there are no new fixes forthcoming for any issues with jQuery 1.x. You can also use the new `lean: true` option to eliminate jQuery altogether when no user is logged in (in Apostrophe 3.x this will be the behavior all the time).

## 2.92.0 (2019-06-26)

Unit tests passing.

Regression tests passing.

* Bug fix: an open redirect vulnerability has been fixed. It was possible to convince Apostrophe to redirect to a third-party website by appending an escaped URL with a trailing slash added at the end. Apostrophe's trailing-slash remover would then cause a redirect to the un-escaped version of the slug part of the URL. The fix removes all multiple-slash sequences from the slug part of the URL. Thanks to Bharath for reporting this issue.
* Bug fix: attempting to save a doc with a `required` `array` field without ever opening the array editor formerly caused strange behavior. You now get a standard indication that the field is required.
* Feature: the method that supplies the choices for a dynamic `select` element may be a simple synchronous function, if desired. Formerly returning a promise (or using an async function) was mandatory.
* Feature: `apos.utils.post` will now accept a `FormData` object as the `data` prameter. In this situation JSON encoding is not used. This may be used to easily submit file uploads with Apostrophe's CSRF protection and is supported at least back to IE11.

## 2.91.1 (2019-06-05)

Unit tests passing.

Regression tests passing.

* Bug fix: the `apos.utils.post` method introduced in version 2.90.0 now correctly submits the CSRF header.

## 2.91.0 (2019-06-05)

* Feature: it is much easier to write sites with **no jQuery, lodash, etc.** on the front end. The `apostrophe-lean-frontend` module has been deprecated and its functionality has been merged into the core. All of the functionality of the `apos.lean` object is now available on the `apos.utils` object at all times. And if you set the `lean: true` option for the `apostrophe-assets` module, **only lean JavaScript is pushed** when logged out (assets pushed with `when: 'lean'`, including the lean methods of `apos.utils`). This creates a migration path to a leaner frontend: developers can write NPM modules that rely only the lean `apos.utils` methods without worrying about whether they are present or not. Note that this is also the official frontend library for the forthcoming Apostrophe 3.x (Of course, as always, you can choose to push more code, use webpack, etc.)
* Bug fix: a regression introduced in 2.90.0 caused all uses of "Copy Page" to copy the home page. This is fixed.
* Bug fix: copying a page with custom fields now copies those fields properly.
* Bug fix: "Copy Page" now correctly copies parked page fields to the new, unparked page and then allows them to be edited for the new page.
* Bug fix: addressed browser errors that occurred when using an empty rich text toolbar. Unfortunately it is not possible to completely eliminate the ckeditor 4 toolbar when there are no tools present. This is due to a ckeditor bug.

Thanks to Michelin for making much of this work possible via [Apostrophe Enterprise Support](https://apostrophecms.org/support/enterprise-support).

## 2.90.0 (2019-05-23)

Unit tests passing.

Regression tests passing.

* New feature: `select` schema fields now support dynamic choices. To use this feature, set `choices` to the name of a method of your module. Apostrophe will invoke that method on the fly to get the choices. Your method receives `(req)` and must return an array of choices. **Your method can be an `async` function, or return a promise for the choices array.** This means you can contact external APIs to obtain the choices. The choices array is in the same format as ever (objects with `label` and `value` properties). Note that if you just want to choose Apostrophe objects of various types, there is a better way: use `joinByOne` or `joinByArray` fields. Fields with dynamic choices do not support the `showFields` option.
* New feature: `checkboxes` schema fields also support dynamic choices. The syntax is exactly the same as above. This allows multiple selection.
* New feature: any `select` or `checkboxes` field in the schema of a widget can be moved to a compact select element that appears "in context" on the page, among the widget's controls. To do that, just set `widgetControls: true` in the schema field definition. If you wish, you can also set `contextual: true` so that the field no longer appears in the schema's editing dialog box. By default the field appears in both places. For space reasons, the interface for `checkboxes` is also powered by a select element, but you can add multiple choices by selecting the dropdown more than once. Each time you make a change via one of these fields, the widget is refreshed to show the impact of the change. **You may use dynamic choices as described above.**
* New feature: the `viewsFolderFallback` option to `apostrophe-templates` may now be an array. Thanks to Amin Shazrin.
* New feature: help has been added to the video widget explaining that what is needed is a URL to a YouTube or other oEmbed-friendly video.
* New feature: you may now specify `htmlHelp` as a schema field option if you want to include simple markup, like links. The existing `help` option expects plaintext and escapes accordingly.
* New feature: the `req` objects returned by `apos.tasks.getReq` and `apos.tasks.getAnonReq` now include a `session` object for broader compatibility with methods that expect a proper `req`. It is a plain object and does not remember anything beyond the lifetime of the `req`.
* Bug fix: copying the "Home" page works properly.
* Bug fix: the Apostrophe migrations progress meter no longer crashes if the operation reports more steps than the expected total.
* Bug fix: watch all inlined stylesheets for changes, not just those implicitly inlined due to the use of the `css` extension when pushing them.
* Bug fix: improved clearing of tooltips. Addresses various situations where a tooltip could linger on the screen.
* Developer warnings: warning at startup if your module tries to use "extends" rather than "extend" to extend another module.
* Developer warnings: warning at startup if your module attempts to "extend" `apostrophe-assets` or one of a few other core modules that are normally singletons, and probably should not ever have a competing instance under another name. Advice is given to write project level code for the module without `extend`, or to use `improve` when enhancing it via an npm module.

## 2.89.1 (2019-05-13)

Unit tests passing.

Regression tests passing.

* `getSchemaOptions` method no longer throws inappropriate errors when the alternate form of `apos.area` or `apos.singleton` is used. Bug introduced in 2.89.0.
* The CSRF cookie is once again always reset on each request, to ensure no discrepancy between the session (and session cookie) lifespan and the CSRF cookie lifespan. This does not force sessions to exist unnecessarily, it just ensures CSRF errors do not mysteriously begin to appear in long-idle sessions, or when making cross-domain locale switches via the editing interface in apostrophe-workflow.
* Edits to raw .css files once again trigger less-middleware to recognize a change has occurred and avoid sending a stale cached file in development. When `.css` (rather than `.less`) assets are pushed inline, which is necessary to match the behavior we formerly received from clean-css and avoid crashes on CSS that the LESS parser cannot handle, we now monitor them for changes ourselves and "touch" the master LESS file to help the `less-middleware` module figure out that they have been changed.

Thanks to Michelin for making this work possible via [Apostrophe Enterprise Support](https://apostrophecms.org/support/enterprise-support). Your organization can also take advantage of the opportunity to fund development of the features you would like to see as well as receiving fast, personal support from Apostrophe's core development team.

## 2.89.0 (2019-05-01)

Unit tests passing.

Regression tests passing.

* Many significant improvements to make crashes and restarts less likely.
* The most frequently used methods now sanity-check their arguments and invoke their callback, or as appropriate, if they are not valid. This replaces many full-process crashes with polite 500 errors.
* New, safer and easier alternatives to `self.route`:
  * `self.apiRoute`, which accepts a `next` function that can be passed either an error, or `(null, value)`, where `value` is an object to be sent to the browser with a `status: 'ok'` property automatically added — the convention for APIs in Apostrophe 2.x. In addition, errors reported to `next` are converted to `status` properties and/or logged gracefully, including more complete information about where the error took place for easier debugging. Most core routes have been refactored to use it. This approach extends Express 4.0's concept of error handlers with the ability to handle success as well. You can still use `res` if you need to, for instance to issue a redirect.
  * `self.renderRoute`, which accepts a `next` function that can be passed either an error that will be mapped to an appropriate HTTP status code, or `(null, { template: 'templateName', data: { ... props for the template ... })`. The named template is rendered with `self.render`, and any exceptions thrown are caught properly and logged as errors without a process crash — unlike what frequently happened before in such routes.
  * `self.htmlRoute`, similar to renderRoute but it does not render the markup for you; instead you pass markup as the second argument to `next()`. Useful if you are rendering by some means other than `self.render`.
* For template errors, a great deal of redundant error logging has been removed.
* Introduced `apos.utils.warnDevOnce`, refactored some existing warnings to use it, and added a call for CSRF errors to help developers understand what these mean.
* New trace feature to help debug crashes in Apostrophe's startup process. Try: `APOS_TRACE_STARTUP=1 node app`

Thanks to Michelin for making this work possible via [Apostrophe Enterprise Support](https://apostrophecms.org/support/enterprise-support). Your organization can also take advantage of the opportunity to fund development of the features you would like to see as well as receiving fast, personal support from Apostrophe's core development team.

## 2.88.1 (2019-04-25)

Unit tests passing.

Regression tests passing.

* Fix: widgets are not lost when dragged to a different area.
* Fix: widgets are not duplicated when dragged to a different area.
* Fix: area save operations now use a lock to avoid lost information if several requests are made simultaneously for different areas, as can happen when dragging a widget between areas, which modifies both.
* Fix: widgets can be edited again after being dragged, without a page refresh.
* Fix: the "purple screen of death" error page now has a 500 status code, not 200.

## 2.88.0 (2019-04-23)

Unit tests passing.

Regression tests passing.

* An optional improvement to eliminate the use of session storage for most site visitors. By default, Apostrophe creates a session for every site visitor, even an anonymous visitor, to provide full CSRF protection. You may now optionally disable this for anonymous visitors:

```javascript
modules: {
  'apostrophe-express': {
    csrf: {
      disableAnonSession: true
    }
  }
}
```

When you do this, anonymous visitors receive only basic CSRF protection based on a known header value and the fact that the Same Origin Policy does not allow requests to be made by JavaScript unless the page is on the proper site.

For performance reasons the largest sites will likely find this to be a valuable option.

* `apos.global.findGlobal` now officially supports returning a promise. This was an unofficial side effect in earlier releases that ceased to work in recent releases.

* Updated the version of `moment` that ships on the front end to the latest minor release.

* Eliminated unnecessary arrangeFields warnings. `apostrophe-groups` is set up properly, the `trash` field no longer generates warnings when workflow is active, and reverse joins no longer generate warnings as they have no editing UI.

* `null` values were able to crash the schema converters for strings, integers and floats when those fields were `required`. This has been fixed.

## 2.87.0 (2019-04-10)

Unit tests passing.

Regression tests passing.

* Tooltips have been added to improve the editor experience. For instance, tooltips appear on hover for the "up," "down," "clone" and "trash" buttons when working with areas.
* Building on the performance work in version 2.86.0, all `ensureIndex` calls have been moved to the `migrate` startup phase and can thus be skipped with `APOS_NO_MIGRATE=1`. Note that as with the other recent changes, this means that if your site is *always* run with `APOS_NO_MIGRATE=1`, including at the time the database is created, it is imperative that you run `node app apostrophe-migrations:migrate` at least once. If your database starts out in a dev environment and is later moved to a production environment, or you use stagecoach or a similar deployment tool that guarantees migrations are run on all code deployments (and you should definitely do that), then this will not be an issue.
* Building on the support for namespaced npm modules as apostrophe modules added in 2.86.0, the `testModule: true` flag used to test apostrophe in the context of an npm module like `apostrophe-workflow` can now be used in a namespaced npm module. Thanks to Aurélien Wolz for this contribution.

Thanks to Michelin for making much of this work possible through [Apostrophe Enterprise Support](https://apostrophecms.org/support/enterprise-support).

## 2.86.0 (2019-04-03)

Unit tests passing.

Regression tests passing.

* Apostrophe now supports namespaced NPM modules as apostrophe modules. This allows NPM private modules to be used to deliver, for instance, an apostrophe piece type, page type or widget type. Here is an example of valid configuration:

```javascript
require('apostrophe', {
  modules: {
    // ordinary npm module
    'apostrophe-blog': {},
    // namespaced npm module
    '@somenamespace/somemodule': {}
  }
}
```

```javascript
// in lib/modules/@somenamespace/somemodule/index.js
module.exports = {
  nifty: true
};
```

* In addition, modules may be namespaced NPM-style inside a [bundle](https://docs.apostrophecms.org/apostrophe/other/more-modules#packaging-apostrophe-modules-together-creating-bundles). You will need to use a subdirectory structure, as seen above. As a best practice, you should only use this for module names you would have to publish to npm if the bundle feature did not exist. The "lead module" of the bundle should be in the same npm namespace.
* If you are using the `partial` feature of `addColumn` with your pieces, you can now accept `piece` as a second argument. For bc, the value of that particular column property is still the first argument.
* All of Apostrophe's "sanity-checking" database operations at startup, plus all Apostrophe migrations, now execute during a new `migrate` startup phase. This phase emits the `apostrophe:migrate` promise event. This phase occurs immediately after `afterInit` is invoked for modules, but before it is invoked for the global `afterInit` hook, if any. This change ensures there is a "sane" database before any interaction with the site takes place, and means that developers no longer have to remember to run `apostrophe-migrations:migrate` when upgrading during development.
* You can also suppress these database operations at startup completely by setting the `APOS_NO_MIGRATE` environment variable to `1`, or by passing the `migrate: false` top-level option to Apostrophe. In this case, these operations all occur only when the `apostrophe-migrations:migrate` command line task is run. This option saves a great deal of startup time for the enterprise customers with the largest databases. Thus the best practice in production is the same as ever: run `node app apostrophe-migrations:migrate` before launching the new version of the app. In addition, you may set `APOS_NO_MIGRATE=1` in your production environment to save valuable startup time, especially during process restarts, etc.
* Apostrophe now always instructs `less` to import CSS (not LESS) files `inline`. This is necessary because CleanCSS, which we no longer use, formerly automatically did it and without it import paths are incorrect. Thanks to Fredrik Ekelund for this fix.
* UX improvement: if you edit a page, then follow a link from that page, and then click the "back" button, you should see your changes intact without the need to click "Refresh" thanks to the use of cachebusting headers. Thanks to Fredrik Ekelund for recommending an approach to the problem.
* Bug fix: if your site startup or migration task invokes multiple time-consuming operations you'll now see a progress meter for each one, not just the first.
* To save space and make sure developers don't just tune out, the warning about fields not properly arranged into tabs now appears at startup just for the first such module, unless you pass `--all-unarranged-fields` to get more information.

Thanks to Michelin for making many of these features possible through [Apostrophe Enterprise Support](https://apostrophecms.org/support/enterprise-support).

## 2.85.0 (2019-03-27)

Unit tests passing.

Regression tests passing.

* If a JPEG file has EXIF data such as the description, credit, etc. this information is
now copied into new properties of the attachment field and made available automatically
on corresponding new schema properties of `apostrophe-images` pieces.
* `req.data.global` now becomes available even before its joins and area loaders are
executed, as `req.aposGlobalCore`. This allows modules such as `apostrophe-pieces-orderings-bundle` to avoid recursive scenarios and performance problems.
* Sortable columns in the manage view can now indicate whether the first click sorts forwards
or backwards, simply by specifying the sort direction in the usual MongoDB way with `1` or
`-1`.
* Sortable columns can now be toggled from "no sort" to "forward" to "backward" and back to "no sort" again, and the hover state indicates all of these "next" states.
* The `limitByAll` and `limitByTag` options of the `apostrophe-pieces-widgets` module now correctly remove these fields from the `showFields` of the select element that chooses how the widget will select content to display.
* To select many consecutive pieces or pages quickly in the "Manage Pieces" and "Reorganize Pages" views, hold down the shift button while clicking a second piece. All pieces between the two pieces selected so far will be chosen.
* Fixed a bug where removing an array item other than the last could cause a failure of the array field editor if the last array item were active. Thanks to anwarhussain93.

## 2.84.1 (2019-03-25)

* Documentation issue only. No code changes.

## 2.84.0 (2019-03-25)

Unit tests passing.

Regression tests passing.

* `npm audit` issue: `nunjucks`
  * Created maintenance-only fork of `nunjucks` 2.x as `@apostrophecms/nunjucks`
  * We will use Nunjucks 3.x in Apostrophe 3.x, this is a maintenance fork only
  * Addressed dependency on old version of `chokidar` in `nunjucks` 2.x

* `npm audit` issue: `clean-css`
  * Verified this module offers no significant improvement in minification over the `compress` flag of `less`
  * Removed this module from ApostropheCMS
  * Verified CSS still minifies

* You may now sort the "Manage Pieces" view by clicking on any column that has a `sort`
property. By default `title` and `updatedAt` are now sortable. When using `addColumns`
specify a `sort` property like:

```javascript
sort: {
  title: 1
}
```

For more information see [custom columns and sortable columns for the "manage pieces"
modal](https://apostrophecms.org/docs/tutorials/getting-started/reusable-content-with-pieces.html#custom-columns-and-sortable-columns-for-the-quot-manage-quot-modal).

* Fixed several situations formerly requiring a page refresh before editing. More
such fixes to come. Thanks to `hexitex` for the bug reports and insight into the
causes.

* A recent change broke the display of the minimum image size to the user. This
has been fixed.

* A new warning has been added for failure to use `arrangeFields` comprehensively for
all of your fields to make the "manage pieces" modal as clear as possible for the user.

* Fixes were made allowing contextual editing of more types of content nested in `object` fields on the page. Thanks to bharathkumarc.

Many thanks to Michelin for making much of this work possible via [Apostrophe Enterprise Support](https://apostrophecms.org/support/enterprise-support).

## 2.83.1 (2019-03-13)

Unit tests passing.

Regression tests passing.

* Bug fix: a crash in the lock refresh route was possible if an advisory lock was taken away by another tab or user. Thanks to `hexitex` for the report and the solution.

## 2.83.0 (2019-03-12)

Unit tests passing.

Regression tests passing.

* When using the `apostrophe-pieces-import` module, you may now set the `importAsRichText: true` option on an `area` or `singleton` field to import markup rather than treating it as plaintext. With this setting in place the behavior matches `apostrophe-pieces-export`. Also note that both `apostrophe-pieces-import` and `apostrophe-pieces-export` have been updated to be more compatible with one another.

## 2.82.0 (2019-03-08)

Unit tests passing.

Regression tests passing.

* If the `APOS_ALWAYS_COPY_ASSETS` environment variable is set, always copy assets rather than symlinking them. This is useful when running under Docker. Thanks to hexitex for this contribution. See also [building Docker images for Apostrophe projects](https://apostrophecms.org/docs/tutorials/howtos/docker.html).

## 2.81.2 (2019-03-06)

Unit tests passing.

Regression tests passing.

* Stability improvement: search index method of the `tags` type will not crash if the `tags` type is somehow truthy without being an array.

## 2.81.1 (2019-03-05)

Unit tests passing.

Regression tests passing.

* Default values are now respected by the global doc. Specifically, if your field has a `def` property when the global doc is first created, it will be set accordingly. In addition, if a field is added to the schema and your site is restarted, it will also be added with the correct default at this time. Tests coverage has been added for this scenario.

## 2.81.0 (2019-03-04)

Unit tests passing.

Regression tests passing.

* The conflict resolution mechanism for simultaneous edits has been improved. Previously, Apostrophe tracked how long it had been since the "last edit" by the previous person. But if the browser window closed without sending an "unlock" message, that "last edit" might be a very long time ago. This led to nuisance confirmation prompts and a tendency to ignore their message.

Beginning with this release, the browser instead actively refreshes the lock periodically. And if the browser does not do so for 5 minutes, the lock is automatically discarded.

This greatly reduces the chance that you will see a "someone else is editing that document" message when this is not actually the case.

However, do note that you will no longer see an indication of the "last edit" time. This is because this time was never really meaningful for the "Edit Piece" dialog box, and often misleading for on-page editing as well. Instead, you may assume that the other person is still at the very least on the page in question if you see this message at all.

* Although it was released separately as part of the `launder` module, and an `npm update` should fetch it for you automatically, it should be mentioned that `launder` version 1.1.1 has been released and prevents crashes if the `value` of some of your select element choices is null or undefined. Such choices do not work and cannot be selected reliably (only strings and numbers are supported, including the empty string), but since versions prior to 1.1.0 did not crash on such choices, we have patched 1.1.1 to also tolerate their presence.

Thanks to our [Apostrophe Enterprise Support](https://apostrophecms.org/support/enterprise-support) clients for making these enhancements possible.

* The case-insensitive sort for filter choices no longer crashes if a choice cannot be converted to a string. Thanks to Fawzi Fakhro.

## 2.80.0 (2019-02-28)

Unit tests passing.

Regression tests passing.

* A recently introduced change broke the filtering that prevented users from selecting too-small images when `minSize` is in effect. This has been corrected. Note that site visitors never actually saw too-small images because filtering did take effect later in the process.
* Numbers (in addition to strings) are now permissible choices for select elements. If the choice selected is a number, a number will be stored in the field. Most of this fix is in the `launder` module but there is a small fix in apostrophe core as well.
* If a doc is in the trash already, the edit dialog box should have a "Rescue" button rather than a "Trash" button on the "More" dropdown menu.
* `boolean` fields can now be made `mandatory`. If a boolean field is mandatory, the form will not validate unless the user selects "Yes." This is useful for simple "terms and conditions" forms. You must specify a message to be shown to the user if they do not select "Yes," like this:

```
{
  name: 'toc',
  label: 'Accept the Terms and Conditions',
  type: 'boolean',
  // Displayed if you try to save without picking Yes
  mandatory: 'You must accept the Terms and Conditions to continue.',
  // Always displayed
  help: 'I have read and accept the Terms and Conditions.'
}
```

Although the documentation formerly claimed that `required: true` would have this effect for boolean fields, it was pointed out that this functionality did not work, and as a result far too many sites already use `required: true` for booleans in a way that would break if we implemented the original documented behavior. Therefore we are changing the documentation to match this new implementation that maintains backwards compatibility.

## 2.79.0 (2019-02-22)

Unit tests passing.

Regression tests passing.

* Built-in migration progress meter is much improved. The new implementation:
  * Does not display anything if the task completes within 1 second;
  * Allows work to begin even before the total number of items is known;
  * Has a much more stable ETA;
  * Does not crop the total off the far end;
  * Displays steps/sec (very useful metric for development); and
  * Has highly stable formatting (not distracting to the eye).
* Eliminates unnecessary warnings about unconsumed promises in migrations.

## 2.78.0 (2019-02-15)

Unit tests passing.

Regression tests passing.

* You can now set permissions for many pieces at once via the new "set permissions for..."
batch operation in the "manage pieces" dialog box. Batch operations are accessible via a
dropdown at the bottom of the dialog box after you check the boxes to select various pieces.
Note that if you check the box to select all the pieces on this page, you will be asked
if you want to select *all* pieces. So it is possible to set the permissions of all of the
pieces at once.

Note that **permissions have no effect on file attachment URLs unless you use
the optional [apostrophe-secure-attachments](https://github.com/apostrophecms/apostrophe-secure-attachments) module.** Once you add that module, the new batch operation becomes a powerful
way to lock down all of your PDFs at once.

* The "Select Everything" checkbox for pieces, which becomes accessible after you "Select All"
pieces on the current page, now operates much faster on large databases and does not block
the main thread of browser execution for an extended time.

Thanks to our [enterprise clients](https://apostrophecms.org/support/enterprise-support),
including Michelin, for their support of our work on these items.

## 2.77.2 (2019-02-12)

Unit tests passing.

Regression tests passing (including new migrations test).

* Most migrations were failing when run in a non-interactive session.
This was due to a stray piece of code that tried to interact with the
progress meter when it was not available. This has been fixed. This
was the underlying major issue in version 2.77.0.
* The recent migration to set the `docIds` and `trashDocIds` properties of
attachments correctly, allowing them to become inaccessible at the
proper time, now runs and completes correctly, at the end of which
all attachment permissions are properly restored. This resolves the issue
that began with version 2.77.0.
* The migration was also updated to avoid any chance of needlessly
disabling permissions on a temporary basis during the migration run.
* **If you temporarily lost access to your media due to running migrations
with 2.77.0, which was available for a few hours today, you can restore access**
with the following command line task:

```
node app apostrophe-attachments:recompute-all-doc-references
```

**If you manually set your permissions globally as a workaround**, you should run
this task to reset them appropriately:

```
node app apostrophe-attachments:reset-uploadfs-permissions
```

Although there is no reason to expect a recurrence of this issue, these
command line tasks will continue to be available going forward, just in case.

### Regression test updates

Our regression tests are being updated to prevent a recurrence by
noninteractively invoking `apostrophe-migrations:migrate`
and checking for a clean exit code.

## 2.77.1 (2019-02-12)

Unit tests passing.

Regression tests passing.

* Unfortunately the new migration in 2.77.0 appears to have caused
all permissions to revert to 000 on uploaded media on at least one site.
In an abundance of caution we have pushed out 2.77.1 which does not
carry out that migration. We are working on 2.77.2 which will carry it out
properly. You may restore your permissions with
`chmod 644 public/uploads/attachments/*`, if you are using S3 you
can do this by restoring public access to each file, for Azure the
suffix added to the name to disable each file would need to be removed.
Fortunately this issue was caught quickly so there are probably no
instances of the latter two in the wild.

We apologize for this serious issue and will provide a complete postmortem
with 2.77.2.

## 2.77.0 (2019-02-12)

* **The home page now works correctly when it is a pieces-page** powered by
`apostrophe-pieces-pages`. Specifically, the URLs of pieces are generated
correctly in this situation. This allows the home page to be a blog page,
for example. Regression tests have been added to ensure this does
not break in the future.

* **Attachments (files) now become inaccessible properly** when the
last file or image piece that directly contains them moves to the trash.
Formerly, attachments were incorrectly marked as "part of" pages that
merely loaded them as part of a join or similar relationship. **A migration
has been added** to correctly reset the `docIds` and `trashDocIds` arrays
of all attachments on a one-time basis after which they will be tracked
properly going forward.

* **Migrations now have a progress display when iterating over all
documents.** This progress display automatically goes away if the
migrations task is not running with access to a TTY (for instance,
it is running in a deployment pipeline). You may note that not all
migrations use this feature; generally the most time-consuming will however.

* **You can now specify a projection for a reverse join without the need to explicitly include the `idsField`, or even know what it is.** This was one of several reasons why developers often gave up on projections for reverse joins, or went back to the old approach of specifying `idsField` rather than using `reverseOf`.

Here is an example from the [apostrophe-samples](https://github.com/apostrophecms/apostrophe-samples) project:

```javascript
// Forward join: in schema of products
{
  name: '_specialists',
  type: 'joinByArray',
  withType: 'specialist',
  label: 'Specialists',
  help: 'The right people to ask about this product.'
}
```

```javascript
// Reverse join: in schema of specialists
{
  name: '_products',
  type: 'joinByArrayReverse',
  withType: 'product',
  reverseOf: '_specialists',
  projection: {
    _url: 1,
    title: 1
  }
}
```

> Note that we can also project `_url: 1` to get all the fields necessary
to populate `_url` when the product is fetched, even though it is not
a real property in the database.

* Unnecessary schema validation errors are no longer thrown when using
`joinByOneReverse` with `reverseOf`.

* Schema fields named `format` are now allowed for pieces. There was a
conflict with the UI code and backend routes of the "Manage Pieces" dialog box.

* "Drag and drop" now works properly for widgets that have just been
added to the page. There is no need to refresh the page first.

## 2.76.1 (2019-02-06)

Unit tests passing.

Regression tests passing.

* Removed unneeded call to `self.apos.utils.readOnlySession` in `apos.notify`, preventing crashes when this is invoked from a command line task. This fixes `apostrophe-favicons`.
* Also updated `self.apos.utils.readOnlySession` so it will gracefully ignore calls made with no session in `req` (typically command line tasks).
* Eliminated uses of `async/await` in core unit tests. This module still supports Node 6.x, so we use promises directly, not via async/await, in core code; of course you can still `await` most of our APIs in your own projects, because `await` works with anything that returns a promise.
* Fixed a bug that prevented page permissions from propagating properly when "Apply to Subpages" is checked in "Page Settings." Thanks to Mayank Bansal. Unit tests were also added to prevent a regression in the future.
* A bug that prevented the home page type from being changed via the UI in certain situations has been fixed.

## 2.76.0 (2019-02-01)

Unit tests passing.

Regression tests passing.

* Email schema field type added. Thanks to Andrea Di Mario.
* Developer warnings for bad `showFields` configuration now apply to all field types that support `showFields`.
* Schemas are now validated for nested `array` and `object` schemas, giving developers more information to help them fix their code.
* The `poll-notifications` API now runs as middleware that is scheduled as early as `req.user` becomes available, avoiding the overhead of loading `req.data.global` in this frequently polled API.
* The `poll-notifications` API does not crash if the `apos` object has been destroyed. This is not an issue for typical sites. However, this fix removes scary error messages displayed by the very useful [apostrophe-monitor](https://github.com/apostrophecms/apostrophe-monitor) module, which is similar to `nodemon` but specialized to Apostrophe for much faster restarts.
* Although technically released in the `moog-require` module, not here, a recent fix in that module bears mentioning because it prevents both `apostrophe-monitor` and `apostrophe-multisite` from misbehaving when the options objects of modules are modified. Specifically, the modifications are now reliably distinct for each `apos` object.
*
* The logic that removes certain typically unwanted buttons from CKEditor is now conditional and does not remove them when they are explicitly requested in the toolbar. Thanks to Fredrik Ekelund.
* Placeholder markup when a pieces widget is empty. Although not often used directly, this template is often copied as a starting point.
* An open "add widget" area menu now appears above any hovered widget controls rather than being lost behind them.
* `showFields` support for fields of type `checkboxes` has been restored.
* The "recursion warning" that appears when the same doc is loaded more than 5 times in a single request can now be suppressed on a per-request basis by setting `req.suppressAreaLoaderRecursionWarnings` to `true`. However the runaway loading process is still prevented. This is mainly of use for workflow API routes that examine many documents but are OK with stopping in this situation without generating extra log messages.

Thanks to Michelin for sponsoring much of this work through [Apostrophe Enterprise Support](https://apostrophecms.org/support/enterprise-support).

## 2.75.1 (2019-01-24)

Unit tests passing.

Regression tests passing.

* If a user has the type-specific `admin-product` permission, they should always be able to view a `product`, no matter whether it is published or not. This logic was correct for editing but not for viewing. Fixed a bug that led to crashes with the workflow module in this scenario.

Thanks to Michelin for making this fix possible via [Apostrophe Enterprise Support](https://apostrophecms.org/support/enterprise-support).

## 2.75.0 (2019-01-15)

Unit tests passing.

Regression tests passing.

* An "Undo" button has been added for the "Remove Widget" feature. Although such changes can be undone via "Page Versions," that feature is advanced and somewhat hard to find, whereas this simple "Undo" button is immediately helpful to most users.
* Apostrophe now displays warnings for several common developer errors. Previously it was difficult to understand why a module didn't work if `extend` was missing for certain common cases, like a `-widgets` or `-pieces-pages` subclass module. We will expand these warnings over time; options are provided to disable them if they do not apply to your situation.
* The server side notification persistence feature introduced in version 2.74.0 led to an intermittent bug: the "long polling" used to deliver notifications quickly interacted badly with the "resave" behavior of Express sessions, resulting in frequent loss of other session changes, such as draft/live mode switching. This has been fixed. Since we cannot disable `resave` with the standard session store in Apostrophe 2.x, an `apos.utils.readOnlySession(req)` method was added, and the route that "long polls" for new notifications now uses it to disable any modification to the session for the duration of the request.
* `limitByAll`, `limitByTag` and `limitById` options for `apostrophe-pieces-widgets`. When set the user is not prompted to choose their own maximum.
* Fixed conditions in which editing the first or last name of a new `apostrophe-user` did not affect their `slug` in the expected way.
* Fixed bug: if trashInSchema is in effect, subpages should not have their trash status overridden to match the new parent when their ancestor is moved. This is important when using "Reorganize" with workflow. Additional improvements to better integrate "Reorganize" into the workflow module are separately forthcoming.
* Fixed a bug that prevented `view` permissions from being given out programmatically in certain edge cases.
* The `slug` cursor filter now has a `launder` method, for use when marking it safe for `req.query`. Thanks to Anthony Tarlao.

Thanks to our customers at Michelin and NPM for making much of the above work possible via [Apostrophe Enterprise Support](https://apostrophecms.org/support/enterprise-support).

## 2.74.0 (2018-12-13)

Unit tests passing.

Manual regression tests passing.

* Server-side code may now call `apos.notify(req, 'This is a message')` to send a message to the logged-in user associated with `req`. That message will pop up on the browser and will remain visible until they dismiss it. If the user is not logged in right now, they will see it when they do log in.

You may use `%s` to interpolate additional string arguments, and you may pass an `options` object with `dismiss: true` for a self-dismissing notification. You may also set the `type` option to `error`, `warn` or `success` for different visual treatments. For example:

```
apos.notify(req, 'Sorry, you did not win a shiny new %s!', req.piece.title, { type: 'error' });
```

The API is identical to that for `apos.notify` on the browser side, except that `req` must be passed as the first argument. Also the method returns a promise, which resolves when the notification has reached the database. You may also optionally pass a final callback for the same purpose. This is useful when sending a notification just before a task exits the process. The rest of the time you won't need to worry about it.

* In `2.73.0`, an optional second argument, `locale`, was added to the `date` Nunjucks filter. As it turns out this was done in a way that could have a knock-on effect on later uses of `date` that did not specify a locale. This has been fixed and unit tests have been added. Thanks to Fredrik Ekelund.

* The values of fields hidden via `showFields` are now saved to the database, as long as they contain no errors. This allows you to return to an old setting and discover all of its sub-settings intact.

* By default, Apostrophe deletes old asset bundles from uploadfs (S3, azure, etc.) five minutes after the launch of the site. The assumption is that the deployment of static assets has reached all peer servers and there is no need to keep old assets around. The `uploadfsBundleCleanup` option to `apostrophe-assets` may now be set explicitly to `false` to prevent this, as may be needed if asset bundles are shared between sub-deployments that are made at greatly varying times.

* When `apostrophe-workflow` is present, "Batch Commit" and other inappropriate options are no longer offered for groups, which are not subject to workflow.

Thanks to Michelin for making much of the above work possible via [Apostrophe Enterprise Support](https://apostrophecms.org/support/enterprise-support).

## 2.73.0 (2018-12-06)

Unit tests passing.

Regression tests passing.

* Added in-context editing support, support for the `contextual` flag, and `skipInitialModal` support for areas and singletons nested in fields of type `object`. Many thanks to Michelin for making this feature possible through their participation in [Apostrophe Enterprise Support](https://apostrophecms.org/support/enterprise-support).
* The `date` Nunjucks filter now accepts `locale` as a second argument. If `locale` is not present and `req.locale` is set, that locale is used, rather than the default system locale. Thanks to Tim Otlik.
* Removed nuisance warnings about tolerant sanitization.
* When using the `passwordReset: true` feature of `apostrophe-login`, you may also set the `passwordResetSubject` option to a custom subject line for the password reset email message.
* The mechanism that sends the password reset request confirmation email has been factored out to the `apos.login.sendPasswordResetEmail(req, user)` method, so you can trigger it for your own reasons. This method returns a promise; when that promise resolves the password reset email has been successfully handed off for delivery. Note that the promise will be rejected if the user object has no `email` property.

## 2.72.3 (2018-12-03)

Unit tests passing.

Regression tests passing.

* The "apply to subpages" feature for page permissions has been greatly simplified and made easier to understand. There is now just one shared "copy these permissions to subpages now?" dropdown, which applies to ALL current permissions for the current page: "who can view this page," "these users can view," "these groups can edit," etc.

As the help text now properly explains, if you pick "yes" and save page settings as usual, the permissions of all subpages are updated to match **on a one-time basis.** After that, you can edit them normally for the subpages. This is an action that takes place at "save" time, it is not a setting that is remembered.

This is good for laying down a baseline and then making fine-tuned adjustments per page, which is typical practice.

Previously this choice appeared in several places, including as a highly confusing and visually cluttered dropdown within the list of permissions per user and group. While theoretically this allowed for propagating fine-tuned adjustments to subpages one at a time, in practice users did not understand it, including many enterprise customers who invest significant time in Apostrophe. Therefore a simpler solution is of greater overall value.

* Regression fix: support for in-context, on-page editing of areas in array fields has been restored.

* Attempts to save a field of type `object` with a missing `required` field now behave sensibly, you no longer see a spinner forever on a grayed-out page. Note that the use of `required` for the object itself has no meaning because there is always an object; you should make its fields required, or not, as you see fit.

* "Move" and "Trash" operations on widgets now emit the Apostrophe events `widgetMoved` and `widgetTrashed`. The widget's container div is emitted as the argument to the event.

## 2.72.2 (2018-11-28)

Unit tests passing.

Regression tests passing.

* The `apostrophe-jobs` `runNonBatch` method no longer crashes if the job-runner function provided does not return an object (for instance, because it takes a callback so its return value does not matter).
* `apostrophe-attachments:list` task lists the URLs of all valid attachments, including all crops in all sizes.
* `array` fields may be used in the `relationship` of a join. Thanks to Anthony Tarlao.
* Added missing callback to asset bundle cleanup for cloud deployments, ensuring that the lock is eventually released and the old bundles are eventually removed.
* Fixed documentation for `apos.jobs` methods re: the `labels` option.

## 2.72.1 (2018-11-07)

Unit tests passing.

Regression tests passing.

* Moving a page beneath a parent that happens to be considered "not trash" should not automatically cause the child to be considered "not trash" when workflow is in effect, or when the `trashInSchema` flag has been opted into for `apostrophe-docs`. In these cases the trash flag is just another schema property. This bug led to pages inadvertently becoming live across all locales when moved in the page tree.
* The server-side video schema field converter no longer crashes the process if given a `null` property, and correctly flags the field as in error if it is `required` and not present.
* Any missing values for join relationships relating to permissions are now handled in a proper migration in apostrophe core, rather than a hack in apostrophe-workflow that adds significant startup time in certain situations.
* Migration completion is now logged.
* UX fix: UI/area controls no longer compete with "Add Content."

Thanks to our enterprise support customers for their support of this work.

## 2.72.0 (2018-10-30)

Unit tests passing.

Regression tests passing.

* Support for subdirectories of `lib/modules`. You must set the `nestedModuleSubdirs` option to `true` in `app.js`. You can then place your modules in nested subdirectories of `lib/modules`. **The names of the parent folders do not matter,** and **the name of the actual module folder must still match the name of the module.**

In addition, when using this feature you may optionally move part of your `modules` configuration into a `modules.js` file in each directory. Here is an example:

```javascript
module.exports = {
  'module-name': {},
  'other-module-name': {}
};
```

By following through with this approach you can make `app.js` much shorter. Configuration of Apostrophe modules installed via `npm` must still be done in `app.js`.

* The `apostrophe-html-widgets` module now properly concatenates fields to the standard HTML field when `addFields` is used with it.

* Fixed a crashing bug when an API was used in an atypical way. Thanks to Max Schlueter.

## 2.71.1 (2018-10-24)

Unit tests passing.

Regression tests passing.

Recent changes to the markup for buttons broke drag and drop for widgets. This has been fixed.

## 2.71.0 (2018-10-23)

Unit tests passing.

Regression tests passing.

* When two pieces or pages would have the same slug as the result of an insert or update, Apostrophe automatically appends a unique string. This makes sense for data integrity but as a user experience it leaves something to be desired.

Beginning with this release, if you are editing the title in the piece or page settings editor and apostrophe is making automatic slug suggestions, these suggestions will *now include the suffix* needed to avoid a conflict. This gives you a chance to see what will happen, and decide to change the title or the slug in a better way. However, you can disable this by setting the `deconflictSlugs` option of the `apostrophe-docs` module explicitly to `false`. If you do, then from now on you will *receive a straightforward error message if the suggested slug is in conflict with another slug on the site.*

* If you edit the slug directly and try to save it with a conflict, Apostrophe will always report a straightforward error in the editor, requiring you to fix it manually. This makes sense when you are editing the slug yourself, because it means you care about the exact value.

For backwards compatibility and to resolve race conditions, the server will still automatically modify the slug to be unique in the rare event that a conflict arises during the save operation itself.

* A simpler yet even better slug prevention feature, in many ways: all `apostrophe-pieces` modules now accept a `slugPrefix` option. For instance, if you set this option to `people-` for your `people` module and to `image-` for the `apostrophe-images` module, the slugs for your people and the photos of them you are uploading will never be in conflict.

We appreciate our enterprise customers and their support of this work.

## 2.70.1 (2018-10-18)

Unit tests passing.

Regression tests passing.

* Bug fix: when you attempt to edit a piece that someone else has open in the edit dialog box, you should receive a warning, and the option to take over or leave it alone. This worked, however the "advisory lock" was not released when *closing* the dialog box. So users saw superfluous warnings. The bug was related to calling `$.jsonCall` with the wrong order of arguments.
* Bug fix: a user without permissions to lock a particular document could cause a process restart by attempting to lock it. No inappropriate access was granted.
* When configuring the `csrf` option of `apostrophe-express`, you may now pass the `cookie` subproperty in order to pass configuration options to `res.cookie`, such as `secure: true`.
* The jQuery `onSafe` plugin now respects the return value of the event handler, allowing the use of `return false;` in such handlers. Thanks to Fredrik Ekelund.
* The Apostrophe `button` macro now renders a `button` rather than an anchor tag, except when the `url` option is present. Thanks to Fredrik Ekelund.

## 2.70.0 (2018-10-08)

Unit tests passing.

Regression tests passing.

Apostrophe now allows direct import of unparsed CSS files via import flags of LESS. The best use of this option is to push a CSS file created by a SASS compiler or other LESS alternative.

To push a CSS asset *without* compiling it as LESS, you may write:

```
self.pushAsset('stylesheet', {
  name: 'bundle',
  import: {
    inline: true
  }
});
```

Or, if you are pushing assets via the `stylesheets` option of the `apostrophe-assets` module, you may write:

```
'apostrophe-assets': {
  stylesheets: [
    {
      name: 'bundle',
      import: {
        inline: true
      }
    }
  ]
}
```

The extension of the file may be either `.css` or `.less`; either way it is imported with no LESS compilation. Apostrophe will still modify URLs to accommodate the global `prefix` option, if present.

## 2.69.1 (2018-10-04)

Unit tests passing.

Regression tests passing.

* In-context editing of areas nested in arrays now works correctly when the widget containing the array has just been added to the page for the first time.

## 2.69.0 (2018-10-03)

Unit tests passing.

Regression tests passing.

* Promisified all of the apis for migrations, including the option of iterators that return promises, and implemented migrations for old piece and page slugs that have not been deduplicated and thus can block new pages or pieces from taking a slug even though we have logic for this for new pages and pieces.
* In-context editing support for areas and singletons that are schema fields of arrays. Leaves other, noncontextual data alone. Creating and editing entire array items contextually is outside the scope of this change; use an area rather than an array for that. Directly nested arrays are not supported, but you may use an area in an array in a widget in an array, etc.
* `.jpeg` files were slipping through with that extension. All new uploads will be correctly converted to `.jpg` and go through the proper sizing process.
* The `enableShowFields` option was missing some of its logic for fields of type `checkboxes`. Thanks to Anthony Tarlao.
* A `_title` property is now included in attachments returned by `apos.images.all` and `apos.images.first`.
* When apostrophe cannot fix a unique key error, it is helpful to be able to see the last error, as well as the original one. This helps you figure it out if both a unique slug error and an unrelated unique key error are part of the puzzle. We still throw the original error, but we also attach the last error as a property of it, so you can see both.
* The `apos.areas.fromPlaintext` method now takes an `options` parameter. You may set the `el` property to an element name, in which case the markup is wrapped in that HTML element. `options` may be omitted.

## 2.68.1 (2018-09-27)

Unit tests passing.

Regression tests passing.

* When we introduced allowedSubpageTypes and allowedHomepageTypes in 2.67.0, we  broke support for different schemas in different page types. Those regressions are fixed here.
* The default page type choice offered for a new page is the first type permitted by its parent page.

## 2.68.0 (2018-09-26)

Unit tests passing.

Regression tests passing.

* The `lateCriteria` cursor filter now works properly, allowing special mongodb criteria that are not allowed inside `$and` to be merged into the criteria object at the last minute.
* A noisy warning produced on every page send by the latest version of Bluebird has been silenced.
* Performance: explicitly shut off `sort()` for certain cases where we know only one document will be returned. This allows MongoDB to select a more efficient index more often.
* `nlbr` Nunjucks filter no longer results in double-escaped markup. Thanks to Ulf Seltmann.
* The `apostrophe-global` module now supports the `separateWhileBusyMiddleware` option. Iby separate middleware that checks for the lock flag in apostrophe-global even if the regular middleware of this method has been disabled and/or overridden to cache in such a way as to make it unsuitable for this purpose. For normal use this option is not necessary.
* Fixes made to further reduce conflicts between sites with `apostrophe-multisite`. For instance, the `apostrophe-workflow` module no longer breaks the dashboard.
* The home page can now be copied. If you copy the home page, you get a new child of the home page with the same content. Thanks to Tim Otlik.

## 2.67.0 (2018-09-14)

Unit tests passing.

Regression tests passing.

* Pages can now be locked down with the `allowedHomepageTypes` and `allowedSubpageTypes` options, like this:

```javascript
// Only one type allowed for the home page
allowedHomepageTypes: [ 'home' ],

allowedSubpageTypes: {
  // Two subpage types allowed for the home page
  'home': [ 'default', 'apostrophe-blog-page' ],
  // No subpages for the blog page ("show pages" don't count)
  'apostrophe-blog-page': [],
  // default page type can only have another default page as a subpage
  'default': [ 'default' ]
}
```

These options make it easy to prevent users from creating unintended scenarios, like nesting pages too deeply for your navigation design.

* Pages now support batch operations, just like pieces do. The initial set includes trash, rescue, publish, unpublish, tag and untag. You can only rescue pages in this way if you are using the `trashInSchema` option of the docs module, which is always the case with `apostrophe-workflow`. With the conventional trash can, it is unclear what should happen because you have not indicated where you want each page to be restored. New batch operations for pages can be added in the same way that they are added for pieces.

* Important performance fix needed for those using the `apostrophe-pieces-orderings-bundle` module to create custom sort orders for pieces. Without this fix it is also possible to get a loader error and stop fetching content prematurely.

* The "revert" button for versions is now labeled "Revert to" to emphasize that it reverts to what you had at the end of that operation, not its beginning. Thanks to Fredrik Ekelund.

## 2.66.0 (2018-09-07)

* Updated to CKEditor version 4.10.0. The CKEditor build now includes the CKEditor "widgets" feature (not to be confused with Apostrophe widgets). These are essential for modules like the forthcoming `apostrophe-rich-text-merge-tags`.
* `apos.areas.richText` and `apos.areas.plaintext` no longer produce duplicate text. To achieve this, the `apos.docs.walk` method no longer walks through the `_originalWidgets` property. This property is only used to preserve the previous versions of widgets that the user lacks permission to edit due to schema field permissions. Exploration of this property by `apos.docs.walk` led to the observed bug.
* The browser-side implementation of `apos.utils.escapeHtml` now works properly.

## 2.65.0 (2018-09-04)

Unit tests passing.

Regression tests passing.

* **Important fix for MongoDB replica sets:** previously we used the `autoReconnect` option of the MongoDB driver by default. From now on, we use it only if the MongoDB URI does not refer to a replica set. The use of `autoReconnect` is [inappropriate with a replica set](https://github.com/apostrophecms/apostrophe/issues/1508) because it will keep trying to connect to the node that went down. Leaving this option out results in automatic use of nodes that are up. Also see the [apostrophe-db-mongo-3-driver](https://npmjs.org/package/apostrophe-db-mongo-3-driver) module for a way to use the newer `mongodb+srv` URIs. Thanks to Matt Broadstone of MongoDB for his advice.

* An `apostrophe-file` now has a default URL. The default `_url` property of an `apostrophe-file` piece is simply the URL of the file itself. This allows `apostrophe-file` to be included in your configuration for [apostrophe-permalinks](https://npmjs.org/package/apostrophe-permalinks); picking a PDF in this way generates a direct link to the PDF, which is what the user expects. Note that if the developer elects to set up an `apostrophe-files-pages` module that extends `apostrophe-pieces-pages`, that will still take precedence, so there is no bc break.

* Clicking directly from one rich text widget into another did not work properly; the toolbar did not appear in this situation. This bug has been fixed. The bug only occurred when clicking in a second rich text widget without any intervening clicks outside of all rich text widgets.

* Also see expanded notes on version `2.64.1`, below, which contained several features missed in the original changelog.

## 2.64.1 (2018-08-31)

Unit tests passing.

Regression tests passing.

* Improved Apostrophe's ability to redisplay the appropriate widget, array element, and field and call the user's attention to it when a schema field error is not detected until server-side validation takes place. This addresses problems that come up when fields become `required` at a later time, and/or data was originally created with an earlier release of Apostrophe that did not enforce `required` in all situations. Browser-side validation is still preferred for ease of use but server-side validation no longer creates situations the user cannot easily resolve.

* Introduced the `apos.global.whileBusy` method. This method accepts a function to be run *while no one is permitted to access the site.* The provided function may return a promise, and that promise resolves before the site becomes accessible again. In the presence of `apostrophe-workflow` it is possible to mark only one locale as busy.

* By default, the `apos.locks.lock` method waits until the lock is available before proceeding. However there is now a `wait` option which can be set to `false` to avoid waiting at all, or to any number of milliseconds. If the method fails because of `wait`, the error is the string `locked`.

* The `apos.locks.lock` method also now accepts a `waitForSelf` option. By default, if the same process invokes `apos.locks.lock` for the same lock in two requests simultaneously, one of the two will receive an error. With `waitForSelf`, the second invocation will wait for the first to resolve and then obtain the lock.

## 2.64.0 (2018-08-29)

Unit tests passing.

Regression tests passing.

* Apostrophe's "search suggestions" feature for `notFound.html` templates is now fully baked. It only takes two steps:

1. Include an element like this in your `notFound.html` template:

```
<div data-apos-notfound-search-results></div>
```

2. Set the `suggestions` option to `true` for the `apostrophe-search` module.

With `suggestions: true`, this feature no longer requires that you have a `/search` page, it uses a dedicated route. See the documentation of the `apostrophe-search` module for more information.

* The `showFields` option is now available for checkboxes. The syntax is as follows:

```
{
  "name": "awesomeBoolean",
  "label": "Awesome Boolean",
  "type": "boolean",
  "choices": [
    {
      "value": true,
      "showFields": ["otherField1"]
    },
    {
      "value": false,
      "showFields": ["otherField2"]
    }
  ]
}
```

Thanks to falkodev.

* A useful error message appears if you try to use a `mongodb+srv` URL. These are meant for newer versions of the MongoDB driver. You **can** use them, but you must install the [apostrophe-db-mongo-3-driver](https://npmjs.com/package/apostrophe-db-mongo-3-driver) module first. The error message now explains this, addressing a common question on stackoverflow.
* Basic styles added for the most common rich text markup tags when within the bounds of an Apostrophe modal. Thanks to Lars Houmark.
* Fixed UI overlap issue when joining with `apostrophe-page`.
* `apos.images.all`, `apos.images.first`, etc. now include `_description`, `_credit` and `_creditUrl` when they can be inferred from an `apostrophe-image` containing the attachment.
* `apos.images.srcset` helper improved. It is now smart enough to limit the image sizes it offers based on what it knows about the size of the original. Thanks to Fredrik Ekelund.
* Fixes to CSS asset URL generation to pass validation.
* Performance: eliminated use of `$or` MongoDB queries with regard to pages in the trash. MongoDB tests demonstrate that `$ne: true` is faster than `$or` for our purposes.

## 2.63.0 (2018-08-15)

Unit tests passing.

Regression tests passing.

* “Promise events” have arrived. This is a major feature. Promise events will completely
replace `callAll` in Apostrophe 3.x. For 2.x, all existing invocations of `callAll` in the
core Apostrophe module now also emit a promise event. For instance, when the `docBeforeInsert`
callAll method is invoked, Apostrophe also emits the `beforeInsert` promise event on the
apostrophe-docs` module.

Other modules may listen for this event by writing code like this:

```javascript
`self.on('apostrophe-docs:beforeInsert', 'chooseASpecialist', function(req, doc, options) {
  // Modify `doc` here. You may return a promise, and it will resolve before
  // any more handlers run. Then the doc is inserted
});
```

The above code adds a new `chooseASpecialist` method to your module. This way, the method can be overridden by assigning a new function to `self.chooseASpecialist` in a module that
extends it, or its behavior can be extended in the usual way following the `super` pattern.

But, since it does not have the same name as
the event (attempting to register a method of the same name will throw an error), it is unlikely
that parent class modules and subclass modules will have unintentional conflicts.

See the [original github issue](https://github.com/apostrophecms/apostrophe/issues/1415) for a more
complete description of the feature and the reasoning behind it.

**Your existing callAll methods will still work.** But, we recommend you start migrating to be
ready to move to 3.x in the future... and because returning promises is just a heck of
a lot nicer. You will have fewer problems.

* Optional SVG support for `apostrophe-attachments`. To enable it, set the `svgImages` option to
`true` when configuring the `apostrophe-attachments` module. SVG files can be uploaded just like
other image types. Manual cropping is not available. However, since most SVG files play very well
with backgrounds, the SVG file is displayed in its entirety without distortion at the largest size
that fits within the aspect ratio of the widget in question, if any (`background-size: contain`
is used). If you have overridden `widget.html` for `apostrophe-images-widgets`, you will want
to refer to the latest version of `widgetBase.html` for the technique we used here to ensure
SVG files do not break the slideshow’s overall height.
* New `apos.templates.prepend` and `apos.templates.append` methods. Call
`apos.templates.prepend('head', function(req) { ... })` to register a function to be called just after
the head tag is opened each time a page is rendered. The output of your function is inserted into
the markup. The standard named locations are `head`, `body`, `contextMenu` and `main`. This is
convenient when writing modules that add new features to Apostrophe. For project level work also see the
named Nunjucks blocks already provided in `outerLayoutBase.html`.
* `apos.singleton` now accepts an `areaOptions` option, which can receive any option that can be
passed to `apos.area`. Thanks to Manoj Krishnan.
* Apostrophe’s “projector” jQuery plugin now respects the `outerHeight` of the tallest slideshow item,
not just the inner height.
* `apos.area` now accepts an `addLabel` option for each widget type in the area. Thanks to
Fredrik Ekelund.
* UI improvements to versioning. Thanks to Lars Houmark.
* Button to revert to the current version has been replaced with a label indicating it is current,
since reverting to the current version has no effect.
* “Page settings” can now be accessed for any page in the trash via “reorganize.” When
working with `apostrophe-workflow`, this is
often required to commit the fact that a page is in the trash.
* The `uploadfs` module now has a `prefix` option. If present, the prefix is prepended to all uploadfs paths before they reach the storage layer, and is also prepended to URLs. In practice, this means that a single S3 bucket can be used to host multiple sites without all of the uploaded media jumbling together in `/attachments`. The `apostrophe-multisite` module now leverages this.

## 2.62.0 (2018-08-09)

Unit tests passing.

Regression tests passing.

* Introduced a `findWithProjection()` method that is added to all MongoDB collection objects. All Apostrophe core modules are migrating towards using this method rather than `find()` when working **directly with MongoDB collections**. If you are using the standard MongoDB 2.x driver that is included with Apostrophe, this just calls regular `find()`. When using the forthcoming `apostrophe-db-mongo-3-driver` module to replace that with a newer driver that supports the full features of MongoDB 3.6, 4.0 and beyond, this method will provide backwards compatibility by accepting a projection as the second argument like `find()` did until the 3.x driver was released. Developers wishing to be compatible with both drivers will want to start using this method. Again, this **only concerns you if you are querying MongoDB directly and passing a projection to find() as the second argument**. And if you don't care about using the 3.x driver, you **do not have to change anything**.
* Various UX improvements and bug fixes to the page versions dialog box. Thanks to Lars Houmark.
* The widget wrapper is updated on the fly with new classes if they change due to edits. Thanks to Fredrik Ekelund.
* When configuring a `date` field, you may pass a `pikadayOptions` property. This object is passed on to the `pikaday` library. Thanks to Lars Houmark.
* The `counts: true` option for `piecesFilters` now works properly with joins.

## 2.61.0 (2018-08-01)

Unit tests passing.

Regression tests passing.

* New "secrets" feature in `apostrophe-users` makes it easy to hash other "secrets" similar in spirit to passwords.
* This feature is now used for password reset tokens, making them more secure.
* Additional joins can now be added to the schema of a widget that extends `apostrophe-pieces-widgets`.
* Brute force password attacks against an Apostrophe server are now more difficult. Thanks to Lars Houmark.
* Tolerant sanitization of array items while they are still in the editor. This avoids confusion caused by `required` fields in the array editor.
* Error messages now behave sensibly when multiple label elements appear in a field. Thanks to Lars Houmark.
* Fix background color on notification on uploads when file extension is not accepted. Thanks to Lars Houmark.
* If you can't move a widget out of an area, you can no longer move widgets into that area either (movable: false is fully enforced). Thanks to Fredrik Ekelund.
* New browser-side events are emitted during the attachment upload process, and the built-in facility that delays the saving of a form until attachment uploads are complete has been fixed. Thanks to Lars Houmark.
* Fixes to the active state display of array items. Thanks to Lars Houmark.
* [Contributor Guide](https://github.com/apostrophecms/apostrophe/blob/master/CONTRIBUTING.md) expanded with lots of new information about practical ways to contribute to Apostrophe.
* [Contributor Covenant Code of Conduct](https://github.com/apostrophecms/apostrophe/blob/master/CODE_OF_CONDUCT.md) added to the project. The Apostrophe community is a welcoming place, and now is a great time to lock that in for the future.

## 2.60.4 (2018-07-13)

Unit tests passing.

Regression tests passing.

* Shallowly clone the required definition in defineRelatedType to prevent yet more crosstalk between instances of apos when `apostrophe-multisite` is used. No other changes.

## 2.60.3 (2018-07-13)

Unit tests passing.

Regression tests passing.

* Improved support for nested areas and widgets. Apostrophe now pushes the correct doc id and dot path all the way to the page in various situations where this could previously have led to errors at save time.
* The new `apos.locks.withLock(lockName, fn)` method can be used to execute a function while the process has the named lock. This ensures that other processes cannot run that function simultaneously. You may optionally pass a callback, otherwise a promise is returned. Similarly `fn` may take a callback, or no arguments at all, in which case it is expected to return a promise.
* Cleanup: don't call `server.close` unless we've succeeded in listening for connections.

## 2.60.2 (2018-07-12)

Unit tests passing.

Regression tests passing.

* Version 2.60.1 broke validation of schema fields which were
`required`, but blank because they were hidden by `showFields`.
This is of course permitted, `required` applies only if the field
is active according to `showFields` or not addressed by any
`showFields` possibilities at all. Comprehensive unit testing was
added for this issue to prevent a recurrence.
* Version 2.60.1 also introduced a more subtle issue: if constraints
like `required` or `min`, or general improvements to validation such
as NaN detection for integers and floats, were added to a widget schema later
after content already existed then it became impossible to open a widget
editor and correct the issues. Validation tolerance was added for this
situation.
* When a user edits an area "in context" on the page, the server now
reports errors using a path that can be used to identify the widget
responsible and open its editing dialog box. A more relevant notification
is also displayed. This remains a secondary mechanism. Server-side
validation is mostly about preventing intentional abuse. Browser-side
validation is still the best way to provide feedback during data entry.

## 2.60.1 (2018-07-11)

Unit tests passing.

Regression tests passing.

* Fields of type `checkboxes` now play nicely with the `live/draft` toggle of `apostrophe-workflow`.
* Improved validation of integers and floats. Thanks to Lars Houmark.
* The "Global" dialog box now follows the same pattern as that for other piece types, which means that the workflow dropdown menu is available if workflow is present.
* Options may be passed to the `express.static` middleware that serves the `public` folder, via the `static` option of the `apostrophe-express` module. Thanks to Leonhard Melzer.
* `apostrophe` now depends on `bluebird` properly and there are no lingering references to the wrong version fo `lodash`. Formerly we got away with this because some of our dependencies did depend on these, and npm flattens dependencies. Thanks to Leonhard Melzer.
* The new `eslint-config-punkave` ruleset is in place, and includes a check for "unofficial dependencies" in `require` calls that could go away suddenly.
* `fieldClasses` and `fieldAttributes` may be set on form fields themselves, similar to the existing `classes` and `attributes` properties that are applied to the `fieldset`. Thanks to Lars Houmark.
* The "Pages" admin UI now includes a "New Page" button, in addition to the usual "reorganize" functionality. Thanks to Lars Houmark.
* Fixed a crash when an `apostrophe-pieces-widget` is configured to always show all pieces via `by: 'all'`. Thanks to Aurélien Wolz.
* General UI styling improvements and fixes.

## 2.60.0 (2018-07-06)

Unit tests passing.

Regression tests passing.

* New feature: you can now display counts for each tag, joined item, etc. when using the `piecesFilters` option of `apostrophe-pieces-pages`. Just add `counts: true` to the configuration for that filter. The count is then available in a `.count` property for each value in the array. See [creating filter UI with apostrophe-pieces-pages](https://apostrophecms.org/docs/tutorials/intermediate/cursors.html#creating-filter-u-i-with-code-apostrophe-pieces-pages-code) for more information.
* New feature: command line tasks such as `apostrophe-blog:generate` may now be run programmatically, for example: `apos.tasks.invoke('apostrophe-blog:generate', { total: 50 })`. A promise is returned if a callback is not passed. Note that not all tasks are written to behave politely and invoke their callback normally, however most do. This feature is most useful when writing tasks that logically should incorporate other tasks.
* Many UX and UI improvements that make the experience more pleasant in subtle and not-so-subtle ways. Thanks to Carsten, Marco Arnone and the prolific Lars Houmark for their contributions. This was an excellent week for Apostrophe PRs.
* The full set of controls for joined items are again available in the chooser, as well as in the browse modal.
* The automatic opening of the admin bar menu on page load can now be configured with the `openOnLoad`, `openOnHomepageLoad`, and `closeDelay` options.
* `autocomplete="off"` for date fields prevents chrome autocomplete suggestions from wrecking calendar UI.
* Always remove .apos-global-busy on unlock, even if the transition event never fires. Yes, that is sadly a thing. Prevents the UI from becoming unusable in rare situations (less rare inside functional tests).
* Use `one` to reduce the overhead of .apos-global-busy's transition event handler. We could do more here to reduce overhead, i.e. unhooking it entirely.
* Much-improved validation of `min`, `max` and `required` for strings, integers and floats on both the server and the browser side. Thanks to Lars Houmark.

## 2.59.1 (2018-07-02)

Unit tests passing.

Regression tests passing.

* Widget schemas now support the `def` property for fields. This always worked for pieces and pages.
* Accommodations for functional testing in nightwatch. The currently active Apostrophe modal, and all of its proxies such as its controls that are in a separate div for presentation reasons, now has the attribute `data-apos-modal-current` which is set to the class name of the modal. This powers the new [apostrophe-nightwatch-tools](https://npmjs.org/package/apostrophe-nightwatch-tools) module, which provides reusable commands and steps that can be used to create test projects similar to our [apostrophe-enterprise-testbed](https://github.com/apostrophecms/apostrophe-enterprise-testbed). Testing with the enterprise testbed project is a standard part of our release process.
* Previously if workflow was in use slugs could not be reused by new pages when the original page was in the trash. This has been addressed; the slug is now deduplicated in the same way that email addresses and usernames of users are when in the trash.
* The infinite scroll feature of `apostrophe-pieces-pages` now works as documented with the styles provided. The code is also more efficient and scroll events are throttled for performance. Thanks to Lars Houmark.
* Various UX fixes, thanks to Lars Houmark and various members of the Apostrophe team.

## 2.59.0 (2018-06-15)

Unit tests passing.

Regression tests passing.

* Fixed nested widget editing for existing widgets whose modal dialog boxes have been accessed (#1428).
* A clear warning message with instructions has been added for those who are seeing "unblessed" messages due to widget schemas and in-template `apos.area` calls that do not match (#1429). The easiest way to avoid this is to just mark the area `contextual: true` in your widget schema so it is edited *only* on the page. But if you really want to do both, the widget options must match.
* The mechanism that automatically makes slugs, paths and other keys unique now gives up eventually and reports the original duplicate key error. This makes it easier to debug your code if you are violating your own custom indexes that feature unique keys. It is possible to make the deduplicator aware of your own own properties that need to be made more unique on inserts if you wish, by implementing a `docFixUniqueError` method. *Please note:* this change is not a regression. Code that formerly never completed its task in this situation will simply report an error promptly rather than retrying inserts forever while degrading your database performance.
* A new profiling API has been added: the `apos.utils.profile` method. This method can be called to report how long code takes to run for later analysis. It does nothing in the default implementation; modules like our forthcoming profiler override it to give feedback on the speed of your code.

## 2.58.0 (2018-06-13)

Unit tests passing.

Regression tests passing.

* Polymorphic joins have arrived! You may now create joins like this:

```javascript
{
  name: '_items',
  type: 'joinByArray',
  withType: [ 'apostrophe-blog', 'product', 'apostrophe-page' ]
}
```

When you join with more than one type, Apostrophe presents a chooser that allows you to pick between tabs for each type. Note that `apostrophe-page` can be included, so you can pick a mix of pages and pieces for the same join.

This feature is useful for creating navigation that may point to a variety of document types, without the need for an array of items with several different joins and a `select` element to choose between them.

Polymorphic joins work for both `joinByOne` and `joinByArray`. Currently they are **not** available for `joinByOneReverse`, `joinByArrayReverse`, or pieces filters. Their primary use case is creating navigation widgets.

* `apos.images.srcset` helper function added. You can use this function to generate a `srcset` attribute for responsive display of an image. Just pass an attachment to the helper:

`<img srcset="{{ apos.images.srcset(apos.images.first(data.piece.thumbnail)) }}" />`

A `src` attribute for backwards compatibility is always advisable too.

Thanks to Fredrik Ekelund for this contribution.

* Fast forms for big schemas are back! The issue with tags has been resolved.

* A single MongoDB connection may be reused by several `apos` objects for separate sites, a feature which is exploited by the [apostrophe-multisite](https://github.com/apostrophecms/apostrophe-multisite) module. Note that this only reuses the connection, it does not share a single MongoDB database. It *does* allow you to keep potentially hundreds of sites on a single MongoDB server or replica set, as the overhead of multiple logical "databases" is small in MongoDB's modern WiredTiger storage engine. To reuse a connection, pass it to the `apostrophe-db` module as the `db` option.

* Fixed a MongoDB 3.6 incompatibility in the "Apply to Subpages" feature for permissions. Also made this feature available again when *removing* someone's permissions. We plan further UX work here to make this feature easier to understand and use.

* UX fix to the "manage tags" dialog box: don't attempt to add an empty tag. Thanks to Anthony Tarlao.

* Warn developers if they use bad area names.

* For those deploying asset bundles to S3: the command line task that builds an asset bundle no longer requires access to your production database, although it still needs to start up normally with access to a database in the pre-production environment where you are building the bundle.

* Refactoring of the trash field deduplication features, in preparation to extend them to pages as well in an upcoming release.

## 2.57.2 (2018-06-07)

Unit tests passing.

Relevant regression tests passing.

* New `extraHtml` block in `outerLayoutBase.html` allows your `outerLayout.html` to add attributes to the outer `html` element without the need to completely override the layout. It is a best practice to avoid completely overriding the layout because this maximizes your compatibility with future updates to our admin markup, etc.

## 2.57.1 (2018-06-05)

Unit tests passing.

* Hotfix for bug in 2.57.0 that broke saving tags. We have reverted the "fast forms" change until the cause is understood.

## 2.57.0 (2018-05-31)

Unit tests passing.

Functional tests passing.

* Displaying and saving schema-driven forms is much, much faster.
This becomes very noticeable with 100 or more fields. With about
250 fields, this formerly took about 4.5 seconds to load or to
save such a form on a fast Mac. It now takes about 250 milliseconds.
* Users may re-order the items they have selected via drag and drop
when using "Browse" to select pieces, images, etc.
* Prior to this release, asset generation ids were surprisingly short and
made up only of digits due to an accidental holdover from an old version.
Conflicts were rare, but possible. Asset generation ids are now proper cuids,
no conflicts should occur.
* IDs may be added to notifications as a simple way to give other
code access to them.
* The `apos.global.addGlobalToData` method may now be called
with just `req` (returns a promise), with `req, callback` (invokes
the callback), or as middleware (which Apostrophe does by default).
This method is handy in command line tasks and other places
where middleware does not run and `req.data.global` is not populated
by default.

## 2.56.0 (2018-05-17)

Unit tests passing.

Functional tests passing.

* **Security:** numerous issues formerly flagged by the new `npm audit` command have been addressed. We are now using a [maintained branch of lodash 3.x](https://github.com/sailshq/lodash) to keep bc while addressing security (many thanks to the Sails team). We are also using LESS 3.x, which has caused no issues in our testing and corrects security concerns with LESS 2.x. Numerous `npm audit` security reports regarding `imagemin` modules were addressed by removing `imagemin` from `uploadfs` itself, however you may opt into it via the new [`postprocessors` option of `uploadfs`](https://github.com/punkave/uploadfs). As of this writing, one `npm audit` complaint remains: the `azure-storage` module needs to update a dependency to address a possible vulnerability. You may mitigate this issue by not using the `azure` backend of `uploadfs` with Apostrophe until it is resolved upstream.
* Many UI enhancements when choosing, browsing and managing items which reduce user confusion. For instance: moving items up and down in a selection no longer refreshes the entire list and forces the user to scroll down again. Trashed pages are easier to distinguish in "reorganize." "More" dropdown for pieces is again fully visible when clicked. Placeholder helpers make the search field for joins easier to understand. Chevrons added to various select elements which were difficult to identify as dropdowns before.
* Deeply nested areas now save properly. Formerly in certain situations the same widget might be duplicated.
* `apos.tasks.getReq` now supplies an empty `req.data` object for easier use with code expecting an Express request, Apostrophe-style.
* Bedeviled by case-sensitive sorting? The `sortify: true` property for `string` schema fields is now documented and automatically creates a database migration to ensure it is available for your existing data as well. When used, this flag ensures that any `sort('fieldname')` call for that field in Apostrophe is case-insensitive, ignores punctuation and otherwise behaves as end users expect.

## 2.55.2 (2018-05-15)

Unit tests passing.

Relevant functional tests passing.

* Reverted change to date formatting. `moment` will produce warnings again, but dates will not be a day old in some time zones, which is more important. We are working on a better fix for this problem.

## 2.55.1 (2018-05-15)

Unit tests passing.

Relevant functional tests passing.

* `apos.migrations.eachArea` no longer crashes the stack when iterating over a large number of documents without areas.

## 2.55.0 (2018-05-11)

Unit tests passing.

Regression tests passing.

* Security fix: uploaded images "in the trash" were still accessible at the same URL in most sizes. This has been corrected. As documented, the only size that now remains accessible is the `one-sixth` size, and this choice can be changed or eliminated entirely. **This bug did not affect other file attachments, such as PDFs.**

As always, be sure to run the `apostrophe-migrations:migrate` task. This will make sure the permissions of your files are correct. Harmless warnings may appear for those that were already correct.

* The `apostrophe-attachments:migrate-to-disabled-file-key` and `apostrophe-attachments:migrate-from-disabled-file-key` have been added for the convenience of those using the `disabledFileKey` option to `uploadfs` to rename disabled files in a cryptographically sound way rather than changing their permissions. These are relevant only with the `local` storage option of `uploadfs`, since since the option is neither available nor necessary for S3, and is mandatory for Azure from the beginning.

* Although technically part of UploadFS 1.9.0, we'd like to note that the `azure` storage backend is now available and can be part of your `uploadfs` configuration for the `apostrophe-attachments` module.

* Server-side modules can now extend the buttons available in the "manage" modal of pieces without overriding templates, similar to the way they are extensible in the "edit" modal.

* UX fixes.

* Cropping an image through Apostrophe now works when attachments are stored in S3, Azure, etc.

* Date parsing does not generate `momentjs` warnings.

* Overrideable block in the outerLayout for the context menu.

* The `apostrophe-soft-redirects` module now accepts a `statusCode` option, which you may change to `301` to use hard redirects. Thanks to Leo Melzer.

## 2.54.3 (2018-05-02)

Unit tests passing.

Regression tests passing.

* Contextual editing of pieces found in a `widget.html` template saves properly, as does contextual editing of a nested area added to the page for the first time.

* Previously executed migrations are remembered in a collection that persists, not just in a cache, avoiding extra work which could be extensive in a large database. Migrations are still required to be idempotent (they should detect whether they have any work to do, and do no harm if they are not needed again for a particular document).

* `apos.migrations.eachWidget` now delivers an accurate `dotPath`, which is crucial for the use of `apos.docs.db.update` with `$set`. No standard migrations in Apostrophe were using the feature until now.

## 2.54.2 (2018-04-24)

Unit tests passing.

Regression tests passing.

* A bug in the recently introduced `apostrophe-soft-redirects` module caused crashes in cases where the context page or piece had no `_url` property... which is an unusual situation (how did you get there exactly? Overrides are clearly involved), but it can happen in customized projects. Fixed.

## 2.54.1 (2018-04-24)

Unit tests passing.

Regression tests passing.

* A bug in Chrome 66 causes problems when selecting images in Apostrophe's media library. This bug did not appear before Chrome 66 and does not appear in other browsers. We resolved it by migrating to the use of the CSS grid feature in compatible browsers.

## 2.54.0 (2018-04-18)

Unit tests passing.

Regression tests passing.

* Several performance improvements. In situations where Apostrophe formerly made expensive "matching nothing" queries, Apostrophe now either skips the entire query or uses an efficient query for a nonexistent `_id`, depending on whether the method in question has the right to cancel the entire operation.
* Resources released more completely by `apos.destroy`, which can now satisfy the expectations of `mocha` 5.x (no timeouts left active, etc). This was done by adding a `destroy` method to `uploadfs`.
* `range` schema fields behave better when there is no existing value.
* Save operation of a modal now triggers the global busy state to prevent race conditions and other unwanted behavior.
* Global busy state can now be pushed and popped, and modals utilize this, so that a modal can be used to gather information during the `saveContent` method of another modal.

## 2.53.0 (2018-04-11)

Unit tests passing.

Regression tests passing.

* Do not send X-XSRF-TOKEN headers in an OPTIONS request. This change was mistakenly left out of the 2.52.0 release.
* The named anchor `main` can now be overridden via the `mainAnchor` nunjucks block.
* The `npmRootDir` option can be used to cause Apostrophe's module loading mechanism to seek npm modules in a location other than that specified by `rootDir` (or the project root). The new `localesDir` option of `apostrophe-i18n` does the same for localization. This makes it possible to use `rootDir` to specify an alternate location for everything else, i.e. the parent of `public`, `data`, `lib/modules`, etc. A necessary accommodation for the evolving `apostrophe-multisite` module.
* Raw HTML widgets now offer help text out of the box.
* The `express.static` middleware now runs before the `apostrophe-global` middleware and other "standard" Apostrophe middleware.
* Your own module-level `expressMiddleware` object can specify `{ when: 'beforeRequired', middleware: function(req, res, next) { ... })` to run before the required middleware as well. Note that this means no sessions, no users and no body parser. Most of the time you'll want those things.
* CSS adjustment to tabs in modals so they don't scroll in Firefox.
* Dropzones for empty areas are easier to drop onto.

## 2.52.0 (2018-03-30)

Unit tests passing.

Regression tests passing.

* No more 404's when slugs change for pages and pieces. Apostrophe now automatically implements "soft redirects" to the new URL of a page or piece. This is a major SEO improvement, with good support for any page or piece with a `._url` property. Note that this feature "learns" URLs over time as the pages and pieces are actually accessed, so if you decide to test it, remember that you must access the old URL at least once before you change it for the test. This feature can be disabled, if you really want to, by setting the `enable` option of the `apostrophe-soft-redirects` module to `false`.
* Indexed queries on the `parkedId` and `advisoryLock._id` properties. The lack of indexes for these properties could lead to full collection scans, so this is a significant performance boost on large databases.
* Apostrophe's anti-CSRF forgery X-XSRF-TOKEN header is no longer sent as part of an OPTIONS request, or as part of a cross-domain request. In the first case, cookies cannot be set by the server anyway, and in the second, we are communicating with a server that cannot see our session to verify it. In both cases, sending the headers was causing configuration headaches for developers. Thanks to Priyansh Gupta.
* A UI bug fix: the recently added "clone" button for widgets is no longer displayed for singletons, or for areas whose `limit` has been reached. Also, the `cloneable: false` option can be used to disable this feature for a particular area.
* UI bug fix: no more conflicts between the "Add Content" menu and the up/down/remove/etc. buttons for widgets.
* Clearer warnings and error messages.

## 2.51.1 (2018-03-27)

Unit tests passing.

Regression tests passing.

* Do not crash when updating a doc if widgets exist but `_originalWidget` does not. This can happen in workflow scenarios where Apostrophe's `find` is bypassed.
* Accommodations for the forthcoming `apostrophe-optimizer` module.

## 2.51.0 (2018-03-21)

Unit tests passing.

Regression tests passing.

* Widget fields may now have a `permission` property. If present, the user must have the named permission (such as `admin`), or they will not see that particular field in the editing dialog box. This is useful when a widget should be authorable by most users but has a sensitive field that should be restricted to a smaller group of users. Note that this feature already existed for schema fields of pieces and pages.
* Apostrophe again allows a named pipe to be specified via the `PORT` environment variable, for compatibility with Windows. Thanks to Jørgen M. Skogås for this fix.
* Apostrophe's default settings for the `bodyParser` option are now generous enough, in the case of JSON request bodies, to cover all reasonable editing scenarios in Apostrophe. This change also benefits the `apostrophe-headless` module.
* When Apostrophe must generate a `path` for a new page, it will look at the provided `slug` before it looks at the provided `title`. This is useful when titles in an import are of poor quality but slugs are unique. Prevents unnecessary numbered suffixes after both slugs and paths.
* The dropdown menu to add a widget no longer has a conflict with the hover menu offering widget controls such as "up," "down," etc. The hover menu does not appear while the dropdown menu is open.

## 2.50.0 (2018-03-14)

Unit tests passing.

Regression tests passing.

* Clone button for widgets in areas, to save time when editing.
* New features for displaying the titles of array items when editing fields of type `array`. `titleField` may now use dot notation. In addition, if that isn't enough, you may use `listItemTemplate` to point to an alternative to the standard `arrayListItem.html` template, which you may use as a reference. In addition, both `titleField` dot notation and the custom `listItemTemplate` have full access to joins. Be sure to use cross-module include syntax if you don't want to put the template in `lib/modules/apostrophe-schemas/views`. For instance, you may write `listItemTemplate: 'my-module-name:listItemTemplate.html'`.
* Bug fix: modals are the right height when jQuery 3 is in use.
* CSS class added to the `h4` that displays the title in an `apostrophe-images` widget, for your CSS styling convenience. Thanks to Gareth Cooper.

## 2.49.0 (2018-03-09)

Unit tests passing.

Regression tests passing.

* New password reset feature. You will need to configure `apostrophe-email` and opt into this feature. See the new [Apostrophe password reset HOWTO](https://apostrophecms.org/docs/tutorials/howtos/password-reset.html).
* Significant performance boost to the "reorganize" modal in situations where numerous pages are in the trash when using the `apostrophe-workflow` module.
* If widget ids are not provided when inserting new documents they are automatically generated. This makes [apostrophe-headless](https://npmjs.org/package/apostrophe-headless) easier to use.

## 2.48.0 (2018-03-01)

Unit tests passing.

Regression tests passing.

* New `color` and `range` schema field types. `color` provides a color picker field allowing values compatible with CSS, etc. `range` provides an `<input type="range">` element and respects `min` and `max` options.
* New `apos.utils.log`, `apos.utils.info`, `apos.utils.debug`, `apos.utils.warn` and `apos.utils.error` methods. These are now used consistently throughout Apostrophe core, both in the server and in the browser. On the server, these methods wrap the corresponding methods of a `logger` object and you can inject your own via the `logger` option of the `apostrophe-utils` module. By default a logger object that wraps the `console` object is created. For convenience, if your logger has no `log` method, `apos.utils.log` will call `logger.info`. This allows many popular loggers like `winston` to be used without modification "out of the box."
* `modulesSubdir` option to specify subdir where local modules come from, overriding `lib/modules`. Useful when more than one `apos` object exists in a project.
* Major speedup to parked pages. Also eliminates spurious warnings about inefficient joins at startup.
* Refactored autocollapse behavior of admin bar into its own method for easier overrides.
* CSS fixes for improved usability.

## 2.47.0 (2018-02-14)

Unit tests passing.

Regression tests passing.

* Developers now have the option to use jQuery 3. To enable jQuery 3, set the `jQuery` option of the `apostrophe-assets` module to the number `3`. We have packaged specific versions of jQuery 3 and jQuery UI which are known to be compatible with and tested with Apostrophe's UI, and we plan to use these in our own projects going forward. We will be making this change in the apostrophe boilerplate project. Of course Apostrophe's UI remains compatible with the older version of jQuery that loads by default. There is no bc break.

* When you join with pages, by using the virtual doc type `apostrophe-page`, the user is now invited to choose a page via a version of the reorganize dialog box, which has been made more user-friendly for this purpose. Autocomplete is still supported too.

* The reorganize dialog box is more pleasant to use. This dialog will continue to evolve to offer more of the functionality found in the "manage" dialog boxes for piece types.

* The page parking mechanism has been overhauled and improved. From now on, it is our recommendation that you set a unique `parkedId` for each parked page you configure for `apostrophe-pages`. This ensures that even if you change the slug in the configuration of the parked page, Apostrophe will still be able to understand that the page already exists and a new one should not be inserted. This is especially critical if using `apostrophe-workflow`, since you might decide to add or change locale prefixes at some point.

* The database connection keepalive mechanism now uses a query against an empty collection, rather than a server status call that the database user might not have permission to make.

* The `apos.utils.cssName` helper now preserves double dashes, as they are a common feature in modern CSS frameworks.

* There is now an `apostrophe-areas:widgetBase.html` file which can be extended block by block in a project-level `lib/modules/apostrophe-areas/views/widget.html` file. New overrideable methods have also been added to simplify adding custom classes programmatically to the wrapper and the widget itself without overriding any templates.

* It is now possible to configure select elements (we do not recommend more than one) to be displayed inline with the other widget controls, i.e. up, down, delete, etc. The back end of this is left to the developer, however you can check out the still-evolving [apostrophe-personas](https://github.com/apostrophecms/apostrophe-personas) module for an example. This feature is primarily meant for modules like `apostrophe-personas` that impact all widgets in a general way.

## 2.46.1 (2018-01-30)

Unit tests passing.

Regression tests passing.

* Attachment fields now save properly when directly part of the schema of a widget. A bug was introduced in version 2.42.0 when the `length` property was added to attachments. A fix made long ago to `apos.utils.clonePermanent` on the server side was also needed on the browser side.

## 2.46.0 (2018-01-25)

Unit tests passing.

Regression tests passing.

* The "Copy" button of pieces now copies areas that do not explicitly appear in the schema, and works correctly when an `apostrophe-pieces` module is set `contextual: true`. Overrideable methods are provided for those who need to copy more than schema fields and top-level areas. We do not copy every property by default because this could have unforeseen consequences; we copy only what is in the schema, plus top-level areas because these have always been supported without an explicit schema in templates.

* It is now possible to secure widget properties so that they are not visible to end users if you do not choose to output them in the markup. To do that, set the `playerData` option of your widget module to `false`, or to an array of properties that **should** be visible in the `data` JSON attribute so that they are passed to the `play()` method. Normally widget properties are public information, intended for display, but this technique is useful if you have a `username` and `password` for use in fetching an external feed in a server-side `load` method, for instance. **Note that to allow widget editing to function, everything is still passed in `data` if the user has editing privileges for the widget.** So if you seek to verify this feature, be sure to check as a logged-out user, or a user without editing permissions for that content.

* It is now easy to override the `fieldset` markup for Apostrophe schemas. Just copy `lib/modules/apostrophe-schemas/views/fieldset.html` to your project-level version of that path and edit it. However, please note that you must continue to have an outer wrapper element with the given attributes.

* Apostrophe's codebase now passes `eslint`. In the process many cases of callback errors being ignored were fixed, as well as global variable leaks.

* Apostrophe's `apos.locks.lock` and `apos.locks.unlock` methods now support promises.

## 2.45.0 (2018-01-11)

Unit tests passing.

Regression tests passing.

* The `apostrophe-caches` module has better, clearer documentation and it now supports promises.
* All modules can now conveniently send email using [Nodemailer](https://nodemailer.com/about/). The new `email` method of all modules renders a template in that module's `views` folder, exactly as you would hope it would, and also automatically generates a plaintext version for the occasional user who does not view HTML email. The automatically generated versions include links properly.
* Extending `apostrophe-images-widgets` and other pieces widgets is easier. If your widget name doesn't correspond to the kind of piece you are displaying, a helpful error appears explaining that you need to set `piecesModuleName`. Adding fields to these widgets now behaves reasonably. Also, if you add fields to `apostrophe-images` or `apostrophe-files` at project level, this now behaves as expected too.
* A locking mechanism has been added during the movement of pages in the page tree. This prevents rare race conditions that could previously have resulted in duplicate page ranks, although the design of the page tree is such that more serious consequences were always avoided.
* Text justification options for ckeditor are now standard in our build of ckeditor. Of course you still need to configure `sanitize-html` properly when using them.
* Any widgets module may now specify a `wrapperTemplate` option. That template is rendered instead of the standard `apostrophe-areas:widget.html` template, and can use `extends` and override blocks found in that template. This is useful if you need to set attributes of the outer wrapper element of the widget.
* The migration added in 2.43.0 to address file permissions for existing attachments in the trash has been greatly accelerated, helpful on large sites.
* Better error messages for `min` and `max` options of some schema field types; provisions for expanded error messages in general.
* For those using the `testModule` option to test their own npm modules in the context of Apostrophe, a default shortname is automatically provided.
* Fixed missing space in admin bar markup, thanks to arlecchino.

## 2.44.0 (2017-12-15)

Unit tests passing.

Regression tests passing.

* Apostrophe's AJAX filter features for `apostrophe-pieces-pages` now support "Load More" buttons and infinite scroll.

To add a "Load More" button:

1. Wrap a new element inside your data-apos-ajax-context element around the content that makes up the current "page" of results. This should not wrap around filter links or the "Load More" button itself.
2. Give that new element the `data-apos-ajax-append` attribute.
3. Add `append=1` to the query string of your Load More button. Example:

```
{% if data.currentPage < data.totalPages %}
  <a href="{{ data.url }} | build({ page: data.currentPage + 1, append: 1 })">Load More...</a>
{% endif %}
```

To progressively enhance this for infinite scroll, add a `data-apos-ajax-infinite-scroll` attribute to the button.

Note that we do this via progressive enhancement of a "Load More" button so that Google can still reach and index all of the pages (SEO).

* Attachment schema fields now respect the new `fileGroup` and `fileGroups` properties. If `fileGroup` is set to `images`, then only image types (GIF, JPEG, PNG) are accepted; if it is set to `office` only typical business file types are accepted. Note that we have always rejected files that didn't appear on the list for either type. You can also specify `fileGroups` as an array.
* `fileGroup: 'image'` is now configured by default for `apostrophe-images`, as was always intended but incorrectly implemented in the past.
* Attachment schema fields now respect the new `extension` and `extensions` properties. The former is handy if you only want to allow one extension, the latter if you want to allow more than one. The extensions must be those specified for `fileGroups` in the default configuration of `apostrophe-attachments` or your override of it (all lower case; JPEG is `jpg`; no period).
* The `addDocReferences` migration has been parallelized, as this one-time migration can be time-consuming on a large site.
* Broken `less` calculation fixed, thanks to Antoine COMBES.

## 2.43.0 (2017-12-12)

Unit tests passing.

Regression tests passing.

* When a "file" or "image" is moved to the trash, the attachment in question now becomes inaccessible. This is particularly important to stop access to obsolete PDFs, which Google loves to access. If the file or image is removed from the trash, the attachment becomes available again. In the case of images, the 1/6th size remains available by default to provide preview when viewing the trash. If the same attachment is referenced by more than one doc, which can happen due to "Copy" operations or `apostrophe-workflow`, it remains available until all such docs are in the trash.

* Parked properties are no longer editable in page settings. Since every site restart always wiped them out anyway, this is a bug fix, not a truly new behavior. With this change, you can finally set `type: 'home'` when `park`ing the home page, and remove `home` from your page types dropdown.

* The `apostrophe-jobs` module now offers a `runNonBatch` method, which is useful for long-running operations that don't involve iterating over many instances of the same type of object.

* Improvements to background image positioning for images widgets.

* A block has been added to override the `lang` attribute easily. Thanks to Ayho.

* The `imgAlt` block can now be used to conveniently override the `alt` attribute of images when overriding `widget.html` for `apostrophe-images-widgets`. Thanks to Raphaël DiRago.

* The `required` option now works properly for fields of type `array` (there must be at least one item in the array).

* Improved error messages for unblessed widget schemas. These are usually related to a widget that is no longer in the page template but appears in the database.

* A UI bug that caused tabs to become invisible when returning from nested dialog boxes has been fixed.

* Filters for "select" fields now default to "no opinion," rather than the default choice. This is the normal behavior for other field types.

* Even more promise support! `apos.attachments.insert`, `pieces.trash` and `pieces.rescue` all return promises if no callback is given.

* A YouTube embed unit test was removed to ensure consistent results in Travis CI, which is once again in routine use.

## 2.42.1 (2017-11-24)

Unit tests passing.

* Use of a capitalized filename that should have been lowercase in a `require` briefly broke Apostrophe's initialization on Linux. We are correcting this by reinstating CI in a Linux environment.

## 2.42.0 (2017-11-22)

Unit tests passing.

Regression tests passing.

* Promises have landed in Apostrophe. Calling `toArray`, `toObject`, `toDistinct` or `toMongo` on an Apostrophe cursor *without a callback* will return a promise. That promise will resolve to the expected result.

In addition, `docs.insert`, `docs.update`, `pieces.insert`, `pieces.update`, and `pages.insert` will all return a promise if invoked without a callback.

These are the most frequently invoked functions in Apostrophe that formerly required callbacks.

**As always with promises, be sure to catch errors with `.catch()`** at some level.

Note that **the `await` keyword can now be used with these methods**, as long as you're running Node.js 8.x or newer or using Babel to provide that language feature.

* Apostrophe's custom `Split` CKEditor toolbar control now works correctly in 2.x. You can give your users the `Split` control to allow them to break up a large rich text widget in order to insert other types of widget "in the middle." Note that the control name is now capitalized to match the way other CKEditor toolbar buttons are named.

* You may now specify `_url: 1` or `_nameOfJoin: 1` in a projection when using Apostrophe's `find()` methods. Native MongoDB projections naturally can't see these "computed properties" because they don't live in the database — they are computed "on the fly" after documents are fetched. However, Apostrophe now automatically adds the right underlying fields to the projection.

Only `_url` and the names of `joinByOne` or `joinByArray` fields are supported. It does not make sense to use a projection on `people` to locate IDs that are actually attached to `products` via `joinByOneReverse` or `joinByArrayReverse`.

*This feature does not conflict with legitimate uses of MongoDB projections because Apostrophe discards all properties beginning with `_` when writing to the database, except for `_id`.*

* The `length` property of an Apostrophe `attachment` object is now correctly populated with the original file size. Thanks to David Keita. Note that images are also made available in many scaled sizes. Also the original may be replaced with a correctly rotated version, in which case `length` will not match. So the most useful scenario for this property is likely to be in working with office formats, especially PDF which can sometimes be very large.

* Fixed bug in the `isEmpty` methods for areas and singletons. Thanks to David Keita.

## 2.41.0 (2017-11-17)

Unit tests passing.

Regression tests passing.

* The new `apostrophe-jobs` module, part of the core of Apostrophe, provides a progress meter mechanism and the ability to stop long-running user-initiated operations, such as batch operations on pieces. See the [jobs module documentation](http://apostrophecms.org/docs/modules/apostrophe-jobs/index.html). You can also refer to the pieces module for examples if you wish to use this for your own long-running user-initiated operations.
* Batch operations now have more robust support for "select everything." A number of bugs related to multiple selection of pieces have been fixed in a refactoring that made this code much more maintainable and predictable.
* The option of pushing an asset of type `template`, which never worked in 2.x and was never used by Apostrophe, has been removed for clarity. Our preference is for rendering assets on the server side dynamically when needed, rather than pushing many templates into the DOM on every page load.
* An `.editorconfig` file has been added. Thanks to Fredrik Ekelund.
* Parking a page only pushes permanent properties. `_defaults` and `_children` should never have been in the database; they are of course still interpreted to decide what should happen, but the properties *themselves* did not belong in the database. (You may need to write a migration if they are already there and this is causing issues for you.)
* Scrolling UI behavior of pieces improved; various other UI touch-ups. Thanks to Fredrik Ekelund.
* `newBrowserCalls` helper for `push` module can be used when you want JavaScript calls queued up with `req.browserCall` to be executed in an AJAX update of just part of a page.
* Fixed bugs affecting access to the published/unpublished batch operations and similar.

## 2.40.0 (2017-11-10)

Unit tests passing.

Regression tests passing.

* Support for "select everything" when managing pieces. Once you check the box to select everything on the current page, you are given a secondary option to select everything that matches your current criteria. This works both when choosing pieces for widgets and when working with batch operations like "trash" or "rescue."
* Fixed various bugs affecting combinations of "select all on page", the chooser and working with images.
* Improvements to batch operations on pieces. The `requiredField` property is checked correctly, and the new `onlyIf` property allows for passing a function that accepts the doc type name and decides whether the button should appear. Multiword action names are properly camelcased. New "success" and "dataSource" options to `batchSimple` allow for carrying out additional operations afterward as well as gathering input independently at the start. And batch operations are composed late so that other modules can add them.
* The `self.api` and `self.html` methods of `apostrophe-context` and `apostrophe-modal` now support a syntax for making cross-module API calls, just like templates.
* Addressed moog versioning issue with latest npm that caused errors about "synth.instanceOf" not being found depending on the state of your npm cache.

## 2.39.2 (2017-11-02)

Unit tests passing.

Startup-related regression tests passing.

* The `APOS_MONGODB_LOG_LEVEL` environment variable can now be set to `debug`, `info` or anything else supported by the MongoDB driver's `Logger.setLevel` method. This is helpful for debugging database issues at the lowest level.

## 2.39.1 (2017-11-01)

Unit tests passing.

Regression tests passing.

* Factored out a `getBaseUrl` method for `apostrophe-pages`, allowing
overrides of this that pay attention to `req`.
* Report `pageBeforeSend` errors and failures to load the global doc properly, don't silently tolerate them.
* Documentation corrections. Thanks to Frederik Ekelund.


## 2.39.0 (2017-10-24)

Unit tests passing.

Regression tests passing.

* Easier access to options. Introduced the `getOption` method to all modules. Calling `self.getOption(req, 'sizes.large')` from your module's server-side JavaScript code, or just `module.getOption('sizes.large')` from Nunjucks, will return the value of `self.options.sizes.large` for that module. You may also pass an array of keys, i.e. `module.getOption([ 'sizes', 'large' ])`. This method is tolerant, it returns undefined if any part of the path does not exist. See also the new [apostrophe-override-options](https://npmjs.org/package/apostrophe-override-options) which extends this feature to support customizing the returned value for any option based on the current page type, page settings, piece settings and locale. * Helpful warning when maximum area/widget loader recursion level is reached. Always use projections when adding joins to your schema to avoid a performance hit due to runaway recursion.
* New `disabledTypes` option to `apostrophe-pages`, primarily for use with `apostrophe-override-options`.
* Fixed UI bug relating to area menus at the bottom of the page.
* Fixed bug that caused a crash when invalid usernames attempted to log in. Thanks to Arthur.

## 2.38.0 (2017-10-16)

Unit tests passing.

Regression tests passing.

* Various schema field validators for required fields no longer crash on the browser side if a property is nonexistent, as opposed to being the expected empty string.
* Buttons for editing pieces widgets now use less confusing language.
* Accommodations for the `apostrophe-headless` module (arriving later today), including factoring out certain login-related and piece-related functionality to separate methods in order to make it easier to introduce RESTful APIs for the same features.
* Unit tests no longer drop the entire test database between suites; instead they drop the collections. Also the unit test timeout can be set via an environment variable. This accommodates testing against various cloud databases with security that precludes dropping entire databases.
* Lots of new content in the README to get folks who haven't been to the documentation site yet a little more excited.

## 2.37.2 (2017-10-04)

Unit tests passing.

Conflict resolution and template extension-related regression tests passing.

* The conflict resolution feature, which helps users avoid conflicts in which neither is successfully able to save content reliably by explaining that two users are editing the same doc and offering the option of taking control, can now be disabled by setting the `conflictResolution` option of the `apostrophe-docs` module explicitly to `false`. **We do not recommend** the use of this option in normal practice, however it has valid applications in automated testing.

* Recently a bug was introduced in which extensions other than `.html` or `.njk` did not work in `include` statements, etc. in Nunjucks templates unless the file in question existed in the project-level version of the module including it. The full cascade of template folder paths is now supported for these explicit extensions, including searching `viewsFolderFallback`.

## 2.37.1 (2017-09-27)

Unit tests passing.

Piece- and schema-related regression tests passing.

* Filters are now available for schema fields of type `integer`. You can configure these for the manage view, or for pieces-pages, exactly as you would for other field types. Previously this feature existed but did not function properly, so this is a patchlevel release rather than a minor version bump.
* Previously, when viewing pieces in the trash, the batch operation button initially read "Trash Items" rather than "Rescue Items." It did not match the selected operation in the select element, and did not perform the needed operation of rescuing items unless you switched operations and switched back again. This has been fixed.

## 2.37.0 (2017-09-25)

Unit tests passing.

Regression tests passing.

* New feature: you may now use the `.njk` file extension in addition to `.html` for your Nunjucks templates. In order to maximize the usefulness of this feature in the context of existing Apostrophe code, `.njk` is still checked for even if `.html` was specified when calling the `render` method. `.njk` is a convention adopted by the Nunjucks community and is supported by some syntax highlighters.
* Bug fix: drag-and-drop reordering and movement of widgets is once again functional. (The arrows worked all along.)
* Bug fix: drag-and-drop targets for widgets residing in areas nested in other widgets now appear and function properly.


## 2.36.3 (2017-09-20)

Unit tests passing.

Regression tests passing.

* If an oembed provider responds with an HTTP error and a response that is not parseable as XML or JSON, Apostrophe no longer crashes (this fix is actually in the oembetter npm module). This fixes crashes on non-embeddable YouTube videos.
* If the oembed provider issues a 401 or 404 error, a relevant error message is given. Otherwise the generic error icon is still given.

## 2.36.2 (2017-09-19)

Unit tests passing.

Regression tests passing.

* Dragging and dropping will now automatically scroll the "reorganize" dialog box.
* Attempts to drag a page above or below the "Home" page in "reorganize" no longer cause a restart. Also, the interface rejects them gracefully.
* Attempts to drag a page below the trashcan are rejected gracefully.
* When `trashInSchema` is active, the "traditional" trash can sorts below "in-context" trash, and the traditional trash can receives the special label "Legacy Trash" to reduce confusion.
* When on page two (or higher) in the "manage" view of pieces, performing a text search now correctly resets to page one.
* Throw an error at startup if a forbidden schema field name is used in `addFields` configuration. For instance, `type` is forbidden for widget schemas, while `docPermissions` is forbidden for doc type schemas, and `_id` is forbidden for both. Note that field names like `title` that are already in the schema are *not* forbidden because re-adding a schema field replaces it, which is often done to change the label, etc. So we'll be adding more documentation about these to help developers avoid surprises if their intention was an entirely new field.

## 2.36.1 (2017-09-13)

Unit tests passing.

Regression tests passing.

* Spurious conflict resolution warnings for pieces fixed.
* Notifications are spaced properly, and in the upper right corner as intended, on all screens.
* Reorganize feature: upgraded to jqtree 1.4.2. Regression testing found no bc breaks.
* A debugging convenience: the `log(true)` cursor filter logs MongoDB criteria objects resulting from the cursor in question to the console.

## 2.36.0 (2017-09-12)

Unit tests passing.

Regression tests passing.

* You may now set the `skipInitialModal` option for any widget module to `true` in order to avoid displaying the editing dialog box when the widget is first added. This makes sense if the widget has a useful default behavior, or consists of a contextually editable rich text sub-widget with a "style" select element you might or might not need to set every time.
* Fields in Apostrophe's schema-driven forms now receive globally unique `id` attributes, and the `for` attributes of `label` elements now reference them properly.

## 2.35.1 (2017-09-08)

Unit tests passing.

Regression tests passing.

* Intermittent "not blessed" errors when editing joins in widget schemas have been corrected by blessing all widget schemas at page serve time, just as we already bless all doc type schemas at page serve time. Blessing them when the individual routes fire is problematic because of probable race conditions with sessions.

## 2.35.0 (2017-09-06)

Unit tests passing.

Regression tests passing.

* `apos.areas.isEmpty(data.page, 'body')` will now tell you if that area is considered empty (it contains no widgets, or the widgets consider themselves empty).

* The new `controls` option may be passed to any widget, via `apos.singleton` or via the configuration for that specific widget type in an `apos.area` call. In this example, the widget cannot be removed, cannot be moved, and has its controls positioned at the upper right instead of the upper left:

```
{{
  apos.singleton(data.page, 'footer', 'apostrophe-rich-text', {
    controls: {
      removable: false,
      movable: false,
      position: 'top-right'
      }
    }
  })
}}
```

The `position` suboption may be set to `top-left`, `top-right`, `bottom-left` or `bottom-right`.

The `removable` and `movable` suboptions are primarily intended for singletons.

* By popular demand, the `insert` and `update` methods of pieces now pass the piece to their callback as the second argument.

* Better CSS reset for Apostrophe's admin UI.

* `callOne` added for convenience when you want to invoke a method normally invoked by `callAll` in the same way, but for only one module. Thanks to Arthur.

* If an attachment does not exist, `apos.attachments.url` no longer results in a template error page. Instead a fallback icon is displayed and an error message is logged. Developers should still always check whether attachments and joined objects still exist in their templates. Thanks to Raphaël DiRago.

* Notifications within modals move to lower right corner of modal for readability.

* Cleaned up font paths.

* Accommodations for the latest release of the separately published apostrophe-workflow module.

## 2.34.3 (2017-08-31)

Unit tests passing.

Regression tests passing.

A bug was fixed that prevented nested area editing. The bug appeared in version 2.34.0.

Note that editing an area on the page has never been possible when it is part of the schema of an array field. That is not a new issue. It is being tracked and discussed. Today's fix was for a regression that impacted all nested areas.

## 2.34.2 (2017-08-29)

All tests passing.

Fixed a bug that generated an error message regarding conflict resolution when attempting to edit an area inside a piece editor dialog box.

## 2.34.1 (2017-08-28)

All tests passing.

Fixed an issue impacting unit test harness only. It didn't come up initially because it had to do with automatically creating `test/node_modules`, which existed our dev environment.

No code changes outside of tests.

## 2.34.0 (2017-08-28)

All tests passing.

* Conflict resolution has been added to Apostrophe. When two users attempt to edit the same document, whether "in context" on the page or via a dialog box, Apostrophe now makes the latecomer aware of the issue and gives them the option to take control of the document after warning that the first party could lose work.

Since the first user may have simply abandoned their work, Apostrophe also indicates how long it has been since the first user last made a change.

If the same user attempts to edit a document in two tabs or windows, something very similar happens, although the message is different.

* In a related change, Apostrophe does not begin attempting to save an area on the page until the user interacts with it for the first time. This fixes many commonly reported frustrating situations in which one user is editing and the other is logged in but merely looking at the page, creating a ping-pong exchange of save requests.

* Apostrophe's unit tests have been restructured so that a single test file can be run conveniently, via `mocha test/docs.js`, for instance, and there is no longer a need for us to update `test/test.js` every time a test is added. Also, the unit tests use the same `apos.tasks.getReq` and `apos.tasks.getAnonReq` methods that are used by real-life command line tasks, which provide a more faithful simulation of an Express request object and one we anticipate extending as needed.

## 2.33.1 (2017-08-16)

All tests passing.

* Fixed potential crash in version pruning mechanism.

## 2.33.0 (2017-08-10)

All tests passing.

* The login page can be disabled via the new `localLogin` option of the `apostrophe-login` module. Set it explicitly to `false` to disable the login URL completely.
* Refactoring: the `apostrophe-login` module now has an `afterLogin` method which takes care of invoking the `loginAfterLogin` callAll method on all modules that have one, and then redirecting appropriately. This code was factored out to make it easier to use in the new [apostrophe-passport](https://npmjs.org/package/apostrophe-passport) module, which allows the use of almost any [Passport](http://passportjs.org)-based strategy, such as Facebook login, Google login, Github login, etc.
* `apos.users.ensureGroup` now delivers the group to its callback as the second argument.

Thanks to Michelin for their support of this work.

## 2.32.0 (2017-08-08)

All tests passing.

* Fixed an S3 asset bundle generation bug that caused `.less` files to be imported with the wrong file extension if the `public` folder did not yet exist at the time `--create-bundle` was used. Thanks to Michelin for their support of this work.

* Also added an `apostrophe-caches:clear` task to aid in testing various functionality. You must specify the cache name since caches may or may not even be known to Apostrophe at task startup time based on whether and when code calls `.get` for each cache name.

## 2.31.0 (2017-08-07)

All tests passing.

* The new `testModule: true` option causes Apostrophe to supply much of the boilerplate for a published npm apostrophe module that wants to test itself as part of an apostrophe instance, i.e. apostrophe-workflow, apostrophe-caches-redis, etc. See those modules for examples of usage. This is a feature for those writing their own npm modules that wish to unit test by initializing Apostrophe and loading the module in question.

* Fixed caching bugs, notably the oembed cache, which is now operating properly. Oembed responses, such as YouTube iframe markup, are now cached for an hour as originally intended which improves frontend loading time.

* Page type changes only refreshed the schema fields on the first change — now they do it properly after every change.

* Page type changes use the "busy" mechanism while refreshing the schema fields to prevent user interface race conditions and avoid user confusion.

* `trash` is never offered as a schema field of the `global` doc (mainly a concern with `apostrophe-workflow`).

## 2.30.0 (2017-08-02)

All tests passing.

It is now easier to set up Redis or another alternative session store:

```
'apostrophe-express': {
  session: {
    secret: 'your-secret-here',
    store: {
      name: 'connect-redis',
      options: {
        // redis-specific options here
      }
    }
  }
}
```

For bc, you can still pass a live instance of a store as the `store` option, but this way is easier; all you have to do is `npm install --save` your connect-compatible session store of choice and configure it.

Thanks to Michelin for their support of this work.

## 2.29.2 (2017-08-02)

All tests passing.

* Overrideable widgetControlGroups method takes (req, widget, options) allowing for better control when customizing these buttons.
* The `createControls` option of the `apostrophe-pages` module is now respewcted properly.

## 2.29.1 (2017-07-31)

All tests passing.

* Fixed a short-lived issue with the reorganize feature.

## 2.29.0 (2017-07-31)

All tests passing.

This is a significant update containing various accommodations required by the shortly forthcoming Apostrophe 2.x version of the `apostrophe-workflow` module, as well as other recent enhancements in our queue.

* Editing an area "in context" on the page when it is part of a widget or piece will always work, even if `contextual: true` was not set. That property is optional and prevents the area from also appearing in the dialog box for editing the content type.

* Multiple select filters are now available for the "manage" view of any piece type. Just like configuring single-select filters, except that you'll add `multiple: true` to the relevant object in your `addFilters` configuration for the module. Thanks to Michelin for their support of this work.

* When editing a previous selection of pieces for a join or widget, you can also easily edit them without locating them again in the manage view.

* "Next" and "previous" links can now be easily added to your `show.html` pages for pieces. Just set the `next` and `previous` options for your `apostrophe-pieces-pages` subclass to `true`, or to an object with a `projection` property for best performance. This will populate `data.previous` and `data.next` in your `show.html` template. *For blogs they may seem backwards; they refer to relative position on the index page, and blogs are reverse-chronological. Just switch the terms on the front end in your template in cases where they appear confusing.*

* There is now a "pages" option on the admin bar, for cases where "reorganize" is not visible because "Page Settings" is not accessible to the user for the current page.

* If the `trashInSchema` option is set to `true` when configuring `apostrophe-docs`, pages that are in the trash retain their position in the page tree rather than moving to a separate "trash" subtree. In the "reorganize" interface, they are grouped into trash cans displayed beneath each parent page, rather than a single global trash can. This is necessary for the new workflow module and also helpful in any situation where trying to find pages in the trash is more troublesome than explaining this alternative approach.

When `trashInSchema` is `true`, users can also change the trash status of a piece or page via "Page Settings" or the "Edit" dialog box of the piece, and it is possible to access "Page Settings" for any page via "Reorganize."

* The buttons displayed for each widget in an Apostrophe area can be adjusted via the `addWidgetControlGroups` option of the `apostrophe-areas` module, which can be used to introduce additional buttons.

* Empty `beforeMove` and `afterMove` methods have been added to the `apostrophe-pages` module for the convenience of modules using `improve` to enhance it.

* The `apostrophe-doc-type-manager` module now has `getEditPermissionName` and `getAdminPermissionName` methods. These can be overridden by subclasses. For instance, all page subtypes return `edit-apostrophe-page` for the former because page types can be changed.

* `apos.destroy(function() { ... })` may be called to shut down a running Apostrophe instance. This does **not** delete any data. It simply releases the database connection, HTTP server port, etc. This mechanism is extensible by implementing an `apostropheDestroy` method in your own module.

* `before` option for `expressMiddleware`. As before any module can provide middleware via an `expressMiddleware` property which may be a function or array of functions. In addition, if that property is an object, it may also have a `before` subproperty specifying a module whose middleware should run after it. In this case the actual middleware function or functions must be in a `middleware` subproperty.

* `apos.instancesOf(name)` returns an array of modules that extend `name` or a subclass of it. `apos.instanceOf(object, name)` returns true if the given `object` is a moog instance of `name` or a subclass of it.

* `apos.permissions.criteria` can now supply MongoDB criteria restricted to the types the user can edit when a general permission name like `edit` or `edit-doc` is asked for. *This was never a security bug because permissions for actual editing were checked when individual edits occurred. The change makes it easier to display lists of editable content of mixed types.*

* Extending the indexes of Apostrophe's `aposDocs` collection is easier to achieve in modules that use `improve` to extend `apostrophe-docs`.

* Removed tests for obsolete, unsupported Node.js 0.10.x. Node.js 4.x is now the minimum version. *We do not intend to break ES5 compliance in 2.x, however testing old versions of Node that are not maintained with security patches in any freely available repository is not practical.*

* `insert` method for `apos.attachments`, mirroring the other modules better. Thanks to Arthur Agombart.

## 2.28.0 (2017-07-17)

All tests passing.

* Notifications are available, replacing the use of `alert`. This feature is primarily for Apostrophe's own administrative features; you can use it when extending the editing UI. Call `apos.notify('message')` to display a simple message. You can specify several `type` options such as `error` and `info`, and you can also use `%s` wildcards. Everything is localized on the server side. [See the documentation for more information](http://apostrophecms.org/docs/modules/apostrophe-notifications/browser-apostrophe-notifications.html#trigger). Thanks to Michelin for their support of this work.
* The `apostrophe-images` widget now provides a focal point editor. See the new [responsive images HOWTO](http://apostrophecms.org/docs/tutorials/howtos/responsive-images.html). Thanks to Michelin for their support of this work.
* UX: clicking "edit" on an image you have already selected no longer deselects the image. Thanks to Michelin for their support of this work.
* Bug fix: corrected issue that sometimes prevented joins with pages from editing properly.
* Bug fix: added sort index on `level` and `rank`, preventing MongoDB errors on very large page trees.
* UX: a complete URL is suggested at startup when testing locally. Thanks to Alex Gleason.

## 2.27.1 (2017-06-28)

All tests passing.

* Fixed recently introduced bug preventing page type switching.

## 2.27.0 (2017-06-26)

All tests passing.

* Lazy schema field configuration, in general and especially for joins. No more need to specify `idField`, `idsField`, `relationshipsField` or even `label` for your schema fields. `withType` can be inferred too in many cases, depending on the name of the join field. You can still specify all of the details by hand.

Also, for reverse joins, there is a new `reverseOf` option, allowing you to just specify the name of the join you are reversing. This is much easier to understand than specifying the `idField` of the other join. However that is still permitted.

Lazy configuration is in place for doc types (like pages and pieces) and widget types. It can be extended to other uses of schemas by calling the new validation methods.

* ckeditor 4.6.2. Resolves #896: you can now create links properly in Microsoft Edge. Our policy is now to check in periodically with new ckeditor releases and just make sure they are compatible with our editor skin before releasing them.

* `apos.areas.fromRichText` can be used to create an area with a single rich text widget from a trusted string of HTML. Not intended for mixed media, just rich text. Related: both `fromRichText` and `fromPlaintext` now correctly give their widgets an `_id` property.

## 2.26.1 (2017-06-12)

All tests passing.

* Fixed short-lived bug introduced in 2.26.0 re: detecting missing widget types.

## 2.26.0 (2017-06-12)

All tests passing.

* Do not crash on missing widget types, print good warning messages.

* Complete implementation of the [explicitOrder](http://apostrophecms.org/docs/modules/apostrophe-docs/server-apostrophe-cursor.html#explicit-order) cursor filter, replacing a nonfunctional implementation.

* If the mongodb connection is lost, the default behavior is now to retry it forever, so when MongoDB does get restarted Apostrophe will find it. In addition, a `connect` object may be passed to the `apostrophe-db` module to be passed on to the MongoDB connect call.

* Spaces added between DOM attributes for better HTML5 compliance.

* `required` subfields are now enforced when editing fields of type `array`.

Thanks to Michelin for their support of much of the work in this release.

## 2.25.0 (2017-05-26)

All tests passing.

* There is now a `readOnly` option for the standard schema field types. Thanks to Michelin for contributing this feature.

* Apostrophe now displays useful warnings and, in some cases, errors at startup when schemas are improperly configured. This is particularly useful if you have found it frustrating to configure joins correctly. We are continuing to deepen the coverage here.

* In the manage view, the "published" and "trash" filters now always offer both "yes" and "no," regardless of whether anything is available in those categories. This is necessary because these are the respective defaults, and these are also unusual cases in which it is actually interesting to know nothing is available.

## 2.24.0 (2017-05-05)

All tests passing.

There is now an `object` schema field type. It works much like the `array` schema field type, however there is just one object, represented as an object property of the doc in the database. Thanks to Michelin's development team for contributing this feature.

## 2.23.2 (2017-04-30)

All tests passing.

The options object of `enhanceDate` is now passed on to `pikaday`. Considered a bug fix since the options object was erroneously ignored.

* 2.23.1

All tests passing.

cleanCss needs to know that the output CSS files are going to live in apos-minified in order to correctly parse `@import` statements that pull in plain .css files. Also, the mechanism for prefixing URLs in CSS code was not applied at the correct stage of the bundling process (the minify stage), which broke the ability to reference fonts, images, etc. via URLs beginning with /modules when using an S3 asset bundle.

## 2.23.0 (2017-04-24)

All tests passing.

* The "manage" view of `apostrophe-pieces` now supports robust filters, in the same way they were already supported on the front end for `apostrophe-pieces-pages`. Use the `addFilters` option to configure them. There is bc with existing filters that relied on the old assumption that manage filters have a boolean API. However now you can specify any field with a cursor filter, which includes most schema fields, notably including joins.

Note that since all of the options are presented in a dropdown, not all fields are good candidates for this feature.

The "manage" view filters now refresh to reflect only the options that still make sense based on the other filters you have selected, reducing user frustration.

See [reusable content with pieces](http://apostrophecms.org/docs/tutorials/getting-started/reusable-content-with-pieces.html) for more information and examples.

Thanks to Michelin for their support of this work.

* `apos.utils.isFalse` allows you to check for values that are strictly `=== false` in templates.

* `apos.utils.startCase` converts property names to English, roughly speaking. It is used as a fallback if a filter does not have a `label` property. This is primarily for bc, you should add a `label` property to your fields.

* Production now matches the dev environment with regard to relative URLs in LESS files, such as those used to specify background images or font files. Previously the behavior was different in dev and production, which is a bug.

* You can now pass a `less` option to `apostrophe-assets`, which is merged with the options given to `less.render` both in dev and production. You can use this, for instance, to enable `strictMath`.

* `apostrophe.oembed`'s `fetch` method now propagates its `options` object to `oembetter` correctly. Thanks to Fotis Paraskevopoulos.

## 2.22.0 (2017-04-11)

All tests passing.

* Apostrophe now supports publishing CSS and JS assets via S3 rather than serving them directly.

Apostrophe already had an option to build asset "bundles" and deploy them at startup, as described in our [cloud HOWTO](http://apostrophecms.org/docs/tutorials/howtos/deploying-apostrophe-in-the-cloud.html). However this serves the assets from the cloud webserver, such as a Heroku dyno or EC2 instance. It is now possible to serve the assets from Amazon S3.

See the [updated cloud HOWTO](http://apostrophecms.org/docs/tutorials/howtos/deploying-apostrophe-in-the-cloud.html) for details.

Thanks to Michelin for their support of this work.

* Enforce string field `min` and `max` properties on server side.

* When validation of a form with tabs fails, such as a pieces edit modal, activate the correct tab and scroll to the first error in that tab.

* thanks to Ludovic Bret for fixing a bug in the admin bar markup.

## 2.21.0 (2017-04-11)

All tests passing.

* For a small performance boost, `defer` option can be set to `true` when configuring any widget module.
This defers calls to the `load` method until just before the page is rendered, allowing a single query
to fetch them all in simple cases. This is best applied
to the `apostrophe-images-widgets` module and similar widgets. It should not be applied if you wish
to access the results of the join in asynchronous code, because they are not available until the last
possible moment.

Thanks to Michelin for their support of this work.

* You can also set `deferImageLoading` to `true` for the `apostrophe-globals` module if you want the
same technique to be applied when loading the `global` doc's widgets. This does not always yield a
performance improvement.

* Bug fix: if two crops of the same image were present in separate widgets on a page, only one of the crops would be seen in template code. This issue has been resolved.

## 2.20.3 (2017-04-05)

All tests passing.

* The search filter is once again available when choosing images. This involved a deeper fix to modals: filters for sliding modals were not being properly captured and hoisted into the shared part of the outer div. This is now being done exactly as it is done for the controls (buttons) and the instructions.

To avoid incompatibility with existing uses of `self.$filters`, such as in the manage modal, they are captured to `self.$modalFilters`. A small change to the manage modal was needed to take advantage of this.

* Moved a warning message from `console.log` to `console.error`. `stdout` should never be used for warnings and errors. Moving toward clean output so that command line tasks can be safely used in pipelines.

## 2.20.2 (2017-03-31)

All tests passing.

Improved UI for editing widgets. The edit button is no longer separate from the area-related controls such as up, down, etc. This reduces clutter and reduces difficulty in accessing widgets while editing.

## 2.20.1 (2017-03-27)

All tests passing.

When autocompleting doc titles to add them to a join, Apostrophe again utilizes search result quality to display the best results first.

## 2.20.0 (2017-03-20)

All tests passing.

This is a significant update with two useful new features and various minor improvements.

* Support for batch uploads. The `apostrophe-images` and `apostrophe-files` modules now implement batch uploads by default.

When you click "New File" or "New Image," you now go directly to the file browser, and if you select multiple files they are uploaded without a modal dialog appearing for each one; the title and slug are populated from the filename, and that's that.

You can also drag one or more files directly to the chooser/manager modal.

If you are choosing files or images for a widget, they are automatically selected after a batch upload.

This feature can be disabled by setting the `insertViaUpload` option to `false` for `apostrophe-images` or `apostrophe-files`. If you are adding `required` fields to `apostrophe-images` or `apostrophe-files`, then batch uploading is not the best option for you because it would bypass that.

**If you wish, you can enable the feature for your own `apostrophe-pieces` modules that have an `attachment` field in their schema by setting the `insertViaUpload` option to `true`.** However please note that this does not currently do anything for pieces that refer to an image or file indirectly via widget.

* Global preference editing, and a standard UI to roll back to earlier versions of global content. There is now a "Global Content" admin bar button. By default, this launches the version rollback dialog box for shared global content.

However, if you use `addFields` to add schema fields to the `apostrophe-global` module, this button instead launches an editing modal where you can edit those fields, and also offers a "Versions" button accessible from there.

Global preferences set in this way are accessible in all situations where `data.global` is available. This is very useful for creating project-wide preference settings.

All the usual features of schemas can be used, including `groupFields`. Of course, if you choose to use joins or widgets in global content, you should keep the performance impact in mind.

* Various UX fixes to the manager and chooser modals.

* If there is a `minSize` setting in play, that information is displayed to the user when choosing images.

* The `checkboxes` schema field type now supports the `browseFilters` feature.

* When batch file uploads fail, a more useful set of error messages are displayed.

## 2.19.1 (2017-03-15)

All tests passing.

* When saving any doc with a schema, if an attachment field does not match a valid attachment that has actually been uploaded, that field is correctly nulled out. In addition, if the attachment's file extension is not in a valid fileGroup as configured via the attachments module, the field is nulled out. Finally, the `crop: true` option for attachments is saved successfully. This option allows for attachments to have a crop that is inherent to them, useful when there is no widget standing between the doc and the attachment.

All of these changes correct bugs in intended behavior. Certain checks were present in the code but not completely functional. If you need to update your configuration to add file extensions, [apostrophe-attachments](http://apostrophecms.org/docs/modules/apostrophe-attachments/).

## 2.19.0 (2017-03-15)

All tests passing.

* As always, Apostrophe always populates `req.data.home`; when `req.data.page._ancestors[0]` exists that is used, otherwise Apostrophe carries out a separate query. However as a performance enhancement, you may now disable this additional query by passing the `home: false` option to the `apostrophe-pages` module. Note that `req.data.home` is not guaranteed to exist if you do this.

As for children of the home page, for performance you may now pass `home: { children: false }` option to the `apostrophe-pages` module. This option only comes into play when using `filters: { ancestors: false }`.

Thanks to Michelin for their support of this work.

## 2.18.2 (2017-03-10)

All tests passing.

* Performance enhancement: when fetching `req.data.home` directly in the absence of `req.data.page._ancestors[0]`, such as on the home page itself or a non-page route like `/login`, we must apply the same default filters before applying the filter options, namely `.areas(false).joins(false)`, otherwise duplicate queries are made.

* Fixed bug in as-yet-unused `schemas.export` method caught by babel's linter.

Thanks to Michelin for their support of this work.

## 2.18.0 (2017-03-04)

All tests passing.

* New batch editing features for pieces! You can now use the checkboxes to select many items and then carry out the following operations in one step: trash, rescue from trash, publish, unpublish, tag and untag.

In addition there is a clearly documented procedure for creating new batch editing features with a minimum of new code.

* Several bugs in the array editor were fixed. Up, down and remove buttons work properly again, an aesthetic glitch was resolved and redundant ordinal numbers do not creep in when managing the order of an array without the `titleField` option.

* Logging out completely destroys the session. While the standard behavior of `req.logout` in the Passport module is only to break the relationship between the `user` object and the session, users expect a clean break.

## 2.17.2 (2017-02-28)

All tests passing.

* Members of a group that has the admin permission for a specific piece type can now move pieces of that type to and from the trash. (This was always intended, so this is a bug fix.)
* For better out-of-the-box SEO, an `alt` attribute with the title of the image is now part of the `img` markup of `apostrophe-images` widgets.

## 2.17.1 (2017-02-21)

All tests passing.

* Fixed XSS (cross-site scripting) vulnerability in `req.browserCall` and `apos.push.browserCall`.

* Removed confusing strikethrough of "Apply to Subpages" subform when the permission is being removed rather than added.

* Improved UX of area widget controls.

* Improved modal array tab UI and CSS.

* The `oembedReady` Apostrophe event is now emitted correctly after `apostrophe-oembed` renders an oembed-based player, such as a YouTube video player for the `apostrophe-video` widget. This event can be listened for via `apos.on('apostrophe-oembed', fn)` and receives a jQuery object referring to the relevant element.

## 2.17.0 (2017-02-14)

All tests passing.

* `array` schema fields now accept a `limit` option. They also support the `def` property to set defaults for individual fields. The array editor code has been refactored for better reliability and performance and documentation for the methods has been written.

* Relative `@import` statements now work when you push plain `.css` files as Apostrophe assets. There is no change in behavior for LESS files. Thanks to Fredrik Ekelund.

* Controls such as the "Finished" button of the reorganize modal were floating off the screen. This has been fixed.

## 2.16.1 (2017-02-07)

All tests passing.

* If you have tried using `piecesFilters` with a `tags` field type, you may have noticed that when the query string parameter is present but empty, you get no results. This is suboptimal because that's a common result if you use an HTML form to drive the query. An empty string for a `tags` filter now correctly does nothing.

* In `apostrophe-rich-text-widgets`, initialize CKEditor on `instanceReady`, rather than via a dodgy timeout. Thanks to Frederik Ekelund for finding a better way!

## 2.16.0 (2017-02-03)

All tests passing.

* Reintroduced the reorganize feature for editors who have permissions for some pages but not others. You are able to see the pages you can edit and also their ancestors, in order to navigate the tree. However you are able to drag pages only to parents you can edit.

* Introduced the new `deleteFromTrash` option to the `apostrophe-pages` module. If this option is enabled, a new icon appears in "reorganize" when looking at pages in the trash. This icon allows you to permanently delete a page and its descendants from the site.

The use of this option can lead to unhappy customers if they do not clearly understand it is a permanent action. For that reason, it is disabled by default. However it can be quite useful when transitioning from the initial site build to long-term support. We recommend enabling it during that period and disabling it again after cleanup.

* "Reorganize" no longer displays nonfunctional "view" and "trash" icons for the trash and pages inside it.

* The tests for the `apostrophe-locks` module are now deterministic and should always pass.

## 2.15.2 (2017-01-30)

All tests passing.

Fixed a bug which could cause a crash if the `sort` filter was explicitly set to `search` and no search was actually present. Conditions existed in which this could happen with the autocomplete route.

## 2.15.1 (2017-01-23)

Due to a miscommunication the version number 2.15.0 had been previously used. The description below was originally intended for 2.15.0 and has been published as 2.15.1 purely to address the version numbering conflict.

All tests passing.

* `apos.permissions.addPublic` accepts multiple arguments and array arguments,
adding all of the permission names given including any listed in the arrays.
* Permissions checks for pieces admin routes longer check for req.user, checking for the appropriate `edit-` permission is sufficient and makes addPublic more useful.
* Updated the `i18n` module to address a problem where labels that happened to be numbers rather than strings would crash the template if passed to `__()`.
* Documentation improvements.

## 2.14.3

All tests passing.

The mechanism that preserves text fields when performing AJAX refreshes was preserving
other types of `input` elements. Checkboxes, radio buttons and `type="submit"` are now
properly excluded from this mechanism.

## 2.14.2 (2017-01-18)

Fixed [#385](https://github.com/punkave/apostrophe/issues/385): if a page is moved to the trash, its slug must always change, even if it has been edited so that it no longer has its parent's slug as a prefix. In addition, if the resulting slug of a descendant of the page moving to the trash conflicts with an existing page in the trash, steps are taken to ensure uniqueness.

## 2.14.1 (2017-01-11)

All tests passing.

* The `apos.utils.clonePermanent` method no longer turns objects into long arrays of nulls if they happen to have a `length` property. `lodash` uses the `length` property as an indicator that the object should be treated as an array, but this would be an unrealistic restriction on Apostrophe schema field names. Instead, `clonePermanent` now uses `Array.isArray` to distinguish true arrays. This fixes a nasty bug when importing content from A1.5 and subsequently editing it.

* When a user is logged in there is an `apos.user` object on the browser side. Due to a bug this was an empty object. It now contains `title`, `_id` and `username` properties as intended.

## 2.14.0 (2017-01-06)

All tests passing.

* A version rollback dialog box for the `global` doc is now opened if an element with the `data-apos-versions-global` attribute is clicked. There is currently no such element in the standard UI but you may introduce one in your own layout if you have mission-critical content in the `global` doc that is awkward to recreate after an accidental deletion, such as a custom sitewide nav.
* An error message is correctly displayed when login fails.
* Many UI messages are now passed through the `__()` internationalization helper correctly. Thanks to `timaebi`.

## 2.13.2 (2016-12-22)

All tests passing.

The `data-apos-ajax-context` feature had a bug which prevented ordinary anchor links from performing AJAX refreshes correctly.

## 2.13.1 (2016-12-22)

All tests passing.

The `apostrophe-attachments` module now calls `apos.ui.busy` correctly on the fieldset so that the busy and completed indicators are correctly shown and hidden. Previously the string `0` was passed, which is not falsy.

## 2.12.0 (2016-12-15)

All tests passing.

* Developers are no longer required to set `instantiate: false` in `app.js` when configuring an npm module that uses the `improve` property to implicitly subclass and enhance a different module. In addition, bugs were fixed in the underlying `moog-require` module to ensure that assets can be loaded from the `public` and `views` folders of modules that use `improve`.
* `string` has replaced `csv` as the property name of the schema field converters that handle plaintext. Backwards compatibility has been implemented so that existing `csv` converters will work transparently and calls to `convert` with `csv` as the `from` argument still work as well. In all new custom field types you should say `string` rather than `csv`. There is no change in the functionality or implementation other than the name.

## 2.11.0 (2016-12-09)

All tests passing.

You can now add middleware to your Apostrophe site via any module in your project. Just add an `self.expressMiddleware` method to your module, which takes the usual `req, res, next` arguments. Or, if it's more convenient, set `self.expressMiddleware` to an array of such functions. "Module middleware" is added immediately after the minimum required Apostrophe middleware (bodyParser, `req.data`, etc), and before any routes.

## 2.10.3 (2016-12-08)

All tests passing.

Fixed bug in `autoPreserveText` feature of our `data-apos-ajax-context` mechanism; also, restricted it to text inputs and textareas that actually have the focus so that you can replace their values normally at other times

## 2.10.2 (2016-12-06)

All tests passing.

A very minor fix, but 2.10.1 had a very noisy console.log statement left in.

## 2.10.1 (2016-12-06)

All tests passing.

* The built-in cursor filters for `float` and `integer` no longer incorrectly default to filtering for docs with the value `0` if the value being filtered for is undefined or null. They default to not filtering at all, which is correct.

## 2.10.0 (2016-12-06)

All tests passing.

* Apostrophe now automatically recompiles modified Nunjucks templates. This means you can hit refresh in your browser after hitting save in your editor when working on `.html` files. Also note that this has always worked for `.less` files.
* Fixed a longstanding bug in `joinByArrayReverse`, which now works properly.

## 2.9.2 (2016-12-02)

All tests passing.

* Starting with MongoDB 3.3.x (?), it is an error to pass `safe: true` when calling `ensureIndex`, and it has never done anything in any version. In our defense, cargo-cult practice was probably adopted back in the days when MongoDB would invoke your write callback without actually confirming anything unless you passed `safe: true`, but apparently this was never a thing for indexes. Removed all the `safe: true` arguments from `ensureIndex` calls.
* Added a `beforeAjax` Apostrophe event to facilitate progress display and animations when using the new `data-apos-ajax-content` feature.

## 2.9.1 (2016-12-02)

All tests passing.

* Fixed an omission that prevented the use of the back button to undo the very first click when using the new `data-apos-ajax-context`. Later clicks worked just fine, but for the first one to work we need a call to `replaceState` to make it possible to restore the original query.

## 2.9.0 (2016-12-01)

All tests passing.

* Two major new features in this release: built-in filters for most schema fields, and built-in AJAX support for `apostrophe-pieces-pages`. These combine to eliminate the need for custom code in a wide array of situations where you wish to allow users to browse and filter blog posts, events, etc. In most cases there is no longer any need to write your own `cursor.js` or your own AJAX implementation. The provided AJAX implementation handles browser history operations, bookmarking and sharing properly and is SEO-friendly.

[See the official summary of the pull request for details and examples of usage.](https://github.com/punkave/apostrophe/pull/766)

* We also fixed a bug in the `refinalize` feature of cursors. state.criteria is now cloned before finalize and restored after it. Otherwise many criteria are added twice after refinalize which causes a fatal error with a few, like text search in mongodb.

In addition, we merged a contribution from Fotis Paraskevopoulos that allows a `bodyParser` option with `json` and `urlencoded` properties to be passed to the `apostrophe-express` module. Those properties are passed on to configure those two body parser middleware functions.

## 2.8.0 (2016-11-28)

All tests passing.

* `APOS_MONGODB_URI` environment variable is used to connect to MongoDB if present. Helpful for cloud hosting. See the new [deploying Apostrophe in the cloud HOWTO](http://apostrophecms.org/docs/tutorials/howtos/deploying-apostrophe-in-the-cloud.html).
* `APOS_S3_BUCKET`, `APOS_S3_ENDPOINT` (optional), `APOS_S3_SECRET`, `APOS_S3_KEY`, and `APOS_S3_REGION` environment variables can be used to configure Apostrophe to use S3 for uploaded media storage. This behavior kicks in if `APOS_S3_BUCKET` is set. See the new [deploying Apostrophe in the cloud HOWTO](http://apostrophecms.org/docs/tutorials/howtos/deploying-apostrophe-in-the-cloud.html).
* New advisory locking API accessible via `apos.locks.lock` and `apos.locks.unlock`. `apostrophe-migrations:migrate` is now wrapped in a lock. More locks are coming, although Apostrophe was carefully designed for benign worst case outcomes during race conditions.
* Better asset deployment for Heroku and other cloud services. `node app apostrophe:generation --create-bundle=NAME` now creates a new folder, `NAME`, containing assets that would otherwise have been written to `public`. Launching a server with the `APOS_BUNDLE` environment variable set to `NAME` will then copy that bundle's contents into `public` before listening for connections. See the new [deploying Apostrophe in the cloud HOWTO](http://apostrophecms.org/docs/tutorials/howtos/deploying-apostrophe-in-the-cloud.html).
* `apostrophe-pieces-pages` index pages are about 2x faster; discovered we were inefficiently deep-cloning `req` when cloning a cursor.
* Helpful error message if you forget to set the `name` property of one of your `types` when configuring `apostrophe-pages`.

## 2.7.0 (2016-11-16)

* We do a better job of defaulting to a sort by search match quality if full-text search is present in a query. Under the hood this is powered by the new `defaultSort` filter, which just stores a default value for the `sort` filter to be used only if `search` (and anything else with an implicit preferred sort order) is not present. No more lame search results for blog posts. You can explicitly set the `sort()` filter in a cursor override if you really want to, but trust us, when `search` is present sorting by anything but search quality produces poor results.
* Fixed bugs in the sanitizer for page slugs. It is now impossible to save a slug with trailing or consecutive slashes (except the home page slug which is allowed to consist of a single "trailing" slash). Added unit tests.
* Apostrophe's dropdown menus, etc. will more robustly maintain their font size in the presence of project-level CSS. There is an explicit default font size for `.apos-ui`.

## 2.6.2 (2016-11-12)

All tests passing.

* The auto-suggestion of titles upon uploading files also suggests slugs.
* The auto-suggestion of titles and slugs applies to both "files" and "images."
* Reduce the clutter in the versions collection by checking for meaningful change on the server side, where final sanitization of HTML, etc. has taken place to iron out distinctions without a difference.
* Use the permission name `edit-attachment` consistently, so that calling `addPublic('edit-attachment')` has the intended effect.
* Manage view of pieces does not crash if `updatedAt` is missing from a piece.

## 2.6.1 (2016-11-08)

All tests passing.

* Choosers and schema arrays play nicely with the new fixed-position tabs.
* Better CSS solution to positioning the attachment upload buttons which doesn't interfere with other styles.
* Images in the chooser choices column "stay in their lane."
* Better error message when an attempt to edit an area with a hyphenated name is used.
* Array edit button fixed.
* The `type()` cursor filter now has a finalizer and merges its criteria there at the very end, so that you can override a previous call to it at any time prior to invoking `toArray` or similar.
* Area controls no longer interfere with visibility of widget type selection menu.

## 2.6.0 (2016-11-04)

All tests passing.

* `relationship` fields defined for `joinByArray` can now have an `inline: true` flag. If they are inline, they are presented right in the chooser, rather than appearing in a separate modal dialog reachable by clicking an icon. This feature should be used sparingly, but that's true of relationship fields in general.
* Permissions editing for pages now takes advantage of the new inline relationship fields to make the "apply to subpages" functionality easier to discover.
* When uploading files or images, the title field is automatically suggested based on the filename.
* Improvements in form field UX and design.
* When choosing pieces (including images), if you elect to create a new piece it is automatically added to the selection.
* When choosing pieces, if the `limit` is reached and it is greater than 1, a helpful message appears, and the UI changes to make clear that you cannot add items until you remove one. If the limit is exactly 1, a new selection automatically replaces the current selection, and singular language is used to clarify what is happening.
* Syntax errors in "related types" such as cursors now produce an improved error message with filename and line number.
* Showstopper errors during startup are reported in a less redundant way.

## 2.5.2 (2016-11-01)

All tests passing.

* New `blockLevelControls: true` option to areas ensures controls for "blocks," i.e. "layout" widgets whose primary purpose is to contain other widgets, can be easily distinguished from controls for "regular" areas nested inside them. Think of a "two-column" or "three-column" widget with three areas in its template. The controls for these areas are displayed in a distinct color and various visual affordances are made to ensure they are accessible when things would otherwise be tightly spaces.
* General improvements to the usability of area-related controls.
* The search index now correctly includes the text of string and select schema fields found in widgets, pieces, pages, etc., as it always did before in 0.5. You may use `searchable: false` to disable this on a per-field basis.
* Search indexing has been refactored for clarity (no changes to working APIs).
* Checkboxes for the `checkboxes` schema field type are now styled.
* "View file" links in the file library are now styled as buttons.

## 2.5.1 (2016-10-28)

All tests passing.

* The `minSize` option to `apostrophe-images` widgets now works properly when cropping.
* The cropper no longer starts out cropping to the entire image, as this made it unclear what was happening. However if you click the crop button and then just save you still get reasonable behavior.
* Bigger crop handles.
* Textarea focus state receives the same "glow" as a regular text input field.
* Small documentation updates.

## 2.5.0 (2016-10-21)

All tests passing.

* Implemented `apos.areas.fromPlaintext`, which accepts a string of plaintext (not markup) and returns an area with a single `apostrophe-rich-text` widget in it, containing that text. Useful in implementing importers.
* The so-called `csv` import mode of `apos.schemas.convert` works properly for areas, using the above. Although it is called csv this mode is really suitable for any situation in which you have plaintext representations of each property in an object and would like those sanitized and converted to populate a doc.
* Bug fix: emit the `enhance` Apostrophe event only once on page load. This event is emitted only when there is new content that has been added to the page, e.g. once at page load, and also when a new widget is added or updated, etc. The first argument to your event handler will be a jQuery element which will contain only new elements.
* Legacy support for `data/port` and `data/address` files has been restored. (Note that `PORT` and `ADDRESS` environment variables supersede these. In modern Stagecoach deployments `data/port` is often a space-separated list of ports, and the `deployment/start` script parses these out and launches multiple processes with different PORT variables.)

## 2.4.0 (2016-10-19)

All tests passing.

Workarounds for two limitations in MongoDB that impact the use of Apostrophe cursors:

* The `addLateCriteria` cursor filter has been introduced. This filter should be used only when
you need to invoke `$near` or another MongoDB operator that cannot be used within `$and`. The object
you pass to `addLateCriteria` is merged with the criteria object that is built normally by the cursor.
**Use of this filter is strongly discouraged unless you must use operators that do
not support `$and`.**
* Custom filters that invoke `$near` or other MongoDB operators that are incompatible
with `$text` queries may call `self.set('regexSearch', true)` to force the cursor to use
a regular expression search rather than full MongoDB full-text search, if and when the
`search()` filter is called on the same cursor. This was implemented to allow combination
of full-text and geographical searches, subject of course to the limitation that regular expression
search is not indexed. It also doesn't sort by quality, but `$near` provides its own sort
by distance.

Since these are new features a minor version level bump is appropriate. However neither of these is a feature that a typical site developer will need to call directly.

## 2.3.2 (2016-10-17)

All tests passing.

* The quality of the autocomplete search results shown when selecting pages or pieces via a join was low. This has been corrected by calling the `.sort('search')` filter to sort by search result quality rather than the default sort order for the doc type manager in question.
* All of the autocomplete suggestions fit on the screen on reasonably sized displays. With the recent addition of the "flip" feature to push the suggestions up rather than down if the bottom of the screen would otherwise be reached, this is critical to show the first and best suggestion. Further discussion for future UX improvement in [issue 704](https://github.com/punkave/apostrophe/issues/704).

## 2.3.1 (2016-10-13)

All tests passing.

* Fixed a bug in the new "copy page" feature that affects pages that have `null` properties.
* Improved the experience of using the widget controls to manage the widgets in an area.
* The `login` module now has an alias, `apos.login`, like other core modules.
* Updated the jquery projector plugin to the latest version.

## 2.3.0 (2016-10-06)

All tests passing.

* Fixed a bug affecting the use of `arrangeFields` in modules that extend another module's use of `arrangeFields`. Added unit test based directly on a real-world project.
* `baseUrl` project-wide option added, yielding the same benefit as in 0.5: you get absolute URLs for all pages everywhere. (If you don't want absolute URLs, just don't set it.) This is very beneficial when generating `og:meta` tags for Facebook, or generating emails.
* A direct link to the original file has been added to the file manager's editor modal.

## 2.2.2 (2016-10-05)

All tests passing.

* Addition of slugs to projection for autocomplete is now done in a way that still allows overrides at the doc level to add other properties.
* Addition of slugs to projection for autocomplete works for joins with a specific page type, too.
* Fixed a chicken-and-egg problem in the global module that kicked in if the "global" doc contains widgets powered by modules not yet initialized at the time the global module checks for the existence of the doc.

## 2.2.1 (2016-10-04)

All tests passing.

Fixed an oversight: the new `pageBeforeCopy` global method now takes `req` as its first parameter. Since `2.2.0` was first published 5 minutes ago and this method has not yet been documented this is not regarded as a bc break.

## 2.2.0 (2016-10-04)

All tests passing.

* Fixed bug that broke removal of permissions for pages.
* "Copy Page" feature added to the page menu.
* Automatically reposition the autocomplete dropdown for joins if it would collide with the bottom of the window.
* Include page slugs in the autocomplete dropdown for joins with pages.
* `chooserChoiceBase.html` restored; some projects were depending on extending it, which is a useful technique.

## 2.1.5 (2016-10-01)

All tests passing.

* Admin bar: previously grouped fields can be re-grouped successfully, so concatenating admin bar configuration works just as well as concatenating `addFields` arrays
* Files widget displays upload button in the same user-friendly position as the images widget
* Font size for tabs and help labels is explicit to avoid side effects from project-level CSS

## 2.1.4 (2016-09-23)

All tests passing.

* Previously chosen items that now reside in the trash no longer break the chooser for editing joins
* All joins editable; certain edge cases weren't getting blessed
* A field appears properly when two diferent choices list it for `showFields`
* As in 0.5, a required field hidden by `showFields` is not required (but will be if you elect the choice that shows it)

## 2.1.3 (2016-09-20)

All tests passing.

* A typo in the unit tests caused unit tests to fail. This has been fixed.
* The recent addition of the HTML5 doctype caused the login page to be invisible in the sandbox project (not the boilerplate project). This has been fixed.
* The recent addition of the HTML5 doctype caused the admin bar to appear with a slight visual defect. This has been fixed.

## 2.1.2 (2016-09-19)

Fix for [#668](https://github.com/punkave/apostrophe/issues/668), crash occurring when admin bar group leader starts out too close to the end of the admin bar items array.

## 2.1.1 (2016-09-18)

Full Windows compatibility restored. The "recursively copy asset folders if on Windows" behavior from 0.5 was reimplemented. This is necessary to allow Apostrophe to run as a non-administrator on Windows. Running as administrator is the moral equivalent of running as root on Linux, which we would never recommend.

Since Apostrophe did not function previously on Windows and there is no behavior change on Mac/Linux this is effectively a bug fix rather than a new feature, thus 2.1.1.

## 2.1.0 (2016-09-16)

* Introduced the new `apos.areas.richText` and `apos.areas.plaintext` methods, which are also available in templates by the same names.

* Added and documented the `addImageSizes` option of the `apostrophe-attachments` module.

## 2.0.4 (2016-09-14)

* The `apostrophe-login` module now invokes `loginAfterLogin(req, callback)` on all modules that have such a method, via `apos.callAll`. Modules that do not need a callback can supply this method with only one argument. Afterwards, `apostrophe-login` redirects to `req.redirect`, as is supported elsewhere in Apostrophe. So you can assign to `req.redirect` in your callback to change the user's destination after a successful login. If `req.redirect` is not set, the user is redirected to the home page.

## 2.0.3 (2016-09-13)

The `ancestors` and `children` filters defaulted to `areas(false)`, but `joins(false)` was omitted, contrary to documentation which has always indicated the information returned is limited for performance. This was fixed. You can still override freely with the `filters` option to `apostrophe-pages`.

The HTML5 doctype was added to `outerLayoutBase`. HTML5 was always assumed, and the absence of the doctype broke jQuery's support for distinguishing `$(window).height()` from `$(document).height()`, causing runaway infinite scroll loading.

Warning message instructions for configuring the session secret were fixed (the actual location has not changed).

## 2.0.2 (2016-09-08)

Previously the `contextual` flag of a pieces module was not considered before deciding to redirect to the "show page" for the piece, which might not exist. This has been fixed. It should only happen when the module has `contextual: true`, creating a reasonable expectation that such a page must exist.

## 2.0.1 (2016-09-05)

Packaging and documentation issues only.

## 2.0.0 (2016-09-03)

Inaugural npm release of Apostrophe 2.x, which was used prior to that in many projects via git dependencies.<|MERGE_RESOLUTION|>--- conflicted
+++ resolved
@@ -1,13 +1,10 @@
 # Changelog
 
-<<<<<<< HEAD
 ## 2.117.0 (2021-03-09)
 * Adds suggestions list for media library search bar, it uses autocomplete cursor and displays matching titles and tags.
-=======
 ## 2.116.1 (2021-03-01)
 * Fixes page slug updated twice when committing a page move.
 * Eliminated potential race condition while inserting groups if Apostrophe is starting up for the very first time in two processes simultaneously.
->>>>>>> b5f39e1d
 
 ## 2.116.0 (2021-02-25)
 * Eliminated 75% of database operations required to track attachments referenced in a document when inserted or updated. This yields a significant performance boost in very large databases.
