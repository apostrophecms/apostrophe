--- conflicted
+++ resolved
@@ -4,15 +4,12 @@
 
 ### Fixes
 
-<<<<<<< HEAD
+* UI strings that are not registered localization keys will now display properly when they contain a colon (`:`). These were previously interpreted as i18next namespace/key pairs and the "namespace" portion was left out.
 * Fixes a bug where changing the page type immediately after clicking "New Page" would produce a console error. In general, areas now correctly handle their value being changed to `null` by the parent schema after initial startup of the `AposInputArea` component.
-=======
-* UI strings that are not registered localization keys will now display properly when they contain a colon (`:`). These were previously interpreted as i18next namespace/key pairs and the "namespace" portion was left out.
 
 ### Adds
 
 * Additional requirements and related UI may be imposed on native ApostropheCMS logins using the new `requirements` feature, which can be extended in modules that `improve` the `@apostrophecms/login` module. These requirements are not imposed for single sign-on logins via `@apostrophecms/passport-bridge`. See the documentation for more information.
->>>>>>> 82206975
 
 ## 3.11.0 - 2022-01-06
 
