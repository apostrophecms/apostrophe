# Changelog

<<<<<<< HEAD
## UNRELEASED

### Adds

* Adds link configuration to the `@apostrophecms/image-widget` UI and a new option `linkWithType` to control what document types can be linked to. Opt-out of the widget inline styles (reset) by setting `inlineStyles: false` in the widget configuration or ccontextual options (area). 
=======
## 4.17.1 (2025-05-16)

### Fixes

* Pinned to tiptap 2.11.0 and specific prosemirror releases compatible with it, to work around a bug that broke the behavior of lists in the editor when re-opening an existing list. We are working with upstream projects to resolve this so we can continue to track updates in tiptap and prosemirror.
>>>>>>> 42e2074f

## 4.17.0 (2025-05-14)

### Adds

* Support for `fetchRelationships: false` in `applyPatch` and related methods. This is intended for the use of the `@apostrophecms/import-export` module, so the functionality is not exposed in a way that can be accessed simply by making a web request.

### Fixes

* Errors thrown on the server side by subfields of widgets are now reported in a useful form at the document level. Previously a different error occurred in the error handling logic itself, confusing the issue.

## 4.16.0 (2025-05-14)

### Adds

* Uses new `widgetOperations` to add the `adjustImage` operation to the image widget.
* Adds a server validation before adding a widget to an area. Introduces a new POST route `@apostrophecms/area/validate-widget`.
* The new `widgetOperations` cascade config property can be used to display custom operations for widgets. An `if` condition can be used to test properties of the widget before displaying an operation.

### Changes

* Enable widget live preview by default.

### Fixes

* Fixes `range` field type default value not being set properly.
* Fixes autocomplete and search sorting and as a consequence, fixes potential duplicates during pagination.
* Fixes all eslint warnings.
* When pasting a widget from the clipboard, the correct widget type is always offered on the "Add Content" menu.
* Widget live preview is now attempting to auto-position the Widget Editor modal only if no explicit widget configuration (`options.origin`) is provided.
* `required` is now implemented on the server side as well for `relationship` fields. It behaves like `min: 1`. It was always implemented on the front end. However, note that a relationship can still become empty if the related document is archived or deleted.
* Image widgets, and others with a placeholder when empty, now restore their placeholder view when canceling the widget editor in live preview mode.
* Fixes `z-index` of widget controls, going above the controls add button.

### Changes

* Updates the default fields for the `getMangageApiProjection()` to include a more sensible base configuration and adds a `true` option to return the minimal default values.

## 4.15.2 (2025-04-28)

### Security

* Fixes a potential XSS attack vector, [CVE-2025-26791](https://github.com/advisories/GHSA-vhxf-7vqr-mrjg). While the risk was low, it was possible for one user with login and editing privileges to carry out an XSS attack on another by uploading a specially crafted SVG file. Normally this would not work because ApostropheCMS typically renders uploaded SVGs via an `img` tag, however if the second user downloaded the SVG file from the media library the exploit could work.

## 4.15.1 (2025-04-22)

### Fixes

* Fixes a RT bug where including `table` in `toolbar` but omitting an `insert` array crashed the rich text editor.

## 4.15.0 (2025-04-16)

### Adds

* To display a live preview on the page as changes are made to widgets, set the `preview: true` option on any widget module. To turn it on for all widgets, you can set it on the `@apostrophecms/widget-type` module, the base class of all widget modules. This works especially well when `range` fields are used to achieve visual effects.
* Adds separate control bar for editing tables in rich text
* Adds ability to drag-resize rich text table columns

### Changes

* Improve the Page Manager experience when dragging and dropping pages - the updates happen in background and the UI is not blocked anymore.
* Allow scrolling while dragging a page in the Page Manager.
* Change user's email field type to `email`.
* Improve media manager experience after uploading images. No additional server requests are made, no broken UI on error.
* Change reset password form button label to `Reset Password`.
* Removed overly verbose logging of schema errors in the schema module itself. These are already logged appropriately if they become the actual result of an API call. With this change it becomes possible to catch and discard or mitigate these in some situations without excessive log output.
* Bumps eslint-config-apostrophe, fix errors and a bunch of warnings.
* Gets back checkboxes in the media manager.

### Fixes

* Adds missing notifications and error handling in media manager and save notification for auto-published pieces.
* Update `uploadfs` to `1.24.3`.
* Fixes an edge case where reordering a page in the Page Manager might affect another locale.
* Fixes chrome bug when pages manager checkboxes need a double click when coming from the rich text editor (because some text is selected).
* Fixes the rich text insert menu image menu not being properly closed.
* Fixes the rich text toolbar not closing sometimes when unfocusing the editor.
* Fixes missing wording on images batch operations.
* Fixes rich text toolbar width being limited to parent width.
* Fixes rich text insert menu focused item text color easily overridable.
* Fixes long overlapping text in the header of the Report modal.
* Fixes clipped text in the pager and in the relationship filters of piece manager.
* Fixes an error when pressing Enter in a relationship input without a focused suggestion.
* Fixes locale switcher not allowing to switch the page of an article when its parent page is draft only.

## 4.14.2 (2025-04-02)

### Fixes

* Hotfix: the `choices` query parameter of the REST API no longer results in a 500 error if an invalid filter name is part of the list. Such filters are now properly ignored in `choices`. This issue could also have resulted in invocation of query methods that are not builders, however since all such methods are read-only operations, no arguments could be passed and no information was returned, there are no security implications.

## 4.14.1 (2025-03-31)

### Fixes

* Hotfix: fixes a bug in which the same on-demand cache was used across multiple sites in the presence of `@apostrophecms/multisite`. In rare cases, this bug could cause the home page of site "A" to be displayed on a request for site "B," but only if requests were simultaneous. This bug did not impact single-site projects.

## 4.14.0 (2025-03-19)

### Adds

* Add a label for the `@apostrophecms/attachment` module (error reporting reasons).
* Add `translate` boolean option for report modal header configuration to force translation of the relevant items value (table cells).
* Adds feature to generate a table from an imported CSV file inside the rich-text-widget.
* Add data-test attributes to the login page.
* Adds AI-generated missing translations
* Adds the missing "Tags" filter to the chooser/manager view of files.
* Adds batch operations to the media manager.
* Passes `moduleName` to the event `content-changed` for batch operations, to know if data should be refreshed or not.

### Changes

* Bumps the `perPage` option for piece-types from 10 to 50
* Reworks rich text popovers to use `AposContextMenu`, for toolbar components as well as insert menu items.

### Fixes

* The `lang` attribute of the `<html>` tag now respects localization.
* Fixes the focus styling on AposTable headers.
* Proper errors when widgets are badly configured in expanded mode.
* More reliable Media Manager infinite scroll pagination.
* Fixes margin collapse in nested areas by switching to `padding` instead of `margin`
* Fixes Edit in Media Manager when the image is not in the currently loaded images. This may happen when the the Media Manager is in a relationship mode.
* Removes `publish` batch operation for `autopublished` pieces.
* Fixes `restore` batch operation having the action `update`.
* Fixes `localize` batch operation having no `action` and no `docIds`.

### Removes

* Table controls from the default rich text control bar

## 4.13.0 (2025-02-19)

### Adds

* Supports progress notification type, can be used when no job are involved. Manage progress state into the new `processes` entity.
* Moves global notification logic into Pinia store as well as job polling that updates processes.

### Fixes

* Field inputs inside an array modal can now be focused/tabbed via keyboard
* Fixes admin bar overlapping widget area add menu.
* Fixed the checkered background for gauging color transparency.
* Fixes `group.operations` (batch configuration) merging between modules in the same way that `group.fields` are merged.
* The i18n manager detects the current locale correctly in some edge cases, like when the locale is changed per document (Editor Modal) and the localization manager is opened from a relationship manager via a document context menu.

### Adds

* Add support for batch localization of pieces and pages.
* Adds type for each file uploaded by big-upload. Moves big-upload-client to `apos/ui` folder and makes it esm.
* When present, projections for reverse relationships now automatically include the special id and field storage properties for the relationship in question, allowing the related documents to be successfully returned.
* Introduce `AposModalReport` component for displaying table reports. It's accessible via `apos.report(content, options)` method and it's now used in the `@apostrophecms/i18n` module for detailed reporting after a batch localization operation.

### Changes

* The array editor's `isModified` method is now a computed property for consistency.
* The `modal` configuration property for batch operations without a group is now accepted and works as expected in the same way as for grouped operations.
* Explicitly enable document versions for `@apostrophecms/file-tag`, `@apostrophecms/file`, `@apostrophecms/image-tag` and `@apostrophecms/image` piece types.

### Adds

* If `error.cause` is prevent, log the property.

## 4.12.0 (2025-01-27)

### Fixes

* Fixes ability to change color hue by clicking the color hue bar rather than dragging the indicator.
* Prevents the rich text control bar from closing while using certain UI within the color picker.
* Saving a document via the dialog box properly refreshes the main content area when on a "show page" (when the context document is a piece rather than a page)
* Fixes the `AposButtonSplit` markup to follow the HTML5 specification, optimizes the component performance, visuals and testability.
* Fixes a case where releationship button overlaps a context menu.

### Adds

* Ability to disable the color spectrum UI of a color picker
* Accessibility improvement for the rich text editor Typography toolbar item.
* Adds `moduleLabels` prop to `AposDocContextMenu` to pass it to opened modals from custom operations (used by templates to define labels to display on the export modal).

### Changes

* Range style updates.
* The `pickerOptions` sub property of a color field's configuration has been merged with it's parent `options` object.
* Reworks `inline` and `micro` UI of some fields (color, range, select). Improve global inline style.
* Makes the range input being a number all the time instead of a string that we convert manually.
* Command line tasks can run before the first frontend asset build without error messages.

## 4.11.2 (2024-12-29)

### Fixes

* Fixes a bug where images in Media manager are not selectable (click on an image does nothing) in both default and relationship mode.
* Eliminated superfluous error messages. The convert method now waits for all recursive invocations to complete before attempting to determine if fields are visible.

### Adds

* Possibility to set a field not ready when performing async operations, when a field isn't ready, the validation and emit won't occur.

## 4.11.1 (2024-12-18)

### Fixes

* Corrected a unit test that relies on the sitemap module, as it now makes explicit that the project level `baseUrl` must be set for a successful experience, and the module level `baseUrl` was set earlier. No other changes.

## 4.11.0 (2024-12-18)

### Adds

* When validating an `area` field, warn the developer if `widgets` is not nested in `options`.
* Adds support for supplying CSS variable names to a color field's `presetColors` array as selectable values.
* Adds support for dynamic focus trap in Context menus (prop `dynamicFocus`). When set to `true`, the focusable elements are recalculated on each cycle step.
* Adds option to disable `tabindex` on `AposToggle` component. A new prop `disableFocus` can be set to `false` to disable the focus on the toggle button. It's enabled by default.
* Adds support for event on `addContextOperation`, an option `type` can now be passed and can be `modal` (default) or `event`, in this case it does not try to open a modal but emit a bus event using the action as name.

### Fixes

* Focus properly Widget Editor modals when opened. Keep the previous active focus on the modal when closing the widget editor.
* a11y improvements for context menus.
* Fixes broken widget preview URL when the image is overridden (module improve) and external build module is registered.
* Inject dynamic custom bundle CSS when using external build module with no CSS entry point.
* Range field now correctly takes 0 into account.
* Apos style does not go through `postcss-viewport-to-container-toggle` plugin anymore to avoid UI bugs.

## 4.10.0 (2024-11-20)

### Fixes

* Extra bundle detection when using external build module works properly now.
* Widget players are now properly invoked when they arrive later in the page load process.
* Fix permission grid tooltip display.
* Fixes a bug that crashes external frontend applications.
* Fixes a false positive warning for module not in use for project level submodules (e.g. `widges/module.js`) and dot-folders (e.g. `.DS_Store`).
* Bumped `express-bearer-token` dependency to address a low-severity `npm audit` warning regarding noncompliant cookie names and values. Apostrophe
did not actually use any noncompliant cookie names or values, so there was no vulnerability in Apostrophe.
* Rich text "Styles" toolbar now has visually focused state.
* The `renderPermalinks` and `renderImages` methods of the `@apostrophecms/rich-text` module now correctly resolve the final URLs of page links and inline images in rich text widgets, even when the user has editing privileges. Formerly this was mistakenly prevented by logic intended to preserve the editing experience. The editing experience never actually relied on the
rendered output.
* Search bar will perform the search even if the bar is empty allowing to reset a search.
* Fixes Color picker being hidden in an inline array schema field, also fixes rgba inputs going off the modal.

### Adds

* It's possible now to target the HMR build when registering via `template.append` and `template.prepend`. Use `when: 'hmr:public'` or `when: 'hmr:apos'` that will be evaluated against the current asset `options.hmr` configuration.
* Adds asset module option `options.modulePreloadPolyfill` (default `true`) to allow disabling the polyfill preload for e.g. external front-ends.
* Adds `bundleMarkup` to the data sent to the external front-end, containing all markup for injecting Apostrophe UI in the front-end.
* Warns users when two page types have the same field name, but a different field type. This may cause errors or other problems when an editor switches page types.
* The piece and page `GET` REST APIs now support `?render-areas=inline`. When this parameter is used, an HTML rendering of each widget is added to that specific widget in each area's `items` array as a new `_rendered` property. The existing `?render-areas=1` parameter is still supported to render the entire area as a single `_rendered` property. Note that this older option also causes `items` to be omitted from the response.

### Changes

* Removes postcss plugin and webpack loader used for breakpoint preview mode. Uses instead the new `postcss-viewport-to-container-toggle` plugin in the webpack config.
* Implement `vue-color` directly in Apostrophe rather than as a dependency
* Switch color handling library from `tinycolor2` to `@ctrl/tinycolor`
* Removes error messages in server console for hidden fields. These messages should not have been printed out in the server console in the first place.
* Removes invalid error messages on select fields appearing while opening an existing valid document.

## 4.9.0 (2024-10-31)

### Adds

* Relationship inputs have aria accessibility tags and autocomplete suggestions can be controlled by keyboard.
* Elements inside modals can have a `data-apos-focus-priority` attribute that prioritizes them inside the focusable elements list.
* Modals will continute trying to find focusable elements until an element marked `data-apos-focus-priority` appears or the max retry threshold is reached.
* Takes care of an edge case where Media Manager would duplicate search results.
* Add support for ESM projects.
* Modules can now have a `before: "module-name"` property in their configuration to initialize them before another module, bypassing the normal
order implied by `defaults.js` and `app.js`.
* `select` and `checkboxes` fields that implement dynamic choices can now take into account the value of other fields on the fly, by specifying
a `following` property with an array of other field names. Array and object subfields can access properties of the parent document
by adding a `<` prefix (or more than one) to field names in `following` to look upwards a level. Your custom method on the server side will
now receive a `following` object as an additional argument. One limitation: for now, a field with dynamic choices cannot depend on another field
with dynamic choices in this way.
* Adds AI-generated missing translations
* Adds the mobile preview dropdown for non visibles breakpoints. Uses the new `shortcut` property to display breakpoints out of the dropdown.
* Adds possibility to have two icons in a button.
* Breakpoint preview only targets `[data-apos-refreshable]`.
* Adds a `isActive` state to context menu items. Also adds possibility to add icons to context menu items.
* Add a postcss plugin to handle `vh` and `vw` values on breakpoint preview mode.
* Adds inject component `when` condition with possible values `hmr`, `prod`, and `dev`. Modules should explicitely register their components with the same `when` value and the condition should be met to inject the component.
* Adds inject `bundler` registration condition. It's in use only when registering a component and will be evaluated on runtime. The value should match the current build module (`webpack` or the external build module alias).
* Adds new development task `@apostrophecms/asset:reset` to reset the asset build cache and all build artifacts.
* Revamps the `@apostrophecms/asset` module to enable bundling via build modules.
* Adds `apos.asset.devServerUrl()` nunjucks helper to get the (bundle) dev server URL when available.
* The asset module has a new option, `options.hmr` that accepts `public` (default), `apos` or `false` to enable HMR for the public bundle or the admin UI bundle or disable it respectively. This configuration works only with external build modules that support HMR.
* The asset module has a new option, `options.hmrPort` that accepts an integer (default `null`) to specify the HMR WS port. If not specified, the default express port is used. This configuration works only with external build modules that support HMR WS.
* The asset module has a new option, `options.productionSourceMaps` that accepts a boolean (default `false`) to enable source maps in production. This configuration works only with external build modules that support source maps.

### Changes

* Silence deprecation warnings from Sass 1.80+ regarding the use of `@import`. The Sass team [has stated there will be a two-year transition period](https://sass-lang.com/documentation/breaking-changes/import/#transition-period) before the feature is actually removed. The use of `@import` is common practice in the Apostrophe codebase and in many project codebases. We will arrange for an orderly migration to the new `@use` directive before Sass 3.x appears.
* Move saving indicator after breakpoint preview.
* Internal methods `mergeConfiguration`, `autodetectBundles`, `lintModules`, `nestedModuleSubdirs` and `testDir` are now async.
* `express.getSessionOptions` is now async.

### Fixes

* Modifies the `AposAreaMenu.vue` component to set the `disabled` attribute to `true` if the max number of widgets have been added in an area with `expanded: true`.
* `pnpm: true` option in `app.js` is no longer breaking the application.
* Remove unused `vue-template-compiler` dependency.
* Prevent un-publishing the `@apostrophecms/global` doc and more generally all singletons.
* When opening a context menu while another is already opened, prevent from focusing the button of the first one instead of the newly opened menu.
* Updates `isEqual` method of `area` field type to avoid comparing an area having temporary properties with one having none.
* In a relationship field, when asking for sub relationships using `withRelationships` an dot notion.
If this is done in combination with a projection, this projection is updated to add the id storage fields of the needed relationships for the whole `withRelationships` path.
* The admin UI no longer fails to function when the HTML page is rendered with a direct `sendPage` call and there is no current "in context" page or piece.

## 4.7.2 and 4.8.1 (2024-10-09)

### Fixes

* Correct a race condition that can cause a crash at startup when custom `uploadfs` options are present in some specific cloud environments e.g. when using Azure Blob Storage.

## 4.8.0 (2024-10-03)

### Adds

* Adds a mobile preview feature to the admin UI. The feature can be enabled using the `@apostrophecms/asset` module's new `breakpointPreviewMode` option. Once enabled, the asset build process will duplicate existing media queries as container queries. There are some limitations in the equivalence between media queries and container queries. You can refer to the [CSS @container at-rule](https://developer.mozilla.org/en-US/docs/Web/CSS/@container) documentation for more information. You can also enable `breakpointPreviewMode.debug` to be notified in the console when the build encounters an unsupported media query.
* Apostrophe now automatically adds the appropriate default values for new properties in the schema, even for existing documents in the database. This is done automatically during the migration phase of startup.
* Adds focus states for media library's Uploader tile.
* Adds focus states file attachment's input UI.
* Simplified importing rich text widgets via the REST API. If you  you have HTML that contains `img` tags pointing to existing images, you can now import them all quickly. When supplying the rich text widget object, include an `import` property with an `html` subproperty, rather than the usual `content` property. You can optionally provide a `baseUrl` subproperty as well. Any images present in `html` will be imported automatically and the correct `figure` tags will be added to the new rich text widget, along with any other markup acceptable to the widget's configuration.

### Changes

* The various implementations of `newInstance` found in Apostrophe, e.g. for widgets, array items, relationship fields and documents themselves, have been consolidated in one implementation. The same code is now reused both on the front and the back end, ensuring the same result without the need to introduce additional back end API calls.

### Fixes

* Apostrophe's migration logic is no longer executed twice on every startup and three times in the migration task. It is executed exactly once, always at the same point in the startup process. This bug did not cause significant performance issues because migrations were always only executed once, but there is a small performance improvement due to not checking for them more than once.
* The `@apostrophecms/page` module APIs no longer allow a page to become a child of itself. Thanks to [Maarten Marx](https://github.com/Pixelguymm) for reporting the issue.
* Uploaded SVGs now permit `<use>` tags granted their `xlink:href` property is a local reference and begins with the `#` character. This improves SVG support while mitgating XSS vulnerabilities.
* Default properties of object fields present in a widget now populate correctly even if never focused in the editor.
* Fixed the "choices" query builder to correctly support dynamic choices, ensuring compatibility with the [`piecesFilters`](https://docs.apostrophecms.org/reference/modules/piece-page-type.html#piecesfilters) feature when using dynamic choices.
* Fix a reordering issue for arrays when dragging and dropping items in the admin UI.
* The inline array item extract the label now using `title` as `titleField` value by default (consistent with the Slat list).

## 4.7.1 (2024-09-20)

### Fixes

* Ensure parked fields are not modified for parked pages when not configured in `_defaults`.

## 4.7.0 (2024-09-05)

### Changes

* UI and UX of inline arrays and their table styles

### Adds

* To aid debugging, when a file extension is unacceptable as an Apostrophe attachment the rejected extension is now printed as part of the error message.
* The new `big-upload-client` module can now be used to upload very large files to any route that uses the new `big-upload-middleware`.
* Add option `skipReplace` for `apos.doc.changeDocIds` method to skip the replacing of the "old" document in the database.
* The `@apostrophecms/i18n` module now exposes a `locales` HTTP GET API to aid in implementation of native apps for localized sites.
* Context menus can be supplied a `menuId` so that interested components can listen to their opening/closing.
* Allow to set mode in `AposWidget` component through props.
* Add batch operations to pages.
* Add shortcuts to pages manager.
* Add `replaces` (boolean, `false` by default) option to the context operation definition (registered via `apos.doc.addContextOperation()`) to allow the operation to require a replace confirmation before being executed. The user confirmation results in the Editor modal being closed and the operation being executed. The operation is not executed if the user cancels the confirmation.

### Changes

* Wait for notify before navigating to a new page.
* Send also `checkedTypes` via the pages body toolbar operations (e.g. 'batch') to the modal.

### Fixes

* Fix link to pages in rich-text not showing UI to select page during edit.
* Bumps `uploadfs` dependency to ensure `.tar.gz`, `.tgz` and `.gz` files uploaded to S3 download without double-gzipping.
This resolves the issue for new uploads.
* Registering duplicate icon is no longer breaking the build.
* Fix widget focus state so that the in-context Add Content menu stays visible during animation
* Fix UI of areas in schemas so that their context menus are layered overtop sibling schema fields UI
* Fix unhandled promise rejections and guard against potential memory leaks, remove 3rd party `debounce-async` dependency
* Adds an option to center the context menu arrow on the button icon. Sets this new option on some context menus in the admin UI.
* Fixes the update function of `AposSlatLists` so that elements are properly reordered on drag

## 4.6.1 (2024-08-26)

### Fixes

* Registering duplicate icon is no longer breaking the build.
* Fix widget focus state so that the in-context Add Content menu stays visible during animation.
* Fix UI of areas in schemas so that their context menus are layered overtop sibling schema fields UI.

### Removes

* Inline array option for `alwaysOpen` replaced with UI toggles

## 4.6.0 (2024-08-08)

### Adds

* Add a locale switcher in pieces and pages editor modals. This is available for localized documents only, and allows you to switch between locales for the same document.
  The locale can be switched at only one level, meaning that sub documents of a document that already switched locale will not be able to switch locale itself.
* Adds visual focus states and keyboard handlers for engaging with areas and widgets in-context
* Adds method `simulateRelationshipsFromStorage` method in schema module.
This method populates the relationship field with just enough information to allow convert to accept it. It does not fully fetch the related documents. It does the opposite of prepareForStorage.
* A new options object has been added to the convert method.
Setting the `fetchRelationships` option to false will prevent convert from actually fetching relationships to check which related documents currently exist.
The shape of the relationship field is still validated.

### Changes

* Refactors Admin UI SASS to eliminate deprecation warnings from declarations coming after nested rules.
* Bumps the sass-loader version and adds a webpack option to suppress mixed declaration deprecation warnings to be removed when all modules are updated.
* Add `title` and `_url` to select all projection.
* Display `Select all` message on all pages in the manager modal.
* Refresh `checked` in manager modal after archive action.
* Update `@apostrophecms/emulate-mongo-3-driver` dependency to keep supporting `mongodb@3.x` queries while using `mongodb@6.x`.
* Updates rich text link tool's keyboard key detection strategy.
* Buttons that appear on slats (preview, edit crop/relationship, remove) are visually focusable and keyboard accessible.
* Added tooltip for update button. Thanks to [gkumar9891](https://github.com/gkumar9891) for this addition.

### Fixes

* Fixes the rendering of conditional fields in arrays where the `inline: true` option is used.
* Fixes the rich text link tool's detection and display of the Remove Link button for removing existing links
* Fixes the rich text link tool's detection and display of Apostrophe Page relationship field.
* Overriding standard Vue.js components with `editorModal` and `managerModal` are now applied all the time.
* Accommodate old-style replica set URIs with comma-separated servers by passing any MongoDB URIs that Node.js cannot parse directly to the MongoDB driver, and avoiding unnecessary parsing of the URI in general.
* Bump `oembetter` dependency to guarantee compatibility with YouTube. YouTube recently deployed broken `link rel="undefined"` tags on some of their video pages.
* It is now possible to see the right filename and line number when debugging the admin UI build in the browser. This is automatically disabled when `@apostrophecms/security-headers` is installed, because its defaults are incompatible by design.

## 4.5.4 (2024-07-22)

### Fixes

* Add a default projection to ancestors of search results in order to load a reasonable amount of data and avoid request timeouts.

## 4.5.3 (2024-07-17)

### Fixes

* Enhanced media selection with touchpad on Windows by extending focus timeout.

## 4.5.2 (2024-07-11)

### Fixes

* Ensure that `apos.doc.walk` never gets caught in an infinite loop even if circular references are present in the data. This is a hotfix for an issue that can arise when the new support for breadcrumbs in search results is combined with a more inclusive projection for page ancestors.
* Correct a longstanding bug in `apos.doc.walk` that led items to be listed twice in the `ancestors` array passed to the iterator.
* Correct a longstanding bug in `apos.doc.walk` that led ancestors that are themselves arrays to be misrepresented as a series of objects in the `ancestors` array passed to the iterator.
* For additional guarantees of reliability the `_dotPath` and `_ancestors` arguments to `apos.doc.walk`, which were always clearly documented as for internal use only, can no longer be passed in externally.

## 4.5.1 (2024-07-11)

### Changes

* Allow tiptap rich-text widget to open modals for images and links without closing the toolbar.

## 4.5.0 (2024-07-10)

### Adds

* Allow to disable shortcut by setting the option `shortcut: false`
* Adds a new color picker tool for the rich-text-widget toolbar that matches the existing `color` schema field. This also adds the same `pickerOptions` and `format` options to the rich-text-widget configuration that exist in the `color` schema field.
* Add missing UI translation keys.
* Infite scroll in media manager instead of pagination and related search fixes.
* Improves loaders by using new `AposLoadingBlock` that uses `AposLoading` instead of the purple screen in media manager.
* Select the configured aspect ratio and add `data-apos-field` attributes to the fields inside `AposImageRelationshipEditor.vue`.
* Add `getShowAdminBar` method. This method can be overriden in projects to drive the admin bar visibility for logged-in users.

### Fixes

* Removes unnecessary, broadly applied line-height setting that may cause logged-in vs logged-out visual discrepencies.
* Remove double GET request when saving image update.
* Fix filter menu forgetting selecting filters and not instantiating them.
* Remove blur emit for filter buttons and search bar to avoid re requesting when clicking outside…
* `this.modified` was not working properly (set to false when saving). We can now avoid to reload images when saving no changes.
* In media manager images checkboxes are disabled when max is reached.
* In media manager when updating an image or archiving, update the list instead of fetching and update checked documents to see changes in the right panel selected list.
* The `password` field type now has a proper fallback default, the empty string, just like the string field type
and its derivatives. This resolves bugs in which the unexpected `null` caused problems during validation. This bug
was old, but was masked in some situations until the release of version `4.4.3`.
* Identify and mark server validation errors in the admin UI. This helps editors identify already existing data fields, having validation errors when schema changes (e.g. optional field becomes required).
* Removes `menu-offset` props that were causing `AposContextMenu` to not display properly.
* Allows to pass a number or an array to `AposContextMenu` to set the offset of the context menu (main and cross axis see `floating-ui` documentation).
* Fixes the relationship fields not having the data when coming from the relationship modal.
* Fixes watch on `checkedDocs` passed to `AposSlatList` not being reactive and not seeing updated relationship fields.
* Adds styles for 1 column expanded area ([#4608](https://github.com/apostrophecms/apostrophe/issues/4608))
* Fixes weird slug computations based on followed values like title. Simplifies based on the new tech design.
* Prevent broken admin UI when there is a missing widget.
* Fixes media manager not loading images when last infinite scroll page have been reached (when uploading image for example).
* Upgrade oembetter versions to allow all vimeo urls.

### Changes

* Update `Choose Images` selection behavior. When choosing images as part of a relationship, you click on the image or checkbox to add the image to the selection.
If a max is set to allow only one image, clicking on the selected image will remove it from the selection. Clicking on another image will update the selection with the newly clicked image.
If a max is set to allow multiple images, you can remove images from the selection by using the checkbox. Clicking on the image will bring the image schema in the right panel.
You can upload images even if the max has been reached. We will append the uploaded images to the existing selection up to the max if any.
* Update `@apostrophecms/emulate-mongo-3-driver` dependency to keep supporting `mongodb@3.x` queries while using `mongodb@6.x`.

## 4.4.3 (2024-06-17)

### Fixes

* Do not use schema `field.def` when calling `convert`. Applying defaults to new documents is the job of `newInstance()` and similar code.
If you wish a field to be mandatory use `required: true`.
* As a convenience, using `POST` for pieces and pages with `_newInstance: true` keeps any additional `req.body` properties in the API response.
This feature unofficially existed before, it is now supported.
* Rollbacks watcher on `checked` array. Fixes, checked docs not being properly updated.

## 4.4.2 (2024-06-14)

### Fixes

* Hotfix: the new `_parent` property of pieces, which refers to the same piece page as `_parentUrl`, is now a carefully pruned
subset to avoid the risk of infinite recursion when the piece page has a relationship to a piece. Those who want `_parent`
to be more complete can extend the new `pruneParent` method of the relevant piece page module. This regression was
introduced in version 4.4.0.

## 4.4.1 (2024-06-12)

### Fixes

* Depend on `stylelint-config-apostrophe` properly via npm, not github.

## 4.4.0 (2024-06-12)

### Adds

* Adds a pinia store to handle modals logic.
* Methods from the store are registered on `apos.modal` instead of methods from `TheAposModals` component.
* No more need to emit `safe-close` when defining an `AposModal`, modal is automatically resolved when closed.
* Adds field components access to the reactive document value.
* Expose `AposContextMenu` owned method for re-calculation of the content position.
* Field Meta components of `slug` and `string` types can now fire `replace-field-value` events with text value payload, which will replace the respective field value.
* `AposInputString` now accepts a `rows` prop, in effect only when `field.textarea` is set to `true`.
* Add `T,S` shortcut to open the Personal Settings.
* Add `T,D` shortcut to open the Submitted Drafts.
* Add a scrollbar to the shortcut list.
* Add breadcrumbs to search results page.
* Pages relationships have now their checkboxes disabled when max is reached.

### Changes

* Improves widget tabs for the hidden entries, improves UX when validation errors are present in non-focused tabs.
* When moving a page, recognize when the slug of a new child
already contains the new parent's slug and not double it.
For example, given we have two pages as children of the home page, page A and page B.
Page A and page B are siblings.
Page A has the slug `/peer` and page B has the slug `/peer/page`.
Now we want page B to be the child of page A.
We will now end up with page B slug as `/peer/page` and not `/peer/peer/page` as before.
* `AposSpinner` now respects the colors for `heavy` weight mode and also accepts second, "light" color in this mode. Props JSDoc blocks are added.
* `AposContextMenu` now respects the `menuOffset` component property.
* Set `G,Shift+I` shortcut to open the Image Tags manager modal.
* Set `G,Shift+F` shortcut to open the File Tags manager modal.
* Remove slug from suggestion for images.
* Increase suggestion search image size to 50px.
* For suggestions with image, keep title on a single line and truncate title field with `...` when it hits the right side.

### Fixes

* Rich Text editor properly unsets marks on heading close.
* Widget client side schema validation.
* Allow `G,Shift+I` shortcut style.
* Detect shortcut conflicts when using multiple shortcuts.
* Updating schema fields as read-only no longer reset the value when updating the document.
* Fixes stylelint config file, uses config from our shared configuration, fixes all lint errors.
* Fixes `TheAposCommandMenu` modals not computing shortcuts from the current opened modal.
* Fixes select boxes of relationships, we can now check manually published relationships, and `AposSlatList` renders properly checked relationships.
* Fixes issues in `AposInputArray` on production build to be able to add, remove and edit array items after `required` error.
* Relationships browse button isn't disabled when max is reached.
* In media manager images checkboxes are disabled when max is reached.

## 4.3.3 (2024-06-04)

### Fixes

* Removes `$nextTick` use to re render schema in `AposArrayEditor` because it was triggering weird vue error in production.
Instead, makes the AposSchema for loop keys more unique using `modelValue.data._id`,
if document changes it re-renders schema fields.
* In media manager image checkboxes are disabled when max is reached.
* Fixes tiptap bubble menu jumping on Firefox when clicking on buttons. Also fixes the fact that
double clicking on bubble menu out of buttons would prevent it from closing when unfocusing the rich text area.
* In media manager images checkboxes are disabled when max is reached.
* Makes the final fields accessible in the media manager right rail.

## 4.3.2 (2024-05-18)

### Fixes

* Corrects a regression introduced in version 4.3.0 that broke the validation of widget modals, resulting in a confusing
error on the page. A "required" field in a widget, for instance, once again blocks the save operation properly.

### Changes

* Improves widget tab UI for the hidden entries, improves UX when validation errors are present in non-focused tabs.

## 4.3.1 (2024-05-17)

### Fixes

* Databases containing documents that no longer correspond to any module no longer cause the migration that adds missing mode properties
to fail (an issue introduced in version 4.2.0). Databases with no such "orphaned" documents were not affected.

## 4.3.0 (2024-05-15)

### Adds

* Allows to disable page refresh on content changed for page types.
* Widget editor can now have tabs.
* Adds prop to `AposInputMixin` to disable blur emit.
* Adds `throttle` function in ui module utils.
* Adds a `publicBundle` option to `@apostrophecms/asset`. When set to `false`, the `ui/src` public asset bundle is not built at all in most cases
except as part of the admin UI bundle which depends on it. For use with external front ends such as [apostrophe-astro](https://github.com/apostrophecms/apostrophe-astro).
Thanks to Michelin for contributing this feature.

### Fixes

* Do not show widget editor tabs when the developer hasn't created any groups.
* `npm link` now works again for Apostrophe modules that are dependencies of a project.
* Re-crop image attachments found in image widgets, etc. when replacing an image in the Media Manager.
* Fixes visual transitions between modals, as well as slider transition on overlay opacity.
* Changing the aspect ratio multiple times in the image cropper modal no longer makes the stencil smaller and smaller.

### Changes

* Improves `debounce` function to handle async properly (waiting for previous async call to finish before triggering a new one).
* Adds the `copyOfId` property to be passed to the `apos.doc.edit()` method, while still allowing the entire `copyOf` object for backwards compatibility.

### Fixes

## 4.2.1 (2024-04-29)

### Fixes

* Fixes drag and drop regression in the page tree where pages were not able to be moved between parent and child.

## 4.2.0 (2024-04-18)

* Typing a `/` in the title field of a page no longer confuses the slug field. Thanks to [Gauav Kumar](https://github.com/gkumar9891).

### Changes

* Rich text styles are now split into Nodes and Marks, with independent toolbar controls for a better user experience when applying text styles.
There is no change in how the `styles` option is configured.
* Rich text style labels are fully localized.
* `i18n` module now uses the regular `req.redirect` instead of a direct `res.redirect` to ensure redirection, enabling more possibilities for `@apostrophecms/redirect` module
* Refactors `AposModal` component with composition api to get rid of duplicated code in `AposFocusMixin` and `AposFocus`.
* `APOS_MONGODB_LOG_LEVEL` has been removed. According to [mongodb documentation](https://github.com/mongodb/node-mongodb-native/blob/main/etc/notes/CHANGES_5.0.0.md#mongoclientoptionslogger-and-mongoclientoptionsloglevel-removed) "Both the logger and the logLevel options had no effect and have been removed."
* Update `connect-mongo` to `5.x`. Add `@apostrophecms/emulate-mongo-3-driver` dependency to keep supporting `mongodb@3.x` queries while using `mongodb@6.x`.

### Fixes

* Updates the docs `beforeInsert` handler to avoid ending with different modes being set between `_id`, `aposLocale` and `aposMode`.
* Adds a migration to fix potential corrupted data having different modes set between `_id`, `aposLocale` and `aposMode`.
* Fix a crash in `notification` when `req.body` was not present. Thanks to Michelin for contributing this fix.
* Addresses a console error observed when opening and closing the `@apostrophecms-pro/palette` module across various projects.
* Fixes the color picker field in `@apostrophecms-pro/palette` module.
* Ensures that the `data-apos-test` attribute in the admin bar's tray item buttons is set by passing the `action` prop to `AposButton`.
* Prevents stripping of query parameters from the URL when the page is either switched to edit mode or reloaded while in edit mode.
* Add the missing `metaType` property to newly inserted widgets.

### Security

* New passwords are now hashed with `scrypt`, the best password hash available in the Node.js core `crypto` module, following guidance from [OWASP](https://cheatsheetseries.owasp.org/cheatsheets/Password_Storage_Cheat_Sheet.html).
This reduces login time while improving overall security.
* Old passwords are automatically re-hashed with `scrypt` on the next successful login attempt, which
adds some delay to that next attempt, but speeds them up forever after compared to the old implementation.
* Custom `scrypt` parameters for password hashing can be passed to the `@apostrophecms/user` module via the `scrypt` option. See the [Node.js documentation for `scrypt`]. Note that the `maxmem` parameter is computed automatically based on the other parameters.

## 4.1.1 (2024-03-21)

### Fixes

* Hotfix for a bug that broke the rich text editor when the rich text widget has
a `styles` property. The bug was introduced in 4.0.0 as an indirect side effect of deeper
watching behavior by Vue 3.

## 4.1.0 (2024-03-20)

### Fixes

* Don't crash if a document of a type no longer corresponding to any module is present
together with the advanced permission module.
* AposLoginForm.js now pulls its schema from the user module rather than hardcoding it. Includes the
addition of `enterUsername` and `enterPassword` i18n fields for front end customization and localization.
* Simulated Express requests returned by `apos.task.getReq` now include a `req.headers` property, for
greater accuracy and to prevent unexpected bugs in other code.
* Fix the missing attachment icon. The responsibility for checking whether an attachment
actually exists before calling `attachment.url` still lies with the developer.

### Adds

* Add new `getChanges` method to the schema module to get an array of document changed field names instead of just a boolean like does the `isEqual` method.
* Add highlight class in UI when comparing documents.

## 4.0.0 (2024-03-12)

### Adds

* Add Marks tool to the Rich Text widget for handling toggling marks.
* Add translation keys used by the multisite assembly module.
* Add side by side comparison support in AposSchema component.
* Add `beforeLocalize` and `afterLocalize` events.
* Add custom manager indicators support via `apos.schema.addManagerIndicator({ component, props, if })`. The component registered this way will be automatically rendered in the manager modal.
* Add the possibility to make widget modals wider, which can be useful for widgets that contain areas taking significant space. See [documentation](https://v3.docs.apostrophecms.org/reference/modules/widget-type.html#options).
* Temporarily add `translation` module to support document translations via the `@apostrophecms-pro/automatic-translation` module.
**The `translation` core module may be removed or refactored to reduce overhead in the core,** so its presence should
not be relied upon.

### Changes

* Migrate to Vue 3. This entails changes to some admin UI code, as detailed in our public announcement.
There are no other backwards incompatible changes in apostrophe version 4.0.0.
Certain other modules containing custom admin UI have also been updated in a new major version to be compatible,
as noted in our announcement and on the migration page of our website.

### Fixes

* Adds `textStyle` to Tiptap types so that spans are rendered on RT initialization
* `field.help` and `field.htmlHelp` are now correctly translated when displayed in a tooltip.
* Bump the `he` package to most recent version.
* Notification REST APIs should not directly return the result of MongoDB operations.

## 3.63.2 (2024-03-01)

### Security

* Always validate that method names passed to the `external-condition` API actually appear in `if` or `requiredIf`
clauses for the field in question. This fix addresses a serious security risk in which arbitrary methods of
Apostrophe modules could be called over the network, without arguments, and the results returned to the caller.
While the lack of arguments mitigates the data exfiltration risk, it is possible to cause data loss by
invoking the right method. Therefore this is an urgent upgrade for all Apostrophe 3.x users. Our thanks to the Michelin
penetration test red team for disclosing this vulnerability. All are welcome to disclose security vulnerabilities
in ApostropheCMS code via [security@apostrophecms.com](mailto:security@apostrophecms.com).
* Disable the `alwaysIframe` query parameter of the oembed proxy. This feature was never used in Apostrophe core, and could be misused to carry out arbitrary GET requests in the context of an iframe, although it could not be used to exfiltrate any information other than the success or failure of the request, and the request was still performed by the user's browser only. Thanks to the Michelin team.
* Remove vestigial A2 code relating to polymorphic relationship fields. The code in question had no relevance to the way such a feature would be implemented in A3, and could be used to cause a denial of service by crashing and restarting the process. Thanks to the Michelin team.

## 3.63.1 (2024-02-22)

### Security

* Bump dependency on `sanitize-html` to `^2.12.1` at a minimum, to ensure that `npm update apostrophe` is sufficient to guarantee a security update is installed. This security update prevents specially crafted HTML documents from revealing the existence or non-existence of files on the server. The vulnerability did not expose any other information about those files. Thanks to the [Snyk Security team](https://snyk.io/) for the disclosure and to [Dylan Armstrong](https://dylan.is/) for the fix.

## 3.63.0 (2024-02-21)

### Adds

* Adds a `launder` method to the `slug` schema field query builder to allow for use in API queries.
* Adds support for browsing specific pages in a relationship field when `withType` is set to a page type, like `@apostrophecms/home-page`, `default-page`, `article-page`...
* Add support for `canCreate`, `canPreview` & `canShareDraft` in context operations conditions.
* Add support for `canCreate`, `canEdit`, `canArchive` & `canPublish` in utility operations definitions.
* Add `uponSubmit` requirement in the `@apostrophecms/login` module. `uponSubmit` requirements are checked each time the user submit the login form. See the documentation for more information.
* Add field metadata feature, where every module can add metadata to fields via public API offered by `apos.doc.setMeta()`, `apos.doc.getMeta()`, `apos.doc.getMetaPath()` and `apos.doc.removeMeta()`. The metadata is stored in the database and can be used to store additional information about a field.
* Add new `apos.schema.addFieldMetadataComponent(namespace, component)` method to allow adding custom components. They have access to the server-side added field metadata and can decide to show indicators on the admin UI fields. Currently supported fields are "string", "slug", "array", "object" and "area".

### Fixes

* When deleting a draft document, we remove related reverse IDs of documents having a relation to the deleted one.
* Fix publishing or moving published page after a draft page on the same tree level to work as expected.
* Check create permissions on create keyboard shortcut.
* Copy requires create and edit permission.
* Display a more informative error message when publishing a page because the parent page is not published and the current user has no permission to publish the parent page (while having permission to publish the current one).
* The `content-changed` event for the submit draft action now uses a complete document.
* Fix the context bar overlap on palette for non-admin users that have the permission to modify it.
* Show widget icons in the editor area context menu.

### Changes

* Share Drafts modal styles made larger and it's toggle input has a larger hitbox.

## 3.62.0 (2024-01-25)

### Adds

* Adds support for `type` query parameter for page autocomplete. This allows to filter the results by page type. Example: `/api/v1/@apostrophecms/page?autocomplete=something&type=my-page-type`.
* Add testing for the `float` schema field query builder.
* Add testing for the `integer` schema field query builder.
* Add support for link HTML attributes in the rich text widget via configurable fields `linkFields`, extendable on a project level (same as it's done for `fields`). Add an `htmlAttribute` property to the standard fields that map directly to an HTML attribute, except `href` (see special case below), and set it accordingly, even if it is the same as the field name. Setting `htmlAttribute: 'href'` is not allowed and will throw a schema validation exception (on application boot).
* Adds support in `can` and `criteria` methods for `create` and `delete`.
* Changes support for image upload from `canEdit` to `canCreate`.
* The media manager is compatible with per-doc permissions granted via the `@apostrophecms-pro/advanced-permission` module.
* In inline arrays, the trash icon has been replaced by a close icon.

### Fixes

* Fix the `launder` and `finalize` methods of the `float` schema field query builder.
* Fix the `launder` and `finalize` methods of the `integer` schema field query builder.
* A user who has permission to `publish` a particular page should always be allowed to insert it into the
published version of the site even if they could not otherwise insert a child of the published
parent.
* Display the "Browse" button in a relationship inside an inline array.

## 3.61.1 (2023-01-08)

### Fixes

* Pinned Vue dependency to 2.7.15. Released on December 24th, Vue 2.7.16 broke the rich text toolbar in Apostrophe.

## 3.61.0 (2023-12-21)

### Adds

* Add a `validate` method to the `url` field type to allow the use of the `pattern` property.
* Add `autocomplete` attribute to schema fields that implement it (cf. [HTML attribute: autocomplete](https://developer.mozilla.org/en-US/docs/Web/HTML/Attributes/autocomplete)).
* Add the `delete` method to the `@apostrophecms/cache` module so we don't have to rely on direct MongoDB manipulation to remove a cache item.
* Adds tag property to fields in order to show a tag next to the field title (used in advanced permission for the admin field). Adds new sensitive label color.
* Pass on the module name and the full, namespaced template name to external front ends, e.g. Astro.
Also make this information available to other related methods for future and project-level use.
* Fixes the AposCheckbox component to be used more easily standalone, accepts a single model value instead of an array.

### Fixes

* Fix `date` schema field query builder to work with arrays.
* Fix `if` on pages. When you open the `AposDocEditor` modal on pages, you now see an up to date view of the visible fields.
* Pass on complete annotation information for nested areas when adding or editing a nested widget using an external front, like Astro.
* We can now close the image modal in rich-text widgets when we click outside of the modal.
The click on the cancel button now works too.
* Fixes the `clearLoginAttempts` method to work with the new `@apostrophecms/cache` module `delete` method.

## 3.60.1 (2023-12-06)

### Fixes

* corrected an issue where the use of the doc template library can result in errors at startup when
replicating certain content to new locales. This was not a bug in the doc template library.
Apostrophe was not invoking `findForEditing` where it should have.

## 3.60.0 (2023-11-29)

### Adds

* Add the possibility to add custom classes to notifications.
Setting the `apos-notification--hidden` class will hide the notification, which can be useful when we only care about the event carried by it.
* Give the possibility to add horizontal rules from the insert menu of the rich text editor with the following widget option: `insert: [ 'horizontalRule' ]`.
Improve also the UX to focus back the editor after inserting a horizontal rule or a table.

### Fixes

* The `render-widget` route now provides an `options` property on the widget, so that
schema-level options of the widget are available to the external front end when
rendering a newly added or edited widget in the editor. Note that when rendering a full page,
this information is already available on the parent area: `area.options.widgets[widget.type]`
* Pages inserted directly in the published mode are now given a
correct `lastPublishedAt` property, correcting several bugs relating
to the page tree.
* A migration has been added to introduce `lastPublishedAt` wherever
it is missing for existing pages.
* Fixed a bug that prevented page ranks from renumbering properly during "insert after" operations.
* Added a one-time migration to make existing page ranks unique among peers.
* Fixes conditional fields not being properly updated when switching items in array editor.
* The `beforeSend` event for pages and the loading of deferred widgets are now
handled in `renderPage` with the proper timing so that areas can be annotated
successfully for "external front" use.
* The external front now receives 100% of the serialization-friendly data that Nunjucks receives,
including the `home` property etc. Note that the responsibility to avoid passing any nonserializable
or excessively large data in `req.data` falls on the developer when choosing to use the
`apos-external-front` feature.
* Wraps the group label in the expanded preview menu component in `$t()` to allow translation

## 3.59.1 (2023-11-14)

### Fixes

* Fix `if` and `requiredIf` fields inside arrays. With regard to `if`, this is a hotfix for a regression introduced in 3.59.0.

## 3.59.0 (2023-11-03)

### Changes

* Webpack warnings about package size during the admin UI build process have been turned off by default. Warnings are still enabled for the public build, where a large bundle can be problematic for SEO.

### Fixes

* Apostrophe warns you if you have more than one piece page for the same piece type and you have not overridden `chooseParentPage`
to help Apostrophe decide which page is suitable as the `_url` of each piece. Beginning with this release, Apostrophe can recognize
when you have chosen to do this via `extendMethods`, so that you can call `_super()` to fall back to the default implementation without
receiving this warning. The default implementation still just returns the first page found, but always following the
`_super()` pattern here opens the door to npm modules that `improve` `@apostrophecms/piece-page` to do something more
sophisticated by default.
* `newInstance` always returns a reasonable non-null empty value for area and
object fields in case the document is inserted without being passed through
the editor, e.g. in a parked page like the home page. This simplifies
the new external front feature.

### Adds

* An adapter for Astro is under development with support from Michelin.
Starting with this release, adapters for external fronts, i.e. "back for front"
frameworks such as Astro, may now be implemented more easily. Apostrophe recognizes the
`x-requested-with: AposExternalFront` header and the `apos-external-front-key` header.
If both are present and `apos-external-front-key` matches the `APOS_EXTERNAL_FRONT_KEY`
environment variable, then Apostrophe returns JSON in place of a normal page response.
This mechanism is also available for the `render-widget` route.
* Like `type`, `metaType` is always included in projections. This helps
ensure that `apos.util.getManagerOf()` can be used on any object returned
by the Apostrophe APIs.

## 3.58.1 (2023-10-18)

### Security

* Update `uploadfs` to guarantee users get a fix for a [potential security vulnerability in `sharp`](https://security.snyk.io/vuln/SNYK-JS-SHARP-5922108).
This was theoretically exploitable only by users with permission to upload media to Apostrophe
* Remove the webpack bundle analyzer feature, which had been nonfunctional for some time, to address a harmless npm audit warning
* Note: there is one remaining `npm audit` warning regarding `postcss`. This is not a true vulnerability because only developers
with access to the entire codebase can modify styles passed to `postcss` by Apostrophe, but we are working with upstream
developers to determine the best steps to clear the warning

### Fixes

* Automatically add `type` to the projection only if there are no exclusions in the projection. Needed to prevent `Cannot do
exclusion on field in inclusion projection` error.

## 3.58.0 (2023-10-12)

### Fixes

* Ensure Apostrophe can make appropriate checks by always including `type` in the projection even if it is not explicitly listed.
* Never try to annotate a widget with permissions the way we annotate a document, even if the widget is simulating a document.
* The `areas` query builder now works properly when an array of area names has been specified.

### Adds

* Widget schema can now follow the parent schema via the similar to introduced in the `array` field type syntax (`<` prefix). In order a parent followed field to be available to the widget schema, the area field should follow it. For example, if area follows the root schema `title` field via `following: ['title']`, any field from a widget schema inside that area can do `following: ['<title']`.
* The values of fields followed by an `area` field are now available in custom widget preview Vue components (registered with widget option `options.widget = 'MyComponentPreview'`). Those components will also receive additional `areaField` prop (the parent area field definition object).
* Allows to insert attachments with a given ID, as well as with `docIds` and `archivedDocIds` to preserve related docs.
* Adds an `update` method to the attachment module, that updates the mongoDB doc and the associated file.
* Adds an option to the `http` `remote` method to allow receiving the original response from `node-fetch` that is a stream.

## 3.57.0 2023-09-27

### Changes

* Removes a 25px gap used to prevent in-context widget UI from overlapping with the admin bar
* Simplifies the way in-context widget state is rendered via modifier classes

### Adds

* Widgets detect whether or not their in-context editing UI will collide with the admin bar and adjust it appropriately.
* Italian translation i18n file created for the Apostrophe Admin-UI. Thanks to [Antonello Zanini](https://github.com/Tonel) for this contribution.
* Fixed date in piece type being displayed as current date in column when set as undefined and without default value. Thanks to [TheSaddestBread](https://github.com/AllanKoder) for this contribution.

### Fixes

* Bumped dependency on `oembetter` to ensure Vimeo starts working again
for everyone with this release. This is necessary because Vimeo stopped
offering oembed discovery meta tags on their video pages.

### Fixes

* The `118n` module now ignores non-JSON files within the i18n folder of any module and does not crash the build process.

## 3.56.0 (2023-09-13)

### Adds

* Add ability for custom tiptap extensions to access the options passed to rich text widgets at the area level.
* Add support for [npm workspaces](https://docs.npmjs.com/cli/v10/configuring-npm/package-json#workspaces) dependencies. A workspace dependency can now be used as an Apostrophe module even if it is not a direct dependency of the Apostrophe project. Only direct workspaces dependencies of the Apostrophe project are supported, meaning this will only work with workspaces set in the Apostrophe project. Workspaces set in npm modules are not supported, please use [`bundle`](https://v3.docs.apostrophecms.org/reference/module-api/module-overview.html#bundle) instead. For instance, I have an Apostrophe project called `website`. `website` is set with two [npm workspaces](https://docs.npmjs.com/cli/v10/using-npm/workspaces), `workspace-a` & `workspace-b`. `workspace-a` `package.json` contains a module named `blog` as a dependency. `website` can reference `blog` as enabled in the Apostrophe `modules` configuration.
* The actual invocation of `renderPageForModule` by the `sendPage` method of all modules has been
factored out to `renderPage`, which is no longer deprecated. This provides a convenient override point
for those who wish to substitute something else for Nunjucks or just wrap the HTML in a larger data
structure. For consistent results, one might also choose to override the `renderWidget` and `render`
methods of the `@apostrophecms/area` module, which are used to render content while editing.
Thanks to Michelin for their support of this work.
* Add `@apostrophecms/rich-text-widget:lint-fix-figure` task to wrap text nodes in paragraph tags when next to figure tags. Figure tags are not valid children of paragraph tags.
* Add `@apostrophecms/rich-text-widget:remove-empty-paragraph` task to remove empty paragraphs from all existing rich-texts.

## 3.55.1 (2023-09-11)

### Fixes

* The structured logging for API routes now responds properly if an API route throws a `string` as an exception, rather than
a politely `Error`-derived object with a `stack` property. Previously this resulted in an error message about the logging
system itself, which was not useful for debugging the original exception.

## 3.55.0 (2023-08-30)

### Adds

* Add `publicApiCheckAsync` wrapper method (and use it internally) to allow for overrides to do async permission checks of REST APIs. This feature doesn't introduce any breaking changes because the default implementation still invokes `publicApiCheck` in case developers have overridden it.

### Fixes

* Refresh schema field with same name in `AposDocEditor` when the schema changes.
* Infer parent ID mode from the request when retrieving the parent (target) page to avoid `notfound`.
* Log the actual REST API error message and not the one meant for the user.
* Hide dash on autopublished pages title.

## 3.54.0 (2023-08-16)

### Adds

* Add `@apostrophecms/log` module to allow structured logging. All modules have `logDebug`, `logInfo`, `logWarn` and `logError` methods now. See the [documentation](https://v3.docs.apostrophecms.org/guide/logging.html) for more details.
* Add `@apostrophecms/settings` translations.
* Add the ability to have custom modals for batch operations.
* Add the possibility to display utility operations inside a 3-dots menu on the page manager, the same way it is done for the docs manager.
* Custom context operations now accept a `moduleIf` property, which tests options at the module level
the same way that `if` tests properties of the document to determine if the operation should be
offered for a particular document. Note that not all options are passed to the front end unless
`getBrowserData` is extended to suit the need.
* Move Pages Manager modal business logic to a mixin.
* Add `column.extraWidth` option (number) for `AposTreeHeader.vue` to allow control over the tree cell width.
* Move `AposDocContextMenu.vue` business logic to a mixin.
* Move Pages Manager modal business logic to a mixin. Add `column.extraWidth` option (number) for `AposTreeHeader.vue` to allow control over the tree cell width.

### Changes

* Rename misleading `projection` parameter into `options` in `self.find` method signature for
`@apostrophecms/any-doc-type`, `@apostrophecms/any-page-type` & `@apostrophecms/piece-type`.
**This was never really a projection in A3,** so it is not a backwards compatibility issue.
* Hide save button during in-context editing if the document is autopublished.
* Beginning with this release, the correct `moduleName` for typical
actions on the context document is automatically passed to the
modal associated with a custom context operation, unless `moduleName`
is explicitly specified. The `moduleName` parameter to `addContextOperation`
is no longer required and should not be passed at all in most cases
(just pass the object argument). If you do wish to specify a `moduleName`
to override that prop given to the modal, then it is recommended to pass
it as a `moduleName` property of the object, not as a separate argument.
For backwards compatibility the two-argument syntax is still permitted.

### Fixes

* Resolved data integrity issue with certain page tree operations by inferring the best peer to position the page relative to rather
than attempting to remember the most recent move operation.
* Fixes a downstream bug in the `getFieldsByCategory` method in the `AposEditorMixin.js` by checking for a property before accessing it.
* In Nunjucks templates, `data.url` now includes any sitewide and locale URL prefixes. This fixes local prefixing for pagination of piece-type index pages.
* Changes were detected in various fields such as integers, which caused the "Update" button to be active even when there was no actual modification in the doc.
* Fix a bug that prevented adding multiple operations in the same batch operation group.
* The `getTarget` method of the page module should use `findForEditing` to make sure it is able to see
pages that would be filtered out of a public view by project level or npm module overrides.

## 3.53.0 (2023-08-03)

### Adds

* Accessibility improved for navigation inside modals and various UI elements.
Pages/Docs Manager and Doc Editor modal now have better keyboard accessibility.
They keep the focus on elements inside modals and give it back to their parent modal when closed.
This implementation is evolving and will likely switch to use the `dialog` HTML element soon.
* Adds support for a new `if` property in `addContextOperation` in order to show or not a context operation based on the current document properties.
* Add `update-doc-fields` event to call `AposDocEditor.updateDocFields` method
* Add schema field `hidden` property to always hide a field
* Hide empty schema tabs in `AposDocEditor` when all fields are hidden due to `if` conditions
* The front end UI now respects the `_aposEditorModal` and `_aposAutopublish`
properties of a document if present, and otherwise falls back to module
configuration. This is a powerful addition to custom editor components
for piece and page types, allowing "virtual piece types" on the back end that
deal with many content types to give better hints to the UI.
* Respect the `_aposAutopublish` property of a document if present, otherwise
fall back to module configuration.
* For convenience in custom editor components, pass the new prop `type`, the original type of the document being copied or edited.
* For better results in custom editor components, pass the prop `copyOfId`, which implies
the custom editor should fetch the original itself by its means of choice.
For backwards compatibility `copyOf` is still passed, but it may be an
incomplete projection and should not be used in new code.
* Custom context operations now receive a `docId` prop, which should
be used in preference to `doc` because `doc` may be an incomplete
projection.
* Those creating custom context operations for documents can now
specify both a `props` object for additional properties to be passed to
their modal and a `docProps` object to map properties from the document
to props of their choosing.
* Adds support to add context labels in admin bar.
* Adds support for admin UI language configuration in the `@apostrophecms/i18n` module. The new options allow control over the default admin UI language and configures the list of languages, that any individual logged in user can choose from. See the [documentation](https://v3.docs.apostrophecms.org/reference/modules/i18n.html) for more details.
* Adds `adminLocale` User field to allow users to set their preferred admin UI language, but only when the `@apostrophecms/i18n` is configured accordingly (see above).
* Adds `@apostrophecms/settings` module and a "Personal Settings" feature. See the [documentation](https://v3.docs.apostrophecms.org/reference/modules/settings.html) for more details.
* Adds `$and` operator on `addContextOperation` `if` property in order to check multiple fields before showing or hiding a context operation.

### Fixes

* `AposDocEditor` `onSave` method signature. We now always expect an object when a parameter is passed to the function to check
the value of `navigate` flag.
* Fixes a problem in the rich text editor where the slash would not be deleted after item selectin from the insert menu.
* Modules that have a `public` or `i18n` subdirectory no longer generate a
warning if they export no code.
* Clean up focus parent event handlers when components are destroyed. Prevents a slow degradation of performance while editing.
Thanks to [Joshua N. Miller](https://github.com/jmiller-rise8).
* Fixes a visual discrepancy in the rich text editor where empty paragraphs would appear smaller in preview mode compared to edit mode.

### Changes

* To make life easier for module developers, modules that are `npm link`ed to
the project no longer have to be listed in `package.json` as
dependencies. To prevent surprises this is still a requirement for modules
that are not symlinked.

## 3.52.0 (2023-07-06)

### Changes

* Foreign widget UI no longer uses inverted theme styles.

### Adds

* Allows users to double-click a nested widget's breadcrumb entry and open its editor.
* Adds support for a new `conditions` property in `addContextOperation` and validation of `addContextOperation` configuration.

### Fixes

* The API now allows the user to create a page without defining the page target ID. By default it takes the Home page.
* Users are no longer blocked from saving documents when a field is hidden
by an `if` condition fails to satisfy a condition such as `min` or `max`
or is otherwise invalid. Instead the invalid value is discarded for safety.
Note that `required` has always been ignored when an `if` condition is not
satisfied.
* Errors thrown in `@apostrophecms/login:afterSessionLogin` event handlers are now properly passed back to Passport as such, avoiding a process restart.

## 3.51.1 (2023-06-23)

## Fixes

* Fix a regression introduced in 3.51.0 - conditional fields work again in the array editor dialog box.

## 3.51.0 (2023-06-21)

### Adds

* Items can now be added to the user's personal menu in the
admin bar, alongside the "Log Out" option. To do so, specify
the `user: true` option when calling `self.apos.adminBar.add`.
This should be reserved for items that manage personal settings.
* When duplicating another document, the `_id` properties of
array items, widgets and areas are still regenerated to ensure
uniqueness across documents. However, an `_originalId` property
is now available for reference while the document remains in memory.
This facilitates change detection within array items in
`beforeSave` handlers and the like.
* Adds the possibility to add custom admin bars via the `addBar()` method from the `admin-bar` module.
* Adds support for conditional fields within `array` and `object` field schema. See the [documentation](https://v3.docs.apostrophecms.org/guide/conditional-fields/) for more information.

### Fixes

* Uses `findForEditing` method in the page put route.
* The "Duplicate" option in the page or piece manager now correctly duplicates the
entire document. This was a regression introduced in 3.48.0. The "Duplicate" option
in the editor dialog box always worked correctly.

### Changes

* Browser URL now changes to reflect the slug of the document according to the mode that is being viewed.

## 3.50.0 (2023-06-09)

### Adds

* As a further fix for issues that could ensue before the improvements
to locale renaming support that were released in 3.49.0, an
`@apostrophecms/page:reattach` task has been added. This command line task
takes the `_id` or `slug` of a page and reattaches it to the page tree as
the last child of the home page, even if page tree data for that page
is corrupted. You may wish to use the `--new-slug` and `--locale` options. This task should not
be needed in normal circumstances.

## 3.49.0 (2023-06-08)

### Changes

* Updates area UX to not display Add Content controls when a widget is focused.
* Updates area UX to unfocus widget on esc key.
* Updates widget UI to use dashed outlines instead of borders to indicate bounds.
* Updates UI for Insert Menu.
* Updates Insert Menu UX to allow mid-node insertion.
* Rich Text Widget's Insert components are now expected to emit `done` and `cancel` for proper RT cleanup. `close` still supported for BC, acts as `done`.
* Migrated the business logic of the login-related Vue components to external mixins, so that the templates and styles can be overridden by
copying the component `.vue` file to project level without copying all of the business logic. If you have already copied the components to style them,
we encourage you to consider replacing your `script` tag with the new version, which just imports the mixin, so that fixes we make there will be
available in your project.

### Adds

* Adds keyboard accessibility to Insert menu.
* Adds regex pattern feature for string fields.
* Adds `pnpm` support. Introduces new optional Apostrophe root configuration `pnpm` to force opt-in/out when auto detection fails. See the [documentation](https://v3.docs.apostrophecms.org/guide/using-pnpm.html) for more details.
* Adds a warning if database queries involving relationships
are made before the last `apostrophe:modulesRegistered` handler has fired.
If you need to call Apostrophe's `find()` methods at startup,
it is best to wait for the `@apostrophecms/doc:beforeReplicate` event.
* Allow `@` when a piece is a template and `/@` for page templates (doc-template-library module).
* Adds a `prefix` option to the http frontend util module.
If explicitly set to `false`, prevents the prefix from being automatically added to the URL,
when making calls with already-prefixed URLs for instance.
* Adds the `redirectToFirstLocale` option to the `i18n` module to prevent users from reaching a version of their site that would not match any locale when requesting the site without a locale prefix in the URL.
* If just one instance of a piece type should always exist (per locale if localized), the
`singletonAuto` option may now be set to `true` or to an object with a `slug` option in
order to guarantee it. This implicitly sets `singleton: true` as well. This is now used
internally by `@apostrophecms/global` as well as the optional `@apostrophecms-pro/palette` module.

### Fixes

* Fix 404 error when viewing/editing a doc which draft has a different version of the slug than the published one.
* Fixed a bug where multiple home pages can potentially be inserted into the database if the
default locale is renamed. Introduced the `async apos.doc.bestAposDocId(criteria)` method to
help identify the right `aposDocId` when inserting a document that might exist in
other locales.
* Fixed a bug where singletons like the global doc might not be inserted at all if they
exist under the former name of the default locale and there are no other locales.

## 3.48.0 (2023-05-26)

### Adds

* For performance, add `apos.modules['piece-type']getManagerApiProjection` method to reduce the amount of data returned in the manager
    modal. The projection will contain the fields returned in the method in addition to the existing manager modal
    columns.
* Add `apos.schema.getRelationshipQueryBuilderChoicesProjection` method to set the projection used in
    `apos.schema.relationshipQueryBuilderChoices`.
* Rich-text inline images now copies the `alt` attribute from the original image from the Media Library.

### Changes

* Remove `stripPlaceholderBrs` and `restorePlaceholderBrs` from `AposRichTextWidgetEditor.vue` component.
* Change tiptap `Gapcursor` display to use a vertical blinking cursor instead of an horizontal cursor, which allow users to add text before and after inline images and tables.
* You can set `max-width` on `.apos-rich-text-toolbar__inner` to define the width of the rich-text toolbar. It will now
    flow on multiple lines if needed.
* The `utilityRail` prop of `AposSchema` now defaults to `false`, removing
the need to explicitly pass it in almost all contexts.
* Mark `apos.modules['doc-type']` methods `getAutocompleteTitle`, `getAutocompleteProjection` and `autocomplete` as
    deprecated. Our admin UI does not use them, it uses the `autocomplete('...')` query builder.
    More info at <https://v3.docs.apostrophecms.org/reference/query-builders.html#autocomplete>'.
* Print a warning with a clear explanation if a module's `index.js` file contains
no `module.exports` object (often due to a typo), or it is empty.

### Fixes

* Now errors and exits when a piece-type or widget-type module has a field object with the property `type`. Thanks to [NuktukDev](https://github.com/nuktukdev) for this contribution.
* Add a default page type value to prevent the dropdown from containing an empty value.

## 3.47.0 (2023-05-05)

### Changes

* Since Node 14 and MongoDB 4.2 have reached their own end-of-support dates,
we are **no longer supporting them for A3.** Note that our dependency on
`jsdom` 22 is incompatible with Node 14. Node 16 and Node 18 are both
still supported. However, because Node 16 reaches its
end-of-life date quite soon (September), testing and upgrading directly
to Node 18 is strongly recommended.
* Updated `sluggo` to version 1.0.0.
* Updated `jsdom` to version `22.0.0` to address an installation warning about the `word-wrap` module.

### Fixes

* Fix `extendQueries` to use super pattern for every function in builders and methods (and override properties that are not functions).

## 3.46.0 (2023-05-03)

### Fixes

* Adding or editing a piece no longer immediately refreshes the main content area if a widget editor is open. This prevents interruption of the widget editing process
when working with the `@apostrophecms/ai-helper` module, and also helps in other situations.
* Check that `e.doc` exists when handling `content-changed` event.
* Require updated `uploadfs` version with no dependency warnings.

### Adds

* Allow sub-schema fields (array and object) to follow parent schema fields using the newly introduced `following: '<parentField'` syntax, where the starting `<` indicates the parent level. For example `<parentField` follows a field in the parent level, `<<grandParentField` follows a field in the grandparent level, etc. The change is fully backward compatible with the current syntax for following fields from the same schema level.

### Changes

* Debounce search to prevent calling search on every key stroke in the manager modal.
* Various size and spacing adjustments in the expanded Add Content modal UI

## 3.45.1 (2023-04-28)

### Fixes

* Added missing styles to ensure consistent presentation of the rich text insert menu.
* Fixed a bug in which clicking on an image in the media manager would close the "insert
image" dialog box.
* Update `html-to-text` package to the latest major version.

## 3.45.0 (2023-04-27)

### Adds

* Rich text widgets now support the `insert` option, an array
which currently may contain the strings `image` and `table` in order to add a
convenient "insert menu" that pops up when the slash key is pressed.
This provides a better user experience for rich text features that shouldn't
require that the user select existing text before using them.
* Auto expand inline array width if needed using `width: max-content` in the admin UI.
* The "browse" button is now available when selecting pages and pieces
to link to in the rich text editor.
* The "browse" button is also available when selecting inline images
in the rich text editor.
* Images are now previewed in the relationship field's compact list view.
* The new `apos-refreshing` Apostrophe bus event can be used to prevent
Apostrophe from refreshing the main content zone of the page when images
and pieces are edited, by clearing the `refresh` property of the object
passed to the event.
* To facilitate custom click handlers, an `apos.modal.onTopOf(el1, el2)` function is now
available to check whether an element is considered to be "on top of" another element in
the modal stack.

### Changes

* The `v-click-outside-element` Vue directive now understands that modals "on top of"
an element should be considered to be "inside" the element, e.g. clicks on them
shouldn't close the link dialog etc.

### Fixes

* Fix various issues on conditional fields that were occurring when adding new widgets with default values or selecting a falsy value in a field that has a conditional field relying on it.
Populate new or existing doc instances with default values and add an empty `null` choice to select fields that do not have a default value (required or not) and to the ones configured with dynamic choices.
* Rich text widgets save more reliably when many actions are taken quickly just before save.
* Fix an issue in the `oembed` field where the value was kept in memory after cancelling the widget editor, which resulted in saving the value if the widget was nested and the parent widget was saved.
Also improve the `oembed` field UX by setting the input as `readonly` rather than `disabled` when fetching the video metadata, in order to avoid losing its focus when typing.

## 3.44.0 (2023-04-13)

### Adds

* `checkboxes` fields now support a new `style: 'combobox'` option for a better multiple-select experience when there
are many choices.
* If the new `guestApiAccess` option is set to `true` for a piece type or for `@apostrophecms/page`,
Apostrophe will allow all logged-in users to access the GET-method REST APIs of that
module, not just users with editing privileges, even if `publicApiProjection` is not set.
This is useful when the goal is to allow REST API access to "guest" users who have
project-specific reasons to fetch access content via REST APIs.
* `test-lib/utils.js` has new `createUser` and `loginAs` methods for the convenience of
those writing mocha tests of Apostrophe modules.
* `batchOperations` permissions: if a `permission` property is added to any entry in the `batchOperations` cascade of a piece-type module, this permission will be checked for every user. See `batchOperations` configuration in `modules/@apostrophecms/piece-type/index.js`. The check function `checkBatchOperationsPermissions` can be extended. Please note that this permission is checked only to determine whether to offer the operation.

### Fixes

* Fix child page slug when title is deleted

## 3.43.0 (2023-03-29)

### Adds

* Add the possibility to override the default "Add Item" button label by setting the `itemLabel` option of an `array` field.
* Adds `touch` task for every piece type. This task invokes `update` on each piece, which will execute all of the same event handlers that normally execute when a piece of that type is updated. Example usage: `node app article:touch`.

### Fixes

* Hide the suggestion help from the relationship input list when the user starts typing a search term.
* Hide the suggestion hint from the relationship input list when the user starts typing a search term except when there are no matches to display.
* Disable context menu for related items when their `relationship` field has no sub-[`fields`](https://v3.docs.apostrophecms.org/guide/relationships.html#providing-context-with-fields) configured.
* Logic for checking whether we are running a unit test of an external module under mocha now uses `includes` for a simpler, safer test that should be more cross-platform.

## 3.42.0 (2023-03-16)

### Adds

* You can now set `style: table` on inline arrays. It will display the array as a regular HTML table instead of an accordion.
See the [array field documentation](https://v3.docs.apostrophecms.org/reference/field-types/array.html#settings) for more information.
* You can now set `draggable: false` on inline arrays. It will disable the drag and drop feature. Useful when the order is not significant.
See the [array field documentation](https://v3.docs.apostrophecms.org/reference/field-types/array.html#settings) for more information.
* You can now set the label and icon to display on inline arrays when they are empty.
See the [array field documentation](https://v3.docs.apostrophecms.org/reference/field-types/array.html#whenEmpty) for more information.
* We have added a new and improved suggestion UI to relationship fields.
* The `utilityOperations` feature of piece types now supports additional properties:
`relationship: true` (show the operation only when editing a relationship), `relationship: false` (never show
the operation when editing a relationship), `button: true`, `icon` and `iconOnly: true`.
When `button: true` is specified, the operation appears as a standalone button rather than
being tucked away in the "more" menu.
* In addition, `utilityOperations` can now specify `eventOptions` with an `event` subproperty
instead of `modalOptions`. This is useful with the new `edit` event (see below).
* Those extending our admin UI on the front end can now open a modal to create or edit a page or piece by calling
`await apos.doc.edit({ type: 'article' })` (the type here is an example). To edit an existing document add an
`_id` property. To copy an existing document (like our "duplicate" feature) add a `copyOf`
property. When creating new pages, `type` can be sent to `@apostrophecms/page` for convenience
(note that the `type` property does not override the default or current page type in the editor).
* The `edit` Apostrophe event is now available and takes an object with the same properties
as above. This is useful when configuring `utilityOperations`.
* The `content-changed` Apostrophe event can now be emitted with a `select: true` property. If a
document manager for the relevant content type is open, it will attempt to add the document to the
current selection. Currently this works best with newly inserted documents.
* Localized strings in the admin UI can now use `$t(key)` to localize a string inside
an interpolated variable. This was accomplished by setting `skipOnVariables` to false
for i18next, solely on the front end for admin UI purposes.
* The syntax of the method defined for dynamic `choices` now accepts a module prefix to get the method from, and the `()` suffix.
This has been done for consistency with the external conditions syntax shipped in the previous release. See the documentation for more information.
* Added the `viewPermission` property of schema fields, and renamed `permission` to `editPermission` (with backwards
compatibility) for clarity. You can now decide if a schema field requires permissions to be visible or editable.
See the documentation for more information.
* Display the right environment label on login page. By default, based on `NODE_ENV`, overriden by `environmentLabel` option in `@apostrophecms/login` module. The environment variable `APOS_ENV_LABEL` will override this. Note that `NODE_ENV` should generally only be set to `development` (the default) or `production` as many Node.js modules opt into optimizations suitable for all deployed environments when it is set to `production`. This is why we offer the separate `APOS_ENV_LABEL` variable.

### Fixes

* Do not log unnecessary "required" errors for hidden fields.
* Fixed a bug that prevented "Text Align" from working properly in the rich text editor in certain cases.
* Fix typo in `@apostrophecms/doc-type` and `@apostrophecms/submitted-drafts` where we were using `canCreate` instead of `showCreate` to display the `Create New` button or showing the `Copy` button in `Manager` modals.
* Send external condition results in an object so that numbers are supported as returned values.

## 3.41.1 (2023-03-07)

No changes. Publishing to make sure 3.x is tagged `latest` in npm, rather than 2.x.

## 3.41.0 (2023-03-06)

### Adds

* Handle external conditions to display fields according to the result of a module method, or multiple methods from different modules.
This can be useful for displaying fields according to the result of an external API or any business logic run on the server. See the documentation for more information.

### Fixes

* Replace `deep-get-set` dependency with `lodash`'s `get` and `set` functions to fix the [Prototype Pollution in deep-get-set](https://github.com/advisories/GHSA-mjjj-6p43-vhhv) vulnerability. There was no actual vulnerability in Apostrophe due to the way the module was actually used, and this was done to address vulnerability scan reports.
* The "soft redirects" for former URLs of documents now work better with localization. Thanks to [Waldemar Pankratz](https://github.com/waldemar-p).
* Destroy `AreaEditor` Vue apps when the page content is refreshed in edit mode. This avoids a leak of Vue apps components being recreated while instances of old ones are still alive.

### Security

* Upgrades passport to the latest version in order to ensure session regeneration when logging in or out. This adds additional security to logins by mitigating any risks due to XSS attacks. Apostrophe is already robust against XSS attacks. For passport methods that are internally used by Apostrophe everything is still working. For projects that are accessing the passport instance directly through `self.apos.login.passport`, some verifications may be necessary to avoid any compatibility issue. The internally used methods are `authenticate`, `use`, `serializeUser`, `deserializeUser`, `initialize`, `session`.

## 3.40.1 (2023-02-18)

* No code change. Patch level bump for package update.

## 3.40.0 (2023-02-17)

### Adds

* For devops purposes, the `APOS_BASE_URL` environment variable is now respected as an override of the `baseUrl` option.

### Fixes

* Do not display shortcut conflicts at startup if there are none.
* Range field correctly handles the `def` attribute set to `0` now. The `def` property will be used when the field has no value provided; a value going over the max or below the min threshold still returns `null`.
* `select` fields now work properly when the `value` of a choice is a boolean rather than a string or a number.

## 3.39.2 (2023-02-03)

### Fixes

* Hotfix for a backwards compatibility break in webpack that triggered a tiptap bug. The admin UI build will now succeed as expected.

## 3.39.1 (2023-02-02)

### Fixes

* Rescaling cropped images with the `@apostrophecms/attachment:rescale` task now works correctly. Thanks to [Waldemar Pankratz](https://github.com/waldemar-p) for this contribution.

## 3.39.0 (2023-02-01)

### Adds

* Basic support for editing tables by adding `table` to the rich text toolbar. Enabling `table` allows you to create tables, including `td` and `th` tags, with the ability to merge and split cells. For now the table editing UI is basic, all of the functionality is there but we plan to add more conveniences for easy table editing soon. See the "Table" dropdown for actions that are permitted based on the current selection.
* `superscript` and `subscript` may now be added to the rich text widget's `toolbar` option.
* Early beta-quality support for adding inline images to rich text, by adding `image` to the rich text toolbar. This feature works reliably, however the UI is not mature yet. In particular you must search for images by typing part of the title. We will support a proper "browse" experience here soon. For good results you should also configure the `imageStyles` option. You will also want to style the `figure` tags produced. See the documentation for more information.
* Support for `div` tags in the rich text toolbar, if you choose to include them in `styles`. This is often necessary for A2 content migration and can potentially be useful in new work when combined with a `class` if there is no suitable semantic block tag.
* The new `@apostrophecms/attachment:download-all --to=folder` command line task is useful to download all of your attachments from an uploadfs backend other than local storage, especially if you do not have a more powerful "sync" utility for that particular storage backend.
* A new `loadingType` option can now be set for `image-widget` when configuring an `area` field. This sets the `loading` attribute of the `img` tag, which can be used to enable lazy loading in most browsers. Thanks to [Waldemar Pankratz](https://github.com/waldemar-p) for this contribution.
* Two new module-level options have been added to the `image-widget` module: `loadingType` and `size`. These act as fallbacks for the same options at the area level. Thanks to [Waldemar Pankratz](https://github.com/waldemar-p) for this contribution.

### Fixes

* Adding missing require (`bluebird`) and fallback (`file.crops || []`) to `@apostrophecms/attachment:rescale`-task

## 3.38.1 (2023-01-23)

### Fixes

* Version 3.38.0 introduced a regression that temporarily broke support for user-edited content in locales with names like `de-de` (note the lowercase country name). This was inadvertently introduced in an effort to improve support for locale fallback when generating static translations of the admin interface. Version 3.38.1 brings back the content that temporarily appeared to be missing for these locales (it was never removed from the database), and also achieves the original goal. **However, if you created content for such locales using `3.38.0` (released five days ago) and wish to keep that content,** rather than reverting to the content from before `3.38.0`, see below.

### Adds

* The new `i18n:rename-locale` task can be used to move all content from one locale name to another, using the `--old` and `--new` options. By default, any duplicate keys for content existing in both locales will stop the process. However you can specify which content to keep in the event of a duplicate key error using the `--keep=localename` option. Note that the value of `--new` should match the a locale name that is currently configured for the `@apostrophecms/i18n` module.

Example:

```
# If you always had de-de configured as a locale, but created
# a lot of content with Apostrophe 3.38.0 which incorrectly stored
# it under de-DE, you can copy that content. In this case we opt
# to keep de-de content in the event of any conflicts
node app @apostrophecms/i18n:rename-locale --old=de-DE --new=de-de --keep=de-de
```

## 3.38.0 (2023-01-18)

### Adds

* Emit a `beforeSave` event from the `@apostrophecms:notification` module, with `req` and the `notification` as arguments, in order to give the possibility to override the notification.
* Emit a `beforeInsert` event from the `@apostrophecms:attachment` module, with `req` and the `doc` as arguments, in order to give the possibility to override the attachment.
* Emit a `beforeSaveSafe` event from the `@apostrophecms:user` module, with `req`, `safeUser` and `user` as arguments, in order to give the possibility to override properties of the `safeUser` object which contains password hashes and other information too sensitive to be stored in the aposDocs collection.
* Automatically convert failed uppercase URLs to their lowercase version - can be disabled with `redirectFailedUpperCaseUrls: false` in `@apostrophecms/page/index.js` options. This only comes into play if a 404 is about to happen.
* Automatically convert country codes in locales like `xx-yy` to `xx-YY` before passing them to `i18next`, which is strict about uppercase country codes.
* Keyboard shortcuts conflicts are detected and logged on to the terminal.

### Fixes

* Invalid locales passed to the i18n locale switching middleware are politely mapped to 400 errors.
* Any other exceptions thrown in the i18n locale switching middleware can no longer crash the process.
* Documents kept as the `previous` version for undo purposes were not properly marked as such, breaking the public language switcher in some cases. This was fixed and a migration was added for existing data.
* Uploading an image in an apostrophe area with `minSize` requirements will not trigger an unexpected error anymore. If the image is too small, a notification will be displayed with the minimum size requirements. The `Edit Image` modal will now display the minimum size requirements, if any, above the `Browse Images` field.
* Some browsers saw the empty `POST` response for new notifications as invalid XML. It will now return an empty JSON object with the `Content-Type` set to `application/json`.

## 3.37.0 (2023-01-06)

### Adds

* Dynamic choice functions in schemas now also receive a data object with their original doc id for further inspection by your function.
* Use `mergeWithCustomize` when merging extended source Webpack configuration. Introduce overideable asset module methods `srcCustomizeArray` and `srcCustomizeObject`, with reasonable default behavior, for fine tuning Webpack config arrays and objects merging. More info - [the Webpack mergeWithCustomize docs](https://github.com/survivejs/webpack-merge#mergewithcustomize-customizearray-customizeobject-configuration--configuration)
* The image widget now accepts a `placeholderImage` option that works like `previewImage` (just specify a file extension, like `placeholderImage: 'jpg'`, and provide the file `public/placeholder.jpg` in the module). The `placeholderUrl` option is still available for backwards compatibility.

### Fixes

* `docId` is now properly passed through array and object fields and into their child schemas.
* Remove module `@apostrophecms/polymorphic-type` name alias `@apostrophecms/polymorphic`. It was causing warnings
    e.g. `A permission.can() call was made with a type that has no manager: @apostrophecms/polymorphic-type`.
* The module `webpack.extensions` configuration is not applied to the core Admin UI build anymore. This is the correct and intended behavior as explained in the [relevant documentation](https://v3.docs.apostrophecms.org/guide/webpack.html#extending-webpack-configuration).
* The `previewImage` option now works properly for widget modules loaded from npm and those that subclass them. Specifically, the preview image may be provided in the `public/` subdirectory of the original module, the project-level configuration of it, or a subclass.

## 3.36.0 (2022-12-22)

### Adds

* `shortcut` option for piece modules, allowing easy re-mapping of the manager command shortcut per module.

### Fixes

* Ensure there are no conflicting command shortcuts for the core modules.

## 3.35.0 (2022-12-21)

### Adds

* Introduced support for linking directly to other Apostrophe documents in a rich text widget. The user can choose to link to a URL, or to a page. Linking to various piece types can also be enabled with the `linkWithType` option. This is equivalent to the old `apostrophe-rich-text-permalinks` module but is included in the core in A3. See the [documentation](https://v3.docs.apostrophecms.org/guide/core-widgets.html#rich-text-widget) for details.
* Introduced support for the `anchor` toolbar control in the rich text editor. This allows named anchors to be inserted. These are rendered as `span` tags with the given `id` and can then be linked to via `#id`, providing basic support for internal links. HTML 4-style named anchors in legacy content (`name` on `a` tags) are automatically migrated upon first edit.
* German translation i18n file created for the Apostrophe Admin-UI. Thanks to [Noah Gysin](https://github.com/NoahGysin) for this contribution.
* Introduced support for keyboard shortcuts in admin UI. Hitting `?` will display the list of available shortcuts. Developpers can define their own shortcuts by using the new `@apostrophecms/command-menu` module and the `commands` property. Please check the [keyboard shortcut documentation](https://v3.docs.apostrophecms.org/guide/command-menu.html) for more details.

### Fixes

* The `bulletList` and `orderedList` TipTap toolbar items now work as expected.
* When using the autocomplete/typeahead feature of relationship fields, typing a space at the start no longer results in an error.
* Replace [`credential`](https://www.npmjs.com/package/credential) package with [`credentials`](https://www.npmjs.com/package/credentials) to fix the [`mout` Prototype Pollution vulnerability](https://cve.mitre.org/cgi-bin/cvename.cgi?name=CVE-2020-7792). There was no actual vulnerability in Apostrophe or credential due to the way the module was actually used, and this was done to address vulnerability scan reports.
* Added a basic implementation of the missing "Paste from Clipboard" option to Expanded Widget Previews.

## 3.34.0 (2022-12-12)

### Fixes

* Nested areas work properly in widgets that have the `initialModal: false` property.
* Apostrophe's search index now properly incorporates most string field types as in A2.

### Adds

* Relationships load more quickly.
* Parked page checks at startup are faster.
* Tasks to localize and unlocalize piece type content (see `node app help [yourModuleName]:localize` and `node app help [yourModuleName]:unlocalize`).

## 3.33.0 (2022-11-28)

### Adds

* You can now set `inline: true` on schema fields of type `array`. This displays a simple editing interface in the context of the main dialog box for the document in question, avoiding the need to open an additional dialog box. Usually best for cases with just one field or just a few. If your array field has a large number of subfields the default behavior (`inline: false`) is more suitable for your needs. See the [array field](https://v3.docs.apostrophecms.org/reference/field-types/array.html) documentation for more information.
* Batch feature for publishing pieces.
* Add extensibility for `rich-text-widget` `defaultOptions`. Every key will now be used in the `AposRichTextWidgetEditor`.

### Fixes

* Prior to this release, widget templates that contained areas pulled in from related documents would break the ability to add another widget beneath.
* Validation of object fields now works properly on the browser side, in addition to server-side validation, resolving UX issues.
* Provisions were added to prevent any possibility of a discrepancy in relationship loading results under high load. It is not clear whether this A2 bug was actually possible in A3.

## 3.32.0 (2022-11-09)

### Adds

* Adds Reset Password feature to the login page. Note that the feature must be enabled and email delivery must be properly configured. See the [documentation](https://v3.docs.apostrophecms.org/reference/modules/login.html) for more details.
* Allow project-level developer to override bundling decisions by configuring the `@apostrophecms/asset` module. Check the [module documentation](https://v3.docs.apostrophecms.org/reference/modules/asset.html#options) for more information.

### Fixes

* Query builders for regular select fields have always accepted null to mean "do not filter on this property." Now this also works for dynamic select fields.
* The i18n UI state management now doesn't allow actions while it's busy.
* Fixed various localization bugs in the text of the "Update" dropdown menu.
* The `singleton: true` option for piece types now automatically implies `showCreate: false`.
* Remove browser console warnings by handling Tiptap Editor's breaking changes and duplicated plugins.
* The editor modal now allocates more space to area fields when possible, resolving common concerns about editing large widgets inside the modal.

## 3.31.0 (2022-10-27)

### Adds

* Adds `placeholder: true` and `initialModal: false` features to improve the user experience of adding widgets to the page. Checkout the [Widget Placeholders documentation](https://v3.docs.apostrophecms.org/guide/areas-and-widgets.html#adding-placeholder-content-to-widgets) for more detail.

### Fixes

* When another user is editing the document, the other user's name is now displayed correctly.

## 3.30.0 (2022-10-12)

### Adds

* New `APOS_LOG_ALL_ROUTES` environment variable. If set, Apostrophe logs information about all middleware functions and routes that are executed on behalf of a particular URL.
* Adds the `addFileGroups` option to the `attachment` module. Additionally it exposes a new method, `addFileGroup(group)`. These allow easier addition of new file groups or extension of the existing groups.

### Fixes

* Vue 3 may now be used in a separate webpack build at project level without causing problems for the admin UI Vue 2 build.
* Fixes `cache` module `clear-cache` CLI task message
* Fixes help message for `express` module `list-routes` CLI task

## 3.29.1 (2022-10-03)

### Fixes

* Hotfix to restore Node 14 support. Of course Node 16 is also supported.

## 3.29.0 (2022-10-03)

### Adds

* Areas now support an `expanded: true` option to display previews for widgets. The Expanded Widget Preview Menu also supports grouping and display columns for each group.
* Add "showQuery" in piece-page-type in order to override the query for the "show" page as "indexQuery" does it for the index page

### Fixes

* Resolved a bug in which users making a password error in the presence of pre-login checks such as a CAPTCHA were unable to try again until they refreshed the page.

## 3.28.1 (2022-09-15)

### Fixes

* `AposInputBoolean` can now be `required` and have the value `false`.
* Schema fields containing boolean filters can now list both `yes` and `no` choices according to available values in the database.
* Fix attachment `getHeight()` and `getWidth()` template helpers by changing the assignment of the `attachment._crop` property.
* Change assignment of `attachment._focalPoint` for consistency.

## 3.28.0 (2022-08-31)

### Fixes

* Fix UI bug when creating a document via a relationship.

### Adds

* Support for uploading `webp` files for display as images. This is supported by all current browsers now that Microsoft has removed IE11. For best results, you should run `npm update` on your project to make sure you are receiving the latest release of `uploadfs` which uses `sharp` for image processing. Thanks to [Isaac Preston](https://github.com/ixc7) for this addition.
* Clicking outside a modal now closes it, the same way the `Escape` key does when pressed.
* `checkboxes` fields now support `min` and `max` properties. Thanks to [Gabe Flores](https://github.com/gabeflores-appstem).

## 3.27.0 (2022-08-18)

### Adds

* Add `/grid` `POST` route in permission module, in addition to the existing `GET` one.
* New utility script to help find excessively heavy npm dependencies of apostrophe core.

### Changes

* Extract permission grid into `AposPermissionGrid` vue component.
* Moved `stylelint` from `dependencies` to `devDependencies`. The benefit may be small because many projects will depend on `stylelint` at project level, but every little bit helps install speed, and it may make a bigger difference if different major versions are in use.

## 3.26.1 (2022-08-06)

### Fixes

Hotfix: always waits for the DOM to be ready before initializing the Apostrophe Admin UI. `setTimeout` alone might not guarantee that every time. This issue has apparently become more frequent in the latest versions of Chrome.

* Modifies the `login` module to return an empty object in the API session cookie response body to avoid potential invalid JSON error if `response.json()` is retrieved.

## 3.26.0 (2022-08-03)

### Adds

* Tasks can now be registered with the `afterModuleReady` flag, which is more useful than `afterModuleInit` because it waits for the module to be more fully initialized, including all "improvements" loaded via npm. The original `afterModuleInit` flag is still supported in case someone was counting on its behavior.
* Add `/grid` `POST` route in permission module, in addition to the existing `GET` one, to improve extensibility.
* `@apostrophecms/express:list-routes` command line task added, to facilitate debugging.

### Changes

* Since Microsoft has ended support for IE11 and support for ES5 builds is responsible for a significant chunk of Apostrophe's installation time, the `es5: true` option no longer produces an IE11 build. For backwards compatibility, developers will receive a warning, but their build will proceed without IE11 support. IE11 ES5 builds can be brought back by installing the optional [@apostrophecms/asset-es5](https://github.com/apostrophecms/asset-es5) module.

### Fixes

* `testModule: true` works in unit tests of external Apostrophe modules again even with modern versions of `mocha`, thanks to [Amin Shazrin](https://github.com/ammein).
* `getObjectManager` is now implemented for `Object` field types, fixing a bug that prevented the use of areas found in `object` schema fields within templates. Thanks to [James R T](https://github.com/jamestiotio).

## 3.25.0 (2022-07-20)

### Adds

* `radio` and `checkboxes` input field types now support a server side `choices` function for supplying their `choices` array dynamically, just like `select` fields do. Future custom field types can opt into this functionality with the field type flag `dynamicChoices: true`.

### Fixes

* `AposSelect` now emits values on `change` event as they were originally given. Their values "just work" so you do not have to think about JSON anymore when you receive it.
* Unpinned tiptap as the tiptap team has made releases that resolve the packaging errors that caused us to pin it in 3.22.1.
* Pinned `vue-loader` to the `15.9.x` minor release series for now. The `15.10.0` release breaks support for using `npm link` to develop the `apostrophe` module itself.
* Minimum version of `sanitize-html` bumped to ensure a potential denial-of-service vector is closed.

## 3.24.0 (2022-07-06)

### Adds

* Handle `private: true` locale option in i18n module, preventing logged out users from accessing the content of a private locale.

### Fixes

* Fix missing title translation in the "Array Editor" component.
* Add `follow: true` flag to `glob` functions (with `**` pattern) to allow registering symlink files and folders for nested modules
* Fix disabled context menu for relationship fields editing ([#3820](https://github.com/apostrophecms/apostrophe/issues/3820))
* In getReq method form the task module, extract the right `role` property from the options object.
* Fix `def:` option in `array` fields, in order to be able to see the default items in the array editor modal

## 3.23.0 (2022-06-22)

### Adds

* Shared Drafts: gives the possibility to share a link which can be used to preview the draft version of page, or a piece `show` page.
* Add `Localize` option to `@apostrophecms/image`. In Edit mode the context bar menu includes a "Localize" option to start cloning this image into other locales.

### Fixes

* Update `sass` to [`1.52.3`+](https://github.com/sass/dart-sass/pull/1713) to prevent the error `RangeError: Invalid value: Not in inclusive range 0..145: -1`. You can now fix that by upgrading with `npm update`. If it does not immediately clear up the issue in development, try `node app @apostrophecms/asset:clear-cache`.
* Fix a potential issue when URLs have a query string, in the `'@apostrophecms/page:notFound'` handler of the `soft-redirect` module.

## 3.22.1 (2022-06-17)

* Hotfix: temporarily pin versions of tiptap modules to work around packaging error that breaks import of the most recent releases. We will unpin as soon as this is fixed upstream. Fixes a bug where `npm update` would fail for A3 projects.

## 3.22.0 (2022-06-08)

### Adds

* Possibility to pass options to webpack extensions from any module.

### Fixes

* Fix a Webpack cache issue leading to modules symlinked in `node_modules` not being rebuilt.
* Fixes login maximum attempts error message that wasn't showing the plural when lockoutMinutes is more than 1.
* Fixes the text color of the current array item's slat label in the array editor modal.
* Fixes the maximum width of an array item's slat label so as to not obscure the Remove button in narrow viewports.
* If an array field's titleField option is set to a select field, use the selected option's label as the slat label rather its value.
* Disable the slat controls of the attachment component while uploading.
* Fixes bug when re-attaching the same file won't trigger an upload.
* AposSlat now fully respects the disabled state.

## 3.21.1 (2022-06-04)

### Fixes

* Work around backwards compatibility break in `sass` module by pinning to `sass` `1.50.x` while we investigate. If you saw the error `RangeError: Invalid value: Not in inclusive range 0..145: -1` you can now fix that by upgrading with `npm update`. If it does not immediately clear up the issue in development, try `node app @apostrophecms/asset:clear-cache`.

## 3.21.0 (2022-05-25)

### Adds

* Trigger only the relevant build when in a watch mode (development). The build paths should not contain comma (`,`).
* Adds an `unpublish` method, available for any doc-type.
An _Unpublish_ option has also been added to the context menu of the modal when editing a piece or a page.
* Allows developers to group fields in relationships the same way it's done for normal schemas.

### Fixes

* Vue files not being parsed when running eslint through command line, fixes all lint errors in vue files.
* Fix a bug where some Apostrophe modules symlinked in `node_modules` are not being watched.
* Recover after webpack build error in watch mode (development only).
* Fixes an edge case when failing (throw) task invoked via `task.invoke` will result in `apos.isTask()` to always return true due to `apos.argv` not reverted properly.

## 3.20.1 (2022-05-17)

### Fixes

* Minor corrections to French translation.

## 3.20.0

### Adds

* Adds French translation of the admin UI (use the `fr` locale).

## 3.19.0

### Adds

* New schema field type `dateAndTime` added. This schema field type saves in ISO8601 format, as UTC (Universal Coordinated Time), but is edited in a user-friendly way in the user's current time zone and locale.
* Webpack disk cache for better build performance in development and, if appropriately configured, production as well.
* In development, Webpack rebuilds the front end without the need to restart the Node.js process, yielding an additional speedup. To get this speedup for existing projects, see the `nodemonConfig` section of the latest `package.json` in [a3-boilerplate](https://github.com/apostrophecms/a3-boilerplate) for the new "ignore" rules you'll need to prevent nodemon from stopping the process and restarting.
* Added the new command line task `apostrophecms/asset:clear-cache` for clearing the webpack disk cache. This should be necessary only in rare cases where the configuration has changed in ways Apostrophe can't automatically detect.
* A separate `publishedLabel` field can be set for any schema field of a page or piece. If present it is displayed instead of `label` if the document has already been published.

### 3.18.1

### Fixes

* The admin UI now rebuilds properly in a development environment when new npm modules are installed in a multisite project (`apos.rootDir` differs from `apos.npmRootDir`).

## 3.18.0 (2022-05-03)

### Adds

* Images may now be cropped to suit a particular placement after selecting them. SVG files may not be cropped as it is not possible in the general case.
* Editors may also select a "focal point" for the image after selecting it. This ensures that this particular point remains visible even if CSS would otherwise crop it, which is a common issue in responsive design. See the `@apostrophecms/image` widget for a sample implementation of the necessary styles.
* Adds the `aspectRatio` option for image widgets. When set to `[ w, h ]` (a ratio of width to height), images are automatically cropped to this aspect ratio when chosen for that particular widget. If the user does not crop manually, then cropping happens automatically.
* Adds the `minSize` option for image widgets. This ensures that the images chosen are at least the given size `[ width, height ]`, and also ensures the user cannot choose something smaller than that when cropping.
* Implements OpenTelemetry instrumentation.
* Developers may now specify an alternate Vue component to be used for editing the subfields of relationships, either at the field level or as a default for all relationships with a particular piece type.
* The widget type base module now always passes on the `components` option as browser data, so that individual widget type modules that support contextual editing can be implemented more conveniently.
* In-context widget editor components now receive a `focused` prop which is helpful in deciding when to display additional UI.
* Adds new configuration option - `beforeExit` async handler.
* Handlers listening for the `apostrophe:run` event are now able to send an exit code to the Apostrophe bootstrap routine.
* Support for Node.js 17 and 18. MongoDB connections to `localhost` will now successfully find a typical dev MongoDB server bound only to `127.0.0.1`, Apostrophe can generate valid ipv6 URLs pointing back to itself, and `webpack` and `vue-loader` have been updated to address incompatibilities.
* Adds support for custom context menus provided by any module (see `apos.doc.addContextOperation()`).
* The `AposSchema` component now supports an optional `generation` prop which may be used to force a refresh when the value of the object changes externally. This is a compromise to avoid the performance hit of checking numerous subfields for possible changes every time the `value` prop changes in response to an `input` event.
* Adds new event `@apostrophecms/doc:afterAllModesDeleted` fired after all modes of a given document are purged.

### Fixes

* Documentation of obsolete options has been removed.
* Dead code relating to activating in-context widget editors have been removed. They are always active and have been for some time. In the future they might be swapped in on scroll, but there will never be a need to swap them in "on click."
* The `self.email` method of modules now correctly accepts a default `from` address configured for a specific module via the `from` subproperty of the `email` option to that module. Thanks to `chmdebeer` for pointing out the issue and the fix.
* Fixes `_urls` not added on attachment fields when pieces API index is requested (#3643)
* Fixes float field UI bug that transforms the value to integer when there is no field error and the first number after the decimal is `0`.
* The `nestedModuleSubdirs` feature no longer throws an error and interrupts startup if a project contains both `@apostrophecms/asset` and `asset`, which should be considered separate module names.

## 3.17.0 (2022-03-31)

### Adds

* Full support for the [`object` field type](https://v3.docs.apostrophecms.org/reference/field-types/object.html), which works just like `array` but stores just one sub-object as a property, rather than an array of objects.
* To help find documents that reference related ones via `relationship` fields, implement backlinks of related documents by adding a `relatedReverseIds` field to them and keeping it up to date. There is no UI based on this feature yet but it will permit various useful features in the near future.
* Adds possibility for modules to [extend the webpack configuration](https://v3.docs.apostrophecms.org/guide/webpack.html).
* Adds possibility for modules to [add extra frontend bundles for scss and js](https://v3.docs.apostrophecms.org/guide/webpack.html). This is useful when the `ui/src` build would otherwise be very large due to code used on rarely accessed pages.
* Loads the right bundles on the right pages depending on the page template and the loaded widgets. Logged-in users have all the bundles on every page, because they might introduce widgets at any time.
* Fixes deprecation warnings displayed after running `npm install`, for dependencies that are directly included by this package.
* Implement custom ETags emission when `etags` cache option is enabled. [See the documentation for more information](https://v3.docs.apostrophecms.org/guide/caching.html).
It allows caching of pages and pieces, using a cache invalidation mechanism that takes into account related (and reverse related) document updates, thanks to backlinks mentioned above.
Note that for now, only single pages and pieces benefit from the ETags caching system (pages' and pieces' `getOne` REST API route, and regular served pages).
The cache of an index page corresponding to the type of a piece that was just saved will automatically be invalidated. However, please consider that it won't be effective when a related piece is saved, therefore the cache will automatically be invalidated _after_ the cache lifetime set in `maxAge` cache option.

### Fixes

* Apostrophe's webpack build now works properly when developing code that imports module-specific npm dependencies from `ui/src` or `ui/apos` when using `npm link` to develop the module in question.
* The `es5: true` option to `@apostrophecms/asset` works again.

## 3.16.1 (2022-03-21)

### Fixes

* Fixes a bug in the new `Cache-Control` support introduced by 3.16.0 in which we get the logged-out homepage right after logging in. This issue only came into play if the new caching options were enabled.

## 3.16.0 (2022-03-18)

### Adds

* Offers a simple way to set a Cache-Control max-age for Apostrophe page and GET REST API responses for pieces and pages. [See the documentation for more information](https://v3.docs.apostrophecms.org/guide/caching.html).
* API keys and bearer tokens "win" over session cookies when both are present. Since API keys and bearer tokens are explicitly added to the request at hand, it never makes sense to ignore them in favor of a cookie, which is implicit. This also simplifies automated testing.
* `data-apos-test=""` selectors for certain elements frequently selected in QA tests, such as `data-apos-test="adminBar"`.
* Offer a simple way to set a Cache-Control max-age for Apostrophe page and GET REST API responses for pieces and pages.
* To speed up functional tests, an `insecurePasswords` option has been added to the login module. This option is deliberately named to discourage use for any purpose other than functional tests in which repeated password hashing would unduly limit performance. Normally password hashing is intentionally difficult to slow down brute force attacks, especially if a database is compromised.

### Fixes

* `POST`ing a new child page with `_targetId: '_home'` now works properly in combination with `_position: 'lastChild'`.

## 3.15.0 (2022-03-02)

### Adds

* Adds throttle system based on username (even when not existing), on initial login route. Also added for each late login requirement, e.g. for 2FA attempts.

## 3.14.2 (2022-02-27)

* Hotfix: fixed a bug introduced by 3.14.1 in which non-parked pages could throw an error during the migration to fix replication issues.

## 3.14.1 (2022-02-25)

* Hotfix: fixed a bug in which replication across locales did not work properly for parked pages configured via the `_children` feature. A one-time migration is included to reconnect improperly replicated versions of the same parked pages. This runs automatically, no manual action is required. Thanks to [justyna1](https://github.com/justyna13) for identifying the issue.

## 3.14.0 (2022-02-22)

### Adds

* To reduce complications for those implementing caching strategies, the CSRF protection cookie now contains a simple constant string, and is not recorded in `req.session`. This is acceptable because the real purpose of the CSRF check is simply to verify that the browser has sent the cookie at all, which it will not allow a cross-origin script to do.
* As a result of the above, a session cookie is not generated and sent at all unless `req.session` is actually used or a user logs in. Again, this reduces complications for those implementing caching strategies.
* When logging out, the session cookie is now cleared in the browser. Formerly the session was destroyed on the server side only, which was sufficient for security purposes but could create caching issues.
* Uses `express-cache-on-demand` lib to make similar and concurrent requests on pieces and pages faster.
* Frontend build errors now stop app startup in development, and SCSS and JS/Vue build warnings are visible on the terminal console for the first time.

### Fixes

* Fixed a bug when editing a page more than once if the page has a relationship to itself, whether directly or indirectly. Widget ids were unnecessarily regenerated in this situation, causing in-context edits after the first to fail to save.
* Pages no longer emit double `beforeUpdate` and `beforeSave` events.
* When the home page extends `@apostrophecms/piece-page-type`, the "show page" URLs for individual pieces should not contain two slashes before the piece slug. Thanks to [Martí Bravo](https://github.com/martibravo) for the fix.
* Fixes transitions between login page and `afterPasswordVerified` login steps.
* Frontend build errors now stop the `@apostrophecms/asset:build` task properly in production.
* `start` replaced with `flex-start` to address SCSS warnings.
* Dead code removal, as a result of following up on JS/Vue build warnings.

## 3.13.0 - 2022-02-04

### Adds

* Additional requirements and related UI may be imposed on native ApostropheCMS logins using the new `requirements` feature, which can be extended in modules that `improve` the `@apostrophecms/login` module. These requirements are not imposed for single sign-on logins via `@apostrophecms/passport-bridge`. See the documentation for more information.
* Adds latest Slovak translation strings to SK.json in `i18n/` folder. Thanks to [Michael Huna](https://github.com/Miselrkba) for the contribution.
* Verifies `afterPasswordVerified` requirements one by one when emitting done event, allows to manage errors ans success before to go to the next requirement. Stores and validate each requirement in the token. Checks the new `askForConfirmation` requirement option to go to the next step when emitting done event or waiting for the confirm event (in order to manage success messages). Removes support for `afterSubmit` for now.

### Fixes

* Decodes the testReq `param` property in `serveNotFound`. This fixes a problem where page titles using diacritics triggered false 404 errors.
* Registers the default namespace in the Vue instance of i18n, fixing a lack of support for un-namespaced l10n keys in the UI.

## 3.12.0 - 2022-01-21

### Adds

* It is now best practice to deliver namespaced i18n strings as JSON files in module-level subdirectories of `i18n/` named to match the namespace, e.g. `i18n/ourTeam` if the namespace is `ourTeam`. This allows base class modules to deliver phrases to any namespace without conflicting with those introduced at project level. The `i18n` option is now deprecated in favor of the new `i18n` module format section, which is only needed if `browser: true` must be specified for a namespace.
* Brought back the `nestedModuleSubdirs` feature from A2, which allows modules to be nested in subdirectories if `nestedModuleSubdirs: true` is set in `app.js`. As in A2, module configuration (including activation) can also be grouped in a `modules.js` file in such subdirectories.

### Fixes

* Fixes minor inline documentation comments.
* UI strings that are not registered localization keys will now display properly when they contain a colon (`:`). These were previously interpreted as i18next namespace/key pairs and the "namespace" portion was left out.
* Fixes a bug where changing the page type immediately after clicking "New Page" would produce a console error. In general, areas and checkboxes now correctly handle their value being changed to `null` by the parent schema after initial startup of the `AposInputArea` or `AposInputCheckboxes` component.
* It is now best practice to deliver namespaced i18n strings as JSON files in module-level subdirectories of `i18n/` named to match the namespace, e.g. `i18n/ourTeam` if the namespace is `ourTeam`. This allows base class modules to deliver phrases to any namespace without conflicting with those introduced at project level. The `i18n` option is now deprecated in favor of the new `i18n` module format section, which is only needed if `browser: true` must be specified for a namespace.
* Removes the `@apostrophecms/util` module template helper `indexBy`, which was using a lodash method not included in lodash v4.
* Removes an unimplemented `csrfExceptions` module section cascade. Use the `csrfExceptions` _option_ of any module to set an array of URLs excluded from CSRF protection. More information is forthcoming in the documentation.
* Fix `[Object Object]` in the console when warning `A permission.can() call was made with a type that has no manager` is printed.

### Changes

* Temporarily removes `npm audit` from our automated tests because of a sub-dependency of vue-loader that doesn't actually cause a security vulnerability for apostrophe.

## 3.11.0 - 2022-01-06

### Adds

* Apostrophe now extends Passport's `req.login` to emit an `afterSessionLogin` event from the `@apostrophecms:login` module, with `req` as an argument. Note that this does not occur at all for login API calls that return a bearer token rather than establishing an Express session.

### Fixes

* Apostrophe's extension of `req.login` now accounts for the `req.logIn` alias and the skippable `options` parameter, which is relied upon in some `passport` strategies.
* Apostrophe now warns if a nonexistent widget type is configured for an area field, with special attention to when `-widget` has been erroneously included in the name. For backwards compatibility this is a startup warning rather than a fatal error, as sites generally did operate successfully otherwise with this type of bug present.

### Changes

* Unpins `vue-click-outside-element` the packaging of which has been fixed upstream.
* Adds deprecation note to `__testDefaults` option. It is not in use, but removing would be a minor BC break we don't need to make.
* Allows test modules to use a custom port as an option on the `@apostrophecms/express` module.
* Removes the code base pull request template to instead inherit the organization-level template.
* Adds `npm audit` back to the test scripts.

## 3.10.0 - 2021-12-22

### Fixes

* `slug` type fields can now have an empty string or `null` as their `def` value without the string `'none'` populating automatically.
* The `underline` feature works properly in tiptap toolbar configuration.
* Required checkbox fields now properly prevent editor submission when empty.
* Pins `vue-click-outside-element` to a version that does not attempt to use `eval` in its distribution build, which is incompatible with a strict Content Security Policy.

### Adds

* Adds a `last` option to fields. Setting `last: true` on a field puts that field at the end of the field's widget order. If more than one field has that option active the true last item will depend on general field registration order. If the field is ordered with the `fields.order` array or field group ordering, those specified orders will take precedence.

### Changes

* Adds deprecation notes to the widget class methods `getWidgetWrapperClasses` and `getWidgetClasses` from A2.
* Adds a deprecation note to the `reorganize` query builder for the next major version.
* Uses the runtime build of Vue. This has major performance and bundle size benefits, however it does require changes to Apostrophe admin UI apps that use a `template` property (components should require no changes, just apps require an update). These apps must now use a `render` function instead. Since custom admin UI apps are not yet a documented feature we do not regard this as a bc break.
* Compatible with the `@apostrophecms/security-headers` module, which supports a strict `Content-Security-Policy`.
* Adds a deprecation note to the `addLateCriteria` query builder.
* Updates the `toCount` doc type query method to use Math.ceil rather than Math.floor plus an additional step.

## 3.9.0 - 2021-12-08

### Adds

* Developers can now override any Vue component of the ApostropheCMS admin UI by providing a component of the same name in the `ui/apos/components` folder of their own module. This is not always the best approach, see the documentation for details.
* When running a job, we now trigger the notification before to run the job, this way the progress notification ID is available from the job and the notification can be dismissed if needed.
* Adds `maxUi`, `maxLabel`, `minUi`, and `minLabel` localization strings for array input and other UI.

### Fixes

* Fully removes references to the A2 `self.partial` module method. It appeared only once outside of comments, but was not actually used by the UI. The `self.render` method should be used for simple template rendering.
* Fixes string interpolation for the confirmation modal when publishing a page that has an unpublished parent page.
* No more "cannot set headers after they are sent to the client" and "req.res.redirect not defined" messages when handling URLs with extra trailing slashes.
* The `apos.util.runPlayers` method is not called until all of the widgets in a particular tree of areas and sub-areas have been added to the DOM. This means a parent area widget player will see the expected markup for any sub-widgets when the "Edit" button is clicked.
* Properly activates the `apostropheI18nDebugPlugin` i18next debugging plugin when using the `APOS_SHOW_I18N` environment variable. The full set of l10n emoji indicators previously available for the UI is now available for template and server-side strings.
* Actually registers piece types for site search unless the `searchable` option is `false`.
* Fixes the methods required for the search `index` task.

### Changes

* Adds localization keys for the password field component's min and max error messages.

## 3.8.1 - 2021-11-23

### Fixes

* The search field of the pieces manager modal works properly. Thanks to [Miro Yovchev](https://github.com/myovchev) for pointing out the issue and providing a solution.
* Fixes a bug in `AposRichTextWidgetEditor.vue` when a rich text widget was specifically configured with an empty array as the `styles` option. In that case a new empty rich text widget will initiate with an empty paragraph tag.
* The`fieldsPresent` method that is used with the `presentFieldsOnly` option in doc-type was broken, looking for properties in strings and wasn't returning anything.

## 3.8.0 - 2021-11-15

### Adds

* Checkboxes for pieces are back, a main checkbox allows to select all page items. When all pieces on a page are checked, a banner where the user can select all pieces appears. A launder for mongo projections has been added.
* Registered `batchOperations` on a piece-type will now become buttons in the manager batch operations "more menu" (styled as a kebab icon). Batch operations should include a label, `messages` object, and `modalOptions` for the confirmation modal.
* `batchOperations` can be grouped into a single button with a menu using the `group` cascade subproperty.
* `batchOperations` can be conditional with an `if` conditional object. This allows developers to pass a single value or an array of values.
* Piece types can have `utilityOperations` configured as a top-level cascade property. These operations are made available in the piece manager as new buttons.
* Notifications may now include an `event` property, which the AposNotification component will emit on mount. The `event` property should be set to an object with `name` (the event name) and optionally `data` (data included with the event emission).
* Adds support for using the attachments query builder in REST API calls via the query string.
* Adds contextual menu for pieces, any module extending the piece-type one can add actions in this contextual menu.
* When clicking on a batch operation, it opens a confirmation modal using modal options from the batch operation, it also works for operations in grouped ones. operations name property has been renamed in action to work with AposContextMenu component.
* Beginning with this release, a module-specific static asset in your project such as `modules/mymodulename/public/images/bg.png` can always be referenced in your `.scss` and `.css` files as `/modules/mymodulename/images/bg.png`, even if assets are actually being deployed to S3, CDNs, etc. Note that `public` and `ui/public` module subdirectories have separate functions. See the documentation for more information.
* Adds AposFile.vue component to abstract file dropzone UI, uses it in AposInputAttachment, and uses it in the confirmation modal for pieces import.
* Optionally add `dimensionAttrs` option to image widget, which sets width & height attributes to optimize for Cumulative Layout Shift. Thank you to [Qiao Lin](https://github.com/qclin) for the contribution.

### Fixes

* The `apos.util.attachmentUrl` method now works correctly. To facilitate that, `apos.uploadsUrl` is now populated browser-side at all times as the frontend logic originally expected. For backwards compatibility `apos.attachment.uploadsUrl` is still populated when logged in.
* Widget players are now prevented from being played twice by the implementing vue component.

### Changes

* Removes Apostrophe 2 documentation and UI configuration from the `@apostrophecms/job` module. These options were not yet in use for A3.
* Renames methods and removes unsupported routes in the `@apostrophecms/job` module that were not yet in use. This was not done lightly, but specifically because of the minimal likelihood that they were in use in project code given the lack of UI support.
  * The deprecated `cancel` route was removed and will likely be replaced at a later date.
  * `run` was renamed `runBatch` as its purpose is specifically to run processes on a "batch selected" array of pieces or pages.
  * `runNonBatch` was renamed to `run` as it is the more generic job-running method. It is likely that `runBatch` will eventually be refactored to use this method.
  * The `good` and `bad` methods are renamed `success` and `failure`, respectively. The expected methods used in the `run` method were similarly renamed. They still increment job document properties called `good` and `bad`.
* Comments out the unused `batchSimpleRoute` methods in the page and piece-type modules to avoid usage before they are fully implemented.
* Optionally add `dimensionAttrs` option to image widget, which sets width & height attributes to optimize for Cumulative Layout Shift.
* Temporarily removes `npm audit` from our automated tests because of a sub-dependency of uploadfs that doesn't actually cause a security vulnerability for apostrophe.

## 3.7.0 - 2021-10-28

### Adds

* Schema select field choices can now be populated by a server side function, like an API call. Set the `choices` property to a method name of the calling module. That function should take a single argument of `req`, and return an array of objects with `label` and `value` properties. The function can be async and will be awaited.
* Apostrophe now has built-in support for the Node.js cluster module. If the `APOS_CLUSTER_PROCESSES` environment variable is set to a number, that number of child processes are forked, sharing the same listening port. If the variable is set to `0`, one process is forked for each CPU core, with a minimum of `2` to provide availability during restarts. If the variable is set to a negative number, that number is added to the number of CPU cores, e.g. `-1` is a good way to reserve one core for MongoDB if it is running on the same server. This is for production use only (`NODE_ENV=production`). If a child process fails it is restarted automatically.

### Fixes

* Prevents double-escaping interpolated localization strings in the UI.
* Rich text editor style labels are now run through a localization method to get the translated strings from their l10n keys.
* Fixes README Node version requirement (Node 12+).
* The text alignment buttons now work immediately in a new rich text widget. Previously they worked only after manually setting a style or refreshing the page. Thanks to Michelin for their support of this fix.
* Users can now activate the built-in date and time editing popups of modern browsers when using the `date` and `time` schema field types.
* Developers can now `require` their project `app.js` file in the Node.js REPL for debugging and inspection. Thanks to [Matthew Francis Brunetti](https://github.com/zenflow).
* If a static text phrase is unavailable in both the current locale and the default locale, Apostrophe will always fall back to the `en` locale as a last resort, which ensures the admin UI works if it has not been translated.
* Developers can now `require` their project `app.js` in the Node.js REPL for debugging and inspection
* Ensure array field items have valid _id prop before storing. Thanks to Thanks to [Matthew Francis Brunetti](https://github.com/zenflow).

### Changes

* In 3.x, `relationship` fields have an optional `builders` property, which replaces `filters` from 2.x, and within that an optional `project` property, which replaces `projection` from 2.x (to match MongoDB's `cursor.project`). Prior to this release leaving the old syntax in place could lead to severe performance problems due to a lack of projections. Starting with this release the 2.x syntax results in an error at startup to help the developer correct their code.
* The `className` option from the widget options in a rich text area field is now also applied to the rich text editor itself, for a consistently WYSIWYG appearance when editing and when viewing. Thanks to [Max Mulatz](https://github.com/klappradla) for this contribution.
* Adds deprecation notes to doc module `afterLoad` events, which are deprecated.
* Removes unused `afterLogin` method in the login module.

## 3.6.0 - 2021-10-13

### Adds

* The `context-editing` apostrophe admin UI bus event can now take a boolean parameter, explicitly indicating whether the user is actively typing or performing a similar active manipulation of controls right now. If a boolean parameter is not passed, the existing 1100-millisecond debounced timeout is used.
* Adds 'no-search' modifier to relationship fields as a UI simplification option.
* Fields can now have their own `modifiers` array. This is combined with the schema modifiers, allowing for finer grained control of field rendering.
* Adds a Slovak localization file. Activate the `sk` locale to use this. Many thanks to [Michael Huna](https://github.com/Miselrkba) for the contribution.
* Adds a Spanish localization file. Activate the `es` locale to use this. Many thanks to [Eugenio Gonzalez](https://github.com/egonzalezg9) for the contribution.
* Adds a Brazilian Portuguese localization file. Activate the `pt-BR` locale to use this. Many thanks to [Pietro Rutzen](https://github.com/pietro-rutzen) for the contribution.

### Fixes

* Fixed missing translation for "New Piece" option on the "more" menu of the piece manager, seen when using it as a chooser.
* Piece types with relationships to multiple other piece types may now be configured in any order, relative to the other piece types. This sometimes appeared to be a bug in reverse relationships.
* Code at the project level now overrides code found in modules that use `improve` for the same module name. For example, options set by the `@apostrophecms/seo-global` improvement that ships with `@apostrophecms/seo` can now be overridden at project level by `/modules/@apostrophecms/global/index.js` in the way one would expect.
* Array input component edit button label is now propertly localized.
* A memory leak on each request has been fixed, and performance improved, by avoiding the use of new Nunjucks environments for each request. Thanks to Miro Yovchev for pointing out the leak.
* Fragments now have access to `__t()`, `getOptions` and other features passed to regular templates.
* Fixes field group cascade merging, using the original group label if none is given in the new field group configuration.
* If a field is conditional (using an `if` option), is required, but the condition has not been met, it no longer throws a validation error.
* Passing `busy: true` to `apos.http.post` and related methods no longer produces an error if invoked when logged out, however note that there will likely never be a UI for this when logged out, so indicate busy state in your own way.
* Bugs in document modification detection have been fixed. These bugs caused edge cases where modifications were not detected and the "Update" button did not appear, and could cause false positives as well.

### Changes

* No longer logs a warning about no users if `testModule` is true on the app.

## 3.5.0 - 2021-09-23

* Pinned dependency on `vue-material-design-icons` to fix `apos-build.js` build error in production.
* The file size of uploaded media is visible again when selected in the editor, and media information such as upload date, dimensions and file size is now properly localized.
* Fixes moog error messages to reflect the recommended pattern of customization functions only taking `self` as an argument.
* Rich Text widgets now instantiate with a valid element from the `styles` option rather than always starting with an unclassed `<p>` tag.
* Since version 3.2.0, apostrophe modules to be loaded via npm must appear as explicit npm dependencies of the project. This is a necessary security and stability improvement, but it was slightly too strict. Starting with this release, if the project has no `package.json` in its root directory, the `package.json` in the closest ancestor directory is consulted.
* Fixes a bug where having no project modules directory would throw an error. This is primarily a concern for module unit tests where there are no additional modules involved.
* `css-loader` now ignores `url()` in css files inside `assets` so that paths are left intact, i.e. `url(/images/file.svg)` will now find a static file at `/public/images/file.svg` (static assets in `/public` are served by `express.static`). Thanks to Matic Tersek.
* Restored support for clicking on a "foreign" area, i.e. an area displayed on the page whose content comes from a piece, in order to edit it in an appropriate way.
* Apostrophe module aliases and the data attached to them are now visible immediately to `ui/src/index.js` JavaScript code, i.e. you can write `apos.alias` where `alias` matches the `alias` option configured for that module. Previously one had to write `apos.modules['module-name']` or wait until next tick. However, note that most modules do not push any data to the browser when a user is not logged in. You can do so in a custom module by calling `self.enableBrowserData('public')` from `init` and implementing or extending the `getBrowserData(req)` method (note that page, piece and widget types already have one, so it is important to extend in those cases).
* `options.testModule` works properly when implementing unit tests for an npm module that is namespaced.

### Changes

* Cascade grouping (e.g., grouping fields) will now concatenate a group's field name array with the field name array of an existing group of the same name. Put simply, if a new piece module adds their custom fields to a `basics` group, that field will be added to the default `basics` group fields. Previously the new group would have replaced the old, leaving inherited fields in the "Ungrouped" section.
* AposButton's `block` modifier now less login-specific

### Adds

* Rich Text widget's styles support a `def` property for specifying the default style the editor should instantiate with.
* A more helpful error message if a field of type `area` is missing its `options` property.

## 3.4.1 - 2021-09-13

No changes. Publishing to correctly mark the latest 3.x release as "latest" in npm.

## 3.4.0 - 2021-09-13

### Security

* Changing a user's password or marking their account as disabled now immediately terminates any active sessions or bearer tokens for that user. Thanks to Daniel Elkabes for pointing out the issue. To ensure all sessions have the necessary data for this, all users logged in via sessions at the time of this upgrade will need to log in again.
* Users with permission to upload SVG files were previously able to do so even if they contained XSS attacks. In Apostrophe 3.x, the general public so far never has access to upload SVG files, so the risk is minor but could be used to phish access from an admin user by encouraging them to upload a specially crafted SVG file. While Apostrophe typically displays SVG files using the `img` tag, which ignores XSS vectors, an XSS attack might still be possible if the image were opened directly via the Apostrophe media library's convenience link for doing so. All SVG uploads are now sanitized via DOMPurify to remove XSS attack vectors. In addition, all existing SVG attachments not already validated are passed through DOMPurify during a one-time migration.

### Fixes

* The `apos.attachment.each` method, intended for migrations, now respects its `criteria` argument. This was necessary to the above security fix.
* Removes a lodash wrapper around `@apostrophecms/express` `bodyParser.json` options that prevented adding custom options to the body parser.
* Uses `req.clone` consistently when creating a new `req` object with a different mode or locale for localization purposes, etc.
* Fixes bug in the "select all" relationship chooser UI where it selected unpublished items.
* Fixes bug in "next" and "previous" query builders.
* Cutting and pasting widgets now works between locales that do not share a hostname, provided that you switch locales after cutting (it does not work between tabs that are already open on separate hostnames).
* The `req.session` object now exists in task `req` objects, for better compatibility. It has no actual persistence.
* Unlocalized piece types, such as users, may now be selected as part of a relationship when browsing.
* Unpublished localized piece types may not be selected via the autocomplete feature of the relationship input field, which formerly ignored this requirement, although the browse button enforced it.
* The server-side JavaScript and REST APIs to delete pieces now work properly for pieces that are not subject to either localization or draft/published workflow at all the (`localize: false` option). UI for this is under discussion, this is just a bug fix for the back end feature which already existed.
* Starting in version 3.3.1, a newly added image widget did not display its image until the page was refreshed. This has been fixed.
* A bug that prevented Undo operations from working properly and resulted in duplicate widget _id properties has been fixed.
* A bug that caused problems for Undo operations in nested widgets, i.e. layout or multicolumn widgets, has been fixed.
* Duplicate widget _id properties within the same document are now prevented on the server side at save time.
* Existing duplicate widget _id properties are corrected by a one-time migration.

### Adds

* Adds a linter to warn in dev mode when a module name include a period.
* Lints module names for `apostrophe-` prefixes even if they don't have a module directory (e.g., only in `app.js`).
* Starts all `warnDev` messages with a line break and warning symbol (⚠️) to stand out in the console.
* `apos.util.onReady` aliases `apos.util.onReadyAndRefresh` for brevity. The `apos.util.onReadyAndRefresh` method name will be deprecated in the next major version.
* Adds a developer setting that applies a margin between parent and child areas, allowing developers to change the default spacing in nested areas.

### Changes

* Removes the temporary `trace` method from the `@apostrophecms/db` module.
* Beginning with this release, the `apostrophe:modulesReady` event has been renamed `apostrophe:modulesRegistered`, and the `apostrophe:afterInit` event has been renamed `apostrophe:ready`. This better reflects their actual roles. The old event names are accepted for backwards compatibility. See the documentation for more information.
* Only autofocuses rich text editors when they are empty.
* Nested areas now have a vertical margin applied when editing, allowing easier access to the parent area's controls.

## 3.3.1 - 2021-09-01

### Fixes

* In some situations it was possible for a relationship with just one selected document to list that document several times in the returned result, resulting in very large responses.
* Permissions roles UI localized correctly.
* Do not crash on startup if users have a relationship to another type. This was caused by the code that checks whether any users exist to present a warning to developers. That code was running too early for relationships to work due to event timing issues.

## 3.3.0 - 2021-08-30

### Fixes

* Addresses the page jump when using the in-context undo/redo feature. The page will immediately return users to their origin scroll position after the content refreshes.
* Resolves slug-related bug when switching between images in the archived view of the media manager. The slug field was not taking into account the double slug prefix case.
* Fixes migration task crash when parking new page. Thanks to [Miro Yovchev](https://www.corllete.com/) for this fix.
* Fixes incorrect month name in `AposCellDate`, which can be optionally used in manage views of pieces. Thanks to [Miro Yovchev](https://www.corllete.com/) for this fix.

### Adds

* This version achieves localization (l10n) through a rich set of internationalization (i18n) features. For more information, [see the documentation](https://v3.docs.apostrophecms.org/).
* There is support for both static string localization and dynamic content localization.
* The home page, other parked pages, and the global document are automatically replicated to all configured locales at startup. Parked properties are refreshed if needed. Other pages and pieces are replicated if and when an editor chooses to do so.
* An API route has been added for voluntary replication, i.e. when deciding a document should exist in a second locale, or desiring to overwrite the current draft contents in locale `B` with the draft contents of locale `A`.
* Locales can specify `prefix` and `hostname` options, which are automatically recognized by middleware that removes the prefix dynamically where appropriate and sets `req.locale`. In 3.x this works more like the global site `prefix` option. This is a departure from 2.x which stored the prefix directly in the slug, creating maintenance issues.
* Locales are stateless: they are never recorded in the session. This eliminates many avenues for bugs and bad SEO. However, this also means the developer must fully distinguish them from the beginning via either `prefix` or `hostname`. A helpful error message is displayed if this is not the case.
* Switching locales preserves the user's editing session even if on separate hostnames. To enable this, if any locales have hostnames, all configured locales must have hostnames and/or baseUrl must be set for those that don't.
* An API route has been added to discover the locales in which a document exists. This provides basic information only for performance (it does not report `title` or `_url`).
* Editors can "localize" documents, copying draft content from one locale to another to create a corresponding document in a different locale. For convenience related documents, such as images and other pieces directly referenced by the document's structure, can be localized at the same time. Developers can opt out of this mechanism for a piece type entirely, check the box by default for that type, or leave it as an "opt-in" choice.
* The `@apostrophecms/i18n` module now uses `i18next` to implement static localization. All phrases in the Vue-based admin UI are passed through `i18next` via `this.$t`, and `i18next` is also available via `req.t()` in routes and `__t()` in templates. Apostrophe's own admin UI phrases are in the `apostrophe` namespace for a clean separation. An array of locale codes, such as `en` or `fr` or `en-au`, can be specified using the `locales` option to the `@apostrophecms/i18n` module. The first locale is the default, unless the `defaultLocale` option is set. If no locales are set, the locale defaults to `en`. The `i18next-http-middleware` locale guesser is installed and will select an available locale if possible, otherwise it will fall back to the default.
* In the admin UI, `v-tooltip` has been extended as `v-apos-tooltip`, which passes phrases through `i18next`.
* Developers can link to alternate locales by iterating over `data.localizations` in any page template. Each element always has `locale`, `label` and `homePageUrl` properties. Each element also has an `available` property (if true, the current context document is available in that locale), `title` and a small number of other document properties are populated, and `_url` redirects to the context document in that locale. The current locale is marked with `current: true`.
* To facilitate adding interpolated values to phrases that are passed as a single value through many layers of code, the `this.$t` helper provided in Vue also accepts an object argument with a `key` property. Additional properties may be used for interpolation.
* `i18next` localization JSON files can be added to the `i18n` subdirectory of _any_ module, as long as its `i18n` option is set. The `i18n` object may specify `ns` to give an `i18next` namespace, otherwise phrases are in the default namespace, used when no namespace is specified with a `:` in an `i18next` call. The default namespace is yours for use at project level. Multiple modules may contribute to the same namespace.
* If `APOS_DEBUG_I18N=1` is set in the environment, the `i18next` debug flag is activated. For server-side translations, i.e. `req.t()` and `__t()`, debugging output will appear on the server console. For browser-side translations in the Vue admin UI, debugging output will appear in the browser console.
* If `APOS_SHOW_I18N=1` is set in the environment, all phrases passed through `i18next` are visually marked, to make it easier to find those that didn't go through `i18next`. This does not mean translations actually exist in the JSON files. For that, review the output of `APOS_DEBUG_I18N=1`.
* There is a locale switcher for editors.
* There is a backend route to accept a new locale on switch.
* A `req.clone(properties)` method is now available. This creates a clone of the `req` object, optionally passing in an object of properties to be set. The use of `req.clone` ensures the new object supports `req.get` and other methods of a true `req` object. This technique is mainly used to obtain a new request object with the same privileges but a different mode or locale, i.e. `mode: 'published'`.
* Fallback wrappers are provided for the `req.__()`, `res.__()` and `__()` localization helpers, which were never official or documented in 3.x but may be in use in projects ported from 2.x. These wrappers do not localize but do output the input they are given along with a developer warning. You should migrate them to use `req.t()` (in server-side javascript) or `__t()` (Nunjucks templates).

### Changes

* Bolsters the CSS that backs Apostrophe UI's typography to help prevent unintended style leaks at project-level code.
* Removes the 2.x series changelog entries. They can be found in the 2.0 branch in Github.

## 3.2.0 - 2021-08-13

### Fixes

* `req.hostname` now works as expected when `trustProxy: true` is passed to the `@apostrophecms/express` module.
* Apostrophe loads modules from npm if they exist there and are configured in the `modules` section of `app.js`. This was always intended only as a way to load direct, intentional dependencies of your project. However, since npm "flattens" the dependency tree, dependencies of dependencies that happen to have the same name as a project-level Apostrophe module could be loaded by default, crashing the site or causing unexpected behavior. So beginning with this release, Apostrophe scans `package.json` to verify an npm module is actually a dependency of the project itself before attempting to load it as an Apostrophe module.
* Fixes the reference to sanitize-html defaults in the rich text widget.
* Fixes the `toolbarToAllowedStyles` method in the rich text widget, which was not returning any configuration.
* Fixes the broken text alignment in rich text widgets.
* Adds a missing npm dependency on `chokidar`, which Apostrophe and Nunjucks use for template refreshes. In most environments this worked anyway due to an indirect dependency via the `sass` module, but for stability Apostrophe should depend directly on any npm module it uses.
* Fixes the display of inline range inputs, notably broken when using Palette
* Fixes occasional unique key errors from migrations when attempting to start up again with a site that experienced a startup failure before inserting its first document.
* Requires that locale names begin with a letter character to ensure order when looping over the object entries.
* Unit tests pass in MongoDB 5.x.

### Adds

* Adds Cut and Paste to area controls. You can now Cut a widget to a virtual clipboard and paste it in suitable areas. If an area
can include the widget on the clipboard, a special Clipboard widget will appear in area's Add UI. This works across pages as well.

### Changes

* Apostrophe's Global's UI (the @apostrophecms/global singleton has moved from the admin bar's content controls to the admin utility tray under a cog icon.
* The context bar's document Edit button, which was a cog icon, has been rolled into the doc's context menu.

## 3.1.3 - 2021-07-16

### Fixes

* Hotfix for an incompatibility between `vue-loader` and `webpack` 5.45.0 which causes a crash at startup in development, or asset build time in production. We have temporarily pinned our dependency to `webpack` 5.44.x. We are [contributing to the discussion around the best long-term fix for vue-loader](https://github.com/vuejs/vue-loader/issues/1854).

## 3.1.2 - 2021-07-14

### Changes

* Removes an unused method, `mapMongoIdToJqtreeId`, that was used in A2 but is no longer relevant.
* Removes deprecated and non-functional steps from the `edit` method in the `AposDocsManager.vue` component.
* Legacy migrations to update 3.0 alpha and 3.0 beta sites to 3.0 stable are still in place, with no functional changes, but have been relocated to separate source files for ease of maintenance. Note that this is not a migration path for 2.x databases. Tools for that are forthcoming.

## 3.1.1 - 2021-07-08

### Fixes

* Two distinct modules may each have their own `ui/src/index.scss` file, similar to the fix already applied to allow multiple `ui/src/index.js` files.

## 3.1.0 - 2021-06-30

### Fixes

* Corrects a bug that caused Apostrophe to rebuild the admin UI on every nodemon restart, which led to excessive wait times to test new code. Now this happens only when `package-lock.json` has been modified (i.e. you installed a new module that might contain new Apostrophe admin UI code). If you are actively developing Apostrophe admin UI code, you can opt into rebuilding all the time with the `APOS_DEV=1` environment variable. In any case, `ui/src` is always rebuilt in a dev environment.
* Updates `cheerio`, `deep-get-set`, and `oembetter` versions to resolve vulnerability warnings.
* Modules with a `ui/src` folder, but no other content, are no longer considered "empty" and do not generate a warning.
* Pushing a secondary context document now always results in entry to draft mode, as intended.
* Pushing a secondary context document works reliably, correcting a race condition that could cause the primary document to remain in context in some cases if the user was not already in edit mode.

### Changes

* Deprecates `self.renderPage` method for removal in next major version.
* Since `ui/src/index.js` files must export a function to avoid a browser error in production which breaks the website experience, we now detect this at startup and throw a more helpful error to prevent a last-minute discovery in production.

## 3.0.1 - 2021-06-17

### Fixes

* Fixes an error observed in the browser console when using more than one `ui/src/index.js` file in the same project. Using more than one is a good practice as it allows you to group frontend code with an appropriate module, or ship frontend code in an npm module that extends Apostrophe.
* Migrates all of our own frontend players and utilities from `ui/public` to `ui/src`, which provides a robust functional test of the above.
* Executes `ui/src` imports without waiting for next tick, which is appropriate as we have positioned it as an alternative to `ui/public` which is run without delay.

## 3.0.0 - 2021-06-16

### Breaks

* Previously our `a3-boilerplate` project came with a webpack build that pushed code to the `ui/public` folder of an `asset` module. Now the webpack build is not needed because Apostrophe takes care of compiling `ui/src` for us. This is good! However, **if you are transitioning your project to this new strategy, you will need to remove the `modules/asset/ui/public` folder from your project manually** to ensure that webpack-generated code originally intended for webpack-dev-server does not fail with a `publicPath` error in the console.
* The `CORE_DEV=1` environment setting has been changed to `APOS_DEV=1` because it is appropriate for anyone who is actively developing custom Apostrophe admin UI using `ui/apos` folders in their own modules.
* Apostrophe now uses Dart Sass, aka the `sass` npm module. The `node-sass` npm module has been deprecated by its authors for some time now. Most existing projects will be unaffected, but those writing their own Apostrophe UI components will need to change any `/deep/` selectors to `::v-deep` and consider making other Dart Sass updates as well. For more information see the [Dart Sass documentation](https://sass-lang.com/dart-sass). Those embracing the new `ui/src` feature should also bear in mind that Dart Sass is being used.

### Changes

* Relationship ids are now stored as aposDocIds (without the locale and mode part). The appropriate locale and mode are known from the request. This allows easy comparison and copying of these properties across locales and fixes a bug with reverse relationships when publishing documents. A migration has been added to take care of this conversion on first startup.
* The `attachment` field type now correctly limits file uploads by file type when using the `fileGroup` field option.
* Uploading SVG files is permitted in the Media Library by default.

### Adds

* Apostrophe now enables you to ship frontend JavaScript and Sass (using the SCSS syntax) without your own webpack configuration.
* Any module may contain modern JavaScript in a `ui/src/index.js` file, which may use `import` to bring in other files in the standard way. Note that **`ui/src/index.js must export a function`**. These functions are called for you in the order modules are initialized.
* Any module may contain a Sass (SCSS) stylesheet in a `ui/src/index.scss` file, which may also import other Sass (SCSS) files.
* Any project that requires IE11 support for `ui/src` JavaScript code can enable it by setting the `es5: true` option to the `@apostrophecms/asset` module. Apostrophe produces separate builds for IE11 and modern browsers, so there is no loss of performance in modern browsers. Code is automatically compiled for IE11 using `babel` and missing language features are polyfilled using `core-js` so you can use promises, `async/await` and other standard modern JavaScript features.
* `ui/public` is still available for raw JavaScript and CSS files that should be pushed _as-is_ to the browser. The best use of this feature is to deliver the output of your own custom webpack build, if you have one.
* Adds browser-side `editMode` flag that tracks the state of the current view (edit or preview), located at `window.apos.adminBar.editMode`.
* Support for automatic inline style attribute sanitization for Rich Text widgets.
* Adds text align controls for Rich Text widgets. The following tools are now supported as part of a rich text widget's `toolbar` property:
-- `alignLeft`
-- `alignRight`
-- `alignCenter`
-- `alignJustify`
* `@apostrophecms/express` module now supports the `trustProxy: true` option, allowing your reverse proxy server (such as nginx) to pass on the original hostname, protocol and client IP address.

### Fixes

* Unit tests passing again. Temporarily disabled npm audit checks as a source of critical failures owing to upstream issues with third-party packages which are not actually a concern in our use case.
* Fixed issues with the query builder code for relationships. These issues were introduced in beta 3 but did not break typical applications, except for displaying distinct choices for existing values of a relationship field.
* Checkbox field types can now be used as conditional fields.
* Tracks references to attachments correctly, and introduces a migration to address any attachments previously tracked as part of documents that merely have a relationship to the proper document, i.e. pages containing widgets that reference an image piece.
* Tracks the "previously published" version of a document as a legitimate reference to any attachments, so that they are not discarded and can be brought back as expected if "Undo Publish" is clicked.
* Reverse relationships work properly for published documents.
* Relationship subfields are now loaded properly when `reverseOf` is used.
* "Discard Draft" is available when appropriate in "Manage Pages" and "Manage Pieces."
* "Discard Draft" disables the "Submit Updates" button when working as a contributor.
* Relationship subfields can now be edited when selecting in the full "manage view" browser, as well as in the compact relationship field view which worked previously.
* Relationship subfields now respect the `def` property.
* Relationship subfields are restored if you deselect a document and then reselect it within a single editing experience, i.e. accidentally deselect and immediately reselect, for instance.
* A console warning when editing subfields for a new relationship was fixed.
* Field type `color`'s `format` option moved out of the UI options and into the general options object. Supported formats are "rgb", "prgb", "hex6", "hex3", "hex8", "name", "hsl", "hsv". Pass the `format` string like:

```js
myColorField: {
  type: 'color',
  label: 'My Color',
  options: {
    format: 'hsl'
  }
}
```

* Restored Vue dependency to using semantic versioning now that Vue 2.6.14 has been released with a fix for the bug that required us to pin 2.6.12.
* Nunjucks template loader is fully compatible with Linux in a development environment.
* Improved template performance by reusing template loaders.
* `min` and `max` work properly for both string-like and number-like fields.
* Negative numbers, leading minus and plus signs, and trailing periods are accepted in the right ways by appropriate field types.
* If a user is inadvertently inserted with no password, set a random password on the backend for safety. In tests it appears that login with a blank password was already forbidden, but this provides an additional level of certainty.
* `data.page` and `data.contextOptions` are now available in `widget.html` templates in most cases. Specifically, they are available when loading the page, (2) when a widget has just been inserted on the page, and (3) when a widget has just been edited and saved back to the page. However, bear in mind that these parameters are never available when a widget is being edited "out of context" via "Page Settings", via the "Edit Piece" dialog box, via a dialog box for a parent widget, etc. Your templates should be written to tolerate the absence of these parameters.
* Double slashes in the slug cannot be used to trick Apostrophe into serving as an open redirect (fix ported to 3.x from 2.92.0).
* The global doc respects the `def` property of schema fields when first inserted at site creation time.
* Fixed fragment keyword arguments being available when not a part of the fragment signature.

## 3.0.0-beta.3.1 - 2021-06-07

### Breaks
* This backwards compatibility break actually occurred in 3.0.0-beta.3 and was not documented at that time, but it is important to know that the following Rich Text tool names have been updated to match Tiptap2's convention:
-- `bullet_list` -> `bulletList`
-- `ordered_list` -> `orderedList`
-- `code_block` -> `codeBlock`
-- `horizontal_rule` -> `horizontalRule`

### Fixes

* Rich Text default tool names updated, no longer broken. Bug introduced in 3.0.0-beta.3.
* Fixed Rich Text's tool cascade to properly account for core defaults, project level defaults, and area-specific options.

## 3.0.0-beta.3 - 2021-06-03

### Security Fixes

The `nlbr` and `nlp` Nunjucks filters marked their output as safe to preserve the tags that they added, without first escaping their input, creating a CSRF risk. These filters have been updated to escape their input unless it has already been marked safe. No code changes are required to templates whose input to the filter is intended as plaintext, however if you were intentionally leveraging this bug to output unescaped HTML markup you will need to make sure your input is free of CSRF risks and then use the `| safe` filter before the `| nlbr` or `| nlp` filter.

### Adds

* Added the `ignoreUnusedFolderWarning` option for modules that intentionally might not be activated or inherited from in a particular startup.
* Better explanation of how to replace macros with fragments, in particular how to call the fragments with `{% render fragmentName(args) %}`.

### Fixes

* Temporarily pinned to Vue 2.6.12 to fix an issue where the "New" button in the piece manager modals disappeared. We think this is a bug in the newly released Vue 2.6.13 but we are continuing to research it.
* Updated dependencies on `sanitize-html` and `nodemailer` to new major versions, causing no bc breaks at the ApostropheCMS level. This resolved two critical vulnerabilities according to `npm audit`.
* Removed many unused dependencies.
* The data retained for "Undo Publish" no longer causes slug conflicts in certain situations.
* Custom piece types using `localized: false` or `autopublish: true,` as well as singleton types, now display the correct options on the "Save" dropdown.
* The "Save and View," "Publish and View" and/or "Save Draft and Preview" options now appear only if an appropriate piece page actually exists for the piece type.
* Duplicating a widget now properly assigns new IDs to all copied sub-widgets, sub-areas and array items as well.

* Added the `ignoreUnusedFolderWarning` option for modules that intentionally might not be activated or inherited from in a particular startup.
* If you refresh the page while previewing or editing, you will be returned to that same state.

### Notices

* Numerous `npm audit` vulnerability warnings relating to `postcss` 7.x were examined, however it was determined that these are based on the idea of a malicious SASS coder attempting to cause a denial of service. Apostrophe developers would in any case be able to contribute JavaScript as well and so are already expected to be trusted parties. This issue must be resolved upstream in packages including both `stylelint` and `vue-loader` which have considerable work to do before supporting `postcss` 8.x, and in any case public access to write SASS is not part of the attack surface of Apostrophe.

### Changes

* When logging out on a page that only exists in draft form, or a page with access controls, you are redirected to the home page rather than seeing a 404 message.

* Rich text editor upgraded to [tiptap 2.x beta](https://www.tiptap.dev) :tada:. On the surface not a lot has changed with the upgrade, but tiptap 2 has big improvements in terms of speed, composability, and extension support. [See the technical differences of tiptap 1 and 2 here](https://www.tiptap.dev/overview/upgrade-guide#reasons-to-upgrade-to-tiptap-2x)

## 3.0.0-beta.2 - 2021-05-21

### **Breaks**

* The `updateModified: false` option, formerly supported only by `apos.doc.update`, has been renamed to `setModified: false` and is now supported by `apos.doc.insert` as well. If explicitly set to false, the insert and update methods will leave the `modified` property alone, rather than trying to detect or infer whether a change has been made to the draft relative to the published version.
* The `permission` module no longer takes an `interestingTypes` option. Instead, doc type managers may set their `showPermissions` option to `true` to always be broken out separately in the permissions explorer, or explicitly set it to `false` to never be mentioned at all, even on a list of typical piece types that have the same permissions. This allows module creators to ship the right options with their modules rather than requiring the developer to hand-configure `interestingTypes`.
* When editing users, the permissions explorer no longer lists "submitted draft" as a piece type.
* Removed `apos.adminBar.group` method, which is unlikely to be needed in 3.x. One can group admin bar items into dropdowns via the `groups` option.
* Raw HTML is no longer permitted in an `apos.notify` message parameter. Instead, `options.buttons` is available. If present, it must be an array of objects with `type` and `label` properties. If `type` is `'event'` then that button object must have `name` and `data` properties, and when clicked the button will trigger an apos bus event of the given `name` with the provided `data` object. Currently `'event'` is the only supported value for `type`.

### Adds

* The name `@apostrophecms/any-page-type` is now accepted for relationships that should match any page. With this change, the doc type manager module name and the type name are now identical for all types in 3.x. However, for backwards compatibility `@apostrophecms/page` is still accepted. `apos.doc.getManager` will accept either name.
* Sets the project root-level `views` directory as the default fallback views directory. This is no longer a necessary configuration in projects unless they want to change it on the `@apostrophecms/template` option `viewsFolderFallback`.
* The new `afterAposScripts` nunjucks block allows for pushing markup after Apostrophe's asset bundle script tag, at the end of the body. This is a useful way to add a script tag for Webpack's hot reload capabilities in development while still ensuring that Apostrophe's utility methods are available first, like they are in production.
* An `uploadfs` option may be passed to the `@apostrophecms/asset` module, in order to pass options configuring a separate instance of `uploadfs` specifically for the static assets. The `@apostrophecms/uploadfs` module now exports a method to instantiate an uploadfs instance. The default behavior, in which user-uploaded attachments and static assets share a single instance of uploadfs, is unchanged. Note that asset builds never use uploadfs unless `APOS_UPLOADFS_ASSETS=1` is set in the environment.
* `AposButtonSplit` is a new UI component that combines a button with a context menu. Users can act on a primary action or change the button's function via menu button to the right of the button itself.
* Developers can now pass options to the `color` schema field by passing a `pickerOptions` object through your field. This allows for modifying/removing the default color palette, changing the resulting color format, and disabling various UI. For full set of options [see this example](https://github.com/xiaokaike/vue-color/blob/master/src/components/Sketch.vue)
* `AposModal` now emits a `ready` event when it is fully painted and can be interacted with by users or code.
* The video widget is now compatible with vimeo private videos when the domain is on the allowlist in vimeo.

### Changes

* You can now override the parked page definition for the home page without copying the entirety of `minimumPark` from the source code. Specifically, you will not lose the root archive page if you park the home page without explicitly parking the archive page as well. This makes it easier to choose your own type for the home page, in lieu of `@apostrophecms/home-page`.

### Fixes

* Piece types like users that have a slug prefix no longer trigger a false positive as being "modified" when you first click the "New" button.
* The `name` option to widget modules, which never worked in 3.x, has been officially removed. The name of the widget type is always the name of the module, with the `-widget` suffix removed.
* The home page and other parked pages should not immediately show as "pending changes."
* In-context editing works properly when the current browser URL has a hash (portion beginning with `#`), enabling the use of the hash for project-specific work. Thanks to [https://stepanjakl.com/](Štěpán Jákl) for reporting the issue.
* When present, the `apos.http.addQueryToUrl` method preserves the hash of the URL intact.
* The home page and other parked pages should not immediately show as "pending changes."
* The browser-side `apos.http.parseQuery` function now handles objects and arrays properly again.
* The in-context menu for documents has been refactored as a smart component that carries out actions on its own, eliminating a great deal of redundant code, props and events.
* Added additional retries when binding to the port in a dev environment.
* The "Submit" button in the admin bar updates properly to "Submitted" if the submission happens in the page settings modal.
* Skipping positional arguments in fragments now works as expected.
* The rich text editor now supports specifying a `styles` array with no `p` tags properly. A newly added rich text widget initially contains an element with the first style, rather than always a paragraph. If no styles are configured, a `p` tag is assumed. Thanks to Stepan Jakl for reporting the issue.

### Changes
* Editor modal's Save button (publish / save draft / submit) now updated to use the `AposSplitButton` component. Editors can choose from several follow-up actions that occur after save, including creating another piece of content of the same type, being taken to the in-context version of the document, or being returned to the manager. Editor's selection is saved in localstorage, creating a remembered preference per content type.

## 3.0.0-beta.1.1 - 2021-05-07

### Fixes

* A hotfix for an issue spotted in beta 1 in our demo: all previously published pages of sites migrated from early alpha releases had a "Draft" label until published again.

## 3.0.0-beta.1 - 2021-05-06

### **Breaks**

* Removes the `firstName` and `lastName` fields in user pieces.
* The query parameters `apos-refresh`, `apos-edit`, `apos-mode` and `apos-locale` are now `aposRefresh`, `aposEdit`, `aposMode`and `aposLocale`. Going forward all query parameters will be camelCase for consistency with query builders.

### Changes

* Archiving a page or piece deletes any outstanding draft in favor of archiving the last published version. Previously the behavior was effectively the opposite.
* "Publish Changes" button label has been changes to "Update".
* Draft mode is no longer the default view for published documents.
* The page and piece manager views now display the title, etc. of the published version of a document, unless that document only exists in draft form. However a label is also provided indicating if a newer draft is in progress.
* Notifications have been updated with a new visual display and animation style.

### **Adds**

* Four permissions roles are supported and enforced: guest, contributor, editor and admin. See the documentation for details. Pre-existing alpha users are automatically migrated to the admin role.
* Documents in managers now have context sensitive action menus that allow actions like edit, discard draft, archive, restore, etc.
* A fragment call may now have a body using `rendercall`, just like a macro call can have a body using `call`. In addition, fragments can now have named arguments, just like macros. Many thanks to Miro Yovchev for contributing this implementation.
* Major performance improvement to the `nestedModuleSubdirs` option.
* Updates URL fields and oEmbed URL requests to use the `httpsFix` option in launder's `url()` method.
* Documents receive a state label based on their document state (draft, pending, pending updates)
* Contributors can submit drafts for review ("Submit" versus "Submit Updates").
* Editors and admins can manage submitted drafts.
* Editors and admins can easily see the number of proposed changes awaiting their attention.
* Support for virtual piece types, such as submitted drafts, which in actuality manage more than one type of doc.
* Confirm modals now support a schema which can be assessed after confirmation.
* When archiving and restoring pages, editors can chose whether the action affects only this document or this document + children
* Routes support the `before` syntax, allowing routes that are added to Express prior to the routes or middleware of another module. The syntax `before: 'middleware:moduleName'` must be used to add the route prior to the middleware of `moduleName`. If `middleware:` is not used, the route is added before the routes of `moduleName`. Note that normally all middleware is added before all routes.
* A `url` property can now optionally be specified when adding middleware. By default all middleware is global.
* The pieces REST GET API now supports returning only a count of all matching pieces, using the `?count=1` query parameter.
* Admin bar menu items can now specify a custom Vue component to be used in place of `AposButton`.
* Sets `username` fields to follow the user `title` field to remove an extra step in user creation.
* Adds default data to the `outerLayoutBase.html` `<title>` tag: `data.piece.title or data.page.title`.
* Moves the core UI build task into the start up process. The UI build runs automatically when `NODE_ENV` is _not_ 'production' and when:
    1. The build folder does not yet exist.
    2. The package.json file is newer than the existing UI build.
    3. You explicitly tell it to by setting the environment variable `CORE_DEV=1`
* The new `._ids(_idOrArrayOfIds)` query builder replaces `explicitOrder` and accepts an array of document `_id`s or a single one. `_id` can be used as a multivalued query parameter. Documents are returned in the order you specify, and just like with single-document REST GET requests, the locale of the `_id`s is overridden by the `aposMode` query parameter if present.
* The `.withPublished(true)` query builder adds a `_publishedDoc` property to each returned draft document that has a published equivalent. `withPublished=1` can be used as a query parameter. Note this is not the way to fetch only published documents. For that, use `.locale('en:published')` or similar.
* The server-side implementation of `apos.http.post` now supports passing a `FormData` object created with the `[form-data](https://www.npmjs.com/package/form-data)` npm module. This keeps the API parallel with the browser-side implementation and allows for unit testing the attachments feature, as well as uploading files to internal and external APIs from the server.
* `manuallyPublished` computed property moved to the `AposPublishMixin` for the use cases where that mixin is otherwise warranted.
* `columns` specified for a piece type's manage view can have a name that uses "dot notation" to access a subproperty. Also, for types that are localized, the column name can begin with `draft:` or `published:` to specifically display a property of the draft or published version of the document rather than the best available. When a prefix is not used, the property comes from the published version of the document if available, otherwise from the draft.
* For page queries, the `children` query builder is now supported in query strings, including the `depth` subproperty. For instance you could fetch `/api/v1/@apostrophecms/page/id-of-page?children=1` or `/api/v1/@apostrophecms/page/id-of-page?children[depth]=3`.
* Setting `APOS_LOG_ALL_QUERIES=1` now logs the projection, skip, limit and sort in addition to the criteria, which were previously logged.

### **Fixes**

* Fragments can now call other fragments, both those declared in the same file and those imported, just like macros calling other macros. Thanks to Miro Yovchev for reporting the issue.
* There was a bug that allowed parked properties, such as the slug of the home page, to be edited. Note that if you don't want a property of a parked page to be locked down forever you can use the `_defaults` feature of parked pages.
* A required field error no longer appears immediately when you first start creating a user.
* Vue warning in the pieces manager due to use of value rather than name of column as a Vue key. Thanks to Miro Yovchev for spotting the issue.
* "Save Draft" is not an appropriate operation to offer when editing users.
* Pager links no longer break due to `aposRefresh=1` when in edit mode. Also removed superfluous `append` query parameter from these.
* You may now intentionally clear the username and slug fields in preparation to type a new value. They do not instantly repopulate based on the title field when you clear them.
* Language of buttons, labels, filters, and other UI updated and normalized throughout.
* A contributor who enters the page tree dialog box, opens the editor, and selects "delete draft" from within the editor of an individual page now sees the page tree reflect that change right away.
* The page manager listens for content change events in general and its refresh mechanism is robust in possible situations where both an explicit refresh call and a content change event occur.
* Automatically retries once if unable to bind to the port in a dev environment. This helps with occasional `EADDRINUSE` errors during nodemon restarts.
* Update the current page's context bar properly when appropriate after actions such as "Discard Draft."
* The main archive page cannot be restored, etc. via the context menu in the page tree.
* The context menu and "Preview Draft" are both disabled while errors are present in the editor dialog box.
* "Duplicate" should lead to a "Publish" button, not an "Update" button, "Submit" rather than "Submit Update," etc.
* When you "Duplicate" the home page you should be able to set a slug for the new page (parked properties of parked pages should be editable when making a duplicate).
* When duplicating the home page, the suggested slug should not be `/` as only one page can have that slug at a time.
* Attention is properly called to a slug conflict if it exists immediately when the document is opened (such as making a copy where the suggested slug has already been used for another copy).
* "Preview Draft" never appears for types that do not use drafts.
* The toggle state of admin bar utility items should only be mapped to an `is-active` class if, like palette, they opt in with `toggle: true`
* Fixed unique key errors in the migrate task by moving the parking of parked pages to a new `@apostrophecms/migrate:after` event handler, which runs only after migrations, whether that is at startup (in dev) or at the end of the migration task (in production).
* UI does not offer "Archive" for the home page, or other archived pages.
* Notification checks and other polling requests now occur only when the tab is in the foreground, resolving a number of problems that masqueraded as other bugs when the browser hit its connection limit for multiple tabs on the same site.
* Parked pages are now parked immediately after database migrations are checked and/or run. In dev this still happens at each startup. In production this happens when the database is brand new and when the migration task is manually run.

## 3.0.0-alpha.7 - 2021-04-07

### Breaks

* The `trash` property has been renamed `archived`, and throughout the UI we refer to "archiving" and the "archive" rather than "move to trash" and the "trash can." A database migration is included to address this for existing databases. However, **if you set the minimumPark option, or used a boilerplate in which it is set,** you will need to **change the settings for the `parkedId: 'trash'` page to match those [currently found in the `minimumPark` option setting in the `@apostrophecms/page` source code](https://github.com/apostrophecms/apostrophe/blob/481252f9bd8f42b62648a0695105e6e9250810d3/modules/%40apostrophecms/page/index.js#L25-L32).

### Adds

* General UX and UI improvements to the experience of moving documents to and from the archive, formerly known as the trash.
* Links to each piece are available in the manage view when appropriate.
* Search is implemented in the media library.
* You can now pass core widgets a `className` option when configuring them as part of an area.
* `previewDraft` for pieces, adds a Preview Draft button on creation for quick in-context editing. Defaults to true.

### Changes

* Do not immediately redirect to new pages and pieces.
* Restored pieces now restore as unpublished drafts.
* Refactored the admin bar component for maintainability.
* Notification style updates

### Fixes

* Advisory lock no longer triggers an update to the modification timestamp of a document.
* Attempts to connect Apostrophe 3.x to an Apostrophe 2.x database are blocked to prevent content loss.
* "Save as Draft" is now available as soon as a new document is created.
* Areas nested in array schema fields can now be edited in context.
* When using `apos.image.first`, the alt attribute of the image piece is available on the returned attachment object as `._alt`. In addition, `_credit` and `_creditUrl` are available.
* Fixes relating to the editing of widgets in nested areas, both on the page and in the modal.
* Removed published / draft switch for unpublished drafts.
* "Publish Changes" appears only at appropriate times.
* Notifications moved from the bottom right of the viewport to the bottom center, fixing some cases of UI overlap.

## 3.0.0-alpha.6.1 - 2021-03-26

### Fixes

* Conditional fields (`if`) and the "following values" mechanism now work properly in array item fields.
* When editing "Page Settings" or a piece, the "publish" button should not be clickable if there are errors.

## 3.0.0-alpha.6 - 2021-03-24

### Adds

* You can "copy" a page or a piece via the ⠇ menu.
* When moving the current page or piece to the trash, you are taken to the home page.
* `permissions: false` is supported for piece and page insert operations.
* Adds note to remove deprecated `allowedInChooser` option on piece type filters.
* UX improvement: "Move to Trash" and "Restore" buttons added for pieces, replacing the boolean field. You can open a piece that is in the trash in a read-only way in order to review it and click "Restore."
* Advisory lock support has been completed for all content types, including on-page, in-context editing. This prevents accidental conflicts between editors.
* Image widgets now accept a `size` context option from the template, which can be used to avoid sending a full-width image for a very small placement.
* Additional improvements.

### Fixes

* Fixes error from missing `select` method in `AposPiecesManager` component.
* No more migration messages at startup for brand-new sites.
* `max` is now properly implemented for relationships when using the manager dialog box as a chooser.
* "Trash" filter now displays its state properly in the piece manager dialog box.
* Dragging an image to the media library works reliably.
* Infinite loop warning when editing page titles has been fixed.
* Users can locate the tab that still contains errors when blocked from saving a piece due to schema field errors.
* Calling `insert` works properly in the `init` function of a module.
* Additional fixes.

### Breaks

* Apostrophe's instance of `uploadfs` has moved from `apos.attachment.uploadfs` to `apos.uploadfs`. The `uploadfs` configuration option has similarly moved from the `@apostrophecms/attachment` module to the `@apostrophecms/uploadfs` module. `imageSizes` is still an option to `@apostrophecms/attachment`.

## 3.0.0-alpha.5 - 2021-02-11

* Conditional fields are now supported via the new `if` syntax. The old 2.x `showFields` feature has been replaced with `if: { ... }`.
* Adds the option to pass context options to an area for its widgets following the `with` keyword. Context options for widgets not in that area (or that don't exist) are ignored. Syntax: `{% area data.page, 'areaName' with { '@apostrophecms/image: { size: 'full' } } %}`.
* Advisory locking has been implemented for in-context editing, including nested contexts like the palette module. Advisory locking has also been implemented for the media manager, completing the advisory locking story.
* Detects many common configuration errors at startup.
* Extends `getBrowserData` in `@apostrophecms/doc-type` rather than overwriting the method.
* If a select element has no default, but is required, it should default to the first option. The select elements appeared as if this were the case, but on save you would be told to make a choice, forcing you to change and change back. This has been fixed.
* Removes 2.x piece module option code, including for `contextual`, `manageViews`, `publishMenu`, and `contextMenu`.
* Removes admin bar module options related to 2.x slide-out UI: `openOnLoad`, `openOnHomepageLoad`, `closeDelay`.
* Fixed a bug that allowed users to appear to be in edit mode while looking at published content in certain edge cases.
* The PATCH API for pages can now infer the correct _id in cases where the locale is specified in the query string as an override, just like other methods.
* Check permissions for the delete and publish operations.
* Many bug fixes.

### Breaks

* Changes the `piecesModuleName` option to `pieceModuleName` (no "s") in the `@apostrophecms/piece-page-type` module. This feature is used only when you have two or more piece page types for the same piece type.

## 3.0.0-alpha.4.2 - 2021-01-27

* The `label` option is no longer required for widget type modules. This was already true for piece type and page type modules.
* Ability to namespace asset builds. Do not push asset builds to uploadfs unless specified.

### Breaking changes

* Removes the `browser` module option, which was only used by the rich text widget in core. All browser data should now be added by extending or overriding `getBrowserData` in a module. Also updates `getComponentName` to reference `options.components` instead of `options.browser.components`.

## 3.0.0-alpha.4.1

* Hotfix: the asset module now looks for a `./release-id` file (relative to the project), not a `./data/release-id` file, because `data` is not a deployed folder and the intent of `release-id` is to share a common release identifier between the asset build step and the deployed instances.

## 3.0.0-alpha.4

* **"Fragments" have been added to the Apostrophe template API, as an alternative to Nunjucks' macros, to fully support areas and async components.** [See the A3 alpha documentation](https://a3.docs.apos.dev/guide/widgets-and-templates/fragments.html) for instructions on how to use this feature.
* **CSS files in the `ui/public` subdirectory of any module are now bundled and pushed to the browser.** This allows you to efficiently deliver your CSS assets, just as you can deliver JS assets in `ui/public`. Note that these assets must be browser-ready JS and CSS, so it is customary to use your own webpack build to generate them. See [the a3-boilerplate project](https://github.com/apostrophecms/a3-boilerplate) for an example, especially `webpack.config.js`.
* **More support for rendering HTML in REST API requests.** See the `render-areas` query parameter in [piece and page REST API documentation](https://a3.docs.apos.dev/reference/api/pieces.html#get-api-v1-piece-name).
* **Context bar takeover capability,** for situations where a secondary document should temporarily own the undo/redo/publish UI.
* **Unpublished pages in the tree** are easier to identify
* **Range fields** have been added.
* **Support for npm bundles is back.** It works just like in 2.x, but the property is `bundle`, not `moogBundle`. Thanks to Miro Yovchev.

### Breaking changes

* **A3 now uses webpack 5.** For now, **due to a known issue with vue-loader, your own project must also be updated to use webpack 5.** The a3-boilerplate project has been updated accordingly, so you may refer to [the a3-boilerplate project](https://github.com/apostrophecms/a3-boilerplate) for an example of the changes to be made, notably in `webpack.config.js` and `package.json`. We are in communication with upstream developers to resolve the issue so that projects and apostrophe core can use different major versions of webpack.

## 3.0.0-alpha.3

Third alpha release of 3.x. Introduced draft mode and the "Publish Changes" button.

## 3.0.0-alpha.2

Second alpha release of 3.x. Introduced a distinct "edit" mode.

## 3.0.0-alpha.1

First alpha release of 3.x.<|MERGE_RESOLUTION|>--- conflicted
+++ resolved
@@ -1,18 +1,16 @@
 # Changelog
 
-<<<<<<< HEAD
 ## UNRELEASED
 
 ### Adds
 
 * Adds link configuration to the `@apostrophecms/image-widget` UI and a new option `linkWithType` to control what document types can be linked to. Opt-out of the widget inline styles (reset) by setting `inlineStyles: false` in the widget configuration or ccontextual options (area). 
-=======
+
 ## 4.17.1 (2025-05-16)
 
 ### Fixes
 
 * Pinned to tiptap 2.11.0 and specific prosemirror releases compatible with it, to work around a bug that broke the behavior of lists in the editor when re-opening an existing list. We are working with upstream projects to resolve this so we can continue to track updates in tiptap and prosemirror.
->>>>>>> 42e2074f
 
 ## 4.17.0 (2025-05-14)
 
