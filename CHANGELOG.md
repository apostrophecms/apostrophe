--- conflicted
+++ resolved
@@ -4,9 +4,7 @@
 
 ### Adds
 
-<<<<<<< HEAD
 * Relationship inputs have aria accessibility tags and autocomplete suggestions can be controlled by keyboard.
-=======
 * Elements inside modals can have a `data-apos-focus-priority` attribute that prioritizes them inside the focusable elements list.
 * Modals will continute trying to find focusable elements until an element marked `data-apos-focus-priority` appears or the max retry threshold is reached.
 * Takes care of an edge case where Media Manager would duplicate search results.
@@ -50,7 +48,6 @@
 * Apostrophe now automatically adds the appropriate default values for new properties in the schema, even for existing documents in the database. This is done automatically during the migration phase of startup.
 * Adds focus states for media library's Uploader tile.
 * Adds focus states file attachment's input UI.
->>>>>>> a6ca69d0
 * Simplified importing rich text widgets via the REST API. If you  you have HTML that contains `img` tags pointing to existing images, you can now import them all quickly. When supplying the rich text widget object, include an `import` property with an `html` subproperty, rather than the usual `content` property. You can optionally provide a `baseUrl` subproperty as well. Any images present in `html` will be imported automatically and the correct `figure` tags will be added to the new rich text widget, along with any other markup acceptable to the widget's configuration.
 
 ### Changes
