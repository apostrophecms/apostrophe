--- conflicted
+++ resolved
@@ -8,12 +8,9 @@
 
 ### Changes
 
-<<<<<<< HEAD
-* Updated dependencies to address deprecation warnings.
-=======
 * Redirects to URLs containing accent marks and other non-ascii characters now behave as expected with Astro. Pre-encoding the URLs exactly the way `res.redirect` would before passing them to Astro prevents an error in Astro and allows the redirect to succeed.
 * Removes the non-functional `uniqueUsername` route from the `user` module
->>>>>>> 38a84e69
+* Updated dependencies to address deprecation warnings.
 
 ## 4.21.0 (2025-09-03)
 
