--- conflicted
+++ resolved
@@ -6,14 +6,9 @@
 
 * Full support for the `object` field type, which works much like `array` but stores just one sub-object as a property, rather than an array of objects.
 * To help find documents that reference related ones via `relationship` fields, implement backlinks of related documents by adding a `relatedReverseIds` field to them and keeping it up to date.
-<<<<<<< HEAD
-* Adds the ability for modules to extend the webpack config as well as to add extra bundles for scss and js.
-* Loads the right bundles on the right pages depending on their config and the loaded widgets. Logged-in users have all the bundles on every page.
-=======
 * Adds possibility for modules to extend the webpack configuration.
 * Adds possibility for modules to add extra frontend bundles for scss and js. This is useful when the `ui/src` build would otherwise be very large due to code used on rarely accessed pages.
 * Loads the right bundles on the right pages depending on the page template and the loaded widgets. Logged-in users have all the bundles on every page, because they might introduce widgets at any time.
->>>>>>> cb9ba34b
 
 ### Fixes
 
