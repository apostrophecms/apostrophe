--- conflicted
+++ resolved
@@ -4,11 +4,8 @@
 
 ### Adds
 
-<<<<<<< HEAD
 * Adds `stripUrlAccents` option in `@apostrophecms/i18n` module to globally control whether accents are stripped from URLs. When set to `true`, all URLs (slugs) will have accents from Latin characters removed on document creation and updates. No existing documents are modified automatically; this only affects new or updated documents. A new task `node app @apostrophecms/i18n:strip-slug-accents` is provided to update existing document slugs in the database when needed.
-=======
 * Add `@apostrophecms/migration:add-missing-schema-fields` task. This task does not run database migrations.
->>>>>>> f89c55c0
 * Translation strings added for the layout- and layout-column-widgets.
 * New `box` schema field type
 * When switching locale from the doc editor, ask if the user wants to localize the current document in the target locale or want to start a blank document.
