# Changelog

## UNRELEASED

### Adds

* Adds a server validation before adding a widget to an area. Introduces a new POST route `@apostrophecms/area/validate-widget`.
* The new `apos.area.addWidgetOperation` method can be used to display custom operations for widgets.
A wrapper is available in the `@apostrophecms/widget-type` module to register operations only for widgets that match the type of the module where the wrapper is invoked.
For example, calling `self.addWidgetOperation` in the ``@apostrophecms/image-widget`` module will apply the operation exclusively to image widgets.
A `secondaryLevel: true` option is available to add operations to the widget's controls context menu.

### Fixes

* Fixes all eslint warnings.
<<<<<<< HEAD
* Fixes a RT bug where including `table` in `toolbar` but omitting an `insert` array crashed the rich text editor.

### Changes

* Updates the default fields for the `getMangageApiProjection()` to include a more sensible base configuration.
=======

## 4.15.2 (2025-04-28)

### Security

* Fixes a potential XSS attack vector, [CVE-2025-26791](https://github.com/advisories/GHSA-vhxf-7vqr-mrjg). While the risk was low, it was possible for one user with login and editing privileges to carry out an XSS attack on another by uploading a specially crafted SVG file. Normally this would not work because ApostropheCMS typically renders uploaded SVGs via an `img` tag, however if the second user downloaded the SVG file from the media library the exploit could work.

## 4.15.1 (2025-04-22)

### Fixes

* Fixes a RT bug where including `table` in `toolbar` but omitting an `insert` array crashed the rich text editor.
>>>>>>> 52097f45

## 4.15.0 (2025-04-16)

### Adds

* To display a live preview on the page as changes are made to widgets, set the `preview: true` option on any widget module. To turn it on for all widgets, you can set it on the `@apostrophecms/widget-type` module, the base class of all widget modules. This works especially well when `range` fields are used to achieve visual effects.
* Adds separate control bar for editing tables in rich text
* Adds ability to drag-resize rich text table columns

### Changes

* Improve the Page Manager experience when dragging and dropping pages - the updates happen in background and the UI is not blocked anymore.
* Allow scrolling while dragging a page in the Page Manager.
* Change user's email field type to `email`.
* Improve media manager experience after uploading images. No additional server requests are made, no broken UI on error.
* Change reset password form button label to `Reset Password`.
* Removed overly verbose logging of schema errors in the schema module itself. These are already logged appropriately if they become the actual result of an API call. With this change it becomes possible to catch and discard or mitigate these in some situations without excessive log output.
* Bumps eslint-config-apostrophe, fix errors and a bunch of warnings.
* Gets back checkboxes in the media manager.

### Fixes

* Adds missing notifications and error handling in media manager and save notification for auto-published pieces.
* Update `uploadfs` to `1.24.3`.
* Fixes an edge case where reordering a page in the Page Manager might affect another locale.
* Fixes chrome bug when pages manager checkboxes need a double click when coming from the rich text editor (because some text is selected).
* Fixes the rich text insert menu image menu not being properly closed.
* Fixes the rich text toolbar not closing sometimes when unfocusing the editor.
* Fixes missing wording on images batch operations.
* Fixes rich text toolbar width being limited to parent width.
* Fixes rich text insert menu focused item text color easily overridable.
* Fixes long overlapping text in the header of the Report modal.
* Fixes clipped text in the pager and in the relationship filters of piece manager.
* Fixes an error when pressing Enter in a relationship input without a focused suggestion.
* Fixes locale switcher not allowing to switch the page of an article when its parent page is draft only.

## 4.14.2 (2025-04-02)

### Fixes

* Hotfix: the `choices` query parameter of the REST API no longer results in a 500 error if an invalid filter name is part of the list. Such filters are now properly ignored in `choices`. This issue could also have resulted in invocation of query methods that are not builders, however since all such methods are read-only operations, no arguments could be passed and no information was returned, there are no security implications.

## 4.14.1 (2025-03-31)

### Fixes

* Hotfix: fixes a bug in which the same on-demand cache was used across multiple sites in the presence of `@apostrophecms/multisite`. In rare cases, this bug could cause the home page of site "A" to be displayed on a request for site "B," but only if requests were simultaneous. This bug did not impact single-site projects.

## 4.14.0 (2025-03-19)

### Adds

* Add a label for the `@apostrophecms/attachment` module (error reporting reasons).
* Add `translate` boolean option for report modal header configuration to force translation of the relevant items value (table cells).
* Adds feature to generate a table from an imported CSV file inside the rich-text-widget.
* Add data-test attributes to the login page.
* Adds AI-generated missing translations
* Adds the missing "Tags" filter to the chooser/manager view of files.
* Adds batch operations to the media manager.
* Passes `moduleName` to the event `content-changed` for batch operations, to know if data should be refreshed or not.

### Changes

* Bumps the `perPage` option for piece-types from 10 to 50
* Reworks rich text popovers to use `AposContextMenu`, for toolbar components as well as insert menu items.

### Fixes

* The `lang` attribute of the `<html>` tag now respects localization.
* Fixes the focus styling on AposTable headers.
* Proper errors when widgets are badly configured in expanded mode.
* More reliable Media Manager infinite scroll pagination.
* Fixes margin collapse in nested areas by switching to `padding` instead of `margin`
* Fixes Edit in Media Manager when the image is not in the currently loaded images. This may happen when the the Media Manager is in a relationship mode.
* Removes `publish` batch operation for `autopublished` pieces.
* Fixes `restore` batch operation having the action `update`.
* Fixes `localize` batch operation having no `action` and no `docIds`.

### Removes

* Table controls from the default rich text control bar

## 4.13.0 (2025-02-19)

### Adds

* Supports progress notification type, can be used when no job are involved. Manage progress state into the new `processes` entity.
* Moves global notification logic into Pinia store as well as job polling that updates processes.

### Fixes

* Field inputs inside an array modal can now be focused/tabbed via keyboard
* Fixes admin bar overlapping widget area add menu.
* Fixed the checkered background for gauging color transparency.
* Fixes `group.operations` (batch configuration) merging between modules in the same way that `group.fields` are merged.
* The i18n manager detects the current locale correctly in some edge cases, like when the locale is changed per document (Editor Modal) and the localization manager is opened from a relationship manager via a document context menu.

### Adds

* Add support for batch localization of pieces and pages.
* Adds type for each file uploaded by big-upload. Moves big-upload-client to `apos/ui` folder and makes it esm.
* When present, projections for reverse relationships now automatically include the special id and field storage properties for the relationship in question, allowing the related documents to be successfully returned.
* Introduce `AposModalReport` component for displaying table reports. It's accessible via `apos.report(content, options)` method and it's now used in the `@apostrophecms/i18n` module for detailed reporting after a batch localization operation.

### Changes

* The array editor's `isModified` method is now a computed property for consistency.
* The `modal` configuration property for batch operations without a group is now accepted and works as expected in the same way as for grouped operations.
* Explicitly enable document versions for `@apostrophecms/file-tag`, `@apostrophecms/file`, `@apostrophecms/image-tag` and `@apostrophecms/image` piece types.

### Adds

* If `error.cause` is prevent, log the property.

## 4.12.0 (2025-01-27)

### Fixes

* Fixes ability to change color hue by clicking the color hue bar rather than dragging the indicator.
* Prevents the rich text control bar from closing while using certain UI within the color picker.
* Saving a document via the dialog box properly refreshes the main content area when on a "show page" (when the context document is a piece rather than a page)
* Fixes the `AposButtonSplit` markup to follow the HTML5 specification, optimizes the component performance, visuals and testability.
* Fixes a case where releationship button overlaps a context menu.

### Adds

* Ability to disable the color spectrum UI of a color picker
* Accessibility improvement for the rich text editor Typography toolbar item.
* Adds `moduleLabels` prop to `AposDocContextMenu` to pass it to opened modals from custom operations (used by templates to define labels to display on the export modal).

### Changes

* Range style updates.
* The `pickerOptions` sub property of a color field's configuration has been merged with it's parent `options` object.
* Reworks `inline` and `micro` UI of some fields (color, range, select). Improve global inline style.
* Makes the range input being a number all the time instead of a string that we convert manually.
* Command line tasks can run before the first frontend asset build without error messages.

## 4.11.2 (2024-12-29)

### Fixes

* Fixes a bug where images in Media manager are not selectable (click on an image does nothing) in both default and relationship mode.
* Eliminated superfluous error messages. The convert method now waits for all recursive invocations to complete before attempting to determine if fields are visible.

### Adds

* Possibility to set a field not ready when performing async operations, when a field isn't ready, the validation and emit won't occur.

## 4.11.1 (2024-12-18)

### Fixes

* Corrected a unit test that relies on the sitemap module, as it now makes explicit that the project level `baseUrl` must be set for a successful experience, and the module level `baseUrl` was set earlier. No other changes.

## 4.11.0 (2024-12-18)

### Adds

* When validating an `area` field, warn the developer if `widgets` is not nested in `options`.
* Adds support for supplying CSS variable names to a color field's `presetColors` array as selectable values.
* Adds support for dynamic focus trap in Context menus (prop `dynamicFocus`). When set to `true`, the focusable elements are recalculated on each cycle step.
* Adds option to disable `tabindex` on `AposToggle` component. A new prop `disableFocus` can be set to `false` to disable the focus on the toggle button. It's enabled by default.
* Adds support for event on `addContextOperation`, an option `type` can now be passed and can be `modal` (default) or `event`, in this case it does not try to open a modal but emit a bus event using the action as name.

### Fixes

* Focus properly Widget Editor modals when opened. Keep the previous active focus on the modal when closing the widget editor.
* a11y improvements for context menus.
* Fixes broken widget preview URL when the image is overridden (module improve) and external build module is registered.
* Inject dynamic custom bundle CSS when using external build module with no CSS entry point.
* Range field now correctly takes 0 into account.
* Apos style does not go through `postcss-viewport-to-container-toggle` plugin anymore to avoid UI bugs.

## 4.10.0 (2024-11-20)

### Fixes

* Extra bundle detection when using external build module works properly now.
* Widget players are now properly invoked when they arrive later in the page load process.
* Fix permission grid tooltip display.
* Fixes a bug that crashes external frontend applications.
* Fixes a false positive warning for module not in use for project level submodules (e.g. `widges/module.js`) and dot-folders (e.g. `.DS_Store`).
* Bumped `express-bearer-token` dependency to address a low-severity `npm audit` warning regarding noncompliant cookie names and values. Apostrophe
did not actually use any noncompliant cookie names or values, so there was no vulnerability in Apostrophe.
* Rich text "Styles" toolbar now has visually focused state.
* The `renderPermalinks` and `renderImages` methods of the `@apostrophecms/rich-text` module now correctly resolve the final URLs of page links and inline images in rich text widgets, even when the user has editing privileges. Formerly this was mistakenly prevented by logic intended to preserve the editing experience. The editing experience never actually relied on the
rendered output.
* Search bar will perform the search even if the bar is empty allowing to reset a search.
* Fixes Color picker being hidden in an inline array schema field, also fixes rgba inputs going off the modal.

### Adds

* It's possible now to target the HMR build when registering via `template.append` and `template.prepend`. Use `when: 'hmr:public'` or `when: 'hmr:apos'` that will be evaluated against the current asset `options.hmr` configuration.
* Adds asset module option `options.modulePreloadPolyfill` (default `true`) to allow disabling the polyfill preload for e.g. external front-ends.
* Adds `bundleMarkup` to the data sent to the external front-end, containing all markup for injecting Apostrophe UI in the front-end.
* Warns users when two page types have the same field name, but a different field type. This may cause errors or other problems when an editor switches page types.
* The piece and page `GET` REST APIs now support `?render-areas=inline`. When this parameter is used, an HTML rendering of each widget is added to that specific widget in each area's `items` array as a new `_rendered` property. The existing `?render-areas=1` parameter is still supported to render the entire area as a single `_rendered` property. Note that this older option also causes `items` to be omitted from the response.

### Changes

* Removes postcss plugin and webpack loader used for breakpoint preview mode. Uses instead the new `postcss-viewport-to-container-toggle` plugin in the webpack config.
* Implement `vue-color` directly in Apostrophe rather than as a dependency
* Switch color handling library from `tinycolor2` to `@ctrl/tinycolor`
* Removes error messages in server console for hidden fields. These messages should not have been printed out in the server console in the first place.
* Removes invalid error messages on select fields appearing while opening an existing valid document.

## 4.9.0 (2024-10-31)

### Adds

* Relationship inputs have aria accessibility tags and autocomplete suggestions can be controlled by keyboard.
* Elements inside modals can have a `data-apos-focus-priority` attribute that prioritizes them inside the focusable elements list.
* Modals will continute trying to find focusable elements until an element marked `data-apos-focus-priority` appears or the max retry threshold is reached.
* Takes care of an edge case where Media Manager would duplicate search results.
* Add support for ESM projects.
* Modules can now have a `before: "module-name"` property in their configuration to initialize them before another module, bypassing the normal
order implied by `defaults.js` and `app.js`.
* `select` and `checkboxes` fields that implement dynamic choices can now take into account the value of other fields on the fly, by specifying
a `following` property with an array of other field names. Array and object subfields can access properties of the parent document
by adding a `<` prefix (or more than one) to field names in `following` to look upwards a level. Your custom method on the server side will
now receive a `following` object as an additional argument. One limitation: for now, a field with dynamic choices cannot depend on another field
with dynamic choices in this way.
* Adds AI-generated missing translations
* Adds the mobile preview dropdown for non visibles breakpoints. Uses the new `shortcut` property to display breakpoints out of the dropdown.
* Adds possibility to have two icons in a button.
* Breakpoint preview only targets `[data-apos-refreshable]`.
* Adds a `isActive` state to context menu items. Also adds possibility to add icons to context menu items.
* Add a postcss plugin to handle `vh` and `vw` values on breakpoint preview mode.
* Adds inject component `when` condition with possible values `hmr`, `prod`, and `dev`. Modules should explicitely register their components with the same `when` value and the condition should be met to inject the component.
* Adds inject `bundler` registration condition. It's in use only when registering a component and will be evaluated on runtime. The value should match the current build module (`webpack` or the external build module alias).
* Adds new development task `@apostrophecms/asset:reset` to reset the asset build cache and all build artifacts.
* Revamps the `@apostrophecms/asset` module to enable bundling via build modules.
* Adds `apos.asset.devServerUrl()` nunjucks helper to get the (bundle) dev server URL when available.
* The asset module has a new option, `options.hmr` that accepts `public` (default), `apos` or `false` to enable HMR for the public bundle or the admin UI bundle or disable it respectively. This configuration works only with external build modules that support HMR.
* The asset module has a new option, `options.hmrPort` that accepts an integer (default `null`) to specify the HMR WS port. If not specified, the default express port is used. This configuration works only with external build modules that support HMR WS.
* The asset module has a new option, `options.productionSourceMaps` that accepts a boolean (default `false`) to enable source maps in production. This configuration works only with external build modules that support source maps.

### Changes

* Silence deprecation warnings from Sass 1.80+ regarding the use of `@import`. The Sass team [has stated there will be a two-year transition period](https://sass-lang.com/documentation/breaking-changes/import/#transition-period) before the feature is actually removed. The use of `@import` is common practice in the Apostrophe codebase and in many project codebases. We will arrange for an orderly migration to the new `@use` directive before Sass 3.x appears.
* Move saving indicator after breakpoint preview.
* Internal methods `mergeConfiguration`, `autodetectBundles`, `lintModules`, `nestedModuleSubdirs` and `testDir` are now async.
* `express.getSessionOptions` is now async.

### Fixes

* Modifies the `AposAreaMenu.vue` component to set the `disabled` attribute to `true` if the max number of widgets have been added in an area with `expanded: true`.
* `pnpm: true` option in `app.js` is no longer breaking the application.
* Remove unused `vue-template-compiler` dependency.
* Prevent un-publishing the `@apostrophecms/global` doc and more generally all singletons.
* When opening a context menu while another is already opened, prevent from focusing the button of the first one instead of the newly opened menu.
* Updates `isEqual` method of `area` field type to avoid comparing an area having temporary properties with one having none.
* In a relationship field, when asking for sub relationships using `withRelationships` an dot notion.
If this is done in combination with a projection, this projection is updated to add the id storage fields of the needed relationships for the whole `withRelationships` path.
* The admin UI no longer fails to function when the HTML page is rendered with a direct `sendPage` call and there is no current "in context" page or piece.

## 4.7.2 and 4.8.1 (2024-10-09)

### Fixes

* Correct a race condition that can cause a crash at startup when custom `uploadfs` options are present in some specific cloud environments e.g. when using Azure Blob Storage.

## 4.8.0 (2024-10-03)

### Adds

* Adds a mobile preview feature to the admin UI. The feature can be enabled using the `@apostrophecms/asset` module's new `breakpointPreviewMode` option. Once enabled, the asset build process will duplicate existing media queries as container queries. There are some limitations in the equivalence between media queries and container queries. You can refer to the [CSS @container at-rule](https://developer.mozilla.org/en-US/docs/Web/CSS/@container) documentation for more information. You can also enable `breakpointPreviewMode.debug` to be notified in the console when the build encounters an unsupported media query.
* Apostrophe now automatically adds the appropriate default values for new properties in the schema, even for existing documents in the database. This is done automatically during the migration phase of startup.
* Adds focus states for media library's Uploader tile.
* Adds focus states file attachment's input UI.
* Simplified importing rich text widgets via the REST API. If you  you have HTML that contains `img` tags pointing to existing images, you can now import them all quickly. When supplying the rich text widget object, include an `import` property with an `html` subproperty, rather than the usual `content` property. You can optionally provide a `baseUrl` subproperty as well. Any images present in `html` will be imported automatically and the correct `figure` tags will be added to the new rich text widget, along with any other markup acceptable to the widget's configuration.

### Changes

* The various implementations of `newInstance` found in Apostrophe, e.g. for widgets, array items, relationship fields and documents themselves, have been consolidated in one implementation. The same code is now reused both on the front and the back end, ensuring the same result without the need to introduce additional back end API calls.

### Fixes

* Apostrophe's migration logic is no longer executed twice on every startup and three times in the migration task. It is executed exactly once, always at the same point in the startup process. This bug did not cause significant performance issues because migrations were always only executed once, but there is a small performance improvement due to not checking for them more than once.
* The `@apostrophecms/page` module APIs no longer allow a page to become a child of itself. Thanks to [Maarten Marx](https://github.com/Pixelguymm) for reporting the issue.
* Uploaded SVGs now permit `<use>` tags granted their `xlink:href` property is a local reference and begins with the `#` character. This improves SVG support while mitgating XSS vulnerabilities.
* Default properties of object fields present in a widget now populate correctly even if never focused in the editor.
* Fixed the "choices" query builder to correctly support dynamic choices, ensuring compatibility with the [`piecesFilters`](https://docs.apostrophecms.org/reference/modules/piece-page-type.html#piecesfilters) feature when using dynamic choices.
* Fix a reordering issue for arrays when dragging and dropping items in the admin UI.
* The inline array item extract the label now using `title` as `titleField` value by default (consistent with the Slat list).

## 4.7.1 (2024-09-20)

### Fixes

* Ensure parked fields are not modified for parked pages when not configured in `_defaults`.

## 4.7.0 (2024-09-05)

### Changes

* UI and UX of inline arrays and their table styles

### Adds

* To aid debugging, when a file extension is unacceptable as an Apostrophe attachment the rejected extension is now printed as part of the error message.
* The new `big-upload-client` module can now be used to upload very large files to any route that uses the new `big-upload-middleware`.
* Add option `skipReplace` for `apos.doc.changeDocIds` method to skip the replacing of the "old" document in the database.
* The `@apostrophecms/i18n` module now exposes a `locales` HTTP GET API to aid in implementation of native apps for localized sites.
* Context menus can be supplied a `menuId` so that interested components can listen to their opening/closing.
* Allow to set mode in `AposWidget` component through props.
* Add batch operations to pages.
* Add shortcuts to pages manager.
* Add `replaces` (boolean, `false` by default) option to the context operation definition (registered via `apos.doc.addContextOperation()`) to allow the operation to require a replace confirmation before being executed. The user confirmation results in the Editor modal being closed and the operation being executed. The operation is not executed if the user cancels the confirmation.

### Changes

* Wait for notify before navigating to a new page.
* Send also `checkedTypes` via the pages body toolbar operations (e.g. 'batch') to the modal.

### Fixes

* Fix link to pages in rich-text not showing UI to select page during edit.
* Bumps `uploadfs` dependency to ensure `.tar.gz`, `.tgz` and `.gz` files uploaded to S3 download without double-gzipping.
This resolves the issue for new uploads.
* Registering duplicate icon is no longer breaking the build.
* Fix widget focus state so that the in-context Add Content menu stays visible during animation
* Fix UI of areas in schemas so that their context menus are layered overtop sibling schema fields UI
* Fix unhandled promise rejections and guard against potential memory leaks, remove 3rd party `debounce-async` dependency
* Adds an option to center the context menu arrow on the button icon. Sets this new option on some context menus in the admin UI.
* Fixes the update function of `AposSlatLists` so that elements are properly reordered on drag

## 4.6.1 (2024-08-26)

### Fixes

* Registering duplicate icon is no longer breaking the build.
* Fix widget focus state so that the in-context Add Content menu stays visible during animation.
* Fix UI of areas in schemas so that their context menus are layered overtop sibling schema fields UI.

### Removes

* Inline array option for `alwaysOpen` replaced with UI toggles

## 4.6.0 (2024-08-08)

### Adds

* Add a locale switcher in pieces and pages editor modals. This is available for localized documents only, and allows you to switch between locales for the same document.
  The locale can be switched at only one level, meaning that sub documents of a document that already switched locale will not be able to switch locale itself.
* Adds visual focus states and keyboard handlers for engaging with areas and widgets in-context
* Adds method `simulateRelationshipsFromStorage` method in schema module.
This method populates the relationship field with just enough information to allow convert to accept it. It does not fully fetch the related documents. It does the opposite of prepareForStorage.
* A new options object has been added to the convert method.
Setting the `fetchRelationships` option to false will prevent convert from actually fetching relationships to check which related documents currently exist.
The shape of the relationship field is still validated.

### Changes

* Refactors Admin UI SASS to eliminate deprecation warnings from declarations coming after nested rules.
* Bumps the sass-loader version and adds a webpack option to suppress mixed declaration deprecation warnings to be removed when all modules are updated.
* Add `title` and `_url` to select all projection.
* Display `Select all` message on all pages in the manager modal.
* Refresh `checked` in manager modal after archive action.
* Update `@apostrophecms/emulate-mongo-3-driver` dependency to keep supporting `mongodb@3.x` queries while using `mongodb@6.x`.
* Updates rich text link tool's keyboard key detection strategy.
* Buttons that appear on slats (preview, edit crop/relationship, remove) are visually focusable and keyboard accessible.
* Added tooltip for update button. Thanks to [gkumar9891](https://github.com/gkumar9891) for this addition.

### Fixes

* Fixes the rendering of conditional fields in arrays where the `inline: true` option is used.
* Fixes the rich text link tool's detection and display of the Remove Link button for removing existing links
* Fixes the rich text link tool's detection and display of Apostrophe Page relationship field.
* Overriding standard Vue.js components with `editorModal` and `managerModal` are now applied all the time.
* Accommodate old-style replica set URIs with comma-separated servers by passing any MongoDB URIs that Node.js cannot parse directly to the MongoDB driver, and avoiding unnecessary parsing of the URI in general.
* Bump `oembetter` dependency to guarantee compatibility with YouTube. YouTube recently deployed broken `link rel="undefined"` tags on some of their video pages.
* It is now possible to see the right filename and line number when debugging the admin UI build in the browser. This is automatically disabled when `@apostrophecms/security-headers` is installed, because its defaults are incompatible by design.

## 4.5.4 (2024-07-22)

### Fixes

* Add a default projection to ancestors of search results in order to load a reasonable amount of data and avoid request timeouts.

## 4.5.3 (2024-07-17)

### Fixes

* Enhanced media selection with touchpad on Windows by extending focus timeout.

## 4.5.2 (2024-07-11)

### Fixes

* Ensure that `apos.doc.walk` never gets caught in an infinite loop even if circular references are present in the data. This is a hotfix for an issue that can arise when the new support for breadcrumbs in search results is combined with a more inclusive projection for page ancestors.
* Correct a longstanding bug in `apos.doc.walk` that led items to be listed twice in the `ancestors` array passed to the iterator.
* Correct a longstanding bug in `apos.doc.walk` that led ancestors that are themselves arrays to be misrepresented as a series of objects in the `ancestors` array passed to the iterator.
* For additional guarantees of reliability the `_dotPath` and `_ancestors` arguments to `apos.doc.walk`, which were always clearly documented as for internal use only, can no longer be passed in externally.

## 4.5.1 (2024-07-11)

### Changes

* Allow tiptap rich-text widget to open modals for images and links without closing the toolbar.

## 4.5.0 (2024-07-10)

### Adds

* Allow to disable shortcut by setting the option `shortcut: false`
* Adds a new color picker tool for the rich-text-widget toolbar that matches the existing `color` schema field. This also adds the same `pickerOptions` and `format` options to the rich-text-widget configuration that exist in the `color` schema field.
* Add missing UI translation keys.
* Infite scroll in media manager instead of pagination and related search fixes.
* Improves loaders by using new `AposLoadingBlock` that uses `AposLoading` instead of the purple screen in media manager.
* Select the configured aspect ratio and add `data-apos-field` attributes to the fields inside `AposImageRelationshipEditor.vue`.
* Add `getShowAdminBar` method. This method can be overriden in projects to drive the admin bar visibility for logged-in users.

### Fixes

* Removes unnecessary, broadly applied line-height setting that may cause logged-in vs logged-out visual discrepencies.
* Remove double GET request when saving image update.
* Fix filter menu forgetting selecting filters and not instantiating them.
* Remove blur emit for filter buttons and search bar to avoid re requesting when clicking outside…
* `this.modified` was not working properly (set to false when saving). We can now avoid to reload images when saving no changes.
* In media manager images checkboxes are disabled when max is reached.
* In media manager when updating an image or archiving, update the list instead of fetching and update checked documents to see changes in the right panel selected list.
* The `password` field type now has a proper fallback default, the empty string, just like the string field type
and its derivatives. This resolves bugs in which the unexpected `null` caused problems during validation. This bug
was old, but was masked in some situations until the release of version `4.4.3`.
* Identify and mark server validation errors in the admin UI. This helps editors identify already existing data fields, having validation errors when schema changes (e.g. optional field becomes required).
* Removes `menu-offset` props that were causing `AposContextMenu` to not display properly.
* Allows to pass a number or an array to `AposContextMenu` to set the offset of the context menu (main and cross axis see `floating-ui` documentation).
* Fixes the relationship fields not having the data when coming from the relationship modal.
* Fixes watch on `checkedDocs` passed to `AposSlatList` not being reactive and not seeing updated relationship fields.
* Adds styles for 1 column expanded area ([#4608](https://github.com/apostrophecms/apostrophe/issues/4608))
* Fixes weird slug computations based on followed values like title. Simplifies based on the new tech design.
* Prevent broken admin UI when there is a missing widget.
* Fixes media manager not loading images when last infinite scroll page have been reached (when uploading image for example).
* Upgrade oembetter versions to allow all vimeo urls.

### Changes

* Update `Choose Images` selection behavior. When choosing images as part of a relationship, you click on the image or checkbox to add the image to the selection.
If a max is set to allow only one image, clicking on the selected image will remove it from the selection. Clicking on another image will update the selection with the newly clicked image.
If a max is set to allow multiple images, you can remove images from the selection by using the checkbox. Clicking on the image will bring the image schema in the right panel.
You can upload images even if the max has been reached. We will append the uploaded images to the existing selection up to the max if any.
* Update `@apostrophecms/emulate-mongo-3-driver` dependency to keep supporting `mongodb@3.x` queries while using `mongodb@6.x`.

## 4.4.3 (2024-06-17)

### Fixes

* Do not use schema `field.def` when calling `convert`. Applying defaults to new documents is the job of `newInstance()` and similar code.
If you wish a field to be mandatory use `required: true`.
* As a convenience, using `POST` for pieces and pages with `_newInstance: true` keeps any additional `req.body` properties in the API response.
This feature unofficially existed before, it is now supported.
* Rollbacks watcher on `checked` array. Fixes, checked docs not being properly updated.

## 4.4.2 (2024-06-14)

### Fixes

* Hotfix: the new `_parent` property of pieces, which refers to the same piece page as `_parentUrl`, is now a carefully pruned
subset to avoid the risk of infinite recursion when the piece page has a relationship to a piece. Those who want `_parent`
to be more complete can extend the new `pruneParent` method of the relevant piece page module. This regression was
introduced in version 4.4.0.

## 4.4.1 (2024-06-12)

### Fixes

* Depend on `stylelint-config-apostrophe` properly via npm, not github.

## 4.4.0 (2024-06-12)

### Adds

* Adds a pinia store to handle modals logic.
* Methods from the store are registered on `apos.modal` instead of methods from `TheAposModals` component.
* No more need to emit `safe-close` when defining an `AposModal`, modal is automatically resolved when closed.
* Adds field components access to the reactive document value.
* Expose `AposContextMenu` owned method for re-calculation of the content position.
* Field Meta components of `slug` and `string` types can now fire `replace-field-value` events with text value payload, which will replace the respective field value.
* `AposInputString` now accepts a `rows` prop, in effect only when `field.textarea` is set to `true`.
* Add `T,S` shortcut to open the Personal Settings.
* Add `T,D` shortcut to open the Submitted Drafts.
* Add a scrollbar to the shortcut list.
* Add breadcrumbs to search results page.
* Pages relationships have now their checkboxes disabled when max is reached.

### Changes

* Improves widget tabs for the hidden entries, improves UX when validation errors are present in non-focused tabs.
* When moving a page, recognize when the slug of a new child
already contains the new parent's slug and not double it.
For example, given we have two pages as children of the home page, page A and page B.
Page A and page B are siblings.
Page A has the slug `/peer` and page B has the slug `/peer/page`.
Now we want page B to be the child of page A.
We will now end up with page B slug as `/peer/page` and not `/peer/peer/page` as before.
* `AposSpinner` now respects the colors for `heavy` weight mode and also accepts second, "light" color in this mode. Props JSDoc blocks are added.
* `AposContextMenu` now respects the `menuOffset` component property.
* Set `G,Shift+I` shortcut to open the Image Tags manager modal.
* Set `G,Shift+F` shortcut to open the File Tags manager modal.
* Remove slug from suggestion for images.
* Increase suggestion search image size to 50px.
* For suggestions with image, keep title on a single line and truncate title field with `...` when it hits the right side.

### Fixes

* Rich Text editor properly unsets marks on heading close.
* Widget client side schema validation.
* Allow `G,Shift+I` shortcut style.
* Detect shortcut conflicts when using multiple shortcuts.
* Updating schema fields as read-only no longer reset the value when updating the document.
* Fixes stylelint config file, uses config from our shared configuration, fixes all lint errors.
* Fixes `TheAposCommandMenu` modals not computing shortcuts from the current opened modal.
* Fixes select boxes of relationships, we can now check manually published relationships, and `AposSlatList` renders properly checked relationships.
* Fixes issues in `AposInputArray` on production build to be able to add, remove and edit array items after `required` error.
* Relationships browse button isn't disabled when max is reached.
* In media manager images checkboxes are disabled when max is reached.

## 4.3.3 (2024-06-04)

### Fixes

* Removes `$nextTick` use to re render schema in `AposArrayEditor` because it was triggering weird vue error in production.
Instead, makes the AposSchema for loop keys more unique using `modelValue.data._id`,
if document changes it re-renders schema fields.
* In media manager image checkboxes are disabled when max is reached.
* Fixes tiptap bubble menu jumping on Firefox when clicking on buttons. Also fixes the fact that
double clicking on bubble menu out of buttons would prevent it from closing when unfocusing the rich text area.
* In media manager images checkboxes are disabled when max is reached.
* Makes the final fields accessible in the media manager right rail.

## 4.3.2 (2024-05-18)

### Fixes

* Corrects a regression introduced in version 4.3.0 that broke the validation of widget modals, resulting in a confusing
error on the page. A "required" field in a widget, for instance, once again blocks the save operation properly.

### Changes

* Improves widget tab UI for the hidden entries, improves UX when validation errors are present in non-focused tabs.

## 4.3.1 (2024-05-17)

### Fixes

* Databases containing documents that no longer correspond to any module no longer cause the migration that adds missing mode properties
to fail (an issue introduced in version 4.2.0). Databases with no such "orphaned" documents were not affected.

## 4.3.0 (2024-05-15)

### Adds

* Allows to disable page refresh on content changed for page types.
* Widget editor can now have tabs.
* Adds prop to `AposInputMixin` to disable blur emit.
* Adds `throttle` function in ui module utils.
* Adds a `publicBundle` option to `@apostrophecms/asset`. When set to `false`, the `ui/src` public asset bundle is not built at all in most cases
except as part of the admin UI bundle which depends on it. For use with external front ends such as [apostrophe-astro](https://github.com/apostrophecms/apostrophe-astro).
Thanks to Michelin for contributing this feature.

### Fixes

* Do not show widget editor tabs when the developer hasn't created any groups.
* `npm link` now works again for Apostrophe modules that are dependencies of a project.
* Re-crop image attachments found in image widgets, etc. when replacing an image in the Media Manager.
* Fixes visual transitions between modals, as well as slider transition on overlay opacity.
* Changing the aspect ratio multiple times in the image cropper modal no longer makes the stencil smaller and smaller.

### Changes

* Improves `debounce` function to handle async properly (waiting for previous async call to finish before triggering a new one).
* Adds the `copyOfId` property to be passed to the `apos.doc.edit()` method, while still allowing the entire `copyOf` object for backwards compatibility.

### Fixes

## 4.2.1 (2024-04-29)

### Fixes

* Fixes drag and drop regression in the page tree where pages were not able to be moved between parent and child.

## 4.2.0 (2024-04-18)

* Typing a `/` in the title field of a page no longer confuses the slug field. Thanks to [Gauav Kumar](https://github.com/gkumar9891).

### Changes

* Rich text styles are now split into Nodes and Marks, with independent toolbar controls for a better user experience when applying text styles.
There is no change in how the `styles` option is configured.
* Rich text style labels are fully localized.
* `i18n` module now uses the regular `req.redirect` instead of a direct `res.redirect` to ensure redirection, enabling more possibilities for `@apostrophecms/redirect` module
* Refactors `AposModal` component with composition api to get rid of duplicated code in `AposFocusMixin` and `AposFocus`.
* `APOS_MONGODB_LOG_LEVEL` has been removed. According to [mongodb documentation](https://github.com/mongodb/node-mongodb-native/blob/main/etc/notes/CHANGES_5.0.0.md#mongoclientoptionslogger-and-mongoclientoptionsloglevel-removed) "Both the logger and the logLevel options had no effect and have been removed."
* Update `connect-mongo` to `5.x`. Add `@apostrophecms/emulate-mongo-3-driver` dependency to keep supporting `mongodb@3.x` queries while using `mongodb@6.x`.

### Fixes

* Updates the docs `beforeInsert` handler to avoid ending with different modes being set between `_id`, `aposLocale` and `aposMode`.
* Adds a migration to fix potential corrupted data having different modes set between `_id`, `aposLocale` and `aposMode`.
* Fix a crash in `notification` when `req.body` was not present. Thanks to Michelin for contributing this fix.
* Addresses a console error observed when opening and closing the `@apostrophecms-pro/palette` module across various projects.
* Fixes the color picker field in `@apostrophecms-pro/palette` module.
* Ensures that the `data-apos-test` attribute in the admin bar's tray item buttons is set by passing the `action` prop to `AposButton`.
* Prevents stripping of query parameters from the URL when the page is either switched to edit mode or reloaded while in edit mode.
* Add the missing `metaType` property to newly inserted widgets.

### Security

* New passwords are now hashed with `scrypt`, the best password hash available in the Node.js core `crypto` module, following guidance from [OWASP](https://cheatsheetseries.owasp.org/cheatsheets/Password_Storage_Cheat_Sheet.html).
This reduces login time while improving overall security.
* Old passwords are automatically re-hashed with `scrypt` on the next successful login attempt, which
adds some delay to that next attempt, but speeds them up forever after compared to the old implementation.
* Custom `scrypt` parameters for password hashing can be passed to the `@apostrophecms/user` module via the `scrypt` option. See the [Node.js documentation for `scrypt`]. Note that the `maxmem` parameter is computed automatically based on the other parameters.

## 4.1.1 (2024-03-21)

### Fixes

* Hotfix for a bug that broke the rich text editor when the rich text widget has
a `styles` property. The bug was introduced in 4.0.0 as an indirect side effect of deeper
watching behavior by Vue 3.

## 4.1.0 (2024-03-20)

### Fixes

* Don't crash if a document of a type no longer corresponding to any module is present
together with the advanced permission module.
* AposLoginForm.js now pulls its schema from the user module rather than hardcoding it. Includes the
addition of `enterUsername` and `enterPassword` i18n fields for front end customization and localization.
* Simulated Express requests returned by `apos.task.getReq` now include a `req.headers` property, for
greater accuracy and to prevent unexpected bugs in other code.
* Fix the missing attachment icon. The responsibility for checking whether an attachment
actually exists before calling `attachment.url` still lies with the developer.

### Adds

* Add new `getChanges` method to the schema module to get an array of document changed field names instead of just a boolean like does the `isEqual` method.
* Add highlight class in UI when comparing documents.

## 4.0.0 (2024-03-12)

### Adds

* Add Marks tool to the Rich Text widget for handling toggling marks.
* Add translation keys used by the multisite assembly module.
* Add side by side comparison support in AposSchema component.
* Add `beforeLocalize` and `afterLocalize` events.
* Add custom manager indicators support via `apos.schema.addManagerIndicator({ component, props, if })`. The component registered this way will be automatically rendered in the manager modal.
* Add the possibility to make widget modals wider, which can be useful for widgets that contain areas taking significant space. See [documentation](https://v3.docs.apostrophecms.org/reference/modules/widget-type.html#options).
* Temporarily add `translation` module to support document translations via the `@apostrophecms-pro/automatic-translation` module.
**The `translation` core module may be removed or refactored to reduce overhead in the core,** so its presence should
not be relied upon.

### Changes

* Migrate to Vue 3. This entails changes to some admin UI code, as detailed in our public announcement.
There are no other backwards incompatible changes in apostrophe version 4.0.0.
Certain other modules containing custom admin UI have also been updated in a new major version to be compatible,
as noted in our announcement and on the migration page of our website.

### Fixes

* Adds `textStyle` to Tiptap types so that spans are rendered on RT initialization
* `field.help` and `field.htmlHelp` are now correctly translated when displayed in a tooltip.
* Bump the `he` package to most recent version.
* Notification REST APIs should not directly return the result of MongoDB operations.

## 3.63.2 (2024-03-01)

### Security

* Always validate that method names passed to the `external-condition` API actually appear in `if` or `requiredIf`
clauses for the field in question. This fix addresses a serious security risk in which arbitrary methods of
Apostrophe modules could be called over the network, without arguments, and the results returned to the caller.
While the lack of arguments mitigates the data exfiltration risk, it is possible to cause data loss by
invoking the right method. Therefore this is an urgent upgrade for all Apostrophe 3.x users. Our thanks to the Michelin
penetration test red team for disclosing this vulnerability. All are welcome to disclose security vulnerabilities
in ApostropheCMS code via [security@apostrophecms.com](mailto:security@apostrophecms.com).
* Disable the `alwaysIframe` query parameter of the oembed proxy. This feature was never used in Apostrophe core, and could be misused to carry out arbitrary GET requests in the context of an iframe, although it could not be used to exfiltrate any information other than the success or failure of the request, and the request was still performed by the user's browser only. Thanks to the Michelin team.
* Remove vestigial A2 code relating to polymorphic relationship fields. The code in question had no relevance to the way such a feature would be implemented in A3, and could be used to cause a denial of service by crashing and restarting the process. Thanks to the Michelin team.

## 3.63.1 (2024-02-22)

### Security

* Bump dependency on `sanitize-html` to `^2.12.1` at a minimum, to ensure that `npm update apostrophe` is sufficient to guarantee a security update is installed. This security update prevents specially crafted HTML documents from revealing the existence or non-existence of files on the server. The vulnerability did not expose any other information about those files. Thanks to the [Snyk Security team](https://snyk.io/) for the disclosure and to [Dylan Armstrong](https://dylan.is/) for the fix.

## 3.63.0 (2024-02-21)

### Adds

* Adds a `launder` method to the `slug` schema field query builder to allow for use in API queries.
* Adds support for browsing specific pages in a relationship field when `withType` is set to a page type, like `@apostrophecms/home-page`, `default-page`, `article-page`...
* Add support for `canCreate`, `canPreview` & `canShareDraft` in context operations conditions.
* Add support for `canCreate`, `canEdit`, `canArchive` & `canPublish` in utility operations definitions.
* Add `uponSubmit` requirement in the `@apostrophecms/login` module. `uponSubmit` requirements are checked each time the user submit the login form. See the documentation for more information.
* Add field metadata feature, where every module can add metadata to fields via public API offered by `apos.doc.setMeta()`, `apos.doc.getMeta()`, `apos.doc.getMetaPath()` and `apos.doc.removeMeta()`. The metadata is stored in the database and can be used to store additional information about a field.
* Add new `apos.schema.addFieldMetadataComponent(namespace, component)` method to allow adding custom components. They have access to the server-side added field metadata and can decide to show indicators on the admin UI fields. Currently supported fields are "string", "slug", "array", "object" and "area".

### Fixes

* When deleting a draft document, we remove related reverse IDs of documents having a relation to the deleted one.
* Fix publishing or moving published page after a draft page on the same tree level to work as expected.
* Check create permissions on create keyboard shortcut.
* Copy requires create and edit permission.
* Display a more informative error message when publishing a page because the parent page is not published and the current user has no permission to publish the parent page (while having permission to publish the current one).
* The `content-changed` event for the submit draft action now uses a complete document.
* Fix the context bar overlap on palette for non-admin users that have the permission to modify it.
* Show widget icons in the editor area context menu.

### Changes

* Share Drafts modal styles made larger and it's toggle input has a larger hitbox.

## 3.62.0 (2024-01-25)

### Adds

* Adds support for `type` query parameter for page autocomplete. This allows to filter the results by page type. Example: `/api/v1/@apostrophecms/page?autocomplete=something&type=my-page-type`.
* Add testing for the `float` schema field query builder.
* Add testing for the `integer` schema field query builder.
* Add support for link HTML attributes in the rich text widget via configurable fields `linkFields`, extendable on a project level (same as it's done for `fields`). Add an `htmlAttribute` property to the standard fields that map directly to an HTML attribute, except `href` (see special case below), and set it accordingly, even if it is the same as the field name. Setting `htmlAttribute: 'href'` is not allowed and will throw a schema validation exception (on application boot).
* Adds support in `can` and `criteria` methods for `create` and `delete`.
* Changes support for image upload from `canEdit` to `canCreate`.
* The media manager is compatible with per-doc permissions granted via the `@apostrophecms-pro/advanced-permission` module.
* In inline arrays, the trash icon has been replaced by a close icon.

### Fixes

* Fix the `launder` and `finalize` methods of the `float` schema field query builder.
* Fix the `launder` and `finalize` methods of the `integer` schema field query builder.
* A user who has permission to `publish` a particular page should always be allowed to insert it into the
published version of the site even if they could not otherwise insert a child of the published
parent.
* Display the "Browse" button in a relationship inside an inline array.

## 3.61.1 (2023-01-08)

### Fixes

* Pinned Vue dependency to 2.7.15. Released on December 24th, Vue 2.7.16 broke the rich text toolbar in Apostrophe.

## 3.61.0 (2023-12-21)

### Adds

* Add a `validate` method to the `url` field type to allow the use of the `pattern` property.
* Add `autocomplete` attribute to schema fields that implement it (cf. [HTML attribute: autocomplete](https://developer.mozilla.org/en-US/docs/Web/HTML/Attributes/autocomplete)).
* Add the `delete` method to the `@apostrophecms/cache` module so we don't have to rely on direct MongoDB manipulation to remove a cache item.
* Adds tag property to fields in order to show a tag next to the field title (used in advanced permission for the admin field). Adds new sensitive label color.
* Pass on the module name and the full, namespaced template name to external front ends, e.g. Astro.
Also make this information available to other related methods for future and project-level use.
* Fixes the AposCheckbox component to be used more easily standalone, accepts a single model value instead of an array.

### Fixes

* Fix `date` schema field query builder to work with arrays.
* Fix `if` on pages. When you open the `AposDocEditor` modal on pages, you now see an up to date view of the visible fields.
* Pass on complete annotation information for nested areas when adding or editing a nested widget using an external front, like Astro.
* We can now close the image modal in rich-text widgets when we click outside of the modal.
The click on the cancel button now works too.
* Fixes the `clearLoginAttempts` method to work with the new `@apostrophecms/cache` module `delete` method.

## 3.60.1 (2023-12-06)

### Fixes

* corrected an issue where the use of the doc template library can result in errors at startup when
replicating certain content to new locales. This was not a bug in the doc template library.
Apostrophe was not invoking `findForEditing` where it should have.

## 3.60.0 (2023-11-29)

### Adds

* Add the possibility to add custom classes to notifications.
Setting the `apos-notification--hidden` class will hide the notification, which can be useful when we only care about the event carried by it.
* Give the possibility to add horizontal rules from the insert menu of the rich text editor with the following widget option: `insert: [ 'horizontalRule' ]`.
Improve also the UX to focus back the editor after inserting a horizontal rule or a table.

### Fixes

* The `render-widget` route now provides an `options` property on the widget, so that
schema-level options of the widget are available to the external front end when
rendering a newly added or edited widget in the editor. Note that when rendering a full page,
this information is already available on the parent area: `area.options.widgets[widget.type]`
* Pages inserted directly in the published mode are now given a
correct `lastPublishedAt` property, correcting several bugs relating
to the page tree.
* A migration has been added to introduce `lastPublishedAt` wherever
it is missing for existing pages.
* Fixed a bug that prevented page ranks from renumbering properly during "insert after" operations.
* Added a one-time migration to make existing page ranks unique among peers.
* Fixes conditional fields not being properly updated when switching items in array editor.
* The `beforeSend` event for pages and the loading of deferred widgets are now
handled in `renderPage` with the proper timing so that areas can be annotated
successfully for "external front" use.
* The external front now receives 100% of the serialization-friendly data that Nunjucks receives,
including the `home` property etc. Note that the responsibility to avoid passing any nonserializable
or excessively large data in `req.data` falls on the developer when choosing to use the
`apos-external-front` feature.
* Wraps the group label in the expanded preview menu component in `$t()` to allow translation

## 3.59.1 (2023-11-14)

### Fixes

* Fix `if` and `requiredIf` fields inside arrays. With regard to `if`, this is a hotfix for a regression introduced in 3.59.0.

## 3.59.0 (2023-11-03)

### Changes

* Webpack warnings about package size during the admin UI build process have been turned off by default. Warnings are still enabled for the public build, where a large bundle can be problematic for SEO.

### Fixes

* Apostrophe warns you if you have more than one piece page for the same piece type and you have not overridden `chooseParentPage`
to help Apostrophe decide which page is suitable as the `_url` of each piece. Beginning with this release, Apostrophe can recognize
when you have chosen to do this via `extendMethods`, so that you can call `_super()` to fall back to the default implementation without
receiving this warning. The default implementation still just returns the first page found, but always following the
`_super()` pattern here opens the door to npm modules that `improve` `@apostrophecms/piece-page` to do something more
sophisticated by default.
* `newInstance` always returns a reasonable non-null empty value for area and
object fields in case the document is inserted without being passed through
the editor, e.g. in a parked page like the home page. This simplifies
the new external front feature.

### Adds

* An adapter for Astro is under development with support from Michelin.
Starting with this release, adapters for external fronts, i.e. "back for front"
frameworks such as Astro, may now be implemented more easily. Apostrophe recognizes the
`x-requested-with: AposExternalFront` header and the `apos-external-front-key` header.
If both are present and `apos-external-front-key` matches the `APOS_EXTERNAL_FRONT_KEY`
environment variable, then Apostrophe returns JSON in place of a normal page response.
This mechanism is also available for the `render-widget` route.
* Like `type`, `metaType` is always included in projections. This helps
ensure that `apos.util.getManagerOf()` can be used on any object returned
by the Apostrophe APIs.

## 3.58.1 (2023-10-18)

### Security

* Update `uploadfs` to guarantee users get a fix for a [potential security vulnerability in `sharp`](https://security.snyk.io/vuln/SNYK-JS-SHARP-5922108).
This was theoretically exploitable only by users with permission to upload media to Apostrophe
* Remove the webpack bundle analyzer feature, which had been nonfunctional for some time, to address a harmless npm audit warning
* Note: there is one remaining `npm audit` warning regarding `postcss`. This is not a true vulnerability because only developers
with access to the entire codebase can modify styles passed to `postcss` by Apostrophe, but we are working with upstream
developers to determine the best steps to clear the warning

### Fixes

* Automatically add `type` to the projection only if there are no exclusions in the projection. Needed to prevent `Cannot do
exclusion on field in inclusion projection` error.

## 3.58.0 (2023-10-12)

### Fixes

* Ensure Apostrophe can make appropriate checks by always including `type` in the projection even if it is not explicitly listed.
* Never try to annotate a widget with permissions the way we annotate a document, even if the widget is simulating a document.
* The `areas` query builder now works properly when an array of area names has been specified.

### Adds

* Widget schema can now follow the parent schema via the similar to introduced in the `array` field type syntax (`<` prefix). In order a parent followed field to be available to the widget schema, the area field should follow it. For example, if area follows the root schema `title` field via `following: ['title']`, any field from a widget schema inside that area can do `following: ['<title']`.
* The values of fields followed by an `area` field are now available in custom widget preview Vue components (registered with widget option `options.widget = 'MyComponentPreview'`). Those components will also receive additional `areaField` prop (the parent area field definition object).
* Allows to insert attachments with a given ID, as well as with `docIds` and `archivedDocIds` to preserve related docs.
* Adds an `update` method to the attachment module, that updates the mongoDB doc and the associated file.
* Adds an option to the `http` `remote` method to allow receiving the original response from `node-fetch` that is a stream.

## 3.57.0 2023-09-27

### Changes

* Removes a 25px gap used to prevent in-context widget UI from overlapping with the admin bar
* Simplifies the way in-context widget state is rendered via modifier classes

### Adds

* Widgets detect whether or not their in-context editing UI will collide with the admin bar and adjust it appropriately.
* Italian translation i18n file created for the Apostrophe Admin-UI. Thanks to [Antonello Zanini](https://github.com/Tonel) for this contribution.
* Fixed date in piece type being displayed as current date in column when set as undefined and without default value. Thanks to [TheSaddestBread](https://github.com/AllanKoder) for this contribution.

### Fixes

* Bumped dependency on `oembetter` to ensure Vimeo starts working again
for everyone with this release. This is necessary because Vimeo stopped
offering oembed discovery meta tags on their video pages.

### Fixes

* The `118n` module now ignores non-JSON files within the i18n folder of any module and does not crash the build process.

## 3.56.0 (2023-09-13)

### Adds

* Add ability for custom tiptap extensions to access the options passed to rich text widgets at the area level.
* Add support for [npm workspaces](https://docs.npmjs.com/cli/v10/configuring-npm/package-json#workspaces) dependencies. A workspace dependency can now be used as an Apostrophe module even if it is not a direct dependency of the Apostrophe project. Only direct workspaces dependencies of the Apostrophe project are supported, meaning this will only work with workspaces set in the Apostrophe project. Workspaces set in npm modules are not supported, please use [`bundle`](https://v3.docs.apostrophecms.org/reference/module-api/module-overview.html#bundle) instead. For instance, I have an Apostrophe project called `website`. `website` is set with two [npm workspaces](https://docs.npmjs.com/cli/v10/using-npm/workspaces), `workspace-a` & `workspace-b`. `workspace-a` `package.json` contains a module named `blog` as a dependency. `website` can reference `blog` as enabled in the Apostrophe `modules` configuration.
* The actual invocation of `renderPageForModule` by the `sendPage` method of all modules has been
factored out to `renderPage`, which is no longer deprecated. This provides a convenient override point
for those who wish to substitute something else for Nunjucks or just wrap the HTML in a larger data
structure. For consistent results, one might also choose to override the `renderWidget` and `render`
methods of the `@apostrophecms/area` module, which are used to render content while editing.
Thanks to Michelin for their support of this work.
* Add `@apostrophecms/rich-text-widget:lint-fix-figure` task to wrap text nodes in paragraph tags when next to figure tags. Figure tags are not valid children of paragraph tags.
* Add `@apostrophecms/rich-text-widget:remove-empty-paragraph` task to remove empty paragraphs from all existing rich-texts.

## 3.55.1 (2023-09-11)

### Fixes

* The structured logging for API routes now responds properly if an API route throws a `string` as an exception, rather than
a politely `Error`-derived object with a `stack` property. Previously this resulted in an error message about the logging
system itself, which was not useful for debugging the original exception.

## 3.55.0 (2023-08-30)

### Adds

* Add `publicApiCheckAsync` wrapper method (and use it internally) to allow for overrides to do async permission checks of REST APIs. This feature doesn't introduce any breaking changes because the default implementation still invokes `publicApiCheck` in case developers have overridden it.

### Fixes

* Refresh schema field with same name in `AposDocEditor` when the schema changes.
* Infer parent ID mode from the request when retrieving the parent (target) page to avoid `notfound`.
* Log the actual REST API error message and not the one meant for the user.
* Hide dash on autopublished pages title.

## 3.54.0 (2023-08-16)

### Adds

* Add `@apostrophecms/log` module to allow structured logging. All modules have `logDebug`, `logInfo`, `logWarn` and `logError` methods now. See the [documentation](https://v3.docs.apostrophecms.org/guide/logging.html) for more details.
* Add `@apostrophecms/settings` translations.
* Add the ability to have custom modals for batch operations.
* Add the possibility to display utility operations inside a 3-dots menu on the page manager, the same way it is done for the docs manager.
* Custom context operations now accept a `moduleIf` property, which tests options at the module level
the same way that `if` tests properties of the document to determine if the operation should be
offered for a particular document. Note that not all options are passed to the front end unless
`getBrowserData` is extended to suit the need.
* Move Pages Manager modal business logic to a mixin.
* Add `column.extraWidth` option (number) for `AposTreeHeader.vue` to allow control over the tree cell width.
* Move `AposDocContextMenu.vue` business logic to a mixin.
* Move Pages Manager modal business logic to a mixin. Add `column.extraWidth` option (number) for `AposTreeHeader.vue` to allow control over the tree cell width.

### Changes

* Rename misleading `projection` parameter into `options` in `self.find` method signature for
`@apostrophecms/any-doc-type`, `@apostrophecms/any-page-type` & `@apostrophecms/piece-type`.
**This was never really a projection in A3,** so it is not a backwards compatibility issue.
* Hide save button during in-context editing if the document is autopublished.
* Beginning with this release, the correct `moduleName` for typical
actions on the context document is automatically passed to the
modal associated with a custom context operation, unless `moduleName`
is explicitly specified. The `moduleName` parameter to `addContextOperation`
is no longer required and should not be passed at all in most cases
(just pass the object argument). If you do wish to specify a `moduleName`
to override that prop given to the modal, then it is recommended to pass
it as a `moduleName` property of the object, not as a separate argument.
For backwards compatibility the two-argument syntax is still permitted.

### Fixes

* Resolved data integrity issue with certain page tree operations by inferring the best peer to position the page relative to rather
than attempting to remember the most recent move operation.
* Fixes a downstream bug in the `getFieldsByCategory` method in the `AposEditorMixin.js` by checking for a property before accessing it.
* In Nunjucks templates, `data.url` now includes any sitewide and locale URL prefixes. This fixes local prefixing for pagination of piece-type index pages.
* Changes were detected in various fields such as integers, which caused the "Update" button to be active even when there was no actual modification in the doc.
* Fix a bug that prevented adding multiple operations in the same batch operation group.
* The `getTarget` method of the page module should use `findForEditing` to make sure it is able to see
pages that would be filtered out of a public view by project level or npm module overrides.

## 3.53.0 (2023-08-03)

### Adds

* Accessibility improved for navigation inside modals and various UI elements.
Pages/Docs Manager and Doc Editor modal now have better keyboard accessibility.
They keep the focus on elements inside modals and give it back to their parent modal when closed.
This implementation is evolving and will likely switch to use the `dialog` HTML element soon.
* Adds support for a new `if` property in `addContextOperation` in order to show or not a context operation based on the current document properties.
* Add `update-doc-fields` event to call `AposDocEditor.updateDocFields` method
* Add schema field `hidden` property to always hide a field
* Hide empty schema tabs in `AposDocEditor` when all fields are hidden due to `if` conditions
* The front end UI now respects the `_aposEditorModal` and `_aposAutopublish`
properties of a document if present, and otherwise falls back to module
configuration. This is a powerful addition to custom editor components
for piece and page types, allowing "virtual piece types" on the back end that
deal with many content types to give better hints to the UI.
* Respect the `_aposAutopublish` property of a document if present, otherwise
fall back to module configuration.
* For convenience in custom editor components, pass the new prop `type`, the original type of the document being copied or edited.
* For better results in custom editor components, pass the prop `copyOfId`, which implies
the custom editor should fetch the original itself by its means of choice.
For backwards compatibility `copyOf` is still passed, but it may be an
incomplete projection and should not be used in new code.
* Custom context operations now receive a `docId` prop, which should
be used in preference to `doc` because `doc` may be an incomplete
projection.
* Those creating custom context operations for documents can now
specify both a `props` object for additional properties to be passed to
their modal and a `docProps` object to map properties from the document
to props of their choosing.
* Adds support to add context labels in admin bar.
* Adds support for admin UI language configuration in the `@apostrophecms/i18n` module. The new options allow control over the default admin UI language and configures the list of languages, that any individual logged in user can choose from. See the [documentation](https://v3.docs.apostrophecms.org/reference/modules/i18n.html) for more details.
* Adds `adminLocale` User field to allow users to set their preferred admin UI language, but only when the `@apostrophecms/i18n` is configured accordingly (see above).
* Adds `@apostrophecms/settings` module and a "Personal Settings" feature. See the [documentation](https://v3.docs.apostrophecms.org/reference/modules/settings.html) for more details.
* Adds `$and` operator on `addContextOperation` `if` property in order to check multiple fields before showing or hiding a context operation.

### Fixes

* `AposDocEditor` `onSave` method signature. We now always expect an object when a parameter is passed to the function to check
the value of `navigate` flag.
* Fixes a problem in the rich text editor where the slash would not be deleted after item selectin from the insert menu.
* Modules that have a `public` or `i18n` subdirectory no longer generate a
warning if they export no code.
* Clean up focus parent event handlers when components are destroyed. Prevents a slow degradation of performance while editing.
Thanks to [Joshua N. Miller](https://github.com/jmiller-rise8).
* Fixes a visual discrepancy in the rich text editor where empty paragraphs would appear smaller in preview mode compared to edit mode.

### Changes

* To make life easier for module developers, modules that are `npm link`ed to
the project no longer have to be listed in `package.json` as
dependencies. To prevent surprises this is still a requirement for modules
that are not symlinked.

## 3.52.0 (2023-07-06)

### Changes

* Foreign widget UI no longer uses inverted theme styles.

### Adds

* Allows users to double-click a nested widget's breadcrumb entry and open its editor.
* Adds support for a new `conditions` property in `addContextOperation` and validation of `addContextOperation` configuration.

### Fixes

* The API now allows the user to create a page without defining the page target ID. By default it takes the Home page.
* Users are no longer blocked from saving documents when a field is hidden
by an `if` condition fails to satisfy a condition such as `min` or `max`
or is otherwise invalid. Instead the invalid value is discarded for safety.
Note that `required` has always been ignored when an `if` condition is not
satisfied.
* Errors thrown in `@apostrophecms/login:afterSessionLogin` event handlers are now properly passed back to Passport as such, avoiding a process restart.

## 3.51.1 (2023-06-23)

## Fixes

* Fix a regression introduced in 3.51.0 - conditional fields work again in the array editor dialog box.

## 3.51.0 (2023-06-21)

### Adds

* Items can now be added to the user's personal menu in the
admin bar, alongside the "Log Out" option. To do so, specify
the `user: true` option when calling `self.apos.adminBar.add`.
This should be reserved for items that manage personal settings.
* When duplicating another document, the `_id` properties of
array items, widgets and areas are still regenerated to ensure
uniqueness across documents. However, an `_originalId` property
is now available for reference while the document remains in memory.
This facilitates change detection within array items in
`beforeSave` handlers and the like.
* Adds the possibility to add custom admin bars via the `addBar()` method from the `admin-bar` module.
* Adds support for conditional fields within `array` and `object` field schema. See the [documentation](https://v3.docs.apostrophecms.org/guide/conditional-fields/) for more information.

### Fixes

* Uses `findForEditing` method in the page put route.
* The "Duplicate" option in the page or piece manager now correctly duplicates the
entire document. This was a regression introduced in 3.48.0. The "Duplicate" option
in the editor dialog box always worked correctly.

### Changes

* Browser URL now changes to reflect the slug of the document according to the mode that is being viewed.

## 3.50.0 (2023-06-09)

### Adds

* As a further fix for issues that could ensue before the improvements
to locale renaming support that were released in 3.49.0, an
`@apostrophecms/page:reattach` task has been added. This command line task
takes the `_id` or `slug` of a page and reattaches it to the page tree as
the last child of the home page, even if page tree data for that page
is corrupted. You may wish to use the `--new-slug` and `--locale` options. This task should not
be needed in normal circumstances.

## 3.49.0 (2023-06-08)

### Changes

* Updates area UX to not display Add Content controls when a widget is focused.
* Updates area UX to unfocus widget on esc key.
* Updates widget UI to use dashed outlines instead of borders to indicate bounds.
* Updates UI for Insert Menu.
* Updates Insert Menu UX to allow mid-node insertion.
* Rich Text Widget's Insert components are now expected to emit `done` and `cancel` for proper RT cleanup. `close` still supported for BC, acts as `done`.
* Migrated the business logic of the login-related Vue components to external mixins, so that the templates and styles can be overridden by
copying the component `.vue` file to project level without copying all of the business logic. If you have already copied the components to style them,
we encourage you to consider replacing your `script` tag with the new version, which just imports the mixin, so that fixes we make there will be
available in your project.

### Adds

* Adds keyboard accessibility to Insert menu.
* Adds regex pattern feature for string fields.
* Adds `pnpm` support. Introduces new optional Apostrophe root configuration `pnpm` to force opt-in/out when auto detection fails. See the [documentation](https://v3.docs.apostrophecms.org/guide/using-pnpm.html) for more details.
* Adds a warning if database queries involving relationships
are made before the last `apostrophe:modulesRegistered` handler has fired.
If you need to call Apostrophe's `find()` methods at startup,
it is best to wait for the `@apostrophecms/doc:beforeReplicate` event.
* Allow `@` when a piece is a template and `/@` for page templates (doc-template-library module).
* Adds a `prefix` option to the http frontend util module.
If explicitly set to `false`, prevents the prefix from being automatically added to the URL,
when making calls with already-prefixed URLs for instance.
* Adds the `redirectToFirstLocale` option to the `i18n` module to prevent users from reaching a version of their site that would not match any locale when requesting the site without a locale prefix in the URL.
* If just one instance of a piece type should always exist (per locale if localized), the
`singletonAuto` option may now be set to `true` or to an object with a `slug` option in
order to guarantee it. This implicitly sets `singleton: true` as well. This is now used
internally by `@apostrophecms/global` as well as the optional `@apostrophecms-pro/palette` module.

### Fixes

* Fix 404 error when viewing/editing a doc which draft has a different version of the slug than the published one.
* Fixed a bug where multiple home pages can potentially be inserted into the database if the
default locale is renamed. Introduced the `async apos.doc.bestAposDocId(criteria)` method to
help identify the right `aposDocId` when inserting a document that might exist in
other locales.
* Fixed a bug where singletons like the global doc might not be inserted at all if they
exist under the former name of the default locale and there are no other locales.

## 3.48.0 (2023-05-26)

### Adds

* For performance, add `apos.modules['piece-type']getManagerApiProjection` method to reduce the amount of data returned in the manager
    modal. The projection will contain the fields returned in the method in addition to the existing manager modal
    columns.
* Add `apos.schema.getRelationshipQueryBuilderChoicesProjection` method to set the projection used in
    `apos.schema.relationshipQueryBuilderChoices`.
* Rich-text inline images now copies the `alt` attribute from the original image from the Media Library.

### Changes

* Remove `stripPlaceholderBrs` and `restorePlaceholderBrs` from `AposRichTextWidgetEditor.vue` component.
* Change tiptap `Gapcursor` display to use a vertical blinking cursor instead of an horizontal cursor, which allow users to add text before and after inline images and tables.
* You can set `max-width` on `.apos-rich-text-toolbar__inner` to define the width of the rich-text toolbar. It will now
    flow on multiple lines if needed.
* The `utilityRail` prop of `AposSchema` now defaults to `false`, removing
the need to explicitly pass it in almost all contexts.
* Mark `apos.modules['doc-type']` methods `getAutocompleteTitle`, `getAutocompleteProjection` and `autocomplete` as
    deprecated. Our admin UI does not use them, it uses the `autocomplete('...')` query builder.
    More info at <https://v3.docs.apostrophecms.org/reference/query-builders.html#autocomplete>'.
* Print a warning with a clear explanation if a module's `index.js` file contains
no `module.exports` object (often due to a typo), or it is empty.

### Fixes

* Now errors and exits when a piece-type or widget-type module has a field object with the property `type`. Thanks to [NuktukDev](https://github.com/nuktukdev) for this contribution.
* Add a default page type value to prevent the dropdown from containing an empty value.

## 3.47.0 (2023-05-05)

### Changes

* Since Node 14 and MongoDB 4.2 have reached their own end-of-support dates,
we are **no longer supporting them for A3.** Note that our dependency on
`jsdom` 22 is incompatible with Node 14. Node 16 and Node 18 are both
still supported. However, because Node 16 reaches its
end-of-life date quite soon (September), testing and upgrading directly
to Node 18 is strongly recommended.
* Updated `sluggo` to version 1.0.0.
* Updated `jsdom` to version `22.0.0` to address an installation warning about the `word-wrap` module.

### Fixes

* Fix `extendQueries` to use super pattern for every function in builders and methods (and override properties that are not functions).

## 3.46.0 (2023-05-03)

### Fixes

* Adding or editing a piece no longer immediately refreshes the main content area if a widget editor is open. This prevents interruption of the widget editing process
when working with the `@apostrophecms/ai-helper` module, and also helps in other situations.
* Check that `e.doc` exists when handling `content-changed` event.
* Require updated `uploadfs` version with no dependency warnings.

### Adds

* Allow sub-schema fields (array and object) to follow parent schema fields using the newly introduced `following: '<parentField'` syntax, where the starting `<` indicates the parent level. For example `<parentField` follows a field in the parent level, `<<grandParentField` follows a field in the grandparent level, etc. The change is fully backward compatible with the current syntax for following fields from the same schema level.

### Changes

* Debounce search to prevent calling search on every key stroke in the manager modal.
* Various size and spacing adjustments in the expanded Add Content modal UI

## 3.45.1 (2023-04-28)

### Fixes

* Added missing styles to ensure consistent presentation of the rich text insert menu.
* Fixed a bug in which clicking on an image in the media manager would close the "insert
image" dialog box.
* Update `html-to-text` package to the latest major version.

## 3.45.0 (2023-04-27)

### Adds

* Rich text widgets now support the `insert` option, an array
which currently may contain the strings `image` and `table` in order to add a
convenient "insert menu" that pops up when the slash key is pressed.
This provides a better user experience for rich text features that shouldn't
require that the user select existing text before using them.
* Auto expand inline array width if needed using `width: max-content` in the admin UI.
* The "browse" button is now available when selecting pages and pieces
to link to in the rich text editor.
* The "browse" button is also available when selecting inline images
in the rich text editor.
* Images are now previewed in the relationship field's compact list view.
* The new `apos-refreshing` Apostrophe bus event can be used to prevent
Apostrophe from refreshing the main content zone of the page when images
and pieces are edited, by clearing the `refresh` property of the object
passed to the event.
* To facilitate custom click handlers, an `apos.modal.onTopOf(el1, el2)` function is now
available to check whether an element is considered to be "on top of" another element in
the modal stack.

### Changes

* The `v-click-outside-element` Vue directive now understands that modals "on top of"
an element should be considered to be "inside" the element, e.g. clicks on them
shouldn't close the link dialog etc.

### Fixes

* Fix various issues on conditional fields that were occurring when adding new widgets with default values or selecting a falsy value in a field that has a conditional field relying on it.
Populate new or existing doc instances with default values and add an empty `null` choice to select fields that do not have a default value (required or not) and to the ones configured with dynamic choices.
* Rich text widgets save more reliably when many actions are taken quickly just before save.
* Fix an issue in the `oembed` field where the value was kept in memory after cancelling the widget editor, which resulted in saving the value if the widget was nested and the parent widget was saved.
Also improve the `oembed` field UX by setting the input as `readonly` rather than `disabled` when fetching the video metadata, in order to avoid losing its focus when typing.

## 3.44.0 (2023-04-13)

### Adds

* `checkboxes` fields now support a new `style: 'combobox'` option for a better multiple-select experience when there
are many choices.
* If the new `guestApiAccess` option is set to `true` for a piece type or for `@apostrophecms/page`,
Apostrophe will allow all logged-in users to access the GET-method REST APIs of that
module, not just users with editing privileges, even if `publicApiProjection` is not set.
This is useful when the goal is to allow REST API access to "guest" users who have
project-specific reasons to fetch access content via REST APIs.
* `test-lib/utils.js` has new `createUser` and `loginAs` methods for the convenience of
those writing mocha tests of Apostrophe modules.
* `batchOperations` permissions: if a `permission` property is added to any entry in the `batchOperations` cascade of a piece-type module, this permission will be checked for every user. See `batchOperations` configuration in `modules/@apostrophecms/piece-type/index.js`. The check function `checkBatchOperationsPermissions` can be extended. Please note that this permission is checked only to determine whether to offer the operation.

### Fixes

* Fix child page slug when title is deleted

## 3.43.0 (2023-03-29)

### Adds

* Add the possibility to override the default "Add Item" button label by setting the `itemLabel` option of an `array` field.
* Adds `touch` task for every piece type. This task invokes `update` on each piece, which will execute all of the same event handlers that normally execute when a piece of that type is updated. Example usage: `node app article:touch`.

### Fixes

* Hide the suggestion help from the relationship input list when the user starts typing a search term.
* Hide the suggestion hint from the relationship input list when the user starts typing a search term except when there are no matches to display.
* Disable context menu for related items when their `relationship` field has no sub-[`fields`](https://v3.docs.apostrophecms.org/guide/relationships.html#providing-context-with-fields) configured.
* Logic for checking whether we are running a unit test of an external module under mocha now uses `includes` for a simpler, safer test that should be more cross-platform.

## 3.42.0 (2023-03-16)

### Adds

* You can now set `style: table` on inline arrays. It will display the array as a regular HTML table instead of an accordion.
See the [array field documentation](https://v3.docs.apostrophecms.org/reference/field-types/array.html#settings) for more information.
* You can now set `draggable: false` on inline arrays. It will disable the drag and drop feature. Useful when the order is not significant.
See the [array field documentation](https://v3.docs.apostrophecms.org/reference/field-types/array.html#settings) for more information.
* You can now set the label and icon to display on inline arrays when they are empty.
See the [array field documentation](https://v3.docs.apostrophecms.org/reference/field-types/array.html#whenEmpty) for more information.
* We have added a new and improved suggestion UI to relationship fields.
* The `utilityOperations` feature of piece types now supports additional properties:
`relationship: true` (show the operation only when editing a relationship), `relationship: false` (never show
the operation when editing a relationship), `button: true`, `icon` and `iconOnly: true`.
When `button: true` is specified, the operation appears as a standalone button rather than
being tucked away in the "more" menu.
* In addition, `utilityOperations` can now specify `eventOptions` with an `event` subproperty
instead of `modalOptions`. This is useful with the new `edit` event (see below).
* Those extending our admin UI on the front end can now open a modal to create or edit a page or piece by calling
`await apos.doc.edit({ type: 'article' })` (the type here is an example). To edit an existing document add an
`_id` property. To copy an existing document (like our "duplicate" feature) add a `copyOf`
property. When creating new pages, `type` can be sent to `@apostrophecms/page` for convenience
(note that the `type` property does not override the default or current page type in the editor).
* The `edit` Apostrophe event is now available and takes an object with the same properties
as above. This is useful when configuring `utilityOperations`.
* The `content-changed` Apostrophe event can now be emitted with a `select: true` property. If a
document manager for the relevant content type is open, it will attempt to add the document to the
current selection. Currently this works best with newly inserted documents.
* Localized strings in the admin UI can now use `$t(key)` to localize a string inside
an interpolated variable. This was accomplished by setting `skipOnVariables` to false
for i18next, solely on the front end for admin UI purposes.
* The syntax of the method defined for dynamic `choices` now accepts a module prefix to get the method from, and the `()` suffix.
This has been done for consistency with the external conditions syntax shipped in the previous release. See the documentation for more information.
* Added the `viewPermission` property of schema fields, and renamed `permission` to `editPermission` (with backwards
compatibility) for clarity. You can now decide if a schema field requires permissions to be visible or editable.
See the documentation for more information.
* Display the right environment label on login page. By default, based on `NODE_ENV`, overriden by `environmentLabel` option in `@apostrophecms/login` module. The environment variable `APOS_ENV_LABEL` will override this. Note that `NODE_ENV` should generally only be set to `development` (the default) or `production` as many Node.js modules opt into optimizations suitable for all deployed environments when it is set to `production`. This is why we offer the separate `APOS_ENV_LABEL` variable.

### Fixes

* Do not log unnecessary "required" errors for hidden fields.
* Fixed a bug that prevented "Text Align" from working properly in the rich text editor in certain cases.
* Fix typo in `@apostrophecms/doc-type` and `@apostrophecms/submitted-drafts` where we were using `canCreate` instead of `showCreate` to display the `Create New` button or showing the `Copy` button in `Manager` modals.
* Send external condition results in an object so that numbers are supported as returned values.

## 3.41.1 (2023-03-07)

No changes. Publishing to make sure 3.x is tagged `latest` in npm, rather than 2.x.

## 3.41.0 (2023-03-06)

### Adds

* Handle external conditions to display fields according to the result of a module method, or multiple methods from different modules.
This can be useful for displaying fields according to the result of an external API or any business logic run on the server. See the documentation for more information.

### Fixes

* Replace `deep-get-set` dependency with `lodash`'s `get` and `set` functions to fix the [Prototype Pollution in deep-get-set](https://github.com/advisories/GHSA-mjjj-6p43-vhhv) vulnerability. There was no actual vulnerability in Apostrophe due to the way the module was actually used, and this was done to address vulnerability scan reports.
* The "soft redirects" for former URLs of documents now work better with localization. Thanks to [Waldemar Pankratz](https://github.com/waldemar-p).
* Destroy `AreaEditor` Vue apps when the page content is refreshed in edit mode. This avoids a leak of Vue apps components being recreated while instances of old ones are still alive.

### Security

* Upgrades passport to the latest version in order to ensure session regeneration when logging in or out. This adds additional security to logins by mitigating any risks due to XSS attacks. Apostrophe is already robust against XSS attacks. For passport methods that are internally used by Apostrophe everything is still working. For projects that are accessing the passport instance directly through `self.apos.login.passport`, some verifications may be necessary to avoid any compatibility issue. The internally used methods are `authenticate`, `use`, `serializeUser`, `deserializeUser`, `initialize`, `session`.

## 3.40.1 (2023-02-18)

* No code change. Patch level bump for package update.

## 3.40.0 (2023-02-17)

### Adds

* For devops purposes, the `APOS_BASE_URL` environment variable is now respected as an override of the `baseUrl` option.

### Fixes

* Do not display shortcut conflicts at startup if there are none.
* Range field correctly handles the `def` attribute set to `0` now. The `def` property will be used when the field has no value provided; a value going over the max or below the min threshold still returns `null`.
* `select` fields now work properly when the `value` of a choice is a boolean rather than a string or a number.

## 3.39.2 (2023-02-03)

### Fixes

* Hotfix for a backwards compatibility break in webpack that triggered a tiptap bug. The admin UI build will now succeed as expected.

## 3.39.1 (2023-02-02)

### Fixes

* Rescaling cropped images with the `@apostrophecms/attachment:rescale` task now works correctly. Thanks to [Waldemar Pankratz](https://github.com/waldemar-p) for this contribution.

## 3.39.0 (2023-02-01)

### Adds

* Basic support for editing tables by adding `table` to the rich text toolbar. Enabling `table` allows you to create tables, including `td` and `th` tags, with the ability to merge and split cells. For now the table editing UI is basic, all of the functionality is there but we plan to add more conveniences for easy table editing soon. See the "Table" dropdown for actions that are permitted based on the current selection.
* `superscript` and `subscript` may now be added to the rich text widget's `toolbar` option.
* Early beta-quality support for adding inline images to rich text, by adding `image` to the rich text toolbar. This feature works reliably, however the UI is not mature yet. In particular you must search for images by typing part of the title. We will support a proper "browse" experience here soon. For good results you should also configure the `imageStyles` option. You will also want to style the `figure` tags produced. See the documentation for more information.
* Support for `div` tags in the rich text toolbar, if you choose to include them in `styles`. This is often necessary for A2 content migration and can potentially be useful in new work when combined with a `class` if there is no suitable semantic block tag.
* The new `@apostrophecms/attachment:download-all --to=folder` command line task is useful to download all of your attachments from an uploadfs backend other than local storage, especially if you do not have a more powerful "sync" utility for that particular storage backend.
* A new `loadingType` option can now be set for `image-widget` when configuring an `area` field. This sets the `loading` attribute of the `img` tag, which can be used to enable lazy loading in most browsers. Thanks to [Waldemar Pankratz](https://github.com/waldemar-p) for this contribution.
* Two new module-level options have been added to the `image-widget` module: `loadingType` and `size`. These act as fallbacks for the same options at the area level. Thanks to [Waldemar Pankratz](https://github.com/waldemar-p) for this contribution.

### Fixes

* Adding missing require (`bluebird`) and fallback (`file.crops || []`) to `@apostrophecms/attachment:rescale`-task

## 3.38.1 (2023-01-23)

### Fixes

* Version 3.38.0 introduced a regression that temporarily broke support for user-edited content in locales with names like `de-de` (note the lowercase country name). This was inadvertently introduced in an effort to improve support for locale fallback when generating static translations of the admin interface. Version 3.38.1 brings back the content that temporarily appeared to be missing for these locales (it was never removed from the database), and also achieves the original goal. **However, if you created content for such locales using `3.38.0` (released five days ago) and wish to keep that content,** rather than reverting to the content from before `3.38.0`, see below.

### Adds

* The new `i18n:rename-locale` task can be used to move all content from one locale name to another, using the `--old` and `--new` options. By default, any duplicate keys for content existing in both locales will stop the process. However you can specify which content to keep in the event of a duplicate key error using the `--keep=localename` option. Note that the value of `--new` should match the a locale name that is currently configured for the `@apostrophecms/i18n` module.

Example:

```
# If you always had de-de configured as a locale, but created
# a lot of content with Apostrophe 3.38.0 which incorrectly stored
# it under de-DE, you can copy that content. In this case we opt
# to keep de-de content in the event of any conflicts
node app @apostrophecms/i18n:rename-locale --old=de-DE --new=de-de --keep=de-de
```

## 3.38.0 (2023-01-18)

### Adds

* Emit a `beforeSave` event from the `@apostrophecms:notification` module, with `req` and the `notification` as arguments, in order to give the possibility to override the notification.
* Emit a `beforeInsert` event from the `@apostrophecms:attachment` module, with `req` and the `doc` as arguments, in order to give the possibility to override the attachment.
* Emit a `beforeSaveSafe` event from the `@apostrophecms:user` module, with `req`, `safeUser` and `user` as arguments, in order to give the possibility to override properties of the `safeUser` object which contains password hashes and other information too sensitive to be stored in the aposDocs collection.
* Automatically convert failed uppercase URLs to their lowercase version - can be disabled with `redirectFailedUpperCaseUrls: false` in `@apostrophecms/page/index.js` options. This only comes into play if a 404 is about to happen.
* Automatically convert country codes in locales like `xx-yy` to `xx-YY` before passing them to `i18next`, which is strict about uppercase country codes.
* Keyboard shortcuts conflicts are detected and logged on to the terminal.

### Fixes

* Invalid locales passed to the i18n locale switching middleware are politely mapped to 400 errors.
* Any other exceptions thrown in the i18n locale switching middleware can no longer crash the process.
* Documents kept as the `previous` version for undo purposes were not properly marked as such, breaking the public language switcher in some cases. This was fixed and a migration was added for existing data.
* Uploading an image in an apostrophe area with `minSize` requirements will not trigger an unexpected error anymore. If the image is too small, a notification will be displayed with the minimum size requirements. The `Edit Image` modal will now display the minimum size requirements, if any, above the `Browse Images` field.
* Some browsers saw the empty `POST` response for new notifications as invalid XML. It will now return an empty JSON object with the `Content-Type` set to `application/json`.

## 3.37.0 (2023-01-06)

### Adds

* Dynamic choice functions in schemas now also receive a data object with their original doc id for further inspection by your function.
* Use `mergeWithCustomize` when merging extended source Webpack configuration. Introduce overideable asset module methods `srcCustomizeArray` and `srcCustomizeObject`, with reasonable default behavior, for fine tuning Webpack config arrays and objects merging. More info - [the Webpack mergeWithCustomize docs](https://github.com/survivejs/webpack-merge#mergewithcustomize-customizearray-customizeobject-configuration--configuration)
* The image widget now accepts a `placeholderImage` option that works like `previewImage` (just specify a file extension, like `placeholderImage: 'jpg'`, and provide the file `public/placeholder.jpg` in the module). The `placeholderUrl` option is still available for backwards compatibility.

### Fixes

* `docId` is now properly passed through array and object fields and into their child schemas.
* Remove module `@apostrophecms/polymorphic-type` name alias `@apostrophecms/polymorphic`. It was causing warnings
    e.g. `A permission.can() call was made with a type that has no manager: @apostrophecms/polymorphic-type`.
* The module `webpack.extensions` configuration is not applied to the core Admin UI build anymore. This is the correct and intended behavior as explained in the [relevant documentation](https://v3.docs.apostrophecms.org/guide/webpack.html#extending-webpack-configuration).
* The `previewImage` option now works properly for widget modules loaded from npm and those that subclass them. Specifically, the preview image may be provided in the `public/` subdirectory of the original module, the project-level configuration of it, or a subclass.

## 3.36.0 (2022-12-22)

### Adds

* `shortcut` option for piece modules, allowing easy re-mapping of the manager command shortcut per module.

### Fixes

* Ensure there are no conflicting command shortcuts for the core modules.

## 3.35.0 (2022-12-21)

### Adds

* Introduced support for linking directly to other Apostrophe documents in a rich text widget. The user can choose to link to a URL, or to a page. Linking to various piece types can also be enabled with the `linkWithType` option. This is equivalent to the old `apostrophe-rich-text-permalinks` module but is included in the core in A3. See the [documentation](https://v3.docs.apostrophecms.org/guide/core-widgets.html#rich-text-widget) for details.
* Introduced support for the `anchor` toolbar control in the rich text editor. This allows named anchors to be inserted. These are rendered as `span` tags with the given `id` and can then be linked to via `#id`, providing basic support for internal links. HTML 4-style named anchors in legacy content (`name` on `a` tags) are automatically migrated upon first edit.
* German translation i18n file created for the Apostrophe Admin-UI. Thanks to [Noah Gysin](https://github.com/NoahGysin) for this contribution.
* Introduced support for keyboard shortcuts in admin UI. Hitting `?` will display the list of available shortcuts. Developpers can define their own shortcuts by using the new `@apostrophecms/command-menu` module and the `commands` property. Please check the [keyboard shortcut documentation](https://v3.docs.apostrophecms.org/guide/command-menu.html) for more details.

### Fixes

* The `bulletList` and `orderedList` TipTap toolbar items now work as expected.
* When using the autocomplete/typeahead feature of relationship fields, typing a space at the start no longer results in an error.
* Replace [`credential`](https://www.npmjs.com/package/credential) package with [`credentials`](https://www.npmjs.com/package/credentials) to fix the [`mout` Prototype Pollution vulnerability](https://cve.mitre.org/cgi-bin/cvename.cgi?name=CVE-2020-7792). There was no actual vulnerability in Apostrophe or credential due to the way the module was actually used, and this was done to address vulnerability scan reports.
* Added a basic implementation of the missing "Paste from Clipboard" option to Expanded Widget Previews.

## 3.34.0 (2022-12-12)

### Fixes

* Nested areas work properly in widgets that have the `initialModal: false` property.
* Apostrophe's search index now properly incorporates most string field types as in A2.

### Adds

* Relationships load more quickly.
* Parked page checks at startup are faster.
* Tasks to localize and unlocalize piece type content (see `node app help [yourModuleName]:localize` and `node app help [yourModuleName]:unlocalize`).

## 3.33.0 (2022-11-28)

### Adds

* You can now set `inline: true` on schema fields of type `array`. This displays a simple editing interface in the context of the main dialog box for the document in question, avoiding the need to open an additional dialog box. Usually best for cases with just one field or just a few. If your array field has a large number of subfields the default behavior (`inline: false`) is more suitable for your needs. See the [array field](https://v3.docs.apostrophecms.org/reference/field-types/array.html) documentation for more information.
* Batch feature for publishing pieces.
* Add extensibility for `rich-text-widget` `defaultOptions`. Every key will now be used in the `AposRichTextWidgetEditor`.

### Fixes

* Prior to this release, widget templates that contained areas pulled in from related documents would break the ability to add another widget beneath.
* Validation of object fields now works properly on the browser side, in addition to server-side validation, resolving UX issues.
* Provisions were added to prevent any possibility of a discrepancy in relationship loading results under high load. It is not clear whether this A2 bug was actually possible in A3.

## 3.32.0 (2022-11-09)

### Adds

* Adds Reset Password feature to the login page. Note that the feature must be enabled and email delivery must be properly configured. See the [documentation](https://v3.docs.apostrophecms.org/reference/modules/login.html) for more details.
* Allow project-level developer to override bundling decisions by configuring the `@apostrophecms/asset` module. Check the [module documentation](https://v3.docs.apostrophecms.org/reference/modules/asset.html#options) for more information.

### Fixes

* Query builders for regular select fields have always accepted null to mean "do not filter on this property." Now this also works for dynamic select fields.
* The i18n UI state management now doesn't allow actions while it's busy.
* Fixed various localization bugs in the text of the "Update" dropdown menu.
* The `singleton: true` option for piece types now automatically implies `showCreate: false`.
* Remove browser console warnings by handling Tiptap Editor's breaking changes and duplicated plugins.
* The editor modal now allocates more space to area fields when possible, resolving common concerns about editing large widgets inside the modal.

## 3.31.0 (2022-10-27)

### Adds

* Adds `placeholder: true` and `initialModal: false` features to improve the user experience of adding widgets to the page. Checkout the [Widget Placeholders documentation](https://v3.docs.apostrophecms.org/guide/areas-and-widgets.html#adding-placeholder-content-to-widgets) for more detail.

### Fixes

* When another user is editing the document, the other user's name is now displayed correctly.

## 3.30.0 (2022-10-12)

### Adds

* New `APOS_LOG_ALL_ROUTES` environment variable. If set, Apostrophe logs information about all middleware functions and routes that are executed on behalf of a particular URL.
* Adds the `addFileGroups` option to the `attachment` module. Additionally it exposes a new method, `addFileGroup(group)`. These allow easier addition of new file groups or extension of the existing groups.

### Fixes

* Vue 3 may now be used in a separate webpack build at project level without causing problems for the admin UI Vue 2 build.
* Fixes `cache` module `clear-cache` CLI task message
* Fixes help message for `express` module `list-routes` CLI task

## 3.29.1 (2022-10-03)

### Fixes

* Hotfix to restore Node 14 support. Of course Node 16 is also supported.

## 3.29.0 (2022-10-03)

### Adds

* Areas now support an `expanded: true` option to display previews for widgets. The Expanded Widget Preview Menu also supports grouping and display columns for each group.
* Add "showQuery" in piece-page-type in order to override the query for the "show" page as "indexQuery" does it for the index page

### Fixes

* Resolved a bug in which users making a password error in the presence of pre-login checks such as a CAPTCHA were unable to try again until they refreshed the page.

## 3.28.1 (2022-09-15)

### Fixes

* `AposInputBoolean` can now be `required` and have the value `false`.
* Schema fields containing boolean filters can now list both `yes` and `no` choices according to available values in the database.
* Fix attachment `getHeight()` and `getWidth()` template helpers by changing the assignment of the `attachment._crop` property.
* Change assignment of `attachment._focalPoint` for consistency.

## 3.28.0 (2022-08-31)

### Fixes

* Fix UI bug when creating a document via a relationship.

### Adds

* Support for uploading `webp` files for display as images. This is supported by all current browsers now that Microsoft has removed IE11. For best results, you should run `npm update` on your project to make sure you are receiving the latest release of `uploadfs` which uses `sharp` for image processing. Thanks to [Isaac Preston](https://github.com/ixc7) for this addition.
* Clicking outside a modal now closes it, the same way the `Escape` key does when pressed.
* `checkboxes` fields now support `min` and `max` properties. Thanks to [Gabe Flores](https://github.com/gabeflores-appstem).

## 3.27.0 (2022-08-18)

### Adds

* Add `/grid` `POST` route in permission module, in addition to the existing `GET` one.
* New utility script to help find excessively heavy npm dependencies of apostrophe core.

### Changes

* Extract permission grid into `AposPermissionGrid` vue component.
* Moved `stylelint` from `dependencies` to `devDependencies`. The benefit may be small because many projects will depend on `stylelint` at project level, but every little bit helps install speed, and it may make a bigger difference if different major versions are in use.

## 3.26.1 (2022-08-06)

### Fixes

Hotfix: always waits for the DOM to be ready before initializing the Apostrophe Admin UI. `setTimeout` alone might not guarantee that every time. This issue has apparently become more frequent in the latest versions of Chrome.

* Modifies the `login` module to return an empty object in the API session cookie response body to avoid potential invalid JSON error if `response.json()` is retrieved.

## 3.26.0 (2022-08-03)

### Adds

* Tasks can now be registered with the `afterModuleReady` flag, which is more useful than `afterModuleInit` because it waits for the module to be more fully initialized, including all "improvements" loaded via npm. The original `afterModuleInit` flag is still supported in case someone was counting on its behavior.
* Add `/grid` `POST` route in permission module, in addition to the existing `GET` one, to improve extensibility.
* `@apostrophecms/express:list-routes` command line task added, to facilitate debugging.

### Changes

* Since Microsoft has ended support for IE11 and support for ES5 builds is responsible for a significant chunk of Apostrophe's installation time, the `es5: true` option no longer produces an IE11 build. For backwards compatibility, developers will receive a warning, but their build will proceed without IE11 support. IE11 ES5 builds can be brought back by installing the optional [@apostrophecms/asset-es5](https://github.com/apostrophecms/asset-es5) module.

### Fixes

* `testModule: true` works in unit tests of external Apostrophe modules again even with modern versions of `mocha`, thanks to [Amin Shazrin](https://github.com/ammein).
* `getObjectManager` is now implemented for `Object` field types, fixing a bug that prevented the use of areas found in `object` schema fields within templates. Thanks to [James R T](https://github.com/jamestiotio).

## 3.25.0 (2022-07-20)

### Adds

* `radio` and `checkboxes` input field types now support a server side `choices` function for supplying their `choices` array dynamically, just like `select` fields do. Future custom field types can opt into this functionality with the field type flag `dynamicChoices: true`.

### Fixes

* `AposSelect` now emits values on `change` event as they were originally given. Their values "just work" so you do not have to think about JSON anymore when you receive it.
* Unpinned tiptap as the tiptap team has made releases that resolve the packaging errors that caused us to pin it in 3.22.1.
* Pinned `vue-loader` to the `15.9.x` minor release series for now. The `15.10.0` release breaks support for using `npm link` to develop the `apostrophe` module itself.
* Minimum version of `sanitize-html` bumped to ensure a potential denial-of-service vector is closed.

## 3.24.0 (2022-07-06)

### Adds

* Handle `private: true` locale option in i18n module, preventing logged out users from accessing the content of a private locale.

### Fixes

* Fix missing title translation in the "Array Editor" component.
* Add `follow: true` flag to `glob` functions (with `**` pattern) to allow registering symlink files and folders for nested modules
* Fix disabled context menu for relationship fields editing ([#3820](https://github.com/apostrophecms/apostrophe/issues/3820))
* In getReq method form the task module, extract the right `role` property from the options object.
* Fix `def:` option in `array` fields, in order to be able to see the default items in the array editor modal

## 3.23.0 (2022-06-22)

### Adds

* Shared Drafts: gives the possibility to share a link which can be used to preview the draft version of page, or a piece `show` page.
* Add `Localize` option to `@apostrophecms/image`. In Edit mode the context bar menu includes a "Localize" option to start cloning this image into other locales.

### Fixes

* Update `sass` to [`1.52.3`+](https://github.com/sass/dart-sass/pull/1713) to prevent the error `RangeError: Invalid value: Not in inclusive range 0..145: -1`. You can now fix that by upgrading with `npm update`. If it does not immediately clear up the issue in development, try `node app @apostrophecms/asset:clear-cache`.
* Fix a potential issue when URLs have a query string, in the `'@apostrophecms/page:notFound'` handler of the `soft-redirect` module.

## 3.22.1 (2022-06-17)

* Hotfix: temporarily pin versions of tiptap modules to work around packaging error that breaks import of the most recent releases. We will unpin as soon as this is fixed upstream. Fixes a bug where `npm update` would fail for A3 projects.

## 3.22.0 (2022-06-08)

### Adds

* Possibility to pass options to webpack extensions from any module.

### Fixes

* Fix a Webpack cache issue leading to modules symlinked in `node_modules` not being rebuilt.
* Fixes login maximum attempts error message that wasn't showing the plural when lockoutMinutes is more than 1.
* Fixes the text color of the current array item's slat label in the array editor modal.
* Fixes the maximum width of an array item's slat label so as to not obscure the Remove button in narrow viewports.
* If an array field's titleField option is set to a select field, use the selected option's label as the slat label rather its value.
* Disable the slat controls of the attachment component while uploading.
* Fixes bug when re-attaching the same file won't trigger an upload.
* AposSlat now fully respects the disabled state.

## 3.21.1 (2022-06-04)

### Fixes

* Work around backwards compatibility break in `sass` module by pinning to `sass` `1.50.x` while we investigate. If you saw the error `RangeError: Invalid value: Not in inclusive range 0..145: -1` you can now fix that by upgrading with `npm update`. If it does not immediately clear up the issue in development, try `node app @apostrophecms/asset:clear-cache`.

## 3.21.0 (2022-05-25)

### Adds

* Trigger only the relevant build when in a watch mode (development). The build paths should not contain comma (`,`).
* Adds an `unpublish` method, available for any doc-type.
An _Unpublish_ option has also been added to the context menu of the modal when editing a piece or a page.
* Allows developers to group fields in relationships the same way it's done for normal schemas.

### Fixes

* Vue files not being parsed when running eslint through command line, fixes all lint errors in vue files.
* Fix a bug where some Apostrophe modules symlinked in `node_modules` are not being watched.
* Recover after webpack build error in watch mode (development only).
* Fixes an edge case when failing (throw) task invoked via `task.invoke` will result in `apos.isTask()` to always return true due to `apos.argv` not reverted properly.

## 3.20.1 (2022-05-17)

### Fixes

* Minor corrections to French translation.

## 3.20.0

### Adds

* Adds French translation of the admin UI (use the `fr` locale).

## 3.19.0

### Adds

* New schema field type `dateAndTime` added. This schema field type saves in ISO8601 format, as UTC (Universal Coordinated Time), but is edited in a user-friendly way in the user's current time zone and locale.
* Webpack disk cache for better build performance in development and, if appropriately configured, production as well.
* In development, Webpack rebuilds the front end without the need to restart the Node.js process, yielding an additional speedup. To get this speedup for existing projects, see the `nodemonConfig` section of the latest `package.json` in [a3-boilerplate](https://github.com/apostrophecms/a3-boilerplate) for the new "ignore" rules you'll need to prevent nodemon from stopping the process and restarting.
* Added the new command line task `apostrophecms/asset:clear-cache` for clearing the webpack disk cache. This should be necessary only in rare cases where the configuration has changed in ways Apostrophe can't automatically detect.
* A separate `publishedLabel` field can be set for any schema field of a page or piece. If present it is displayed instead of `label` if the document has already been published.

### 3.18.1

### Fixes

* The admin UI now rebuilds properly in a development environment when new npm modules are installed in a multisite project (`apos.rootDir` differs from `apos.npmRootDir`).

## 3.18.0 (2022-05-03)

### Adds

* Images may now be cropped to suit a particular placement after selecting them. SVG files may not be cropped as it is not possible in the general case.
* Editors may also select a "focal point" for the image after selecting it. This ensures that this particular point remains visible even if CSS would otherwise crop it, which is a common issue in responsive design. See the `@apostrophecms/image` widget for a sample implementation of the necessary styles.
* Adds the `aspectRatio` option for image widgets. When set to `[ w, h ]` (a ratio of width to height), images are automatically cropped to this aspect ratio when chosen for that particular widget. If the user does not crop manually, then cropping happens automatically.
* Adds the `minSize` option for image widgets. This ensures that the images chosen are at least the given size `[ width, height ]`, and also ensures the user cannot choose something smaller than that when cropping.
* Implements OpenTelemetry instrumentation.
* Developers may now specify an alternate Vue component to be used for editing the subfields of relationships, either at the field level or as a default for all relationships with a particular piece type.
* The widget type base module now always passes on the `components` option as browser data, so that individual widget type modules that support contextual editing can be implemented more conveniently.
* In-context widget editor components now receive a `focused` prop which is helpful in deciding when to display additional UI.
* Adds new configuration option - `beforeExit` async handler.
* Handlers listening for the `apostrophe:run` event are now able to send an exit code to the Apostrophe bootstrap routine.
* Support for Node.js 17 and 18. MongoDB connections to `localhost` will now successfully find a typical dev MongoDB server bound only to `127.0.0.1`, Apostrophe can generate valid ipv6 URLs pointing back to itself, and `webpack` and `vue-loader` have been updated to address incompatibilities.
* Adds support for custom context menus provided by any module (see `apos.doc.addContextOperation()`).
* The `AposSchema` component now supports an optional `generation` prop which may be used to force a refresh when the value of the object changes externally. This is a compromise to avoid the performance hit of checking numerous subfields for possible changes every time the `value` prop changes in response to an `input` event.
* Adds new event `@apostrophecms/doc:afterAllModesDeleted` fired after all modes of a given document are purged.

### Fixes

* Documentation of obsolete options has been removed.
* Dead code relating to activating in-context widget editors have been removed. They are always active and have been for some time. In the future they might be swapped in on scroll, but there will never be a need to swap them in "on click."
* The `self.email` method of modules now correctly accepts a default `from` address configured for a specific module via the `from` subproperty of the `email` option to that module. Thanks to `chmdebeer` for pointing out the issue and the fix.
* Fixes `_urls` not added on attachment fields when pieces API index is requested (#3643)
* Fixes float field UI bug that transforms the value to integer when there is no field error and the first number after the decimal is `0`.
* The `nestedModuleSubdirs` feature no longer throws an error and interrupts startup if a project contains both `@apostrophecms/asset` and `asset`, which should be considered separate module names.

## 3.17.0 (2022-03-31)

### Adds

* Full support for the [`object` field type](https://v3.docs.apostrophecms.org/reference/field-types/object.html), which works just like `array` but stores just one sub-object as a property, rather than an array of objects.
* To help find documents that reference related ones via `relationship` fields, implement backlinks of related documents by adding a `relatedReverseIds` field to them and keeping it up to date. There is no UI based on this feature yet but it will permit various useful features in the near future.
* Adds possibility for modules to [extend the webpack configuration](https://v3.docs.apostrophecms.org/guide/webpack.html).
* Adds possibility for modules to [add extra frontend bundles for scss and js](https://v3.docs.apostrophecms.org/guide/webpack.html). This is useful when the `ui/src` build would otherwise be very large due to code used on rarely accessed pages.
* Loads the right bundles on the right pages depending on the page template and the loaded widgets. Logged-in users have all the bundles on every page, because they might introduce widgets at any time.
* Fixes deprecation warnings displayed after running `npm install`, for dependencies that are directly included by this package.
* Implement custom ETags emission when `etags` cache option is enabled. [See the documentation for more information](https://v3.docs.apostrophecms.org/guide/caching.html).
It allows caching of pages and pieces, using a cache invalidation mechanism that takes into account related (and reverse related) document updates, thanks to backlinks mentioned above.
Note that for now, only single pages and pieces benefit from the ETags caching system (pages' and pieces' `getOne` REST API route, and regular served pages).
The cache of an index page corresponding to the type of a piece that was just saved will automatically be invalidated. However, please consider that it won't be effective when a related piece is saved, therefore the cache will automatically be invalidated _after_ the cache lifetime set in `maxAge` cache option.

### Fixes

* Apostrophe's webpack build now works properly when developing code that imports module-specific npm dependencies from `ui/src` or `ui/apos` when using `npm link` to develop the module in question.
* The `es5: true` option to `@apostrophecms/asset` works again.

## 3.16.1 (2022-03-21)

### Fixes

* Fixes a bug in the new `Cache-Control` support introduced by 3.16.0 in which we get the logged-out homepage right after logging in. This issue only came into play if the new caching options were enabled.

## 3.16.0 (2022-03-18)

### Adds

* Offers a simple way to set a Cache-Control max-age for Apostrophe page and GET REST API responses for pieces and pages. [See the documentation for more information](https://v3.docs.apostrophecms.org/guide/caching.html).
* API keys and bearer tokens "win" over session cookies when both are present. Since API keys and bearer tokens are explicitly added to the request at hand, it never makes sense to ignore them in favor of a cookie, which is implicit. This also simplifies automated testing.
* `data-apos-test=""` selectors for certain elements frequently selected in QA tests, such as `data-apos-test="adminBar"`.
* Offer a simple way to set a Cache-Control max-age for Apostrophe page and GET REST API responses for pieces and pages.
* To speed up functional tests, an `insecurePasswords` option has been added to the login module. This option is deliberately named to discourage use for any purpose other than functional tests in which repeated password hashing would unduly limit performance. Normally password hashing is intentionally difficult to slow down brute force attacks, especially if a database is compromised.

### Fixes

* `POST`ing a new child page with `_targetId: '_home'` now works properly in combination with `_position: 'lastChild'`.

## 3.15.0 (2022-03-02)

### Adds

* Adds throttle system based on username (even when not existing), on initial login route. Also added for each late login requirement, e.g. for 2FA attempts.

## 3.14.2 (2022-02-27)

* Hotfix: fixed a bug introduced by 3.14.1 in which non-parked pages could throw an error during the migration to fix replication issues.

## 3.14.1 (2022-02-25)

* Hotfix: fixed a bug in which replication across locales did not work properly for parked pages configured via the `_children` feature. A one-time migration is included to reconnect improperly replicated versions of the same parked pages. This runs automatically, no manual action is required. Thanks to [justyna1](https://github.com/justyna13) for identifying the issue.

## 3.14.0 (2022-02-22)

### Adds

* To reduce complications for those implementing caching strategies, the CSRF protection cookie now contains a simple constant string, and is not recorded in `req.session`. This is acceptable because the real purpose of the CSRF check is simply to verify that the browser has sent the cookie at all, which it will not allow a cross-origin script to do.
* As a result of the above, a session cookie is not generated and sent at all unless `req.session` is actually used or a user logs in. Again, this reduces complications for those implementing caching strategies.
* When logging out, the session cookie is now cleared in the browser. Formerly the session was destroyed on the server side only, which was sufficient for security purposes but could create caching issues.
* Uses `express-cache-on-demand` lib to make similar and concurrent requests on pieces and pages faster.
* Frontend build errors now stop app startup in development, and SCSS and JS/Vue build warnings are visible on the terminal console for the first time.

### Fixes

* Fixed a bug when editing a page more than once if the page has a relationship to itself, whether directly or indirectly. Widget ids were unnecessarily regenerated in this situation, causing in-context edits after the first to fail to save.
* Pages no longer emit double `beforeUpdate` and `beforeSave` events.
* When the home page extends `@apostrophecms/piece-page-type`, the "show page" URLs for individual pieces should not contain two slashes before the piece slug. Thanks to [Martí Bravo](https://github.com/martibravo) for the fix.
* Fixes transitions between login page and `afterPasswordVerified` login steps.
* Frontend build errors now stop the `@apostrophecms/asset:build` task properly in production.
* `start` replaced with `flex-start` to address SCSS warnings.
* Dead code removal, as a result of following up on JS/Vue build warnings.

## 3.13.0 - 2022-02-04

### Adds

* Additional requirements and related UI may be imposed on native ApostropheCMS logins using the new `requirements` feature, which can be extended in modules that `improve` the `@apostrophecms/login` module. These requirements are not imposed for single sign-on logins via `@apostrophecms/passport-bridge`. See the documentation for more information.
* Adds latest Slovak translation strings to SK.json in `i18n/` folder. Thanks to [Michael Huna](https://github.com/Miselrkba) for the contribution.
* Verifies `afterPasswordVerified` requirements one by one when emitting done event, allows to manage errors ans success before to go to the next requirement. Stores and validate each requirement in the token. Checks the new `askForConfirmation` requirement option to go to the next step when emitting done event or waiting for the confirm event (in order to manage success messages). Removes support for `afterSubmit` for now.

### Fixes

* Decodes the testReq `param` property in `serveNotFound`. This fixes a problem where page titles using diacritics triggered false 404 errors.
* Registers the default namespace in the Vue instance of i18n, fixing a lack of support for un-namespaced l10n keys in the UI.

## 3.12.0 - 2022-01-21

### Adds

* It is now best practice to deliver namespaced i18n strings as JSON files in module-level subdirectories of `i18n/` named to match the namespace, e.g. `i18n/ourTeam` if the namespace is `ourTeam`. This allows base class modules to deliver phrases to any namespace without conflicting with those introduced at project level. The `i18n` option is now deprecated in favor of the new `i18n` module format section, which is only needed if `browser: true` must be specified for a namespace.
* Brought back the `nestedModuleSubdirs` feature from A2, which allows modules to be nested in subdirectories if `nestedModuleSubdirs: true` is set in `app.js`. As in A2, module configuration (including activation) can also be grouped in a `modules.js` file in such subdirectories.

### Fixes

* Fixes minor inline documentation comments.
* UI strings that are not registered localization keys will now display properly when they contain a colon (`:`). These were previously interpreted as i18next namespace/key pairs and the "namespace" portion was left out.
* Fixes a bug where changing the page type immediately after clicking "New Page" would produce a console error. In general, areas and checkboxes now correctly handle their value being changed to `null` by the parent schema after initial startup of the `AposInputArea` or `AposInputCheckboxes` component.
* It is now best practice to deliver namespaced i18n strings as JSON files in module-level subdirectories of `i18n/` named to match the namespace, e.g. `i18n/ourTeam` if the namespace is `ourTeam`. This allows base class modules to deliver phrases to any namespace without conflicting with those introduced at project level. The `i18n` option is now deprecated in favor of the new `i18n` module format section, which is only needed if `browser: true` must be specified for a namespace.
* Removes the `@apostrophecms/util` module template helper `indexBy`, which was using a lodash method not included in lodash v4.
* Removes an unimplemented `csrfExceptions` module section cascade. Use the `csrfExceptions` _option_ of any module to set an array of URLs excluded from CSRF protection. More information is forthcoming in the documentation.
* Fix `[Object Object]` in the console when warning `A permission.can() call was made with a type that has no manager` is printed.

### Changes

* Temporarily removes `npm audit` from our automated tests because of a sub-dependency of vue-loader that doesn't actually cause a security vulnerability for apostrophe.

## 3.11.0 - 2022-01-06

### Adds

* Apostrophe now extends Passport's `req.login` to emit an `afterSessionLogin` event from the `@apostrophecms:login` module, with `req` as an argument. Note that this does not occur at all for login API calls that return a bearer token rather than establishing an Express session.

### Fixes

* Apostrophe's extension of `req.login` now accounts for the `req.logIn` alias and the skippable `options` parameter, which is relied upon in some `passport` strategies.
* Apostrophe now warns if a nonexistent widget type is configured for an area field, with special attention to when `-widget` has been erroneously included in the name. For backwards compatibility this is a startup warning rather than a fatal error, as sites generally did operate successfully otherwise with this type of bug present.

### Changes

* Unpins `vue-click-outside-element` the packaging of which has been fixed upstream.
* Adds deprecation note to `__testDefaults` option. It is not in use, but removing would be a minor BC break we don't need to make.
* Allows test modules to use a custom port as an option on the `@apostrophecms/express` module.
* Removes the code base pull request template to instead inherit the organization-level template.
* Adds `npm audit` back to the test scripts.

## 3.10.0 - 2021-12-22

### Fixes

* `slug` type fields can now have an empty string or `null` as their `def` value without the string `'none'` populating automatically.
* The `underline` feature works properly in tiptap toolbar configuration.
* Required checkbox fields now properly prevent editor submission when empty.
* Pins `vue-click-outside-element` to a version that does not attempt to use `eval` in its distribution build, which is incompatible with a strict Content Security Policy.

### Adds

* Adds a `last` option to fields. Setting `last: true` on a field puts that field at the end of the field's widget order. If more than one field has that option active the true last item will depend on general field registration order. If the field is ordered with the `fields.order` array or field group ordering, those specified orders will take precedence.

### Changes

* Adds deprecation notes to the widget class methods `getWidgetWrapperClasses` and `getWidgetClasses` from A2.
* Adds a deprecation note to the `reorganize` query builder for the next major version.
* Uses the runtime build of Vue. This has major performance and bundle size benefits, however it does require changes to Apostrophe admin UI apps that use a `template` property (components should require no changes, just apps require an update). These apps must now use a `render` function instead. Since custom admin UI apps are not yet a documented feature we do not regard this as a bc break.
* Compatible with the `@apostrophecms/security-headers` module, which supports a strict `Content-Security-Policy`.
* Adds a deprecation note to the `addLateCriteria` query builder.
* Updates the `toCount` doc type query method to use Math.ceil rather than Math.floor plus an additional step.

## 3.9.0 - 2021-12-08

### Adds

* Developers can now override any Vue component of the ApostropheCMS admin UI by providing a component of the same name in the `ui/apos/components` folder of their own module. This is not always the best approach, see the documentation for details.
* When running a job, we now trigger the notification before to run the job, this way the progress notification ID is available from the job and the notification can be dismissed if needed.
* Adds `maxUi`, `maxLabel`, `minUi`, and `minLabel` localization strings for array input and other UI.

### Fixes

* Fully removes references to the A2 `self.partial` module method. It appeared only once outside of comments, but was not actually used by the UI. The `self.render` method should be used for simple template rendering.
* Fixes string interpolation for the confirmation modal when publishing a page that has an unpublished parent page.
* No more "cannot set headers after they are sent to the client" and "req.res.redirect not defined" messages when handling URLs with extra trailing slashes.
* The `apos.util.runPlayers` method is not called until all of the widgets in a particular tree of areas and sub-areas have been added to the DOM. This means a parent area widget player will see the expected markup for any sub-widgets when the "Edit" button is clicked.
* Properly activates the `apostropheI18nDebugPlugin` i18next debugging plugin when using the `APOS_SHOW_I18N` environment variable. The full set of l10n emoji indicators previously available for the UI is now available for template and server-side strings.
* Actually registers piece types for site search unless the `searchable` option is `false`.
* Fixes the methods required for the search `index` task.

### Changes

* Adds localization keys for the password field component's min and max error messages.

## 3.8.1 - 2021-11-23

### Fixes

* The search field of the pieces manager modal works properly. Thanks to [Miro Yovchev](https://github.com/myovchev) for pointing out the issue and providing a solution.
* Fixes a bug in `AposRichTextWidgetEditor.vue` when a rich text widget was specifically configured with an empty array as the `styles` option. In that case a new empty rich text widget will initiate with an empty paragraph tag.
* The`fieldsPresent` method that is used with the `presentFieldsOnly` option in doc-type was broken, looking for properties in strings and wasn't returning anything.

## 3.8.0 - 2021-11-15

### Adds

* Checkboxes for pieces are back, a main checkbox allows to select all page items. When all pieces on a page are checked, a banner where the user can select all pieces appears. A launder for mongo projections has been added.
* Registered `batchOperations` on a piece-type will now become buttons in the manager batch operations "more menu" (styled as a kebab icon). Batch operations should include a label, `messages` object, and `modalOptions` for the confirmation modal.
* `batchOperations` can be grouped into a single button with a menu using the `group` cascade subproperty.
* `batchOperations` can be conditional with an `if` conditional object. This allows developers to pass a single value or an array of values.
* Piece types can have `utilityOperations` configured as a top-level cascade property. These operations are made available in the piece manager as new buttons.
* Notifications may now include an `event` property, which the AposNotification component will emit on mount. The `event` property should be set to an object with `name` (the event name) and optionally `data` (data included with the event emission).
* Adds support for using the attachments query builder in REST API calls via the query string.
* Adds contextual menu for pieces, any module extending the piece-type one can add actions in this contextual menu.
* When clicking on a batch operation, it opens a confirmation modal using modal options from the batch operation, it also works for operations in grouped ones. operations name property has been renamed in action to work with AposContextMenu component.
* Beginning with this release, a module-specific static asset in your project such as `modules/mymodulename/public/images/bg.png` can always be referenced in your `.scss` and `.css` files as `/modules/mymodulename/images/bg.png`, even if assets are actually being deployed to S3, CDNs, etc. Note that `public` and `ui/public` module subdirectories have separate functions. See the documentation for more information.
* Adds AposFile.vue component to abstract file dropzone UI, uses it in AposInputAttachment, and uses it in the confirmation modal for pieces import.
* Optionally add `dimensionAttrs` option to image widget, which sets width & height attributes to optimize for Cumulative Layout Shift. Thank you to [Qiao Lin](https://github.com/qclin) for the contribution.

### Fixes

* The `apos.util.attachmentUrl` method now works correctly. To facilitate that, `apos.uploadsUrl` is now populated browser-side at all times as the frontend logic originally expected. For backwards compatibility `apos.attachment.uploadsUrl` is still populated when logged in.
* Widget players are now prevented from being played twice by the implementing vue component.

### Changes

* Removes Apostrophe 2 documentation and UI configuration from the `@apostrophecms/job` module. These options were not yet in use for A3.
* Renames methods and removes unsupported routes in the `@apostrophecms/job` module that were not yet in use. This was not done lightly, but specifically because of the minimal likelihood that they were in use in project code given the lack of UI support.
  * The deprecated `cancel` route was removed and will likely be replaced at a later date.
  * `run` was renamed `runBatch` as its purpose is specifically to run processes on a "batch selected" array of pieces or pages.
  * `runNonBatch` was renamed to `run` as it is the more generic job-running method. It is likely that `runBatch` will eventually be refactored to use this method.
  * The `good` and `bad` methods are renamed `success` and `failure`, respectively. The expected methods used in the `run` method were similarly renamed. They still increment job document properties called `good` and `bad`.
* Comments out the unused `batchSimpleRoute` methods in the page and piece-type modules to avoid usage before they are fully implemented.
* Optionally add `dimensionAttrs` option to image widget, which sets width & height attributes to optimize for Cumulative Layout Shift.
* Temporarily removes `npm audit` from our automated tests because of a sub-dependency of uploadfs that doesn't actually cause a security vulnerability for apostrophe.

## 3.7.0 - 2021-10-28

### Adds

* Schema select field choices can now be populated by a server side function, like an API call. Set the `choices` property to a method name of the calling module. That function should take a single argument of `req`, and return an array of objects with `label` and `value` properties. The function can be async and will be awaited.
* Apostrophe now has built-in support for the Node.js cluster module. If the `APOS_CLUSTER_PROCESSES` environment variable is set to a number, that number of child processes are forked, sharing the same listening port. If the variable is set to `0`, one process is forked for each CPU core, with a minimum of `2` to provide availability during restarts. If the variable is set to a negative number, that number is added to the number of CPU cores, e.g. `-1` is a good way to reserve one core for MongoDB if it is running on the same server. This is for production use only (`NODE_ENV=production`). If a child process fails it is restarted automatically.

### Fixes

* Prevents double-escaping interpolated localization strings in the UI.
* Rich text editor style labels are now run through a localization method to get the translated strings from their l10n keys.
* Fixes README Node version requirement (Node 12+).
* The text alignment buttons now work immediately in a new rich text widget. Previously they worked only after manually setting a style or refreshing the page. Thanks to Michelin for their support of this fix.
* Users can now activate the built-in date and time editing popups of modern browsers when using the `date` and `time` schema field types.
* Developers can now `require` their project `app.js` file in the Node.js REPL for debugging and inspection. Thanks to [Matthew Francis Brunetti](https://github.com/zenflow).
* If a static text phrase is unavailable in both the current locale and the default locale, Apostrophe will always fall back to the `en` locale as a last resort, which ensures the admin UI works if it has not been translated.
* Developers can now `require` their project `app.js` in the Node.js REPL for debugging and inspection
* Ensure array field items have valid _id prop before storing. Thanks to Thanks to [Matthew Francis Brunetti](https://github.com/zenflow).

### Changes

* In 3.x, `relationship` fields have an optional `builders` property, which replaces `filters` from 2.x, and within that an optional `project` property, which replaces `projection` from 2.x (to match MongoDB's `cursor.project`). Prior to this release leaving the old syntax in place could lead to severe performance problems due to a lack of projections. Starting with this release the 2.x syntax results in an error at startup to help the developer correct their code.
* The `className` option from the widget options in a rich text area field is now also applied to the rich text editor itself, for a consistently WYSIWYG appearance when editing and when viewing. Thanks to [Max Mulatz](https://github.com/klappradla) for this contribution.
* Adds deprecation notes to doc module `afterLoad` events, which are deprecated.
* Removes unused `afterLogin` method in the login module.

## 3.6.0 - 2021-10-13

### Adds

* The `context-editing` apostrophe admin UI bus event can now take a boolean parameter, explicitly indicating whether the user is actively typing or performing a similar active manipulation of controls right now. If a boolean parameter is not passed, the existing 1100-millisecond debounced timeout is used.
* Adds 'no-search' modifier to relationship fields as a UI simplification option.
* Fields can now have their own `modifiers` array. This is combined with the schema modifiers, allowing for finer grained control of field rendering.
* Adds a Slovak localization file. Activate the `sk` locale to use this. Many thanks to [Michael Huna](https://github.com/Miselrkba) for the contribution.
* Adds a Spanish localization file. Activate the `es` locale to use this. Many thanks to [Eugenio Gonzalez](https://github.com/egonzalezg9) for the contribution.
* Adds a Brazilian Portuguese localization file. Activate the `pt-BR` locale to use this. Many thanks to [Pietro Rutzen](https://github.com/pietro-rutzen) for the contribution.

### Fixes

* Fixed missing translation for "New Piece" option on the "more" menu of the piece manager, seen when using it as a chooser.
* Piece types with relationships to multiple other piece types may now be configured in any order, relative to the other piece types. This sometimes appeared to be a bug in reverse relationships.
* Code at the project level now overrides code found in modules that use `improve` for the same module name. For example, options set by the `@apostrophecms/seo-global` improvement that ships with `@apostrophecms/seo` can now be overridden at project level by `/modules/@apostrophecms/global/index.js` in the way one would expect.
* Array input component edit button label is now propertly localized.
* A memory leak on each request has been fixed, and performance improved, by avoiding the use of new Nunjucks environments for each request. Thanks to Miro Yovchev for pointing out the leak.
* Fragments now have access to `__t()`, `getOptions` and other features passed to regular templates.
* Fixes field group cascade merging, using the original group label if none is given in the new field group configuration.
* If a field is conditional (using an `if` option), is required, but the condition has not been met, it no longer throws a validation error.
* Passing `busy: true` to `apos.http.post` and related methods no longer produces an error if invoked when logged out, however note that there will likely never be a UI for this when logged out, so indicate busy state in your own way.
* Bugs in document modification detection have been fixed. These bugs caused edge cases where modifications were not detected and the "Update" button did not appear, and could cause false positives as well.

### Changes

* No longer logs a warning about no users if `testModule` is true on the app.

## 3.5.0 - 2021-09-23

* Pinned dependency on `vue-material-design-icons` to fix `apos-build.js` build error in production.
* The file size of uploaded media is visible again when selected in the editor, and media information such as upload date, dimensions and file size is now properly localized.
* Fixes moog error messages to reflect the recommended pattern of customization functions only taking `self` as an argument.
* Rich Text widgets now instantiate with a valid element from the `styles` option rather than always starting with an unclassed `<p>` tag.
* Since version 3.2.0, apostrophe modules to be loaded via npm must appear as explicit npm dependencies of the project. This is a necessary security and stability improvement, but it was slightly too strict. Starting with this release, if the project has no `package.json` in its root directory, the `package.json` in the closest ancestor directory is consulted.
* Fixes a bug where having no project modules directory would throw an error. This is primarily a concern for module unit tests where there are no additional modules involved.
* `css-loader` now ignores `url()` in css files inside `assets` so that paths are left intact, i.e. `url(/images/file.svg)` will now find a static file at `/public/images/file.svg` (static assets in `/public` are served by `express.static`). Thanks to Matic Tersek.
* Restored support for clicking on a "foreign" area, i.e. an area displayed on the page whose content comes from a piece, in order to edit it in an appropriate way.
* Apostrophe module aliases and the data attached to them are now visible immediately to `ui/src/index.js` JavaScript code, i.e. you can write `apos.alias` where `alias` matches the `alias` option configured for that module. Previously one had to write `apos.modules['module-name']` or wait until next tick. However, note that most modules do not push any data to the browser when a user is not logged in. You can do so in a custom module by calling `self.enableBrowserData('public')` from `init` and implementing or extending the `getBrowserData(req)` method (note that page, piece and widget types already have one, so it is important to extend in those cases).
* `options.testModule` works properly when implementing unit tests for an npm module that is namespaced.

### Changes

* Cascade grouping (e.g., grouping fields) will now concatenate a group's field name array with the field name array of an existing group of the same name. Put simply, if a new piece module adds their custom fields to a `basics` group, that field will be added to the default `basics` group fields. Previously the new group would have replaced the old, leaving inherited fields in the "Ungrouped" section.
* AposButton's `block` modifier now less login-specific

### Adds

* Rich Text widget's styles support a `def` property for specifying the default style the editor should instantiate with.
* A more helpful error message if a field of type `area` is missing its `options` property.

## 3.4.1 - 2021-09-13

No changes. Publishing to correctly mark the latest 3.x release as "latest" in npm.

## 3.4.0 - 2021-09-13

### Security

* Changing a user's password or marking their account as disabled now immediately terminates any active sessions or bearer tokens for that user. Thanks to Daniel Elkabes for pointing out the issue. To ensure all sessions have the necessary data for this, all users logged in via sessions at the time of this upgrade will need to log in again.
* Users with permission to upload SVG files were previously able to do so even if they contained XSS attacks. In Apostrophe 3.x, the general public so far never has access to upload SVG files, so the risk is minor but could be used to phish access from an admin user by encouraging them to upload a specially crafted SVG file. While Apostrophe typically displays SVG files using the `img` tag, which ignores XSS vectors, an XSS attack might still be possible if the image were opened directly via the Apostrophe media library's convenience link for doing so. All SVG uploads are now sanitized via DOMPurify to remove XSS attack vectors. In addition, all existing SVG attachments not already validated are passed through DOMPurify during a one-time migration.

### Fixes

* The `apos.attachment.each` method, intended for migrations, now respects its `criteria` argument. This was necessary to the above security fix.
* Removes a lodash wrapper around `@apostrophecms/express` `bodyParser.json` options that prevented adding custom options to the body parser.
* Uses `req.clone` consistently when creating a new `req` object with a different mode or locale for localization purposes, etc.
* Fixes bug in the "select all" relationship chooser UI where it selected unpublished items.
* Fixes bug in "next" and "previous" query builders.
* Cutting and pasting widgets now works between locales that do not share a hostname, provided that you switch locales after cutting (it does not work between tabs that are already open on separate hostnames).
* The `req.session` object now exists in task `req` objects, for better compatibility. It has no actual persistence.
* Unlocalized piece types, such as users, may now be selected as part of a relationship when browsing.
* Unpublished localized piece types may not be selected via the autocomplete feature of the relationship input field, which formerly ignored this requirement, although the browse button enforced it.
* The server-side JavaScript and REST APIs to delete pieces now work properly for pieces that are not subject to either localization or draft/published workflow at all the (`localize: false` option). UI for this is under discussion, this is just a bug fix for the back end feature which already existed.
* Starting in version 3.3.1, a newly added image widget did not display its image until the page was refreshed. This has been fixed.
* A bug that prevented Undo operations from working properly and resulted in duplicate widget _id properties has been fixed.
* A bug that caused problems for Undo operations in nested widgets, i.e. layout or multicolumn widgets, has been fixed.
* Duplicate widget _id properties within the same document are now prevented on the server side at save time.
* Existing duplicate widget _id properties are corrected by a one-time migration.

### Adds

* Adds a linter to warn in dev mode when a module name include a period.
* Lints module names for `apostrophe-` prefixes even if they don't have a module directory (e.g., only in `app.js`).
* Starts all `warnDev` messages with a line break and warning symbol (⚠️) to stand out in the console.
* `apos.util.onReady` aliases `apos.util.onReadyAndRefresh` for brevity. The `apos.util.onReadyAndRefresh` method name will be deprecated in the next major version.
* Adds a developer setting that applies a margin between parent and child areas, allowing developers to change the default spacing in nested areas.

### Changes

* Removes the temporary `trace` method from the `@apostrophecms/db` module.
* Beginning with this release, the `apostrophe:modulesReady` event has been renamed `apostrophe:modulesRegistered`, and the `apostrophe:afterInit` event has been renamed `apostrophe:ready`. This better reflects their actual roles. The old event names are accepted for backwards compatibility. See the documentation for more information.
* Only autofocuses rich text editors when they are empty.
* Nested areas now have a vertical margin applied when editing, allowing easier access to the parent area's controls.

## 3.3.1 - 2021-09-01

### Fixes

* In some situations it was possible for a relationship with just one selected document to list that document several times in the returned result, resulting in very large responses.
* Permissions roles UI localized correctly.
* Do not crash on startup if users have a relationship to another type. This was caused by the code that checks whether any users exist to present a warning to developers. That code was running too early for relationships to work due to event timing issues.

## 3.3.0 - 2021-08-30

### Fixes

* Addresses the page jump when using the in-context undo/redo feature. The page will immediately return users to their origin scroll position after the content refreshes.
* Resolves slug-related bug when switching between images in the archived view of the media manager. The slug field was not taking into account the double slug prefix case.
* Fixes migration task crash when parking new page. Thanks to [Miro Yovchev](https://www.corllete.com/) for this fix.
* Fixes incorrect month name in `AposCellDate`, which can be optionally used in manage views of pieces. Thanks to [Miro Yovchev](https://www.corllete.com/) for this fix.

### Adds

* This version achieves localization (l10n) through a rich set of internationalization (i18n) features. For more information, [see the documentation](https://v3.docs.apostrophecms.org/).
* There is support for both static string localization and dynamic content localization.
* The home page, other parked pages, and the global document are automatically replicated to all configured locales at startup. Parked properties are refreshed if needed. Other pages and pieces are replicated if and when an editor chooses to do so.
* An API route has been added for voluntary replication, i.e. when deciding a document should exist in a second locale, or desiring to overwrite the current draft contents in locale `B` with the draft contents of locale `A`.
* Locales can specify `prefix` and `hostname` options, which are automatically recognized by middleware that removes the prefix dynamically where appropriate and sets `req.locale`. In 3.x this works more like the global site `prefix` option. This is a departure from 2.x which stored the prefix directly in the slug, creating maintenance issues.
* Locales are stateless: they are never recorded in the session. This eliminates many avenues for bugs and bad SEO. However, this also means the developer must fully distinguish them from the beginning via either `prefix` or `hostname`. A helpful error message is displayed if this is not the case.
* Switching locales preserves the user's editing session even if on separate hostnames. To enable this, if any locales have hostnames, all configured locales must have hostnames and/or baseUrl must be set for those that don't.
* An API route has been added to discover the locales in which a document exists. This provides basic information only for performance (it does not report `title` or `_url`).
* Editors can "localize" documents, copying draft content from one locale to another to create a corresponding document in a different locale. For convenience related documents, such as images and other pieces directly referenced by the document's structure, can be localized at the same time. Developers can opt out of this mechanism for a piece type entirely, check the box by default for that type, or leave it as an "opt-in" choice.
* The `@apostrophecms/i18n` module now uses `i18next` to implement static localization. All phrases in the Vue-based admin UI are passed through `i18next` via `this.$t`, and `i18next` is also available via `req.t()` in routes and `__t()` in templates. Apostrophe's own admin UI phrases are in the `apostrophe` namespace for a clean separation. An array of locale codes, such as `en` or `fr` or `en-au`, can be specified using the `locales` option to the `@apostrophecms/i18n` module. The first locale is the default, unless the `defaultLocale` option is set. If no locales are set, the locale defaults to `en`. The `i18next-http-middleware` locale guesser is installed and will select an available locale if possible, otherwise it will fall back to the default.
* In the admin UI, `v-tooltip` has been extended as `v-apos-tooltip`, which passes phrases through `i18next`.
* Developers can link to alternate locales by iterating over `data.localizations` in any page template. Each element always has `locale`, `label` and `homePageUrl` properties. Each element also has an `available` property (if true, the current context document is available in that locale), `title` and a small number of other document properties are populated, and `_url` redirects to the context document in that locale. The current locale is marked with `current: true`.
* To facilitate adding interpolated values to phrases that are passed as a single value through many layers of code, the `this.$t` helper provided in Vue also accepts an object argument with a `key` property. Additional properties may be used for interpolation.
* `i18next` localization JSON files can be added to the `i18n` subdirectory of _any_ module, as long as its `i18n` option is set. The `i18n` object may specify `ns` to give an `i18next` namespace, otherwise phrases are in the default namespace, used when no namespace is specified with a `:` in an `i18next` call. The default namespace is yours for use at project level. Multiple modules may contribute to the same namespace.
* If `APOS_DEBUG_I18N=1` is set in the environment, the `i18next` debug flag is activated. For server-side translations, i.e. `req.t()` and `__t()`, debugging output will appear on the server console. For browser-side translations in the Vue admin UI, debugging output will appear in the browser console.
* If `APOS_SHOW_I18N=1` is set in the environment, all phrases passed through `i18next` are visually marked, to make it easier to find those that didn't go through `i18next`. This does not mean translations actually exist in the JSON files. For that, review the output of `APOS_DEBUG_I18N=1`.
* There is a locale switcher for editors.
* There is a backend route to accept a new locale on switch.
* A `req.clone(properties)` method is now available. This creates a clone of the `req` object, optionally passing in an object of properties to be set. The use of `req.clone` ensures the new object supports `req.get` and other methods of a true `req` object. This technique is mainly used to obtain a new request object with the same privileges but a different mode or locale, i.e. `mode: 'published'`.
* Fallback wrappers are provided for the `req.__()`, `res.__()` and `__()` localization helpers, which were never official or documented in 3.x but may be in use in projects ported from 2.x. These wrappers do not localize but do output the input they are given along with a developer warning. You should migrate them to use `req.t()` (in server-side javascript) or `__t()` (Nunjucks templates).

### Changes

* Bolsters the CSS that backs Apostrophe UI's typography to help prevent unintended style leaks at project-level code.
* Removes the 2.x series changelog entries. They can be found in the 2.0 branch in Github.

## 3.2.0 - 2021-08-13

### Fixes

* `req.hostname` now works as expected when `trustProxy: true` is passed to the `@apostrophecms/express` module.
* Apostrophe loads modules from npm if they exist there and are configured in the `modules` section of `app.js`. This was always intended only as a way to load direct, intentional dependencies of your project. However, since npm "flattens" the dependency tree, dependencies of dependencies that happen to have the same name as a project-level Apostrophe module could be loaded by default, crashing the site or causing unexpected behavior. So beginning with this release, Apostrophe scans `package.json` to verify an npm module is actually a dependency of the project itself before attempting to load it as an Apostrophe module.
* Fixes the reference to sanitize-html defaults in the rich text widget.
* Fixes the `toolbarToAllowedStyles` method in the rich text widget, which was not returning any configuration.
* Fixes the broken text alignment in rich text widgets.
* Adds a missing npm dependency on `chokidar`, which Apostrophe and Nunjucks use for template refreshes. In most environments this worked anyway due to an indirect dependency via the `sass` module, but for stability Apostrophe should depend directly on any npm module it uses.
* Fixes the display of inline range inputs, notably broken when using Palette
* Fixes occasional unique key errors from migrations when attempting to start up again with a site that experienced a startup failure before inserting its first document.
* Requires that locale names begin with a letter character to ensure order when looping over the object entries.
* Unit tests pass in MongoDB 5.x.

### Adds

* Adds Cut and Paste to area controls. You can now Cut a widget to a virtual clipboard and paste it in suitable areas. If an area
can include the widget on the clipboard, a special Clipboard widget will appear in area's Add UI. This works across pages as well.

### Changes

* Apostrophe's Global's UI (the @apostrophecms/global singleton has moved from the admin bar's content controls to the admin utility tray under a cog icon.
* The context bar's document Edit button, which was a cog icon, has been rolled into the doc's context menu.

## 3.1.3 - 2021-07-16

### Fixes

* Hotfix for an incompatibility between `vue-loader` and `webpack` 5.45.0 which causes a crash at startup in development, or asset build time in production. We have temporarily pinned our dependency to `webpack` 5.44.x. We are [contributing to the discussion around the best long-term fix for vue-loader](https://github.com/vuejs/vue-loader/issues/1854).

## 3.1.2 - 2021-07-14

### Changes

* Removes an unused method, `mapMongoIdToJqtreeId`, that was used in A2 but is no longer relevant.
* Removes deprecated and non-functional steps from the `edit` method in the `AposDocsManager.vue` component.
* Legacy migrations to update 3.0 alpha and 3.0 beta sites to 3.0 stable are still in place, with no functional changes, but have been relocated to separate source files for ease of maintenance. Note that this is not a migration path for 2.x databases. Tools for that are forthcoming.

## 3.1.1 - 2021-07-08

### Fixes

* Two distinct modules may each have their own `ui/src/index.scss` file, similar to the fix already applied to allow multiple `ui/src/index.js` files.

## 3.1.0 - 2021-06-30

### Fixes

* Corrects a bug that caused Apostrophe to rebuild the admin UI on every nodemon restart, which led to excessive wait times to test new code. Now this happens only when `package-lock.json` has been modified (i.e. you installed a new module that might contain new Apostrophe admin UI code). If you are actively developing Apostrophe admin UI code, you can opt into rebuilding all the time with the `APOS_DEV=1` environment variable. In any case, `ui/src` is always rebuilt in a dev environment.
* Updates `cheerio`, `deep-get-set`, and `oembetter` versions to resolve vulnerability warnings.
* Modules with a `ui/src` folder, but no other content, are no longer considered "empty" and do not generate a warning.
* Pushing a secondary context document now always results in entry to draft mode, as intended.
* Pushing a secondary context document works reliably, correcting a race condition that could cause the primary document to remain in context in some cases if the user was not already in edit mode.

### Changes

* Deprecates `self.renderPage` method for removal in next major version.
* Since `ui/src/index.js` files must export a function to avoid a browser error in production which breaks the website experience, we now detect this at startup and throw a more helpful error to prevent a last-minute discovery in production.

## 3.0.1 - 2021-06-17

### Fixes

* Fixes an error observed in the browser console when using more than one `ui/src/index.js` file in the same project. Using more than one is a good practice as it allows you to group frontend code with an appropriate module, or ship frontend code in an npm module that extends Apostrophe.
* Migrates all of our own frontend players and utilities from `ui/public` to `ui/src`, which provides a robust functional test of the above.
* Executes `ui/src` imports without waiting for next tick, which is appropriate as we have positioned it as an alternative to `ui/public` which is run without delay.

## 3.0.0 - 2021-06-16

### Breaks

* Previously our `a3-boilerplate` project came with a webpack build that pushed code to the `ui/public` folder of an `asset` module. Now the webpack build is not needed because Apostrophe takes care of compiling `ui/src` for us. This is good! However, **if you are transitioning your project to this new strategy, you will need to remove the `modules/asset/ui/public` folder from your project manually** to ensure that webpack-generated code originally intended for webpack-dev-server does not fail with a `publicPath` error in the console.
* The `CORE_DEV=1` environment setting has been changed to `APOS_DEV=1` because it is appropriate for anyone who is actively developing custom Apostrophe admin UI using `ui/apos` folders in their own modules.
* Apostrophe now uses Dart Sass, aka the `sass` npm module. The `node-sass` npm module has been deprecated by its authors for some time now. Most existing projects will be unaffected, but those writing their own Apostrophe UI components will need to change any `/deep/` selectors to `::v-deep` and consider making other Dart Sass updates as well. For more information see the [Dart Sass documentation](https://sass-lang.com/dart-sass). Those embracing the new `ui/src` feature should also bear in mind that Dart Sass is being used.

### Changes

* Relationship ids are now stored as aposDocIds (without the locale and mode part). The appropriate locale and mode are known from the request. This allows easy comparison and copying of these properties across locales and fixes a bug with reverse relationships when publishing documents. A migration has been added to take care of this conversion on first startup.
* The `attachment` field type now correctly limits file uploads by file type when using the `fileGroup` field option.
* Uploading SVG files is permitted in the Media Library by default.

### Adds

* Apostrophe now enables you to ship frontend JavaScript and Sass (using the SCSS syntax) without your own webpack configuration.
* Any module may contain modern JavaScript in a `ui/src/index.js` file, which may use `import` to bring in other files in the standard way. Note that **`ui/src/index.js must export a function`**. These functions are called for you in the order modules are initialized.
* Any module may contain a Sass (SCSS) stylesheet in a `ui/src/index.scss` file, which may also import other Sass (SCSS) files.
* Any project that requires IE11 support for `ui/src` JavaScript code can enable it by setting the `es5: true` option to the `@apostrophecms/asset` module. Apostrophe produces separate builds for IE11 and modern browsers, so there is no loss of performance in modern browsers. Code is automatically compiled for IE11 using `babel` and missing language features are polyfilled using `core-js` so you can use promises, `async/await` and other standard modern JavaScript features.
* `ui/public` is still available for raw JavaScript and CSS files that should be pushed _as-is_ to the browser. The best use of this feature is to deliver the output of your own custom webpack build, if you have one.
* Adds browser-side `editMode` flag that tracks the state of the current view (edit or preview), located at `window.apos.adminBar.editMode`.
* Support for automatic inline style attribute sanitization for Rich Text widgets.
* Adds text align controls for Rich Text widgets. The following tools are now supported as part of a rich text widget's `toolbar` property:
-- `alignLeft`
-- `alignRight`
-- `alignCenter`
-- `alignJustify`
* `@apostrophecms/express` module now supports the `trustProxy: true` option, allowing your reverse proxy server (such as nginx) to pass on the original hostname, protocol and client IP address.

### Fixes

* Unit tests passing again. Temporarily disabled npm audit checks as a source of critical failures owing to upstream issues with third-party packages which are not actually a concern in our use case.
* Fixed issues with the query builder code for relationships. These issues were introduced in beta 3 but did not break typical applications, except for displaying distinct choices for existing values of a relationship field.
* Checkbox field types can now be used as conditional fields.
* Tracks references to attachments correctly, and introduces a migration to address any attachments previously tracked as part of documents that merely have a relationship to the proper document, i.e. pages containing widgets that reference an image piece.
* Tracks the "previously published" version of a document as a legitimate reference to any attachments, so that they are not discarded and can be brought back as expected if "Undo Publish" is clicked.
* Reverse relationships work properly for published documents.
* Relationship subfields are now loaded properly when `reverseOf` is used.
* "Discard Draft" is available when appropriate in "Manage Pages" and "Manage Pieces."
* "Discard Draft" disables the "Submit Updates" button when working as a contributor.
* Relationship subfields can now be edited when selecting in the full "manage view" browser, as well as in the compact relationship field view which worked previously.
* Relationship subfields now respect the `def` property.
* Relationship subfields are restored if you deselect a document and then reselect it within a single editing experience, i.e. accidentally deselect and immediately reselect, for instance.
* A console warning when editing subfields for a new relationship was fixed.
* Field type `color`'s `format` option moved out of the UI options and into the general options object. Supported formats are "rgb", "prgb", "hex6", "hex3", "hex8", "name", "hsl", "hsv". Pass the `format` string like:

```js
myColorField: {
  type: 'color',
  label: 'My Color',
  options: {
    format: 'hsl'
  }
}
```

* Restored Vue dependency to using semantic versioning now that Vue 2.6.14 has been released with a fix for the bug that required us to pin 2.6.12.
* Nunjucks template loader is fully compatible with Linux in a development environment.
* Improved template performance by reusing template loaders.
* `min` and `max` work properly for both string-like and number-like fields.
* Negative numbers, leading minus and plus signs, and trailing periods are accepted in the right ways by appropriate field types.
* If a user is inadvertently inserted with no password, set a random password on the backend for safety. In tests it appears that login with a blank password was already forbidden, but this provides an additional level of certainty.
* `data.page` and `data.contextOptions` are now available in `widget.html` templates in most cases. Specifically, they are available when loading the page, (2) when a widget has just been inserted on the page, and (3) when a widget has just been edited and saved back to the page. However, bear in mind that these parameters are never available when a widget is being edited "out of context" via "Page Settings", via the "Edit Piece" dialog box, via a dialog box for a parent widget, etc. Your templates should be written to tolerate the absence of these parameters.
* Double slashes in the slug cannot be used to trick Apostrophe into serving as an open redirect (fix ported to 3.x from 2.92.0).
* The global doc respects the `def` property of schema fields when first inserted at site creation time.
* Fixed fragment keyword arguments being available when not a part of the fragment signature.

## 3.0.0-beta.3.1 - 2021-06-07

### Breaks
* This backwards compatibility break actually occurred in 3.0.0-beta.3 and was not documented at that time, but it is important to know that the following Rich Text tool names have been updated to match Tiptap2's convention:
-- `bullet_list` -> `bulletList`
-- `ordered_list` -> `orderedList`
-- `code_block` -> `codeBlock`
-- `horizontal_rule` -> `horizontalRule`

### Fixes

* Rich Text default tool names updated, no longer broken. Bug introduced in 3.0.0-beta.3.
* Fixed Rich Text's tool cascade to properly account for core defaults, project level defaults, and area-specific options.

## 3.0.0-beta.3 - 2021-06-03

### Security Fixes

The `nlbr` and `nlp` Nunjucks filters marked their output as safe to preserve the tags that they added, without first escaping their input, creating a CSRF risk. These filters have been updated to escape their input unless it has already been marked safe. No code changes are required to templates whose input to the filter is intended as plaintext, however if you were intentionally leveraging this bug to output unescaped HTML markup you will need to make sure your input is free of CSRF risks and then use the `| safe` filter before the `| nlbr` or `| nlp` filter.

### Adds

* Added the `ignoreUnusedFolderWarning` option for modules that intentionally might not be activated or inherited from in a particular startup.
* Better explanation of how to replace macros with fragments, in particular how to call the fragments with `{% render fragmentName(args) %}`.

### Fixes

* Temporarily pinned to Vue 2.6.12 to fix an issue where the "New" button in the piece manager modals disappeared. We think this is a bug in the newly released Vue 2.6.13 but we are continuing to research it.
* Updated dependencies on `sanitize-html` and `nodemailer` to new major versions, causing no bc breaks at the ApostropheCMS level. This resolved two critical vulnerabilities according to `npm audit`.
* Removed many unused dependencies.
* The data retained for "Undo Publish" no longer causes slug conflicts in certain situations.
* Custom piece types using `localized: false` or `autopublish: true,` as well as singleton types, now display the correct options on the "Save" dropdown.
* The "Save and View," "Publish and View" and/or "Save Draft and Preview" options now appear only if an appropriate piece page actually exists for the piece type.
* Duplicating a widget now properly assigns new IDs to all copied sub-widgets, sub-areas and array items as well.

* Added the `ignoreUnusedFolderWarning` option for modules that intentionally might not be activated or inherited from in a particular startup.
* If you refresh the page while previewing or editing, you will be returned to that same state.

### Notices

* Numerous `npm audit` vulnerability warnings relating to `postcss` 7.x were examined, however it was determined that these are based on the idea of a malicious SASS coder attempting to cause a denial of service. Apostrophe developers would in any case be able to contribute JavaScript as well and so are already expected to be trusted parties. This issue must be resolved upstream in packages including both `stylelint` and `vue-loader` which have considerable work to do before supporting `postcss` 8.x, and in any case public access to write SASS is not part of the attack surface of Apostrophe.

### Changes

* When logging out on a page that only exists in draft form, or a page with access controls, you are redirected to the home page rather than seeing a 404 message.

* Rich text editor upgraded to [tiptap 2.x beta](https://www.tiptap.dev) :tada:. On the surface not a lot has changed with the upgrade, but tiptap 2 has big improvements in terms of speed, composability, and extension support. [See the technical differences of tiptap 1 and 2 here](https://www.tiptap.dev/overview/upgrade-guide#reasons-to-upgrade-to-tiptap-2x)

## 3.0.0-beta.2 - 2021-05-21

### **Breaks**

* The `updateModified: false` option, formerly supported only by `apos.doc.update`, has been renamed to `setModified: false` and is now supported by `apos.doc.insert` as well. If explicitly set to false, the insert and update methods will leave the `modified` property alone, rather than trying to detect or infer whether a change has been made to the draft relative to the published version.
* The `permission` module no longer takes an `interestingTypes` option. Instead, doc type managers may set their `showPermissions` option to `true` to always be broken out separately in the permissions explorer, or explicitly set it to `false` to never be mentioned at all, even on a list of typical piece types that have the same permissions. This allows module creators to ship the right options with their modules rather than requiring the developer to hand-configure `interestingTypes`.
* When editing users, the permissions explorer no longer lists "submitted draft" as a piece type.
* Removed `apos.adminBar.group` method, which is unlikely to be needed in 3.x. One can group admin bar items into dropdowns via the `groups` option.
* Raw HTML is no longer permitted in an `apos.notify` message parameter. Instead, `options.buttons` is available. If present, it must be an array of objects with `type` and `label` properties. If `type` is `'event'` then that button object must have `name` and `data` properties, and when clicked the button will trigger an apos bus event of the given `name` with the provided `data` object. Currently `'event'` is the only supported value for `type`.

### Adds

* The name `@apostrophecms/any-page-type` is now accepted for relationships that should match any page. With this change, the doc type manager module name and the type name are now identical for all types in 3.x. However, for backwards compatibility `@apostrophecms/page` is still accepted. `apos.doc.getManager` will accept either name.
* Sets the project root-level `views` directory as the default fallback views directory. This is no longer a necessary configuration in projects unless they want to change it on the `@apostrophecms/template` option `viewsFolderFallback`.
* The new `afterAposScripts` nunjucks block allows for pushing markup after Apostrophe's asset bundle script tag, at the end of the body. This is a useful way to add a script tag for Webpack's hot reload capabilities in development while still ensuring that Apostrophe's utility methods are available first, like they are in production.
* An `uploadfs` option may be passed to the `@apostrophecms/asset` module, in order to pass options configuring a separate instance of `uploadfs` specifically for the static assets. The `@apostrophecms/uploadfs` module now exports a method to instantiate an uploadfs instance. The default behavior, in which user-uploaded attachments and static assets share a single instance of uploadfs, is unchanged. Note that asset builds never use uploadfs unless `APOS_UPLOADFS_ASSETS=1` is set in the environment.
* `AposButtonSplit` is a new UI component that combines a button with a context menu. Users can act on a primary action or change the button's function via menu button to the right of the button itself.
* Developers can now pass options to the `color` schema field by passing a `pickerOptions` object through your field. This allows for modifying/removing the default color palette, changing the resulting color format, and disabling various UI. For full set of options [see this example](https://github.com/xiaokaike/vue-color/blob/master/src/components/Sketch.vue)
* `AposModal` now emits a `ready` event when it is fully painted and can be interacted with by users or code.
* The video widget is now compatible with vimeo private videos when the domain is on the allowlist in vimeo.

### Changes

* You can now override the parked page definition for the home page without copying the entirety of `minimumPark` from the source code. Specifically, you will not lose the root archive page if you park the home page without explicitly parking the archive page as well. This makes it easier to choose your own type for the home page, in lieu of `@apostrophecms/home-page`.

### Fixes

* Piece types like users that have a slug prefix no longer trigger a false positive as being "modified" when you first click the "New" button.
* The `name` option to widget modules, which never worked in 3.x, has been officially removed. The name of the widget type is always the name of the module, with the `-widget` suffix removed.
* The home page and other parked pages should not immediately show as "pending changes."
* In-context editing works properly when the current browser URL has a hash (portion beginning with `#`), enabling the use of the hash for project-specific work. Thanks to [https://stepanjakl.com/](Štěpán Jákl) for reporting the issue.
* When present, the `apos.http.addQueryToUrl` method preserves the hash of the URL intact.
* The home page and other parked pages should not immediately show as "pending changes."
* The browser-side `apos.http.parseQuery` function now handles objects and arrays properly again.
* The in-context menu for documents has been refactored as a smart component that carries out actions on its own, eliminating a great deal of redundant code, props and events.
* Added additional retries when binding to the port in a dev environment.
* The "Submit" button in the admin bar updates properly to "Submitted" if the submission happens in the page settings modal.
* Skipping positional arguments in fragments now works as expected.
* The rich text editor now supports specifying a `styles` array with no `p` tags properly. A newly added rich text widget initially contains an element with the first style, rather than always a paragraph. If no styles are configured, a `p` tag is assumed. Thanks to Stepan Jakl for reporting the issue.

### Changes
* Editor modal's Save button (publish / save draft / submit) now updated to use the `AposSplitButton` component. Editors can choose from several follow-up actions that occur after save, including creating another piece of content of the same type, being taken to the in-context version of the document, or being returned to the manager. Editor's selection is saved in localstorage, creating a remembered preference per content type.

## 3.0.0-beta.1.1 - 2021-05-07

### Fixes

* A hotfix for an issue spotted in beta 1 in our demo: all previously published pages of sites migrated from early alpha releases had a "Draft" label until published again.

## 3.0.0-beta.1 - 2021-05-06

### **Breaks**

* Removes the `firstName` and `lastName` fields in user pieces.
* The query parameters `apos-refresh`, `apos-edit`, `apos-mode` and `apos-locale` are now `aposRefresh`, `aposEdit`, `aposMode`and `aposLocale`. Going forward all query parameters will be camelCase for consistency with query builders.

### Changes

* Archiving a page or piece deletes any outstanding draft in favor of archiving the last published version. Previously the behavior was effectively the opposite.
* "Publish Changes" button label has been changes to "Update".
* Draft mode is no longer the default view for published documents.
* The page and piece manager views now display the title, etc. of the published version of a document, unless that document only exists in draft form. However a label is also provided indicating if a newer draft is in progress.
* Notifications have been updated with a new visual display and animation style.

### **Adds**

* Four permissions roles are supported and enforced: guest, contributor, editor and admin. See the documentation for details. Pre-existing alpha users are automatically migrated to the admin role.
* Documents in managers now have context sensitive action menus that allow actions like edit, discard draft, archive, restore, etc.
* A fragment call may now have a body using `rendercall`, just like a macro call can have a body using `call`. In addition, fragments can now have named arguments, just like macros. Many thanks to Miro Yovchev for contributing this implementation.
* Major performance improvement to the `nestedModuleSubdirs` option.
* Updates URL fields and oEmbed URL requests to use the `httpsFix` option in launder's `url()` method.
* Documents receive a state label based on their document state (draft, pending, pending updates)
* Contributors can submit drafts for review ("Submit" versus "Submit Updates").
* Editors and admins can manage submitted drafts.
* Editors and admins can easily see the number of proposed changes awaiting their attention.
* Support for virtual piece types, such as submitted drafts, which in actuality manage more than one type of doc.
* Confirm modals now support a schema which can be assessed after confirmation.
* When archiving and restoring pages, editors can chose whether the action affects only this document or this document + children
* Routes support the `before` syntax, allowing routes that are added to Express prior to the routes or middleware of another module. The syntax `before: 'middleware:moduleName'` must be used to add the route prior to the middleware of `moduleName`. If `middleware:` is not used, the route is added before the routes of `moduleName`. Note that normally all middleware is added before all routes.
* A `url` property can now optionally be specified when adding middleware. By default all middleware is global.
* The pieces REST GET API now supports returning only a count of all matching pieces, using the `?count=1` query parameter.
* Admin bar menu items can now specify a custom Vue component to be used in place of `AposButton`.
* Sets `username` fields to follow the user `title` field to remove an extra step in user creation.
* Adds default data to the `outerLayoutBase.html` `<title>` tag: `data.piece.title or data.page.title`.
* Moves the core UI build task into the start up process. The UI build runs automatically when `NODE_ENV` is _not_ 'production' and when:
    1. The build folder does not yet exist.
    2. The package.json file is newer than the existing UI build.
    3. You explicitly tell it to by setting the environment variable `CORE_DEV=1`
* The new `._ids(_idOrArrayOfIds)` query builder replaces `explicitOrder` and accepts an array of document `_id`s or a single one. `_id` can be used as a multivalued query parameter. Documents are returned in the order you specify, and just like with single-document REST GET requests, the locale of the `_id`s is overridden by the `aposMode` query parameter if present.
* The `.withPublished(true)` query builder adds a `_publishedDoc` property to each returned draft document that has a published equivalent. `withPublished=1` can be used as a query parameter. Note this is not the way to fetch only published documents. For that, use `.locale('en:published')` or similar.
* The server-side implementation of `apos.http.post` now supports passing a `FormData` object created with the `[form-data](https://www.npmjs.com/package/form-data)` npm module. This keeps the API parallel with the browser-side implementation and allows for unit testing the attachments feature, as well as uploading files to internal and external APIs from the server.
* `manuallyPublished` computed property moved to the `AposPublishMixin` for the use cases where that mixin is otherwise warranted.
* `columns` specified for a piece type's manage view can have a name that uses "dot notation" to access a subproperty. Also, for types that are localized, the column name can begin with `draft:` or `published:` to specifically display a property of the draft or published version of the document rather than the best available. When a prefix is not used, the property comes from the published version of the document if available, otherwise from the draft.
* For page queries, the `children` query builder is now supported in query strings, including the `depth` subproperty. For instance you could fetch `/api/v1/@apostrophecms/page/id-of-page?children=1` or `/api/v1/@apostrophecms/page/id-of-page?children[depth]=3`.
* Setting `APOS_LOG_ALL_QUERIES=1` now logs the projection, skip, limit and sort in addition to the criteria, which were previously logged.

### **Fixes**

* Fragments can now call other fragments, both those declared in the same file and those imported, just like macros calling other macros. Thanks to Miro Yovchev for reporting the issue.
* There was a bug that allowed parked properties, such as the slug of the home page, to be edited. Note that if you don't want a property of a parked page to be locked down forever you can use the `_defaults` feature of parked pages.
* A required field error no longer appears immediately when you first start creating a user.
* Vue warning in the pieces manager due to use of value rather than name of column as a Vue key. Thanks to Miro Yovchev for spotting the issue.
* "Save Draft" is not an appropriate operation to offer when editing users.
* Pager links no longer break due to `aposRefresh=1` when in edit mode. Also removed superfluous `append` query parameter from these.
* You may now intentionally clear the username and slug fields in preparation to type a new value. They do not instantly repopulate based on the title field when you clear them.
* Language of buttons, labels, filters, and other UI updated and normalized throughout.
* A contributor who enters the page tree dialog box, opens the editor, and selects "delete draft" from within the editor of an individual page now sees the page tree reflect that change right away.
* The page manager listens for content change events in general and its refresh mechanism is robust in possible situations where both an explicit refresh call and a content change event occur.
* Automatically retries once if unable to bind to the port in a dev environment. This helps with occasional `EADDRINUSE` errors during nodemon restarts.
* Update the current page's context bar properly when appropriate after actions such as "Discard Draft."
* The main archive page cannot be restored, etc. via the context menu in the page tree.
* The context menu and "Preview Draft" are both disabled while errors are present in the editor dialog box.
* "Duplicate" should lead to a "Publish" button, not an "Update" button, "Submit" rather than "Submit Update," etc.
* When you "Duplicate" the home page you should be able to set a slug for the new page (parked properties of parked pages should be editable when making a duplicate).
* When duplicating the home page, the suggested slug should not be `/` as only one page can have that slug at a time.
* Attention is properly called to a slug conflict if it exists immediately when the document is opened (such as making a copy where the suggested slug has already been used for another copy).
* "Preview Draft" never appears for types that do not use drafts.
* The toggle state of admin bar utility items should only be mapped to an `is-active` class if, like palette, they opt in with `toggle: true`
* Fixed unique key errors in the migrate task by moving the parking of parked pages to a new `@apostrophecms/migrate:after` event handler, which runs only after migrations, whether that is at startup (in dev) or at the end of the migration task (in production).
* UI does not offer "Archive" for the home page, or other archived pages.
* Notification checks and other polling requests now occur only when the tab is in the foreground, resolving a number of problems that masqueraded as other bugs when the browser hit its connection limit for multiple tabs on the same site.
* Parked pages are now parked immediately after database migrations are checked and/or run. In dev this still happens at each startup. In production this happens when the database is brand new and when the migration task is manually run.

## 3.0.0-alpha.7 - 2021-04-07

### Breaks

* The `trash` property has been renamed `archived`, and throughout the UI we refer to "archiving" and the "archive" rather than "move to trash" and the "trash can." A database migration is included to address this for existing databases. However, **if you set the minimumPark option, or used a boilerplate in which it is set,** you will need to **change the settings for the `parkedId: 'trash'` page to match those [currently found in the `minimumPark` option setting in the `@apostrophecms/page` source code](https://github.com/apostrophecms/apostrophe/blob/481252f9bd8f42b62648a0695105e6e9250810d3/modules/%40apostrophecms/page/index.js#L25-L32).

### Adds

* General UX and UI improvements to the experience of moving documents to and from the archive, formerly known as the trash.
* Links to each piece are available in the manage view when appropriate.
* Search is implemented in the media library.
* You can now pass core widgets a `className` option when configuring them as part of an area.
* `previewDraft` for pieces, adds a Preview Draft button on creation for quick in-context editing. Defaults to true.

### Changes

* Do not immediately redirect to new pages and pieces.
* Restored pieces now restore as unpublished drafts.
* Refactored the admin bar component for maintainability.
* Notification style updates

### Fixes

* Advisory lock no longer triggers an update to the modification timestamp of a document.
* Attempts to connect Apostrophe 3.x to an Apostrophe 2.x database are blocked to prevent content loss.
* "Save as Draft" is now available as soon as a new document is created.
* Areas nested in array schema fields can now be edited in context.
* When using `apos.image.first`, the alt attribute of the image piece is available on the returned attachment object as `._alt`. In addition, `_credit` and `_creditUrl` are available.
* Fixes relating to the editing of widgets in nested areas, both on the page and in the modal.
* Removed published / draft switch for unpublished drafts.
* "Publish Changes" appears only at appropriate times.
* Notifications moved from the bottom right of the viewport to the bottom center, fixing some cases of UI overlap.

## 3.0.0-alpha.6.1 - 2021-03-26

### Fixes

* Conditional fields (`if`) and the "following values" mechanism now work properly in array item fields.
* When editing "Page Settings" or a piece, the "publish" button should not be clickable if there are errors.

## 3.0.0-alpha.6 - 2021-03-24

### Adds

* You can "copy" a page or a piece via the ⠇ menu.
* When moving the current page or piece to the trash, you are taken to the home page.
* `permissions: false` is supported for piece and page insert operations.
* Adds note to remove deprecated `allowedInChooser` option on piece type filters.
* UX improvement: "Move to Trash" and "Restore" buttons added for pieces, replacing the boolean field. You can open a piece that is in the trash in a read-only way in order to review it and click "Restore."
* Advisory lock support has been completed for all content types, including on-page, in-context editing. This prevents accidental conflicts between editors.
* Image widgets now accept a `size` context option from the template, which can be used to avoid sending a full-width image for a very small placement.
* Additional improvements.

### Fixes

* Fixes error from missing `select` method in `AposPiecesManager` component.
* No more migration messages at startup for brand-new sites.
* `max` is now properly implemented for relationships when using the manager dialog box as a chooser.
* "Trash" filter now displays its state properly in the piece manager dialog box.
* Dragging an image to the media library works reliably.
* Infinite loop warning when editing page titles has been fixed.
* Users can locate the tab that still contains errors when blocked from saving a piece due to schema field errors.
* Calling `insert` works properly in the `init` function of a module.
* Additional fixes.

### Breaks

* Apostrophe's instance of `uploadfs` has moved from `apos.attachment.uploadfs` to `apos.uploadfs`. The `uploadfs` configuration option has similarly moved from the `@apostrophecms/attachment` module to the `@apostrophecms/uploadfs` module. `imageSizes` is still an option to `@apostrophecms/attachment`.

## 3.0.0-alpha.5 - 2021-02-11

* Conditional fields are now supported via the new `if` syntax. The old 2.x `showFields` feature has been replaced with `if: { ... }`.
* Adds the option to pass context options to an area for its widgets following the `with` keyword. Context options for widgets not in that area (or that don't exist) are ignored. Syntax: `{% area data.page, 'areaName' with { '@apostrophecms/image: { size: 'full' } } %}`.
* Advisory locking has been implemented for in-context editing, including nested contexts like the palette module. Advisory locking has also been implemented for the media manager, completing the advisory locking story.
* Detects many common configuration errors at startup.
* Extends `getBrowserData` in `@apostrophecms/doc-type` rather than overwriting the method.
* If a select element has no default, but is required, it should default to the first option. The select elements appeared as if this were the case, but on save you would be told to make a choice, forcing you to change and change back. This has been fixed.
* Removes 2.x piece module option code, including for `contextual`, `manageViews`, `publishMenu`, and `contextMenu`.
* Removes admin bar module options related to 2.x slide-out UI: `openOnLoad`, `openOnHomepageLoad`, `closeDelay`.
* Fixed a bug that allowed users to appear to be in edit mode while looking at published content in certain edge cases.
* The PATCH API for pages can now infer the correct _id in cases where the locale is specified in the query string as an override, just like other methods.
* Check permissions for the delete and publish operations.
* Many bug fixes.

### Breaks

* Changes the `piecesModuleName` option to `pieceModuleName` (no "s") in the `@apostrophecms/piece-page-type` module. This feature is used only when you have two or more piece page types for the same piece type.

## 3.0.0-alpha.4.2 - 2021-01-27

* The `label` option is no longer required for widget type modules. This was already true for piece type and page type modules.
* Ability to namespace asset builds. Do not push asset builds to uploadfs unless specified.

### Breaking changes

* Removes the `browser` module option, which was only used by the rich text widget in core. All browser data should now be added by extending or overriding `getBrowserData` in a module. Also updates `getComponentName` to reference `options.components` instead of `options.browser.components`.

## 3.0.0-alpha.4.1

* Hotfix: the asset module now looks for a `./release-id` file (relative to the project), not a `./data/release-id` file, because `data` is not a deployed folder and the intent of `release-id` is to share a common release identifier between the asset build step and the deployed instances.

## 3.0.0-alpha.4

* **"Fragments" have been added to the Apostrophe template API, as an alternative to Nunjucks' macros, to fully support areas and async components.** [See the A3 alpha documentation](https://a3.docs.apos.dev/guide/widgets-and-templates/fragments.html) for instructions on how to use this feature.
* **CSS files in the `ui/public` subdirectory of any module are now bundled and pushed to the browser.** This allows you to efficiently deliver your CSS assets, just as you can deliver JS assets in `ui/public`. Note that these assets must be browser-ready JS and CSS, so it is customary to use your own webpack build to generate them. See [the a3-boilerplate project](https://github.com/apostrophecms/a3-boilerplate) for an example, especially `webpack.config.js`.
* **More support for rendering HTML in REST API requests.** See the `render-areas` query parameter in [piece and page REST API documentation](https://a3.docs.apos.dev/reference/api/pieces.html#get-api-v1-piece-name).
* **Context bar takeover capability,** for situations where a secondary document should temporarily own the undo/redo/publish UI.
* **Unpublished pages in the tree** are easier to identify
* **Range fields** have been added.
* **Support for npm bundles is back.** It works just like in 2.x, but the property is `bundle`, not `moogBundle`. Thanks to Miro Yovchev.

### Breaking changes

* **A3 now uses webpack 5.** For now, **due to a known issue with vue-loader, your own project must also be updated to use webpack 5.** The a3-boilerplate project has been updated accordingly, so you may refer to [the a3-boilerplate project](https://github.com/apostrophecms/a3-boilerplate) for an example of the changes to be made, notably in `webpack.config.js` and `package.json`. We are in communication with upstream developers to resolve the issue so that projects and apostrophe core can use different major versions of webpack.

## 3.0.0-alpha.3

Third alpha release of 3.x. Introduced draft mode and the "Publish Changes" button.

## 3.0.0-alpha.2

Second alpha release of 3.x. Introduced a distinct "edit" mode.

## 3.0.0-alpha.1

First alpha release of 3.x.<|MERGE_RESOLUTION|>--- conflicted
+++ resolved
@@ -13,13 +13,11 @@
 ### Fixes
 
 * Fixes all eslint warnings.
-<<<<<<< HEAD
 * Fixes a RT bug where including `table` in `toolbar` but omitting an `insert` array crashed the rich text editor.
 
 ### Changes
 
-* Updates the default fields for the `getMangageApiProjection()` to include a more sensible base configuration.
-=======
+* Updates the default fields for the `getMangageApiProjection()` to include a more sensible base configuration and adds a `true` option to return the minimal default values.
 
 ## 4.15.2 (2025-04-28)
 
@@ -32,7 +30,6 @@
 ### Fixes
 
 * Fixes a RT bug where including `table` in `toolbar` but omitting an `insert` array crashed the rich text editor.
->>>>>>> 52097f45
 
 ## 4.15.0 (2025-04-16)
 
