# Changelog

<<<<<<< HEAD
## 2.115.1 (2021-02-24)
* Fixes a user interface bug in the chooser modals where the footer pagination was hidden behind the left column.
=======
## 2.116.1 (2021-03-01)
* Fixes page slug updated twice when committing a page move.
* Eliminated potential race condition while inserting groups if Apostrophe is starting up for the very first time in two processes simultaneously.

## 2.116.0 (2021-02-25)
* Eliminated 75% of database operations required to track attachments referenced in a document when inserted or updated. This yields a significant performance boost in very large databases.
* `skipAttachments` option added for `insert` and `update` operations in those situations where this is not enough and you are absolutely certain there can never be an attachment in the schema or in a widget schema present in the document, not even via an area that is only defined in a template.

Thanks to Michelin for their support of this work.

## 2.115.1 (2021-02-24)
* Fixes an error when saving an edited Tag in the Tag Manager.
>>>>>>> b5f39e1d

## 2.115.0 (2021-02-02)
* When `enableAltField` option is set to `true`, add an `alt` field to `apostrophe-images` schema. And use it in `apostrophe-images-widget`, in `<img>` alt attributes.

## 2.114.0 (2021-01-13)
* Fixes image manager double-scroll bar bug.
* When a `styles` config with a single object is passed to an `apostrophe-rich-text` widget, use that as the default style. Thanks to [Fredrik Ekelund](https://github.com/fredrikekelund) for the contribution.
* The media library now offers filters by orientation (landscape, portrait, square) and by file type (jpg, png, gif). Thanks to Michelin for their support of this work.
* Orientation properties for attachments have been cleaned up, and a migration provided. All attachments for images will have correct `square`, `landscape` and `portrait` boolean flags.

## 2.113.2 (2020-12-14)
* Hotfixes for Node 14 compatibility issues relating to watching template files for modification.
* Improvements to README.

## 2.113.1 (2020-11-04)
* Updates the logo in the README.

## 2.113.0 (2020-10-21)
* Remove published columns in apostrophe-users and apostrophe-groups, the modules where this field does not exist.
* Add `type` to forbiddenFields for apostrophe-pieces schemas. Thanks to [Jose96GIT](https://github.com/Jose96GIT) for the contribution. If you are using Apostrophe Workflow, you must be on `2.38.2` or later of that module because of this update.

## 2.112.1 (2020-10-07)
* When configuring columns in the pieces manager, the `listProjection` option was accidentally altered in a way that would impact other subclasses of pieces. This has been fixed.

## 2.112.0 (2020-10-02)

* Security: Apostrophe's oembed support has always consulted a list of safe sites, however the fallback support for embedding site previews via Open Graph did not consult such a list. There was no XSS risk, but this could be exploited to scan for open ports behind a firewall, and potentially to obtain title tags and page body text from webpages behind a firewall as well, if they had no login provisions. Note that this risk existed only if the public Apostrophe site was running on a server that could "see" these Intranet sites, which is rare (a public website is usually not hosted on an Intranet, port forwarding would typically be needed to make that possible). However to eliminate the risk our Open Graph fallback support now consults the same list of safe sites used for oembed. This Open Graph embed feature is not actually used by Apostrophe's video widgets, so this change will only impact developers who discovered the feature and chose to use it independently. If you are affected, add additional sites to the `safeList` option of `apostrophe-oembed`. For backwards compatibility the `whitelist` option is also accepted. Thanks to Rudi van Hierden for reporting the issue.

* Security: the `uploadfs` module has been updated. Since this is a sub-dependency you must `npm update` your Apostrophe project to get this update, which eliminates `npm audit` warnings regarding Google Cloud Storage. Note that after this update Google Cloud Storage can no longer be used with Apostrophe if your server is still running Node 8. Other storage backends still work with Node 8 as of this writing.

* Node 8 deprecation notice: for the time being, Apostrophe does still run on Node 8. However, since Node 8 has passed its end of life date, this support is unofficial and may be terminated soon. All projects should upgrade to a current Long Term Support version of Node.

* Clean up `fs.watch` calls from the nunjucks loader properly when destroying an `apos` object, so that the process can close and/or memory be recovered.

## 2.111.4 (2020-09-23)

* The `View File` button now accesses the original version of an image, not a scaled version. This was always the intention, but 2.x defaults to the `full` size and we initially missed it. Thanks to Quentin Mouraret for this contribution.
* LESS compilation errors during `apostrophe:generation` are now reported properly, resulting in a clean process exit. Previously they resulted in a hung process.

## 2.111.3 (2020-08-26)

* When Apostrophe is running behind a proxy server like nginx, you can now instruct it to trust the `X-Forwarded-*` headers by passing the `trustProxy: true` option to `apostrophe-express`. If Apostrophe is generating `http:` URLs when they should be `https:`, this is most likely what you need.

## 2.111.2 (2020-08-19)

* Fixed a conflict between `express.static` and apostrophe's automatic removal of trailing slashes from possible page URLs. Apostrophe's intent in using `express.static` is only to deliver static assets. So we have made that intent clear by disabling the `redirect` option of `express.static`, which attempts to add a trailing slash whenever a folder exists on disk by that name, resulting in an infinite redirect loop.

## 2.111.1 (2020-08-17)

* Fixed an incompatibility between apostrophe-workflow and MongoDB 4.4. Prior to version 4.4, MongoDB allowed a projection to contain both a parent property and one of its children, for instance `workflowLastCommitted` and `workflowLastCommitted.at`. Beginning with version 4.4 this causes an error, breaking the list view of pieces when workflow is present. For backwards compatibility, version 2.111.1 of Apostrophe now checks all projections coming from Apostrophe's cursors for this issue and removes the projection for the sub-property on the fly. This does not cause any compatibility issues of its own because projecting the parent always gives you the sub-property anyway.

## 2.111.0 (2020-08-12)

* By popular request, "Add Widget" dropdown menus are better organized now, with support for categories of widgets. You can configure this optional feature like so:

```
apos.area(data.page, 'areaNameHere', {
  widgets: { ... you must configure your widgets as usual ... }
  widgetGroups: {
    'Content': [ 'apostrophe-rich-text', 'apostrophe-images' ],
    'Layout': [ 'one-column', 'two-column' ]
  }
}
```

Every widget type you specify for `widgetGroups` must still be configured in `widgets`.

If `widgetGroups` is not present the "add widget" dropdown menu will appear as it always did.

* Removes the `aposBody` template macro, which was unused.

## 2.110.0 (2020-07-29)

* Security: added support for throttling login attempts. If you set the `throttle` option of `apostrophe-login` to `{ allowedAttempts: 3, perMinutes: 1, lockoutMinutes: 1 }`, a user will be locked out and unable to try again for 1 minute after three failed login attempts in 1 minute. Thanks to Michelin for making this work possible via [Apostrophe Enterprise Support](https://apostrophecms.org/support/enterprise-support).
* Schemas: you may now set a regular expression to be used to validate any `string` schema field by setting the `pattern` property of the schema field. **Please note
that `pattern` must be a string,** not a regular expression literal. Otherwise it
will only be validated on the server side, causing confusion for the user when it
is not reported on the browser side. You may also set `patternErrorMessage` to
provide a clear explanation to the user when their input does not match. When
setting `pattern` as a string always remember to escape the `\` character properly
(you will often need two `\` characters, for instance `\\w`). To avoid Denial of Service attacks, take care to avoid [evil regular expressions](https://en.wikipedia.org/wiki/ReDoS).
* Security: added an `apostrophe-login:before` promise event which is emitted with `(req)` before a login attempt is evaluated. If a handler throws a string as an error, that string is internationalized and displayed as a login error, otherwise login proceeds normally. This can be used to implement features like the new `apostrophe-login-recaptcha` module, which you can install separately.
* Security: to ease implementation of `apostrophe-login-recaptcha`, the login form now has `data-apos-login-form` and `data-apos-login-submit-button` attributes on the appropriate elements.
* Security: when requiring Google Authenticator or a similar app for login (TOTP), you may now limit the requirement to certain groups, by passing a setting like `totp: { groups: true }` to the `apostrophe-login` module rather than just `totp: true`. Admins may then select which groups actually require TOTP by selecting it when editing the group (look at the permissions tab). In addition, the existing `totp` option has been added to the module documentation.

## 2.109.0 (2020-07-15)

* Add [heic-to-jpeg-middleware](https://github.com/boutell/heic-to-jpeg-middleware) to support uploading `heic/heif` images (the standard format for recent iPhones/iPads). Many thanks to Gabriel L. Maljkovich for their contributions to the underlying middleware as well as the integration with Apostrophe.
* Add CSS to maintain spacing of admin UI.

## 2.108.1 (2020-07-01)

* Updates documentation of the `clonePermanent` utility method.
* The http response to dismissing a notification should not include any information about the mongodb connection. The response previously included relatively low-risk information, including the IP address of the MongoDB server but not enough to make an unauthorized connection when the MongoDB server and/or firewall are properly configured.

## 2.108.0 (2020-06-07)

* UX improvement: if a piece type has the `contextual: true` option set and workflow is present, do not default published to `false`. There is already a good opportunity to review before the public sees the piece afforded by workflow.

* If called with a scalar argument, `apos.utils.clonePermanent` now returns scalars (strings, booleans, numbers) as-is. This makes it easier to use the method when the argument might or might not be an object that requires cloning.

## 2.107.2 (2020-06-10)

* Fixed a regression that caused difficulty saving array fields with `color` subfields in their schema. This regression was introduced in 2.107.0.

## 2.107.1 (2020-06-03)

* The `distinctCounts` feature (also known as `counts: true` for `piecesFilters`) is now compatible with the `apostrophe-db-mongo-3-driver` module, when in use. Note that there is little benefit to that module now that `emulate-mongo-2-driver` is standard in Apostrophe and employs the MongoDB 3.x driver under the hood but provides a 2.x-compatible API. However those who strongly prefer the 3.x driver APIs for direct MongoDB queries may use `apostrophe-db-mongo-3-driver` with more confidence given this fix.

## 2.107.0 (2020-05-20)

* CKEditor has been updated to version 4.14, addressing a low-risk XSRF vulnerability. The vulnerability required that the source code editor feature be activated and that a user with editing privileges be convinced to import specially crafted markup, which is unlikely in practice.
* Users may now intentionally clear a `time` field, whether or not it has a `def` setting, in which case it is stored as `null` (unless `required: true` is present). The inability to do this was a regression introduced in version 2.102.0.
* Developers can now pass a `spectrumOptions` object to a `color` field and take full control of Spectrum, the plugin that powers Apostrophe's color picker. [Documentation for this configuration here.](https://docs.apostrophecms.org/reference/field-types/color.html#example)
* Activating the `objectNotation` option to `i18n` no longer causes problems for certain strings in Apostrophe's admin interface, which does not use it. You will see alternate Unicode characters for the `:` and `.` characters in these strings if you do choose to translate them. These are transformed back for end users.

## 2.106.3 (2020-05-06)

* Fixes a page tree interface bug that would cause pages to be lost when they
were trashed with their parent, then the parent was dragged out of the trash.
This only effected projects with `trashInSchema: true` set in the
`apostrophe-docs` module, however that includes anything using
`apostrophe-workflow`.

## 2.106.2 (2020-04-22)

* The icons of custom CKEditor plugins now appear properly. Previously they were hidden.
* Switched the continuous integration testing service to CircleCI from Travis.

## 2.106.1 (2020-04-20)

* Fixed a regression that broke the thumbnail display of images in "Manage Images." This regression was introduced in version 2.106.0, which was otherwise an important security update, so you should definitely update to 2.106.1 to get the benefit of that security fix if you haven't already.

## 2.106.0 (2020-04-17)

**Security:** the `list` route of the `apostrophe-pieces` module and the `info` route of the `apostrophe-pages` module formerly allowed site visitors to obtain the complete contents of publicly accessible pages and pieces. While there was no inappropriate access to documents that were unpublished, restricted to certain users, etc., properties not normally visible to end users were exposed. Since the global document can be fetched as part of requests made by the public, this means that any credentials in the schema of the global document are vulnerable to being viewed until your site is updated to at least Apostrophe 2.106.0. Note that if you are using Apostrophe Workflow you must also update that module to Apostrophe 2.34.0, otherwise the "Manage Workflow" view will not work.

The most important change made to resolve this issue is the use of a projection to populate the "Manage" view of pieces (the "list" route). While Apostrophe will automatically include any extra columns configured with `addColumns` in the projection, you may need to add additional properties to the projection if you have overridden the manage list view template entirely for some of your pieces to display additional information.

The easiest way to do that is to configure the `addToListProjection` option for your custom piece type, like so:

```javascript
// in lib/modules/my-module
module.exports = {
  extend: 'apostrophe-pieces',
  addToListProjection: {
    myExtraProperty: 1
  }
  // other configuration here as usual
}
```

You can also apply the `super` pattern to the new `getListProjection` method of `apostrophe-pieces`.

Many thanks to Kristian Mattila for bringing the issue to our attention, allowing us to patch the vulnerability
before any public disclosure was made. If you become aware of a security issue in Apostrophe, please contact
us via email at [security@apostrophecms.com](mailto:security@apostrophecms.com).

## 2.105.2 (2020-04-09)

* `apos.utils.emit` now works properly in IE11, addressing an issue that impacted `apostrophe-forms` submissions in IE11 in 2.105.0.
* IE11 now respects the `prefix` option properly in `apos.utils.get` and `apos.utils.post` (lean mode helpers for making API calls).

## 2.105.1 (2020-04-08)

* When using lean mode, video widgets did not support Internet Explorer 11. This issue has been fixed. Non-lean mode video widgets have always supported Internet Explorer 11.
* If the `jQuery: 3` option is not passed to `apostrophe-assets` a developer warning is now printed at startup. The use of jQuery 1.x is deprecated. All Apostrophe-published modules work fine with the `jQuery: 3` option. You may need to review the jQuery 3 changelogs for a few changes required for your own legacy code.
* Users may now intentionally clear a `date` field, whether or not it has a `def` setting, in which case it is stored as `null` (unless `required: true` is present). The inability to do this was a regression introduced in verion 2.102.0.
* The `objectNotation: true` option to `apostrophe-i18n`, which we pass on to the `i18n` module, is now compatible with the `namespaces: true` option. When both are active, the namespace separator defaults to `<@>` to avoid a conflict with the `:` character used to begin the default value when using object notation.
* Various documentation corrections and minor aesthetic improvements.

## 2.105.0 (2020-03-26)

* Security: Node 6.x has not been supported by its creators since April 2019, and Node 8.x reached its end of support date in December 2019. **As of this release of Apostrophe, we are officially acknowledging that it is not possible to maintain support for Node 6.x in Apostrophe and it is unlikely to work on that version,** since both the testing frameworks on which we rely and common sub-dependencies of essential open source modules used by Apostrophe now require Node 8 at a minimum. While we will make a good-faith effort to maintain Node 8.x usability as long as possible, we expect to similarly be forced to drop Node 8 compatibility soon. **Both Node 6 and Node 8 might not be safe to use for reasons entirely unrelated to Apostrophe**, so you should upgrade your servers as soon as practical. Few or no code changes should be needed in Apostrophe 2.x projects. **We strongly recommend moving to Node 12.x,** the most up to date LTS (Long-Term Support) release of Node. In the future, we recommend becoming familiar with the [Node.js release schedule](https://nodejs.org/en/about/releases/) so you can better plan for such upgrades.
* Security: all of the recently new `npm audit` warnings were fixed. These were considered `low` risk according to the `npm audit` tool. In the process we removed dependencies on the `tar` and `prompt` modules in favor of simpler solutions with fewer moving parts.
* Lean mode: the `apos.utils.get` and `apos.utils.post` methods no longer prepend the site's global `prefix` when the call targets a different origin (another site's API, for instance). This is a bug fix to match the behavior of `$.jsonCall()` which set the standard for this in Apostrophe.
* Lean mode: `apos.utils.emit(el, name, data)` has been introduced. This method emits a custom DOM event with the given `name` and adds the properties of the `data` object to the event. The event is emitted on `el`. When emitting events with global significance, our convention is to emit them on `document.body`. To listen for such events one uses the standard browser method `document.body.addEventListener('eventname', function(event) { ... })`.
* Lean mode: `apos.utils.get` now emits an `apos-before-get` event with `uri`, `data` and `request` properties just before the request is actually sent. You may use this hook to add headers to `request`.
* Cloud deployment: when starting up a site with `APOS_BUNDLE=1`, the asset bundle is by default extracted to the root of the project so that the assets can be found in the filesystem of each server if needed. New feature: for the benefit of environments in which the bundle files are already present and the root of the project is not writable, `APOS_EXTRACT_BUNDLE=0` may now be set to disable the extraction (note `0`, not `1`).
* Localization: Apostrophe's static i18n of its user interface can now be "namespaced," opening the door to giving your translators better guidance on whether to translate it or ignore it when working with the JSON files in the `locales/` folder of your site. You can turn this on by enabling the `namespaces: true` option for the `apostrophe-i18n` module. When you do, Apostrophe's i18n phrases will be prefaced with `apostrophe<:>` in the JSON files (not in the browser). You can create your own namespaced translations by calling `__ns('namespacename', 'phrase')` rather than `__('phrase')`, `__ns_n` rather than `__n`, etc. Note that if the namespaces option is not actually turned on, these new helpers are still available in templates; they just don't prefix a namespace. The forthcoming `apostrophe-static-i18n` module, which allows for editing static translations as pieces, will also have an option to ignore a namespace, which is helpful if you wish to avoid showing our user interface phrases to your translation team at all.

## 2.104.0 (2020-03-11)

* `apos.utils.get` and `apos.utils.post` now return a promise if invoked without a callback. This means you may use `await` with them. *It is up to you to provide a `Promise` polyfill if you use this feature without callbacks and intend to support IE11. For instance you could use the `core-js` library.* These methods are similar to `$.get` and `$.post` but do not require jQuery. `apos.utils.post` supports Apostrophe's CSRF protection natively so you do not have to add an exception if you use it. These methods are available in [lean frontend mode](https://docs.apostrophecms.org/apostrophe/core-concepts/front-end-assets/lean-frontend-assets).
* `apos.utils.get` no longer adds an unnecessary `?` to the URL it fetches if `data` has no properties. In addition, `apos.utils.get` leaves the URL unchanged if `data` is null.
* Recursion warnings now include a hint to add a projection to pieces-widgets as well as more obvious joins.
* Dependencies updated to reflect latest version of `emulate-mongo-2-driver`, which contains an important fix to `count`.

## 2.103.1 (2020-03-04)

* An incompatibility with apostrophe-headless was introduced in Apostrophe 2.102.0. This version addresses that incompatibility, however you must also upgrade apostrophe-headless to version 2.9.3. The issue had to do with a change that was made to allow users to intentionally clear default values in forms. We are updating our regression test procedures to ensure that if a new release of apostrophe would break the unit tests of apostrophe-headless, it will not be published until that issue is resolved.

## 2.103.0 (2020-03-02)

* Frustrations with conflict resolution have been much improved. First, Apostrophe no longer displays the "another user has taken control of the document" message multiple times in a row. Second, due to changes in what browsers allow to happen when you leave the page, beginning in version 2.102.0 Apostrophe displayed too many messages about a conflict with your **own** work in another tab. We no longer display these messages. However, if there really *is* work lost for the same document in another tab, Apostrophe will still tell you what happened in order to teach the habit of not editing the same page in two tabs simultaneously.
* You may now use `select` schema field with dynamic choices as a filter in "Manage Pieces."
* `required` is now enforced on the server side for `joinByOne`. However, note that it is always possible for the document you joined with to be moved to the trash at a later time. You must therefore always check that the join was really loaded before relying on it. Thanks to Ricardo José Rodríguez Álvarez.
* Hidden information at the bottom of certain modals has been restored to view.

## 2.102.5 (2020-02-26)

* Explicitly require emulate-mongo-2-driver 1.2.1 or better, to address a bug in 1.2.0.

## 2.102.4 (2020-02-25)

* Explicitly require emulate-mongo-2-driver 1.2.0 or better, which provides a deprecation-free wrapper for `count` and fixes bugs in the wrapper for `aggregate`.

## 2.102.3 (2020-02-24)

* Security fix for [Prototype Override Protection Bypass vulnerability in the qs module](https://snyk.io/vuln/npm:qs:20170213). It appears this risk only occurs when our `build` Nunjucks filter is used in conjunction with a URL based on what the browser sent, rather than starting with the `_url` property of the page and adding parameters to that with `build`, thus it is not an issue "out of the box" in all or most ApostropheCMS sites. However the vulnerability should be patched promptly because it could definitely exist in current or future project level code that uses `build`. To eliminate the risk, update to this version of Apostrophe and make sure you "npm update" to get the required updated version of `qs` via Apostrophe's dependencies.

* This version also corrects a bug that prevented the recently released disableInactiveAccounts feature from working.

## 2.102.2 (2020-02-11)

* Removed the restriction preventing the use of `mongodb+srv` connection
URIs with MongoDB. `emulate-mongo-2-driver` has no problem with these, since
it passes them on to the 3.x driver.
* Updated dependency to `emulate-mongo-2-driver` 1.1.0, which knocks out 100% of the common MongoDB deprecation warnings when using Apostrophe, with one exception: you should set the `useUnifiedTopology: true` option yourself. We do not do this for you because we cannot break legacy configurations using other topologies. However most of you can just turn this option on and enjoy more reliable connections and no more warnings.

Here is how to configure that in Apostrophe:

```javascript
// in app.js, where your modules key is...
modules: {
  'apostrophe-db': {
    connect: {
      useUnifiedTopology: true
    }
  }
}
```

## 2.102.1 (2020-02-10)

* Temporarily pinned to `less` version 3.10.x to work around an
[upstream bug](https://github.com/less/less.js/issues/3469) that broke
deployments.

## 2.102.0 (2020-01-30)

* Apostrophe now displays "Saving... Saved" indicators near the context
menu in the lower left indicator. In our UX tests, users often did not
realize Apostrophe automatically saved their work and were concerned
by the lack of an explicit save button. In addition, Apostrophe no longer
attempts to save your remaining changes via a synchronous HTTP request when you
close the page, because this is deprecated in all browsers and disabled
in many. Instead, Apostrophe uses the standard "you have unsaved changes,
are you sure you wish to leave this page?" dialog. Together with the
"saving... saved" indicator, this provides a mechanism for preventing
lost work that is robust in modern browsers.

This does impact Apostrophe's "advisory locking" mechanism that warns users
if another user is already editing. Since we cannot guarantee a synchronous
request to unlock the page will ever be received, we have instead
shortened the expiration time for document locks to 30 seconds. Since
these are refreshed every 5 seconds there should be no negative impacts
in typical use.

Thanks to Freshworks for making this improvement possible via [Apostrophe Enterprise Support](https://apostrophecms.org/support/enterprise-support).

* New `disableInactiveAccounts` option, which can be set like so:
```javascript
  'apostrophe-users': {
    disableInactiveAccounts: true
  }
```

By default, users from the "admin" group are whitelisted and the inactivity period is 90 days. This can be changed:

```javascript
{
  // in your project level lib/modules/apostrophe-users/index.js file
  disableInactiveAccounts: {
    neverDisabledGroups: [ 'test', 'otherGroup' ],
    // After 30 days without logging in, the account is marked disabled
    // on next login attempt, until an admin explicitly enables it again
    inactivityDuration: 30
  }
}
```

* A longstanding bug relating to schemas has been fixed. Previously, if you attempted to clear a string field that had a `def` property, that field would be repopulated with the `def` value. This was never intended; `def` is only for the initial population of a newly created object. If you were relying on this bug, update your code to use `apos.schemas.newInstance(schema)` from the start so that you begin with an object that has the right defaults for each field. Note that pieces, pages, etc. already do this.

* Added a `bodyAttributes` block to `outerLayoutBase.html`. You may override this block to add new attributes to `body` without overriding the entire `outerLayoutBase.html` template. It is a best practice to not override this template, use the provided blocks.

* Fields of type `attachment` with `required` not set to `true` now work properly.

* You may now set the `loginUrl` option of the `apostrophe-login` module to change the login URL from `/login` to something else. Thanks to Giuseppe Monteleone for this contribution.

* `help` property is now supported for array fields.

* Uploads with a capitalized file extension are now accepted where appropriate. Thanks to Fernando Figaroli for this contribution.

* When editing a join with pages, a nonfunctional edit pencil icon is no longer displayed. Actual inline editing of page settings from another page may be a 3.0 feature.

## 2.101.1 (2020-01-08)

* Dependency on `emulate-mongo-2-driver` is now explicitly set to require at least version 1.0.3 to bring in various fixes.
* Reported `landscape` and `portrait` properties of an image attachment object now correspond to the crop in use, if any.

## 2.101.0 (2019-12-14)

* Due to `npm audit` security vulnerability warnings and the end of upstream support, the 2.x version of the `mongodb` npm module (the driver we used to connect to MongoDB, not MongoDB itself) can no longer be responsibly used in Apostrophe. Therefore we have replaced it with the new [emulate-mongo-2-driver](https://www.npmjs.com/package/emulate-mongo-2-driver) module, which strives to match the interface of the MongoDB driver version 2.x while acting as a wrapper for the official, supported MongoDB driver version 3.x. This has been tested in many projects. Therefore no code changes should be required for your project to `npm update` to version 2.101.0. However if you encounter incompatibilities, most likely in driver features not used in Apostrophe, please [contribute additional wrappers and test coverage to emulate-mongo-2-driver](https://www.npmjs.com/package/emulate-mongo-2-driver). Another option is to use [apostrophe-db-mongo-3-driver](https://www.npmjs.com/package/apostrophe-db-mongo-3-driver), which allows you to use the 3.x driver API directly and also provides a `findWithProjection` collection method as a migration path for quickly patching legacy code.
* The `def` property of schema fields associated with specific page types is now displayed in the editor when creating new pages. Thanks to Michelin for making this work possible via [Apostrophe Enterprise Support](https://apostrophecms.org/support/enterprise-support).
* A schema field named `fields` can now be included in a projection without surprising behavior.
* EPS (`.eps`) files are now accepted as Apostrophe attachments and categorized in the `office` group, meaning they can be uploaded as "files."
* The `aspectRatio` option, when specified directly for attachment schema field properties, now implies permission to crop as forced center-cropping differed from what we do when applying aspect ratios to image widgets.
* Cross-browser fix for the back button when using our page-refresh-free AJAX features for browsing pieces. Thanks to sergiodop92 for this fix.

## 2.100.3 (2019-12-03)

* The `aspectRatio` option to the `attachments` schema field type is now fully implemented. We always had this for selecting images, e.g. in our `apostrophe-images-widgets` module, but it is now also available when directly using an `attachment` schema field as a property of your own doc. You can also set `crop: true` to allow manual cropping in that case. This is a useful technique when including the image in a reusable media library does not make sense.

## 2.100.2 (2019-12-02)

* Corrected a significant performance problem with the `apostrophe-users:add` command line task when thousands of users exist.

## 2.100.1 (2019-11-21)

* Must confirm when resetting password, since there are no do-overs if we do not have the email confirmation method available (with `resetLegacyPassword: true`) and since it's generally a pain not to have this.
* Fixed the "Reset TOTP authentication" feature of "Manage Users".

## 2.100.0 (2019-11-21)

* New feature: Google Authenticator two-factor authentication (TOTP) support for Apostrophe accounts. Set the `totp: true` option of the `apostrophe-login` module. When enabled, users (including admins) are required to set up and complete authentication with Google Authenticator or a compatible TOTP app on their mobile device. On the user's next login they set up Google Authenticator; after that they must supply a code from Google Authenticator at each login. If a user loses their device, an admin can reset their access by editing that user via "Manage Users" and selecting "Reset TOTP 2-Factor Authentication." If the admin loses their device, they can use the new `apostrophe-users:reset-totp` command line task. Thanks to Michelin for making this work possible via [Apostrophe Enterprise Support](https://apostrophecms.org/support/enterprise-support).
* New feature: `resetLegacyPassword: true` option for `apostrophe-login`. When the `passwordRules` and `passwordMinLength` options are present, enabling `resetLegacyPassword` permits the user to change their password right away at login time if it is correct, but does not meet your new standards for adequate passwords. This does not require receiving a confirmation email; if you are concerned by that, consider enabling `passwordReset` instead if you are willing to [configure email delivery](https://docs.apostrophecms.org/apostrophe/tutorials/howtos/email). Thanks to Michelin for making this work possible via [Apostrophe Enterprise Support](https://apostrophecms.org/support/enterprise-support).
* New feature: `resetKnownPassword: true` option for `apostrophe-login`. When enabled, a currently logged-in user is permitted to change their own password without receiving an email, as long as they know their current password. This adds an additional admin bar item, which you may want to group. Thanks to Michelin for making this work possible via [Apostrophe Enterprise Support](https://apostrophecms.org/support/enterprise-support).
* Performance: Apostrophe is now much faster when editing a piece with hundreds of areas in its schema. Thanks to Bharathkumar Chandrasekaran of Freshworks for his contributions to finding the solution.
* Bug fix: `passwordRules` and `passwordMinLength` no longer break support for new users created via `apostrophe-passport` who use single sign-on and do not have explicit passwords in Apostrophe.
* Developer warning: a module that implements a widget must have a name ending in `-widgets` or the editor will not work properly in the browser. We now display a warning.
* Developer warning: if the developer tries to configure `piecesFilters` for the pieces module, rather than the corresponding pieces-pages module, a warning is displayed.
* UI fix: modal dialog box height corrected. Thanks to Paul Grieselhuber for this contribution.
* UI fix: better Microsoft Edge support. Thanks to Denis Lysenko.

## 2.99.0 (2019-10-30)

* Optional password complexity rules. You may set `passwordMinLength` to a number of your choice. You may also set `passwordRules` to an array of rule names. Those available by default are `noSlashes`, `noSpaces`, `mixedCase`, `digits`, and `noTripleRepeats`. To block **existing** passwords that don't meet this standard, you should also set `passwordRulesAtLoginTime: true`. Additional password rules may be registered by calling `apos.login.addPasswordRule('name', { test: fn, message: 'error message' })`. The function will receive the password and must return `true` if it is acceptable. Thanks to Michelin for making this work possible via [Apostrophe Enterprise Support](https://apostrophecms.org/support/enterprise-support).
* `apos.utils.attachmentUrl` has been added to lean mode. It works exactly like `apos.attachments.url`, which is not available in lean mode, with one exception: to avoid adding more overhead to lean mode, the default size is the original. So you must take care to specify the `size` option for performance when working with images.
* When an in-page edit is made and an area is updated as a result, the `update` method of the appropriate module is now called, rather than `apos.docs.update`. This allows for `beforeSave`, etc. to fire in this situation. Thanks to Kalia Martin of swiss4ward for this contribution.
* Apostrophe now provides a `res.rawRedirect` method, which performs a redirect without adding the sitewide prefix. On sites without a prefix it is equivalent to `res.redirect`. This is useful when working with a URL that is already prefixed, such as the `_url` property of a page or piece.
* Using the `groups` option to `apostrophe-users` together with a very large database can lead to slow startup because the groups are found by title, and title is not an indexed field. You may now specify the `slug` for each group in the array, in which case they are found by `slug` instead, which is an optimized query. However most very large sites would be better off removing the `groups` option and allowing groups to be managed flexibly via the admin bar.
* `apos.tasks.getReq` now provides more simulated i18n support.
* The occasional but irritating "not blessed" bug when editing content on the page has been fixed via a new "reinforced blessing" mechanism.

## 2.98.1 (2019-10-21)

* When selecting pages for a join, you are now permitted to choose any page you have access to view. This was never intended to be locked down to pages you can edit. For instance, you should be able to link to any page you can see when editing a navigation widget. Thanks to Freshworks for making this fix possible via [Apostrophe Enterprise Support](https://apostrophecms.org/support/enterprise-support).
* Beginning with this version we are whitelisting `npm audit` advisories that are not relevant to Apostrophe. Specifically, advisory `1203` has no bearing on Apostrophe because end users cannot specify collection names to MongoDB via Apostrophe.

## 2.98.0 (2019-10-11)

* Bug fix: the `sendPage` method now emits the `apostrophe-pages:beforeSend` promise event no matter which module is calling `self.sendPage`. This was always the intention, as shown by the fact that the legacy `pageBeforeSend` method is called. The purpose of `sendPage` has always been to allow a custom route to render a page exactly as Apostrophe normally does, and that includes calling all `apostrophe-pages:beforeSend` handlers.
* Bug fix: the `title` field is now required in the `apostrophe-users` module. Thanks to Jose Garcia of swiss4ward.
* The `apostrophe-templates` module now has an internal `i18n` method intended to be overridden by those who want to monitor and/or alter static internationalization results. This will be used by the forthcoming `apostrophe-i18n-debugger` module. You don't need to call this method, you can use the standard [i18n](https://www.npmjs.com/package/i18n) helpers.

## 2.97.2 (2019-10-03)

* All [i18n](https://www.npmjs.com/package/i18n) helpers are now available in templates, not just the `__` helper. See the [i18n module documentation](https://www.npmjs.com/package/i18n) for more information. Test coverage was added to ensure this remains in place.
* UX improvements in "reorganize" (Manage Pages).
* contributing.md now points to the [apostrophecms Discord chat community](https://chat.apostrophecms.org) for live community help, rather than Gitter, which has been retired.

## 2.97.1 (2019-09-26)

* Hotfix for a potential Denial Of Service issue reported by NPM. A user with login privileges could eventually exhaust available memory by submitting thousands of batch job requests.

## 2.97.0 (2019-09-25)

* The simplified `APOS_BUNDLE=1` feature for asset deployment in the cloud now uses the actual `tar` utility when extracting assets locally, rather than the `tar` npm module, as a blocking bug was encountered and the actual utility is faster.
* Improved support for subclasses of `apostrophe-rich-text-widgets`. These now receive the same CSS UX considerations and store their content under the appropriate widget name. This opens the door to the new `tiptap` option offered by the latest release of [apostrophe-tiptap-rich-text-widgets](https://github.com/apostrophecms/apostrophe-tiptap-rich-text-widgets), which can be used to selectively enable or disable the use of tiptap as an alternative to CKEditor for some subclasses but not others.
* Low-level support for namespacing asset themes. By default this has no effect, however if getThemeName is overridden to return a theme name then asset masters, minified assets, bundles in the collection, etc. all get namespaced to play side by side with other themes used by other apos objects in the same project. Meant for use with apostrophe-multisite, this is not equivalent to a Wordpress or Drupal theme as such.
* The widget editor's `afterShow` method takes no callback; removed an invocation that did not make sense. Thanks to Amin Shazrin for this contribution.
* Improved sizing for video widgets. This is now based on the parent element. Also added empty alt tag to the placeholder image as a hint not to read it aloud.

Thanks to Michelin for making much of this work possible via [Apostrophe Enterprise Support](https://apostrophecms.org/support/enterprise-support).

## 2.96.2 (2019-09-17)

* Bug fix: missing required fields nested in `array` or `object` fields hidden fvia `showFields` no longer result in a server-side error. They adhere to the usual rule that if you can't see it, you're not expected to enter it.
* Bug fix: autocomplete now works again for tags and joins. This was caused by a difference of z-index introduced by an upgrade of jQuery UI in July.
* Better UX for drag and drop.
* The `findTestModule` method now works properly in Windows, opening the door to testing Apostrophe modules more easily on Windows. Thanks to Amin Shazrin for this contribution.
* The base name of the master stylesheet has been factored out to a `getStylesheetsMasterBase` method in `apostrophe-assets`, for easier overrides in multisite projects.
* Thanks to refactoring of the implementation, it is now possible to override the behavior of the `apostrophe-email` module to use different transports in different circumstances. Thanks to Aurélien Wolz for this contribution.

## 2.96.1 (2019-09-09)

* Setting PORT to `0`, or passing `0` as the `port` option to `apostrophe-express`, now works per the TCP documentation: you get a random port number. You can access that port number as `apos.modules['apostrophe-express'].port`. Thanks to J. Garijo for this contribution.
* The ability to add a new image while selecting one for a widget has been restored. Similar scenarios while editing other joins are also fixed.
* Double-clicking the "Edit" button of a widget no longer causes a race condition. Thanks to Mayank Bansal for pointing out the issue and how to reproduce it.
* Undisplayed tooltips no longer take up space in a way that causes interface frustration.

## 2.96.0 (2019-09-04)

* Reverse joins no longer result in an empty tab when they are the only unarranged field, since they have no editing UI in any case.
* The "context menu" (aka "Page Settings," "Published," etc.) has been cleaned up in several ways. It no longer appears unless the user at least has edit access to either `data.page` or `data.piece`. This deciding factor can be altered by overriding `apos.templates.showContextMenu`, which accepts `req` and must return `true` or `false`. In addition, the "Unpublished" dropdown works properly in all cases.
* Notifications now have an explicit "close" button to help those who did not realize they were clickable. Also, they display the proper cursor when hovered and use a suitable HTML tag for improved accessibility.

## 2.95.1 (2019-09-01)

* Drag and drop operations within an area, and various other operations, no longer result in a race condition where the same document is locked more than once and content can be lost. This is especially noticeable on slower connections but can happen anytime. This was a longstanding problem. Thanks to Eric Wong for his patient reporting and testing of this issue.
* eslint has been updated, addressing npm audit complaints.

## 2.95.0 (2019-08-21)

* Nested content in sub-areas is no longer lost when editing schema properties of the widget that contains the areas.
* The `slugPrefix` option for pieces modules now works correctly. This option prefixes the slugs of all pieces of that type with the given string. It is recommended, but not required, that the prefix end in `-`. The editor requires that the slug be prefixed with the `slugPrefix`, the editor suggests slugs that include the prefix, and a migration now runs to add the `slugPrefix` to pieces that lack the prefix. If this results in a slug conflict the offending piece is left alone and flagged for your manual attention. A slug without the prefix does not cause any harm, other than cluttering up the namespace of slugs.
* `apostrophe-images` and `apostrophe-files` now use the `slugPrefix` option to prefix their slugs. This will result in a **one-time** migration for each at startup, after which your image and file slugs will no longer be in frequent conflict with other pieces when you try to give them friendly slugs. Note that **image and file slugs are not used in actual media asset filenames**, so there is no bc break there. And although most sites don't have an `apostrophe-images-pages` or `apostrophe-files-pages` module, those that do will experience no 404 errors due to Apostrophe's robust redirect features.
* Apostrophe migrations are now more stable in MongoDB Atlas and other environments in which it is unwise to keep a single MongoDB cursor alive for long periods. To achieve greater stability, the `apos.migrations.eachDoc` method now fetches the `_id` properties of all relevant docs first, and they are then processed in small batches.
* The `APOS_TRACE_DB=1` environment variable, which is useful for tracking down MongoDB issues, now includes traces for `distinct` calls.
* A division-by-zero error in the migration progress display was fixed, correcting some strange-looking output.
* In `apostrophe-assets`, the logic to determine the dev environment asset generation id was factored out to the `determineDevGeneration` method to simplify overriding it in `apostrophe-multisite`.
* `apos.utils.post` and `apos.utils.get` now report HTTP errors (status >= 400) properly to their callbacks. The object provided as the error includes a `status` property with the HTTP status code. The body is still available in the second argument to the callback.

## 2.94.1 (2019-08-12)

* Bug fix for a regression that impacted the ability to edit an array field again after cancelling the first time. Thanks to Amin Shazrin for this contribution.

## 2.94.0 (2019-08-09)

* Bug fix for the new simplified static asset bundling: URLs beginning with `/` in CSS files are correctly rewritten to point to the bundle in the cloud when using the simple bundle feature (`APOS_BUNDLE=1`). This was already done for the old method.
* In the browser, the lean methods `apos.utils.post` and `apos.utils.get` now accept non-JSON responses from APIs. To maximize bc, if the response has the `application/json` content type, it is always parsed for you; if not, it is still parsed for you if it is valid JSON, but otherwise it is delivered to you as-is (as a string).
* When you edit the slug of a piece or page manually and a slug conflict with another piece or page is created, you can now optionally click a button in order to edit the conflicting piece or page, and change its slug to eliminate the conflict.

## 2.93.0 (2019-07-25)

* New, simplified static asset bundling feature for deploying to cloud hosts like Heroku. See the [ApostropheCMS Heroku HOWTO](https://docs.apostrophecms.org/apostrophe/tutorials/howtos/deploying-apostrophe-in-the-cloud-with-heroku) for details. There is more to successful Heroku deployment than just static assert bundling.

First, make sure the `APOS_BUNDLE=1` environment variable is set in your production environment, i.e. in your Heroku environment settings.

Next, set up a ["release tasks" script](https://devcenter.heroku.com/articles/release-phase):

```
# Remember, APOS_BUNDLE=1 must be set globally in your Heroku
# environment settings already - not just this script but also
# the regular dyno startup must see it

node app apostrophe:generation
node app apostrophe-migrations:migrate
```

And that's all you have to do! No more creating named bundles and committing them to git. That technique still works, but it is much more work for you.

This new method does require that the release tasks script have access to the production database, as MongoDB is used to store the bundle until the Heroku dynos have a chance to unpack it locally.

> Due to the temporary storage of the bundle in MongoDB, if your asset bundle is larger than 16MB this technique will not work... and your users will be miserable, waiting for a 16MB asset bundle to download on their phones! So please, just don't push that much code to the browser. If you must though, you can use the old technique.

Again, see the [ApostropheCMS Heroku HOWTO](https://docs.apostrophecms.org/apostrophe/tutorials/howtos/deploying-apostrophe-in-the-cloud-with-heroku) for details. There is more to successful Heroku deployment than just static assert bundling, most importantly you need to use S3 for media storage.

* In the lean library (`apos.utils.post`), use the csrf-fallback value for the csrf token if there is no csrf cookie name, same as the regular jquery library would. This achieves compatibility with the `disableAnonSessions: true` option of `apostrophe-express`.

* When copying the permissions of a parent page to subpages, you now have the option to append them rather than replacing all existing permissions. Thanks to Siddharth Joshi.

## 2.92.1 (2019-07-09)

Unit tests passing.

Regression tests passing.

* Fixes for several bugs relating to tooltips persisting on the page longer than they should.
* Fixes for three bugs relating to array fields: a `required` array field that is hidden by `showFields` is now correctly treated as not required (like other fields). Clicking "cancel" when editing an array now correctly reverts to the original contents of the array. And dynamic choice methods for `select` and `checkboxes` fields now work correctly when nested in an `array` or `object` field.
* Nested areas can now be edited properly when found inside a dialog box, such as the "Edit" dialog box of a piece type.
* Upgraded `diff` package to continue passing `npm audit`.
* Upgraded `jQuery` from version 3.3.1 to version 3.4.1, for those who have set `jQuery: 3` as an option to `apostrophe-assets`. This addresses a minor prototype pollution bug in jQuery. Please note that if you are not using `jQuery: 3`, you are still using jQuery 1.x. If you have jQuery code that will not work with 3.x, you should take the plunge and fix it, as there are no new fixes forthcoming for any issues with jQuery 1.x. You can also use the new `lean: true` option to eliminate jQuery altogether when no user is logged in (in Apostrophe 3.x this will be the behavior all the time).

## 2.92.0 (2019-06-26)

Unit tests passing.

Regression tests passing.

* Bug fix: an open redirect vulnerability has been fixed. It was possible to convince Apostrophe to redirect to a third-party website by appending an escaped URL with a trailing slash added at the end. Apostrophe's trailing-slash remover would then cause a redirect to the un-escaped version of the slug part of the URL. The fix removes all multiple-slash sequences from the slug part of the URL. Thanks to Bharath for reporting this issue.
* Bug fix: attempting to save a doc with a `required` `array` field without ever opening the array editor formerly caused strange behavior. You now get a standard indication that the field is required.
* Feature: the method that supplies the choices for a dynamic `select` element may be a simple synchronous function, if desired. Formerly returning a promise (or using an async function) was mandatory.
* Feature: `apos.utils.post` will now accept a `FormData` object as the `data` prameter. In this situation JSON encoding is not used. This may be used to easily submit file uploads with Apostrophe's CSRF protection and is supported at least back to IE11.

## 2.91.1 (2019-06-05)

Unit tests passing.

Regression tests passing.

* Bug fix: the `apos.utils.post` method introduced in version 2.90.0 now correctly submits the CSRF header.

## 2.91.0 (2019-06-05)

* Feature: it is much easier to write sites with **no jQuery, lodash, etc.** on the front end. The `apostrophe-lean-frontend` module has been deprecated and its functionality has been merged into the core. All of the functionality of the `apos.lean` object is now available on the `apos.utils` object at all times. And if you set the `lean: true` option for the `apostrophe-assets` module, **only lean JavaScript is pushed** when logged out (assets pushed with `when: 'lean'`, including the lean methods of `apos.utils`). This creates a migration path to a leaner frontend: developers can write NPM modules that rely only the lean `apos.utils` methods without worrying about whether they are present or not. Note that this is also the official frontend library for the forthcoming Apostrophe 3.x (Of course, as always, you can choose to push more code, use webpack, etc.)
* Bug fix: a regression introduced in 2.90.0 caused all uses of "Copy Page" to copy the home page. This is fixed.
* Bug fix: copying a page with custom fields now copies those fields properly.
* Bug fix: "Copy Page" now correctly copies parked page fields to the new, unparked page and then allows them to be edited for the new page.
* Bug fix: addressed browser errors that occurred when using an empty rich text toolbar. Unfortunately it is not possible to completely eliminate the ckeditor 4 toolbar when there are no tools present. This is due to a ckeditor bug.

Thanks to Michelin for making much of this work possible via [Apostrophe Enterprise Support](https://apostrophecms.org/support/enterprise-support).

## 2.90.0 (2019-05-23)

Unit tests passing.

Regression tests passing.

* New feature: `select` schema fields now support dynamic choices. To use this feature, set `choices` to the name of a method of your module. Apostrophe will invoke that method on the fly to get the choices. Your method receives `(req)` and must return an array of choices. **Your method can be an `async` function, or return a promise for the choices array.** This means you can contact external APIs to obtain the choices. The choices array is in the same format as ever (objects with `label` and `value` properties). Note that if you just want to choose Apostrophe objects of various types, there is a better way: use `joinByOne` or `joinByArray` fields. Fields with dynamic choices do not support the `showFields` option.
* New feature: `checkboxes` schema fields also support dynamic choices. The syntax is exactly the same as above. This allows multiple selection.
* New feature: any `select` or `checkboxes` field in the schema of a widget can be moved to a compact select element that appears "in context" on the page, among the widget's controls. To do that, just set `widgetControls: true` in the schema field definition. If you wish, you can also set `contextual: true` so that the field no longer appears in the schema's editing dialog box. By default the field appears in both places. For space reasons, the interface for `checkboxes` is also powered by a select element, but you can add multiple choices by selecting the dropdown more than once. Each time you make a change via one of these fields, the widget is refreshed to show the impact of the change. **You may use dynamic choices as described above.**
* New feature: the `viewsFolderFallback` option to `apostrophe-templates` may now be an array. Thanks to Amin Shazrin.
* New feature: help has been added to the video widget explaining that what is needed is a URL to a YouTube or other oEmbed-friendly video.
* New feature: you may now specify `htmlHelp` as a schema field option if you want to include simple markup, like links. The existing `help` option expects plaintext and escapes accordingly.
* New feature: the `req` objects returned by `apos.tasks.getReq` and `apos.tasks.getAnonReq` now include a `session` object for broader compatibility with methods that expect a proper `req`. It is a plain object and does not remember anything beyond the lifetime of the `req`.
* Bug fix: copying the "Home" page works properly.
* Bug fix: the Apostrophe migrations progress meter no longer crashes if the operation reports more steps than the expected total.
* Bug fix: watch all inlined stylesheets for changes, not just those implicitly inlined due to the use of the `css` extension when pushing them.
* Bug fix: improved clearing of tooltips. Addresses various situations where a tooltip could linger on the screen.
* Developer warnings: warning at startup if your module tries to use "extends" rather than "extend" to extend another module.
* Developer warnings: warning at startup if your module attempts to "extend" `apostrophe-assets` or one of a few other core modules that are normally singletons, and probably should not ever have a competing instance under another name. Advice is given to write project level code for the module without `extend`, or to use `improve` when enhancing it via an npm module.

## 2.89.1 (2019-05-13)

Unit tests passing.

Regression tests passing.

* `getSchemaOptions` method no longer throws inappropriate errors when the alternate form of `apos.area` or `apos.singleton` is used. Bug introduced in 2.89.0.
* The CSRF cookie is once again always reset on each request, to ensure no discrepancy between the session (and session cookie) lifespan and the CSRF cookie lifespan. This does not force sessions to exist unnecessarily, it just ensures CSRF errors do not mysteriously begin to appear in long-idle sessions, or when making cross-domain locale switches via the editing interface in apostrophe-workflow.
* Edits to raw .css files once again trigger less-middleware to recognize a change has occurred and avoid sending a stale cached file in development. When `.css` (rather than `.less`) assets are pushed inline, which is necessary to match the behavior we formerly received from clean-css and avoid crashes on CSS that the LESS parser cannot handle, we now monitor them for changes ourselves and "touch" the master LESS file to help the `less-middleware` module figure out that they have been changed.

Thanks to Michelin for making this work possible via [Apostrophe Enterprise Support](https://apostrophecms.org/support/enterprise-support). Your organization can also take advantage of the opportunity to fund development of the features you would like to see as well as receiving fast, personal support from Apostrophe's core development team.

## 2.89.0 (2019-05-01)

Unit tests passing.

Regression tests passing.

* Many significant improvements to make crashes and restarts less likely.
* The most frequently used methods now sanity-check their arguments and invoke their callback, or as appropriate, if they are not valid. This replaces many full-process crashes with polite 500 errors.
* New, safer and easier alternatives to `self.route`:
  * `self.apiRoute`, which accepts a `next` function that can be passed either an error, or `(null, value)`, where `value` is an object to be sent to the browser with a `status: 'ok'` property automatically added — the convention for APIs in Apostrophe 2.x. In addition, errors reported to `next` are converted to `status` properties and/or logged gracefully, including more complete information about where the error took place for easier debugging. Most core routes have been refactored to use it. This approach extends Express 4.0's concept of error handlers with the ability to handle success as well. You can still use `res` if you need to, for instance to issue a redirect.
  * `self.renderRoute`, which accepts a `next` function that can be passed either an error that will be mapped to an appropriate HTTP status code, or `(null, { template: 'templateName', data: { ... props for the template ... })`. The named template is rendered with `self.render`, and any exceptions thrown are caught properly and logged as errors without a process crash — unlike what frequently happened before in such routes.
  * `self.htmlRoute`, similar to renderRoute but it does not render the markup for you; instead you pass markup as the second argument to `next()`. Useful if you are rendering by some means other than `self.render`.
* For template errors, a great deal of redundant error logging has been removed.
* Introduced `apos.utils.warnDevOnce`, refactored some existing warnings to use it, and added a call for CSRF errors to help developers understand what these mean.
* New trace feature to help debug crashes in Apostrophe's startup process. Try: `APOS_TRACE_STARTUP=1 node app`

Thanks to Michelin for making this work possible via [Apostrophe Enterprise Support](https://apostrophecms.org/support/enterprise-support). Your organization can also take advantage of the opportunity to fund development of the features you would like to see as well as receiving fast, personal support from Apostrophe's core development team.

## 2.88.1 (2019-04-25)

Unit tests passing.

Regression tests passing.

* Fix: widgets are not lost when dragged to a different area.
* Fix: widgets are not duplicated when dragged to a different area.
* Fix: area save operations now use a lock to avoid lost information if several requests are made simultaneously for different areas, as can happen when dragging a widget between areas, which modifies both.
* Fix: widgets can be edited again after being dragged, without a page refresh.
* Fix: the "purple screen of death" error page now has a 500 status code, not 200.

## 2.88.0 (2019-04-23)

Unit tests passing.

Regression tests passing.

* An optional improvement to eliminate the use of session storage for most site visitors. By default, Apostrophe creates a session for every site visitor, even an anonymous visitor, to provide full CSRF protection. You may now optionally disable this for anonymous visitors:

```javascript
modules: {
  'apostrophe-express': {
    csrf: {
      disableAnonSession: true
    }
  }
}
```

When you do this, anonymous visitors receive only basic CSRF protection based on a known header value and the fact that the Same Origin Policy does not allow requests to be made by JavaScript unless the page is on the proper site.

For performance reasons the largest sites will likely find this to be a valuable option.

* `apos.global.findGlobal` now officially supports returning a promise. This was an unofficial side effect in earlier releases that ceased to work in recent releases.

* Updated the version of `moment` that ships on the front end to the latest minor release.

* Eliminated unnecessary arrangeFields warnings. `apostrophe-groups` is set up properly, the `trash` field no longer generates warnings when workflow is active, and reverse joins no longer generate warnings as they have no editing UI.

* `null` values were able to crash the schema converters for strings, integers and floats when those fields were `required`. This has been fixed.

## 2.87.0 (2019-04-10)

Unit tests passing.

Regression tests passing.

* Tooltips have been added to improve the editor experience. For instance, tooltips appear on hover for the "up," "down," "clone" and "trash" buttons when working with areas.
* Building on the performance work in version 2.86.0, all `ensureIndex` calls have been moved to the `migrate` startup phase and can thus be skipped with `APOS_NO_MIGRATE=1`. Note that as with the other recent changes, this means that if your site is *always* run with `APOS_NO_MIGRATE=1`, including at the time the database is created, it is imperative that you run `node app apostrophe-migrations:migrate` at least once. If your database starts out in a dev environment and is later moved to a production environment, or you use stagecoach or a similar deployment tool that guarantees migrations are run on all code deployments (and you should definitely do that), then this will not be an issue.
* Building on the support for namespaced npm modules as apostrophe modules added in 2.86.0, the `testModule: true` flag used to test apostrophe in the context of an npm module like `apostrophe-workflow` can now be used in a namespaced npm module. Thanks to Aurélien Wolz for this contribution.

Thanks to Michelin for making much of this work possible through [Apostrophe Enterprise Support](https://apostrophecms.org/support/enterprise-support).

## 2.86.0 (2019-04-03)

Unit tests passing.

Regression tests passing.

* Apostrophe now supports namespaced NPM modules as apostrophe modules. This allows NPM private modules to be used to deliver, for instance, an apostrophe piece type, page type or widget type. Here is an example of valid configuration:

```javascript
require('apostrophe', {
  modules: {
    // ordinary npm module
    'apostrophe-blog': {},
    // namespaced npm module
    '@somenamespace/somemodule': {}
  }
}
```

```javascript
// in lib/modules/@somenamespace/somemodule/index.js
module.exports = {
  nifty: true
};
```

* In addition, modules may be namespaced NPM-style inside a [bundle](https://docs.apostrophecms.org/apostrophe/other/more-modules#packaging-apostrophe-modules-together-creating-bundles). You will need to use a subdirectory structure, as seen above. As a best practice, you should only use this for module names you would have to publish to npm if the bundle feature did not exist. The "lead module" of the bundle should be in the same npm namespace.
* If you are using the `partial` feature of `addColumn` with your pieces, you can now accept `piece` as a second argument. For bc, the value of that particular column property is still the first argument.
* All of Apostrophe's "sanity-checking" database operations at startup, plus all Apostrophe migrations, now execute during a new `migrate` startup phase. This phase emits the `apostrophe:migrate` promise event. This phase occurs immediately after `afterInit` is invoked for modules, but before it is invoked for the global `afterInit` hook, if any. This change ensures there is a "sane" database before any interaction with the site takes place, and means that developers no longer have to remember to run `apostrophe-migrations:migrate` when upgrading during development.
* You can also suppress these database operations at startup completely by setting the `APOS_NO_MIGRATE` environment variable to `1`, or by passing the `migrate: false` top-level option to Apostrophe. In this case, these operations all occur only when the `apostrophe-migrations:migrate` command line task is run. This option saves a great deal of startup time for the enterprise customers with the largest databases. Thus the best practice in production is the same as ever: run `node app apostrophe-migrations:migrate` before launching the new version of the app. In addition, you may set `APOS_NO_MIGRATE=1` in your production environment to save valuable startup time, especially during process restarts, etc.
* Apostrophe now always instructs `less` to import CSS (not LESS) files `inline`. This is necessary because CleanCSS, which we no longer use, formerly automatically did it and without it import paths are incorrect. Thanks to Fredrik Ekelund for this fix.
* UX improvement: if you edit a page, then follow a link from that page, and then click the "back" button, you should see your changes intact without the need to click "Refresh" thanks to the use of cachebusting headers. Thanks to Fredrik Ekelund for recommending an approach to the problem.
* Bug fix: if your site startup or migration task invokes multiple time-consuming operations you'll now see a progress meter for each one, not just the first.
* To save space and make sure developers don't just tune out, the warning about fields not properly arranged into tabs now appears at startup just for the first such module, unless you pass `--all-unarranged-fields` to get more information.

Thanks to Michelin for making many of these features possible through [Apostrophe Enterprise Support](https://apostrophecms.org/support/enterprise-support).

## 2.85.0 (2019-03-27)

Unit tests passing.

Regression tests passing.

* If a JPEG file has EXIF data such as the description, credit, etc. this information is
now copied into new properties of the attachment field and made available automatically
on corresponding new schema properties of `apostrophe-images` pieces.
* `req.data.global` now becomes available even before its joins and area loaders are
executed, as `req.aposGlobalCore`. This allows modules such as `apostrophe-pieces-orderings-bundle` to avoid recursive scenarios and performance problems.
* Sortable columns in the manage view can now indicate whether the first click sorts forwards
or backwards, simply by specifying the sort direction in the usual MongoDB way with `1` or
`-1`.
* Sortable columns can now be toggled from "no sort" to "forward" to "backward" and back to "no sort" again, and the hover state indicates all of these "next" states.
* The `limitByAll` and `limitByTag` options of the `apostrophe-pieces-widgets` module now correctly remove these fields from the `showFields` of the select element that chooses how the widget will select content to display.
* To select many consecutive pieces or pages quickly in the "Manage Pieces" and "Reorganize Pages" views, hold down the shift button while clicking a second piece. All pieces between the two pieces selected so far will be chosen.
* Fixed a bug where removing an array item other than the last could cause a failure of the array field editor if the last array item were active. Thanks to anwarhussain93.

## 2.84.1 (2019-03-25)

* Documentation issue only. No code changes.

## 2.84.0 (2019-03-25)

Unit tests passing.

Regression tests passing.

* `npm audit` issue: `nunjucks`
  * Created maintenance-only fork of `nunjucks` 2.x as `@apostrophecms/nunjucks`
  * We will use Nunjucks 3.x in Apostrophe 3.x, this is a maintenance fork only
  * Addressed dependency on old version of `chokidar` in `nunjucks` 2.x

* `npm audit` issue: `clean-css`
  * Verified this module offers no significant improvement in minification over the `compress` flag of `less`
  * Removed this module from ApostropheCMS
  * Verified CSS still minifies

* You may now sort the "Manage Pieces" view by clicking on any column that has a `sort`
property. By default `title` and `updatedAt` are now sortable. When using `addColumns`
specify a `sort` property like:

```javascript
sort: {
  title: 1
}
```

For more information see [custom columns and sortable columns for the "manage pieces"
modal](https://apostrophecms.org/docs/tutorials/getting-started/reusable-content-with-pieces.html#custom-columns-and-sortable-columns-for-the-quot-manage-quot-modal).

* Fixed several situations formerly requiring a page refresh before editing. More
such fixes to come. Thanks to `hexitex` for the bug reports and insight into the
causes.

* A recent change broke the display of the minimum image size to the user. This
has been fixed.

* A new warning has been added for failure to use `arrangeFields` comprehensively for
all of your fields to make the "manage pieces" modal as clear as possible for the user.

* Fixes were made allowing contextual editing of more types of content nested in `object` fields on the page. Thanks to bharathkumarc.

Many thanks to Michelin for making much of this work possible via [Apostrophe Enterprise Support](https://apostrophecms.org/support/enterprise-support).

## 2.83.1 (2019-03-13)

Unit tests passing.

Regression tests passing.

* Bug fix: a crash in the lock refresh route was possible if an advisory lock was taken away by another tab or user. Thanks to `hexitex` for the report and the solution.

## 2.83.0 (2019-03-12)

Unit tests passing.

Regression tests passing.

* When using the `apostrophe-pieces-import` module, you may now set the `importAsRichText: true` option on an `area` or `singleton` field to import markup rather than treating it as plaintext. With this setting in place the behavior matches `apostrophe-pieces-export`. Also note that both `apostrophe-pieces-import` and `apostrophe-pieces-export` have been updated to be more compatible with one another.

## 2.82.0 (2019-03-08)

Unit tests passing.

Regression tests passing.

* If the `APOS_ALWAYS_COPY_ASSETS` environment variable is set, always copy assets rather than symlinking them. This is useful when running under Docker. Thanks to hexitex for this contribution. See also [building Docker images for Apostrophe projects](https://apostrophecms.org/docs/tutorials/howtos/docker.html).

## 2.81.2 (2019-03-06)

Unit tests passing.

Regression tests passing.

* Stability improvement: search index method of the `tags` type will not crash if the `tags` type is somehow truthy without being an array.

## 2.81.1 (2019-03-05)

Unit tests passing.

Regression tests passing.

* Default values are now respected by the global doc. Specifically, if your field has a `def` property when the global doc is first created, it will be set accordingly. In addition, if a field is added to the schema and your site is restarted, it will also be added with the correct default at this time. Tests coverage has been added for this scenario.

## 2.81.0 (2019-03-04)

Unit tests passing.

Regression tests passing.

* The conflict resolution mechanism for simultaneous edits has been improved. Previously, Apostrophe tracked how long it had been since the "last edit" by the previous person. But if the browser window closed without sending an "unlock" message, that "last edit" might be a very long time ago. This led to nuisance confirmation prompts and a tendency to ignore their message.

Beginning with this release, the browser instead actively refreshes the lock periodically. And if the browser does not do so for 5 minutes, the lock is automatically discarded.

This greatly reduces the chance that you will see a "someone else is editing that document" message when this is not actually the case.

However, do note that you will no longer see an indication of the "last edit" time. This is because this time was never really meaningful for the "Edit Piece" dialog box, and often misleading for on-page editing as well. Instead, you may assume that the other person is still at the very least on the page in question if you see this message at all.

* Although it was released separately as part of the `launder` module, and an `npm update` should fetch it for you automatically, it should be mentioned that `launder` version 1.1.1 has been released and prevents crashes if the `value` of some of your select element choices is null or undefined. Such choices do not work and cannot be selected reliably (only strings and numbers are supported, including the empty string), but since versions prior to 1.1.0 did not crash on such choices, we have patched 1.1.1 to also tolerate their presence.

Thanks to our [Apostrophe Enterprise Support](https://apostrophecms.org/support/enterprise-support) clients for making these enhancements possible.

* The case-insensitive sort for filter choices no longer crashes if a choice cannot be converted to a string. Thanks to Fawzi Fakhro.

## 2.80.0 (2019-02-28)

Unit tests passing.

Regression tests passing.

* A recently introduced change broke the filtering that prevented users from selecting too-small images when `minSize` is in effect. This has been corrected. Note that site visitors never actually saw too-small images because filtering did take effect later in the process.
* Numbers (in addition to strings) are now permissible choices for select elements. If the choice selected is a number, a number will be stored in the field. Most of this fix is in the `launder` module but there is a small fix in apostrophe core as well.
* If a doc is in the trash already, the edit dialog box should have a "Rescue" button rather than a "Trash" button on the "More" dropdown menu.
* `boolean` fields can now be made `mandatory`. If a boolean field is mandatory, the form will not validate unless the user selects "Yes." This is useful for simple "terms and conditions" forms. You must specify a message to be shown to the user if they do not select "Yes," like this:

```
{
  name: 'toc',
  label: 'Accept the Terms and Conditions',
  type: 'boolean',
  // Displayed if you try to save without picking Yes
  mandatory: 'You must accept the Terms and Conditions to continue.',
  // Always displayed
  help: 'I have read and accept the Terms and Conditions.'
}
```

Although the documentation formerly claimed that `required: true` would have this effect for boolean fields, it was pointed out that this functionality did not work, and as a result far too many sites already use `required: true` for booleans in a way that would break if we implemented the original documented behavior. Therefore we are changing the documentation to match this new implementation that maintains backwards compatibility.

## 2.79.0 (2019-02-22)

Unit tests passing.

Regression tests passing.

* Built-in migration progress meter is much improved. The new implementation:
  * Does not display anything if the task completes within 1 second;
  * Allows work to begin even before the total number of items is known;
  * Has a much more stable ETA;
  * Does not crop the total off the far end;
  * Displays steps/sec (very useful metric for development); and
  * Has highly stable formatting (not distracting to the eye).
* Eliminates unnecessary warnings about unconsumed promises in migrations.

## 2.78.0 (2019-02-15)

Unit tests passing.

Regression tests passing.

* You can now set permissions for many pieces at once via the new "set permissions for..."
batch operation in the "manage pieces" dialog box. Batch operations are accessible via a
dropdown at the bottom of the dialog box after you check the boxes to select various pieces.
Note that if you check the box to select all the pieces on this page, you will be asked
if you want to select *all* pieces. So it is possible to set the permissions of all of the
pieces at once.

Note that **permissions have no effect on file attachment URLs unless you use
the optional [apostrophe-secure-attachments](https://github.com/apostrophecms/apostrophe-secure-attachments) module.** Once you add that module, the new batch operation becomes a powerful
way to lock down all of your PDFs at once.

* The "Select Everything" checkbox for pieces, which becomes accessible after you "Select All"
pieces on the current page, now operates much faster on large databases and does not block
the main thread of browser execution for an extended time.

Thanks to our [enterprise clients](https://apostrophecms.org/support/enterprise-support),
including Michelin, for their support of our work on these items.

## 2.77.2 (2019-02-12)

Unit tests passing.

Regression tests passing (including new migrations test).

* Most migrations were failing when run in a non-interactive session.
This was due to a stray piece of code that tried to interact with the
progress meter when it was not available. This has been fixed. This
was the underlying major issue in version 2.77.0.
* The recent migration to set the `docIds` and `trashDocIds` properties of
attachments correctly, allowing them to become inaccessible at the
proper time, now runs and completes correctly, at the end of which
all attachment permissions are properly restored. This resolves the issue
that began with version 2.77.0.
* The migration was also updated to avoid any chance of needlessly
disabling permissions on a temporary basis during the migration run.
* **If you temporarily lost access to your media due to running migrations
with 2.77.0, which was available for a few hours today, you can restore access**
with the following command line task:

```
node app apostrophe-attachments:recompute-all-doc-references
```

**If you manually set your permissions globally as a workaround**, you should run
this task to reset them appropriately:

```
node app apostrophe-attachments:reset-uploadfs-permissions
```

Although there is no reason to expect a recurrence of this issue, these
command line tasks will continue to be available going forward, just in case.

### Regression test updates

Our regression tests are being updated to prevent a recurrence by
noninteractively invoking `apostrophe-migrations:migrate`
and checking for a clean exit code.

## 2.77.1 (2019-02-12)

Unit tests passing.

Regression tests passing.

* Unfortunately the new migration in 2.77.0 appears to have caused
all permissions to revert to 000 on uploaded media on at least one site.
In an abundance of caution we have pushed out 2.77.1 which does not
carry out that migration. We are working on 2.77.2 which will carry it out
properly. You may restore your permissions with
`chmod 644 public/uploads/attachments/*`, if you are using S3 you
can do this by restoring public access to each file, for Azure the
suffix added to the name to disable each file would need to be removed.
Fortunately this issue was caught quickly so there are probably no
instances of the latter two in the wild.

We apologize for this serious issue and will provide a complete postmortem
with 2.77.2.

## 2.77.0 (2019-02-12)

* **The home page now works correctly when it is a pieces-page** powered by
`apostrophe-pieces-pages`. Specifically, the URLs of pieces are generated
correctly in this situation. This allows the home page to be a blog page,
for example. Regression tests have been added to ensure this does
not break in the future.

* **Attachments (files) now become inaccessible properly** when the
last file or image piece that directly contains them moves to the trash.
Formerly, attachments were incorrectly marked as "part of" pages that
merely loaded them as part of a join or similar relationship. **A migration
has been added** to correctly reset the `docIds` and `trashDocIds` arrays
of all attachments on a one-time basis after which they will be tracked
properly going forward.

* **Migrations now have a progress display when iterating over all
documents.** This progress display automatically goes away if the
migrations task is not running with access to a TTY (for instance,
it is running in a deployment pipeline). You may note that not all
migrations use this feature; generally the most time-consuming will however.

* **You can now specify a projection for a reverse join without the need to explicitly include the `idsField`, or even know what it is.** This was one of several reasons why developers often gave up on projections for reverse joins, or went back to the old approach of specifying `idsField` rather than using `reverseOf`.

Here is an example from the [apostrophe-samples](https://github.com/apostrophecms/apostrophe-samples) project:

```javascript
// Forward join: in schema of products
{
  name: '_specialists',
  type: 'joinByArray',
  withType: 'specialist',
  label: 'Specialists',
  help: 'The right people to ask about this product.'
}
```

```javascript
// Reverse join: in schema of specialists
{
  name: '_products',
  type: 'joinByArrayReverse',
  withType: 'product',
  reverseOf: '_specialists',
  projection: {
    _url: 1,
    title: 1
  }
}
```

> Note that we can also project `_url: 1` to get all the fields necessary
to populate `_url` when the product is fetched, even though it is not
a real property in the database.

* Unnecessary schema validation errors are no longer thrown when using
`joinByOneReverse` with `reverseOf`.

* Schema fields named `format` are now allowed for pieces. There was a
conflict with the UI code and backend routes of the "Manage Pieces" dialog box.

* "Drag and drop" now works properly for widgets that have just been
added to the page. There is no need to refresh the page first.

## 2.76.1 (2019-02-06)

Unit tests passing.

Regression tests passing.

* Removed unneeded call to `self.apos.utils.readOnlySession` in `apos.notify`, preventing crashes when this is invoked from a command line task. This fixes `apostrophe-favicons`.
* Also updated `self.apos.utils.readOnlySession` so it will gracefully ignore calls made with no session in `req` (typically command line tasks).
* Eliminated uses of `async/await` in core unit tests. This module still supports Node 6.x, so we use promises directly, not via async/await, in core code; of course you can still `await` most of our APIs in your own projects, because `await` works with anything that returns a promise.
* Fixed a bug that prevented page permissions from propagating properly when "Apply to Subpages" is checked in "Page Settings." Thanks to Mayank Bansal. Unit tests were also added to prevent a regression in the future.
* A bug that prevented the home page type from being changed via the UI in certain situations has been fixed.

## 2.76.0 (2019-02-01)

Unit tests passing.

Regression tests passing.

* Email schema field type added. Thanks to Andrea Di Mario.
* Developer warnings for bad `showFields` configuration now apply to all field types that support `showFields`.
* Schemas are now validated for nested `array` and `object` schemas, giving developers more information to help them fix their code.
* The `poll-notifications` API now runs as middleware that is scheduled as early as `req.user` becomes available, avoiding the overhead of loading `req.data.global` in this frequently polled API.
* The `poll-notifications` API does not crash if the `apos` object has been destroyed. This is not an issue for typical sites. However, this fix removes scary error messages displayed by the very useful [apostrophe-monitor](https://github.com/apostrophecms/apostrophe-monitor) module, which is similar to `nodemon` but specialized to Apostrophe for much faster restarts.
* Although technically released in the `moog-require` module, not here, a recent fix in that module bears mentioning because it prevents both `apostrophe-monitor` and `apostrophe-multisite` from misbehaving when the options objects of modules are modified. Specifically, the modifications are now reliably distinct for each `apos` object.
*
* The logic that removes certain typically unwanted buttons from CKEditor is now conditional and does not remove them when they are explicitly requested in the toolbar. Thanks to Fredrik Ekelund.
* Placeholder markup when a pieces widget is empty. Although not often used directly, this template is often copied as a starting point.
* An open "add widget" area menu now appears above any hovered widget controls rather than being lost behind them.
* `showFields` support for fields of type `checkboxes` has been restored.
* The "recursion warning" that appears when the same doc is loaded more than 5 times in a single request can now be suppressed on a per-request basis by setting `req.suppressAreaLoaderRecursionWarnings` to `true`. However the runaway loading process is still prevented. This is mainly of use for workflow API routes that examine many documents but are OK with stopping in this situation without generating extra log messages.

Thanks to Michelin for sponsoring much of this work through [Apostrophe Enterprise Support](https://apostrophecms.org/support/enterprise-support).

## 2.75.1 (2019-01-24)

Unit tests passing.

Regression tests passing.

* If a user has the type-specific `admin-product` permission, they should always be able to view a `product`, no matter whether it is published or not. This logic was correct for editing but not for viewing. Fixed a bug that led to crashes with the workflow module in this scenario.

Thanks to Michelin for making this fix possible via [Apostrophe Enterprise Support](https://apostrophecms.org/support/enterprise-support).

## 2.75.0 (2019-01-15)

Unit tests passing.

Regression tests passing.

* An "Undo" button has been added for the "Remove Widget" feature. Although such changes can be undone via "Page Versions," that feature is advanced and somewhat hard to find, whereas this simple "Undo" button is immediately helpful to most users.
* Apostrophe now displays warnings for several common developer errors. Previously it was difficult to understand why a module didn't work if `extend` was missing for certain common cases, like a `-widgets` or `-pieces-pages` subclass module. We will expand these warnings over time; options are provided to disable them if they do not apply to your situation.
* The server side notification persistence feature introduced in version 2.74.0 led to an intermittent bug: the "long polling" used to deliver notifications quickly interacted badly with the "resave" behavior of Express sessions, resulting in frequent loss of other session changes, such as draft/live mode switching. This has been fixed. Since we cannot disable `resave` with the standard session store in Apostrophe 2.x, an `apos.utils.readOnlySession(req)` method was added, and the route that "long polls" for new notifications now uses it to disable any modification to the session for the duration of the request.
* `limitByAll`, `limitByTag` and `limitById` options for `apostrophe-pieces-widgets`. When set the user is not prompted to choose their own maximum.
* Fixed conditions in which editing the first or last name of a new `apostrophe-user` did not affect their `slug` in the expected way.
* Fixed bug: if trashInSchema is in effect, subpages should not have their trash status overridden to match the new parent when their ancestor is moved. This is important when using "Reorganize" with workflow. Additional improvements to better integrate "Reorganize" into the workflow module are separately forthcoming.
* Fixed a bug that prevented `view` permissions from being given out programmatically in certain edge cases.
* The `slug` cursor filter now has a `launder` method, for use when marking it safe for `req.query`. Thanks to Anthony Tarlao.

Thanks to our customers at Michelin and NPM for making much of the above work possible via [Apostrophe Enterprise Support](https://apostrophecms.org/support/enterprise-support).

## 2.74.0 (2018-12-13)

Unit tests passing.

Manual regression tests passing.

* Server-side code may now call `apos.notify(req, 'This is a message')` to send a message to the logged-in user associated with `req`. That message will pop up on the browser and will remain visible until they dismiss it. If the user is not logged in right now, they will see it when they do log in.

You may use `%s` to interpolate additional string arguments, and you may pass an `options` object with `dismiss: true` for a self-dismissing notification. You may also set the `type` option to `error`, `warn` or `success` for different visual treatments. For example:

```
apos.notify(req, 'Sorry, you did not win a shiny new %s!', req.piece.title, { type: 'error' });
```

The API is identical to that for `apos.notify` on the browser side, except that `req` must be passed as the first argument. Also the method returns a promise, which resolves when the notification has reached the database. You may also optionally pass a final callback for the same purpose. This is useful when sending a notification just before a task exits the process. The rest of the time you won't need to worry about it.

* In `2.73.0`, an optional second argument, `locale`, was added to the `date` Nunjucks filter. As it turns out this was done in a way that could have a knock-on effect on later uses of `date` that did not specify a locale. This has been fixed and unit tests have been added. Thanks to Fredrik Ekelund.

* The values of fields hidden via `showFields` are now saved to the database, as long as they contain no errors. This allows you to return to an old setting and discover all of its sub-settings intact.

* By default, Apostrophe deletes old asset bundles from uploadfs (S3, azure, etc.) five minutes after the launch of the site. The assumption is that the deployment of static assets has reached all peer servers and there is no need to keep old assets around. The `uploadfsBundleCleanup` option to `apostrophe-assets` may now be set explicitly to `false` to prevent this, as may be needed if asset bundles are shared between sub-deployments that are made at greatly varying times.

* When `apostrophe-workflow` is present, "Batch Commit" and other inappropriate options are no longer offered for groups, which are not subject to workflow.

Thanks to Michelin for making much of the above work possible via [Apostrophe Enterprise Support](https://apostrophecms.org/support/enterprise-support).

## 2.73.0 (2018-12-06)

Unit tests passing.

Regression tests passing.

* Added in-context editing support, support for the `contextual` flag, and `skipInitialModal` support for areas and singletons nested in fields of type `object`. Many thanks to Michelin for making this feature possible through their participation in [Apostrophe Enterprise Support](https://apostrophecms.org/support/enterprise-support).
* The `date` Nunjucks filter now accepts `locale` as a second argument. If `locale` is not present and `req.locale` is set, that locale is used, rather than the default system locale. Thanks to Tim Otlik.
* Removed nuisance warnings about tolerant sanitization.
* When using the `passwordReset: true` feature of `apostrophe-login`, you may also set the `passwordResetSubject` option to a custom subject line for the password reset email message.
* The mechanism that sends the password reset request confirmation email has been factored out to the `apos.login.sendPasswordResetEmail(req, user)` method, so you can trigger it for your own reasons. This method returns a promise; when that promise resolves the password reset email has been successfully handed off for delivery. Note that the promise will be rejected if the user object has no `email` property.

## 2.72.3 (2018-12-03)

Unit tests passing.

Regression tests passing.

* The "apply to subpages" feature for page permissions has been greatly simplified and made easier to understand. There is now just one shared "copy these permissions to subpages now?" dropdown, which applies to ALL current permissions for the current page: "who can view this page," "these users can view," "these groups can edit," etc.

As the help text now properly explains, if you pick "yes" and save page settings as usual, the permissions of all subpages are updated to match **on a one-time basis.** After that, you can edit them normally for the subpages. This is an action that takes place at "save" time, it is not a setting that is remembered.

This is good for laying down a baseline and then making fine-tuned adjustments per page, which is typical practice.

Previously this choice appeared in several places, including as a highly confusing and visually cluttered dropdown within the list of permissions per user and group. While theoretically this allowed for propagating fine-tuned adjustments to subpages one at a time, in practice users did not understand it, including many enterprise customers who invest significant time in Apostrophe. Therefore a simpler solution is of greater overall value.

* Regression fix: support for in-context, on-page editing of areas in array fields has been restored.

* Attempts to save a field of type `object` with a missing `required` field now behave sensibly, you no longer see a spinner forever on a grayed-out page. Note that the use of `required` for the object itself has no meaning because there is always an object; you should make its fields required, or not, as you see fit.

* "Move" and "Trash" operations on widgets now emit the Apostrophe events `widgetMoved` and `widgetTrashed`. The widget's container div is emitted as the argument to the event.

## 2.72.2 (2018-11-28)

Unit tests passing.

Regression tests passing.

* The `apostrophe-jobs` `runNonBatch` method no longer crashes if the job-runner function provided does not return an object (for instance, because it takes a callback so its return value does not matter).
* `apostrophe-attachments:list` task lists the URLs of all valid attachments, including all crops in all sizes.
* `array` fields may be used in the `relationship` of a join. Thanks to Anthony Tarlao.
* Added missing callback to asset bundle cleanup for cloud deployments, ensuring that the lock is eventually released and the old bundles are eventually removed.
* Fixed documentation for `apos.jobs` methods re: the `labels` option.

## 2.72.1 (2018-11-07)

Unit tests passing.

Regression tests passing.

* Moving a page beneath a parent that happens to be considered "not trash" should not automatically cause the child to be considered "not trash" when workflow is in effect, or when the `trashInSchema` flag has been opted into for `apostrophe-docs`. In these cases the trash flag is just another schema property. This bug led to pages inadvertently becoming live across all locales when moved in the page tree.
* The server-side video schema field converter no longer crashes the process if given a `null` property, and correctly flags the field as in error if it is `required` and not present.
* Any missing values for join relationships relating to permissions are now handled in a proper migration in apostrophe core, rather than a hack in apostrophe-workflow that adds significant startup time in certain situations.
* Migration completion is now logged.
* UX fix: UI/area controls no longer compete with "Add Content."

Thanks to our enterprise support customers for their support of this work.

## 2.72.0 (2018-10-30)

Unit tests passing.

Regression tests passing.

* Support for subdirectories of `lib/modules`. You must set the `nestedModuleSubdirs` option to `true` in `app.js`. You can then place your modules in nested subdirectories of `lib/modules`. **The names of the parent folders do not matter,** and **the name of the actual module folder must still match the name of the module.**

In addition, when using this feature you may optionally move part of your `modules` configuration into a `modules.js` file in each directory. Here is an example:

```javascript
module.exports = {
  'module-name': {},
  'other-module-name': {}
};
```

By following through with this approach you can make `app.js` much shorter. Configuration of Apostrophe modules installed via `npm` must still be done in `app.js`.

* The `apostrophe-html-widgets` module now properly concatenates fields to the standard HTML field when `addFields` is used with it.

* Fixed a crashing bug when an API was used in an atypical way. Thanks to Max Schlueter.

## 2.71.1 (2018-10-24)

Unit tests passing.

Regression tests passing.

Recent changes to the markup for buttons broke drag and drop for widgets. This has been fixed.

## 2.71.0 (2018-10-23)

Unit tests passing.

Regression tests passing.

* When two pieces or pages would have the same slug as the result of an insert or update, Apostrophe automatically appends a unique string. This makes sense for data integrity but as a user experience it leaves something to be desired.

Beginning with this release, if you are editing the title in the piece or page settings editor and apostrophe is making automatic slug suggestions, these suggestions will *now include the suffix* needed to avoid a conflict. This gives you a chance to see what will happen, and decide to change the title or the slug in a better way. However, you can disable this by setting the `deconflictSlugs` option of the `apostrophe-docs` module explicitly to `false`. If you do, then from now on you will *receive a straightforward error message if the suggested slug is in conflict with another slug on the site.*

* If you edit the slug directly and try to save it with a conflict, Apostrophe will always report a straightforward error in the editor, requiring you to fix it manually. This makes sense when you are editing the slug yourself, because it means you care about the exact value.

For backwards compatibility and to resolve race conditions, the server will still automatically modify the slug to be unique in the rare event that a conflict arises during the save operation itself.

* A simpler yet even better slug prevention feature, in many ways: all `apostrophe-pieces` modules now accept a `slugPrefix` option. For instance, if you set this option to `people-` for your `people` module and to `image-` for the `apostrophe-images` module, the slugs for your people and the photos of them you are uploading will never be in conflict.

We appreciate our enterprise customers and their support of this work.

## 2.70.1 (2018-10-18)

Unit tests passing.

Regression tests passing.

* Bug fix: when you attempt to edit a piece that someone else has open in the edit dialog box, you should receive a warning, and the option to take over or leave it alone. This worked, however the "advisory lock" was not released when *closing* the dialog box. So users saw superfluous warnings. The bug was related to calling `$.jsonCall` with the wrong order of arguments.
* Bug fix: a user without permissions to lock a particular document could cause a process restart by attempting to lock it. No inappropriate access was granted.
* When configuring the `csrf` option of `apostrophe-express`, you may now pass the `cookie` subproperty in order to pass configuration options to `res.cookie`, such as `secure: true`.
* The jQuery `onSafe` plugin now respects the return value of the event handler, allowing the use of `return false;` in such handlers. Thanks to Fredrik Ekelund.
* The Apostrophe `button` macro now renders a `button` rather than an anchor tag, except when the `url` option is present. Thanks to Fredrik Ekelund.

## 2.70.0 (2018-10-08)

Unit tests passing.

Regression tests passing.

Apostrophe now allows direct import of unparsed CSS files via import flags of LESS. The best use of this option is to push a CSS file created by a SASS compiler or other LESS alternative.

To push a CSS asset *without* compiling it as LESS, you may write:

```
self.pushAsset('stylesheet', {
  name: 'bundle',
  import: {
    inline: true
  }
});
```

Or, if you are pushing assets via the `stylesheets` option of the `apostrophe-assets` module, you may write:

```
'apostrophe-assets': {
  stylesheets: [
    {
      name: 'bundle',
      import: {
        inline: true
      }
    }
  ]
}
```

The extension of the file may be either `.css` or `.less`; either way it is imported with no LESS compilation. Apostrophe will still modify URLs to accommodate the global `prefix` option, if present.

## 2.69.1 (2018-10-04)

Unit tests passing.

Regression tests passing.

* In-context editing of areas nested in arrays now works correctly when the widget containing the array has just been added to the page for the first time.

## 2.69.0 (2018-10-03)

Unit tests passing.

Regression tests passing.

* Promisified all of the apis for migrations, including the option of iterators that return promises, and implemented migrations for old piece and page slugs that have not been deduplicated and thus can block new pages or pieces from taking a slug even though we have logic for this for new pages and pieces.
* In-context editing support for areas and singletons that are schema fields of arrays. Leaves other, noncontextual data alone. Creating and editing entire array items contextually is outside the scope of this change; use an area rather than an array for that. Directly nested arrays are not supported, but you may use an area in an array in a widget in an array, etc.
* `.jpeg` files were slipping through with that extension. All new uploads will be correctly converted to `.jpg` and go through the proper sizing process.
* The `enableShowFields` option was missing some of its logic for fields of type `checkboxes`. Thanks to Anthony Tarlao.
* A `_title` property is now included in attachments returned by `apos.images.all` and `apos.images.first`.
* When apostrophe cannot fix a unique key error, it is helpful to be able to see the last error, as well as the original one. This helps you figure it out if both a unique slug error and an unrelated unique key error are part of the puzzle. We still throw the original error, but we also attach the last error as a property of it, so you can see both.
* The `apos.areas.fromPlaintext` method now takes an `options` parameter. You may set the `el` property to an element name, in which case the markup is wrapped in that HTML element. `options` may be omitted.

## 2.68.1 (2018-09-27)

Unit tests passing.

Regression tests passing.

* When we introduced allowedSubpageTypes and allowedHomepageTypes in 2.67.0, we  broke support for different schemas in different page types. Those regressions are fixed here.
* The default page type choice offered for a new page is the first type permitted by its parent page.

## 2.68.0 (2018-09-26)

Unit tests passing.

Regression tests passing.

* The `lateCriteria` cursor filter now works properly, allowing special mongodb criteria that are not allowed inside `$and` to be merged into the criteria object at the last minute.
* A noisy warning produced on every page send by the latest version of Bluebird has been silenced.
* Performance: explicitly shut off `sort()` for certain cases where we know only one document will be returned. This allows MongoDB to select a more efficient index more often.
* `nlbr` Nunjucks filter no longer results in double-escaped markup. Thanks to Ulf Seltmann.
* The `apostrophe-global` module now supports the `separateWhileBusyMiddleware` option. Iby separate middleware that checks for the lock flag in apostrophe-global even if the regular middleware of this method has been disabled and/or overridden to cache in such a way as to make it unsuitable for this purpose. For normal use this option is not necessary.
* Fixes made to further reduce conflicts between sites with `apostrophe-multisite`. For instance, the `apostrophe-workflow` module no longer breaks the dashboard.
* The home page can now be copied. If you copy the home page, you get a new child of the home page with the same content. Thanks to Tim Otlik.

## 2.67.0 (2018-09-14)

Unit tests passing.

Regression tests passing.

* Pages can now be locked down with the `allowedHomepageTypes` and `allowedSubpageTypes` options, like this:

```javascript
// Only one type allowed for the home page
allowedHomepageTypes: [ 'home' ],

allowedSubpageTypes: {
  // Two subpage types allowed for the home page
  'home': [ 'default', 'apostrophe-blog-page' ],
  // No subpages for the blog page ("show pages" don't count)
  'apostrophe-blog-page': [],
  // default page type can only have another default page as a subpage
  'default': [ 'default' ]
}
```

These options make it easy to prevent users from creating unintended scenarios, like nesting pages too deeply for your navigation design.

* Pages now support batch operations, just like pieces do. The initial set includes trash, rescue, publish, unpublish, tag and untag. You can only rescue pages in this way if you are using the `trashInSchema` option of the docs module, which is always the case with `apostrophe-workflow`. With the conventional trash can, it is unclear what should happen because you have not indicated where you want each page to be restored. New batch operations for pages can be added in the same way that they are added for pieces.

* Important performance fix needed for those using the `apostrophe-pieces-orderings-bundle` module to create custom sort orders for pieces. Without this fix it is also possible to get a loader error and stop fetching content prematurely.

* The "revert" button for versions is now labeled "Revert to" to emphasize that it reverts to what you had at the end of that operation, not its beginning. Thanks to Fredrik Ekelund.

## 2.66.0 (2018-09-07)

* Updated to CKEditor version 4.10.0. The CKEditor build now includes the CKEditor "widgets" feature (not to be confused with Apostrophe widgets). These are essential for modules like the forthcoming `apostrophe-rich-text-merge-tags`.
* `apos.areas.richText` and `apos.areas.plaintext` no longer produce duplicate text. To achieve this, the `apos.docs.walk` method no longer walks through the `_originalWidgets` property. This property is only used to preserve the previous versions of widgets that the user lacks permission to edit due to schema field permissions. Exploration of this property by `apos.docs.walk` led to the observed bug.
* The browser-side implementation of `apos.utils.escapeHtml` now works properly.

## 2.65.0 (2018-09-04)

Unit tests passing.

Regression tests passing.

* **Important fix for MongoDB replica sets:** previously we used the `autoReconnect` option of the MongoDB driver by default. From now on, we use it only if the MongoDB URI does not refer to a replica set. The use of `autoReconnect` is [inappropriate with a replica set](https://github.com/apostrophecms/apostrophe/issues/1508) because it will keep trying to connect to the node that went down. Leaving this option out results in automatic use of nodes that are up. Also see the [apostrophe-db-mongo-3-driver](https://npmjs.org/package/apostrophe-db-mongo-3-driver) module for a way to use the newer `mongodb+srv` URIs. Thanks to Matt Broadstone of MongoDB for his advice.

* An `apostrophe-file` now has a default URL. The default `_url` property of an `apostrophe-file` piece is simply the URL of the file itself. This allows `apostrophe-file` to be included in your configuration for [apostrophe-permalinks](https://npmjs.org/package/apostrophe-permalinks); picking a PDF in this way generates a direct link to the PDF, which is what the user expects. Note that if the developer elects to set up an `apostrophe-files-pages` module that extends `apostrophe-pieces-pages`, that will still take precedence, so there is no bc break.

* Clicking directly from one rich text widget into another did not work properly; the toolbar did not appear in this situation. This bug has been fixed. The bug only occurred when clicking in a second rich text widget without any intervening clicks outside of all rich text widgets.

* Also see expanded notes on version `2.64.1`, below, which contained several features missed in the original changelog.

## 2.64.1 (2018-08-31)

Unit tests passing.

Regression tests passing.

* Improved Apostrophe's ability to redisplay the appropriate widget, array element, and field and call the user's attention to it when a schema field error is not detected until server-side validation takes place. This addresses problems that come up when fields become `required` at a later time, and/or data was originally created with an earlier release of Apostrophe that did not enforce `required` in all situations. Browser-side validation is still preferred for ease of use but server-side validation no longer creates situations the user cannot easily resolve.

* Introduced the `apos.global.whileBusy` method. This method accepts a function to be run *while no one is permitted to access the site.* The provided function may return a promise, and that promise resolves before the site becomes accessible again. In the presence of `apostrophe-workflow` it is possible to mark only one locale as busy.

* By default, the `apos.locks.lock` method waits until the lock is available before proceeding. However there is now a `wait` option which can be set to `false` to avoid waiting at all, or to any number of milliseconds. If the method fails because of `wait`, the error is the string `locked`.

* The `apos.locks.lock` method also now accepts a `waitForSelf` option. By default, if the same process invokes `apos.locks.lock` for the same lock in two requests simultaneously, one of the two will receive an error. With `waitForSelf`, the second invocation will wait for the first to resolve and then obtain the lock.

## 2.64.0 (2018-08-29)

Unit tests passing.

Regression tests passing.

* Apostrophe's "search suggestions" feature for `notFound.html` templates is now fully baked. It only takes two steps:

1. Include an element like this in your `notFound.html` template:

```
<div data-apos-notfound-search-results></div>
```

2. Set the `suggestions` option to `true` for the `apostrophe-search` module.

With `suggestions: true`, this feature no longer requires that you have a `/search` page, it uses a dedicated route. See the documentation of the `apostrophe-search` module for more information.

* The `showFields` option is now available for checkboxes. The syntax is as follows:

```
{
  "name": "awesomeBoolean",
  "label": "Awesome Boolean",
  "type": "boolean",
  "choices": [
    {
      "value": true,
      "showFields": ["otherField1"]
    },
    {
      "value": false,
      "showFields": ["otherField2"]
    }
  ]
}
```

Thanks to falkodev.

* A useful error message appears if you try to use a `mongodb+srv` URL. These are meant for newer versions of the MongoDB driver. You **can** use them, but you must install the [apostrophe-db-mongo-3-driver](https://npmjs.com/package/apostrophe-db-mongo-3-driver) module first. The error message now explains this, addressing a common question on stackoverflow.
* Basic styles added for the most common rich text markup tags when within the bounds of an Apostrophe modal. Thanks to Lars Houmark.
* Fixed UI overlap issue when joining with `apostrophe-page`.
* `apos.images.all`, `apos.images.first`, etc. now include `_description`, `_credit` and `_creditUrl` when they can be inferred from an `apostrophe-image` containing the attachment.
* `apos.images.srcset` helper improved. It is now smart enough to limit the image sizes it offers based on what it knows about the size of the original. Thanks to Fredrik Ekelund.
* Fixes to CSS asset URL generation to pass validation.
* Performance: eliminated use of `$or` MongoDB queries with regard to pages in the trash. MongoDB tests demonstrate that `$ne: true` is faster than `$or` for our purposes.

## 2.63.0 (2018-08-15)

Unit tests passing.

Regression tests passing.

* “Promise events” have arrived. This is a major feature. Promise events will completely
replace `callAll` in Apostrophe 3.x. For 2.x, all existing invocations of `callAll` in the
core Apostrophe module now also emit a promise event. For instance, when the `docBeforeInsert`
callAll method is invoked, Apostrophe also emits the `beforeInsert` promise event on the
apostrophe-docs` module.

Other modules may listen for this event by writing code like this:

```javascript
`self.on('apostrophe-docs:beforeInsert', 'chooseASpecialist', function(req, doc, options) {
  // Modify `doc` here. You may return a promise, and it will resolve before
  // any more handlers run. Then the doc is inserted
});
```

The above code adds a new `chooseASpecialist` method to your module. This way, the method can be overridden by assigning a new function to `self.chooseASpecialist` in a module that
extends it, or its behavior can be extended in the usual way following the `super` pattern.

But, since it does not have the same name as
the event (attempting to register a method of the same name will throw an error), it is unlikely
that parent class modules and subclass modules will have unintentional conflicts.

See the [original github issue](https://github.com/apostrophecms/apostrophe/issues/1415) for a more
complete description of the feature and the reasoning behind it.

**Your existing callAll methods will still work.** But, we recommend you start migrating to be
ready to move to 3.x in the future... and because returning promises is just a heck of
a lot nicer. You will have fewer problems.

* Optional SVG support for `apostrophe-attachments`. To enable it, set the `svgImages` option to
`true` when configuring the `apostrophe-attachments` module. SVG files can be uploaded just like
other image types. Manual cropping is not available. However, since most SVG files play very well
with backgrounds, the SVG file is displayed in its entirety without distortion at the largest size
that fits within the aspect ratio of the widget in question, if any (`background-size: contain`
is used). If you have overridden `widget.html` for `apostrophe-images-widgets`, you will want
to refer to the latest version of `widgetBase.html` for the technique we used here to ensure
SVG files do not break the slideshow’s overall height.
* New `apos.templates.prepend` and `apos.templates.append` methods. Call
`apos.templates.prepend('head', function(req) { ... })` to register a function to be called just after
the head tag is opened each time a page is rendered. The output of your function is inserted into
the markup. The standard named locations are `head`, `body`, `contextMenu` and `main`. This is
convenient when writing modules that add new features to Apostrophe. For project level work also see the
named Nunjucks blocks already provided in `outerLayoutBase.html`.
* `apos.singleton` now accepts an `areaOptions` option, which can receive any option that can be
passed to `apos.area`. Thanks to Manoj Krishnan.
* Apostrophe’s “projector” jQuery plugin now respects the `outerHeight` of the tallest slideshow item,
not just the inner height.
* `apos.area` now accepts an `addLabel` option for each widget type in the area. Thanks to
Fredrik Ekelund.
* UI improvements to versioning. Thanks to Lars Houmark.
* Button to revert to the current version has been replaced with a label indicating it is current,
since reverting to the current version has no effect.
* “Page settings” can now be accessed for any page in the trash via “reorganize.” When
working with `apostrophe-workflow`, this is
often required to commit the fact that a page is in the trash.
* The `uploadfs` module now has a `prefix` option. If present, the prefix is prepended to all uploadfs paths before they reach the storage layer, and is also prepended to URLs. In practice, this means that a single S3 bucket can be used to host multiple sites without all of the uploaded media jumbling together in `/attachments`. The `apostrophe-multisite` module now leverages this.

## 2.62.0 (2018-08-09)

Unit tests passing.

Regression tests passing.

* Introduced a `findWithProjection()` method that is added to all MongoDB collection objects. All Apostrophe core modules are migrating towards using this method rather than `find()` when working **directly with MongoDB collections**. If you are using the standard MongoDB 2.x driver that is included with Apostrophe, this just calls regular `find()`. When using the forthcoming `apostrophe-db-mongo-3-driver` module to replace that with a newer driver that supports the full features of MongoDB 3.6, 4.0 and beyond, this method will provide backwards compatibility by accepting a projection as the second argument like `find()` did until the 3.x driver was released. Developers wishing to be compatible with both drivers will want to start using this method. Again, this **only concerns you if you are querying MongoDB directly and passing a projection to find() as the second argument**. And if you don't care about using the 3.x driver, you **do not have to change anything**.
* Various UX improvements and bug fixes to the page versions dialog box. Thanks to Lars Houmark.
* The widget wrapper is updated on the fly with new classes if they change due to edits. Thanks to Fredrik Ekelund.
* When configuring a `date` field, you may pass a `pikadayOptions` property. This object is passed on to the `pikaday` library. Thanks to Lars Houmark.
* The `counts: true` option for `piecesFilters` now works properly with joins.

## 2.61.0 (2018-08-01)

Unit tests passing.

Regression tests passing.

* New "secrets" feature in `apostrophe-users` makes it easy to hash other "secrets" similar in spirit to passwords.
* This feature is now used for password reset tokens, making them more secure.
* Additional joins can now be added to the schema of a widget that extends `apostrophe-pieces-widgets`.
* Brute force password attacks against an Apostrophe server are now more difficult. Thanks to Lars Houmark.
* Tolerant sanitization of array items while they are still in the editor. This avoids confusion caused by `required` fields in the array editor.
* Error messages now behave sensibly when multiple label elements appear in a field. Thanks to Lars Houmark.
* Fix background color on notification on uploads when file extension is not accepted. Thanks to Lars Houmark.
* If you can't move a widget out of an area, you can no longer move widgets into that area either (movable: false is fully enforced). Thanks to Fredrik Ekelund.
* New browser-side events are emitted during the attachment upload process, and the built-in facility that delays the saving of a form until attachment uploads are complete has been fixed. Thanks to Lars Houmark.
* Fixes to the active state display of array items. Thanks to Lars Houmark.
* [Contributor Guide](https://github.com/apostrophecms/apostrophe/blob/master/CONTRIBUTING.md) expanded with lots of new information about practical ways to contribute to Apostrophe.
* [Contributor Covenant Code of Conduct](https://github.com/apostrophecms/apostrophe/blob/master/CODE_OF_CONDUCT.md) added to the project. The Apostrophe community is a welcoming place, and now is a great time to lock that in for the future.

## 2.60.4 (2018-07-13)

Unit tests passing.

Regression tests passing.

* Shallowly clone the required definition in defineRelatedType to prevent yet more crosstalk between instances of apos when `apostrophe-multisite` is used. No other changes.

## 2.60.3 (2018-07-13)

Unit tests passing.

Regression tests passing.

* Improved support for nested areas and widgets. Apostrophe now pushes the correct doc id and dot path all the way to the page in various situations where this could previously have led to errors at save time.
* The new `apos.locks.withLock(lockName, fn)` method can be used to execute a function while the process has the named lock. This ensures that other processes cannot run that function simultaneously. You may optionally pass a callback, otherwise a promise is returned. Similarly `fn` may take a callback, or no arguments at all, in which case it is expected to return a promise.
* Cleanup: don't call `server.close` unless we've succeeded in listening for connections.

## 2.60.2 (2018-07-12)

Unit tests passing.

Regression tests passing.

* Version 2.60.1 broke validation of schema fields which were
`required`, but blank because they were hidden by `showFields`.
This is of course permitted, `required` applies only if the field
is active according to `showFields` or not addressed by any
`showFields` possibilities at all. Comprehensive unit testing was
added for this issue to prevent a recurrence.
* Version 2.60.1 also introduced a more subtle issue: if constraints
like `required` or `min`, or general improvements to validation such
as NaN detection for integers and floats, were added to a widget schema later
after content already existed then it became impossible to open a widget
editor and correct the issues. Validation tolerance was added for this
situation.
* When a user edits an area "in context" on the page, the server now
reports errors using a path that can be used to identify the widget
responsible and open its editing dialog box. A more relevant notification
is also displayed. This remains a secondary mechanism. Server-side
validation is mostly about preventing intentional abuse. Browser-side
validation is still the best way to provide feedback during data entry.

## 2.60.1 (2018-07-11)

Unit tests passing.

Regression tests passing.

* Fields of type `checkboxes` now play nicely with the `live/draft` toggle of `apostrophe-workflow`.
* Improved validation of integers and floats. Thanks to Lars Houmark.
* The "Global" dialog box now follows the same pattern as that for other piece types, which means that the workflow dropdown menu is available if workflow is present.
* Options may be passed to the `express.static` middleware that serves the `public` folder, via the `static` option of the `apostrophe-express` module. Thanks to Leonhard Melzer.
* `apostrophe` now depends on `bluebird` properly and there are no lingering references to the wrong version fo `lodash`. Formerly we got away with this because some of our dependencies did depend on these, and npm flattens dependencies. Thanks to Leonhard Melzer.
* The new `eslint-config-punkave` ruleset is in place, and includes a check for "unofficial dependencies" in `require` calls that could go away suddenly.
* `fieldClasses` and `fieldAttributes` may be set on form fields themselves, similar to the existing `classes` and `attributes` properties that are applied to the `fieldset`. Thanks to Lars Houmark.
* The "Pages" admin UI now includes a "New Page" button, in addition to the usual "reorganize" functionality. Thanks to Lars Houmark.
* Fixed a crash when an `apostrophe-pieces-widget` is configured to always show all pieces via `by: 'all'`. Thanks to Aurélien Wolz.
* General UI styling improvements and fixes.

## 2.60.0 (2018-07-06)

Unit tests passing.

Regression tests passing.

* New feature: you can now display counts for each tag, joined item, etc. when using the `piecesFilters` option of `apostrophe-pieces-pages`. Just add `counts: true` to the configuration for that filter. The count is then available in a `.count` property for each value in the array. See [creating filter UI with apostrophe-pieces-pages](https://apostrophecms.org/docs/tutorials/intermediate/cursors.html#creating-filter-u-i-with-code-apostrophe-pieces-pages-code) for more information.
* New feature: command line tasks such as `apostrophe-blog:generate` may now be run programmatically, for example: `apos.tasks.invoke('apostrophe-blog:generate', { total: 50 })`. A promise is returned if a callback is not passed. Note that not all tasks are written to behave politely and invoke their callback normally, however most do. This feature is most useful when writing tasks that logically should incorporate other tasks.
* Many UX and UI improvements that make the experience more pleasant in subtle and not-so-subtle ways. Thanks to Carsten, Marco Arnone and the prolific Lars Houmark for their contributions. This was an excellent week for Apostrophe PRs.
* The full set of controls for joined items are again available in the chooser, as well as in the browse modal.
* The automatic opening of the admin bar menu on page load can now be configured with the `openOnLoad`, `openOnHomepageLoad`, and `closeDelay` options.
* `autocomplete="off"` for date fields prevents chrome autocomplete suggestions from wrecking calendar UI.
* Always remove .apos-global-busy on unlock, even if the transition event never fires. Yes, that is sadly a thing. Prevents the UI from becoming unusable in rare situations (less rare inside functional tests).
* Use `one` to reduce the overhead of .apos-global-busy's transition event handler. We could do more here to reduce overhead, i.e. unhooking it entirely.
* Much-improved validation of `min`, `max` and `required` for strings, integers and floats on both the server and the browser side. Thanks to Lars Houmark.

## 2.59.1 (2018-07-02)

Unit tests passing.

Regression tests passing.

* Widget schemas now support the `def` property for fields. This always worked for pieces and pages.
* Accommodations for functional testing in nightwatch. The currently active Apostrophe modal, and all of its proxies such as its controls that are in a separate div for presentation reasons, now has the attribute `data-apos-modal-current` which is set to the class name of the modal. This powers the new [apostrophe-nightwatch-tools](https://npmjs.org/package/apostrophe-nightwatch-tools) module, which provides reusable commands and steps that can be used to create test projects similar to our [apostrophe-enterprise-testbed](https://github.com/apostrophecms/apostrophe-enterprise-testbed). Testing with the enterprise testbed project is a standard part of our release process.
* Previously if workflow was in use slugs could not be reused by new pages when the original page was in the trash. This has been addressed; the slug is now deduplicated in the same way that email addresses and usernames of users are when in the trash.
* The infinite scroll feature of `apostrophe-pieces-pages` now works as documented with the styles provided. The code is also more efficient and scroll events are throttled for performance. Thanks to Lars Houmark.
* Various UX fixes, thanks to Lars Houmark and various members of the Apostrophe team.

## 2.59.0 (2018-06-15)

Unit tests passing.

Regression tests passing.

* Fixed nested widget editing for existing widgets whose modal dialog boxes have been accessed (#1428).
* A clear warning message with instructions has been added for those who are seeing "unblessed" messages due to widget schemas and in-template `apos.area` calls that do not match (#1429). The easiest way to avoid this is to just mark the area `contextual: true` in your widget schema so it is edited *only* on the page. But if you really want to do both, the widget options must match.
* The mechanism that automatically makes slugs, paths and other keys unique now gives up eventually and reports the original duplicate key error. This makes it easier to debug your code if you are violating your own custom indexes that feature unique keys. It is possible to make the deduplicator aware of your own own properties that need to be made more unique on inserts if you wish, by implementing a `docFixUniqueError` method. *Please note:* this change is not a regression. Code that formerly never completed its task in this situation will simply report an error promptly rather than retrying inserts forever while degrading your database performance.
* A new profiling API has been added: the `apos.utils.profile` method. This method can be called to report how long code takes to run for later analysis. It does nothing in the default implementation; modules like our forthcoming profiler override it to give feedback on the speed of your code.

## 2.58.0 (2018-06-13)

Unit tests passing.

Regression tests passing.

* Polymorphic joins have arrived! You may now create joins like this:

```javascript
{
  name: '_items',
  type: 'joinByArray',
  withType: [ 'apostrophe-blog', 'product', 'apostrophe-page' ]
}
```

When you join with more than one type, Apostrophe presents a chooser that allows you to pick between tabs for each type. Note that `apostrophe-page` can be included, so you can pick a mix of pages and pieces for the same join.

This feature is useful for creating navigation that may point to a variety of document types, without the need for an array of items with several different joins and a `select` element to choose between them.

Polymorphic joins work for both `joinByOne` and `joinByArray`. Currently they are **not** available for `joinByOneReverse`, `joinByArrayReverse`, or pieces filters. Their primary use case is creating navigation widgets.

* `apos.images.srcset` helper function added. You can use this function to generate a `srcset` attribute for responsive display of an image. Just pass an attachment to the helper:

`<img srcset="{{ apos.images.srcset(apos.images.first(data.piece.thumbnail)) }}" />`

A `src` attribute for backwards compatibility is always advisable too.

Thanks to Fredrik Ekelund for this contribution.

* Fast forms for big schemas are back! The issue with tags has been resolved.

* A single MongoDB connection may be reused by several `apos` objects for separate sites, a feature which is exploited by the [apostrophe-multisite](https://github.com/apostrophecms/apostrophe-multisite) module. Note that this only reuses the connection, it does not share a single MongoDB database. It *does* allow you to keep potentially hundreds of sites on a single MongoDB server or replica set, as the overhead of multiple logical "databases" is small in MongoDB's modern WiredTiger storage engine. To reuse a connection, pass it to the `apostrophe-db` module as the `db` option.

* Fixed a MongoDB 3.6 incompatibility in the "Apply to Subpages" feature for permissions. Also made this feature available again when *removing* someone's permissions. We plan further UX work here to make this feature easier to understand and use.

* UX fix to the "manage tags" dialog box: don't attempt to add an empty tag. Thanks to Anthony Tarlao.

* Warn developers if they use bad area names.

* For those deploying asset bundles to S3: the command line task that builds an asset bundle no longer requires access to your production database, although it still needs to start up normally with access to a database in the pre-production environment where you are building the bundle.

* Refactoring of the trash field deduplication features, in preparation to extend them to pages as well in an upcoming release.

## 2.57.2 (2018-06-07)

Unit tests passing.

Relevant regression tests passing.

* New `extraHtml` block in `outerLayoutBase.html` allows your `outerLayout.html` to add attributes to the outer `html` element without the need to completely override the layout. It is a best practice to avoid completely overriding the layout because this maximizes your compatibility with future updates to our admin markup, etc.

## 2.57.1 (2018-06-05)

Unit tests passing.

* Hotfix for bug in 2.57.0 that broke saving tags. We have reverted the "fast forms" change until the cause is understood.

## 2.57.0 (2018-05-31)

Unit tests passing.

Functional tests passing.

* Displaying and saving schema-driven forms is much, much faster.
This becomes very noticeable with 100 or more fields. With about
250 fields, this formerly took about 4.5 seconds to load or to
save such a form on a fast Mac. It now takes about 250 milliseconds.
* Users may re-order the items they have selected via drag and drop
when using "Browse" to select pieces, images, etc.
* Prior to this release, asset generation ids were surprisingly short and
made up only of digits due to an accidental holdover from an old version.
Conflicts were rare, but possible. Asset generation ids are now proper cuids,
no conflicts should occur.
* IDs may be added to notifications as a simple way to give other
code access to them.
* The `apos.global.addGlobalToData` method may now be called
with just `req` (returns a promise), with `req, callback` (invokes
the callback), or as middleware (which Apostrophe does by default).
This method is handy in command line tasks and other places
where middleware does not run and `req.data.global` is not populated
by default.

## 2.56.0 (2018-05-17)

Unit tests passing.

Functional tests passing.

* **Security:** numerous issues formerly flagged by the new `npm audit` command have been addressed. We are now using a [maintained branch of lodash 3.x](https://github.com/sailshq/lodash) to keep bc while addressing security (many thanks to the Sails team). We are also using LESS 3.x, which has caused no issues in our testing and corrects security concerns with LESS 2.x. Numerous `npm audit` security reports regarding `imagemin` modules were addressed by removing `imagemin` from `uploadfs` itself, however you may opt into it via the new [`postprocessors` option of `uploadfs`](https://github.com/punkave/uploadfs). As of this writing, one `npm audit` complaint remains: the `azure-storage` module needs to update a dependency to address a possible vulnerability. You may mitigate this issue by not using the `azure` backend of `uploadfs` with Apostrophe until it is resolved upstream.
* Many UI enhancements when choosing, browsing and managing items which reduce user confusion. For instance: moving items up and down in a selection no longer refreshes the entire list and forces the user to scroll down again. Trashed pages are easier to distinguish in "reorganize." "More" dropdown for pieces is again fully visible when clicked. Placeholder helpers make the search field for joins easier to understand. Chevrons added to various select elements which were difficult to identify as dropdowns before.
* Deeply nested areas now save properly. Formerly in certain situations the same widget might be duplicated.
* `apos.tasks.getReq` now supplies an empty `req.data` object for easier use with code expecting an Express request, Apostrophe-style.
* Bedeviled by case-sensitive sorting? The `sortify: true` property for `string` schema fields is now documented and automatically creates a database migration to ensure it is available for your existing data as well. When used, this flag ensures that any `sort('fieldname')` call for that field in Apostrophe is case-insensitive, ignores punctuation and otherwise behaves as end users expect.

## 2.55.2 (2018-05-15)

Unit tests passing.

Relevant functional tests passing.

* Reverted change to date formatting. `moment` will produce warnings again, but dates will not be a day old in some time zones, which is more important. We are working on a better fix for this problem.

## 2.55.1 (2018-05-15)

Unit tests passing.

Relevant functional tests passing.

* `apos.migrations.eachArea` no longer crashes the stack when iterating over a large number of documents without areas.

## 2.55.0 (2018-05-11)

Unit tests passing.

Regression tests passing.

* Security fix: uploaded images "in the trash" were still accessible at the same URL in most sizes. This has been corrected. As documented, the only size that now remains accessible is the `one-sixth` size, and this choice can be changed or eliminated entirely. **This bug did not affect other file attachments, such as PDFs.**

As always, be sure to run the `apostrophe-migrations:migrate` task. This will make sure the permissions of your files are correct. Harmless warnings may appear for those that were already correct.

* The `apostrophe-attachments:migrate-to-disabled-file-key` and `apostrophe-attachments:migrate-from-disabled-file-key` have been added for the convenience of those using the `disabledFileKey` option to `uploadfs` to rename disabled files in a cryptographically sound way rather than changing their permissions. These are relevant only with the `local` storage option of `uploadfs`, since since the option is neither available nor necessary for S3, and is mandatory for Azure from the beginning.

* Although technically part of UploadFS 1.9.0, we'd like to note that the `azure` storage backend is now available and can be part of your `uploadfs` configuration for the `apostrophe-attachments` module.

* Server-side modules can now extend the buttons available in the "manage" modal of pieces without overriding templates, similar to the way they are extensible in the "edit" modal.

* UX fixes.

* Cropping an image through Apostrophe now works when attachments are stored in S3, Azure, etc.

* Date parsing does not generate `momentjs` warnings.

* Overrideable block in the outerLayout for the context menu.

* The `apostrophe-soft-redirects` module now accepts a `statusCode` option, which you may change to `301` to use hard redirects. Thanks to Leo Melzer.

## 2.54.3 (2018-05-02)

Unit tests passing.

Regression tests passing.

* Contextual editing of pieces found in a `widget.html` template saves properly, as does contextual editing of a nested area added to the page for the first time.

* Previously executed migrations are remembered in a collection that persists, not just in a cache, avoiding extra work which could be extensive in a large database. Migrations are still required to be idempotent (they should detect whether they have any work to do, and do no harm if they are not needed again for a particular document).

* `apos.migrations.eachWidget` now delivers an accurate `dotPath`, which is crucial for the use of `apos.docs.db.update` with `$set`. No standard migrations in Apostrophe were using the feature until now.

## 2.54.2 (2018-04-24)

Unit tests passing.

Regression tests passing.

* A bug in the recently introduced `apostrophe-soft-redirects` module caused crashes in cases where the context page or piece had no `_url` property... which is an unusual situation (how did you get there exactly? Overrides are clearly involved), but it can happen in customized projects. Fixed.

## 2.54.1 (2018-04-24)

Unit tests passing.

Regression tests passing.

* A bug in Chrome 66 causes problems when selecting images in Apostrophe's media library. This bug did not appear before Chrome 66 and does not appear in other browsers. We resolved it by migrating to the use of the CSS grid feature in compatible browsers.

## 2.54.0 (2018-04-18)

Unit tests passing.

Regression tests passing.

* Several performance improvements. In situations where Apostrophe formerly made expensive "matching nothing" queries, Apostrophe now either skips the entire query or uses an efficient query for a nonexistent `_id`, depending on whether the method in question has the right to cancel the entire operation.
* Resources released more completely by `apos.destroy`, which can now satisfy the expectations of `mocha` 5.x (no timeouts left active, etc). This was done by adding a `destroy` method to `uploadfs`.
* `range` schema fields behave better when there is no existing value.
* Save operation of a modal now triggers the global busy state to prevent race conditions and other unwanted behavior.
* Global busy state can now be pushed and popped, and modals utilize this, so that a modal can be used to gather information during the `saveContent` method of another modal.

## 2.53.0 (2018-04-11)

Unit tests passing.

Regression tests passing.

* Do not send X-XSRF-TOKEN headers in an OPTIONS request. This change was mistakenly left out of the 2.52.0 release.
* The named anchor `main` can now be overridden via the `mainAnchor` nunjucks block.
* The `npmRootDir` option can be used to cause Apostrophe's module loading mechanism to seek npm modules in a location other than that specified by `rootDir` (or the project root). The new `localesDir` option of `apostrophe-i18n` does the same for localization. This makes it possible to use `rootDir` to specify an alternate location for everything else, i.e. the parent of `public`, `data`, `lib/modules`, etc. A necessary accommodation for the evolving `apostrophe-multisite` module.
* Raw HTML widgets now offer help text out of the box.
* The `express.static` middleware now runs before the `apostrophe-global` middleware and other "standard" Apostrophe middleware.
* Your own module-level `expressMiddleware` object can specify `{ when: 'beforeRequired', middleware: function(req, res, next) { ... })` to run before the required middleware as well. Note that this means no sessions, no users and no body parser. Most of the time you'll want those things.
* CSS adjustment to tabs in modals so they don't scroll in Firefox.
* Dropzones for empty areas are easier to drop onto.

## 2.52.0 (2018-03-30)

Unit tests passing.

Regression tests passing.

* No more 404's when slugs change for pages and pieces. Apostrophe now automatically implements "soft redirects" to the new URL of a page or piece. This is a major SEO improvement, with good support for any page or piece with a `._url` property. Note that this feature "learns" URLs over time as the pages and pieces are actually accessed, so if you decide to test it, remember that you must access the old URL at least once before you change it for the test. This feature can be disabled, if you really want to, by setting the `enable` option of the `apostrophe-soft-redirects` module to `false`.
* Indexed queries on the `parkedId` and `advisoryLock._id` properties. The lack of indexes for these properties could lead to full collection scans, so this is a significant performance boost on large databases.
* Apostrophe's anti-CSRF forgery X-XSRF-TOKEN header is no longer sent as part of an OPTIONS request, or as part of a cross-domain request. In the first case, cookies cannot be set by the server anyway, and in the second, we are communicating with a server that cannot see our session to verify it. In both cases, sending the headers was causing configuration headaches for developers. Thanks to Priyansh Gupta.
* A UI bug fix: the recently added "clone" button for widgets is no longer displayed for singletons, or for areas whose `limit` has been reached. Also, the `cloneable: false` option can be used to disable this feature for a particular area.
* UI bug fix: no more conflicts between the "Add Content" menu and the up/down/remove/etc. buttons for widgets.
* Clearer warnings and error messages.

## 2.51.1 (2018-03-27)

Unit tests passing.

Regression tests passing.

* Do not crash when updating a doc if widgets exist but `_originalWidget` does not. This can happen in workflow scenarios where Apostrophe's `find` is bypassed.
* Accommodations for the forthcoming `apostrophe-optimizer` module.

## 2.51.0 (2018-03-21)

Unit tests passing.

Regression tests passing.

* Widget fields may now have a `permission` property. If present, the user must have the named permission (such as `admin`), or they will not see that particular field in the editing dialog box. This is useful when a widget should be authorable by most users but has a sensitive field that should be restricted to a smaller group of users. Note that this feature already existed for schema fields of pieces and pages.
* Apostrophe again allows a named pipe to be specified via the `PORT` environment variable, for compatibility with Windows. Thanks to Jørgen M. Skogås for this fix.
* Apostrophe's default settings for the `bodyParser` option are now generous enough, in the case of JSON request bodies, to cover all reasonable editing scenarios in Apostrophe. This change also benefits the `apostrophe-headless` module.
* When Apostrophe must generate a `path` for a new page, it will look at the provided `slug` before it looks at the provided `title`. This is useful when titles in an import are of poor quality but slugs are unique. Prevents unnecessary numbered suffixes after both slugs and paths.
* The dropdown menu to add a widget no longer has a conflict with the hover menu offering widget controls such as "up," "down," etc. The hover menu does not appear while the dropdown menu is open.

## 2.50.0 (2018-03-14)

Unit tests passing.

Regression tests passing.

* Clone button for widgets in areas, to save time when editing.
* New features for displaying the titles of array items when editing fields of type `array`. `titleField` may now use dot notation. In addition, if that isn't enough, you may use `listItemTemplate` to point to an alternative to the standard `arrayListItem.html` template, which you may use as a reference. In addition, both `titleField` dot notation and the custom `listItemTemplate` have full access to joins. Be sure to use cross-module include syntax if you don't want to put the template in `lib/modules/apostrophe-schemas/views`. For instance, you may write `listItemTemplate: 'my-module-name:listItemTemplate.html'`.
* Bug fix: modals are the right height when jQuery 3 is in use.
* CSS class added to the `h4` that displays the title in an `apostrophe-images` widget, for your CSS styling convenience. Thanks to Gareth Cooper.

## 2.49.0 (2018-03-09)

Unit tests passing.

Regression tests passing.

* New password reset feature. You will need to configure `apostrophe-email` and opt into this feature. See the new [Apostrophe password reset HOWTO](https://apostrophecms.org/docs/tutorials/howtos/password-reset.html).
* Significant performance boost to the "reorganize" modal in situations where numerous pages are in the trash when using the `apostrophe-workflow` module.
* If widget ids are not provided when inserting new documents they are automatically generated. This makes [apostrophe-headless](https://npmjs.org/package/apostrophe-headless) easier to use.

## 2.48.0 (2018-03-01)

Unit tests passing.

Regression tests passing.

* New `color` and `range` schema field types. `color` provides a color picker field allowing values compatible with CSS, etc. `range` provides an `<input type="range">` element and respects `min` and `max` options.
* New `apos.utils.log`, `apos.utils.info`, `apos.utils.debug`, `apos.utils.warn` and `apos.utils.error` methods. These are now used consistently throughout Apostrophe core, both in the server and in the browser. On the server, these methods wrap the corresponding methods of a `logger` object and you can inject your own via the `logger` option of the `apostrophe-utils` module. By default a logger object that wraps the `console` object is created. For convenience, if your logger has no `log` method, `apos.utils.log` will call `logger.info`. This allows many popular loggers like `winston` to be used without modification "out of the box."
* `modulesSubdir` option to specify subdir where local modules come from, overriding `lib/modules`. Useful when more than one `apos` object exists in a project.
* Major speedup to parked pages. Also eliminates spurious warnings about inefficient joins at startup.
* Refactored autocollapse behavior of admin bar into its own method for easier overrides.
* CSS fixes for improved usability.

## 2.47.0 (2018-02-14)

Unit tests passing.

Regression tests passing.

* Developers now have the option to use jQuery 3. To enable jQuery 3, set the `jQuery` option of the `apostrophe-assets` module to the number `3`. We have packaged specific versions of jQuery 3 and jQuery UI which are known to be compatible with and tested with Apostrophe's UI, and we plan to use these in our own projects going forward. We will be making this change in the apostrophe boilerplate project. Of course Apostrophe's UI remains compatible with the older version of jQuery that loads by default. There is no bc break.

* When you join with pages, by using the virtual doc type `apostrophe-page`, the user is now invited to choose a page via a version of the reorganize dialog box, which has been made more user-friendly for this purpose. Autocomplete is still supported too.

* The reorganize dialog box is more pleasant to use. This dialog will continue to evolve to offer more of the functionality found in the "manage" dialog boxes for piece types.

* The page parking mechanism has been overhauled and improved. From now on, it is our recommendation that you set a unique `parkedId` for each parked page you configure for `apostrophe-pages`. This ensures that even if you change the slug in the configuration of the parked page, Apostrophe will still be able to understand that the page already exists and a new one should not be inserted. This is especially critical if using `apostrophe-workflow`, since you might decide to add or change locale prefixes at some point.

* The database connection keepalive mechanism now uses a query against an empty collection, rather than a server status call that the database user might not have permission to make.

* The `apos.utils.cssName` helper now preserves double dashes, as they are a common feature in modern CSS frameworks.

* There is now an `apostrophe-areas:widgetBase.html` file which can be extended block by block in a project-level `lib/modules/apostrophe-areas/views/widget.html` file. New overrideable methods have also been added to simplify adding custom classes programmatically to the wrapper and the widget itself without overriding any templates.

* It is now possible to configure select elements (we do not recommend more than one) to be displayed inline with the other widget controls, i.e. up, down, delete, etc. The back end of this is left to the developer, however you can check out the still-evolving [apostrophe-personas](https://github.com/apostrophecms/apostrophe-personas) module for an example. This feature is primarily meant for modules like `apostrophe-personas` that impact all widgets in a general way.

## 2.46.1 (2018-01-30)

Unit tests passing.

Regression tests passing.

* Attachment fields now save properly when directly part of the schema of a widget. A bug was introduced in version 2.42.0 when the `length` property was added to attachments. A fix made long ago to `apos.utils.clonePermanent` on the server side was also needed on the browser side.

## 2.46.0 (2018-01-25)

Unit tests passing.

Regression tests passing.

* The "Copy" button of pieces now copies areas that do not explicitly appear in the schema, and works correctly when an `apostrophe-pieces` module is set `contextual: true`. Overrideable methods are provided for those who need to copy more than schema fields and top-level areas. We do not copy every property by default because this could have unforeseen consequences; we copy only what is in the schema, plus top-level areas because these have always been supported without an explicit schema in templates.

* It is now possible to secure widget properties so that they are not visible to end users if you do not choose to output them in the markup. To do that, set the `playerData` option of your widget module to `false`, or to an array of properties that **should** be visible in the `data` JSON attribute so that they are passed to the `play()` method. Normally widget properties are public information, intended for display, but this technique is useful if you have a `username` and `password` for use in fetching an external feed in a server-side `load` method, for instance. **Note that to allow widget editing to function, everything is still passed in `data` if the user has editing privileges for the widget.** So if you seek to verify this feature, be sure to check as a logged-out user, or a user without editing permissions for that content.

* It is now easy to override the `fieldset` markup for Apostrophe schemas. Just copy `lib/modules/apostrophe-schemas/views/fieldset.html` to your project-level version of that path and edit it. However, please note that you must continue to have an outer wrapper element with the given attributes.

* Apostrophe's codebase now passes `eslint`. In the process many cases of callback errors being ignored were fixed, as well as global variable leaks.

* Apostrophe's `apos.locks.lock` and `apos.locks.unlock` methods now support promises.

## 2.45.0 (2018-01-11)

Unit tests passing.

Regression tests passing.

* The `apostrophe-caches` module has better, clearer documentation and it now supports promises.
* All modules can now conveniently send email using [Nodemailer](https://nodemailer.com/about/). The new `email` method of all modules renders a template in that module's `views` folder, exactly as you would hope it would, and also automatically generates a plaintext version for the occasional user who does not view HTML email. The automatically generated versions include links properly.
* Extending `apostrophe-images-widgets` and other pieces widgets is easier. If your widget name doesn't correspond to the kind of piece you are displaying, a helpful error appears explaining that you need to set `piecesModuleName`. Adding fields to these widgets now behaves reasonably. Also, if you add fields to `apostrophe-images` or `apostrophe-files` at project level, this now behaves as expected too.
* A locking mechanism has been added during the movement of pages in the page tree. This prevents rare race conditions that could previously have resulted in duplicate page ranks, although the design of the page tree is such that more serious consequences were always avoided.
* Text justification options for ckeditor are now standard in our build of ckeditor. Of course you still need to configure `sanitize-html` properly when using them.
* Any widgets module may now specify a `wrapperTemplate` option. That template is rendered instead of the standard `apostrophe-areas:widget.html` template, and can use `extends` and override blocks found in that template. This is useful if you need to set attributes of the outer wrapper element of the widget.
* The migration added in 2.43.0 to address file permissions for existing attachments in the trash has been greatly accelerated, helpful on large sites.
* Better error messages for `min` and `max` options of some schema field types; provisions for expanded error messages in general.
* For those using the `testModule` option to test their own npm modules in the context of Apostrophe, a default shortname is automatically provided.
* Fixed missing space in admin bar markup, thanks to arlecchino.

## 2.44.0 (2017-12-15)

Unit tests passing.

Regression tests passing.

* Apostrophe's AJAX filter features for `apostrophe-pieces-pages` now support "Load More" buttons and infinite scroll.

To add a "Load More" button:

1. Wrap a new element inside your data-apos-ajax-context element around the content that makes up the current "page" of results. This should not wrap around filter links or the "Load More" button itself.
2. Give that new element the `data-apos-ajax-append` attribute.
3. Add `append=1` to the query string of your Load More button. Example:

```
{% if data.currentPage < data.totalPages %}
  <a href="{{ data.url }} | build({ page: data.currentPage + 1, append: 1 })">Load More...</a>
{% endif %}
```

To progressively enhance this for infinite scroll, add a `data-apos-ajax-infinite-scroll` attribute to the button.

Note that we do this via progressive enhancement of a "Load More" button so that Google can still reach and index all of the pages (SEO).

* Attachment schema fields now respect the new `fileGroup` and `fileGroups` properties. If `fileGroup` is set to `images`, then only image types (GIF, JPEG, PNG) are accepted; if it is set to `office` only typical business file types are accepted. Note that we have always rejected files that didn't appear on the list for either type. You can also specify `fileGroups` as an array.
* `fileGroup: 'image'` is now configured by default for `apostrophe-images`, as was always intended but incorrectly implemented in the past.
* Attachment schema fields now respect the new `extension` and `extensions` properties. The former is handy if you only want to allow one extension, the latter if you want to allow more than one. The extensions must be those specified for `fileGroups` in the default configuration of `apostrophe-attachments` or your override of it (all lower case; JPEG is `jpg`; no period).
* The `addDocReferences` migration has been parallelized, as this one-time migration can be time-consuming on a large site.
* Broken `less` calculation fixed, thanks to Antoine COMBES.

## 2.43.0 (2017-12-12)

Unit tests passing.

Regression tests passing.

* When a "file" or "image" is moved to the trash, the attachment in question now becomes inaccessible. This is particularly important to stop access to obsolete PDFs, which Google loves to access. If the file or image is removed from the trash, the attachment becomes available again. In the case of images, the 1/6th size remains available by default to provide preview when viewing the trash. If the same attachment is referenced by more than one doc, which can happen due to "Copy" operations or `apostrophe-workflow`, it remains available until all such docs are in the trash.

* Parked properties are no longer editable in page settings. Since every site restart always wiped them out anyway, this is a bug fix, not a truly new behavior. With this change, you can finally set `type: 'home'` when `park`ing the home page, and remove `home` from your page types dropdown.

* The `apostrophe-jobs` module now offers a `runNonBatch` method, which is useful for long-running operations that don't involve iterating over many instances of the same type of object.

* Improvements to background image positioning for images widgets.

* A block has been added to override the `lang` attribute easily. Thanks to Ayho.

* The `imgAlt` block can now be used to conveniently override the `alt` attribute of images when overriding `widget.html` for `apostrophe-images-widgets`. Thanks to Raphaël DiRago.

* The `required` option now works properly for fields of type `array` (there must be at least one item in the array).

* Improved error messages for unblessed widget schemas. These are usually related to a widget that is no longer in the page template but appears in the database.

* A UI bug that caused tabs to become invisible when returning from nested dialog boxes has been fixed.

* Filters for "select" fields now default to "no opinion," rather than the default choice. This is the normal behavior for other field types.

* Even more promise support! `apos.attachments.insert`, `pieces.trash` and `pieces.rescue` all return promises if no callback is given.

* A YouTube embed unit test was removed to ensure consistent results in Travis CI, which is once again in routine use.

## 2.42.1 (2017-11-24)

Unit tests passing.

* Use of a capitalized filename that should have been lowercase in a `require` briefly broke Apostrophe's initialization on Linux. We are correcting this by reinstating CI in a Linux environment.

## 2.42.0 (2017-11-22)

Unit tests passing.

Regression tests passing.

* Promises have landed in Apostrophe. Calling `toArray`, `toObject`, `toDistinct` or `toMongo` on an Apostrophe cursor *without a callback* will return a promise. That promise will resolve to the expected result.

In addition, `docs.insert`, `docs.update`, `pieces.insert`, `pieces.update`, and `pages.insert` will all return a promise if invoked without a callback.

These are the most frequently invoked functions in Apostrophe that formerly required callbacks.

**As always with promises, be sure to catch errors with `.catch()`** at some level.

Note that **the `await` keyword can now be used with these methods**, as long as you're running Node.js 8.x or newer or using Babel to provide that language feature.

* Apostrophe's custom `Split` CKEditor toolbar control now works correctly in 2.x. You can give your users the `Split` control to allow them to break up a large rich text widget in order to insert other types of widget "in the middle." Note that the control name is now capitalized to match the way other CKEditor toolbar buttons are named.

* You may now specify `_url: 1` or `_nameOfJoin: 1` in a projection when using Apostrophe's `find()` methods. Native MongoDB projections naturally can't see these "computed properties" because they don't live in the database — they are computed "on the fly" after documents are fetched. However, Apostrophe now automatically adds the right underlying fields to the projection.

Only `_url` and the names of `joinByOne` or `joinByArray` fields are supported. It does not make sense to use a projection on `people` to locate IDs that are actually attached to `products` via `joinByOneReverse` or `joinByArrayReverse`.

*This feature does not conflict with legitimate uses of MongoDB projections because Apostrophe discards all properties beginning with `_` when writing to the database, except for `_id`.*

* The `length` property of an Apostrophe `attachment` object is now correctly populated with the original file size. Thanks to David Keita. Note that images are also made available in many scaled sizes. Also the original may be replaced with a correctly rotated version, in which case `length` will not match. So the most useful scenario for this property is likely to be in working with office formats, especially PDF which can sometimes be very large.

* Fixed bug in the `isEmpty` methods for areas and singletons. Thanks to David Keita.

## 2.41.0 (2017-11-17)

Unit tests passing.

Regression tests passing.

* The new `apostrophe-jobs` module, part of the core of Apostrophe, provides a progress meter mechanism and the ability to stop long-running user-initiated operations, such as batch operations on pieces. See the [jobs module documentation](http://apostrophecms.org/docs/modules/apostrophe-jobs/index.html). You can also refer to the pieces module for examples if you wish to use this for your own long-running user-initiated operations.
* Batch operations now have more robust support for "select everything." A number of bugs related to multiple selection of pieces have been fixed in a refactoring that made this code much more maintainable and predictable.
* The option of pushing an asset of type `template`, which never worked in 2.x and was never used by Apostrophe, has been removed for clarity. Our preference is for rendering assets on the server side dynamically when needed, rather than pushing many templates into the DOM on every page load.
* An `.editorconfig` file has been added. Thanks to Fredrik Ekelund.
* Parking a page only pushes permanent properties. `_defaults` and `_children` should never have been in the database; they are of course still interpreted to decide what should happen, but the properties *themselves* did not belong in the database. (You may need to write a migration if they are already there and this is causing issues for you.)
* Scrolling UI behavior of pieces improved; various other UI touch-ups. Thanks to Fredrik Ekelund.
* `newBrowserCalls` helper for `push` module can be used when you want JavaScript calls queued up with `req.browserCall` to be executed in an AJAX update of just part of a page.
* Fixed bugs affecting access to the published/unpublished batch operations and similar.

## 2.40.0 (2017-11-10)

Unit tests passing.

Regression tests passing.

* Support for "select everything" when managing pieces. Once you check the box to select everything on the current page, you are given a secondary option to select everything that matches your current criteria. This works both when choosing pieces for widgets and when working with batch operations like "trash" or "rescue."
* Fixed various bugs affecting combinations of "select all on page", the chooser and working with images.
* Improvements to batch operations on pieces. The `requiredField` property is checked correctly, and the new `onlyIf` property allows for passing a function that accepts the doc type name and decides whether the button should appear. Multiword action names are properly camelcased. New "success" and "dataSource" options to `batchSimple` allow for carrying out additional operations afterward as well as gathering input independently at the start. And batch operations are composed late so that other modules can add them.
* The `self.api` and `self.html` methods of `apostrophe-context` and `apostrophe-modal` now support a syntax for making cross-module API calls, just like templates.
* Addressed moog versioning issue with latest npm that caused errors about "synth.instanceOf" not being found depending on the state of your npm cache.

## 2.39.2 (2017-11-02)

Unit tests passing.

Startup-related regression tests passing.

* The `APOS_MONGODB_LOG_LEVEL` environment variable can now be set to `debug`, `info` or anything else supported by the MongoDB driver's `Logger.setLevel` method. This is helpful for debugging database issues at the lowest level.

## 2.39.1 (2017-11-01)

Unit tests passing.

Regression tests passing.

* Factored out a `getBaseUrl` method for `apostrophe-pages`, allowing
overrides of this that pay attention to `req`.
* Report `pageBeforeSend` errors and failures to load the global doc properly, don't silently tolerate them.
* Documentation corrections. Thanks to Frederik Ekelund.


## 2.39.0 (2017-10-24)

Unit tests passing.

Regression tests passing.

* Easier access to options. Introduced the `getOption` method to all modules. Calling `self.getOption(req, 'sizes.large')` from your module's server-side JavaScript code, or just `module.getOption('sizes.large')` from Nunjucks, will return the value of `self.options.sizes.large` for that module. You may also pass an array of keys, i.e. `module.getOption([ 'sizes', 'large' ])`. This method is tolerant, it returns undefined if any part of the path does not exist. See also the new [apostrophe-override-options](https://npmjs.org/package/apostrophe-override-options) which extends this feature to support customizing the returned value for any option based on the current page type, page settings, piece settings and locale. * Helpful warning when maximum area/widget loader recursion level is reached. Always use projections when adding joins to your schema to avoid a performance hit due to runaway recursion.
* New `disabledTypes` option to `apostrophe-pages`, primarily for use with `apostrophe-override-options`.
* Fixed UI bug relating to area menus at the bottom of the page.
* Fixed bug that caused a crash when invalid usernames attempted to log in. Thanks to Arthur.

## 2.38.0 (2017-10-16)

Unit tests passing.

Regression tests passing.

* Various schema field validators for required fields no longer crash on the browser side if a property is nonexistent, as opposed to being the expected empty string.
* Buttons for editing pieces widgets now use less confusing language.
* Accommodations for the `apostrophe-headless` module (arriving later today), including factoring out certain login-related and piece-related functionality to separate methods in order to make it easier to introduce RESTful APIs for the same features.
* Unit tests no longer drop the entire test database between suites; instead they drop the collections. Also the unit test timeout can be set via an environment variable. This accommodates testing against various cloud databases with security that precludes dropping entire databases.
* Lots of new content in the README to get folks who haven't been to the documentation site yet a little more excited.

## 2.37.2 (2017-10-04)

Unit tests passing.

Conflict resolution and template extension-related regression tests passing.

* The conflict resolution feature, which helps users avoid conflicts in which neither is successfully able to save content reliably by explaining that two users are editing the same doc and offering the option of taking control, can now be disabled by setting the `conflictResolution` option of the `apostrophe-docs` module explicitly to `false`. **We do not recommend** the use of this option in normal practice, however it has valid applications in automated testing.

* Recently a bug was introduced in which extensions other than `.html` or `.njk` did not work in `include` statements, etc. in Nunjucks templates unless the file in question existed in the project-level version of the module including it. The full cascade of template folder paths is now supported for these explicit extensions, including searching `viewsFolderFallback`.

## 2.37.1 (2017-09-27)

Unit tests passing.

Piece- and schema-related regression tests passing.

* Filters are now available for schema fields of type `integer`. You can configure these for the manage view, or for pieces-pages, exactly as you would for other field types. Previously this feature existed but did not function properly, so this is a patchlevel release rather than a minor version bump.
* Previously, when viewing pieces in the trash, the batch operation button initially read "Trash Items" rather than "Rescue Items." It did not match the selected operation in the select element, and did not perform the needed operation of rescuing items unless you switched operations and switched back again. This has been fixed.

## 2.37.0 (2017-09-25)

Unit tests passing.

Regression tests passing.

* New feature: you may now use the `.njk` file extension in addition to `.html` for your Nunjucks templates. In order to maximize the usefulness of this feature in the context of existing Apostrophe code, `.njk` is still checked for even if `.html` was specified when calling the `render` method. `.njk` is a convention adopted by the Nunjucks community and is supported by some syntax highlighters.
* Bug fix: drag-and-drop reordering and movement of widgets is once again functional. (The arrows worked all along.)
* Bug fix: drag-and-drop targets for widgets residing in areas nested in other widgets now appear and function properly.


## 2.36.3 (2017-09-20)

Unit tests passing.

Regression tests passing.

* If an oembed provider responds with an HTTP error and a response that is not parseable as XML or JSON, Apostrophe no longer crashes (this fix is actually in the oembetter npm module). This fixes crashes on non-embeddable YouTube videos.
* If the oembed provider issues a 401 or 404 error, a relevant error message is given. Otherwise the generic error icon is still given.

## 2.36.2 (2017-09-19)

Unit tests passing.

Regression tests passing.

* Dragging and dropping will now automatically scroll the "reorganize" dialog box.
* Attempts to drag a page above or below the "Home" page in "reorganize" no longer cause a restart. Also, the interface rejects them gracefully.
* Attempts to drag a page below the trashcan are rejected gracefully.
* When `trashInSchema` is active, the "traditional" trash can sorts below "in-context" trash, and the traditional trash can receives the special label "Legacy Trash" to reduce confusion.
* When on page two (or higher) in the "manage" view of pieces, performing a text search now correctly resets to page one.
* Throw an error at startup if a forbidden schema field name is used in `addFields` configuration. For instance, `type` is forbidden for widget schemas, while `docPermissions` is forbidden for doc type schemas, and `_id` is forbidden for both. Note that field names like `title` that are already in the schema are *not* forbidden because re-adding a schema field replaces it, which is often done to change the label, etc. So we'll be adding more documentation about these to help developers avoid surprises if their intention was an entirely new field.

## 2.36.1 (2017-09-13)

Unit tests passing.

Regression tests passing.

* Spurious conflict resolution warnings for pieces fixed.
* Notifications are spaced properly, and in the upper right corner as intended, on all screens.
* Reorganize feature: upgraded to jqtree 1.4.2. Regression testing found no bc breaks.
* A debugging convenience: the `log(true)` cursor filter logs MongoDB criteria objects resulting from the cursor in question to the console.

## 2.36.0 (2017-09-12)

Unit tests passing.

Regression tests passing.

* You may now set the `skipInitialModal` option for any widget module to `true` in order to avoid displaying the editing dialog box when the widget is first added. This makes sense if the widget has a useful default behavior, or consists of a contextually editable rich text sub-widget with a "style" select element you might or might not need to set every time.
* Fields in Apostrophe's schema-driven forms now receive globally unique `id` attributes, and the `for` attributes of `label` elements now reference them properly.

## 2.35.1 (2017-09-08)

Unit tests passing.

Regression tests passing.

* Intermittent "not blessed" errors when editing joins in widget schemas have been corrected by blessing all widget schemas at page serve time, just as we already bless all doc type schemas at page serve time. Blessing them when the individual routes fire is problematic because of probable race conditions with sessions.

## 2.35.0 (2017-09-06)

Unit tests passing.

Regression tests passing.

* `apos.areas.isEmpty(data.page, 'body')` will now tell you if that area is considered empty (it contains no widgets, or the widgets consider themselves empty).

* The new `controls` option may be passed to any widget, via `apos.singleton` or via the configuration for that specific widget type in an `apos.area` call. In this example, the widget cannot be removed, cannot be moved, and has its controls positioned at the upper right instead of the upper left:

```
{{
  apos.singleton(data.page, 'footer', 'apostrophe-rich-text', {
    controls: {
      removable: false,
      movable: false,
      position: 'top-right'
      }
    }
  })
}}
```

The `position` suboption may be set to `top-left`, `top-right`, `bottom-left` or `bottom-right`.

The `removable` and `movable` suboptions are primarily intended for singletons.

* By popular demand, the `insert` and `update` methods of pieces now pass the piece to their callback as the second argument.

* Better CSS reset for Apostrophe's admin UI.

* `callOne` added for convenience when you want to invoke a method normally invoked by `callAll` in the same way, but for only one module. Thanks to Arthur.

* If an attachment does not exist, `apos.attachments.url` no longer results in a template error page. Instead a fallback icon is displayed and an error message is logged. Developers should still always check whether attachments and joined objects still exist in their templates. Thanks to Raphaël DiRago.

* Notifications within modals move to lower right corner of modal for readability.

* Cleaned up font paths.

* Accommodations for the latest release of the separately published apostrophe-workflow module.

## 2.34.3 (2017-08-31)

Unit tests passing.

Regression tests passing.

A bug was fixed that prevented nested area editing. The bug appeared in version 2.34.0.

Note that editing an area on the page has never been possible when it is part of the schema of an array field. That is not a new issue. It is being tracked and discussed. Today's fix was for a regression that impacted all nested areas.

## 2.34.2 (2017-08-29)

All tests passing.

Fixed a bug that generated an error message regarding conflict resolution when attempting to edit an area inside a piece editor dialog box.

## 2.34.1 (2017-08-28)

All tests passing.

Fixed an issue impacting unit test harness only. It didn't come up initially because it had to do with automatically creating `test/node_modules`, which existed our dev environment.

No code changes outside of tests.

## 2.34.0 (2017-08-28)

All tests passing.

* Conflict resolution has been added to Apostrophe. When two users attempt to edit the same document, whether "in context" on the page or via a dialog box, Apostrophe now makes the latecomer aware of the issue and gives them the option to take control of the document after warning that the first party could lose work.

Since the first user may have simply abandoned their work, Apostrophe also indicates how long it has been since the first user last made a change.

If the same user attempts to edit a document in two tabs or windows, something very similar happens, although the message is different.

* In a related change, Apostrophe does not begin attempting to save an area on the page until the user interacts with it for the first time. This fixes many commonly reported frustrating situations in which one user is editing and the other is logged in but merely looking at the page, creating a ping-pong exchange of save requests.

* Apostrophe's unit tests have been restructured so that a single test file can be run conveniently, via `mocha test/docs.js`, for instance, and there is no longer a need for us to update `test/test.js` every time a test is added. Also, the unit tests use the same `apos.tasks.getReq` and `apos.tasks.getAnonReq` methods that are used by real-life command line tasks, which provide a more faithful simulation of an Express request object and one we anticipate extending as needed.

## 2.33.1 (2017-08-16)

All tests passing.

* Fixed potential crash in version pruning mechanism.

## 2.33.0 (2017-08-10)

All tests passing.

* The login page can be disabled via the new `localLogin` option of the `apostrophe-login` module. Set it explicitly to `false` to disable the login URL completely.
* Refactoring: the `apostrophe-login` module now has an `afterLogin` method which takes care of invoking the `loginAfterLogin` callAll method on all modules that have one, and then redirecting appropriately. This code was factored out to make it easier to use in the new [apostrophe-passport](https://npmjs.org/package/apostrophe-passport) module, which allows the use of almost any [Passport](http://passportjs.org)-based strategy, such as Facebook login, Google login, Github login, etc.
* `apos.users.ensureGroup` now delivers the group to its callback as the second argument.

Thanks to Michelin for their support of this work.

## 2.32.0 (2017-08-08)

All tests passing.

* Fixed an S3 asset bundle generation bug that caused `.less` files to be imported with the wrong file extension if the `public` folder did not yet exist at the time `--create-bundle` was used. Thanks to Michelin for their support of this work.

* Also added an `apostrophe-caches:clear` task to aid in testing various functionality. You must specify the cache name since caches may or may not even be known to Apostrophe at task startup time based on whether and when code calls `.get` for each cache name.

## 2.31.0 (2017-08-07)

All tests passing.

* The new `testModule: true` option causes Apostrophe to supply much of the boilerplate for a published npm apostrophe module that wants to test itself as part of an apostrophe instance, i.e. apostrophe-workflow, apostrophe-caches-redis, etc. See those modules for examples of usage. This is a feature for those writing their own npm modules that wish to unit test by initializing Apostrophe and loading the module in question.

* Fixed caching bugs, notably the oembed cache, which is now operating properly. Oembed responses, such as YouTube iframe markup, are now cached for an hour as originally intended which improves frontend loading time.

* Page type changes only refreshed the schema fields on the first change — now they do it properly after every change.

* Page type changes use the "busy" mechanism while refreshing the schema fields to prevent user interface race conditions and avoid user confusion.

* `trash` is never offered as a schema field of the `global` doc (mainly a concern with `apostrophe-workflow`).

## 2.30.0 (2017-08-02)

All tests passing.

It is now easier to set up Redis or another alternative session store:

```
'apostrophe-express': {
  session: {
    secret: 'your-secret-here',
    store: {
      name: 'connect-redis',
      options: {
        // redis-specific options here
      }
    }
  }
}
```

For bc, you can still pass a live instance of a store as the `store` option, but this way is easier; all you have to do is `npm install --save` your connect-compatible session store of choice and configure it.

Thanks to Michelin for their support of this work.

## 2.29.2 (2017-08-02)

All tests passing.

* Overrideable widgetControlGroups method takes (req, widget, options) allowing for better control when customizing these buttons.
* The `createControls` option of the `apostrophe-pages` module is now respewcted properly.

## 2.29.1 (2017-07-31)

All tests passing.

* Fixed a short-lived issue with the reorganize feature.

## 2.29.0 (2017-07-31)

All tests passing.

This is a significant update containing various accommodations required by the shortly forthcoming Apostrophe 2.x version of the `apostrophe-workflow` module, as well as other recent enhancements in our queue.

* Editing an area "in context" on the page when it is part of a widget or piece will always work, even if `contextual: true` was not set. That property is optional and prevents the area from also appearing in the dialog box for editing the content type.

* Multiple select filters are now available for the "manage" view of any piece type. Just like configuring single-select filters, except that you'll add `multiple: true` to the relevant object in your `addFilters` configuration for the module. Thanks to Michelin for their support of this work.

* When editing a previous selection of pieces for a join or widget, you can also easily edit them without locating them again in the manage view.

* "Next" and "previous" links can now be easily added to your `show.html` pages for pieces. Just set the `next` and `previous` options for your `apostrophe-pieces-pages` subclass to `true`, or to an object with a `projection` property for best performance. This will populate `data.previous` and `data.next` in your `show.html` template. *For blogs they may seem backwards; they refer to relative position on the index page, and blogs are reverse-chronological. Just switch the terms on the front end in your template in cases where they appear confusing.*

* There is now a "pages" option on the admin bar, for cases where "reorganize" is not visible because "Page Settings" is not accessible to the user for the current page.

* If the `trashInSchema` option is set to `true` when configuring `apostrophe-docs`, pages that are in the trash retain their position in the page tree rather than moving to a separate "trash" subtree. In the "reorganize" interface, they are grouped into trash cans displayed beneath each parent page, rather than a single global trash can. This is necessary for the new workflow module and also helpful in any situation where trying to find pages in the trash is more troublesome than explaining this alternative approach.

When `trashInSchema` is `true`, users can also change the trash status of a piece or page via "Page Settings" or the "Edit" dialog box of the piece, and it is possible to access "Page Settings" for any page via "Reorganize."

* The buttons displayed for each widget in an Apostrophe area can be adjusted via the `addWidgetControlGroups` option of the `apostrophe-areas` module, which can be used to introduce additional buttons.

* Empty `beforeMove` and `afterMove` methods have been added to the `apostrophe-pages` module for the convenience of modules using `improve` to enhance it.

* The `apostrophe-doc-type-manager` module now has `getEditPermissionName` and `getAdminPermissionName` methods. These can be overridden by subclasses. For instance, all page subtypes return `edit-apostrophe-page` for the former because page types can be changed.

* `apos.destroy(function() { ... })` may be called to shut down a running Apostrophe instance. This does **not** delete any data. It simply releases the database connection, HTTP server port, etc. This mechanism is extensible by implementing an `apostropheDestroy` method in your own module.

* `before` option for `expressMiddleware`. As before any module can provide middleware via an `expressMiddleware` property which may be a function or array of functions. In addition, if that property is an object, it may also have a `before` subproperty specifying a module whose middleware should run after it. In this case the actual middleware function or functions must be in a `middleware` subproperty.

* `apos.instancesOf(name)` returns an array of modules that extend `name` or a subclass of it. `apos.instanceOf(object, name)` returns true if the given `object` is a moog instance of `name` or a subclass of it.

* `apos.permissions.criteria` can now supply MongoDB criteria restricted to the types the user can edit when a general permission name like `edit` or `edit-doc` is asked for. *This was never a security bug because permissions for actual editing were checked when individual edits occurred. The change makes it easier to display lists of editable content of mixed types.*

* Extending the indexes of Apostrophe's `aposDocs` collection is easier to achieve in modules that use `improve` to extend `apostrophe-docs`.

* Removed tests for obsolete, unsupported Node.js 0.10.x. Node.js 4.x is now the minimum version. *We do not intend to break ES5 compliance in 2.x, however testing old versions of Node that are not maintained with security patches in any freely available repository is not practical.*

* `insert` method for `apos.attachments`, mirroring the other modules better. Thanks to Arthur Agombart.

## 2.28.0 (2017-07-17)

All tests passing.

* Notifications are available, replacing the use of `alert`. This feature is primarily for Apostrophe's own administrative features; you can use it when extending the editing UI. Call `apos.notify('message')` to display a simple message. You can specify several `type` options such as `error` and `info`, and you can also use `%s` wildcards. Everything is localized on the server side. [See the documentation for more information](http://apostrophecms.org/docs/modules/apostrophe-notifications/browser-apostrophe-notifications.html#trigger). Thanks to Michelin for their support of this work.
* The `apostrophe-images` widget now provides a focal point editor. See the new [responsive images HOWTO](http://apostrophecms.org/docs/tutorials/howtos/responsive-images.html). Thanks to Michelin for their support of this work.
* UX: clicking "edit" on an image you have already selected no longer deselects the image. Thanks to Michelin for their support of this work.
* Bug fix: corrected issue that sometimes prevented joins with pages from editing properly.
* Bug fix: added sort index on `level` and `rank`, preventing MongoDB errors on very large page trees.
* UX: a complete URL is suggested at startup when testing locally. Thanks to Alex Gleason.

## 2.27.1 (2017-06-28)

All tests passing.

* Fixed recently introduced bug preventing page type switching.

## 2.27.0 (2017-06-26)

All tests passing.

* Lazy schema field configuration, in general and especially for joins. No more need to specify `idField`, `idsField`, `relationshipsField` or even `label` for your schema fields. `withType` can be inferred too in many cases, depending on the name of the join field. You can still specify all of the details by hand.

Also, for reverse joins, there is a new `reverseOf` option, allowing you to just specify the name of the join you are reversing. This is much easier to understand than specifying the `idField` of the other join. However that is still permitted.

Lazy configuration is in place for doc types (like pages and pieces) and widget types. It can be extended to other uses of schemas by calling the new validation methods.

* ckeditor 4.6.2. Resolves #896: you can now create links properly in Microsoft Edge. Our policy is now to check in periodically with new ckeditor releases and just make sure they are compatible with our editor skin before releasing them.

* `apos.areas.fromRichText` can be used to create an area with a single rich text widget from a trusted string of HTML. Not intended for mixed media, just rich text. Related: both `fromRichText` and `fromPlaintext` now correctly give their widgets an `_id` property.

## 2.26.1 (2017-06-12)

All tests passing.

* Fixed short-lived bug introduced in 2.26.0 re: detecting missing widget types.

## 2.26.0 (2017-06-12)

All tests passing.

* Do not crash on missing widget types, print good warning messages.

* Complete implementation of the [explicitOrder](http://apostrophecms.org/docs/modules/apostrophe-docs/server-apostrophe-cursor.html#explicit-order) cursor filter, replacing a nonfunctional implementation.

* If the mongodb connection is lost, the default behavior is now to retry it forever, so when MongoDB does get restarted Apostrophe will find it. In addition, a `connect` object may be passed to the `apostrophe-db` module to be passed on to the MongoDB connect call.

* Spaces added between DOM attributes for better HTML5 compliance.

* `required` subfields are now enforced when editing fields of type `array`.

Thanks to Michelin for their support of much of the work in this release.

## 2.25.0 (2017-05-26)

All tests passing.

* There is now a `readOnly` option for the standard schema field types. Thanks to Michelin for contributing this feature.

* Apostrophe now displays useful warnings and, in some cases, errors at startup when schemas are improperly configured. This is particularly useful if you have found it frustrating to configure joins correctly. We are continuing to deepen the coverage here.

* In the manage view, the "published" and "trash" filters now always offer both "yes" and "no," regardless of whether anything is available in those categories. This is necessary because these are the respective defaults, and these are also unusual cases in which it is actually interesting to know nothing is available.

## 2.24.0 (2017-05-05)

All tests passing.

There is now an `object` schema field type. It works much like the `array` schema field type, however there is just one object, represented as an object property of the doc in the database. Thanks to Michelin's development team for contributing this feature.

## 2.23.2 (2017-04-30)

All tests passing.

The options object of `enhanceDate` is now passed on to `pikaday`. Considered a bug fix since the options object was erroneously ignored.

* 2.23.1

All tests passing.

cleanCss needs to know that the output CSS files are going to live in apos-minified in order to correctly parse `@import` statements that pull in plain .css files. Also, the mechanism for prefixing URLs in CSS code was not applied at the correct stage of the bundling process (the minify stage), which broke the ability to reference fonts, images, etc. via URLs beginning with /modules when using an S3 asset bundle.

## 2.23.0 (2017-04-24)

All tests passing.

* The "manage" view of `apostrophe-pieces` now supports robust filters, in the same way they were already supported on the front end for `apostrophe-pieces-pages`. Use the `addFilters` option to configure them. There is bc with existing filters that relied on the old assumption that manage filters have a boolean API. However now you can specify any field with a cursor filter, which includes most schema fields, notably including joins.

Note that since all of the options are presented in a dropdown, not all fields are good candidates for this feature.

The "manage" view filters now refresh to reflect only the options that still make sense based on the other filters you have selected, reducing user frustration.

See [reusable content with pieces](http://apostrophecms.org/docs/tutorials/getting-started/reusable-content-with-pieces.html) for more information and examples.

Thanks to Michelin for their support of this work.

* `apos.utils.isFalse` allows you to check for values that are strictly `=== false` in templates.

* `apos.utils.startCase` converts property names to English, roughly speaking. It is used as a fallback if a filter does not have a `label` property. This is primarily for bc, you should add a `label` property to your fields.

* Production now matches the dev environment with regard to relative URLs in LESS files, such as those used to specify background images or font files. Previously the behavior was different in dev and production, which is a bug.

* You can now pass a `less` option to `apostrophe-assets`, which is merged with the options given to `less.render` both in dev and production. You can use this, for instance, to enable `strictMath`.

* `apostrophe.oembed`'s `fetch` method now propagates its `options` object to `oembetter` correctly. Thanks to Fotis Paraskevopoulos.

## 2.22.0 (2017-04-11)

All tests passing.

* Apostrophe now supports publishing CSS and JS assets via S3 rather than serving them directly.

Apostrophe already had an option to build asset "bundles" and deploy them at startup, as described in our [cloud HOWTO](http://apostrophecms.org/docs/tutorials/howtos/deploying-apostrophe-in-the-cloud.html). However this serves the assets from the cloud webserver, such as a Heroku dyno or EC2 instance. It is now possible to serve the assets from Amazon S3.

See the [updated cloud HOWTO](http://apostrophecms.org/docs/tutorials/howtos/deploying-apostrophe-in-the-cloud.html) for details.

Thanks to Michelin for their support of this work.

* Enforce string field `min` and `max` properties on server side.

* When validation of a form with tabs fails, such as a pieces edit modal, activate the correct tab and scroll to the first error in that tab.

* thanks to Ludovic Bret for fixing a bug in the admin bar markup.

## 2.21.0 (2017-04-11)

All tests passing.

* For a small performance boost, `defer` option can be set to `true` when configuring any widget module.
This defers calls to the `load` method until just before the page is rendered, allowing a single query
to fetch them all in simple cases. This is best applied
to the `apostrophe-images-widgets` module and similar widgets. It should not be applied if you wish
to access the results of the join in asynchronous code, because they are not available until the last
possible moment.

Thanks to Michelin for their support of this work.

* You can also set `deferImageLoading` to `true` for the `apostrophe-globals` module if you want the
same technique to be applied when loading the `global` doc's widgets. This does not always yield a
performance improvement.

* Bug fix: if two crops of the same image were present in separate widgets on a page, only one of the crops would be seen in template code. This issue has been resolved.

## 2.20.3 (2017-04-05)

All tests passing.

* The search filter is once again available when choosing images. This involved a deeper fix to modals: filters for sliding modals were not being properly captured and hoisted into the shared part of the outer div. This is now being done exactly as it is done for the controls (buttons) and the instructions.

To avoid incompatibility with existing uses of `self.$filters`, such as in the manage modal, they are captured to `self.$modalFilters`. A small change to the manage modal was needed to take advantage of this.

* Moved a warning message from `console.log` to `console.error`. `stdout` should never be used for warnings and errors. Moving toward clean output so that command line tasks can be safely used in pipelines.

## 2.20.2 (2017-03-31)

All tests passing.

Improved UI for editing widgets. The edit button is no longer separate from the area-related controls such as up, down, etc. This reduces clutter and reduces difficulty in accessing widgets while editing.

## 2.20.1 (2017-03-27)

All tests passing.

When autocompleting doc titles to add them to a join, Apostrophe again utilizes search result quality to display the best results first.

## 2.20.0 (2017-03-20)

All tests passing.

This is a significant update with two useful new features and various minor improvements.

* Support for batch uploads. The `apostrophe-images` and `apostrophe-files` modules now implement batch uploads by default.

When you click "New File" or "New Image," you now go directly to the file browser, and if you select multiple files they are uploaded without a modal dialog appearing for each one; the title and slug are populated from the filename, and that's that.

You can also drag one or more files directly to the chooser/manager modal.

If you are choosing files or images for a widget, they are automatically selected after a batch upload.

This feature can be disabled by setting the `insertViaUpload` option to `false` for `apostrophe-images` or `apostrophe-files`. If you are adding `required` fields to `apostrophe-images` or `apostrophe-files`, then batch uploading is not the best option for you because it would bypass that.

**If you wish, you can enable the feature for your own `apostrophe-pieces` modules that have an `attachment` field in their schema by setting the `insertViaUpload` option to `true`.** However please note that this does not currently do anything for pieces that refer to an image or file indirectly via widget.

* Global preference editing, and a standard UI to roll back to earlier versions of global content. There is now a "Global Content" admin bar button. By default, this launches the version rollback dialog box for shared global content.

However, if you use `addFields` to add schema fields to the `apostrophe-global` module, this button instead launches an editing modal where you can edit those fields, and also offers a "Versions" button accessible from there.

Global preferences set in this way are accessible in all situations where `data.global` is available. This is very useful for creating project-wide preference settings.

All the usual features of schemas can be used, including `groupFields`. Of course, if you choose to use joins or widgets in global content, you should keep the performance impact in mind.

* Various UX fixes to the manager and chooser modals.

* If there is a `minSize` setting in play, that information is displayed to the user when choosing images.

* The `checkboxes` schema field type now supports the `browseFilters` feature.

* When batch file uploads fail, a more useful set of error messages are displayed.

## 2.19.1 (2017-03-15)

All tests passing.

* When saving any doc with a schema, if an attachment field does not match a valid attachment that has actually been uploaded, that field is correctly nulled out. In addition, if the attachment's file extension is not in a valid fileGroup as configured via the attachments module, the field is nulled out. Finally, the `crop: true` option for attachments is saved successfully. This option allows for attachments to have a crop that is inherent to them, useful when there is no widget standing between the doc and the attachment.

All of these changes correct bugs in intended behavior. Certain checks were present in the code but not completely functional. If you need to update your configuration to add file extensions, [apostrophe-attachments](http://apostrophecms.org/docs/modules/apostrophe-attachments/).

## 2.19.0 (2017-03-15)

All tests passing.

* As always, Apostrophe always populates `req.data.home`; when `req.data.page._ancestors[0]` exists that is used, otherwise Apostrophe carries out a separate query. However as a performance enhancement, you may now disable this additional query by passing the `home: false` option to the `apostrophe-pages` module. Note that `req.data.home` is not guaranteed to exist if you do this.

As for children of the home page, for performance you may now pass `home: { children: false }` option to the `apostrophe-pages` module. This option only comes into play when using `filters: { ancestors: false }`.

Thanks to Michelin for their support of this work.

## 2.18.2 (2017-03-10)

All tests passing.

* Performance enhancement: when fetching `req.data.home` directly in the absence of `req.data.page._ancestors[0]`, such as on the home page itself or a non-page route like `/login`, we must apply the same default filters before applying the filter options, namely `.areas(false).joins(false)`, otherwise duplicate queries are made.

* Fixed bug in as-yet-unused `schemas.export` method caught by babel's linter.

Thanks to Michelin for their support of this work.

## 2.18.0 (2017-03-04)

All tests passing.

* New batch editing features for pieces! You can now use the checkboxes to select many items and then carry out the following operations in one step: trash, rescue from trash, publish, unpublish, tag and untag.

In addition there is a clearly documented procedure for creating new batch editing features with a minimum of new code.

* Several bugs in the array editor were fixed. Up, down and remove buttons work properly again, an aesthetic glitch was resolved and redundant ordinal numbers do not creep in when managing the order of an array without the `titleField` option.

* Logging out completely destroys the session. While the standard behavior of `req.logout` in the Passport module is only to break the relationship between the `user` object and the session, users expect a clean break.

## 2.17.2 (2017-02-28)

All tests passing.

* Members of a group that has the admin permission for a specific piece type can now move pieces of that type to and from the trash. (This was always intended, so this is a bug fix.)
* For better out-of-the-box SEO, an `alt` attribute with the title of the image is now part of the `img` markup of `apostrophe-images` widgets.

## 2.17.1 (2017-02-21)

All tests passing.

* Fixed XSS (cross-site scripting) vulnerability in `req.browserCall` and `apos.push.browserCall`.

* Removed confusing strikethrough of "Apply to Subpages" subform when the permission is being removed rather than added.

* Improved UX of area widget controls.

* Improved modal array tab UI and CSS.

* The `oembedReady` Apostrophe event is now emitted correctly after `apostrophe-oembed` renders an oembed-based player, such as a YouTube video player for the `apostrophe-video` widget. This event can be listened for via `apos.on('apostrophe-oembed', fn)` and receives a jQuery object referring to the relevant element.

## 2.17.0 (2017-02-14)

All tests passing.

* `array` schema fields now accept a `limit` option. They also support the `def` property to set defaults for individual fields. The array editor code has been refactored for better reliability and performance and documentation for the methods has been written.

* Relative `@import` statements now work when you push plain `.css` files as Apostrophe assets. There is no change in behavior for LESS files. Thanks to Fredrik Ekelund.

* Controls such as the "Finished" button of the reorganize modal were floating off the screen. This has been fixed.

## 2.16.1 (2017-02-07)

All tests passing.

* If you have tried using `piecesFilters` with a `tags` field type, you may have noticed that when the query string parameter is present but empty, you get no results. This is suboptimal because that's a common result if you use an HTML form to drive the query. An empty string for a `tags` filter now correctly does nothing.

* In `apostrophe-rich-text-widgets`, initialize CKEditor on `instanceReady`, rather than via a dodgy timeout. Thanks to Frederik Ekelund for finding a better way!

## 2.16.0 (2017-02-03)

All tests passing.

* Reintroduced the reorganize feature for editors who have permissions for some pages but not others. You are able to see the pages you can edit and also their ancestors, in order to navigate the tree. However you are able to drag pages only to parents you can edit.

* Introduced the new `deleteFromTrash` option to the `apostrophe-pages` module. If this option is enabled, a new icon appears in "reorganize" when looking at pages in the trash. This icon allows you to permanently delete a page and its descendants from the site.

The use of this option can lead to unhappy customers if they do not clearly understand it is a permanent action. For that reason, it is disabled by default. However it can be quite useful when transitioning from the initial site build to long-term support. We recommend enabling it during that period and disabling it again after cleanup.

* "Reorganize" no longer displays nonfunctional "view" and "trash" icons for the trash and pages inside it.

* The tests for the `apostrophe-locks` module are now deterministic and should always pass.

## 2.15.2 (2017-01-30)

All tests passing.

Fixed a bug which could cause a crash if the `sort` filter was explicitly set to `search` and no search was actually present. Conditions existed in which this could happen with the autocomplete route.

## 2.15.1 (2017-01-23)

Due to a miscommunication the version number 2.15.0 had been previously used. The description below was originally intended for 2.15.0 and has been published as 2.15.1 purely to address the version numbering conflict.

All tests passing.

* `apos.permissions.addPublic` accepts multiple arguments and array arguments,
adding all of the permission names given including any listed in the arrays.
* Permissions checks for pieces admin routes longer check for req.user, checking for the appropriate `edit-` permission is sufficient and makes addPublic more useful.
* Updated the `i18n` module to address a problem where labels that happened to be numbers rather than strings would crash the template if passed to `__()`.
* Documentation improvements.

## 2.14.3

All tests passing.

The mechanism that preserves text fields when performing AJAX refreshes was preserving
other types of `input` elements. Checkboxes, radio buttons and `type="submit"` are now
properly excluded from this mechanism.

## 2.14.2 (2017-01-18)

Fixed [#385](https://github.com/punkave/apostrophe/issues/385): if a page is moved to the trash, its slug must always change, even if it has been edited so that it no longer has its parent's slug as a prefix. In addition, if the resulting slug of a descendant of the page moving to the trash conflicts with an existing page in the trash, steps are taken to ensure uniqueness.

## 2.14.1 (2017-01-11)

All tests passing.

* The `apos.utils.clonePermanent` method no longer turns objects into long arrays of nulls if they happen to have a `length` property. `lodash` uses the `length` property as an indicator that the object should be treated as an array, but this would be an unrealistic restriction on Apostrophe schema field names. Instead, `clonePermanent` now uses `Array.isArray` to distinguish true arrays. This fixes a nasty bug when importing content from A1.5 and subsequently editing it.

* When a user is logged in there is an `apos.user` object on the browser side. Due to a bug this was an empty object. It now contains `title`, `_id` and `username` properties as intended.

## 2.14.0 (2017-01-06)

All tests passing.

* A version rollback dialog box for the `global` doc is now opened if an element with the `data-apos-versions-global` attribute is clicked. There is currently no such element in the standard UI but you may introduce one in your own layout if you have mission-critical content in the `global` doc that is awkward to recreate after an accidental deletion, such as a custom sitewide nav.
* An error message is correctly displayed when login fails.
* Many UI messages are now passed through the `__()` internationalization helper correctly. Thanks to `timaebi`.

## 2.13.2 (2016-12-22)

All tests passing.

The `data-apos-ajax-context` feature had a bug which prevented ordinary anchor links from performing AJAX refreshes correctly.

## 2.13.1 (2016-12-22)

All tests passing.

The `apostrophe-attachments` module now calls `apos.ui.busy` correctly on the fieldset so that the busy and completed indicators are correctly shown and hidden. Previously the string `0` was passed, which is not falsy.

## 2.12.0 (2016-12-15)

All tests passing.

* Developers are no longer required to set `instantiate: false` in `app.js` when configuring an npm module that uses the `improve` property to implicitly subclass and enhance a different module. In addition, bugs were fixed in the underlying `moog-require` module to ensure that assets can be loaded from the `public` and `views` folders of modules that use `improve`.
* `string` has replaced `csv` as the property name of the schema field converters that handle plaintext. Backwards compatibility has been implemented so that existing `csv` converters will work transparently and calls to `convert` with `csv` as the `from` argument still work as well. In all new custom field types you should say `string` rather than `csv`. There is no change in the functionality or implementation other than the name.

## 2.11.0 (2016-12-09)

All tests passing.

You can now add middleware to your Apostrophe site via any module in your project. Just add an `self.expressMiddleware` method to your module, which takes the usual `req, res, next` arguments. Or, if it's more convenient, set `self.expressMiddleware` to an array of such functions. "Module middleware" is added immediately after the minimum required Apostrophe middleware (bodyParser, `req.data`, etc), and before any routes.

## 2.10.3 (2016-12-08)

All tests passing.

Fixed bug in `autoPreserveText` feature of our `data-apos-ajax-context` mechanism; also, restricted it to text inputs and textareas that actually have the focus so that you can replace their values normally at other times

## 2.10.2 (2016-12-06)

All tests passing.

A very minor fix, but 2.10.1 had a very noisy console.log statement left in.

## 2.10.1 (2016-12-06)

All tests passing.

* The built-in cursor filters for `float` and `integer` no longer incorrectly default to filtering for docs with the value `0` if the value being filtered for is undefined or null. They default to not filtering at all, which is correct.

## 2.10.0 (2016-12-06)

All tests passing.

* Apostrophe now automatically recompiles modified Nunjucks templates. This means you can hit refresh in your browser after hitting save in your editor when working on `.html` files. Also note that this has always worked for `.less` files.
* Fixed a longstanding bug in `joinByArrayReverse`, which now works properly.

## 2.9.2 (2016-12-02)

All tests passing.

* Starting with MongoDB 3.3.x (?), it is an error to pass `safe: true` when calling `ensureIndex`, and it has never done anything in any version. In our defense, cargo-cult practice was probably adopted back in the days when MongoDB would invoke your write callback without actually confirming anything unless you passed `safe: true`, but apparently this was never a thing for indexes. Removed all the `safe: true` arguments from `ensureIndex` calls.
* Added a `beforeAjax` Apostrophe event to facilitate progress display and animations when using the new `data-apos-ajax-content` feature.

## 2.9.1 (2016-12-02)

All tests passing.

* Fixed an omission that prevented the use of the back button to undo the very first click when using the new `data-apos-ajax-context`. Later clicks worked just fine, but for the first one to work we need a call to `replaceState` to make it possible to restore the original query.

## 2.9.0 (2016-12-01)

All tests passing.

* Two major new features in this release: built-in filters for most schema fields, and built-in AJAX support for `apostrophe-pieces-pages`. These combine to eliminate the need for custom code in a wide array of situations where you wish to allow users to browse and filter blog posts, events, etc. In most cases there is no longer any need to write your own `cursor.js` or your own AJAX implementation. The provided AJAX implementation handles browser history operations, bookmarking and sharing properly and is SEO-friendly.

[See the official summary of the pull request for details and examples of usage.](https://github.com/punkave/apostrophe/pull/766)

* We also fixed a bug in the `refinalize` feature of cursors. state.criteria is now cloned before finalize and restored after it. Otherwise many criteria are added twice after refinalize which causes a fatal error with a few, like text search in mongodb.

In addition, we merged a contribution from Fotis Paraskevopoulos that allows a `bodyParser` option with `json` and `urlencoded` properties to be passed to the `apostrophe-express` module. Those properties are passed on to configure those two body parser middleware functions.

## 2.8.0 (2016-11-28)

All tests passing.

* `APOS_MONGODB_URI` environment variable is used to connect to MongoDB if present. Helpful for cloud hosting. See the new [deploying Apostrophe in the cloud HOWTO](http://apostrophecms.org/docs/tutorials/howtos/deploying-apostrophe-in-the-cloud.html).
* `APOS_S3_BUCKET`, `APOS_S3_ENDPOINT` (optional), `APOS_S3_SECRET`, `APOS_S3_KEY`, and `APOS_S3_REGION` environment variables can be used to configure Apostrophe to use S3 for uploaded media storage. This behavior kicks in if `APOS_S3_BUCKET` is set. See the new [deploying Apostrophe in the cloud HOWTO](http://apostrophecms.org/docs/tutorials/howtos/deploying-apostrophe-in-the-cloud.html).
* New advisory locking API accessible via `apos.locks.lock` and `apos.locks.unlock`. `apostrophe-migrations:migrate` is now wrapped in a lock. More locks are coming, although Apostrophe was carefully designed for benign worst case outcomes during race conditions.
* Better asset deployment for Heroku and other cloud services. `node app apostrophe:generation --create-bundle=NAME` now creates a new folder, `NAME`, containing assets that would otherwise have been written to `public`. Launching a server with the `APOS_BUNDLE` environment variable set to `NAME` will then copy that bundle's contents into `public` before listening for connections. See the new [deploying Apostrophe in the cloud HOWTO](http://apostrophecms.org/docs/tutorials/howtos/deploying-apostrophe-in-the-cloud.html).
* `apostrophe-pieces-pages` index pages are about 2x faster; discovered we were inefficiently deep-cloning `req` when cloning a cursor.
* Helpful error message if you forget to set the `name` property of one of your `types` when configuring `apostrophe-pages`.

## 2.7.0 (2016-11-16)

* We do a better job of defaulting to a sort by search match quality if full-text search is present in a query. Under the hood this is powered by the new `defaultSort` filter, which just stores a default value for the `sort` filter to be used only if `search` (and anything else with an implicit preferred sort order) is not present. No more lame search results for blog posts. You can explicitly set the `sort()` filter in a cursor override if you really want to, but trust us, when `search` is present sorting by anything but search quality produces poor results.
* Fixed bugs in the sanitizer for page slugs. It is now impossible to save a slug with trailing or consecutive slashes (except the home page slug which is allowed to consist of a single "trailing" slash). Added unit tests.
* Apostrophe's dropdown menus, etc. will more robustly maintain their font size in the presence of project-level CSS. There is an explicit default font size for `.apos-ui`.

## 2.6.2 (2016-11-12)

All tests passing.

* The auto-suggestion of titles upon uploading files also suggests slugs.
* The auto-suggestion of titles and slugs applies to both "files" and "images."
* Reduce the clutter in the versions collection by checking for meaningful change on the server side, where final sanitization of HTML, etc. has taken place to iron out distinctions without a difference.
* Use the permission name `edit-attachment` consistently, so that calling `addPublic('edit-attachment')` has the intended effect.
* Manage view of pieces does not crash if `updatedAt` is missing from a piece.

## 2.6.1 (2016-11-08)

All tests passing.

* Choosers and schema arrays play nicely with the new fixed-position tabs.
* Better CSS solution to positioning the attachment upload buttons which doesn't interfere with other styles.
* Images in the chooser choices column "stay in their lane."
* Better error message when an attempt to edit an area with a hyphenated name is used.
* Array edit button fixed.
* The `type()` cursor filter now has a finalizer and merges its criteria there at the very end, so that you can override a previous call to it at any time prior to invoking `toArray` or similar.
* Area controls no longer interfere with visibility of widget type selection menu.

## 2.6.0 (2016-11-04)

All tests passing.

* `relationship` fields defined for `joinByArray` can now have an `inline: true` flag. If they are inline, they are presented right in the chooser, rather than appearing in a separate modal dialog reachable by clicking an icon. This feature should be used sparingly, but that's true of relationship fields in general.
* Permissions editing for pages now takes advantage of the new inline relationship fields to make the "apply to subpages" functionality easier to discover.
* When uploading files or images, the title field is automatically suggested based on the filename.
* Improvements in form field UX and design.
* When choosing pieces (including images), if you elect to create a new piece it is automatically added to the selection.
* When choosing pieces, if the `limit` is reached and it is greater than 1, a helpful message appears, and the UI changes to make clear that you cannot add items until you remove one. If the limit is exactly 1, a new selection automatically replaces the current selection, and singular language is used to clarify what is happening.
* Syntax errors in "related types" such as cursors now produce an improved error message with filename and line number.
* Showstopper errors during startup are reported in a less redundant way.

## 2.5.2 (2016-11-01)

All tests passing.

* New `blockLevelControls: true` option to areas ensures controls for "blocks," i.e. "layout" widgets whose primary purpose is to contain other widgets, can be easily distinguished from controls for "regular" areas nested inside them. Think of a "two-column" or "three-column" widget with three areas in its template. The controls for these areas are displayed in a distinct color and various visual affordances are made to ensure they are accessible when things would otherwise be tightly spaces.
* General improvements to the usability of area-related controls.
* The search index now correctly includes the text of string and select schema fields found in widgets, pieces, pages, etc., as it always did before in 0.5. You may use `searchable: false` to disable this on a per-field basis.
* Search indexing has been refactored for clarity (no changes to working APIs).
* Checkboxes for the `checkboxes` schema field type are now styled.
* "View file" links in the file library are now styled as buttons.

## 2.5.1 (2016-10-28)

All tests passing.

* The `minSize` option to `apostrophe-images` widgets now works properly when cropping.
* The cropper no longer starts out cropping to the entire image, as this made it unclear what was happening. However if you click the crop button and then just save you still get reasonable behavior.
* Bigger crop handles.
* Textarea focus state receives the same "glow" as a regular text input field.
* Small documentation updates.

## 2.5.0 (2016-10-21)

All tests passing.

* Implemented `apos.areas.fromPlaintext`, which accepts a string of plaintext (not markup) and returns an area with a single `apostrophe-rich-text` widget in it, containing that text. Useful in implementing importers.
* The so-called `csv` import mode of `apos.schemas.convert` works properly for areas, using the above. Although it is called csv this mode is really suitable for any situation in which you have plaintext representations of each property in an object and would like those sanitized and converted to populate a doc.
* Bug fix: emit the `enhance` Apostrophe event only once on page load. This event is emitted only when there is new content that has been added to the page, e.g. once at page load, and also when a new widget is added or updated, etc. The first argument to your event handler will be a jQuery element which will contain only new elements.
* Legacy support for `data/port` and `data/address` files has been restored. (Note that `PORT` and `ADDRESS` environment variables supersede these. In modern Stagecoach deployments `data/port` is often a space-separated list of ports, and the `deployment/start` script parses these out and launches multiple processes with different PORT variables.)

## 2.4.0 (2016-10-19)

All tests passing.

Workarounds for two limitations in MongoDB that impact the use of Apostrophe cursors:

* The `addLateCriteria` cursor filter has been introduced. This filter should be used only when
you need to invoke `$near` or another MongoDB operator that cannot be used within `$and`. The object
you pass to `addLateCriteria` is merged with the criteria object that is built normally by the cursor.
**Use of this filter is strongly discouraged unless you must use operators that do
not support `$and`.**
* Custom filters that invoke `$near` or other MongoDB operators that are incompatible
with `$text` queries may call `self.set('regexSearch', true)` to force the cursor to use
a regular expression search rather than full MongoDB full-text search, if and when the
`search()` filter is called on the same cursor. This was implemented to allow combination
of full-text and geographical searches, subject of course to the limitation that regular expression
search is not indexed. It also doesn't sort by quality, but `$near` provides its own sort
by distance.

Since these are new features a minor version level bump is appropriate. However neither of these is a feature that a typical site developer will need to call directly.

## 2.3.2 (2016-10-17)

All tests passing.

* The quality of the autocomplete search results shown when selecting pages or pieces via a join was low. This has been corrected by calling the `.sort('search')` filter to sort by search result quality rather than the default sort order for the doc type manager in question.
* All of the autocomplete suggestions fit on the screen on reasonably sized displays. With the recent addition of the "flip" feature to push the suggestions up rather than down if the bottom of the screen would otherwise be reached, this is critical to show the first and best suggestion. Further discussion for future UX improvement in [issue 704](https://github.com/punkave/apostrophe/issues/704).

## 2.3.1 (2016-10-13)

All tests passing.

* Fixed a bug in the new "copy page" feature that affects pages that have `null` properties.
* Improved the experience of using the widget controls to manage the widgets in an area.
* The `login` module now has an alias, `apos.login`, like other core modules.
* Updated the jquery projector plugin to the latest version.

## 2.3.0 (2016-10-06)

All tests passing.

* Fixed a bug affecting the use of `arrangeFields` in modules that extend another module's use of `arrangeFields`. Added unit test based directly on a real-world project.
* `baseUrl` project-wide option added, yielding the same benefit as in 0.5: you get absolute URLs for all pages everywhere. (If you don't want absolute URLs, just don't set it.) This is very beneficial when generating `og:meta` tags for Facebook, or generating emails.
* A direct link to the original file has been added to the file manager's editor modal.

## 2.2.2 (2016-10-05)

All tests passing.

* Addition of slugs to projection for autocomplete is now done in a way that still allows overrides at the doc level to add other properties.
* Addition of slugs to projection for autocomplete works for joins with a specific page type, too.
* Fixed a chicken-and-egg problem in the global module that kicked in if the "global" doc contains widgets powered by modules not yet initialized at the time the global module checks for the existence of the doc.

## 2.2.1 (2016-10-04)

All tests passing.

Fixed an oversight: the new `pageBeforeCopy` global method now takes `req` as its first parameter. Since `2.2.0` was first published 5 minutes ago and this method has not yet been documented this is not regarded as a bc break.

## 2.2.0 (2016-10-04)

All tests passing.

* Fixed bug that broke removal of permissions for pages.
* "Copy Page" feature added to the page menu.
* Automatically reposition the autocomplete dropdown for joins if it would collide with the bottom of the window.
* Include page slugs in the autocomplete dropdown for joins with pages.
* `chooserChoiceBase.html` restored; some projects were depending on extending it, which is a useful technique.

## 2.1.5 (2016-10-01)

All tests passing.

* Admin bar: previously grouped fields can be re-grouped successfully, so concatenating admin bar configuration works just as well as concatenating `addFields` arrays
* Files widget displays upload button in the same user-friendly position as the images widget
* Font size for tabs and help labels is explicit to avoid side effects from project-level CSS

## 2.1.4 (2016-09-23)

All tests passing.

* Previously chosen items that now reside in the trash no longer break the chooser for editing joins
* All joins editable; certain edge cases weren't getting blessed
* A field appears properly when two diferent choices list it for `showFields`
* As in 0.5, a required field hidden by `showFields` is not required (but will be if you elect the choice that shows it)

## 2.1.3 (2016-09-20)

All tests passing.

* A typo in the unit tests caused unit tests to fail. This has been fixed.
* The recent addition of the HTML5 doctype caused the login page to be invisible in the sandbox project (not the boilerplate project). This has been fixed.
* The recent addition of the HTML5 doctype caused the admin bar to appear with a slight visual defect. This has been fixed.

## 2.1.2 (2016-09-19)

Fix for [#668](https://github.com/punkave/apostrophe/issues/668), crash occurring when admin bar group leader starts out too close to the end of the admin bar items array.

## 2.1.1 (2016-09-18)

Full Windows compatibility restored. The "recursively copy asset folders if on Windows" behavior from 0.5 was reimplemented. This is necessary to allow Apostrophe to run as a non-administrator on Windows. Running as administrator is the moral equivalent of running as root on Linux, which we would never recommend.

Since Apostrophe did not function previously on Windows and there is no behavior change on Mac/Linux this is effectively a bug fix rather than a new feature, thus 2.1.1.

## 2.1.0 (2016-09-16)

* Introduced the new `apos.areas.richText` and `apos.areas.plaintext` methods, which are also available in templates by the same names.

* Added and documented the `addImageSizes` option of the `apostrophe-attachments` module.

## 2.0.4 (2016-09-14)

* The `apostrophe-login` module now invokes `loginAfterLogin(req, callback)` on all modules that have such a method, via `apos.callAll`. Modules that do not need a callback can supply this method with only one argument. Afterwards, `apostrophe-login` redirects to `req.redirect`, as is supported elsewhere in Apostrophe. So you can assign to `req.redirect` in your callback to change the user's destination after a successful login. If `req.redirect` is not set, the user is redirected to the home page.

## 2.0.3 (2016-09-13)

The `ancestors` and `children` filters defaulted to `areas(false)`, but `joins(false)` was omitted, contrary to documentation which has always indicated the information returned is limited for performance. This was fixed. You can still override freely with the `filters` option to `apostrophe-pages`.

The HTML5 doctype was added to `outerLayoutBase`. HTML5 was always assumed, and the absence of the doctype broke jQuery's support for distinguishing `$(window).height()` from `$(document).height()`, causing runaway infinite scroll loading.

Warning message instructions for configuring the session secret were fixed (the actual location has not changed).

## 2.0.2 (2016-09-08)

Previously the `contextual` flag of a pieces module was not considered before deciding to redirect to the "show page" for the piece, which might not exist. This has been fixed. It should only happen when the module has `contextual: true`, creating a reasonable expectation that such a page must exist.

## 2.0.1 (2016-09-05)

Packaging and documentation issues only.

## 2.0.0 (2016-09-03)

Inaugural npm release of Apostrophe 2.x, which was used prior to that in many projects via git dependencies.<|MERGE_RESOLUTION|>--- conflicted
+++ resolved
@@ -1,9 +1,8 @@
 # Changelog
 
-<<<<<<< HEAD
-## 2.115.1 (2021-02-24)
+## 2.116.2 (2021-03-10)
 * Fixes a user interface bug in the chooser modals where the footer pagination was hidden behind the left column.
-=======
+
 ## 2.116.1 (2021-03-01)
 * Fixes page slug updated twice when committing a page move.
 * Eliminated potential race condition while inserting groups if Apostrophe is starting up for the very first time in two processes simultaneously.
@@ -16,7 +15,6 @@
 
 ## 2.115.1 (2021-02-24)
 * Fixes an error when saving an edited Tag in the Tag Manager.
->>>>>>> b5f39e1d
 
 ## 2.115.0 (2021-02-02)
 * When `enableAltField` option is set to `true`, add an `alt` field to `apostrophe-images` schema. And use it in `apostrophe-images-widget`, in `<img>` alt attributes.
