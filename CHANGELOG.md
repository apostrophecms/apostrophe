# Changelog

** 2.21.0

<<<<<<< HEAD
* Apostrophe now supports publishing CSS and JS assets via S3 rather than serving them directly.

Apostrophe already had an option to build asset "bundles" and deploy them at startup, as described in our [cloud HOWTO](http://apostrophecms.org/docs/tutorials/howtos/deploying-apostrophe-in-the-cloud.html). However this serves the assets from the cloud webserver, such as a Heroku dyno or EC2 instance. It is now possible to serve the assets from Amazon S3.

See the [updated cloud HOWTO](http://apostrophecms.org/docs/tutorials/howtos/deploying-apostrophe-in-the-cloud.html) for details, but the change is simple: if you follow the rest of the HOWTO, and name your bundle `uploadfs`, your public assets will be served via your S3 bucket in all cases where Apostrophe is constructing the URL.

Thanks to Michelin for their support of this work.

=======
All tests passing.

* For a small performance boost, `defer` option can be set to `true` when configuring any widget module.
This defers calls to the `load` method until just before the page is rendered, allowing a single query
to fetch them all in simple cases. This is best applied
to the `apostrophe-images-widgets` module and similar widgets. It should not be applied if you wish
to access the results of the join in asynchronous code, because they are not available until the last
possible moment.

Thanks to Michelin for their support of this work.

* You can also set `deferImageLoading` to `true` for the `apostrophe-globals` module if you want the
same technique to be applied when loading the `global` doc's widgets. This does not always yield a
performance improvement.

* Bug fix: if two crops of the same image were present in separate widgets on a page, only one of the crops would be seen in template code. This issue has been resolved.

>>>>>>> b6a5ddb2
** 2.20.3

All tests passing.

* The search filter is once again available when choosing images. This involved a deeper fix to modals: filters for sliding modals were not being properly captured and hoisted into the shared part of the outer div. This is now being done exactly as it is done for the controls (buttons) and the instructions.

To avoid incompatibility with existing uses of `self.$filters`, such as in the manage modal, they are captured to `self.$modalFilters`. A small change to the manage modal was needed to take advantage of this.

* Moved a warning message from `console.log` to `console.error`. `stdout` should never be used for warnings and errors. Moving toward clean output so that command line tasks can be safely used in pipelines.

** 2.20.2

All tests passing.

Improved UI for editing widgets. The edit button is no longer separate from the area-related controls such as up, down, etc. This reduces clutter and reduces difficulty in accessing widgets while editing.

** 2.20.1

All tests passing.

When autocompleting doc titles to add them to a join, Apostrophe again utilizes search result quality to display the best results first.

** 2.20.0

All tests passing.

This is a significant update with two useful new features and various minor improvements.

* Support for batch uploads. The `apostrophe-images` and `apostrophe-files` modules now implement batch uploads by default.

When you click "New File" or "New Image," you now go directly to the file browser, and if you select multiple files they are uploaded without a modal dialog appearing for each one; the title and slug are populated from the filename, and that's that.

You can also drag one or more files directly to the chooser/manager modal.

If you are choosing files or images for a widget, they are automatically selected after a batch upload.

This feature can be disabled by setting the `insertViaUpload` option to `false` for `apostrophe-images` or `apostrophe-files`. If you are adding `required` fields to `apostrophe-images` or `apostrophe-files`, then batch uploading is not the best option for you because it would bypass that.

**If you wish, you can enable the feature for your own `apostrophe-pieces` modules that have an `attachment` field in their schema by setting the `insertViaUpload` option to `true`.** However please note that this does not currently do anything for pieces that refer to an image or file indirectly via widget.

* Global preference editing, and a standard UI to roll back to earlier versions of global content. There is now a "Global Content" admin bar button. By default, this launches the version rollback dialog box for shared global content.

However, if you use `addFields` to add schema fields to the `apostrophe-global` module, this button instead launches an editing modal where you can edit those fields, and also offers a "Versions" button accessible from there.

Global preferences set in this way are accessible in all situations where `data.global` is available. This is very useful for creating project-wide preference settings.

All the usual features of schemas can be used, including `groupFields`. Of course, if you choose to use joins or widgets in global content, you should keep the performance impact in mind.

* Various UX fixes to the manager and chooser modals.

* If there is a `minSize` setting in play, that information is displayed to the user when choosing images.

* The `checkboxes` schema field type now supports the `browseFilters` feature.

* When batch file uploads fail, a more useful set of error messages are displayed.

** 2.19.1

All tests passing.

* When saving any doc with a schema, if an attachment field does not match a valid attachment that has actually been uploaded, that field is correctly nulled out. In addition, if the attachment's file extension is not in a valid fileGroup as configured via the attachments module, the field is nulled out. Finally, the `crop: true` option for attachments is saved successfully. This option allows for attachments to have a crop that is inherent to them, useful when there is no widget standing between the doc and the attachment.

All of these changes correct bugs in intended behavior. Certain checks were present in the code but not completely functional. If you need to update your configuration to add file extensions, [apostrophe-attachments](http://apostrophecms.org/docs/modules/apostrophe-attachments/).

** 2.19.0

All tests passing.

* As always, Apostrophe always populates `req.data.home`; when `req.data.page._ancestors[0]` exists that is used, otherwise Apostrophe carries out a separate query. However as a performance enhancement, you may now disable this additional query by passing the `home: false` option to the `apostrophe-pages` module. Note that `req.data.home` is not guaranteed to exist if you do this.

As for children of the home page, for performance you may now pass `home: { children: false }` option to the `apostrophe-pages` module. This option only comes into play when using `filters: { ancestors: false }`.

Thanks to Michelin for their support of this work.

** 2.18.2

All tests passing.

* Performance enhancement: when fetching `req.data.home` directly in the absence of `req.page._ancestors[0]`, such as on the home page itself or a non-page route like `/login`, we must apply the same default filters before applying the filter options, namely `.areas(false).joins(false)`, otherwise duplicate queries are made.

* Fixed bug in as-yet-unused `schemas.export` method caught by babel's linter.

Thanks to Michelin for their support of this work.

** 2.18.0

All tests passing.

* New batch editing features for pieces! You can now use the checkboxes to select many items and then carry out the following operations in one step: trash, rescue from trash, publish, unpublish, tag and untag.

In addition there is a clearly documented procedure for creating new batch editing features with a minimum of new code.

* Several bugs in the array editor were fixed. Up, down and remove buttons work properly again, an aesthetic glitch was resolved and redundant ordinal numbers do not creep in when managing the order of an array without the `titleField` option.

* Logging out completely destroys the session. While the standard behavior of `req.logout` in the Passport module is only to break the relationship between the `user` object and the session, users expect a clean break.

** 2.17.2

All tests passing.

* Members of a group that has the admin permission for a specific piece type can now move pieces of that type to and from the trash. (This was always intended, so this is a bug fix.)
* For better out-of-the-box SEO, an `alt` attribute with the title of the image is now part of the `img` markup of `apostrophe-images` widgets.

** 2.17.1

All tests passing.

* Fixed XSS (cross-site scripting) vulnerability in `req.browserCall` and `apos.push.browserCall`.

* Removed confusing strikethrough of "Apply to Subpages" subform when the permission is being removed rather than added.

* Improved UX of area widget controls.

* Improved modal array tab UI and CSS.

* The `oembedReady` Apostrophe event is now emitted correctly after `apostrophe-oembed` renders an oembed-based player, such as a YouTube video player for the `apostrophe-video` widget. This event can be listened for via `apos.on('apostrophe-oembed', fn)` and receives a jQuery object referring to the relevant element.

** 2.17.0

All tests passing.

* `array` schema fields now accept a `limit` option. They also support the `def` property to set defaults for individual fields. The array editor code has been refactored for better reliability and performance and documentation for the methods has been written.

* Relative `@import` statements now work when you push plain `.css` files as Apostrophe assets. There is no change in behavior for LESS files. Thanks to Fredrik Ekelund.

* Controls such as the "Finished" button of the reorganize modal were floating off the screen. This has been fixed.

** 2.16.1

All tests passing.

* If you have tried using `piecesFilters` with a `tags` field type, you may have noticed that when the query string parameter is present but empty, you get no results. This is suboptimal because that's a common result if you use an HTML form to drive the query. An empty string for a `tags` filter now correctly does nothing.

* In `apostrophe-rich-text-widgets`, initialize CKEditor on `instanceReady`, rather than via a dodgy timeout. Thanks to Frederik Ekelund for finding a better way!

** 2.16.0

All tests passing.

* Reintroduced the reorganize feature for editors who have permissions for some pages but not others. You are able to see the pages you can edit and also their ancestors, in order to navigate the tree. However you are able to drag pages only to parents you can edit.

* Introduced the new `deleteFromTrash` option to the `apostrophe-pages` module. If this option is enabled, a new icon appears in "reorganize" when looking at pages in the trash. This icon allows you to permanently delete a page and its descendants from the site.

The use of this option can lead to unhappy customers if they do not clearly understand it is a permanent action. For that reason, it is disabled by default. However it can be quite useful when transitioning from the initial site build to long-term support. We recommend enabling it during that period and disabling it again after cleanup.

* "Reorganize" no longer displays nonfunctional "view" and "trash" icons for the trash and pages inside it.

* The tests for the `apostrophe-locks` module are now deterministic and should always pass.

** 2.15.2

All tests passing.

Fixed a bug which could cause a crash if the `sort` filter was explicitly set to `search` and no search was actually present. Conditions existed in which this could happen with the autocomplete route.

** 2.15.1

Due to a miscommunication the version number 2.15.0 had been previously used. The description below was originally intended for 2.15.0 and has been published as 2.15.1 purely to address the version numbering conflict.

All tests passing.

* `apos.permissions.addPublic` accepts multiple arguments and array arguments,
adding all of the permission names given including any listed in the arrays.
* Permissions checks for pieces admin routes longer check for req.user, checking for the appropriate `edit-` permission is sufficient and makes addPublic more useful.
* Updated the `i18n` module to address a problem where labels that happened to be numbers rather than strings would crash the template if passed to `__()`.
* Documentation improvements.

** 2.14.3

All tests passing.

The mechanism that preserves text fields when performing AJAX refreshes was preserving
other types of `input` elements. Checkboxes, radio buttons and `type="submit"` are now
properly excluded from this mechanism.

## 2.14.2

Fixed [#385](https://github.com/punkave/apostrophe/issues/385): if a page is moved to the trash, its slug must always change, even if it has been edited so that it no longer has its parent's slug as a prefix. In addition, if the resulting slug of a descendant of the page moving to the trash conflicts with an existing page in the trash, steps are taken to ensure uniqueness.

## 2.14.1

All tests passing.

* The `apos.utils.clonePermanent` method no longer turns objects into long arrays of nulls if they happen to have a `length` property. `lodash` uses the `length` property as an indicator that the object should be treated as an array, but this would be an unrealistic restriction on Apostrophe schema field names. Instead, `clonePermanent` now uses `Array.isArray` to distinguish true arrays. This fixes a nasty bug when importing content from A1.5 and subsequently editing it.

* When a user is logged in there is an `apos.user` object on the browser side. Due to a bug this was an empty object. It now contains `title`, `_id` and `username` properties as intended.

## 2.14.0

All tests passing.

* A version rollback dialog box for the `global` doc is now opened if an element with the `data-apos-versions-global` attribute is clicked. There is currently no such element in the standard UI but you may introduce one in your own layout if you have mission-critical content in the `global` doc that is awkward to recreate after an accidental deletion, such as a custom sitewide nav.
* An error message is correctly displayed when login fails.
* Many UI messages are now passed through the `__()` internationalization helper correctly. Thanks to `timaebi`.

## 2.13.2

All tests passing.

The `data-apos-ajax-context` feature had a bug which prevented ordinary anchor links from performing AJAX refreshes correctly.

## 2.13.1

All tests passing.

The `apostrophe-attachments` module now calls `apos.ui.busy` correctly on the fieldset so that the busy and completed indicators are correctly shown and hidden. Previously the string `0` was passed, which is not falsy.

## 2.12.0

All tests passing.

* Developers are no longer required to set `instantiate: false` in `app.js` when configuring an npm module that uses the `improve` property to implicitly subclass and enhance a different module. In addition, bugs were fixed in the underlying `moog-require` module to ensure that assets can be loaded from the `public` and `views` folders of modules that use `improve`.
* `string` has replaced `csv` as the property name of the schema field converters that handle plaintext. Backwards compatibility has been implemented so that existing `csv` converters will work transparently and calls to `convert` with `csv` as the `from` argument still work as well. In all new custom field types you should say `string` rather than `csv`. There is no change in the functionality or implementation other than the name.

## 2.11.0

All tests passing.

You can now add middleware to your Apostrophe site via any module in your project. Just add an `self.expressMiddleware` method to your module, which takes the usual `req, res, next` arguments. Or, if it's more convenient, set `self.expressMiddleware` to an array of such functions. "Module middleware" is added immediately after the minimum required Apostrophe middleware (bodyParser, `req.data`, etc), and before any routes.

## 2.10.3

All tests passing.

Fixed bug in `autoPreserveText` feature of our `data-apos-ajax-context` mechanism; also, restricted it to text inputs and textareas that actually have the focus so that you can replace their values normally at other times

## 2.10.2

All tests passing.

A very minor fix, but 2.10.1 had a very noisy console.log statement left in.

## 2.10.1

All tests passing.

* The built-in cursor filters for `float` and `integer` no longer incorrectly default to filtering for docs with the value `0` if the value being filtered for is undefined or null. They default to not filtering at all, which is correct.

## 2.10.0

All tests passing.

* Apostrophe now automatically recompiles modified Nunjucks templates. This means you can hit refresh in your browser after hitting save in your editor when working on `.html` files. Also note that this has always worked for `.less` files.
* Fixed a longstanding bug in `joinByArrayReverse`, which now works properly.

## 2.9.2

All tests passing.

* Starting with MongoDB 3.3.x (?), it is an error to pass `safe: true` when calling `ensureIndex`, and it has never done anything in any version. In our defense, cargo-cult practice was probably adopted back in the days when MongoDB would invoke your write callback without actually confirming anything unless you passed `safe: true`, but apparently this was never a thing for indexes. Removed all the `safe: true` arguments from `ensureIndex` calls.
* Added a `beforeAjax` Apostrophe event to facilitate progress display and animations when using the new `data-apos-ajax-content` feature.

## 2.9.1

All tests passing.

* Fixed an omission that prevented the use of the back button to undo the very first click when using the new `data-apos-ajax-context`. Later clicks worked just fine, but for the first one to work we need a call to `replaceState` to make it possible to restore the original query.

## 2.9.0

All tests passing.

* Two major new features in this release: built-in filters for most schema fields, and built-in AJAX support for `apostrophe-pieces-pages`. These combine to eliminate the need for custom code in a wide array of situations where you wish to allow users to browse and filter blog posts, events, etc. In most cases there is no longer any need to write your own `cursor.js` or your own AJAX implementation. The provided AJAX implementation handles browser history operations, bookmarking and sharing properly and is SEO-friendly.

[See the official summary of the pull request for details and examples of usage.](https://github.com/punkave/apostrophe/pull/766)

* We also fixed a bug in the `refinalize` feature of cursors. state.criteria is now cloned before finalize and restored after it. Otherwise many criteria are added twice after refinalize which causes a fatal error with a few, like text search in mongodb.

In addition, we merged a contribution from Fotis Paraskevopoulos that allows a `bodyParser` option with `json` and `urlencoded` properties to be passed to the `apostrophe-express` module. Those properties are passed on to configure those two body parser middleware functions.

## 2.8.0

All tests passing.

* `APOS_MONGODB_URI` environment variable is used to connect to MongoDB if present. Helpful for cloud hosting. See the new [deploying Apostrophe in the cloud HOWTO](http://apostrophecms.org/docs/tutorials/howtos/deploying-apostrophe-in-the-cloud.html).
* `APOS_S3_BUCKET`, `APOS_S3_ENDPOINT` (optional), `APOS_S3_SECRET`, `APOS_S3_KEY`, and `APOS_S3_REGION` environment variables can be used to configure Apostrophe to use S3 for uploaded media storage. This behavior kicks in if `APOS_S3_BUCKET` is set. See the new [deploying Apostrophe in the cloud HOWTO](http://apostrophecms.org/docs/tutorials/howtos/deploying-apostrophe-in-the-cloud.html).
* New advisory locking API accessible via `apos.locks.lock` and `apos.locks.unlock`. `apostrophe-migrations:migrate` is now wrapped in a lock. More locks are coming, although Apostrophe was carefully designed for benign worst case outcomes during race conditions.
* Better asset deployment for Heroku and other cloud services. `node app apostrophe:generation --create-bundle=NAME` now creates a new folder, `NAME`, containing assets that would otherwise have been written to `public`. Launching a server with the `APOS_BUNDLE` environment variable set to `NAME` will then copy that bundle's contents into `public` before listening for connections. See the new [deploying Apostrophe in the cloud HOWTO](http://apostrophecms.org/docs/tutorials/howtos/deploying-apostrophe-in-the-cloud.html).
* `apostrophe-pieces-pages` index pages are about 2x faster; discovered we were inefficiently deep-cloning `req` when cloning a cursor.
* Helpful error message if you forget to set the `name` property of one of your `types` when configuring `apostrophe-pages`.

## 2.7.0

* We do a better job of defaulting to a sort by search match quality if full-text search is present in a query. Under the hood this is powered by the new `defaultSort` filter, which just stores a default value for the `sort` filter to be used only if `search` (and anything else with an implicit preferred sort order) is not present. No more lame search results for blog posts. You can explicitly set the `sort()` filter in a cursor override if you really want to, but trust us, when `search` is present sorting by anything but search quality produces poor results.
* Fixed bugs in the sanitizer for page slugs. It is now impossible to save a slug with trailing or consecutive slashes (except the home page slug which is allowed to consist of a single "trailing" slash). Added unit tests.
* Apostrophe's dropdown menus, etc. will more robustly maintain their font size in the presence of project-level CSS. There is an explicit default font size for `.apos-ui`.

## 2.6.2

All tests passing.

* The auto-suggestion of titles upon uploading files also suggests slugs.
* The auto-suggestion of titles and slugs applies to both "files" and "images."
* Reduce the clutter in the versions collection by checking for meaningful change on the server side, where final sanitization of HTML, etc. has taken place to iron out distinctions without a difference.
* Use the permission name `edit-attachment` consistently, so that calling `addPublic('edit-attachment')` has the intended effect.
* Manage view of pieces does not crash if `updatedAt` is missing from a piece.

## 2.6.1

All tests passing.

* Choosers and schema arrays play nicely with the new fixed-position tabs.
* Better CSS solution to positioning the attachment upload buttons which doesn't interfere with other styles.
* Images in the chooser choices column "stay in their lane."
* Better error message when an attempt to edit an area with a hyphenated name is used.
* Array edit button fixed.
* The `type()` cursor filter now has a finalizer and merges its criteria there at the very end, so that you can override a previous call to it at any time prior to invoking `toArray` or similar.
* Area controls no longer interfere with visibility of widget type selection menu.

## 2.6.0

All tests passing.

* `relationship` fields defined for `joinByArray` can now have an `inline: true` flag. If they are inline, they are presented right in the chooser, rather than appearing in a separate modal dialog reachable by clicking an icon. This feature should be used sparingly, but that's true of relationship fields in general.
* Permissions editing for pages now takes advantage of the new inline relationship fields to make the "apply to subpages" functionality easier to discover.
* When uploading files or images, the title field is automatically suggested based on the filename.
* Improvements in form field UX and design.
* When choosing pieces (including images), if you elect to create a new piece it is automatically added to the selection.
* When choosing pieces, if the `limit` is reached and it is greater than 1, a helpful message appears, and the UI changes to make clear that you cannot add items until you remove one. If the limit is exactly 1, a new selection automatically replaces the current selection, and singular language is used to clarify what is happening.
* Syntax errors in "related types" such as cursors now produce an improved error message with filename and line number.
* Showstopper errors during startup are reported in a less redundant way.

## 2.5.2

All tests passing.

* New `blockLevelControls: true` option to areas ensures controls for "blocks," i.e. "layout" widgets whose primary purpose is to contain other widgets, can be easily distinguished from controls for "regular" areas nested inside them. Think of a "two-column" or "three-column" widget with three areas in its template. The controls for these areas are displayed in a distinct color and various visual affordances are made to ensure they are accessible when things would otherwise be tightly spaces.
* General improvements to the usability of area-related controls.
* The search index now correctly includes the text of string and select schema fields found in widgets, pieces, pages, etc., as it always did before in 0.5. You may use `searchable: false` to disable this on a per-field basis.
* Search indexing has been refactored for clarity (no changes to working APIs).
* Checkboxes for the `checkboxes` schema field type are now styled.
* "View file" links in the file library are now styled as buttons.

## 2.5.1

All tests passing.

* The `minSize` option to `apostrophe-images` widgets now works properly when cropping.
* The cropper no longer starts out cropping to the entire image, as this made it unclear what was happening. However if you click the crop button and then just save you still get reasonable behavior.
* Bigger crop handles.
* Textarea focus state receives the same "glow" as a regular text input field.
* Small documentation updates.

## 2.5.0

All tests passing.

* Implemented `apos.areas.fromPlaintext`, which accepts a string of plaintext (not markup) and returns an area with a single `apostrophe-rich-text` widget in it, containing that text. Useful in implementing importers.
* The so-called `csv` import mode of `apos.schemas.convert` works properly for areas, using the above. Although it is called csv this mode is really suitable for any situation in which you have plaintext representations of each property in an object and would like those sanitized and converted to populate a doc.
* Bug fix: emit the `enhance` Apostrophe event only once on page load. This event is emitted only when there is new content that has been added to the page, e.g. once at page load, and also when a new widget is added or updated, etc. The first argument to your event handler will be a jQuery element which will contain only new elements.
* Legacy support for `data/port` and `data/address` files has been restored. (Note that `PORT` and `ADDRESS` environment variables supersede these. In modern Stagecoach deployments `data/port` is often a space-separated list of ports, and the `deployment/start` script parses these out and launches multiple processes with different PORT variables.)

## 2.4.0

All tests passing.

Workarounds for two limitations in MongoDB that impact the use of Apostrophe cursors:

* The `addLateCriteria` cursor filter has been introduced. This filter should be used only when
you need to invoke `$near` or another MongoDB operator that cannot be used within `$and`. The object
you pass to `addLateCriteria` is merged with the criteria object that is built normally by the cursor.
**Use of this filter is strongly discouraged unless you must use operators that do
not support `$and`.**
* Custom filters that invoke `$near` or other MongoDB operators that are incompatible
with `$text` queries may call `self.set('regexSearch', true)` to force the cursor to use
a regular expression search rather than full MongoDB full-text search, if and when the
`search()` filter is called on the same cursor. This was implemented to allow combination
of full-text and geographical searches, subject of course to the limitation that regular expression
search is not indexed. It also doesn't sort by quality, but `$near` provides its own sort
by distance.

Since these are new features a minor version level bump is appropriate. However neither of these is a feature that a typical site developer will need to call directly.

## 2.3.2

All tests passing.

* The quality of the autocomplete search results shown when selecting pages or pieces via a join was low. This has been corrected by calling the `.sort('search')` filter to sort by search result quality rather than the default sort order for the doc type manager in question.
* All of the autocomplete suggestions fit on the screen on reasonably sized displays. With the recent addition of the "flip" feature to push the suggestions up rather than down if the bottom of the screen would otherwise be reached, this is critical to show the first and best suggestion. Further discussion for future UX improvement in [issue 704](https://github.com/punkave/apostrophe/issues/704).

## 2.3.1

All tests passing.

* Fixed a bug in the new "copy page" feature that affects pages that have `null` properties.
* Improved the experience of using the widget controls to manage the widgets in an area.
* The `login` module now has an alias, `apos.login`, like other core modules.
* Updated the jquery projector plugin to the latest version.

## 2.3.0

All tests passing.

* Fixed a bug affecting the use of `arrangeFields` in modules that extend another module's use of `arrangeFields`. Added unit test based directly on a real-world project.
* `baseUrl` project-wide option added, yielding the same benefit as in 0.5: you get absolute URLs for all pages everywhere. (If you don't want absolute URLs, just don't set it.) This is very beneficial when generating `og:meta` tags for Facebook, or generating emails.
* A direct link to the original file has been added to the file manager's editor modal.

## 2.2.2

All tests passing.

* Addition of slugs to projection for autocomplete is now done in a way that still allows overrides at the doc level to add other properties.
* Addition of slugs to projection for autocomplete works for joins with a specific page type, too.
* Fixed a chicken-and-egg problem in the global module that kicked in if the "global" doc contains widgets powered by modules not yet initialized at the time the global module checks for the existence of the doc.

## 2.2.1

All tests passing.

Fixed an oversight: the new `pageBeforeCopy` global method now takes `req` as its first parameter. Since `2.2.0` was first published 5 minutes ago and this method has not yet been documented this is not regarded as a bc break.

## 2.2.0

All tests passing.

* Fixed bug that broke removal of permissions for pages.
* "Copy Page" feature added to the page menu.
* Automatically reposition the autocomplete dropdown for joins if it would collide with the bottom of the window.
* Include page slugs in the autocomplete dropdown for joins with pages.
* `chooserChoiceBase.html` restored; some projects were depending on extending it, which is a useful technique.

## 2.1.5

All tests passing.

* Admin bar: previously grouped fields can be re-grouped successfully, so concatenating admin bar configuration works just as well as concatenating `addFields` arrays
* Files widget displays upload button in the same user-friendly position as the images widget
* Font size for tabs and help labels is explicit to avoid side effects from project-level CSS

## 2.1.4

All tests passing.

* Previously chosen items that now reside in the trash no longer break the chooser for editing joins
* All joins editable; certain edge cases weren't getting blessed
* A field appears properly when two diferent choices list it for `showFields`
* As in 0.5, a required field hidden by `showFields` is not required (but will be if you elect the choice that shows it)

## 2.1.3

All tests passing.

* A typo in the unit tests caused unit tests to fail. This has been fixed.
* The recent addition of the HTML5 doctype caused the login page to be invisible in the sandbox project (not the boilerplate project). This has been fixed.
* The recent addition of the HTML5 doctype caused the admin bar to appear with a slight visual defect. This has been fixed.

## 2.1.2

Fix for [#668](https://github.com/punkave/apostrophe/issues/668), crash occurring when admin bar group leader starts out too close to the end of the admin bar items array.

## 2.1.1

Full Windows compatibility restored. The "recursively copy asset folders if on Windows" behavior from 0.5 was reimplemented. This is necessary to allow Apostrophe to run as a non-administrator on Windows. Running as administrator is the moral equivalent of running as root on Linux, which we would never recommend.

Since Apostrophe did not function previously on Windows and there is no behavior change on Mac/Linux this is effectively a bug fix rather than a new feature, thus 2.1.1.

## 2.1.0

* Introduced the new `apos.areas.richText` and `apos.areas.plaintext` methods, which are also available in templates by the same names.

* Added and documented the `addImageSizes` option of the `apostrophe-attachments` module.

## 2.0.4

* The `apostrophe-login` module now invokes `loginAfterLogin(req, callback)` on all modules that have such a method, via `apos.callAll`. Modules that do not need a callback can supply this method with only one argument. Afterwards, `apostrophe-login` redirects to `req.redirect`, as is supported elsewhere in Apostrophe. So you can assign to `req.redirect` in your callback to change the user's destination after a successful login. If `req.redirect` is not set, the user is redirected to the home page.

## 2.0.3

The `ancestors` and `children` filters defaulted to `areas(false)`, but `joins(false)` was omitted, contrary to documentation which has always indicated the information returned is limited for performance. This was fixed. You can still override freely with the `filters` option to `apostrophe-pages`.

The HTML5 doctype was added to `outerLayoutBase`. HTML5 was always assumed, and the absence of the doctype broke jQuery's support for distinguishing `$(window).height()` from `$(document).height()`, causing runaway infinite scroll loading.

Warning message instructions for configuring the session secret were fixed (the actual location has not changed).

## 2.0.2

Previously the `contextual` flag of a pieces module was not considered before deciding to redirect to the "show page" for the piece, which might not exist. This has been fixed. It should only happen when the module has `contextual: true`, creating a reasonable expectation that such a page must exist.

## 2.0.1

Packaging and documentation issues only.

## 2.0.0

Inaugural npm release of Apostrophe 2.x, which was used prior to that in many projects via git dependencies.



>>>>>>> master<|MERGE_RESOLUTION|>--- conflicted
+++ resolved
@@ -1,17 +1,17 @@
 # Changelog
 
+** 2.22.0
+
+* Apostrophe now supports publishing CSS and JS assets via S3 rather than serving them directly.
+
+Apostrophe already had an option to build asset "bundles" and deploy them at startup, as described in our [cloud HOWTO](http://apostrophecms.org/docs/tutorials/howtos/deploying-apostrophe-in-the-cloud.html). However this serves the assets from the cloud webserver, such as a Heroku dyno or EC2 instance. It is now possible to serve the assets from Amazon S3.
+
+See the [updated cloud HOWTO](http://apostrophecms.org/docs/tutorials/howtos/deploying-apostrophe-in-the-cloud.html) for details, but the change is simple: if you follow the rest of the HOWTO, and name your bundle `uploadfs`, your public assets will be served via your S3 bucket in all cases where Apostrophe is constructing the URL.
+
+Thanks to Michelin for their support of this work.
+
 ** 2.21.0
 
-<<<<<<< HEAD
-* Apostrophe now supports publishing CSS and JS assets via S3 rather than serving them directly.
-
-Apostrophe already had an option to build asset "bundles" and deploy them at startup, as described in our [cloud HOWTO](http://apostrophecms.org/docs/tutorials/howtos/deploying-apostrophe-in-the-cloud.html). However this serves the assets from the cloud webserver, such as a Heroku dyno or EC2 instance. It is now possible to serve the assets from Amazon S3.
-
-See the [updated cloud HOWTO](http://apostrophecms.org/docs/tutorials/howtos/deploying-apostrophe-in-the-cloud.html) for details, but the change is simple: if you follow the rest of the HOWTO, and name your bundle `uploadfs`, your public assets will be served via your S3 bucket in all cases where Apostrophe is constructing the URL.
-
-Thanks to Michelin for their support of this work.
-
-=======
 All tests passing.
 
 * For a small performance boost, `defer` option can be set to `true` when configuring any widget module.
@@ -29,7 +29,6 @@
 
 * Bug fix: if two crops of the same image were present in separate widgets on a page, only one of the crops would be seen in template code. This issue has been resolved.
 
->>>>>>> b6a5ddb2
 ** 2.20.3
 
 All tests passing.
@@ -514,8 +513,4 @@
 
 ## 2.0.0
 
-Inaugural npm release of Apostrophe 2.x, which was used prior to that in many projects via git dependencies.
-
-
-
->>>>>>> master+Inaugural npm release of Apostrophe 2.x, which was used prior to that in many projects via git dependencies.