--- conflicted
+++ resolved
@@ -4,11 +4,8 @@
 
 ### Adds
 
-<<<<<<< HEAD
+* Add ability for custom tiptap extensions to access the options passed to rich text widgets at the area level
 * Add support for [npm workspaces](https://docs.npmjs.com/cli/v10/configuring-npm/package-json#workspaces) dependencies. A workspace dependency can now be used as an Apostrophe module even if it is not a direct dependency of the Apostrophe project. Only direct workspaces dependencies of the Apostrophe project are supported. For instance, I have an Apostrophe project called `website`. `website` is set with two [npm workspaces](https://docs.npmjs.com/cli/v10/using-npm/workspaces), `workspace-a` & `workspace-b`. `workspace-a` `package.json` contains a module named `blog` as a dependency. `website` can reference `blog` as enabled in the `modules` configuration.
-=======
-* Add ability for custom tiptap extensions to access the options passed to rich text widgets at the area level
->>>>>>> 09a0fbee
 
 ## 3.55.0
 
