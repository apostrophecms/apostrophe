# Changelog

## UNRELEASED

### Adds

<<<<<<< HEAD
* Adds support for browsing specific pages in a relationship field when `withType` is set to a page type, like `@apostrophecms/home-page`, `default-page`, `article-page`...
=======
* Adds a `launder` method to the `slug` schema field query builder to allow for use in API queries.
>>>>>>> 1666d3a0

### Fixes

* When deleting a draft document, we remove related reverse IDs of documents having a relation to the deleted one.
* Fix publishing or moving published page after a draft page on the same tree level to work as expected.

## 3.62.0 (2024-01-25)

### Adds

* Adds support for `type` query parameter for page autocomplete. This allows to filter the results by page type. Example: `/api/v1/@apostrophecms/page?autocomplete=something&type=my-page-type`.
* Add testing for the `float` schema field query builder.
* Add testing for the `integer` schema field query builder.
* Add support for link HTML attributes in the rich text widget via configurable fields `linkFields`, extendable on a project level (same as it's done for `fields`). Add an `htmlAttribute` property to the standard fields that map directly to an HTML attribute, except `href` (see special case below), and set it accordingly, even if it is the same as the field name. Setting `htmlAttribute: 'href'` is not allowed and will throw a schema validation exception (on application boot).
* Adds support in `can` and `criteria` methods for `create` and `delete`.
* Changes support for image upload from `canEdit` to `canCreate`.
* The media manager is compatible with per-doc permissions granted via the `@apostrophecms-pro/advanced-permission` module.
* In inline arrays, the trash icon has been replaced by a close icon.

### Fixes

* Fix the `launder` and `finalize` methods of the `float` schema field query builder.
* Fix the `launder` and `finalize` methods of the `integer` schema field query builder.
* A user who has permission to `publish` a particular page should always be allowed to insert it into the
published version of the site even if they could not otherwise insert a child of the published
parent.
* Display the "Browse" button in a relationship inside an inline array.

## 3.61.1 (2023-01-08)

### Fixes

* Pinned Vue dependency to 2.7.15. Released on December 24th, Vue 2.7.16 broke the rich text toolbar in Apostrophe.

## 3.61.0 (2023-12-21)

### Adds

* Add a `validate` method to the `url` field type to allow the use of the `pattern` property.
* Add `autocomplete` attribute to schema fields that implement it (cf. [HTML attribute: autocomplete](https://developer.mozilla.org/en-US/docs/Web/HTML/Attributes/autocomplete)).
* Add the `delete` method to the `@apostrophecms/cache` module so we don't have to rely on direct MongoDB manipulation to remove a cache item.
* Adds tag property to fields in order to show a tag next to the field title (used in advanced permission for the admin field). Adds new sensitive label color.
* Pass on the module name and the full, namespaced template name to external front ends, e.g. Astro.
Also make this information available to other related methods for future and project-level use.
* Fixes the AposCheckbox component to be used more easily standalone, accepts a single model value instead of an array.

### Fixes

* Fix `date` schema field query builder to work with arrays.
* Fix `if` on pages. When you open the `AposDocEditor` modal on pages, you now see an up to date view of the visible fields.
* Pass on complete annotation information for nested areas when adding or editing a nested widget using an external front, like Astro.
* We can now close the image modal in rich-text widgets when we click outside of the modal.
The click on the cancel button now works too.
* Fixes the `clearLoginAttempts` method to work with the new `@apostrophecms/cache` module `delete` method.

## 3.60.1 (2023-12-06)

### Fixes

* corrected an issue where the use of the doc template library can result in errors at startup when
replicating certain content to new locales. This was not a bug in the doc template library.
Apostrophe was not invoking `findForEditing` where it should have.

## 3.60.0 (2023-11-29)

### Adds

* Add the possibility to add custom classes to notifications.
Setting the `apos-notification--hidden` class will hide the notification, which can be useful when we only care about the event carried by it.
* Give the possibility to add horizontal rules from the insert menu of the rich text editor with the following widget option: `insert: [ 'horizontalRule' ]`.
Improve also the UX to focus back the editor after inserting a horizontal rule or a table.

### Fixes

* The `render-widget` route now provides an `options` property on the widget, so that
schema-level options of the widget are available to the external front end when
rendering a newly added or edited widget in the editor. Note that when rendering a full page,
this information is already available on the parent area: `area.options.widgets[widget.type]`
* Pages inserted directly in the published mode are now given a
correct `lastPublishedAt` property, correcting several bugs relating
to the page tree.
* A migration has been added to introduce `lastPublishedAt` wherever
it is missing for existing pages.
* Fixed a bug that prevented page ranks from renumbering properly during "insert after" operations.
* Added a one-time migration to make existing page ranks unique among peers.
* Fixes conditional fields not being properly updated when switching items in array editor.
* The `beforeSend` event for pages and the loading of deferred widgets are now
handled in `renderPage` with the proper timing so that areas can be annotated
successfully for "external front" use.
* The external front now receives 100% of the serialization-friendly data that Nunjucks receives,
including the `home` property etc. Note that the responsibility to avoid passing any nonserializable
or excessively large data in `req.data` falls on the developer when choosing to use the
`apos-external-front` feature.
* Wraps the group label in the expanded preview menu component in `$t()` to allow translation

## 3.59.1 (2023-11-14)

### Fixes

* Fix `if` and `requiredIf` fields inside arrays. With regard to `if`, this is a hotfix for a regression introduced in 3.59.0.

## 3.59.0 (2023-11-03)

### Changes

* Webpack warnings about package size during the admin UI build process have been turned off by default. Warnings are still enabled for the public build, where a large bundle can be problematic for SEO.

### Fixes

* Apostrophe warns you if you have more than one piece page for the same piece type and you have not overridden `chooseParentPage`
to help Apostrophe decide which page is suitable as the `_url` of each piece. Beginning with this release, Apostrophe can recognize
when you have chosen to do this via `extendMethods`, so that you can call `_super()` to fall back to the default implementation without
receiving this warning. The default implementation still just returns the first page found, but always following the
`_super()` pattern here opens the door to npm modules that `improve` `@apostrophecms/piece-page` to do something more
sophisticated by default.
* `newInstance` always returns a reasonable non-null empty value for area and
object fields in case the document is inserted without being passed through
the editor, e.g. in a parked page like the home page. This simplifies
the new external front feature.

### Adds

* An adapter for Astro is under development with support from Michelin.
Starting with this release, adapters for external fronts, i.e. "back for front"
frameworks such as Astro, may now be implemented more easily. Apostrophe recognizes the
`x-requested-with: AposExternalFront` header and the `apos-external-front-key` header.
If both are present and `apos-external-front-key` matches the `APOS_EXTERNAL_FRONT_KEY`
environment variable, then Apostrophe returns JSON in place of a normal page response.
This mechanism is also available for the `render-widget` route.
* Like `type`, `metaType` is always included in projections. This helps
ensure that `apos.util.getManagerOf()` can be used on any object returned
by the Apostrophe APIs.

## 3.58.1 (2023-10-18)

### Security

* Update `uploadfs` to guarantee users get a fix for a [potential security vulnerability in `sharp`](https://security.snyk.io/vuln/SNYK-JS-SHARP-5922108).
This was theoretically exploitable only by users with permission to upload media to Apostrophe
* Remove the webpack bundle analyzer feature, which had been nonfunctional for some time, to address a harmless npm audit warning
* Note: there is one remaining `npm audit` warning regarding `postcss`. This is not a true vulnerability because only developers
with access to the entire codebase can modify styles passed to `postcss` by Apostrophe, but we are working with upstream
developers to determine the best steps to clear the warning

### Fixes

* Automatically add `type` to the projection only if there are no exclusions in the projection. Needed to prevent `Cannot do
exclusion on field in inclusion projection` error.

## 3.58.0 (2023-10-12)

### Fixes

* Ensure Apostrophe can make appropriate checks by always including `type` in the projection even if it is not explicitly listed.
* Never try to annotate a widget with permissions the way we annotate a document, even if the widget is simulating a document.
* The `areas` query builder now works properly when an array of area names has been specified.

### Adds

* Widget schema can now follow the parent schema via the similar to introduced in the `array` field type syntax (`<` prefix). In order a parent followed field to be available to the widget schema, the area field should follow it. For example, if area follows the root schema `title` field via `following: ['title']`, any field from a widget schema inside that area can do `following: ['<title']`.
* The values of fields followed by an `area` field are now available in custom widget preview Vue components (registered with widget option `options.widget = 'MyComponentPreview'`). Those components will also receive additional `areaField` prop (the parent area field definition object).
* Allows to insert attachments with a given ID, as well as with `docIds` and `archivedDocIds` to preserve related docs.
* Adds an `update` method to the attachment module, that updates the mongoDB doc and the associated file.
* Adds an option to the `http` `remote` method to allow receiving the original response from `node-fetch` that is a stream.

## 3.57.0 2023-09-27

### Changes
* Removes a 25px gap used to prevent in-context widget UI from overlapping with the admin bar
* Simplifies the way in-context widget state is rendered via modifier classes
### Adds

* Widgets detect whether or not their in-context editing UI will collide with the admin bar and adjust it appropriately.
* Italian translation i18n file created for the Apostrophe Admin-UI. Thanks to [Antonello Zanini](https://github.com/Tonel) for this contribution.
* Fixed date in piece type being displayed as current date in column when set as undefined and without default value. Thanks to [TheSaddestBread](https://github.com/AllanKoder) for this contribution.

### Fixes

* Bumped dependency on `oembetter` to ensure Vimeo starts working again
for everyone with this release. This is necessary because Vimeo stopped
offering oembed discovery meta tags on their video pages.

### Fixes

* The `118n` module now ignores non-JSON files within the i18n folder of any module and does not crash the build process.

## 3.56.0 (2023-09-13)

### Adds

* Add ability for custom tiptap extensions to access the options passed to rich text widgets at the area level.
* Add support for [npm workspaces](https://docs.npmjs.com/cli/v10/configuring-npm/package-json#workspaces) dependencies. A workspace dependency can now be used as an Apostrophe module even if it is not a direct dependency of the Apostrophe project. Only direct workspaces dependencies of the Apostrophe project are supported, meaning this will only work with workspaces set in the Apostrophe project. Workspaces set in npm modules are not supported, please use [`bundle`](https://v3.docs.apostrophecms.org/reference/module-api/module-overview.html#bundle) instead. For instance, I have an Apostrophe project called `website`. `website` is set with two [npm workspaces](https://docs.npmjs.com/cli/v10/using-npm/workspaces), `workspace-a` & `workspace-b`. `workspace-a` `package.json` contains a module named `blog` as a dependency. `website` can reference `blog` as enabled in the Apostrophe `modules` configuration.
* The actual invocation of `renderPageForModule` by the `sendPage` method of all modules has been
factored out to `renderPage`, which is no longer deprecated. This provides a convenient override point
for those who wish to substitute something else for Nunjucks or just wrap the HTML in a larger data
structure. For consistent results, one might also choose to override the `renderWidget` and `render`
methods of the `@apostrophecms/area` module, which are used to render content while editing.
Thanks to Michelin for their support of this work.
* Add `@apostrophecms/rich-text-widget:lint-fix-figure` task to wrap text nodes in paragraph tags when next to figure tags. Figure tags are not valid children of paragraph tags.
* Add `@apostrophecms/rich-text-widget:remove-empty-paragraph` task to remove empty paragraphs from all existing rich-texts.

## 3.55.1 (2023-09-11)

### Fixes

* The structured logging for API routes now responds properly if an API route throws a `string` as an exception, rather than
a politely `Error`-derived object with a `stack` property. Previously this resulted in an error message about the logging
system itself, which was not useful for debugging the original exception.

## 3.55.0 (2023-08-30)

### Adds

* Add `publicApiCheckAsync` wrapper method (and use it internally) to allow for overrides to do async permission checks of REST APIs. This feature doesn't introduce any breaking changes because the default implementation still invokes `publicApiCheck` in case developers have overridden it.

### Fixes

* Refresh schema field with same name in `AposDocEditor` when the schema changes.
* Infer parent ID mode from the request when retrieving the parent (target) page to avoid `notfound`.
* Log the actual REST API error message and not the one meant for the user.
* Hide dash on autopublished pages title.

## 3.54.0 (2023-08-16)

### Adds

* Add `@apostrophecms/log` module to allow structured logging. All modules have `logDebug`, `logInfo`, `logWarn` and `logError` methods now. See the [documentation](https://v3.docs.apostrophecms.org/guide/logging.html) for more details.
* Add `@apostrophecms/settings` translations.
* Add the ability to have custom modals for batch operations.
* Add the possibility to display utility operations inside a 3-dots menu on the page manager, the same way it is done for the docs manager.
* Custom context operations now accept a `moduleIf` property, which tests options at the module level
the same way that `if` tests properties of the document to determine if the operation should be
offered for a particular document. Note that not all options are passed to the front end unless
`getBrowserData` is extended to suit the need.
* Move Pages Manager modal business logic to a mixin.
* Add `column.extraWidth` option (number) for `AposTreeHeader.vue` to allow control over the tree cell width.
* Move `AposDocContextMenu.vue` business logic to a mixin.
* Move Pages Manager modal business logic to a mixin. Add `column.extraWidth` option (number) for `AposTreeHeader.vue` to allow control over the tree cell width.

### Changes

* Rename misleading `projection` parameter into `options` in `self.find` method signature for
`@apostrophecms/any-doc-type`, `@apostrophecms/any-page-type` & `@apostrophecms/piece-type`.
**This was never really a projection in A3,** so it is not a backwards compatibility issue.
* Hide save button during in-context editing if the document is autopublished.
* Beginning with this release, the correct `moduleName` for typical
actions on the context document is automatically passed to the
modal associated with a custom context operation, unless `moduleName`
is explicitly specified. The `moduleName` parameter to `addContextOperation`
is no longer required and should not be passed at all in most cases
(just pass the object argument). If you do wish to specify a `moduleName`
to override that prop given to the modal, then it is recommended to pass
it as a `moduleName` property of the object, not as a separate argument.
For backwards compatibility the two-argument syntax is still permitted.

### Fixes

* Resolved data integrity issue with certain page tree operations by inferring the best peer to position the page relative to rather
than attempting to remember the most recent move operation.
* Fixes a downstream bug in the `getFieldsByCategory` method in the `AposEditorMixin.js` by checking for a property before accessing it.
* In Nunjucks templates, `data.url` now includes any sitewide and locale URL prefixes. This fixes local prefixing for pagination of piece-type index pages.
* Changes were detected in various fields such as integers, which caused the "Update" button to be active even when there was no actual modification in the doc.
* Fix a bug that prevented adding multiple operations in the same batch operation group.
* The `getTarget` method of the page module should use `findForEditing` to make sure it is able to see
pages that would be filtered out of a public view by project level or npm module overrides.

## 3.53.0 (2023-08-03)

### Adds

* Accessibility improved for navigation inside modals and various UI elements.
Pages/Docs Manager and Doc Editor modal now have better keyboard accessibility.
They keep the focus on elements inside modals and give it back to their parent modal when closed.
This implementation is evolving and will likely switch to use the `dialog` HTML element soon.
* Adds support for a new `if` property in `addContextOperation` in order to show or not a context operation based on the current document properties.
* Add `update-doc-fields` event to call `AposDocEditor.updateDocFields` method
* Add schema field `hidden` property to always hide a field
* Hide empty schema tabs in `AposDocEditor` when all fields are hidden due to `if` conditions
* The front end UI now respects the `_aposEditorModal` and `_aposAutopublish`
properties of a document if present, and otherwise falls back to module
configuration. This is a powerful addition to custom editor components
for piece and page types, allowing "virtual piece types" on the back end that
deal with many content types to give better hints to the UI.
* Respect the `_aposAutopublish` property of a document if present, otherwise
fall back to module configuration.
* For convenience in custom editor components, pass the new prop `type`, the original type of the document being copied or edited.
* For better results in custom editor components, pass the prop `copyOfId`, which implies
the custom editor should fetch the original itself by its means of choice.
For backwards compatibility `copyOf` is still passed, but it may be an
incomplete projection and should not be used in new code.
* Custom context operations now receive a `docId` prop, which should
be used in preference to `doc` because `doc` may be an incomplete
projection.
* Those creating custom context operations for documents can now
specify both a `props` object for additional properties to be passed to
their modal and a `docProps` object to map properties from the document
to props of their choosing.
* Adds support to add context labels in admin bar.
* Adds support for admin UI language configuration in the `@apostrophecms/i18n` module. The new options allow control over the default admin UI language and configures the list of languages, that any individual logged in user can choose from. See the [documentation](https://v3.docs.apostrophecms.org/reference/modules/i18n.html) for more details.
* Adds `adminLocale` User field to allow users to set their preferred admin UI language, but only when the `@apostrophecms/i18n` is configured accordingly (see above).
* Adds `@apostrophecms/settings` module and a "Personal Settings" feature. See the [documentation](https://v3.docs.apostrophecms.org/reference/modules/settings.html) for more details.
* Adds `$and` operator on `addContextOperation` `if` property in order to check multiple fields before showing or hiding a context operation.

### Fixes

* `AposDocEditor` `onSave` method signature. We now always expect an object when a parameter is passed to the function to check
the value of `navigate` flag.
* Fixes a problem in the rich text editor where the slash would not be deleted after item selectin from the insert menu.
* Modules that have a `public` or `i18n` subdirectory no longer generate a
warning if they export no code.
* Clean up focus parent event handlers when components are destroyed. Prevents a slow degradation of performance while editing.
Thanks to [Joshua N. Miller](https://github.com/jmiller-rise8).
* Fixes a visual discrepancy in the rich text editor where empty paragraphs would appear smaller in preview mode compared to edit mode.

### Changes

* To make life easier for module developers, modules that are `npm link`ed to
the project no longer have to be listed in `package.json` as
dependencies. To prevent surprises this is still a requirement for modules
that are not symlinked.

## 3.52.0 (2023-07-06)

### Changes

* Foreign widget UI no longer uses inverted theme styles.

### Adds

* Allows users to double-click a nested widget's breadcrumb entry and open its editor.
* Adds support for a new `conditions` property in `addContextOperation` and validation of `addContextOperation` configuration.

### Fixes

* The API now allows the user to create a page without defining the page target ID. By default it takes the Home page.
* Users are no longer blocked from saving documents when a field is hidden
by an `if` condition fails to satisfy a condition such as `min` or `max`
or is otherwise invalid. Instead the invalid value is discarded for safety.
Note that `required` has always been ignored when an `if` condition is not
satisfied.
* Errors thrown in `@apostrophecms/login:afterSessionLogin` event handlers are now properly passed back to Passport as such, avoiding a process restart.

## 3.51.1 (2023-06-23)

## Fixes

* Fix a regression introduced in 3.51.0 - conditional fields work again in the array editor dialog box.

## 3.51.0 (2023-06-21)

### Adds

* Items can now be added to the user's personal menu in the
admin bar, alongside the "Log Out" option. To do so, specify
the `user: true` option when calling `self.apos.adminBar.add`.
This should be reserved for items that manage personal settings.
* When duplicating another document, the `_id` properties of
array items, widgets and areas are still regenerated to ensure
uniqueness across documents. However, an `_originalId` property
is now available for reference while the document remains in memory.
This facilitates change detection within array items in
`beforeSave` handlers and the like.
* Adds the possibility to add custom admin bars via the `addBar()` method from the `admin-bar` module.
* Adds support for conditional fields within `array` and `object` field schema. See the [documentation](https://v3.docs.apostrophecms.org/guide/conditional-fields/) for more information.

### Fixes

* Uses `findForEditing` method in the page put route.
* The "Duplicate" option in the page or piece manager now correctly duplicates the
entire document. This was a regression introduced in 3.48.0. The "Duplicate" option
in the editor dialog box always worked correctly.

### Changes

* Browser URL now changes to reflect the slug of the document according to the mode that is being viewed.

## 3.50.0 (2023-06-09)

### Adds

* As a further fix for issues that could ensue before the improvements
to locale renaming support that were released in 3.49.0, an
`@apostrophecms/page:reattach` task has been added. This command line task
takes the `_id` or `slug` of a page and reattaches it to the page tree as
the last child of the home page, even if page tree data for that page
is corrupted. You may wish to use the `--new-slug` and `--locale` options. This task should not
be needed in normal circumstances.

## 3.49.0 (2023-06-08)

### Changes

* Updates area UX to not display Add Content controls when a widget is focused.
* Updates area UX to unfocus widget on esc key.
* Updates widget UI to use dashed outlines instead of borders to indicate bounds.
* Updates UI for Insert Menu.
* Updates Insert Menu UX to allow mid-node insertion.
* Rich Text Widget's Insert components are now expected to emit `done` and `cancel` for proper RT cleanup. `close` still supported for BC, acts as `done`.
* Migrated the business logic of the login-related Vue components to external mixins, so that the templates and styles can be overridden by
copying the component `.vue` file to project level without copying all of the business logic. If you have already copied the components to style them,
we encourage you to consider replacing your `script` tag with the new version, which just imports the mixin, so that fixes we make there will be
available in your project.

### Adds

* Adds keyboard accessibility to Insert menu.
* Adds regex pattern feature for string fields.
* Adds `pnpm` support. Introduces new optional Apostrophe root configuration `pnpm` to force opt-in/out when auto detection fails. See the [documentation](https://v3.docs.apostrophecms.org/guide/using-pnpm.html) for more details.
* Adds a warning if database queries involving relationships
are made before the last `apostrophe:modulesRegistered` handler has fired.
If you need to call Apostrophe's `find()` methods at startup,
it is best to wait for the `@apostrophecms/doc:beforeReplicate` event.
* Allow `@` when a piece is a template and `/@` for page templates (doc-template-library module).
* Adds a `prefix` option to the http frontend util module.
If explicitly set to `false`, prevents the prefix from being automatically added to the URL,
when making calls with already-prefixed URLs for instance.
* Adds the `redirectToFirstLocale` option to the `i18n` module to prevent users from reaching a version of their site that would not match any locale when requesting the site without a locale prefix in the URL.
* If just one instance of a piece type should always exist (per locale if localized), the
`singletonAuto` option may now be set to `true` or to an object with a `slug` option in
order to guarantee it. This implicitly sets `singleton: true` as well. This is now used
internally by `@apostrophecms/global` as well as the optional `@apostrophecms-pro/palette` module.

### Fixes

* Fix 404 error when viewing/editing a doc which draft has a different version of the slug than the published one.
* Fixed a bug where multiple home pages can potentially be inserted into the database if the
default locale is renamed. Introduced the `async apos.doc.bestAposDocId(criteria)` method to
help identify the right `aposDocId` when inserting a document that might exist in
other locales.
* Fixed a bug where singletons like the global doc might not be inserted at all if they
exist under the former name of the default locale and there are no other locales.

## 3.48.0 (2023-05-26)

### Adds

* For performance, add `apos.modules['piece-type']getManagerApiProjection` method to reduce the amount of data returned in the manager
    modal. The projection will contain the fields returned in the method in addition to the existing manager modal
    columns.
* Add `apos.schema.getRelationshipQueryBuilderChoicesProjection` method to set the projection used in
    `apos.schema.relationshipQueryBuilderChoices`.
* Rich-text inline images now copies the `alt` attribute from the original image from the Media Library.

### Changes

* Remove `stripPlaceholderBrs` and `restorePlaceholderBrs` from `AposRichTextWidgetEditor.vue` component.
* Change tiptap `Gapcursor` display to use a vertical blinking cursor instead of an horizontal cursor, which allow users to add text before and after inline images and tables.
* You can set `max-width` on `.apos-rich-text-toolbar__inner` to define the width of the rich-text toolbar. It will now
    flow on multiple lines if needed.
* The `utilityRail` prop of `AposSchema` now defaults to `false`, removing
the need to explicitly pass it in almost all contexts.
* Mark `apos.modules['doc-type']` methods `getAutocompleteTitle`, `getAutocompleteProjection` and `autocomplete` as
    deprecated. Our admin UI does not use them, it uses the `autocomplete('...')` query builder.
    More info at https://v3.docs.apostrophecms.org/reference/query-builders.html#autocomplete'.
* Print a warning with a clear explanation if a module's `index.js` file contains
no `module.exports` object (often due to a typo), or it is empty.

### Fixes

* Now errors and exits when a piece-type or widget-type module has a field object with the property `type`. Thanks to [NuktukDev](https://github.com/nuktukdev) for this contribution.
* Add a default page type value to prevent the dropdown from containing an empty value.

## 3.47.0 (2023-05-05)

### Changes

* Since Node 14 and MongoDB 4.2 have reached their own end-of-support dates,
we are **no longer supporting them for A3.** Note that our dependency on
`jsdom` 22 is incompatible with Node 14. Node 16 and Node 18 are both
still supported. However, because Node 16 reaches its
end-of-life date quite soon (September), testing and upgrading directly
to Node 18 is strongly recommended.
* Updated `sluggo` to version 1.0.0.
* Updated `jsdom` to version `22.0.0` to address an installation warning about the `word-wrap` module.

### Fixes

* Fix `extendQueries` to use super pattern for every function in builders and methods (and override properties that are not functions).

## 3.46.0 (2023-05-03)

### Fixes

* Adding or editing a piece no longer immediately refreshes the main content area if a widget editor is open. This prevents interruption of the widget editing process
when working with the `@apostrophecms/ai-helper` module, and also helps in other situations.
* Check that `e.doc` exists when handling `content-changed` event.
* Require updated `uploadfs` version with no dependency warnings.

### Adds

* Allow sub-schema fields (array and object) to follow parent schema fields using the newly introduced `following: '<parentField'` syntax, where the starting `<` indicates the parent level. For example `<parentField` follows a field in the parent level, `<<grandParentField` follows a field in the grandparent level, etc. The change is fully backward compatible with the current syntax for following fields from the same schema level.

### Changes

* Debounce search to prevent calling search on every key stroke in the manager modal.
* Various size and spacing adjustments in the expanded Add Content modal UI

## 3.45.1 (2023-04-28)

### Fixes

* Added missing styles to ensure consistent presentation of the rich text insert menu.
* Fixed a bug in which clicking on an image in the media manager would close the "insert
image" dialog box.
* Update `html-to-text` package to the latest major version.

## 3.45.0 (2023-04-27)

### Adds

* Rich text widgets now support the `insert` option, an array
which currently may contain the strings `image` and `table` in order to add a
convenient "insert menu" that pops up when the slash key is pressed.
This provides a better user experience for rich text features that shouldn't
require that the user select existing text before using them.
* Auto expand inline array width if needed using `width: max-content` in the admin UI.
* The "browse" button is now available when selecting pages and pieces
to link to in the rich text editor.
* The "browse" button is also available when selecting inline images
in the rich text editor.
* Images are now previewed in the relationship field's compact list view.
* The new `apos-refreshing` Apostrophe bus event can be used to prevent
Apostrophe from refreshing the main content zone of the page when images
and pieces are edited, by clearing the `refresh` property of the object
passed to the event.
* To facilitate custom click handlers, an `apos.modal.onTopOf(el1, el2)` function is now
available to check whether an element is considered to be "on top of" another element in
the modal stack.

### Changes

* The `v-click-outside-element` Vue directive now understands that modals "on top of"
an element should be considered to be "inside" the element, e.g. clicks on them
shouldn't close the link dialog etc.

### Fixes

* Fix various issues on conditional fields that were occurring when adding new widgets with default values or selecting a falsy value in a field that has a conditional field relying on it.
Populate new or existing doc instances with default values and add an empty `null` choice to select fields that do not have a default value (required or not) and to the ones configured with dynamic choices.
* Rich text widgets save more reliably when many actions are taken quickly just before save.
* Fix an issue in the `oembed` field where the value was kept in memory after cancelling the widget editor, which resulted in saving the value if the widget was nested and the parent widget was saved.
Also improve the `oembed` field UX by setting the input as `readonly` rather than `disabled` when fetching the video metadata, in order to avoid losing its focus when typing.

## 3.44.0 (2023-04-13)

### Adds

* `checkboxes` fields now support a new `style: 'combobox'` option for a better multiple-select experience when there
are many choices.
* If the new `guestApiAccess` option is set to `true` for a piece type or for `@apostrophecms/page`,
Apostrophe will allow all logged-in users to access the GET-method REST APIs of that
module, not just users with editing privileges, even if `publicApiProjection` is not set.
This is useful when the goal is to allow REST API access to "guest" users who have
project-specific reasons to fetch access content via REST APIs.
* `test-lib/utils.js` has new `createUser` and `loginAs` methods for the convenience of
those writing mocha tests of Apostrophe modules.
* `batchOperations` permissions: if a `permission` property is added to any entry in the `batchOperations` cascade of a piece-type module, this permission will be checked for every user. See `batchOperations` configuration in `modules/@apostrophecms/piece-type/index.js`. The check function `checkBatchOperationsPermissions` can be extended. Please note that this permission is checked only to determine whether to offer the operation.

### Fixes
* Fix child page slug when title is deleted

## 3.43.0 (2023-03-29)

### Adds

* Add the possibility to override the default "Add Item" button label by setting the `itemLabel` option of an `array` field.
* Adds `touch` task for every piece type. This task invokes `update` on each piece, which will execute all of the same event handlers that normally execute when a piece of that type is updated. Example usage: `node app article:touch`.

### Fixes

* Hide the suggestion help from the relationship input list when the user starts typing a search term.
* Hide the suggestion hint from the relationship input list when the user starts typing a search term except when there are no matches to display.
* Disable context menu for related items when their `relationship` field has no sub-[`fields`](https://v3.docs.apostrophecms.org/guide/relationships.html#providing-context-with-fields) configured.
* Logic for checking whether we are running a unit test of an external module under mocha now uses `includes` for a simpler, safer test that should be more cross-platform.

## 3.42.0 (2023-03-16)

### Adds

* You can now set `style: table` on inline arrays. It will display the array as a regular HTML table instead of an accordion.
See the [array field documentation](https://v3.docs.apostrophecms.org/reference/field-types/array.html#settings) for more information.
* You can now set `draggable: false` on inline arrays. It will disable the drag and drop feature. Useful when the order is not significant.
See the [array field documentation](https://v3.docs.apostrophecms.org/reference/field-types/array.html#settings) for more information.
* You can now set the label and icon to display on inline arrays when they are empty.
See the [array field documentation](https://v3.docs.apostrophecms.org/reference/field-types/array.html#whenEmpty) for more information.
* We have added a new and improved suggestion UI to relationship fields.
* The `utilityOperations` feature of piece types now supports additional properties:
`relationship: true` (show the operation only when editing a relationship), `relationship: false` (never show
the operation when editing a relationship), `button: true`, `icon` and `iconOnly: true`.
When `button: true` is specified, the operation appears as a standalone button rather than
being tucked away in the "more" menu.
* In addition, `utilityOperations` can now specify `eventOptions` with an `event` subproperty
instead of `modalOptions`. This is useful with the new `edit` event (see below).
* Those extending our admin UI on the front end can now open a modal to create or edit a page or piece by calling
`await apos.doc.edit({ type: 'article' })` (the type here is an example). To edit an existing document add an
`_id` property. To copy an existing document (like our "duplicate" feature) add a `copyOf`
property. When creating new pages, `type` can be sent to `@apostrophecms/page` for convenience
(note that the `type` property does not override the default or current page type in the editor).
* The `edit` Apostrophe event is now available and takes an object with the same properties
as above. This is useful when configuring `utilityOperations`.
* The `content-changed` Apostrophe event can now be emitted with a `select: true` property. If a
document manager for the relevant content type is open, it will attempt to add the document to the
current selection. Currently this works best with newly inserted documents.
* Localized strings in the admin UI can now use `$t(key)` to localize a string inside
an interpolated variable. This was accomplished by setting `skipOnVariables` to false
for i18next, solely on the front end for admin UI purposes.
* The syntax of the method defined for dynamic `choices` now accepts a module prefix to get the method from, and the `()` suffix.
This has been done for consistency with the external conditions syntax shipped in the previous release. See the documentation for more information.
* Added the `viewPermission` property of schema fields, and renamed `permission` to `editPermission` (with backwards
compatibility) for clarity. You can now decide if a schema field requires permissions to be visible or editable.
See the documentation for more information.
* Display the right environment label on login page. By default, based on `NODE_ENV`, overriden by `environmentLabel` option in `@apostrophecms/login` module. The environment variable `APOS_ENV_LABEL` will override this. Note that `NODE_ENV` should generally only be set to `development` (the default) or `production` as many Node.js modules opt into optimizations suitable for all deployed environments when it is set to `production`. This is why we offer the separate `APOS_ENV_LABEL` variable.

### Fixes

* Do not log unnecessary "required" errors for hidden fields.
* Fixed a bug that prevented "Text Align" from working properly in the rich text editor in certain cases.
* Fix typo in `@apostrophecms/doc-type` and `@apostrophecms/submitted-drafts` where we were using `canCreate` instead of `showCreate` to display the `Create New` button or showing the `Copy` button in `Manager` modals.
* Send external condition results in an object so that numbers are supported as returned values.

## 3.41.1 (2023-03-07)

No changes. Publishing to make sure 3.x is tagged `latest` in npm, rather than 2.x.

## 3.41.0 (2023-03-06)

### Adds

* Handle external conditions to display fields according to the result of a module method, or multiple methods from different modules.
This can be useful for displaying fields according to the result of an external API or any business logic run on the server. See the documentation for more information.

### Fixes

* Replace `deep-get-set` dependency with `lodash`'s `get` and `set` functions to fix the [Prototype Pollution in deep-get-set](https://github.com/advisories/GHSA-mjjj-6p43-vhhv) vulnerability. There was no actual vulnerability in Apostrophe due to the way the module was actually used, and this was done to address vulnerability scan reports.
* The "soft redirects" for former URLs of documents now work better with localization. Thanks to [Waldemar Pankratz](https://github.com/waldemar-p).
* Destroy `AreaEditor` Vue apps when the page content is refreshed in edit mode. This avoids a leak of Vue apps components being recreated while instances of old ones are still alive.

### Security

* Upgrades passport to the latest version in order to ensure session regeneration when logging in or out. This adds additional security to logins by mitigating any risks due to XSS attacks. Apostrophe is already robust against XSS attacks. For passport methods that are internally used by Apostrophe everything is still working. For projects that are accessing the passport instance directly through `self.apos.login.passport`, some verifications may be necessary to avoid any compatibility issue. The internally used methods are `authenticate`, `use`, `serializeUser`, `deserializeUser`, `initialize`, `session`.

## 3.40.1 (2023-02-18)

* No code change. Patch level bump for package update.

## 3.40.0 (2023-02-17)

### Adds

* For devops purposes, the `APOS_BASE_URL` environment variable is now respected as an override of the `baseUrl` option.

### Fixes

* Do not display shortcut conflicts at startup if there are none.
* Range field correctly handles the `def` attribute set to `0` now. The `def` property will be used when the field has no value provided; a value going over the max or below the min threshold still returns `null`.
* `select` fields now work properly when the `value` of a choice is a boolean rather than a string or a number.

## 3.39.2 (2023-02-03)

### Fixes
* Hotfix for a backwards compatibility break in webpack that triggered a tiptap bug. The admin UI build will now succeed as expected.

## 3.39.1 (2023-02-02)

### Fixes

* Rescaling cropped images with the `@apostrophecms/attachment:rescale` task now works correctly. Thanks to [Waldemar Pankratz](https://github.com/waldemar-p) for this contribution.

## 3.39.0 (2023-02-01)

### Adds

* Basic support for editing tables by adding `table` to the rich text toolbar. Enabling `table` allows you to create tables, including `td` and `th` tags, with the ability to merge and split cells. For now the table editing UI is basic, all of the functionality is there but we plan to add more conveniences for easy table editing soon. See the "Table" dropdown for actions that are permitted based on the current selection.
* `superscript` and `subscript` may now be added to the rich text widget's `toolbar` option.
* Early beta-quality support for adding inline images to rich text, by adding `image` to the rich text toolbar. This feature works reliably, however the UI is not mature yet. In particular you must search for images by typing part of the title. We will support a proper "browse" experience here soon. For good results you should also configure the `imageStyles` option. You will also want to style the `figure` tags produced. See the documentation for more information.
* Support for `div` tags in the rich text toolbar, if you choose to include them in `styles`. This is often necessary for A2 content migration and can potentially be useful in new work when combined with a `class` if there is no suitable semantic block tag.
* The new `@apostrophecms/attachment:download-all --to=folder` command line task is useful to download all of your attachments from an uploadfs backend other than local storage, especially if you do not have a more powerful "sync" utility for that particular storage backend.
* A new `loadingType` option can now be set for `image-widget` when configuring an `area` field. This sets the `loading` attribute of the `img` tag, which can be used to enable lazy loading in most browsers. Thanks to [Waldemar Pankratz](https://github.com/waldemar-p) for this contribution.
* Two new module-level options have been added to the `image-widget` module: `loadingType` and `size`. These act as fallbacks for the same options at the area level. Thanks to [Waldemar Pankratz](https://github.com/waldemar-p) for this contribution.

### Fixes

* Adding missing require (`bluebird`) and fallback (`file.crops || []`) to `@apostrophecms/attachment:rescale`-task

## 3.38.1 (2023-01-23)

### Fixes

* Version 3.38.0 introduced a regression that temporarily broke support for user-edited content in locales with names like `de-de` (note the lowercase country name). This was inadvertently introduced in an effort to improve support for locale fallback when generating static translations of the admin interface. Version 3.38.1 brings back the content that temporarily appeared to be missing for these locales (it was never removed from the database), and also achieves the original goal. **However, if you created content for such locales using `3.38.0` (released five days ago) and wish to keep that content,** rather than reverting to the content from before `3.38.0`, see below.

### Adds

* The new `i18n:rename-locale` task can be used to move all content from one locale name to another, using the `--old` and `--new` options. By default, any duplicate keys for content existing in both locales will stop the process. However you can specify which content to keep in the event of a duplicate key error using the `--keep=localename` option. Note that the value of `--new` should match the a locale name that is currently configured for the `@apostrophecms/i18n` module.

Example:

```
# If you always had de-de configured as a locale, but created
# a lot of content with Apostrophe 3.38.0 which incorrectly stored
# it under de-DE, you can copy that content. In this case we opt
# to keep de-de content in the event of any conflicts
node app @apostrophecms/i18n:rename-locale --old=de-DE --new=de-de --keep=de-de
```

## 3.38.0 (2023-01-18)

### Adds

* Emit a `beforeSave` event from the `@apostrophecms:notification` module, with `req` and the `notification` as arguments, in order to give the possibility to override the notification.
* Emit a `beforeInsert` event from the `@apostrophecms:attachment` module, with `req` and the `doc` as arguments, in order to give the possibility to override the attachment.
* Emit a `beforeSaveSafe` event from the `@apostrophecms:user` module, with `req`, `safeUser` and `user` as arguments, in order to give the possibility to override properties of the `safeUser` object which contains password hashes and other information too sensitive to be stored in the aposDocs collection.
* Automatically convert failed uppercase URLs to their lowercase version - can be disabled with `redirectFailedUpperCaseUrls: false` in `@apostrophecms/page/index.js` options. This only comes into play if a 404 is about to happen.
* Automatically convert country codes in locales like `xx-yy` to `xx-YY` before passing them to `i18next`, which is strict about uppercase country codes.
* Keyboard shortcuts conflicts are detected and logged on to the terminal.

### Fixes

* Invalid locales passed to the i18n locale switching middleware are politely mapped to 400 errors.
* Any other exceptions thrown in the i18n locale switching middleware can no longer crash the process.
* Documents kept as the `previous` version for undo purposes were not properly marked as such, breaking the public language switcher in some cases. This was fixed and a migration was added for existing data.
* Uploading an image in an apostrophe area with `minSize` requirements will not trigger an unexpected error anymore. If the image is too small, a notification will be displayed with the minimum size requirements. The `Edit Image` modal will now display the minimum size requirements, if any, above the `Browse Images` field.
* Some browsers saw the empty `POST` response for new notifications as invalid XML. It will now return an empty JSON object with the `Content-Type` set to `application/json`.

## 3.37.0 (2023-01-06)

### Adds

* Dynamic choice functions in schemas now also receive a data object with their original doc id for further inspection by your function.
* Use `mergeWithCustomize` when merging extended source Webpack configuration. Introduce overideable asset module methods `srcCustomizeArray` and `srcCustomizeObject`, with reasonable default behavior, for fine tuning Webpack config arrays and objects merging. More info - [the Webpack mergeWithCustomize docs](https://github.com/survivejs/webpack-merge#mergewithcustomize-customizearray-customizeobject-configuration--configuration)
* The image widget now accepts a `placeholderImage` option that works like `previewImage` (just specify a file extension, like `placeholderImage: 'jpg'`, and provide the file `public/placeholder.jpg` in the module). The `placeholderUrl` option is still available for backwards compatibility.

### Fixes

* `docId` is now properly passed through array and object fields and into their child schemas.
* Remove module `@apostrophecms/polymorphic-type` name alias `@apostrophecms/polymorphic`. It was causing warnings
    e.g. `A permission.can() call was made with a type that has no manager: @apostrophecms/polymorphic-type`.
* The module `webpack.extensions` configuration is not applied to the core Admin UI build anymore. This is the correct and intended behavior as explained in the [relevant documentation](https://v3.docs.apostrophecms.org/guide/webpack.html#extending-webpack-configuration).
* The `previewImage` option now works properly for widget modules loaded from npm and those that subclass them. Specifically, the preview image may be provided in the `public/` subdirectory of the original module, the project-level configuration of it, or a subclass.

## 3.36.0 (2022-12-22)

### Adds

* `shortcut` option for piece modules, allowing easy re-mapping of the manager command shortcut per module.

### Fixes

* Ensure there are no conflicting command shortcuts for the core modules.

## 3.35.0 (2022-12-21)

### Adds

* Introduced support for linking directly to other Apostrophe documents in a rich text widget. The user can choose to link to a URL, or to a page. Linking to various piece types can also be enabled with the `linkWithType` option. This is equivalent to the old `apostrophe-rich-text-permalinks` module but is included in the core in A3. See the [documentation](https://v3.docs.apostrophecms.org/guide/core-widgets.html#rich-text-widget) for details.
* Introduced support for the `anchor` toolbar control in the rich text editor. This allows named anchors to be inserted. These are rendered as `span` tags with the given `id` and can then be linked to via `#id`, providing basic support for internal links. HTML 4-style named anchors in legacy content (`name` on `a` tags) are automatically migrated upon first edit.
* German translation i18n file created for the Apostrophe Admin-UI. Thanks to [Noah Gysin](https://github.com/NoahGysin) for this contribution.
* Introduced support for keyboard shortcuts in admin UI. Hitting `?` will display the list of available shortcuts. Developpers can define their own shortcuts by using the new `@apostrophecms/command-menu` module and the `commands` property. Please check the [keyboard shortcut documentation](https://v3.docs.apostrophecms.org/guide/command-menu.html) for more details.

### Fixes

* The `bulletList` and `orderedList` TipTap toolbar items now work as expected.
* When using the autocomplete/typeahead feature of relationship fields, typing a space at the start no longer results in an error.
* Replace [`credential`](https://www.npmjs.com/package/credential) package with [`credentials`](https://www.npmjs.com/package/credentials) to fix the [`mout` Prototype Pollution vulnerability](https://cve.mitre.org/cgi-bin/cvename.cgi?name=CVE-2020-7792). There was no actual vulnerability in Apostrophe or credential due to the way the module was actually used, and this was done to address vulnerability scan reports.
* Added a basic implementation of the missing "Paste from Clipboard" option to Expanded Widget Previews.


## 3.34.0 (2022-12-12)

### Fixes

* Nested areas work properly in widgets that have the `initialModal: false` property.
* Apostrophe's search index now properly incorporates most string field types as in A2.

### Adds

* Relationships load more quickly.
* Parked page checks at startup are faster.
* Tasks to localize and unlocalize piece type content (see `node app help [yourModuleName]:localize` and `node app help [yourModuleName]:unlocalize`).
## 3.33.0 (2022-11-28)

### Adds

* You can now set `inline: true` on schema fields of type `array`. This displays a simple editing interface in the context of the main dialog box for the document in question, avoiding the need to open an additional dialog box. Usually best for cases with just one field or just a few. If your array field has a large number of subfields the default behavior (`inline: false`) is more suitable for your needs. See the [array field](https://v3.docs.apostrophecms.org/reference/field-types/array.html) documentation for more information.
* Batch feature for publishing pieces.
* Add extensibility for `rich-text-widget` `defaultOptions`. Every key will now be used in the `AposRichTextWidgetEditor`.

### Fixes

* Prior to this release, widget templates that contained areas pulled in from related documents would break the ability to add another widget beneath.
* Validation of object fields now works properly on the browser side, in addition to server-side validation, resolving UX issues.
* Provisions were added to prevent any possibility of a discrepancy in relationship loading results under high load. It is not clear whether this A2 bug was actually possible in A3.

## 3.32.0 (2022-11-09)

### Adds

* Adds Reset Password feature to the login page. Note that the feature must be enabled and email delivery must be properly configured. See the [documentation](https://v3.docs.apostrophecms.org/reference/modules/login.html) for more details.
* Allow project-level developer to override bundling decisions by configuring the `@apostrophecms/asset` module. Check the [module documentation](https://v3.docs.apostrophecms.org/reference/modules/asset.html#options) for more information.

### Fixes

* Query builders for regular select fields have always accepted null to mean "do not filter on this property." Now this also works for dynamic select fields.
* The i18n UI state management now doesn't allow actions while it's busy.
* Fixed various localization bugs in the text of the "Update" dropdown menu.
* The `singleton: true` option for piece types now automatically implies `showCreate: false`.
* Remove browser console warnings by handling Tiptap Editor's breaking changes and duplicated plugins.
* The editor modal now allocates more space to area fields when possible, resolving common concerns about editing large widgets inside the modal.

## 3.31.0 (2022-10-27)

### Adds

* Adds `placeholder: true` and `initialModal: false` features to improve the user experience of adding widgets to the page. Checkout the [Widget Placeholders documentation](https://v3.docs.apostrophecms.org/guide/areas-and-widgets.html#adding-placeholder-content-to-widgets) for more detail.

### Fixes

* When another user is editing the document, the other user's name is now displayed correctly.

## 3.30.0 (2022-10-12)

### Adds

* New `APOS_LOG_ALL_ROUTES` environment variable. If set, Apostrophe logs information about all middleware functions and routes that are executed on behalf of a particular URL.
* Adds the `addFileGroups` option to the `attachment` module. Additionally it exposes a new method, `addFileGroup(group)`. These allow easier addition of new file groups or extension of the existing groups.

### Fixes

* Vue 3 may now be used in a separate webpack build at project level without causing problems for the admin UI Vue 2 build.
* Fixes `cache` module `clear-cache` CLI task message
* Fixes help message for `express` module `list-routes` CLI task

## 3.29.1 (2022-10-03)

### Fixes

* Hotfix to restore Node 14 support. Of course Node 16 is also supported.


## 3.29.0 (2022-10-03)

### Adds

* Areas now support an `expanded: true` option to display previews for widgets. The Expanded Widget Preview Menu also supports grouping and display columns for each group.
* Add "showQuery" in piece-page-type in order to override the query for the "show" page as "indexQuery" does it for the index page

### Fixes

* Resolved a bug in which users making a password error in the presence of pre-login checks such as a CAPTCHA were unable to try again until they refreshed the page.

## 3.28.1 (2022-09-15)

### Fixes

* `AposInputBoolean` can now be `required` and have the value `false`.
* Schema fields containing boolean filters can now list both `yes` and `no` choices according to available values in the database.
* Fix attachment `getHeight()` and `getWidth()` template helpers by changing the assignment of the `attachment._crop` property.
* Change assignment of `attachment._focalPoint` for consistency.

## 3.28.0 (2022-08-31)

### Fixes

* Fix UI bug when creating a document via a relationship.

### Adds

* Support for uploading `webp` files for display as images. This is supported by all current browsers now that Microsoft has removed IE11. For best results, you should run `npm update` on your project to make sure you are receiving the latest release of `uploadfs` which uses `sharp` for image processing. Thanks to [Isaac Preston](https://github.com/ixc7) for this addition.
* Clicking outside a modal now closes it, the same way the `Escape` key does when pressed.
* `checkboxes` fields now support `min` and `max` properties. Thanks to [Gabe Flores](https://github.com/gabeflores-appstem).

## 3.27.0 (2022-08-18)

### Adds

* Add `/grid` `POST` route in permission module, in addition to the existing `GET` one.
* New utility script to help find excessively heavy npm dependencies of apostrophe core.

### Changes

* Extract permission grid into `AposPermissionGrid` vue component.
* Moved `stylelint` from `dependencies` to `devDependencies`. The benefit may be small because many projects will depend on `stylelint` at project level, but every little bit helps install speed, and it may make a bigger difference if different major versions are in use.

## 3.26.1 (2022-08-06)

### Fixes

Hotfix: always waits for the DOM to be ready before initializing the Apostrophe Admin UI. `setTimeout` alone might not guarantee that every time. This issue has apparently become more frequent in the latest versions of Chrome.
* Modifies the `login` module to return an empty object in the API session cookie response body to avoid potential invalid JSON error if `response.json()` is retrieved.

## 3.26.0 (2022-08-03)

### Adds

* Tasks can now be registered with the `afterModuleReady` flag, which is more useful than `afterModuleInit` because it waits for the module to be more fully initialized, including all "improvements" loaded via npm. The original `afterModuleInit` flag is still supported in case someone was counting on its behavior.
* Add `/grid` `POST` route in permission module, in addition to the existing `GET` one, to improve extensibility.
* `@apostrophecms/express:list-routes` command line task added, to facilitate debugging.

### Changes

* Since Microsoft has ended support for IE11 and support for ES5 builds is responsible for a significant chunk of Apostrophe's installation time, the `es5: true` option no longer produces an IE11 build. For backwards compatibility, developers will receive a warning, but their build will proceed without IE11 support. IE11 ES5 builds can be brought back by installing the optional [@apostrophecms/asset-es5](https://github.com/apostrophecms/asset-es5) module.

### Fixes

* `testModule: true` works in unit tests of external Apostrophe modules again even with modern versions of `mocha`, thanks to [Amin Shazrin](https://github.com/ammein).
* `getObjectManager` is now implemented for `Object` field types, fixing a bug that prevented the use of areas found in `object` schema fields within templates. Thanks to [James R T](https://github.com/jamestiotio).

## 3.25.0 (2022-07-20)

### Adds

* `radio` and `checkboxes` input field types now support a server side `choices` function for supplying their `choices` array dynamically, just like `select` fields do. Future custom field types can opt into this functionality with the field type flag `dynamicChoices: true`.

### Fixes

* `AposSelect` now emits values on `change` event as they were originally given. Their values "just work" so you do not have to think about JSON anymore when you receive it.
* Unpinned tiptap as the tiptap team has made releases that resolve the packaging errors that caused us to pin it in 3.22.1.
* Pinned `vue-loader` to the `15.9.x` minor release series for now. The `15.10.0` release breaks support for using `npm link` to develop the `apostrophe` module itself.
* Minimum version of `sanitize-html` bumped to ensure a potential denial-of-service vector is closed.

## 3.24.0 (2022-07-06)

### Adds

* Handle `private: true` locale option in i18n module, preventing logged out users from accessing the content of a private locale.

### Fixes

* Fix missing title translation in the "Array Editor" component.
* Add `follow: true` flag to `glob` functions (with `**` pattern) to allow registering symlink files and folders for nested modules
* Fix disabled context menu for relationship fields editing ([#3820](https://github.com/apostrophecms/apostrophe/issues/3820))
* In getReq method form the task module, extract the right `role` property from the options object.
* Fix `def:` option in `array` fields, in order to be able to see the default items in the array editor modal

## 3.23.0 (2022-06-22)

### Adds

* Shared Drafts: gives the possibility to share a link which can be used to preview the draft version of page, or a piece `show` page.
* Add `Localize` option to `@apostrophecms/image`. In Edit mode the context bar menu includes a "Localize" option to start cloning this image into other locales.

### Fixes

* Update `sass` to [`1.52.3`+](https://github.com/sass/dart-sass/pull/1713) to prevent the error `RangeError: Invalid value: Not in inclusive range 0..145: -1`. You can now fix that by upgrading with `npm update`. If it does not immediately clear up the issue in development, try `node app @apostrophecms/asset:clear-cache`.
* Fix a potential issue when URLs have a query string, in the `'@apostrophecms/page:notFound'` handler of the `soft-redirect` module.

## 3.22.1 (2022-06-17)

* Hotfix: temporarily pin versions of tiptap modules to work around packaging error that breaks import of the most recent releases. We will unpin as soon as this is fixed upstream. Fixes a bug where `npm update` would fail for A3 projects.

## 3.22.0 (2022-06-08)

### Adds

* Possibility to pass options to webpack extensions from any module.

### Fixes

* Fix a Webpack cache issue leading to modules symlinked in `node_modules` not being rebuilt.
* Fixes login maximum attempts error message that wasn't showing the plural when lockoutMinutes is more than 1.
* Fixes the text color of the current array item's slat label in the array editor modal.
* Fixes the maximum width of an array item's slat label so as to not obscure the Remove button in narrow viewports.
* If an array field's titleField option is set to a select field, use the selected option's label as the slat label rather its value.
* Disable the slat controls of the attachment component while uploading.
* Fixes bug when re-attaching the same file won't trigger an upload.
* AposSlat now fully respects the disabled state.

## 3.21.1 (2022-06-04)

### Fixes

* Work around backwards compatibility break in `sass` module by pinning to `sass` `1.50.x` while we investigate. If you saw the error `RangeError: Invalid value: Not in inclusive range 0..145: -1` you can now fix that by upgrading with `npm update`. If it does not immediately clear up the issue in development, try `node app @apostrophecms/asset:clear-cache`.

## 3.21.0 (2022-05-25)

### Adds

* Trigger only the relevant build when in a watch mode (development). The build paths should not contain comma (`,`).
* Adds an `unpublish` method, available for any doc-type.
An _Unpublish_ option has also been added to the context menu of the modal when editing a piece or a page.
* Allows developers to group fields in relationships the same way it's done for normal schemas.

### Fixes

* Vue files not being parsed when running eslint through command line, fixes all lint errors in vue files.
* Fix a bug where some Apostrophe modules symlinked in `node_modules` are not being watched.
* Recover after webpack build error in watch mode (development only).
* Fixes an edge case when failing (throw) task invoked via `task.invoke` will result in `apos.isTask()` to always return true due to `apos.argv` not reverted properly.

## 3.20.1 (2022-05-17)

### Fixes

* Minor corrections to French translation.

## 3.20.0

### Adds

* Adds French translation of the admin UI (use the `fr` locale).

## 3.19.0

### Adds

* New schema field type `dateAndTime` added. This schema field type saves in ISO8601 format, as UTC (Universal Coordinated Time), but is edited in a user-friendly way in the user's current time zone and locale.
* Webpack disk cache for better build performance in development and, if appropriately configured, production as well.
* In development, Webpack rebuilds the front end without the need to restart the Node.js process, yielding an additional speedup. To get this speedup for existing projects, see the `nodemonConfig` section of the latest `package.json` in [a3-boilerplate](https://github.com/apostrophecms/a3-boilerplate) for the new "ignore" rules you'll need to prevent nodemon from stopping the process and restarting.
* Added the new command line task `apostrophecms/asset:clear-cache` for clearing the webpack disk cache. This should be necessary only in rare cases where the configuration has changed in ways Apostrophe can't automatically detect.
* A separate `publishedLabel` field can be set for any schema field of a page or piece. If present it is displayed instead of `label` if the document has already been published.

### 3.18.1

### Fixes

* The admin UI now rebuilds properly in a development environment when new npm modules are installed in a multisite project (`apos.rootDir` differs from `apos.npmRootDir`).

## 3.18.0 (2022-05-03)

### Adds

* Images may now be cropped to suit a particular placement after selecting them. SVG files may not be cropped as it is not possible in the general case.
* Editors may also select a "focal point" for the image after selecting it. This ensures that this particular point remains visible even if CSS would otherwise crop it, which is a common issue in responsive design. See the `@apostrophecms/image` widget for a sample implementation of the necessary styles.
* Adds the `aspectRatio` option for image widgets. When set to `[ w, h ]` (a ratio of width to height), images are automatically cropped to this aspect ratio when chosen for that particular widget. If the user does not crop manually, then cropping happens automatically.
* Adds the `minSize` option for image widgets. This ensures that the images chosen are at least the given size `[ width, height ]`, and also ensures the user cannot choose something smaller than that when cropping.
* Implements OpenTelemetry instrumentation.
* Developers may now specify an alternate Vue component to be used for editing the subfields of relationships, either at the field level or as a default for all relationships with a particular piece type.
* The widget type base module now always passes on the `components` option as browser data, so that individual widget type modules that support contextual editing can be implemented more conveniently.
* In-context widget editor components now receive a `focused` prop which is helpful in deciding when to display additional UI.
* Adds new configuration option - `beforeExit` async handler.
* Handlers listening for the `apostrophe:run` event are now able to send an exit code to the Apostrophe bootstrap routine.
* Support for Node.js 17 and 18. MongoDB connections to `localhost` will now successfully find a typical dev MongoDB server bound only to `127.0.0.1`, Apostrophe can generate valid ipv6 URLs pointing back to itself, and `webpack` and `vue-loader` have been updated to address incompatibilities.
* Adds support for custom context menus provided by any module (see `apos.doc.addContextOperation()`).
* The `AposSchema` component now supports an optional `generation` prop which may be used to force a refresh when the value of the object changes externally. This is a compromise to avoid the performance hit of checking numerous subfields for possible changes every time the `value` prop changes in response to an `input` event.
* Adds new event `@apostrophecms/doc:afterAllModesDeleted` fired after all modes of a given document are purged.

### Fixes

* Documentation of obsolete options has been removed.
* Dead code relating to activating in-context widget editors have been removed. They are always active and have been for some time. In the future they might be swapped in on scroll, but there will never be a need to swap them in "on click."
* The `self.email` method of modules now correctly accepts a default `from` address configured for a specific module via the `from` subproperty of the `email` option to that module. Thanks to `chmdebeer` for pointing out the issue and the fix.
* Fixes `_urls` not added on attachment fields when pieces API index is requested (#3643)
* Fixes float field UI bug that transforms the value to integer when there is no field error and the first number after the decimal is `0`.
* The `nestedModuleSubdirs` feature no longer throws an error and interrupts startup if a project contains both `@apostrophecms/asset` and `asset`, which should be considered separate module names.

## 3.17.0 (2022-03-31)

### Adds

* Full support for the [`object` field type](https://v3.docs.apostrophecms.org/reference/field-types/object.html), which works just like `array` but stores just one sub-object as a property, rather than an array of objects.
* To help find documents that reference related ones via `relationship` fields, implement backlinks of related documents by adding a `relatedReverseIds` field to them and keeping it up to date. There is no UI based on this feature yet but it will permit various useful features in the near future.
* Adds possibility for modules to [extend the webpack configuration](https://v3.docs.apostrophecms.org/guide/webpack.html).
* Adds possibility for modules to [add extra frontend bundles for scss and js](https://v3.docs.apostrophecms.org/guide/webpack.html). This is useful when the `ui/src` build would otherwise be very large due to code used on rarely accessed pages.
* Loads the right bundles on the right pages depending on the page template and the loaded widgets. Logged-in users have all the bundles on every page, because they might introduce widgets at any time.
* Fixes deprecation warnings displayed after running `npm install`, for dependencies that are directly included by this package.
* Implement custom ETags emission when `etags` cache option is enabled. [See the documentation for more information](https://v3.docs.apostrophecms.org/guide/caching.html).
It allows caching of pages and pieces, using a cache invalidation mechanism that takes into account related (and reverse related) document updates, thanks to backlinks mentioned above.
Note that for now, only single pages and pieces benefit from the ETags caching system (pages' and pieces' `getOne` REST API route, and regular served pages).
The cache of an index page corresponding to the type of a piece that was just saved will automatically be invalidated. However, please consider that it won't be effective when a related piece is saved, therefore the cache will automatically be invalidated _after_ the cache lifetime set in `maxAge` cache option.

### Fixes

* Apostrophe's webpack build now works properly when developing code that imports module-specific npm dependencies from `ui/src` or `ui/apos` when using `npm link` to develop the module in question.
* The `es5: true` option to `@apostrophecms/asset` works again.

## 3.16.1 (2022-03-21)

### Fixes

* Fixes a bug in the new `Cache-Control` support introduced by 3.16.0 in which we get the logged-out homepage right after logging in. This issue only came into play if the new caching options were enabled.

## 3.16.0 (2022-03-18)

### Adds

* Offers a simple way to set a Cache-Control max-age for Apostrophe page and GET REST API responses for pieces and pages. [See the documentation for more information](https://v3.docs.apostrophecms.org/guide/caching.html).
* API keys and bearer tokens "win" over session cookies when both are present. Since API keys and bearer tokens are explicitly added to the request at hand, it never makes sense to ignore them in favor of a cookie, which is implicit. This also simplifies automated testing.
* `data-apos-test=""` selectors for certain elements frequently selected in QA tests, such as `data-apos-test="adminBar"`.
* Offer a simple way to set a Cache-Control max-age for Apostrophe page and GET REST API responses for pieces and pages.
* To speed up functional tests, an `insecurePasswords` option has been added to the login module. This option is deliberately named to discourage use for any purpose other than functional tests in which repeated password hashing would unduly limit performance. Normally password hashing is intentionally difficult to slow down brute force attacks, especially if a database is compromised.

### Fixes

* `POST`ing a new child page with `_targetId: '_home'` now works properly in combination with `_position: 'lastChild'`.

## 3.15.0 (2022-03-02)

### Adds

* Adds throttle system based on username (even when not existing), on initial login route. Also added for each late login requirement, e.g. for 2FA attempts.

## 3.14.2 (2022-02-27)

* Hotfix: fixed a bug introduced by 3.14.1 in which non-parked pages could throw an error during the migration to fix replication issues.

## 3.14.1 (2022-02-25)

* Hotfix: fixed a bug in which replication across locales did not work properly for parked pages configured via the `_children` feature. A one-time migration is included to reconnect improperly replicated versions of the same parked pages. This runs automatically, no manual action is required. Thanks to [justyna1](https://github.com/justyna13) for identifying the issue.

## 3.14.0 (2022-02-22)

### Adds

* To reduce complications for those implementing caching strategies, the CSRF protection cookie now contains a simple constant string, and is not recorded in `req.session`. This is acceptable because the real purpose of the CSRF check is simply to verify that the browser has sent the cookie at all, which it will not allow a cross-origin script to do.
* As a result of the above, a session cookie is not generated and sent at all unless `req.session` is actually used or a user logs in. Again, this reduces complications for those implementing caching strategies.
* When logging out, the session cookie is now cleared in the browser. Formerly the session was destroyed on the server side only, which was sufficient for security purposes but could create caching issues.
* Uses `express-cache-on-demand` lib to make similar and concurrent requests on pieces and pages faster.
* Frontend build errors now stop app startup in development, and SCSS and JS/Vue build warnings are visible on the terminal console for the first time.

### Fixes

* Fixed a bug when editing a page more than once if the page has a relationship to itself, whether directly or indirectly. Widget ids were unnecessarily regenerated in this situation, causing in-context edits after the first to fail to save.
* Pages no longer emit double `beforeUpdate` and `beforeSave` events.
* When the home page extends `@apostrophecms/piece-page-type`, the "show page" URLs for individual pieces should not contain two slashes before the piece slug. Thanks to [Martí Bravo](https://github.com/martibravo) for the fix.
* Fixes transitions between login page and `afterPasswordVerified` login steps.
* Frontend build errors now stop the `@apostrophecms/asset:build` task properly in production.
* `start` replaced with `flex-start` to address SCSS warnings.
* Dead code removal, as a result of following up on JS/Vue build warnings.

## 3.13.0 - 2022-02-04

### Adds

* Additional requirements and related UI may be imposed on native ApostropheCMS logins using the new `requirements` feature, which can be extended in modules that `improve` the `@apostrophecms/login` module. These requirements are not imposed for single sign-on logins via `@apostrophecms/passport-bridge`. See the documentation for more information.
* Adds latest Slovak translation strings to SK.json in `i18n/` folder. Thanks to [Michael Huna](https://github.com/Miselrkba) for the contribution.
* Verifies `afterPasswordVerified` requirements one by one when emitting done event, allows to manage errors ans success before to go to the next requirement. Stores and validate each requirement in the token. Checks the new `askForConfirmation` requirement option to go to the next step when emitting done event or waiting for the confirm event (in order to manage success messages). Removes support for `afterSubmit` for now.

### Fixes

* Decodes the testReq `param` property in `serveNotFound`. This fixes a problem where page titles using diacritics triggered false 404 errors.
* Registers the default namespace in the Vue instance of i18n, fixing a lack of support for un-namespaced l10n keys in the UI.

## 3.12.0 - 2022-01-21

### Adds

* It is now best practice to deliver namespaced i18n strings as JSON files in module-level subdirectories of `i18n/` named to match the namespace, e.g. `i18n/ourTeam` if the namespace is `ourTeam`. This allows base class modules to deliver phrases to any namespace without conflicting with those introduced at project level. The `i18n` option is now deprecated in favor of the new `i18n` module format section, which is only needed if `browser: true` must be specified for a namespace.
* Brought back the `nestedModuleSubdirs` feature from A2, which allows modules to be nested in subdirectories if `nestedModuleSubdirs: true` is set in `app.js`. As in A2, module configuration (including activation) can also be grouped in a `modules.js` file in such subdirectories.

### Fixes

* Fixes minor inline documentation comments.
* UI strings that are not registered localization keys will now display properly when they contain a colon (`:`). These were previously interpreted as i18next namespace/key pairs and the "namespace" portion was left out.
* Fixes a bug where changing the page type immediately after clicking "New Page" would produce a console error. In general, areas and checkboxes now correctly handle their value being changed to `null` by the parent schema after initial startup of the `AposInputArea` or `AposInputCheckboxes` component.
* It is now best practice to deliver namespaced i18n strings as JSON files in module-level subdirectories of `i18n/` named to match the namespace, e.g. `i18n/ourTeam` if the namespace is `ourTeam`. This allows base class modules to deliver phrases to any namespace without conflicting with those introduced at project level. The `i18n` option is now deprecated in favor of the new `i18n` module format section, which is only needed if `browser: true` must be specified for a namespace.
* Removes the `@apostrophecms/util` module template helper `indexBy`, which was using a lodash method not included in lodash v4.
* Removes an unimplemented `csrfExceptions` module section cascade. Use the `csrfExceptions` *option* of any module to set an array of URLs excluded from CSRF protection. More information is forthcoming in the documentation.
* Fix `[Object Object]` in the console when warning `A permission.can() call was made with a type that has no manager` is printed.

### Changes

* Temporarily removes `npm audit` from our automated tests because of a sub-dependency of vue-loader that doesn't actually cause a security vulnerability for apostrophe.

## 3.11.0 - 2022-01-06

### Adds

* Apostrophe now extends Passport's `req.login` to emit an `afterSessionLogin` event from the `@apostrophecms:login` module, with `req` as an argument. Note that this does not occur at all for login API calls that return a bearer token rather than establishing an Express session.

### Fixes

* Apostrophe's extension of `req.login` now accounts for the `req.logIn` alias and the skippable `options` parameter, which is relied upon in some `passport` strategies.
* Apostrophe now warns if a nonexistent widget type is configured for an area field, with special attention to when `-widget` has been erroneously included in the name. For backwards compatibility this is a startup warning rather than a fatal error, as sites generally did operate successfully otherwise with this type of bug present.

### Changes

* Unpins `vue-click-outside-element` the packaging of which has been fixed upstream.
* Adds deprecation note to `__testDefaults` option. It is not in use, but removing would be a minor BC break we don't need to make.
* Allows test modules to use a custom port as an option on the `@apostrophecms/express` module.
* Removes the code base pull request template to instead inherit the organization-level template.
* Adds `npm audit` back to the test scripts.

## 3.10.0 - 2021-12-22

### Fixes

* `slug` type fields can now have an empty string or `null` as their `def` value without the string `'none'` populating automatically.
* The `underline` feature works properly in tiptap toolbar configuration.
* Required checkbox fields now properly prevent editor submission when empty.
* Pins `vue-click-outside-element` to a version that does not attempt to use `eval` in its distribution build, which is incompatible with a strict Content Security Policy.

### Adds

* Adds a `last` option to fields. Setting `last: true` on a field puts that field at the end of the field's widget order. If more than one field has that option active the true last item will depend on general field registration order. If the field is ordered with the `fields.order` array or field group ordering, those specified orders will take precedence.

### Changes

* Adds deprecation notes to the widget class methods `getWidgetWrapperClasses` and `getWidgetClasses` from A2.
* Adds a deprecation note to the `reorganize` query builder for the next major version.
* Uses the runtime build of Vue. This has major performance and bundle size benefits, however it does require changes to Apostrophe admin UI apps that use a `template` property (components should require no changes, just apps require an update). These apps must now use a `render` function instead. Since custom admin UI apps are not yet a documented feature we do not regard this as a bc break.
* Compatible with the `@apostrophecms/security-headers` module, which supports a strict `Content-Security-Policy`.
* Adds a deprecation note to the `addLateCriteria` query builder.
* Updates the `toCount` doc type query method to use Math.ceil rather than Math.floor plus an additional step.

## 3.9.0 - 2021-12-08

### Adds

* Developers can now override any Vue component of the ApostropheCMS admin UI by providing a component of the same name in the `ui/apos/components` folder of their own module. This is not always the best approach, see the documentation for details.
* When running a job, we now trigger the notification before to run the job, this way the progress notification ID is available from the job and the notification can be dismissed if needed.
* Adds `maxUi`, `maxLabel`, `minUi`, and `minLabel` localization strings for array input and other UI.

### Fixes

* Fully removes references to the A2 `self.partial` module method. It appeared only once outside of comments, but was not actually used by the UI. The `self.render` method should be used for simple template rendering.
* Fixes string interpolation for the confirmation modal when publishing a page that has an unpublished parent page.
* No more "cannot set headers after they are sent to the client" and "req.res.redirect not defined" messages when handling URLs with extra trailing slashes.
* The `apos.util.runPlayers` method is not called until all of the widgets in a particular tree of areas and sub-areas have been added to the DOM. This means a parent area widget player will see the expected markup for any sub-widgets when the "Edit" button is clicked.
* Properly activates the `apostropheI18nDebugPlugin` i18next debugging plugin when using the `APOS_SHOW_I18N` environment variable. The full set of l10n emoji indicators previously available for the UI is now available for template and server-side strings.
* Actually registers piece types for site search unless the `searchable` option is `false`.
* Fixes the methods required for the search `index` task.

### Changes

* Adds localization keys for the password field component's min and max error messages.

## 3.8.1 - 2021-11-23

### Fixes

* The search field of the pieces manager modal works properly. Thanks to [Miro Yovchev](https://github.com/myovchev) for pointing out the issue and providing a solution.
* Fixes a bug in `AposRichTextWidgetEditor.vue` when a rich text widget was specifically configured with an empty array as the `styles` option. In that case a new empty rich text widget will initiate with an empty paragraph tag.
* The`fieldsPresent` method that is used with the `presentFieldsOnly` option in doc-type was broken, looking for properties in strings and wasn't returning anything.

## 3.8.0 - 2021-11-15

### Adds

* Checkboxes for pieces are back, a main checkbox allows to select all page items. When all pieces on a page are checked, a banner where the user can select all pieces appears. A launder for mongo projections has been added.
* Registered `batchOperations` on a piece-type will now become buttons in the manager batch operations "more menu" (styled as a kebab icon). Batch operations should include a label, `messages` object, and `modalOptions` for the confirmation modal.
* `batchOperations` can be grouped into a single button with a menu using the `group` cascade subproperty.
* `batchOperations` can be conditional with an `if` conditional object. This allows developers to pass a single value or an array of values.
* Piece types can have `utilityOperations` configured as a top-level cascade property. These operations are made available in the piece manager as new buttons.
* Notifications may now include an `event` property, which the AposNotification component will emit on mount. The `event` property should be set to an object with `name` (the event name) and optionally `data` (data included with the event emission).
* Adds support for using the attachments query builder in REST API calls via the query string.
* Adds contextual menu for pieces, any module extending the piece-type one can add actions in this contextual menu.
* When clicking on a batch operation, it opens a confirmation modal using modal options from the batch operation, it also works for operations in grouped ones. operations name property has been renamed in action to work with AposContextMenu component.
* Beginning with this release, a module-specific static asset in your project such as `modules/mymodulename/public/images/bg.png` can always be referenced in your `.scss` and `.css` files as `/modules/mymodulename/images/bg.png`, even if assets are actually being deployed to S3, CDNs, etc. Note that `public` and `ui/public` module subdirectories have separate functions. See the documentation for more information.
* Adds AposFile.vue component to abstract file dropzone UI, uses it in AposInputAttachment, and uses it in the confirmation modal for pieces import.
* Optionally add `dimensionAttrs` option to image widget, which sets width & height attributes to optimize for Cumulative Layout Shift. Thank you to [Qiao Lin](https://github.com/qclin) for the contribution.

### Fixes

* The `apos.util.attachmentUrl` method now works correctly. To facilitate that, `apos.uploadsUrl` is now populated browser-side at all times as the frontend logic originally expected. For backwards compatibility `apos.attachment.uploadsUrl` is still populated when logged in.
* Widget players are now prevented from being played twice by the implementing vue component.

### Changes
* Removes Apostrophe 2 documentation and UI configuration from the `@apostrophecms/job` module. These options were not yet in use for A3.
* Renames methods and removes unsupported routes in the `@apostrophecms/job` module that were not yet in use. This was not done lightly, but specifically because of the minimal likelihood that they were in use in project code given the lack of UI support.
  * The deprecated `cancel` route was removed and will likely be replaced at a later date.
  * `run` was renamed `runBatch` as its purpose is specifically to run processes on a "batch selected" array of pieces or pages.
  * `runNonBatch` was renamed to `run` as it is the more generic job-running method. It is likely that `runBatch` will eventually be refactored to use this method.
  * The `good` and `bad` methods are renamed `success` and `failure`, respectively. The expected methods used in the `run` method were similarly renamed. They still increment job document properties called `good` and `bad`.
* Comments out the unused `batchSimpleRoute` methods in the page and piece-type modules to avoid usage before they are fully implemented.
* Optionally add `dimensionAttrs` option to image widget, which sets width & height attributes to optimize for Cumulative Layout Shift.
* Temporarily removes `npm audit` from our automated tests because of a sub-dependency of uploadfs that doesn't actually cause a security vulnerability for apostrophe.

## 3.7.0 - 2021-10-28

### Adds

* Schema select field choices can now be populated by a server side function, like an API call. Set the `choices` property to a method name of the calling module. That function should take a single argument of `req`, and return an array of objects with `label` and `value` properties. The function can be async and will be awaited.
* Apostrophe now has built-in support for the Node.js cluster module. If the `APOS_CLUSTER_PROCESSES` environment variable is set to a number, that number of child processes are forked, sharing the same listening port. If the variable is set to `0`, one process is forked for each CPU core, with a minimum of `2` to provide availability during restarts. If the variable is set to a negative number, that number is added to the number of CPU cores, e.g. `-1` is a good way to reserve one core for MongoDB if it is running on the same server. This is for production use only (`NODE_ENV=production`). If a child process fails it is restarted automatically.

### Fixes

* Prevents double-escaping interpolated localization strings in the UI.
* Rich text editor style labels are now run through a localization method to get the translated strings from their l10n keys.
* Fixes README Node version requirement (Node 12+).
* The text alignment buttons now work immediately in a new rich text widget. Previously they worked only after manually setting a style or refreshing the page. Thanks to Michelin for their support of this fix.
* Users can now activate the built-in date and time editing popups of modern browsers when using the `date` and `time` schema field types.
* Developers can now `require` their project `app.js` file in the Node.js REPL for debugging and inspection. Thanks to [Matthew Francis Brunetti](https://github.com/zenflow).
* If a static text phrase is unavailable in both the current locale and the default locale, Apostrophe will always fall back to the `en` locale as a last resort, which ensures the admin UI works if it has not been translated.
* Developers can now `require` their project `app.js` in the Node.js REPL for debugging and inspection
* Ensure array field items have valid _id prop before storing. Thanks to Thanks to [Matthew Francis Brunetti](https://github.com/zenflow).

### Changes

* In 3.x, `relationship` fields have an optional `builders` property, which replaces `filters` from 2.x, and within that an optional `project` property, which replaces `projection` from 2.x (to match MongoDB's `cursor.project`). Prior to this release leaving the old syntax in place could lead to severe performance problems due to a lack of projections. Starting with this release the 2.x syntax results in an error at startup to help the developer correct their code.
* The `className` option from the widget options in a rich text area field is now also applied to the rich text editor itself, for a consistently WYSIWYG appearance when editing and when viewing. Thanks to [Max Mulatz](https://github.com/klappradla) for this contribution.
* Adds deprecation notes to doc module `afterLoad` events, which are deprecated.
* Removes unused `afterLogin` method in the login module.

## 3.6.0 - 2021-10-13

### Adds

* The `context-editing` apostrophe admin UI bus event can now take a boolean parameter, explicitly indicating whether the user is actively typing or performing a similar active manipulation of controls right now. If a boolean parameter is not passed, the existing 1100-millisecond debounced timeout is used.
* Adds 'no-search' modifier to relationship fields as a UI simplification option.
* Fields can now have their own `modifiers` array. This is combined with the schema modifiers, allowing for finer grained control of field rendering.
* Adds a Slovak localization file. Activate the `sk` locale to use this. Many thanks to [Michael Huna](https://github.com/Miselrkba) for the contribution.
* Adds a Spanish localization file. Activate the `es` locale to use this. Many thanks to [Eugenio Gonzalez](https://github.com/egonzalezg9) for the contribution.
* Adds a Brazilian Portuguese localization file. Activate the `pt-BR` locale to use this. Many thanks to [Pietro Rutzen](https://github.com/pietro-rutzen) for the contribution.

### Fixes

* Fixed missing translation for "New Piece" option on the "more" menu of the piece manager, seen when using it as a chooser.
* Piece types with relationships to multiple other piece types may now be configured in any order, relative to the other piece types. This sometimes appeared to be a bug in reverse relationships.
* Code at the project level now overrides code found in modules that use `improve` for the same module name. For example, options set by the `@apostrophecms/seo-global` improvement that ships with `@apostrophecms/seo` can now be overridden at project level by `/modules/@apostrophecms/global/index.js` in the way one would expect.
* Array input component edit button label is now propertly localized.
* A memory leak on each request has been fixed, and performance improved, by avoiding the use of new Nunjucks environments for each request. Thanks to Miro Yovchev for pointing out the leak.
* Fragments now have access to `__t()`, `getOptions` and other features passed to regular templates.
* Fixes field group cascade merging, using the original group label if none is given in the new field group configuration.
* If a field is conditional (using an `if` option), is required, but the condition has not been met, it no longer throws a validation error.
* Passing `busy: true` to `apos.http.post` and related methods no longer produces an error if invoked when logged out, however note that there will likely never be a UI for this when logged out, so indicate busy state in your own way.
* Bugs in document modification detection have been fixed. These bugs caused edge cases where modifications were not detected and the "Update" button did not appear, and could cause false positives as well.

### Changes

* No longer logs a warning about no users if `testModule` is true on the app.

## 3.5.0 - 2021-09-23

* Pinned dependency on `vue-material-design-icons` to fix `apos-build.js` build error in production.
* The file size of uploaded media is visible again when selected in the editor, and media information such as upload date, dimensions and file size is now properly localized.
* Fixes moog error messages to reflect the recommended pattern of customization functions only taking `self` as an argument.
* Rich Text widgets now instantiate with a valid element from the `styles` option rather than always starting with an unclassed `<p>` tag.
* Since version 3.2.0, apostrophe modules to be loaded via npm must appear as explicit npm dependencies of the project. This is a necessary security and stability improvement, but it was slightly too strict. Starting with this release, if the project has no `package.json` in its root directory, the `package.json` in the closest ancestor directory is consulted.
* Fixes a bug where having no project modules directory would throw an error. This is primarily a concern for module unit tests where there are no additional modules involved.
* `css-loader` now ignores `url()` in css files inside `assets` so that paths are left intact, i.e. `url(/images/file.svg)` will now find a static file at `/public/images/file.svg` (static assets in `/public` are served by `express.static`). Thanks to Matic Tersek.
* Restored support for clicking on a "foreign" area, i.e. an area displayed on the page whose content comes from a piece, in order to edit it in an appropriate way.
* Apostrophe module aliases and the data attached to them are now visible immediately to `ui/src/index.js` JavaScript code, i.e. you can write `apos.alias` where `alias` matches the `alias` option configured for that module. Previously one had to write `apos.modules['module-name']` or wait until next tick. However, note that most modules do not push any data to the browser when a user is not logged in. You can do so in a custom module by calling `self.enableBrowserData('public')` from `init` and implementing or extending the `getBrowserData(req)` method (note that page, piece and widget types already have one, so it is important to extend in those cases).
* `options.testModule` works properly when implementing unit tests for an npm module that is namespaced.

### Changes

* Cascade grouping (e.g., grouping fields) will now concatenate a group's field name array with the field name array of an existing group of the same name. Put simply, if a new piece module adds their custom fields to a `basics` group, that field will be added to the default `basics` group fields. Previously the new group would have replaced the old, leaving inherited fields in the "Ungrouped" section.
* AposButton's `block` modifier now less login-specific

### Adds

* Rich Text widget's styles support a `def` property for specifying the default style the editor should instantiate with.
* A more helpful error message if a field of type `area` is missing its `options` property.

## 3.4.1 - 2021-09-13

No changes. Publishing to correctly mark the latest 3.x release as "latest" in npm.

## 3.4.0 - 2021-09-13

### Security

* Changing a user's password or marking their account as disabled now immediately terminates any active sessions or bearer tokens for that user. Thanks to Daniel Elkabes for pointing out the issue. To ensure all sessions have the necessary data for this, all users logged in via sessions at the time of this upgrade will need to log in again.
* Users with permission to upload SVG files were previously able to do so even if they contained XSS attacks. In Apostrophe 3.x, the general public so far never has access to upload SVG files, so the risk is minor but could be used to phish access from an admin user by encouraging them to upload a specially crafted SVG file. While Apostrophe typically displays SVG files using the `img` tag, which ignores XSS vectors, an XSS attack might still be possible if the image were opened directly via the Apostrophe media library's convenience link for doing so. All SVG uploads are now sanitized via DOMPurify to remove XSS attack vectors. In addition, all existing SVG attachments not already validated are passed through DOMPurify during a one-time migration.

### Fixes

* The `apos.attachment.each` method, intended for migrations, now respects its `criteria` argument. This was necessary to the above security fix.
* Removes a lodash wrapper around `@apostrophecms/express` `bodyParser.json` options that prevented adding custom options to the body parser.
* Uses `req.clone` consistently when creating a new `req` object with a different mode or locale for localization purposes, etc.
* Fixes bug in the "select all" relationship chooser UI where it selected unpublished items.
* Fixes bug in "next" and "previous" query builders.
* Cutting and pasting widgets now works between locales that do not share a hostname, provided that you switch locales after cutting (it does not work between tabs that are already open on separate hostnames).
* The `req.session` object now exists in task `req` objects, for better compatibility. It has no actual persistence.
* Unlocalized piece types, such as users, may now be selected as part of a relationship when browsing.
* Unpublished localized piece types may not be selected via the autocomplete feature of the relationship input field, which formerly ignored this requirement, although the browse button enforced it.
* The server-side JavaScript and REST APIs to delete pieces now work properly for pieces that are not subject to either localization or draft/published workflow at all the (`localize: false` option). UI for this is under discussion, this is just a bug fix for the back end feature which already existed.
* Starting in version 3.3.1, a newly added image widget did not display its image until the page was refreshed. This has been fixed.
* A bug that prevented Undo operations from working properly and resulted in duplicate widget _id properties has been fixed.
* A bug that caused problems for Undo operations in nested widgets, i.e. layout or multicolumn widgets, has been fixed.
* Duplicate widget _id properties within the same document are now prevented on the server side at save time.
* Existing duplicate widget _id properties are corrected by a one-time migration.

### Adds

* Adds a linter to warn in dev mode when a module name include a period.
* Lints module names for `apostrophe-` prefixes even if they don't have a module directory (e.g., only in `app.js`).
* Starts all `warnDev` messages with a line break and warning symbol (⚠️) to stand out in the console.
* `apos.util.onReady` aliases `apos.util.onReadyAndRefresh` for brevity. The `apos.util.onReadyAndRefresh` method name will be deprecated in the next major version.
* Adds a developer setting that applies a margin between parent and child areas, allowing developers to change the default spacing in nested areas.

### Changes

* Removes the temporary `trace` method from the `@apostrophecms/db` module.
* Beginning with this release, the `apostrophe:modulesReady` event has been renamed `apostrophe:modulesRegistered`, and the `apostrophe:afterInit` event has been renamed `apostrophe:ready`. This better reflects their actual roles. The old event names are accepted for backwards compatibility. See the documentation for more information.
* Only autofocuses rich text editors when they are empty.
* Nested areas now have a vertical margin applied when editing, allowing easier access to the parent area's controls.

## 3.3.1 - 2021-09-01

### Fixes

* In some situations it was possible for a relationship with just one selected document to list that document several times in the returned result, resulting in very large responses.
* Permissions roles UI localized correctly.
* Do not crash on startup if users have a relationship to another type. This was caused by the code that checks whether any users exist to present a warning to developers. That code was running too early for relationships to work due to event timing issues.

## 3.3.0 - 2021-08-30

### Fixes

* Addresses the page jump when using the in-context undo/redo feature. The page will immediately return users to their origin scroll position after the content refreshes.
* Resolves slug-related bug when switching between images in the archived view of the media manager. The slug field was not taking into account the double slug prefix case.
* Fixes migration task crash when parking new page. Thanks to [Miro Yovchev](https://www.corllete.com/) for this fix.
* Fixes incorrect month name in `AposCellDate`, which can be optionally used in manage views of pieces. Thanks to [Miro Yovchev](https://www.corllete.com/) for this fix.

### Adds

* This version achieves localization (l10n) through a rich set of internationalization (i18n) features. For more information, [see the documentation](https://v3.docs.apostrophecms.org/).
* There is support for both static string localization and dynamic content localization.
* The home page, other parked pages, and the global document are automatically replicated to all configured locales at startup. Parked properties are refreshed if needed. Other pages and pieces are replicated if and when an editor chooses to do so.
* An API route has been added for voluntary replication, i.e. when deciding a document should exist in a second locale, or desiring to overwrite the current draft contents in locale `B` with the draft contents of locale `A`.
* Locales can specify `prefix` and `hostname` options, which are automatically recognized by middleware that removes the prefix dynamically where appropriate and sets `req.locale`. In 3.x this works more like the global site `prefix` option. This is a departure from 2.x which stored the prefix directly in the slug, creating maintenance issues.
* Locales are stateless: they are never recorded in the session. This eliminates many avenues for bugs and bad SEO. However, this also means the developer must fully distinguish them from the beginning via either `prefix` or `hostname`. A helpful error message is displayed if this is not the case.
* Switching locales preserves the user's editing session even if on separate hostnames. To enable this, if any locales have hostnames, all configured locales must have hostnames and/or baseUrl must be set for those that don't.
* An API route has been added to discover the locales in which a document exists. This provides basic information only for performance (it does not report `title` or `_url`).
* Editors can "localize" documents, copying draft content from one locale to another to create a corresponding document in a different locale. For convenience related documents, such as images and other pieces directly referenced by the document's structure, can be localized at the same time. Developers can opt out of this mechanism for a piece type entirely, check the box by default for that type, or leave it as an "opt-in" choice.
* The `@apostrophecms/i18n` module now uses `i18next` to implement static localization. All phrases in the Vue-based admin UI are passed through `i18next` via `this.$t`, and `i18next` is also available via `req.t()` in routes and `__t()` in templates. Apostrophe's own admin UI phrases are in the `apostrophe` namespace for a clean separation. An array of locale codes, such as `en` or `fr` or `en-au`, can be specified using the `locales` option to the `@apostrophecms/i18n` module. The first locale is the default, unless the `defaultLocale` option is set. If no locales are set, the locale defaults to `en`. The `i18next-http-middleware` locale guesser is installed and will select an available locale if possible, otherwise it will fall back to the default.
* In the admin UI, `v-tooltip` has been extended as `v-apos-tooltip`, which passes phrases through `i18next`.
* Developers can link to alternate locales by iterating over `data.localizations` in any page template. Each element always has `locale`, `label` and `homePageUrl` properties. Each element also has an `available` property (if true, the current context document is available in that locale), `title` and a small number of other document properties are populated, and `_url` redirects to the context document in that locale. The current locale is marked with `current: true`.
* To facilitate adding interpolated values to phrases that are passed as a single value through many layers of code, the `this.$t` helper provided in Vue also accepts an object argument with a `key` property. Additional properties may be used for interpolation.
* `i18next` localization JSON files can be added to the `i18n` subdirectory of *any* module, as long as its `i18n` option is set. The `i18n` object may specify `ns` to give an `i18next` namespace, otherwise phrases are in the default namespace, used when no namespace is specified with a `:` in an `i18next` call. The default namespace is yours for use at project level. Multiple modules may contribute to the same namespace.
* If `APOS_DEBUG_I18N=1` is set in the environment, the `i18next` debug flag is activated. For server-side translations, i.e. `req.t()` and `__t()`, debugging output will appear on the server console. For browser-side translations in the Vue admin UI, debugging output will appear in the browser console.
* If `APOS_SHOW_I18N=1` is set in the environment, all phrases passed through `i18next` are visually marked, to make it easier to find those that didn't go through `i18next`. This does not mean translations actually exist in the JSON files. For that, review the output of `APOS_DEBUG_I18N=1`.
* There is a locale switcher for editors.
* There is a backend route to accept a new locale on switch.
* A `req.clone(properties)` method is now available. This creates a clone of the `req` object, optionally passing in an object of properties to be set. The use of `req.clone` ensures the new object supports `req.get` and other methods of a true `req` object. This technique is mainly used to obtain a new request object with the same privileges but a different mode or locale, i.e. `mode: 'published'`.
* Fallback wrappers are provided for the `req.__()`, `res.__()` and `__()` localization helpers, which were never official or documented in 3.x but may be in use in projects ported from 2.x. These wrappers do not localize but do output the input they are given along with a developer warning. You should migrate them to use `req.t()` (in server-side javascript) or `__t()` (Nunjucks templates).

### Changes

* Bolsters the CSS that backs Apostrophe UI's typography to help prevent unintended style leaks at project-level code.
* Removes the 2.x series changelog entries. They can be found in the 2.0 branch in Github.

## 3.2.0 - 2021-08-13

### Fixes

* `req.hostname` now works as expected when `trustProxy: true` is passed to the `@apostrophecms/express` module.
* Apostrophe loads modules from npm if they exist there and are configured in the `modules` section of `app.js`. This was always intended only as a way to load direct, intentional dependencies of your project. However, since npm "flattens" the dependency tree, dependencies of dependencies that happen to have the same name as a project-level Apostrophe module could be loaded by default, crashing the site or causing unexpected behavior. So beginning with this release, Apostrophe scans `package.json` to verify an npm module is actually a dependency of the project itself before attempting to load it as an Apostrophe module.
* Fixes the reference to sanitize-html defaults in the rich text widget.
* Fixes the `toolbarToAllowedStyles` method in the rich text widget, which was not returning any configuration.
* Fixes the broken text alignment in rich text widgets.
* Adds a missing npm dependency on `chokidar`, which Apostrophe and Nunjucks use for template refreshes. In most environments this worked anyway due to an indirect dependency via the `sass` module, but for stability Apostrophe should depend directly on any npm module it uses.
* Fixes the display of inline range inputs, notably broken when using Palette
* Fixes occasional unique key errors from migrations when attempting to start up again with a site that experienced a startup failure before inserting its first document.
* Requires that locale names begin with a letter character to ensure order when looping over the object entries.
* Unit tests pass in MongoDB 5.x.

### Adds
* Adds Cut and Paste to area controls. You can now Cut a widget to a virtual clipboard and paste it in suitable areas. If an area
can include the widget on the clipboard, a special Clipboard widget will appear in area's Add UI. This works across pages as well.

### Changes
* Apostrophe's Global's UI (the @apostrophecms/global singleton has moved from the admin bar's content controls to the admin utility tray under a cog icon.
* The context bar's document Edit button, which was a cog icon, has been rolled into the doc's context menu.

## 3.1.3 - 2021-07-16

### Fixes

* Hotfix for an incompatibility between `vue-loader` and `webpack` 5.45.0 which causes a crash at startup in development, or asset build time in production. We have temporarily pinned our dependency to `webpack` 5.44.x. We are [contributing to the discussion around the best long-term fix for vue-loader](https://github.com/vuejs/vue-loader/issues/1854).

## 3.1.2 - 2021-07-14

### Changes

* Removes an unused method, `mapMongoIdToJqtreeId`, that was used in A2 but is no longer relevant.
* Removes deprecated and non-functional steps from the `edit` method in the `AposDocsManager.vue` component.
* Legacy migrations to update 3.0 alpha and 3.0 beta sites to 3.0 stable are still in place, with no functional changes, but have been relocated to separate source files for ease of maintenance. Note that this is not a migration path for 2.x databases. Tools for that are forthcoming.

## 3.1.1 - 2021-07-08

### Fixes

* Two distinct modules may each have their own `ui/src/index.scss` file, similar to the fix already applied to allow multiple `ui/src/index.js` files.

## 3.1.0 - 2021-06-30

### Fixes

* Corrects a bug that caused Apostrophe to rebuild the admin UI on every nodemon restart, which led to excessive wait times to test new code. Now this happens only when `package-lock.json` has been modified (i.e. you installed a new module that might contain new Apostrophe admin UI code). If you are actively developing Apostrophe admin UI code, you can opt into rebuilding all the time with the `APOS_DEV=1` environment variable. In any case, `ui/src` is always rebuilt in a dev environment.
* Updates `cheerio`, `deep-get-set`, and `oembetter` versions to resolve vulnerability warnings.
* Modules with a `ui/src` folder, but no other content, are no longer considered "empty" and do not generate a warning.
* Pushing a secondary context document now always results in entry to draft mode, as intended.
* Pushing a secondary context document works reliably, correcting a race condition that could cause the primary document to remain in context in some cases if the user was not already in edit mode.

### Changes

* Deprecates `self.renderPage` method for removal in next major version.
* Since `ui/src/index.js` files must export a function to avoid a browser error in production which breaks the website experience, we now detect this at startup and throw a more helpful error to prevent a last-minute discovery in production.

## 3.0.1 - 2021-06-17

### Fixes

* Fixes an error observed in the browser console when using more than one `ui/src/index.js` file in the same project. Using more than one is a good practice as it allows you to group frontend code with an appropriate module, or ship frontend code in an npm module that extends Apostrophe.
* Migrates all of our own frontend players and utilities from `ui/public` to `ui/src`, which provides a robust functional test of the above.
* Executes `ui/src` imports without waiting for next tick, which is appropriate as we have positioned it as an alternative to `ui/public` which is run without delay.

## 3.0.0 - 2021-06-16

### Breaks

* Previously our `a3-boilerplate` project came with a webpack build that pushed code to the `ui/public` folder of an `asset` module. Now the webpack build is not needed because Apostrophe takes care of compiling `ui/src` for us. This is good! However, **if you are transitioning your project to this new strategy, you will need to remove the `modules/asset/ui/public` folder from your project manually** to ensure that webpack-generated code originally intended for webpack-dev-server does not fail with a `publicPath` error in the console.
* The `CORE_DEV=1` environment setting has been changed to `APOS_DEV=1` because it is appropriate for anyone who is actively developing custom Apostrophe admin UI using `ui/apos` folders in their own modules.
* Apostrophe now uses Dart Sass, aka the `sass` npm module. The `node-sass` npm module has been deprecated by its authors for some time now. Most existing projects will be unaffected, but those writing their own Apostrophe UI components will need to change any `/deep/` selectors to `::v-deep` and consider making other Dart Sass updates as well. For more information see the [Dart Sass documentation](https://sass-lang.com/dart-sass). Those embracing the new `ui/src` feature should also bear in mind that Dart Sass is being used.

### Changes

* Relationship ids are now stored as aposDocIds (without the locale and mode part). The appropriate locale and mode are known from the request. This allows easy comparison and copying of these properties across locales and fixes a bug with reverse relationships when publishing documents. A migration has been added to take care of this conversion on first startup.
- The `attachment` field type now correctly limits file uploads by file type when using the `fileGroup` field option.
- Uploading SVG files is permitted in the Media Library by default.

### Adds

- Apostrophe now enables you to ship frontend JavaScript and Sass (using the SCSS syntax) without your own webpack configuration.
- Any module may contain modern JavaScript in a `ui/src/index.js` file, which may use `import` to bring in other files in the standard way. Note that **`ui/src/index.js must export a function`**. These functions are called for you in the order modules are initialized.
- Any module may contain a Sass (SCSS) stylesheet in a `ui/src/index.scss` file, which may also import other Sass (SCSS) files.
- Any project that requires IE11 support for `ui/src` JavaScript code can enable it by setting the `es5: true` option to the `@apostrophecms/asset` module. Apostrophe produces separate builds for IE11 and modern browsers, so there is no loss of performance in modern browsers. Code is automatically compiled for IE11 using `babel` and missing language features are polyfilled using `core-js` so you can use promises, `async/await` and other standard modern JavaScript features.
- `ui/public` is still available for raw JavaScript and CSS files that should be pushed *as-is* to the browser. The best use of this feature is to deliver the output of your own custom webpack build, if you have one.
- Adds browser-side `editMode` flag that tracks the state of the current view (edit or preview), located at `window.apos.adminBar.editMode`.
- Support for automatic inline style attribute sanitization for Rich Text widgets.
- Adds text align controls for Rich Text widgets. The following tools are now supported as part of a rich text widget's `toolbar` property:
-- `alignLeft`
-- `alignRight`
-- `alignCenter`
-- `alignJustify`
- `@apostrophecms/express` module now supports the `trustProxy: true` option, allowing your reverse proxy server (such as nginx) to pass on the original hostname, protocol and client IP address.

### Fixes

* Unit tests passing again. Temporarily disabled npm audit checks as a source of critical failures owing to upstream issues with third-party packages which are not actually a concern in our use case.
* Fixed issues with the query builder code for relationships. These issues were introduced in beta 3 but did not break typical applications, except for displaying distinct choices for existing values of a relationship field.
* Checkbox field types can now be used as conditional fields.
* Tracks references to attachments correctly, and introduces a migration to address any attachments previously tracked as part of documents that merely have a relationship to the proper document, i.e. pages containing widgets that reference an image piece.
* Tracks the "previously published" version of a document as a legitimate reference to any attachments, so that they are not discarded and can be brought back as expected if "Undo Publish" is clicked.
* Reverse relationships work properly for published documents.
* Relationship subfields are now loaded properly when `reverseOf` is used.
* "Discard Draft" is available when appropriate in "Manage Pages" and "Manage Pieces."
* "Discard Draft" disables the "Submit Updates" button when working as a contributor.
* Relationship subfields can now be edited when selecting in the full "manage view" browser, as well as in the compact relationship field view which worked previously.
* Relationship subfields now respect the `def` property.
* Relationship subfields are restored if you deselect a document and then reselect it within a single editing experience, i.e. accidentally deselect and immediately reselect, for instance.
* A console warning when editing subfields for a new relationship was fixed.
* Field type `color`'s `format` option moved out of the UI options and into the general options object. Supported formats are "rgb", "prgb", "hex6", "hex3", "hex8", "name", "hsl", "hsv". Pass the `format` string like:
```js
myColorField: {
  type: 'color',
  label: 'My Color',
  options: {
    format: 'hsl'
  }
}
```
* Restored Vue dependency to using semantic versioning now that Vue 2.6.14 has been released with a fix for the bug that required us to pin 2.6.12.
* Nunjucks template loader is fully compatible with Linux in a development environment.
* Improved template performance by reusing template loaders.
* `min` and `max` work properly for both string-like and number-like fields.
* Negative numbers, leading minus and plus signs, and trailing periods are accepted in the right ways by appropriate field types.
* If a user is inadvertently inserted with no password, set a random password on the backend for safety. In tests it appears that login with a blank password was already forbidden, but this provides an additional level of certainty.
* `data.page` and `data.contextOptions` are now available in `widget.html` templates in most cases. Specifically, they are available when loading the page, (2) when a widget has just been inserted on the page, and (3) when a widget has just been edited and saved back to the page. However, bear in mind that these parameters are never available when a widget is being edited "out of context" via "Page Settings", via the "Edit Piece" dialog box, via a dialog box for a parent widget, etc. Your templates should be written to tolerate the absence of these parameters.
* Double slashes in the slug cannot be used to trick Apostrophe into serving as an open redirect (fix ported to 3.x from 2.92.0).
* The global doc respects the `def` property of schema fields when first inserted at site creation time.
* Fixed fragment keyword arguments being available when not a part of the fragment signature.

## 3.0.0-beta.3.1 - 2021-06-07

### Breaks
- This backwards compatibility break actually occurred in 3.0.0-beta.3 and was not documented at that time, but it is important to know that the following Rich Text tool names have been updated to match Tiptap2's convention:
-- `bullet_list` -> `bulletList`
-- `ordered_list` -> `orderedList`
-- `code_block` -> `codeBlock`
-- `horizontal_rule` -> `horizontalRule`

### Fixes

- Rich Text default tool names updated, no longer broken. Bug introduced in 3.0.0-beta.3.
- Fixed Rich Text's tool cascade to properly account for core defaults, project level defaults, and area-specific options.

## 3.0.0-beta.3 - 2021-06-03

### Security Fixes

The `nlbr` and `nlp` Nunjucks filters marked their output as safe to preserve the tags that they added, without first escaping their input, creating a CSRF risk. These filters have been updated to escape their input unless it has already been marked safe. No code changes are required to templates whose input to the filter is intended as plaintext, however if you were intentionally leveraging this bug to output unescaped HTML markup you will need to make sure your input is free of CSRF risks and then use the `| safe` filter before the `| nlbr` or `| nlp` filter.

### Adds

- Added the `ignoreUnusedFolderWarning` option for modules that intentionally might not be activated or inherited from in a particular startup.
- Better explanation of how to replace macros with fragments, in particular how to call the fragments with `{% render fragmentName(args) %}`.

### Fixes

- Temporarily pinned to Vue 2.6.12 to fix an issue where the "New" button in the piece manager modals disappeared. We think this is a bug in the newly released Vue 2.6.13 but we are continuing to research it.
- Updated dependencies on `sanitize-html` and `nodemailer` to new major versions, causing no bc breaks at the ApostropheCMS level. This resolved two critical vulnerabilities according to `npm audit`.
- Removed many unused dependencies.
- The data retained for "Undo Publish" no longer causes slug conflicts in certain situations.
- Custom piece types using `localized: false` or `autopublish: true,` as well as singleton types, now display the correct options on the "Save" dropdown.
- The "Save and View," "Publish and View" and/or "Save Draft and Preview" options now appear only if an appropriate piece page actually exists for the piece type.
- Duplicating a widget now properly assigns new IDs to all copied sub-widgets, sub-areas and array items as well.

- Added the `ignoreUnusedFolderWarning` option for modules that intentionally might not be activated or inherited from in a particular startup.
- If you refresh the page while previewing or editing, you will be returned to that same state.

### Notices

- Numerous `npm audit` vulnerability warnings relating to `postcss` 7.x were examined, however it was determined that these are based on the idea of a malicious SASS coder attempting to cause a denial of service. Apostrophe developers would in any case be able to contribute JavaScript as well and so are already expected to be trusted parties. This issue must be resolved upstream in packages including both `stylelint` and `vue-loader` which have considerable work to do before supporting `postcss` 8.x, and in any case public access to write SASS is not part of the attack surface of Apostrophe.

### Changes

- When logging out on a page that only exists in draft form, or a page with access controls, you are redirected to the home page rather than seeing a 404 message.

- Rich text editor upgraded to [tiptap 2.x beta](https://www.tiptap.dev) :tada:. On the surface not a lot has changed with the upgrade, but tiptap 2 has big improvements in terms of speed, composability, and extension support. [See the technical differences of tiptap 1 and 2 here](https://www.tiptap.dev/overview/upgrade-guide#reasons-to-upgrade-to-tiptap-2x)

## 3.0.0-beta.2 - 2021-05-21

### **Breaks**

- The `updateModified: false` option, formerly supported only by `apos.doc.update`, has been renamed to `setModified: false` and is now supported by `apos.doc.insert` as well. If explicitly set to false, the insert and update methods will leave the `modified` property alone, rather than trying to detect or infer whether a change has been made to the draft relative to the published version.
- The `permission` module no longer takes an `interestingTypes` option. Instead, doc type managers may set their `showPermissions` option to `true` to always be broken out separately in the permissions explorer, or explicitly set it to `false` to never be mentioned at all, even on a list of typical piece types that have the same permissions. This allows module creators to ship the right options with their modules rather than requiring the developer to hand-configure `interestingTypes`.
- When editing users, the permissions explorer no longer lists "submitted draft" as a piece type.
- Removed `apos.adminBar.group` method, which is unlikely to be needed in 3.x. One can group admin bar items into dropdowns via the `groups` option.
- Raw HTML is no longer permitted in an `apos.notify` message parameter. Instead, `options.buttons` is available. If present, it must be an array of objects with `type` and `label` properties. If `type` is `'event'` then that button object must have `name` and `data` properties, and when clicked the button will trigger an apos bus event of the given `name` with the provided `data` object. Currently `'event'` is the only supported value for `type`.

### Adds

- The name `@apostrophecms/any-page-type` is now accepted for relationships that should match any page. With this change, the doc type manager module name and the type name are now identical for all types in 3.x. However, for backwards compatibility `@apostrophecms/page` is still accepted. `apos.doc.getManager` will accept either name.
- Sets the project root-level `views` directory as the default fallback views directory. This is no longer a necessary configuration in projects unless they want to change it on the `@apostrophecms/template` option `viewsFolderFallback`.
- The new `afterAposScripts` nunjucks block allows for pushing markup after Apostrophe's asset bundle script tag, at the end of the body. This is a useful way to add a script tag for Webpack's hot reload capabilities in development while still ensuring that Apostrophe's utility methods are available first, like they are in production.
- An `uploadfs` option may be passed to the `@apostrophecms/asset` module, in order to pass options configuring a separate instance of `uploadfs` specifically for the static assets. The `@apostrophecms/uploadfs` module now exports a method to instantiate an uploadfs instance. The default behavior, in which user-uploaded attachments and static assets share a single instance of uploadfs, is unchanged. Note that asset builds never use uploadfs unless `APOS_UPLOADFS_ASSETS=1` is set in the environment.
- `AposButtonSplit` is a new UI component that combines a button with a context menu. Users can act on a primary action or change the button's function via menu button to the right of the button itself.
- Developers can now pass options to the `color` schema field by passing a `pickerOptions` object through your field. This allows for modifying/removing the default color palette, changing the resulting color format, and disabling various UI. For full set of options [see this example](https://github.com/xiaokaike/vue-color/blob/master/src/components/Sketch.vue)
- `AposModal` now emits a `ready` event when it is fully painted and can be interacted with by users or code.
- The video widget is now compatible with vimeo private videos when the domain is on the allowlist in vimeo.

### Changes

- You can now override the parked page definition for the home page without copying the entirety of `minimumPark` from the source code. Specifically, you will not lose the root archive page if you park the home page without explicitly parking the archive page as well. This makes it easier to choose your own type for the home page, in lieu of `@apostrophecms/home-page`.

### Fixes

- Piece types like users that have a slug prefix no longer trigger a false positive as being "modified" when you first click the "New" button.
- The `name` option to widget modules, which never worked in 3.x, has been officially removed. The name of the widget type is always the name of the module, with the `-widget` suffix removed.
- The home page and other parked pages should not immediately show as "pending changes."
- In-context editing works properly when the current browser URL has a hash (portion beginning with `#`), enabling the use of the hash for project-specific work. Thanks to [https://stepanjakl.com/](Štěpán Jákl) for reporting the issue.
- When present, the `apos.http.addQueryToUrl` method preserves the hash of the URL intact.
- The home page and other parked pages should not immediately show as "pending changes."
- The browser-side `apos.http.parseQuery` function now handles objects and arrays properly again.
- The in-context menu for documents has been refactored as a smart component that carries out actions on its own, eliminating a great deal of redundant code, props and events.
- Added additional retries when binding to the port in a dev environment.
- The "Submit" button in the admin bar updates properly to "Submitted" if the submission happens in the page settings modal.
- Skipping positional arguments in fragments now works as expected.
- The rich text editor now supports specifying a `styles` array with no `p` tags properly. A newly added rich text widget initially contains an element with the first style, rather than always a paragraph. If no styles are configured, a `p` tag is assumed. Thanks to Stepan Jakl for reporting the issue.

### Changes
- Editor modal's Save button (publish / save draft / submit) now updated to use the `AposSplitButton` component. Editors can choose from several follow-up actions that occur after save, including creating another piece of content of the same type, being taken to the in-context version of the document, or being returned to the manager. Editor's selection is saved in localstorage, creating a remembered preference per content type.

## 3.0.0-beta.1.1 - 2021-05-07

### Fixes

- A hotfix for an issue spotted in beta 1 in our demo: all previously published pages of sites migrated from early alpha releases had a "Draft" label until published again.

## 3.0.0-beta.1 - 2021-05-06

### **Breaks**

- Removes the `firstName` and `lastName` fields in user pieces.
- The query parameters `apos-refresh`, `apos-edit`, `apos-mode` and `apos-locale` are now `aposRefresh`, `aposEdit`, `aposMode`and `aposLocale`. Going forward all query parameters will be camelCase for consistency with query builders.

### Changes

- Archiving a page or piece deletes any outstanding draft in favor of archiving the last published version. Previously the behavior was effectively the opposite.
- "Publish Changes" button label has been changes to "Update".
- Draft mode is no longer the default view for published documents.
- The page and piece manager views now display the title, etc. of the published version of a document, unless that document only exists in draft form. However a label is also provided indicating if a newer draft is in progress.
- Notifications have been updated with a new visual display and animation style.

### **Adds**

- Four permissions roles are supported and enforced: guest, contributor, editor and admin. See the documentation for details. Pre-existing alpha users are automatically migrated to the admin role.
- Documents in managers now have context sensitive action menus that allow actions like edit, discard draft, archive, restore, etc.
- A fragment call may now have a body using `rendercall`, just like a macro call can have a body using `call`. In addition, fragments can now have named arguments, just like macros. Many thanks to Miro Yovchev for contributing this implementation.
- Major performance improvement to the `nestedModuleSubdirs` option.
- Updates URL fields and oEmbed URL requests to use the `httpsFix` option in launder's `url()` method.
- Documents receive a state label based on their document state (draft, pending, pending updates)
- Contributors can submit drafts for review ("Submit" versus "Submit Updates").
- Editors and admins can manage submitted drafts.
- Editors and admins can easily see the number of proposed changes awaiting their attention.
- Support for virtual piece types, such as submitted drafts, which in actuality manage more than one type of doc.
- Confirm modals now support a schema which can be assessed after confirmation.
- When archiving and restoring pages, editors can chose whether the action affects only this document or this document + children
- Routes support the `before` syntax, allowing routes that are added to Express prior to the routes or middleware of another module. The syntax `before: 'middleware:moduleName'` must be used to add the route prior to the middleware of `moduleName`. If `middleware:` is not used, the route is added before the routes of `moduleName`. Note that normally all middleware is added before all routes.
- A `url` property can now optionally be specified when adding middleware. By default all middleware is global.
- The pieces REST GET API now supports returning only a count of all matching pieces, using the `?count=1` query parameter.
- Admin bar menu items can now specify a custom Vue component to be used in place of `AposButton`.
- Sets `username` fields to follow the user `title` field to remove an extra step in user creation.
- Adds default data to the `outerLayoutBase.html` `<title>` tag: `data.piece.title or data.page.title`.
- Moves the core UI build task into the start up process. The UI build runs automatically when `NODE_ENV` is *not* 'production' and when:
    1. The build folder does not yet exist.
    2. The package.json file is newer than the existing UI build.
    3. You explicitly tell it to by setting the environment variable `CORE_DEV=1`
- The new `._ids(_idOrArrayOfIds)` query builder replaces `explicitOrder` and accepts an array of document `_id`s or a single one. `_id` can be used as a multivalued query parameter. Documents are returned in the order you specify, and just like with single-document REST GET requests, the locale of the `_id`s is overridden by the `aposMode` query parameter if present.
- The `.withPublished(true)` query builder adds a `_publishedDoc` property to each returned draft document that has a published equivalent. `withPublished=1` can be used as a query parameter. Note this is not the way to fetch only published documents. For that, use `.locale('en:published')` or similar.
- The server-side implementation of `apos.http.post` now supports passing a `FormData` object created with the `[form-data](https://www.npmjs.com/package/form-data)` npm module. This keeps the API parallel with the browser-side implementation and allows for unit testing the attachments feature, as well as uploading files to internal and external APIs from the server.
- `manuallyPublished` computed property moved to the `AposPublishMixin` for the use cases where that mixin is otherwise warranted.
- `columns` specified for a piece type's manage view can have a name that uses "dot notation" to access a subproperty. Also, for types that are localized, the column name can begin with `draft:` or `published:` to specifically display a property of the draft or published version of the document rather than the best available. When a prefix is not used, the property comes from the published version of the document if available, otherwise from the draft.
- For page queries, the `children` query builder is now supported in query strings, including the `depth` subproperty. For instance you could fetch `/api/v1/@apostrophecms/page/id-of-page?children=1` or `/api/v1/@apostrophecms/page/id-of-page?children[depth]=3`.
- Setting `APOS_LOG_ALL_QUERIES=1` now logs the projection, skip, limit and sort in addition to the criteria, which were previously logged.

### **Fixes**

- Fragments can now call other fragments, both those declared in the same file and those imported, just like macros calling other macros. Thanks to Miro Yovchev for reporting the issue.
- There was a bug that allowed parked properties, such as the slug of the home page, to be edited. Note that if you don't want a property of a parked page to be locked down forever you can use the `_defaults` feature of parked pages.
- A required field error no longer appears immediately when you first start creating a user.
- Vue warning in the pieces manager due to use of value rather than name of column as a Vue key. Thanks to Miro Yovchev for spotting the issue.
- "Save Draft" is not an appropriate operation to offer when editing users.
- Pager links no longer break due to `aposRefresh=1` when in edit mode. Also removed superfluous `append` query parameter from these.
- You may now intentionally clear the username and slug fields in preparation to type a new value. They do not instantly repopulate based on the title field when you clear them.
- Language of buttons, labels, filters, and other UI updated and normalized throughout.
- A contributor who enters the page tree dialog box, opens the editor, and selects "delete draft" from within the editor of an individual page now sees the page tree reflect that change right away.
- The page manager listens for content change events in general and its refresh mechanism is robust in possible situations where both an explicit refresh call and a content change event occur.
- Automatically retries once if unable to bind to the port in a dev environment. This helps with occasional `EADDRINUSE` errors during nodemon restarts.
- Update the current page's context bar properly when appropriate after actions such as "Discard Draft."
- The main archive page cannot be restored, etc. via the context menu in the page tree.
- The context menu and "Preview Draft" are both disabled while errors are present in the editor dialog box.
- "Duplicate" should lead to a "Publish" button, not an "Update" button, "Submit" rather than "Submit Update," etc.
- When you "Duplicate" the home page you should be able to set a slug for the new page (parked properties of parked pages should be editable when making a duplicate).
- When duplicating the home page, the suggested slug should not be `/` as only one page can have that slug at a time.
- Attention is properly called to a slug conflict if it exists immediately when the document is opened (such as making a copy where the suggested slug has already been used for another copy).
- "Preview Draft" never appears for types that do not use drafts.
- The toggle state of admin bar utility items should only be mapped to an `is-active` class if, like palette, they opt in with `toggle: true`
- Fixed unique key errors in the migrate task by moving the parking of parked pages to a new `@apostrophecms/migrate:after` event handler, which runs only after migrations, whether that is at startup (in dev) or at the end of the migration task (in production).
- UI does not offer "Archive" for the home page, or other archived pages.
- Notification checks and other polling requests now occur only when the tab is in the foreground, resolving a number of problems that masqueraded as other bugs when the browser hit its connection limit for multiple tabs on the same site.
- Parked pages are now parked immediately after database migrations are checked and/or run. In dev this still happens at each startup. In production this happens when the database is brand new and when the migration task is manually run.

## 3.0.0-alpha.7 - 2021-04-07

### Breaks

* The `trash` property has been renamed `archived`, and throughout the UI we refer to "archiving" and the "archive" rather than "move to trash" and the "trash can." A database migration is included to address this for existing databases. However, **if you set the minimumPark option, or used a boilerplate in which it is set,** you will need to **change the settings for the `parkedId: 'trash'` page to match those [currently found in the `minimumPark` option setting in the `@apostrophecms/page` source code](https://github.com/apostrophecms/apostrophe/blob/481252f9bd8f42b62648a0695105e6e9250810d3/modules/%40apostrophecms/page/index.js#L25-L32).

### Adds

* General UX and UI improvements to the experience of moving documents to and from the archive, formerly known as the trash.
* Links to each piece are available in the manage view when appropriate.
* Search is implemented in the media library.
* You can now pass core widgets a `className` option when configuring them as part of an area.
* `previewDraft` for pieces, adds a Preview Draft button on creation for quick in-context editing. Defaults to true.

### Changes

* Do not immediately redirect to new pages and pieces.
* Restored pieces now restore as unpublished drafts.
* Refactored the admin bar component for maintainability.
* Notification style updates

### Fixes

* Advisory lock no longer triggers an update to the modification timestamp of a document.
* Attempts to connect Apostrophe 3.x to an Apostrophe 2.x database are blocked to prevent content loss.
* "Save as Draft" is now available as soon as a new document is created.
* Areas nested in array schema fields can now be edited in context.
* When using `apos.image.first`, the alt attribute of the image piece is available on the returned attachment object as `._alt`. In addition, `_credit` and `_creditUrl` are available.
* Fixes relating to the editing of widgets in nested areas, both on the page and in the modal.
* Removed published / draft switch for unpublished drafts.
* "Publish Changes" appears only at appropriate times.
* Notifications moved from the bottom right of the viewport to the bottom center, fixing some cases of UI overlap.

## 3.0.0-alpha.6.1 - 2021-03-26

### Fixes

* Conditional fields (`if`) and the "following values" mechanism now work properly in array item fields.
* When editing "Page Settings" or a piece, the "publish" button should not be clickable if there are errors.

## 3.0.0-alpha.6 - 2021-03-24

### Adds
* You can "copy" a page or a piece via the ⠇ menu.
* When moving the current page or piece to the trash, you are taken to the home page.
* `permissions: false` is supported for piece and page insert operations.
* Adds note to remove deprecated `allowedInChooser` option on piece type filters.
* UX improvement: "Move to Trash" and "Restore" buttons added for pieces, replacing the boolean field. You can open a piece that is in the trash in a read-only way in order to review it and click "Restore."
* Advisory lock support has been completed for all content types, including on-page, in-context editing. This prevents accidental conflicts between editors.
* Image widgets now accept a `size` context option from the template, which can be used to avoid sending a full-width image for a very small placement.
* Additional improvements.

### Fixes
* Fixes error from missing `select` method in `AposPiecesManager` component.
* No more migration messages at startup for brand-new sites.
* `max` is now properly implemented for relationships when using the manager dialog box as a chooser.
* "Trash" filter now displays its state properly in the piece manager dialog box.
* Dragging an image to the media library works reliably.
* Infinite loop warning when editing page titles has been fixed.
* Users can locate the tab that still contains errors when blocked from saving a piece due to schema field errors.
* Calling `insert` works properly in the `init` function of a module.
* Additional fixes.

### Breaks

* Apostrophe's instance of `uploadfs` has moved from `apos.attachment.uploadfs` to `apos.uploadfs`. The `uploadfs` configuration option has similarly moved from the `@apostrophecms/attachment` module to the `@apostrophecms/uploadfs` module. `imageSizes` is still an option to `@apostrophecms/attachment`.

## 3.0.0-alpha.5 - 2021-02-11

* Conditional fields are now supported via the new `if` syntax. The old 2.x `showFields` feature has been replaced with `if: { ... }`.
* Adds the option to pass context options to an area for its widgets following the `with` keyword. Context options for widgets not in that area (or that don't exist) are ignored. Syntax: `{% area data.page, 'areaName' with { '@apostrophecms/image: { size: 'full' } } %}`.
* Advisory locking has been implemented for in-context editing, including nested contexts like the palette module. Advisory locking has also been implemented for the media manager, completing the advisory locking story.
* Detects many common configuration errors at startup.
* Extends `getBrowserData` in `@apostrophecms/doc-type` rather than overwriting the method.
* If a select element has no default, but is required, it should default to the first option. The select elements appeared as if this were the case, but on save you would be told to make a choice, forcing you to change and change back. This has been fixed.
* Removes 2.x piece module option code, including for `contextual`, `manageViews`, `publishMenu`, and `contextMenu`.
* Removes admin bar module options related to 2.x slide-out UI: `openOnLoad`, `openOnHomepageLoad`, `closeDelay`.
* Fixed a bug that allowed users to appear to be in edit mode while looking at published content in certain edge cases.
* The PATCH API for pages can now infer the correct _id in cases where the locale is specified in the query string as an override, just like other methods.
* Check permissions for the delete and publish operations.
* Many bug fixes.

### Breaks
* Changes the `piecesModuleName` option to `pieceModuleName` (no "s") in the `@apostrophecms/piece-page-type` module. This feature is used only when you have two or more piece page types for the same piece type.

## 3.0.0-alpha.4.2 - 2021-01-27

* The `label` option is no longer required for widget type modules. This was already true for piece type and page type modules.
* Ability to namespace asset builds. Do not push asset builds to uploadfs unless specified.

### Breaking changes

* Removes the `browser` module option, which was only used by the rich text widget in core. All browser data should now be added by extending or overriding `getBrowserData` in a module. Also updates `getComponentName` to reference `options.components` instead of `options.browser.components`.

## 3.0.0-alpha.4.1

* Hotfix: the asset module now looks for a `./release-id` file (relative to the project), not a `./data/release-id` file, because `data` is not a deployed folder and the intent of `release-id` is to share a common release identifier between the asset build step and the deployed instances.

## 3.0.0-alpha.4

* **"Fragments" have been added to the Apostrophe template API, as an alternative to Nunjucks' macros, to fully support areas and async components.** [See the A3 alpha documentation](https://a3.docs.apos.dev/guide/widgets-and-templates/fragments.html) for instructions on how to use this feature.
* **CSS files in the `ui/public` subdirectory of any module are now bundled and pushed to the browser.** This allows you to efficiently deliver your CSS assets, just as you can deliver JS assets in `ui/public`. Note that these assets must be browser-ready JS and CSS, so it is customary to use your own webpack build to generate them. See [the a3-boilerplate project](https://github.com/apostrophecms/a3-boilerplate) for an example, especially `webpack.config.js`.
* **More support for rendering HTML in REST API requests.** See the `render-areas` query parameter in [piece and page REST API documentation](https://a3.docs.apos.dev/reference/api/pieces.html#get-api-v1-piece-name).
* **Context bar takeover capability,** for situations where a secondary document should temporarily own the undo/redo/publish UI.
* **Unpublished pages in the tree** are easier to identify
* **Range fields** have been added.
* **Support for npm bundles is back.** It works just like in 2.x, but the property is `bundle`, not `moogBundle`. Thanks to Miro Yovchev.

### Breaking changes

* **A3 now uses webpack 5.** For now, **due to a known issue with vue-loader, your own project must also be updated to use webpack 5.** The a3-boilerplate project has been updated accordingly, so you may refer to [the a3-boilerplate project](https://github.com/apostrophecms/a3-boilerplate) for an example of the changes to be made, notably in `webpack.config.js` and `package.json`. We are in communication with upstream developers to resolve the issue so that projects and apostrophe core can use different major versions of webpack.

## 3.0.0-alpha.3

Third alpha release of 3.x. Introduced draft mode and the "Publish Changes" button.

## 3.0.0-alpha.2

Second alpha release of 3.x. Introduced a distinct "edit" mode.

## 3.0.0-alpha.1

First alpha release of 3.x.<|MERGE_RESOLUTION|>--- conflicted
+++ resolved
@@ -4,11 +4,8 @@
 
 ### Adds
 
-<<<<<<< HEAD
+* Adds a `launder` method to the `slug` schema field query builder to allow for use in API queries.
 * Adds support for browsing specific pages in a relationship field when `withType` is set to a page type, like `@apostrophecms/home-page`, `default-page`, `article-page`...
-=======
-* Adds a `launder` method to the `slug` schema field query builder to allow for use in API queries.
->>>>>>> 1666d3a0
 
 ### Fixes
 
