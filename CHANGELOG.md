# Changelog

## UNRELEASED

### Adds

<<<<<<< HEAD
* Adds keyboard shortcuts for manipulating widgets in areas. Includes Cut, Copy, Paste, Delete, and Duplicate.
=======
* Adds link configuration to the `@apostrophecms/image-widget` UI and a new option `linkWithType` to control what document types can be linked to. Opt-out of the widget inline styles (reset) by setting `inlineStyles: false` in the widget configuration or contextual options (area). 
* Use the link configuration of the Rich Text widget for image links too. It respects the existing `linkWithType` Rich Text option and uses the same schema (`linkFields`) used for text links. The fields from that schema can opt-in for specific tiptap extension now via a field property `extensions` (array) with possible array values `Link` and/or `Image`. You still need to specify the `htmlAttribute` property (the name of the attribute to be added to the link tag) in the schema when adding more fields. If the `extensions` property is not set, the field will be applied for both tiptap extensions.

### Changes

* Set the `Cache-Control` header to `no-store` for error pages in order to prevent the risk of serving stale error pages to users.
>>>>>>> ec051f56

### Fixes

* The Download links in the media library now immediately download the file as expected, rather than navigating to the image in the current tab. `AposButton` now supports the `:download="true"` prop as expected.
* Using an API key with the editor, contributor or guest role now have a `req` object with the corresponding rights. The old behavior gave non-admin API keys less access than expected.

## 4.17.1 (2025-05-16)

### Fixes

* Pinned to tiptap 2.11.0 and specific prosemirror releases compatible with it, to work around a bug that broke the behavior of lists in the editor when re-opening an existing list. We are working with upstream projects to resolve this so we can continue to track updates in tiptap and prosemirror.

## 4.17.0 (2025-05-14)

### Adds

* Support for `fetchRelationships: false` in `applyPatch` and related methods. This is intended for the use of the `@apostrophecms/import-export` module, so the functionality is not exposed in a way that can be accessed simply by making a web request.

### Fixes

* Errors thrown on the server side by subfields of widgets are now reported in a useful form at the document level. Previously a different error occurred in the error handling logic itself, confusing the issue.

## 4.16.0 (2025-05-14)

### Adds

* Uses new `widgetOperations` to add the `adjustImage` operation to the image widget.
* Adds a server validation before adding a widget to an area. Introduces a new POST route `@apostrophecms/area/validate-widget`.
* The new `widgetOperations` cascade config property can be used to display custom operations for widgets. An `if` condition can be used to test properties of the widget before displaying an operation.

### Changes

* Enable widget live preview by default.

### Fixes

* Fixes `range` field type default value not being set properly.
* Fixes autocomplete and search sorting and as a consequence, fixes potential duplicates during pagination.
* Fixes all eslint warnings.
* When pasting a widget from the clipboard, the correct widget type is always offered on the "Add Content" menu.
* Widget live preview is now attempting to auto-position the Widget Editor modal only if no explicit widget configuration (`options.origin`) is provided.
* `required` is now implemented on the server side as well for `relationship` fields. It behaves like `min: 1`. It was always implemented on the front end. However, note that a relationship can still become empty if the related document is archived or deleted.
* Image widgets, and others with a placeholder when empty, now restore their placeholder view when canceling the widget editor in live preview mode.
* Fixes `z-index` of widget controls, going above the controls add button.

### Changes

* Updates the default fields for the `getMangageApiProjection()` to include a more sensible base configuration and adds a `true` option to return the minimal default values.

## 4.15.2 (2025-04-28)

### Security

* Fixes a potential XSS attack vector, [CVE-2025-26791](https://github.com/advisories/GHSA-vhxf-7vqr-mrjg). While the risk was low, it was possible for one user with login and editing privileges to carry out an XSS attack on another by uploading a specially crafted SVG file. Normally this would not work because ApostropheCMS typically renders uploaded SVGs via an `img` tag, however if the second user downloaded the SVG file from the media library the exploit could work.

## 4.15.1 (2025-04-22)

### Fixes

* Fixes a RT bug where including `table` in `toolbar` but omitting an `insert` array crashed the rich text editor.

## 4.15.0 (2025-04-16)

### Adds

* To display a live preview on the page as changes are made to widgets, set the `preview: true` option on any widget module. To turn it on for all widgets, you can set it on the `@apostrophecms/widget-type` module, the base class of all widget modules. This works especially well when `range` fields are used to achieve visual effects.
* Adds separate control bar for editing tables in rich text
* Adds ability to drag-resize rich text table columns

### Changes

* Improve the Page Manager experience when dragging and dropping pages - the updates happen in background and the UI is not blocked anymore.
* Allow scrolling while dragging a page in the Page Manager.
* Change user's email field type to `email`.
* Improve media manager experience after uploading images. No additional server requests are made, no broken UI on error.
* Change reset password form button label to `Reset Password`.
* Removed overly verbose logging of schema errors in the schema module itself. These are already logged appropriately if they become the actual result of an API call. With this change it becomes possible to catch and discard or mitigate these in some situations without excessive log output.
* Bumps eslint-config-apostrophe, fix errors and a bunch of warnings.
* Gets back checkboxes in the media manager.

### Fixes

* Adds missing notifications and error handling in media manager and save notification for auto-published pieces.
* Update `uploadfs` to `1.24.3`.
* Fixes an edge case where reordering a page in the Page Manager might affect another locale.
* Fixes chrome bug when pages manager checkboxes need a double click when coming from the rich text editor (because some text is selected).
* Fixes the rich text insert menu image menu not being properly closed.
* Fixes the rich text toolbar not closing sometimes when unfocusing the editor.
* Fixes missing wording on images batch operations.
* Fixes rich text toolbar width being limited to parent width.
* Fixes rich text insert menu focused item text color easily overridable.
* Fixes long overlapping text in the header of the Report modal.
* Fixes clipped text in the pager and in the relationship filters of piece manager.
* Fixes an error when pressing Enter in a relationship input without a focused suggestion.
* Fixes locale switcher not allowing to switch the page of an article when its parent page is draft only.

## 4.14.2 (2025-04-02)

### Fixes

* Hotfix: the `choices` query parameter of the REST API no longer results in a 500 error if an invalid filter name is part of the list. Such filters are now properly ignored in `choices`. This issue could also have resulted in invocation of query methods that are not builders, however since all such methods are read-only operations, no arguments could be passed and no information was returned, there are no security implications.

## 4.14.1 (2025-03-31)

### Fixes

* Hotfix: fixes a bug in which the same on-demand cache was used across multiple sites in the presence of `@apostrophecms/multisite`. In rare cases, this bug could cause the home page of site "A" to be displayed on a request for site "B," but only if requests were simultaneous. This bug did not impact single-site projects.

## 4.14.0 (2025-03-19)

### Adds

* Add a label for the `@apostrophecms/attachment` module (error reporting reasons).
* Add `translate` boolean option for report modal header configuration to force translation of the relevant items value (table cells).
* Adds feature to generate a table from an imported CSV file inside the rich-text-widget.
* Add data-test attributes to the login page.
* Adds AI-generated missing translations
* Adds the missing "Tags" filter to the chooser/manager view of files.
* Adds batch operations to the media manager.
* Passes `moduleName` to the event `content-changed` for batch operations, to know if data should be refreshed or not.

### Changes

* Bumps the `perPage` option for piece-types from 10 to 50
* Reworks rich text popovers to use `AposContextMenu`, for toolbar components as well as insert menu items.

### Fixes

* The `lang` attribute of the `<html>` tag now respects localization.
* Fixes the focus styling on AposTable headers.
* Proper errors when widgets are badly configured in expanded mode.
* More reliable Media Manager infinite scroll pagination.
* Fixes margin collapse in nested areas by switching to `padding` instead of `margin`
* Fixes Edit in Media Manager when the image is not in the currently loaded images. This may happen when the the Media Manager is in a relationship mode.
* Removes `publish` batch operation for `autopublished` pieces.
* Fixes `restore` batch operation having the action `update`.
* Fixes `localize` batch operation having no `action` and no `docIds`.

### Removes

* Table controls from the default rich text control bar

## 4.13.0 (2025-02-19)

### Adds

* Supports progress notification type, can be used when no job are involved. Manage progress state into the new `processes` entity.
* Moves global notification logic into Pinia store as well as job polling that updates processes.

### Fixes

* Field inputs inside an array modal can now be focused/tabbed via keyboard
* Fixes admin bar overlapping widget area add menu.
* Fixed the checkered background for gauging color transparency.
* Fixes `group.operations` (batch configuration) merging between modules in the same way that `group.fields` are merged.
* The i18n manager detects the current locale correctly in some edge cases, like when the locale is changed per document (Editor Modal) and the localization manager is opened from a relationship manager via a document context menu.

### Adds

* Add support for batch localization of pieces and pages.
* Adds type for each file uploaded by big-upload. Moves big-upload-client to `apos/ui` folder and makes it esm.
* When present, projections for reverse relationships now automatically include the special id and field storage properties for the relationship in question, allowing the related documents to be successfully returned.
* Introduce `AposModalReport` component for displaying table reports. It's accessible via `apos.report(content, options)` method and it's now used in the `@apostrophecms/i18n` module for detailed reporting after a batch localization operation.

### Changes

* The array editor's `isModified` method is now a computed property for consistency.
* The `modal` configuration property for batch operations without a group is now accepted and works as expected in the same way as for grouped operations.
* Explicitly enable document versions for `@apostrophecms/file-tag`, `@apostrophecms/file`, `@apostrophecms/image-tag` and `@apostrophecms/image` piece types.

### Adds

* If `error.cause` is prevent, log the property.

## 4.12.0 (2025-01-27)

### Fixes

* Fixes ability to change color hue by clicking the color hue bar rather than dragging the indicator.
* Prevents the rich text control bar from closing while using certain UI within the color picker.
* Saving a document via the dialog box properly refreshes the main content area when on a "show page" (when the context document is a piece rather than a page)
* Fixes the `AposButtonSplit` markup to follow the HTML5 specification, optimizes the component performance, visuals and testability.
* Fixes a case where releationship button overlaps a context menu.

### Adds

* Ability to disable the color spectrum UI of a color picker
* Accessibility improvement for the rich text editor Typography toolbar item.
* Adds `moduleLabels` prop to `AposDocContextMenu` to pass it to opened modals from custom operations (used by templates to define labels to display on the export modal).

### Changes

* Range style updates.
* The `pickerOptions` sub property of a color field's configuration has been merged with it's parent `options` object.
* Reworks `inline` and `micro` UI of some fields (color, range, select). Improve global inline style.
* Makes the range input being a number all the time instead of a string that we convert manually.
* Command line tasks can run before the first frontend asset build without error messages.

## 4.11.2 (2024-12-29)

### Fixes

* Fixes a bug where images in Media manager are not selectable (click on an image does nothing) in both default and relationship mode.
* Eliminated superfluous error messages. The convert method now waits for all recursive invocations to complete before attempting to determine if fields are visible.

### Adds

* Possibility to set a field not ready when performing async operations, when a field isn't ready, the validation and emit won't occur.

## 4.11.1 (2024-12-18)

### Fixes

* Corrected a unit test that relies on the sitemap module, as it now makes explicit that the project level `baseUrl` must be set for a successful experience, and the module level `baseUrl` was set earlier. No other changes.

## 4.11.0 (2024-12-18)

### Adds

* When validating an `area` field, warn the developer if `widgets` is not nested in `options`.
* Adds support for supplying CSS variable names to a color field's `presetColors` array as selectable values.
* Adds support for dynamic focus trap in Context menus (prop `dynamicFocus`). When set to `true`, the focusable elements are recalculated on each cycle step.
* Adds option to disable `tabindex` on `AposToggle` component. A new prop `disableFocus` can be set to `false` to disable the focus on the toggle button. It's enabled by default.
* Adds support for event on `addContextOperation`, an option `type` can now be passed and can be `modal` (default) or `event`, in this case it does not try to open a modal but emit a bus event using the action as name.

### Fixes

* Focus properly Widget Editor modals when opened. Keep the previous active focus on the modal when closing the widget editor.
* a11y improvements for context menus.
* Fixes broken widget preview URL when the image is overridden (module improve) and external build module is registered.
* Inject dynamic custom bundle CSS when using external build module with no CSS entry point.
* Range field now correctly takes 0 into account.
* Apos style does not go through `postcss-viewport-to-container-toggle` plugin anymore to avoid UI bugs.

## 4.10.0 (2024-11-20)

### Fixes

* Extra bundle detection when using external build module works properly now.
* Widget players are now properly invoked when they arrive later in the page load process.
* Fix permission grid tooltip display.
* Fixes a bug that crashes external frontend applications.
* Fixes a false positive warning for module not in use for project level submodules (e.g. `widges/module.js`) and dot-folders (e.g. `.DS_Store`).
* Bumped `express-bearer-token` dependency to address a low-severity `npm audit` warning regarding noncompliant cookie names and values. Apostrophe
did not actually use any noncompliant cookie names or values, so there was no vulnerability in Apostrophe.
* Rich text "Styles" toolbar now has visually focused state.
* The `renderPermalinks` and `renderImages` methods of the `@apostrophecms/rich-text` module now correctly resolve the final URLs of page links and inline images in rich text widgets, even when the user has editing privileges. Formerly this was mistakenly prevented by logic intended to preserve the editing experience. The editing experience never actually relied on the
rendered output.
* Search bar will perform the search even if the bar is empty allowing to reset a search.
* Fixes Color picker being hidden in an inline array schema field, also fixes rgba inputs going off the modal.

### Adds

* It's possible now to target the HMR build when registering via `template.append` and `template.prepend`. Use `when: 'hmr:public'` or `when: 'hmr:apos'` that will be evaluated against the current asset `options.hmr` configuration.
* Adds asset module option `options.modulePreloadPolyfill` (default `true`) to allow disabling the polyfill preload for e.g. external front-ends.
* Adds `bundleMarkup` to the data sent to the external front-end, containing all markup for injecting Apostrophe UI in the front-end.
* Warns users when two page types have the same field name, but a different field type. This may cause errors or other problems when an editor switches page types.
* The piece and page `GET` REST APIs now support `?render-areas=inline`. When this parameter is used, an HTML rendering of each widget is added to that specific widget in each area's `items` array as a new `_rendered` property. The existing `?render-areas=1` parameter is still supported to render the entire area as a single `_rendered` property. Note that this older option also causes `items` to be omitted from the response.

### Changes

* Removes postcss plugin and webpack loader used for breakpoint preview mode. Uses instead the new `postcss-viewport-to-container-toggle` plugin in the webpack config.
* Implement `vue-color` directly in Apostrophe rather than as a dependency
* Switch color handling library from `tinycolor2` to `@ctrl/tinycolor`
* Removes error messages in server console for hidden fields. These messages should not have been printed out in the server console in the first place.
* Removes invalid error messages on select fields appearing while opening an existing valid document.

## 4.9.0 (2024-10-31)

### Adds

* Relationship inputs have aria accessibility tags and autocomplete suggestions can be controlled by keyboard.
* Elements inside modals can have a `data-apos-focus-priority` attribute that prioritizes them inside the focusable elements list.
* Modals will continute trying to find focusable elements until an element marked `data-apos-focus-priority` appears or the max retry threshold is reached.
* Takes care of an edge case where Media Manager would duplicate search results.
* Add support for ESM projects.
* Modules can now have a `before: "module-name"` property in their configuration to initialize them before another module, bypassing the normal
order implied by `defaults.js` and `app.js`.
* `select` and `checkboxes` fields that implement dynamic choices can now take into account the value of other fields on the fly, by specifying
a `following` property with an array of other field names. Array and object subfields can access properties of the parent document
by adding a `<` prefix (or more than one) to field names in `following` to look upwards a level. Your custom method on the server side will
now receive a `following` object as an additional argument. One limitation: for now, a field with dynamic choices cannot depend on another field
with dynamic choices in this way.
* Adds AI-generated missing translations
* Adds the mobile preview dropdown for non visibles breakpoints. Uses the new `shortcut` property to display breakpoints out of the dropdown.
* Adds possibility to have two icons in a button.
* Breakpoint preview only targets `[data-apos-refreshable]`.
* Adds a `isActive` state to context menu items. Also adds possibility to add icons to context menu items.
* Add a postcss plugin to handle `vh` and `vw` values on breakpoint preview mode.
* Adds inject component `when` condition with possible values `hmr`, `prod`, and `dev`. Modules should explicitely register their components with the same `when` value and the condition should be met to inject the component.
* Adds inject `bundler` registration condition. It's in use only when registering a component and will be evaluated on runtime. The value should match the current build module (`webpack` or the external build module alias).
* Adds new development task `@apostrophecms/asset:reset` to reset the asset build cache and all build artifacts.
* Revamps the `@apostrophecms/asset` module to enable bundling via build modules.
* Adds `apos.asset.devServerUrl()` nunjucks helper to get the (bundle) dev server URL when available.
* The asset module has a new option, `options.hmr` that accepts `public` (default), `apos` or `false` to enable HMR for the public bundle or the admin UI bundle or disable it respectively. This configuration works only with external build modules that support HMR.
* The asset module has a new option, `options.hmrPort` that accepts an integer (default `null`) to specify the HMR WS port. If not specified, the default express port is used. This configuration works only with external build modules that support HMR WS.
* The asset module has a new option, `options.productionSourceMaps` that accepts a boolean (default `false`) to enable source maps in production. This configuration works only with external build modules that support source maps.

### Changes

* Silence deprecation warnings from Sass 1.80+ regarding the use of `@import`. The Sass team [has stated there will be a two-year transition period](https://sass-lang.com/documentation/breaking-changes/import/#transition-period) before the feature is actually removed. The use of `@import` is common practice in the Apostrophe codebase and in many project codebases. We will arrange for an orderly migration to the new `@use` directive before Sass 3.x appears.
* Move saving indicator after breakpoint preview.
* Internal methods `mergeConfiguration`, `autodetectBundles`, `lintModules`, `nestedModuleSubdirs` and `testDir` are now async.
* `express.getSessionOptions` is now async.

### Fixes

* Modifies the `AposAreaMenu.vue` component to set the `disabled` attribute to `true` if the max number of widgets have been added in an area with `expanded: true`.
* `pnpm: true` option in `app.js` is no longer breaking the application.
* Remove unused `vue-template-compiler` dependency.
* Prevent un-publishing the `@apostrophecms/global` doc and more generally all singletons.
* When opening a context menu while another is already opened, prevent from focusing the button of the first one instead of the newly opened menu.
* Updates `isEqual` method of `area` field type to avoid comparing an area having temporary properties with one having none.
* In a relationship field, when asking for sub relationships using `withRelationships` an dot notion.
If this is done in combination with a projection, this projection is updated to add the id storage fields of the needed relationships for the whole `withRelationships` path.
* The admin UI no longer fails to function when the HTML page is rendered with a direct `sendPage` call and there is no current "in context" page or piece.

## 4.7.2 and 4.8.1 (2024-10-09)

### Fixes

* Correct a race condition that can cause a crash at startup when custom `uploadfs` options are present in some specific cloud environments e.g. when using Azure Blob Storage.

## 4.8.0 (2024-10-03)

### Adds

* Adds a mobile preview feature to the admin UI. The feature can be enabled using the `@apostrophecms/asset` module's new `breakpointPreviewMode` option. Once enabled, the asset build process will duplicate existing media queries as container queries. There are some limitations in the equivalence between media queries and container queries. You can refer to the [CSS @container at-rule](https://developer.mozilla.org/en-US/docs/Web/CSS/@container) documentation for more information. You can also enable `breakpointPreviewMode.debug` to be notified in the console when the build encounters an unsupported media query.
* Apostrophe now automatically adds the appropriate default values for new properties in the schema, even for existing documents in the database. This is done automatically during the migration phase of startup.
* Adds focus states for media library's Uploader tile.
* Adds focus states file attachment's input UI.
* Simplified importing rich text widgets via the REST API. If you  you have HTML that contains `img` tags pointing to existing images, you can now import them all quickly. When supplying the rich text widget object, include an `import` property with an `html` subproperty, rather than the usual `content` property. You can optionally provide a `baseUrl` subproperty as well. Any images present in `html` will be imported automatically and the correct `figure` tags will be added to the new rich text widget, along with any other markup acceptable to the widget's configuration.

### Changes

* The various implementations of `newInstance` found in Apostrophe, e.g. for widgets, array items, relationship fields and documents themselves, have been consolidated in one implementation. The same code is now reused both on the front and the back end, ensuring the same result without the need to introduce additional back end API calls.

### Fixes

* Apostrophe's migration logic is no longer executed twice on every startup and three times in the migration task. It is executed exactly once, always at the same point in the startup process. This bug did not cause significant performance issues because migrations were always only executed once, but there is a small performance improvement due to not checking for them more than once.
* The `@apostrophecms/page` module APIs no longer allow a page to become a child of itself. Thanks to [Maarten Marx](https://github.com/Pixelguymm) for reporting the issue.
* Uploaded SVGs now permit `<use>` tags granted their `xlink:href` property is a local reference and begins with the `#` character. This improves SVG support while mitgating XSS vulnerabilities.
* Default properties of object fields present in a widget now populate correctly even if never focused in the editor.
* Fixed the "choices" query builder to correctly support dynamic choices, ensuring compatibility with the [`piecesFilters`](https://docs.apostrophecms.org/reference/modules/piece-page-type.html#piecesfilters) feature when using dynamic choices.
* Fix a reordering issue for arrays when dragging and dropping items in the admin UI.
* The inline array item extract the label now using `title` as `titleField` value by default (consistent with the Slat list).

## 4.7.1 (2024-09-20)

### Fixes

* Ensure parked fields are not modified for parked pages when not configured in `_defaults`.

## 4.7.0 (2024-09-05)

### Changes

* UI and UX of inline arrays and their table styles

### Adds

* To aid debugging, when a file extension is unacceptable as an Apostrophe attachment the rejected extension is now printed as part of the error message.
* The new `big-upload-client` module can now be used to upload very large files to any route that uses the new `big-upload-middleware`.
* Add option `skipReplace` for `apos.doc.changeDocIds` method to skip the replacing of the "old" document in the database.
* The `@apostrophecms/i18n` module now exposes a `locales` HTTP GET API to aid in implementation of native apps for localized sites.
* Context menus can be supplied a `menuId` so that interested components can listen to their opening/closing.
* Allow to set mode in `AposWidget` component through props.
* Add batch operations to pages.
* Add shortcuts to pages manager.
* Add `replaces` (boolean, `false` by default) option to the context operation definition (registered via `apos.doc.addContextOperation()`) to allow the operation to require a replace confirmation before being executed. The user confirmation results in the Editor modal being closed and the operation being executed. The operation is not executed if the user cancels the confirmation.

### Changes

* Wait for notify before navigating to a new page.
* Send also `checkedTypes` via the pages body toolbar operations (e.g. 'batch') to the modal.

### Fixes

* Fix link to pages in rich-text not showing UI to select page during edit.
* Bumps `uploadfs` dependency to ensure `.tar.gz`, `.tgz` and `.gz` files uploaded to S3 download without double-gzipping.
This resolves the issue for new uploads.
* Registering duplicate icon is no longer breaking the build.
* Fix widget focus state so that the in-context Add Content menu stays visible during animation
* Fix UI of areas in schemas so that their context menus are layered overtop sibling schema fields UI
* Fix unhandled promise rejections and guard against potential memory leaks, remove 3rd party `debounce-async` dependency
* Adds an option to center the context menu arrow on the button icon. Sets this new option on some context menus in the admin UI.
* Fixes the update function of `AposSlatLists` so that elements are properly reordered on drag

## 4.6.1 (2024-08-26)

### Fixes

* Registering duplicate icon is no longer breaking the build.
* Fix widget focus state so that the in-context Add Content menu stays visible during animation.
* Fix UI of areas in schemas so that their context menus are layered overtop sibling schema fields UI.

### Removes

* Inline array option for `alwaysOpen` replaced with UI toggles

## 4.6.0 (2024-08-08)

### Adds

* Add a locale switcher in pieces and pages editor modals. This is available for localized documents only, and allows you to switch between locales for the same document.
  The locale can be switched at only one level, meaning that sub documents of a document that already switched locale will not be able to switch locale itself.
* Adds visual focus states and keyboard handlers for engaging with areas and widgets in-context
* Adds method `simulateRelationshipsFromStorage` method in schema module.
This method populates the relationship field with just enough information to allow convert to accept it. It does not fully fetch the related documents. It does the opposite of prepareForStorage.
* A new options object has been added to the convert method.
Setting the `fetchRelationships` option to false will prevent convert from actually fetching relationships to check which related documents currently exist.
The shape of the relationship field is still validated.

### Changes

* Refactors Admin UI SASS to eliminate deprecation warnings from declarations coming after nested rules.
* Bumps the sass-loader version and adds a webpack option to suppress mixed declaration deprecation warnings to be removed when all modules are updated.
* Add `title` and `_url` to select all projection.
* Display `Select all` message on all pages in the manager modal.
* Refresh `checked` in manager modal after archive action.
* Update `@apostrophecms/emulate-mongo-3-driver` dependency to keep supporting `mongodb@3.x` queries while using `mongodb@6.x`.
* Updates rich text link tool's keyboard key detection strategy.
* Buttons that appear on slats (preview, edit crop/relationship, remove) are visually focusable and keyboard accessible.
* Added tooltip for update button. Thanks to [gkumar9891](https://github.com/gkumar9891) for this addition.

### Fixes

* Fixes the rendering of conditional fields in arrays where the `inline: true` option is used.
* Fixes the rich text link tool's detection and display of the Remove Link button for removing existing links
* Fixes the rich text link tool's detection and display of Apostrophe Page relationship field.
* Overriding standard Vue.js components with `editorModal` and `managerModal` are now applied all the time.
* Accommodate old-style replica set URIs with comma-separated servers by passing any MongoDB URIs that Node.js cannot parse directly to the MongoDB driver, and avoiding unnecessary parsing of the URI in general.
* Bump `oembetter` dependency to guarantee compatibility with YouTube. YouTube recently deployed broken `link rel="undefined"` tags on some of their video pages.
* It is now possible to see the right filename and line number when debugging the admin UI build in the browser. This is automatically disabled when `@apostrophecms/security-headers` is installed, because its defaults are incompatible by design.

## 4.5.4 (2024-07-22)

### Fixes

* Add a default projection to ancestors of search results in order to load a reasonable amount of data and avoid request timeouts.

## 4.5.3 (2024-07-17)

### Fixes

* Enhanced media selection with touchpad on Windows by extending focus timeout.

## 4.5.2 (2024-07-11)

### Fixes

* Ensure that `apos.doc.walk` never gets caught in an infinite loop even if circular references are present in the data. This is a hotfix for an issue that can arise when the new support for breadcrumbs in search results is combined with a more inclusive projection for page ancestors.
* Correct a longstanding bug in `apos.doc.walk` that led items to be listed twice in the `ancestors` array passed to the iterator.
* Correct a longstanding bug in `apos.doc.walk` that led ancestors that are themselves arrays to be misrepresented as a series of objects in the `ancestors` array passed to the iterator.
* For additional guarantees of reliability the `_dotPath` and `_ancestors` arguments to `apos.doc.walk`, which were always clearly documented as for internal use only, can no longer be passed in externally.

## 4.5.1 (2024-07-11)

### Changes

* Allow tiptap rich-text widget to open modals for images and links without closing the toolbar.

## 4.5.0 (2024-07-10)

### Adds

* Allow to disable shortcut by setting the option `shortcut: false`
* Adds a new color picker tool for the rich-text-widget toolbar that matches the existing `color` schema field. This also adds the same `pickerOptions` and `format` options to the rich-text-widget configuration that exist in the `color` schema field.
* Add missing UI translation keys.
* Infite scroll in media manager instead of pagination and related search fixes.
* Improves loaders by using new `AposLoadingBlock` that uses `AposLoading` instead of the purple screen in media manager.
* Select the configured aspect ratio and add `data-apos-field` attributes to the fields inside `AposImageRelationshipEditor.vue`.
* Add `getShowAdminBar` method. This method can be overriden in projects to drive the admin bar visibility for logged-in users.

### Fixes

* Removes unnecessary, broadly applied line-height setting that may cause logged-in vs logged-out visual discrepencies.
* Remove double GET request when saving image update.
* Fix filter menu forgetting selecting filters and not instantiating them.
* Remove blur emit for filter buttons and search bar to avoid re requesting when clicking outside…
* `this.modified` was not working properly (set to false when saving). We can now avoid to reload images when saving no changes.
* In media manager images checkboxes are disabled when max is reached.
* In media manager when updating an image or archiving, update the list instead of fetching and update checked documents to see changes in the right panel selected list.
* The `password` field type now has a proper fallback default, the empty string, just like the string field type
and its derivatives. This resolves bugs in which the unexpected `null` caused problems during validation. This bug
was old, but was masked in some situations until the release of version `4.4.3`.
* Identify and mark server validation errors in the admin UI. This helps editors identify already existing data fields, having validation errors when schema changes (e.g. optional field becomes required).
* Removes `menu-offset` props that were causing `AposContextMenu` to not display properly.
* Allows to pass a number or an array to `AposContextMenu` to set the offset of the context menu (main and cross axis see `floating-ui` documentation).
* Fixes the relationship fields not having the data when coming from the relationship modal.
* Fixes watch on `checkedDocs` passed to `AposSlatList` not being reactive and not seeing updated relationship fields.
* Adds styles for 1 column expanded area ([#4608](https://github.com/apostrophecms/apostrophe/issues/4608))
* Fixes weird slug computations based on followed values like title. Simplifies based on the new tech design.
* Prevent broken admin UI when there is a missing widget.
* Fixes media manager not loading images when last infinite scroll page have been reached (when uploading image for example).
* Upgrade oembetter versions to allow all vimeo urls.

### Changes

* Update `Choose Images` selection behavior. When choosing images as part of a relationship, you click on the image or checkbox to add the image to the selection.
If a max is set to allow only one image, clicking on the selected image will remove it from the selection. Clicking on another image will update the selection with the newly clicked image.
If a max is set to allow multiple images, you can remove images from the selection by using the checkbox. Clicking on the image will bring the image schema in the right panel.
You can upload images even if the max has been reached. We will append the uploaded images to the existing selection up to the max if any.
* Update `@apostrophecms/emulate-mongo-3-driver` dependency to keep supporting `mongodb@3.x` queries while using `mongodb@6.x`.

## 4.4.3 (2024-06-17)

### Fixes

* Do not use schema `field.def` when calling `convert`. Applying defaults to new documents is the job of `newInstance()` and similar code.
If you wish a field to be mandatory use `required: true`.
* As a convenience, using `POST` for pieces and pages with `_newInstance: true` keeps any additional `req.body` properties in the API response.
This feature unofficially existed before, it is now supported.
* Rollbacks watcher on `checked` array. Fixes, checked docs not being properly updated.

## 4.4.2 (2024-06-14)

### Fixes

* Hotfix: the new `_parent` property of pieces, which refers to the same piece page as `_parentUrl`, is now a carefully pruned
subset to avoid the risk of infinite recursion when the piece page has a relationship to a piece. Those who want `_parent`
to be more complete can extend the new `pruneParent` method of the relevant piece page module. This regression was
introduced in version 4.4.0.

## 4.4.1 (2024-06-12)

### Fixes

* Depend on `stylelint-config-apostrophe` properly via npm, not github.

## 4.4.0 (2024-06-12)

### Adds

* Adds a pinia store to handle modals logic.
* Methods from the store are registered on `apos.modal` instead of methods from `TheAposModals` component.
* No more need to emit `safe-close` when defining an `AposModal`, modal is automatically resolved when closed.
* Adds field components access to the reactive document value.
* Expose `AposContextMenu` owned method for re-calculation of the content position.
* Field Meta components of `slug` and `string` types can now fire `replace-field-value` events with text value payload, which will replace the respective field value.
* `AposInputString` now accepts a `rows` prop, in effect only when `field.textarea` is set to `true`.
* Add `T,S` shortcut to open the Personal Settings.
* Add `T,D` shortcut to open the Submitted Drafts.
* Add a scrollbar to the shortcut list.
* Add breadcrumbs to search results page.
* Pages relationships have now their checkboxes disabled when max is reached.

### Changes

* Improves widget tabs for the hidden entries, improves UX when validation errors are present in non-focused tabs.
* When moving a page, recognize when the slug of a new child
already contains the new parent's slug and not double it.
For example, given we have two pages as children of the home page, page A and page B.
Page A and page B are siblings.
Page A has the slug `/peer` and page B has the slug `/peer/page`.
Now we want page B to be the child of page A.
We will now end up with page B slug as `/peer/page` and not `/peer/peer/page` as before.
* `AposSpinner` now respects the colors for `heavy` weight mode and also accepts second, "light" color in this mode. Props JSDoc blocks are added.
* `AposContextMenu` now respects the `menuOffset` component property.
* Set `G,Shift+I` shortcut to open the Image Tags manager modal.
* Set `G,Shift+F` shortcut to open the File Tags manager modal.
* Remove slug from suggestion for images.
* Increase suggestion search image size to 50px.
* For suggestions with image, keep title on a single line and truncate title field with `...` when it hits the right side.

### Fixes

* Rich Text editor properly unsets marks on heading close.
* Widget client side schema validation.
* Allow `G,Shift+I` shortcut style.
* Detect shortcut conflicts when using multiple shortcuts.
* Updating schema fields as read-only no longer reset the value when updating the document.
* Fixes stylelint config file, uses config from our shared configuration, fixes all lint errors.
* Fixes `TheAposCommandMenu` modals not computing shortcuts from the current opened modal.
* Fixes select boxes of relationships, we can now check manually published relationships, and `AposSlatList` renders properly checked relationships.
* Fixes issues in `AposInputArray` on production build to be able to add, remove and edit array items after `required` error.
* Relationships browse button isn't disabled when max is reached.
* In media manager images checkboxes are disabled when max is reached.

## 4.3.3 (2024-06-04)

### Fixes

* Removes `$nextTick` use to re render schema in `AposArrayEditor` because it was triggering weird vue error in production.
Instead, makes the AposSchema for loop keys more unique using `modelValue.data._id`,
if document changes it re-renders schema fields.
* In media manager image checkboxes are disabled when max is reached.
* Fixes tiptap bubble menu jumping on Firefox when clicking on buttons. Also fixes the fact that
double clicking on bubble menu out of buttons would prevent it from closing when unfocusing the rich text area.
* In media manager images checkboxes are disabled when max is reached.
* Makes the final fields accessible in the media manager right rail.

## 4.3.2 (2024-05-18)

### Fixes

* Corrects a regression introduced in version 4.3.0 that broke the validation of widget modals, resulting in a confusing
error on the page. A "required" field in a widget, for instance, once again blocks the save operation properly.

### Changes

* Improves widget tab UI for the hidden entries, improves UX when validation errors are present in non-focused tabs.

## 4.3.1 (2024-05-17)

### Fixes

* Databases containing documents that no longer correspond to any module no longer cause the migration that adds missing mode properties
to fail (an issue introduced in version 4.2.0). Databases with no such "orphaned" documents were not affected.

## 4.3.0 (2024-05-15)

### Adds

* Allows to disable page refresh on content changed for page types.
* Widget editor can now have tabs.
* Adds prop to `AposInputMixin` to disable blur emit.
* Adds `throttle` function in ui module utils.
* Adds a `publicBundle` option to `@apostrophecms/asset`. When set to `false`, the `ui/src` public asset bundle is not built at all in most cases
except as part of the admin UI bundle which depends on it. For use with external front ends such as [apostrophe-astro](https://github.com/apostrophecms/apostrophe-astro).
Thanks to Michelin for contributing this feature.

### Fixes

* Do not show widget editor tabs when the developer hasn't created any groups.
* `npm link` now works again for Apostrophe modules that are dependencies of a project.
* Re-crop image attachments found in image widgets, etc. when replacing an image in the Media Manager.
* Fixes visual transitions between modals, as well as slider transition on overlay opacity.
* Changing the aspect ratio multiple times in the image cropper modal no longer makes the stencil smaller and smaller.

### Changes

* Improves `debounce` function to handle async properly (waiting for previous async call to finish before triggering a new one).
* Adds the `copyOfId` property to be passed to the `apos.doc.edit()` method, while still allowing the entire `copyOf` object for backwards compatibility.

### Fixes

## 4.2.1 (2024-04-29)

### Fixes

* Fixes drag and drop regression in the page tree where pages were not able to be moved between parent and child.

## 4.2.0 (2024-04-18)

* Typing a `/` in the title field of a page no longer confuses the slug field. Thanks to [Gauav Kumar](https://github.com/gkumar9891).

### Changes

* Rich text styles are now split into Nodes and Marks, with independent toolbar controls for a better user experience when applying text styles.
There is no change in how the `styles` option is configured.
* Rich text style labels are fully localized.
* `i18n` module now uses the regular `req.redirect` instead of a direct `res.redirect` to ensure redirection, enabling more possibilities for `@apostrophecms/redirect` module
* Refactors `AposModal` component with composition api to get rid of duplicated code in `AposFocusMixin` and `AposFocus`.
* `APOS_MONGODB_LOG_LEVEL` has been removed. According to [mongodb documentation](https://github.com/mongodb/node-mongodb-native/blob/main/etc/notes/CHANGES_5.0.0.md#mongoclientoptionslogger-and-mongoclientoptionsloglevel-removed) "Both the logger and the logLevel options had no effect and have been removed."
* Update `connect-mongo` to `5.x`. Add `@apostrophecms/emulate-mongo-3-driver` dependency to keep supporting `mongodb@3.x` queries while using `mongodb@6.x`.

### Fixes

* Updates the docs `beforeInsert` handler to avoid ending with different modes being set between `_id`, `aposLocale` and `aposMode`.
* Adds a migration to fix potential corrupted data having different modes set between `_id`, `aposLocale` and `aposMode`.
* Fix a crash in `notification` when `req.body` was not present. Thanks to Michelin for contributing this fix.
* Addresses a console error observed when opening and closing the `@apostrophecms-pro/palette` module across various projects.
* Fixes the color picker field in `@apostrophecms-pro/palette` module.
* Ensures that the `data-apos-test` attribute in the admin bar's tray item buttons is set by passing the `action` prop to `AposButton`.
* Prevents stripping of query parameters from the URL when the page is either switched to edit mode or reloaded while in edit mode.
* Add the missing `metaType` property to newly inserted widgets.

### Security

* New passwords are now hashed with `scrypt`, the best password hash available in the Node.js core `crypto` module, following guidance from [OWASP](https://cheatsheetseries.owasp.org/cheatsheets/Password_Storage_Cheat_Sheet.html).
This reduces login time while improving overall security.
* Old passwords are automatically re-hashed with `scrypt` on the next successful login attempt, which
adds some delay to that next attempt, but speeds them up forever after compared to the old implementation.
* Custom `scrypt` parameters for password hashing can be passed to the `@apostrophecms/user` module via the `scrypt` option. See the [Node.js documentation for `scrypt`]. Note that the `maxmem` parameter is computed automatically based on the other parameters.

## 4.1.1 (2024-03-21)

### Fixes

* Hotfix for a bug that broke the rich text editor when the rich text widget has
a `styles` property. The bug was introduced in 4.0.0 as an indirect side effect of deeper
watching behavior by Vue 3.

## 4.1.0 (2024-03-20)

### Fixes

* Don't crash if a document of a type no longer corresponding to any module is present
together with the advanced permission module.
* AposLoginForm.js now pulls its schema from the user module rather than hardcoding it. Includes the
addition of `enterUsername` and `enterPassword` i18n fields for front end customization and localization.
* Simulated Express requests returned by `apos.task.getReq` now include a `req.headers` property, for
greater accuracy and to prevent unexpected bugs in other code.
* Fix the missing attachment icon. The responsibility for checking whether an attachment
actually exists before calling `attachment.url` still lies with the developer.

### Adds

* Add new `getChanges` method to the schema module to get an array of document changed field names instead of just a boolean like does the `isEqual` method.
* Add highlight class in UI when comparing documents.

## 4.0.0 (2024-03-12)

### Adds

* Add Marks tool to the Rich Text widget for handling toggling marks.
* Add translation keys used by the multisite assembly module.
* Add side by side comparison support in AposSchema component.
* Add `beforeLocalize` and `afterLocalize` events.
* Add custom manager indicators support via `apos.schema.addManagerIndicator({ component, props, if })`. The component registered this way will be automatically rendered in the manager modal.
* Add the possibility to make widget modals wider, which can be useful for widgets that contain areas taking significant space. See [documentation](https://v3.docs.apostrophecms.org/reference/modules/widget-type.html#options).
* Temporarily add `translation` module to support document translations via the `@apostrophecms-pro/automatic-translation` module.
**The `translation` core module may be removed or refactored to reduce overhead in the core,** so its presence should
not be relied upon.

### Changes

* Migrate to Vue 3. This entails changes to some admin UI code, as detailed in our public announcement.
There are no other backwards incompatible changes in apostrophe version 4.0.0.
Certain other modules containing custom admin UI have also been updated in a new major version to be compatible,
as noted in our announcement and on the migration page of our website.

### Fixes

* Adds `textStyle` to Tiptap types so that spans are rendered on RT initialization
* `field.help` and `field.htmlHelp` are now correctly translated when displayed in a tooltip.
* Bump the `he` package to most recent version.
* Notification REST APIs should not directly return the result of MongoDB operations.

## 3.63.2 (2024-03-01)

### Security

* Always validate that method names passed to the `external-condition` API actually appear in `if` or `requiredIf`
clauses for the field in question. This fix addresses a serious security risk in which arbitrary methods of
Apostrophe modules could be called over the network, without arguments, and the results returned to the caller.
While the lack of arguments mitigates the data exfiltration risk, it is possible to cause data loss by
invoking the right method. Therefore this is an urgent upgrade for all Apostrophe 3.x users. Our thanks to the Michelin
penetration test red team for disclosing this vulnerability. All are welcome to disclose security vulnerabilities
in ApostropheCMS code via [security@apostrophecms.com](mailto:security@apostrophecms.com).
* Disable the `alwaysIframe` query parameter of the oembed proxy. This feature was never used in Apostrophe core, and could be misused to carry out arbitrary GET requests in the context of an iframe, although it could not be used to exfiltrate any information other than the success or failure of the request, and the request was still performed by the user's browser only. Thanks to the Michelin team.
* Remove vestigial A2 code relating to polymorphic relationship fields. The code in question had no relevance to the way such a feature would be implemented in A3, and could be used to cause a denial of service by crashing and restarting the process. Thanks to the Michelin team.

## 3.63.1 (2024-02-22)

### Security

* Bump dependency on `sanitize-html` to `^2.12.1` at a minimum, to ensure that `npm update apostrophe` is sufficient to guarantee a security update is installed. This security update prevents specially crafted HTML documents from revealing the existence or non-existence of files on the server. The vulnerability did not expose any other information about those files. Thanks to the [Snyk Security team](https://snyk.io/) for the disclosure and to [Dylan Armstrong](https://dylan.is/) for the fix.

## 3.63.0 (2024-02-21)

### Adds

* Adds a `launder` method to the `slug` schema field query builder to allow for use in API queries.
* Adds support for browsing specific pages in a relationship field when `withType` is set to a page type, like `@apostrophecms/home-page`, `default-page`, `article-page`...
* Add support for `canCreate`, `canPreview` & `canShareDraft` in context operations conditions.
* Add support for `canCreate`, `canEdit`, `canArchive` & `canPublish` in utility operations definitions.
* Add `uponSubmit` requirement in the `@apostrophecms/login` module. `uponSubmit` requirements are checked each time the user submit the login form. See the documentation for more information.
* Add field metadata feature, where every module can add metadata to fields via public API offered by `apos.doc.setMeta()`, `apos.doc.getMeta()`, `apos.doc.getMetaPath()` and `apos.doc.removeMeta()`. The metadata is stored in the database and can be used to store additional information about a field.
* Add new `apos.schema.addFieldMetadataComponent(namespace, component)` method to allow adding custom components. They have access to the server-side added field metadata and can decide to show indicators on the admin UI fields. Currently supported fields are "string", "slug", "array", "object" and "area".

### Fixes

* When deleting a draft document, we remove related reverse IDs of documents having a relation to the deleted one.
* Fix publishing or moving published page after a draft page on the same tree level to work as expected.
* Check create permissions on create keyboard shortcut.
* Copy requires create and edit permission.
* Display a more informative error message when publishing a page because the parent page is not published and the current user has no permission to publish the parent page (while having permission to publish the current one).
* The `content-changed` event for the submit draft action now uses a complete document.
* Fix the context bar overlap on palette for non-admin users that have the permission to modify it.
* Show widget icons in the editor area context menu.

### Changes

* Share Drafts modal styles made larger and it's toggle input has a larger hitbox.

## 3.62.0 (2024-01-25)

### Adds

* Adds support for `type` query parameter for page autocomplete. This allows to filter the results by page type. Example: `/api/v1/@apostrophecms/page?autocomplete=something&type=my-page-type`.
* Add testing for the `float` schema field query builder.
* Add testing for the `integer` schema field query builder.
* Add support for link HTML attributes in the rich text widget via configurable fields `linkFields`, extendable on a project level (same as it's done for `fields`). Add an `htmlAttribute` property to the standard fields that map directly to an HTML attribute, except `href` (see special case below), and set it accordingly, even if it is the same as the field name. Setting `htmlAttribute: 'href'` is not allowed and will throw a schema validation exception (on application boot).
* Adds support in `can` and `criteria` methods for `create` and `delete`.
* Changes support for image upload from `canEdit` to `canCreate`.
* The media manager is compatible with per-doc permissions granted via the `@apostrophecms-pro/advanced-permission` module.
* In inline arrays, the trash icon has been replaced by a close icon.

### Fixes

* Fix the `launder` and `finalize` methods of the `float` schema field query builder.
* Fix the `launder` and `finalize` methods of the `integer` schema field query builder.
* A user who has permission to `publish` a particular page should always be allowed to insert it into the
published version of the site even if they could not otherwise insert a child of the published
parent.
* Display the "Browse" button in a relationship inside an inline array.

## 3.61.1 (2023-01-08)

### Fixes

* Pinned Vue dependency to 2.7.15. Released on December 24th, Vue 2.7.16 broke the rich text toolbar in Apostrophe.

## 3.61.0 (2023-12-21)

### Adds

* Add a `validate` method to the `url` field type to allow the use of the `pattern` property.
* Add `autocomplete` attribute to schema fields that implement it (cf. [HTML attribute: autocomplete](https://developer.mozilla.org/en-US/docs/Web/HTML/Attributes/autocomplete)).
* Add the `delete` method to the `@apostrophecms/cache` module so we don't have to rely on direct MongoDB manipulation to remove a cache item.
* Adds tag property to fields in order to show a tag next to the field title (used in advanced permission for the admin field). Adds new sensitive label color.
* Pass on the module name and the full, namespaced template name to external front ends, e.g. Astro.
Also make this information available to other related methods for future and project-level use.
* Fixes the AposCheckbox component to be used more easily standalone, accepts a single model value instead of an array.

### Fixes

* Fix `date` schema field query builder to work with arrays.
* Fix `if` on pages. When you open the `AposDocEditor` modal on pages, you now see an up to date view of the visible fields.
* Pass on complete annotation information for nested areas when adding or editing a nested widget using an external front, like Astro.
* We can now close the image modal in rich-text widgets when we click outside of the modal.
The click on the cancel button now works too.
* Fixes the `clearLoginAttempts` method to work with the new `@apostrophecms/cache` module `delete` method.

## 3.60.1 (2023-12-06)

### Fixes

* corrected an issue where the use of the doc template library can result in errors at startup when
replicating certain content to new locales. This was not a bug in the doc template library.
Apostrophe was not invoking `findForEditing` where it should have.

## 3.60.0 (2023-11-29)

### Adds

* Add the possibility to add custom classes to notifications.
Setting the `apos-notification--hidden` class will hide the notification, which can be useful when we only care about the event carried by it.
* Give the possibility to add horizontal rules from the insert menu of the rich text editor with the following widget option: `insert: [ 'horizontalRule' ]`.
Improve also the UX to focus back the editor after inserting a horizontal rule or a table.

### Fixes

* The `render-widget` route now provides an `options` property on the widget, so that
schema-level options of the widget are available to the external front end when
rendering a newly added or edited widget in the editor. Note that when rendering a full page,
this information is already available on the parent area: `area.options.widgets[widget.type]`
* Pages inserted directly in the published mode are now given a
correct `lastPublishedAt` property, correcting several bugs relating
to the page tree.
* A migration has been added to introduce `lastPublishedAt` wherever
it is missing for existing pages.
* Fixed a bug that prevented page ranks from renumbering properly during "insert after" operations.
* Added a one-time migration to make existing page ranks unique among peers.
* Fixes conditional fields not being properly updated when switching items in array editor.
* The `beforeSend` event for pages and the loading of deferred widgets are now
handled in `renderPage` with the proper timing so that areas can be annotated
successfully for "external front" use.
* The external front now receives 100% of the serialization-friendly data that Nunjucks receives,
including the `home` property etc. Note that the responsibility to avoid passing any nonserializable
or excessively large data in `req.data` falls on the developer when choosing to use the
`apos-external-front` feature.
* Wraps the group label in the expanded preview menu component in `$t()` to allow translation

## 3.59.1 (2023-11-14)

### Fixes

* Fix `if` and `requiredIf` fields inside arrays. With regard to `if`, this is a hotfix for a regression introduced in 3.59.0.

## 3.59.0 (2023-11-03)

### Changes

* Webpack warnings about package size during the admin UI build process have been turned off by default. Warnings are still enabled for the public build, where a large bundle can be problematic for SEO.

### Fixes

* Apostrophe warns you if you have more than one piece page for the same piece type and you have not overridden `chooseParentPage`
to help Apostrophe decide which page is suitable as the `_url` of each piece. Beginning with this release, Apostrophe can recognize
when you have chosen to do this via `extendMethods`, so that you can call `_super()` to fall back to the default implementation without
receiving this warning. The default implementation still just returns the first page found, but always following the
`_super()` pattern here opens the door to npm modules that `improve` `@apostrophecms/piece-page` to do something more
sophisticated by default.
* `newInstance` always returns a reasonable non-null empty value for area and
object fields in case the document is inserted without being passed through
the editor, e.g. in a parked page like the home page. This simplifies
the new external front feature.

### Adds

* An adapter for Astro is under development with support from Michelin.
Starting with this release, adapters for external fronts, i.e. "back for front"
frameworks such as Astro, may now be implemented more easily. Apostrophe recognizes the
`x-requested-with: AposExternalFront` header and the `apos-external-front-key` header.
If both are present and `apos-external-front-key` matches the `APOS_EXTERNAL_FRONT_KEY`
environment variable, then Apostrophe returns JSON in place of a normal page response.
This mechanism is also available for the `render-widget` route.
* Like `type`, `metaType` is always included in projections. This helps
ensure that `apos.util.getManagerOf()` can be used on any object returned
by the Apostrophe APIs.

## 3.58.1 (2023-10-18)

### Security

* Update `uploadfs` to guarantee users get a fix for a [potential security vulnerability in `sharp`](https://security.snyk.io/vuln/SNYK-JS-SHARP-5922108).
This was theoretically exploitable only by users with permission to upload media to Apostrophe
* Remove the webpack bundle analyzer feature, which had been nonfunctional for some time, to address a harmless npm audit warning
* Note: there is one remaining `npm audit` warning regarding `postcss`. This is not a true vulnerability because only developers
with access to the entire codebase can modify styles passed to `postcss` by Apostrophe, but we are working with upstream
developers to determine the best steps to clear the warning

### Fixes

* Automatically add `type` to the projection only if there are no exclusions in the projection. Needed to prevent `Cannot do
exclusion on field in inclusion projection` error.

## 3.58.0 (2023-10-12)

### Fixes

* Ensure Apostrophe can make appropriate checks by always including `type` in the projection even if it is not explicitly listed.
* Never try to annotate a widget with permissions the way we annotate a document, even if the widget is simulating a document.
* The `areas` query builder now works properly when an array of area names has been specified.

### Adds

* Widget schema can now follow the parent schema via the similar to introduced in the `array` field type syntax (`<` prefix). In order a parent followed field to be available to the widget schema, the area field should follow it. For example, if area follows the root schema `title` field via `following: ['title']`, any field from a widget schema inside that area can do `following: ['<title']`.
* The values of fields followed by an `area` field are now available in custom widget preview Vue components (registered with widget option `options.widget = 'MyComponentPreview'`). Those components will also receive additional `areaField` prop (the parent area field definition object).
* Allows to insert attachments with a given ID, as well as with `docIds` and `archivedDocIds` to preserve related docs.
* Adds an `update` method to the attachment module, that updates the mongoDB doc and the associated file.
* Adds an option to the `http` `remote` method to allow receiving the original response from `node-fetch` that is a stream.

## 3.57.0 2023-09-27

### Changes

* Removes a 25px gap used to prevent in-context widget UI from overlapping with the admin bar
* Simplifies the way in-context widget state is rendered via modifier classes

### Adds

* Widgets detect whether or not their in-context editing UI will collide with the admin bar and adjust it appropriately.
* Italian translation i18n file created for the Apostrophe Admin-UI. Thanks to [Antonello Zanini](https://github.com/Tonel) for this contribution.
* Fixed date in piece type being displayed as current date in column when set as undefined and without default value. Thanks to [TheSaddestBread](https://github.com/AllanKoder) for this contribution.

### Fixes

* Bumped dependency on `oembetter` to ensure Vimeo starts working again
for everyone with this release. This is necessary because Vimeo stopped
offering oembed discovery meta tags on their video pages.

### Fixes

* The `118n` module now ignores non-JSON files within the i18n folder of any module and does not crash the build process.

## 3.56.0 (2023-09-13)

### Adds

* Add ability for custom tiptap extensions to access the options passed to rich text widgets at the area level.
* Add support for [npm workspaces](https://docs.npmjs.com/cli/v10/configuring-npm/package-json#workspaces) dependencies. A workspace dependency can now be used as an Apostrophe module even if it is not a direct dependency of the Apostrophe project. Only direct workspaces dependencies of the Apostrophe project are supported, meaning this will only work with workspaces set in the Apostrophe project. Workspaces set in npm modules are not supported, please use [`bundle`](https://v3.docs.apostrophecms.org/reference/module-api/module-overview.html#bundle) instead. For instance, I have an Apostrophe project called `website`. `website` is set with two [npm workspaces](https://docs.npmjs.com/cli/v10/using-npm/workspaces), `workspace-a` & `workspace-b`. `workspace-a` `package.json` contains a module named `blog` as a dependency. `website` can reference `blog` as enabled in the Apostrophe `modules` configuration.
* The actual invocation of `renderPageForModule` by the `sendPage` method of all modules has been
factored out to `renderPage`, which is no longer deprecated. This provides a convenient override point
for those who wish to substitute something else for Nunjucks or just wrap the HTML in a larger data
structure. For consistent results, one might also choose to override the `renderWidget` and `render`
methods of the `@apostrophecms/area` module, which are used to render content while editing.
Thanks to Michelin for their support of this work.
* Add `@apostrophecms/rich-text-widget:lint-fix-figure` task to wrap text nodes in paragraph tags when next to figure tags. Figure tags are not valid children of paragraph tags.
* Add `@apostrophecms/rich-text-widget:remove-empty-paragraph` task to remove empty paragraphs from all existing rich-texts.

## 3.55.1 (2023-09-11)

### Fixes

* The structured logging for API routes now responds properly if an API route throws a `string` as an exception, rather than
a politely `Error`-derived object with a `stack` property. Previously this resulted in an error message about the logging
system itself, which was not useful for debugging the original exception.

## 3.55.0 (2023-08-30)

### Adds

* Add `publicApiCheckAsync` wrapper method (and use it internally) to allow for overrides to do async permission checks of REST APIs. This feature doesn't introduce any breaking changes because the default implementation still invokes `publicApiCheck` in case developers have overridden it.

### Fixes

* Refresh schema field with same name in `AposDocEditor` when the schema changes.
* Infer parent ID mode from the request when retrieving the parent (target) page to avoid `notfound`.
* Log the actual REST API error message and not the one meant for the user.
* Hide dash on autopublished pages title.

## 3.54.0 (2023-08-16)

### Adds

* Add `@apostrophecms/log` module to allow structured logging. All modules have `logDebug`, `logInfo`, `logWarn` and `logError` methods now. See the [documentation](https://v3.docs.apostrophecms.org/guide/logging.html) for more details.
* Add `@apostrophecms/settings` translations.
* Add the ability to have custom modals for batch operations.
* Add the possibility to display utility operations inside a 3-dots menu on the page manager, the same way it is done for the docs manager.
* Custom context operations now accept a `moduleIf` property, which tests options at the module level
the same way that `if` tests properties of the document to determine if the operation should be
offered for a particular document. Note that not all options are passed to the front end unless
`getBrowserData` is extended to suit the need.
* Move Pages Manager modal business logic to a mixin.
* Add `column.extraWidth` option (number) for `AposTreeHeader.vue` to allow control over the tree cell width.
* Move `AposDocContextMenu.vue` business logic to a mixin.
* Move Pages Manager modal business logic to a mixin. Add `column.extraWidth` option (number) for `AposTreeHeader.vue` to allow control over the tree cell width.

### Changes

* Rename misleading `projection` parameter into `options` in `self.find` method signature for
`@apostrophecms/any-doc-type`, `@apostrophecms/any-page-type` & `@apostrophecms/piece-type`.
**This was never really a projection in A3,** so it is not a backwards compatibility issue.
* Hide save button during in-context editing if the document is autopublished.
* Beginning with this release, the correct `moduleName` for typical
actions on the context document is automatically passed to the
modal associated with a custom context operation, unless `moduleName`
is explicitly specified. The `moduleName` parameter to `addContextOperation`
is no longer required and should not be passed at all in most cases
(just pass the object argument). If you do wish to specify a `moduleName`
to override that prop given to the modal, then it is recommended to pass
it as a `moduleName` property of the object, not as a separate argument.
For backwards compatibility the two-argument syntax is still permitted.

### Fixes

* Resolved data integrity issue with certain page tree operations by inferring the best peer to position the page relative to rather
than attempting to remember the most recent move operation.
* Fixes a downstream bug in the `getFieldsByCategory` method in the `AposEditorMixin.js` by checking for a property before accessing it.
* In Nunjucks templates, `data.url` now includes any sitewide and locale URL prefixes. This fixes local prefixing for pagination of piece-type index pages.
* Changes were detected in various fields such as integers, which caused the "Update" button to be active even when there was no actual modification in the doc.
* Fix a bug that prevented adding multiple operations in the same batch operation group.
* The `getTarget` method of the page module should use `findForEditing` to make sure it is able to see
pages that would be filtered out of a public view by project level or npm module overrides.

## 3.53.0 (2023-08-03)

### Adds

* Accessibility improved for navigation inside modals and various UI elements.
Pages/Docs Manager and Doc Editor modal now have better keyboard accessibility.
They keep the focus on elements inside modals and give it back to their parent modal when closed.
This implementation is evolving and will likely switch to use the `dialog` HTML element soon.
* Adds support for a new `if` property in `addContextOperation` in order to show or not a context operation based on the current document properties.
* Add `update-doc-fields` event to call `AposDocEditor.updateDocFields` method
* Add schema field `hidden` property to always hide a field
* Hide empty schema tabs in `AposDocEditor` when all fields are hidden due to `if` conditions
* The front end UI now respects the `_aposEditorModal` and `_aposAutopublish`
properties of a document if present, and otherwise falls back to module
configuration. This is a powerful addition to custom editor components
for piece and page types, allowing "virtual piece types" on the back end that
deal with many content types to give better hints to the UI.
* Respect the `_aposAutopublish` property of a document if present, otherwise
fall back to module configuration.
* For convenience in custom editor components, pass the new prop `type`, the original type of the document being copied or edited.
* For better results in custom editor components, pass the prop `copyOfId`, which implies
the custom editor should fetch the original itself by its means of choice.
For backwards compatibility `copyOf` is still passed, but it may be an
incomplete projection and should not be used in new code.
* Custom context operations now receive a `docId` prop, which should
be used in preference to `doc` because `doc` may be an incomplete
projection.
* Those creating custom context operations for documents can now
specify both a `props` object for additional properties to be passed to
their modal and a `docProps` object to map properties from the document
to props of their choosing.
* Adds support to add context labels in admin bar.
* Adds support for admin UI language configuration in the `@apostrophecms/i18n` module. The new options allow control over the default admin UI language and configures the list of languages, that any individual logged in user can choose from. See the [documentation](https://v3.docs.apostrophecms.org/reference/modules/i18n.html) for more details.
* Adds `adminLocale` User field to allow users to set their preferred admin UI language, but only when the `@apostrophecms/i18n` is configured accordingly (see above).
* Adds `@apostrophecms/settings` module and a "Personal Settings" feature. See the [documentation](https://v3.docs.apostrophecms.org/reference/modules/settings.html) for more details.
* Adds `$and` operator on `addContextOperation` `if` property in order to check multiple fields before showing or hiding a context operation.

### Fixes

* `AposDocEditor` `onSave` method signature. We now always expect an object when a parameter is passed to the function to check
the value of `navigate` flag.
* Fixes a problem in the rich text editor where the slash would not be deleted after item selectin from the insert menu.
* Modules that have a `public` or `i18n` subdirectory no longer generate a
warning if they export no code.
* Clean up focus parent event handlers when components are destroyed. Prevents a slow degradation of performance while editing.
Thanks to [Joshua N. Miller](https://github.com/jmiller-rise8).
* Fixes a visual discrepancy in the rich text editor where empty paragraphs would appear smaller in preview mode compared to edit mode.

### Changes

* To make life easier for module developers, modules that are `npm link`ed to
the project no longer have to be listed in `package.json` as
dependencies. To prevent surprises this is still a requirement for modules
that are not symlinked.

## 3.52.0 (2023-07-06)

### Changes

* Foreign widget UI no longer uses inverted theme styles.

### Adds

* Allows users to double-click a nested widget's breadcrumb entry and open its editor.
* Adds support for a new `conditions` property in `addContextOperation` and validation of `addContextOperation` configuration.

### Fixes

* The API now allows the user to create a page without defining the page target ID. By default it takes the Home page.
* Users are no longer blocked from saving documents when a field is hidden
by an `if` condition fails to satisfy a condition such as `min` or `max`
or is otherwise invalid. Instead the invalid value is discarded for safety.
Note that `required` has always been ignored when an `if` condition is not
satisfied.
* Errors thrown in `@apostrophecms/login:afterSessionLogin` event handlers are now properly passed back to Passport as such, avoiding a process restart.

## 3.51.1 (2023-06-23)

## Fixes

* Fix a regression introduced in 3.51.0 - conditional fields work again in the array editor dialog box.

## 3.51.0 (2023-06-21)

### Adds

* Items can now be added to the user's personal menu in the
admin bar, alongside the "Log Out" option. To do so, specify
the `user: true` option when calling `self.apos.adminBar.add`.
This should be reserved for items that manage personal settings.
* When duplicating another document, the `_id` properties of
array items, widgets and areas are still regenerated to ensure
uniqueness across documents. However, an `_originalId` property
is now available for reference while the document remains in memory.
This facilitates change detection within array items in
`beforeSave` handlers and the like.
* Adds the possibility to add custom admin bars via the `addBar()` method from the `admin-bar` module.
* Adds support for conditional fields within `array` and `object` field schema. See the [documentation](https://v3.docs.apostrophecms.org/guide/conditional-fields/) for more information.

### Fixes

* Uses `findForEditing` method in the page put route.
* The "Duplicate" option in the page or piece manager now correctly duplicates the
entire document. This was a regression introduced in 3.48.0. The "Duplicate" option
in the editor dialog box always worked correctly.

### Changes

* Browser URL now changes to reflect the slug of the document according to the mode that is being viewed.

## 3.50.0 (2023-06-09)

### Adds

* As a further fix for issues that could ensue before the improvements
to locale renaming support that were released in 3.49.0, an
`@apostrophecms/page:reattach` task has been added. This command line task
takes the `_id` or `slug` of a page and reattaches it to the page tree as
the last child of the home page, even if page tree data for that page
is corrupted. You may wish to use the `--new-slug` and `--locale` options. This task should not
be needed in normal circumstances.

## 3.49.0 (2023-06-08)

### Changes

* Updates area UX to not display Add Content controls when a widget is focused.
* Updates area UX to unfocus widget on esc key.
* Updates widget UI to use dashed outlines instead of borders to indicate bounds.
* Updates UI for Insert Menu.
* Updates Insert Menu UX to allow mid-node insertion.
* Rich Text Widget's Insert components are now expected to emit `done` and `cancel` for proper RT cleanup. `close` still supported for BC, acts as `done`.
* Migrated the business logic of the login-related Vue components to external mixins, so that the templates and styles can be overridden by
copying the component `.vue` file to project level without copying all of the business logic. If you have already copied the components to style them,
we encourage you to consider replacing your `script` tag with the new version, which just imports the mixin, so that fixes we make there will be
available in your project.

### Adds

* Adds keyboard accessibility to Insert menu.
* Adds regex pattern feature for string fields.
* Adds `pnpm` support. Introduces new optional Apostrophe root configuration `pnpm` to force opt-in/out when auto detection fails. See the [documentation](https://v3.docs.apostrophecms.org/guide/using-pnpm.html) for more details.
* Adds a warning if database queries involving relationships
are made before the last `apostrophe:modulesRegistered` handler has fired.
If you need to call Apostrophe's `find()` methods at startup,
it is best to wait for the `@apostrophecms/doc:beforeReplicate` event.
* Allow `@` when a piece is a template and `/@` for page templates (doc-template-library module).
* Adds a `prefix` option to the http frontend util module.
If explicitly set to `false`, prevents the prefix from being automatically added to the URL,
when making calls with already-prefixed URLs for instance.
* Adds the `redirectToFirstLocale` option to the `i18n` module to prevent users from reaching a version of their site that would not match any locale when requesting the site without a locale prefix in the URL.
* If just one instance of a piece type should always exist (per locale if localized), the
`singletonAuto` option may now be set to `true` or to an object with a `slug` option in
order to guarantee it. This implicitly sets `singleton: true` as well. This is now used
internally by `@apostrophecms/global` as well as the optional `@apostrophecms-pro/palette` module.

### Fixes

* Fix 404 error when viewing/editing a doc which draft has a different version of the slug than the published one.
* Fixed a bug where multiple home pages can potentially be inserted into the database if the
default locale is renamed. Introduced the `async apos.doc.bestAposDocId(criteria)` method to
help identify the right `aposDocId` when inserting a document that might exist in
other locales.
* Fixed a bug where singletons like the global doc might not be inserted at all if they
exist under the former name of the default locale and there are no other locales.

## 3.48.0 (2023-05-26)

### Adds

* For performance, add `apos.modules['piece-type']getManagerApiProjection` method to reduce the amount of data returned in the manager
    modal. The projection will contain the fields returned in the method in addition to the existing manager modal
    columns.
* Add `apos.schema.getRelationshipQueryBuilderChoicesProjection` method to set the projection used in
    `apos.schema.relationshipQueryBuilderChoices`.
* Rich-text inline images now copies the `alt` attribute from the original image from the Media Library.

### Changes

* Remove `stripPlaceholderBrs` and `restorePlaceholderBrs` from `AposRichTextWidgetEditor.vue` component.
* Change tiptap `Gapcursor` display to use a vertical blinking cursor instead of an horizontal cursor, which allow users to add text before and after inline images and tables.
* You can set `max-width` on `.apos-rich-text-toolbar__inner` to define the width of the rich-text toolbar. It will now
    flow on multiple lines if needed.
* The `utilityRail` prop of `AposSchema` now defaults to `false`, removing
the need to explicitly pass it in almost all contexts.
* Mark `apos.modules['doc-type']` methods `getAutocompleteTitle`, `getAutocompleteProjection` and `autocomplete` as
    deprecated. Our admin UI does not use them, it uses the `autocomplete('...')` query builder.
    More info at <https://v3.docs.apostrophecms.org/reference/query-builders.html#autocomplete>'.
* Print a warning with a clear explanation if a module's `index.js` file contains
no `module.exports` object (often due to a typo), or it is empty.

### Fixes

* Now errors and exits when a piece-type or widget-type module has a field object with the property `type`. Thanks to [NuktukDev](https://github.com/nuktukdev) for this contribution.
* Add a default page type value to prevent the dropdown from containing an empty value.

## 3.47.0 (2023-05-05)

### Changes

* Since Node 14 and MongoDB 4.2 have reached their own end-of-support dates,
we are **no longer supporting them for A3.** Note that our dependency on
`jsdom` 22 is incompatible with Node 14. Node 16 and Node 18 are both
still supported. However, because Node 16 reaches its
end-of-life date quite soon (September), testing and upgrading directly
to Node 18 is strongly recommended.
* Updated `sluggo` to version 1.0.0.
* Updated `jsdom` to version `22.0.0` to address an installation warning about the `word-wrap` module.

### Fixes

* Fix `extendQueries` to use super pattern for every function in builders and methods (and override properties that are not functions).

## 3.46.0 (2023-05-03)

### Fixes

* Adding or editing a piece no longer immediately refreshes the main content area if a widget editor is open. This prevents interruption of the widget editing process
when working with the `@apostrophecms/ai-helper` module, and also helps in other situations.
* Check that `e.doc` exists when handling `content-changed` event.
* Require updated `uploadfs` version with no dependency warnings.

### Adds

* Allow sub-schema fields (array and object) to follow parent schema fields using the newly introduced `following: '<parentField'` syntax, where the starting `<` indicates the parent level. For example `<parentField` follows a field in the parent level, `<<grandParentField` follows a field in the grandparent level, etc. The change is fully backward compatible with the current syntax for following fields from the same schema level.

### Changes

* Debounce search to prevent calling search on every key stroke in the manager modal.
* Various size and spacing adjustments in the expanded Add Content modal UI

## 3.45.1 (2023-04-28)

### Fixes

* Added missing styles to ensure consistent presentation of the rich text insert menu.
* Fixed a bug in which clicking on an image in the media manager would close the "insert
image" dialog box.
* Update `html-to-text` package to the latest major version.

## 3.45.0 (2023-04-27)

### Adds

* Rich text widgets now support the `insert` option, an array
which currently may contain the strings `image` and `table` in order to add a
convenient "insert menu" that pops up when the slash key is pressed.
This provides a better user experience for rich text features that shouldn't
require that the user select existing text before using them.
* Auto expand inline array width if needed using `width: max-content` in the admin UI.
* The "browse" button is now available when selecting pages and pieces
to link to in the rich text editor.
* The "browse" button is also available when selecting inline images
in the rich text editor.
* Images are now previewed in the relationship field's compact list view.
* The new `apos-refreshing` Apostrophe bus event can be used to prevent
Apostrophe from refreshing the main content zone of the page when images
and pieces are edited, by clearing the `refresh` property of the object
passed to the event.
* To facilitate custom click handlers, an `apos.modal.onTopOf(el1, el2)` function is now
available to check whether an element is considered to be "on top of" another element in
the modal stack.

### Changes

* The `v-click-outside-element` Vue directive now understands that modals "on top of"
an element should be considered to be "inside" the element, e.g. clicks on them
shouldn't close the link dialog etc.

### Fixes

* Fix various issues on conditional fields that were occurring when adding new widgets with default values or selecting a falsy value in a field that has a conditional field relying on it.
Populate new or existing doc instances with default values and add an empty `null` choice to select fields that do not have a default value (required or not) and to the ones configured with dynamic choices.
* Rich text widgets save more reliably when many actions are taken quickly just before save.
* Fix an issue in the `oembed` field where the value was kept in memory after cancelling the widget editor, which resulted in saving the value if the widget was nested and the parent widget was saved.
Also improve the `oembed` field UX by setting the input as `readonly` rather than `disabled` when fetching the video metadata, in order to avoid losing its focus when typing.

## 3.44.0 (2023-04-13)

### Adds

* `checkboxes` fields now support a new `style: 'combobox'` option for a better multiple-select experience when there
are many choices.
* If the new `guestApiAccess` option is set to `true` for a piece type or for `@apostrophecms/page`,
Apostrophe will allow all logged-in users to access the GET-method REST APIs of that
module, not just users with editing privileges, even if `publicApiProjection` is not set.
This is useful when the goal is to allow REST API access to "guest" users who have
project-specific reasons to fetch access content via REST APIs.
* `test-lib/utils.js` has new `createUser` and `loginAs` methods for the convenience of
those writing mocha tests of Apostrophe modules.
* `batchOperations` permissions: if a `permission` property is added to any entry in the `batchOperations` cascade of a piece-type module, this permission will be checked for every user. See `batchOperations` configuration in `modules/@apostrophecms/piece-type/index.js`. The check function `checkBatchOperationsPermissions` can be extended. Please note that this permission is checked only to determine whether to offer the operation.

### Fixes

* Fix child page slug when title is deleted

## 3.43.0 (2023-03-29)

### Adds

* Add the possibility to override the default "Add Item" button label by setting the `itemLabel` option of an `array` field.
* Adds `touch` task for every piece type. This task invokes `update` on each piece, which will execute all of the same event handlers that normally execute when a piece of that type is updated. Example usage: `node app article:touch`.

### Fixes

* Hide the suggestion help from the relationship input list when the user starts typing a search term.
* Hide the suggestion hint from the relationship input list when the user starts typing a search term except when there are no matches to display.
* Disable context menu for related items when their `relationship` field has no sub-[`fields`](https://v3.docs.apostrophecms.org/guide/relationships.html#providing-context-with-fields) configured.
* Logic for checking whether we are running a unit test of an external module under mocha now uses `includes` for a simpler, safer test that should be more cross-platform.

## 3.42.0 (2023-03-16)

### Adds

* You can now set `style: table` on inline arrays. It will display the array as a regular HTML table instead of an accordion.
See the [array field documentation](https://v3.docs.apostrophecms.org/reference/field-types/array.html#settings) for more information.
* You can now set `draggable: false` on inline arrays. It will disable the drag and drop feature. Useful when the order is not significant.
See the [array field documentation](https://v3.docs.apostrophecms.org/reference/field-types/array.html#settings) for more information.
* You can now set the label and icon to display on inline arrays when they are empty.
See the [array field documentation](https://v3.docs.apostrophecms.org/reference/field-types/array.html#whenEmpty) for more information.
* We have added a new and improved suggestion UI to relationship fields.
* The `utilityOperations` feature of piece types now supports additional properties:
`relationship: true` (show the operation only when editing a relationship), `relationship: false` (never show
the operation when editing a relationship), `button: true`, `icon` and `iconOnly: true`.
When `button: true` is specified, the operation appears as a standalone button rather than
being tucked away in the "more" menu.
* In addition, `utilityOperations` can now specify `eventOptions` with an `event` subproperty
instead of `modalOptions`. This is useful with the new `edit` event (see below).
* Those extending our admin UI on the front end can now open a modal to create or edit a page or piece by calling
`await apos.doc.edit({ type: 'article' })` (the type here is an example). To edit an existing document add an
`_id` property. To copy an existing document (like our "duplicate" feature) add a `copyOf`
property. When creating new pages, `type` can be sent to `@apostrophecms/page` for convenience
(note that the `type` property does not override the default or current page type in the editor).
* The `edit` Apostrophe event is now available and takes an object with the same properties
as above. This is useful when configuring `utilityOperations`.
* The `content-changed` Apostrophe event can now be emitted with a `select: true` property. If a
document manager for the relevant content type is open, it will attempt to add the document to the
current selection. Currently this works best with newly inserted documents.
* Localized strings in the admin UI can now use `$t(key)` to localize a string inside
an interpolated variable. This was accomplished by setting `skipOnVariables` to false
for i18next, solely on the front end for admin UI purposes.
* The syntax of the method defined for dynamic `choices` now accepts a module prefix to get the method from, and the `()` suffix.
This has been done for consistency with the external conditions syntax shipped in the previous release. See the documentation for more information.
* Added the `viewPermission` property of schema fields, and renamed `permission` to `editPermission` (with backwards
compatibility) for clarity. You can now decide if a schema field requires permissions to be visible or editable.
See the documentation for more information.
* Display the right environment label on login page. By default, based on `NODE_ENV`, overriden by `environmentLabel` option in `@apostrophecms/login` module. The environment variable `APOS_ENV_LABEL` will override this. Note that `NODE_ENV` should generally only be set to `development` (the default) or `production` as many Node.js modules opt into optimizations suitable for all deployed environments when it is set to `production`. This is why we offer the separate `APOS_ENV_LABEL` variable.

### Fixes

* Do not log unnecessary "required" errors for hidden fields.
* Fixed a bug that prevented "Text Align" from working properly in the rich text editor in certain cases.
* Fix typo in `@apostrophecms/doc-type` and `@apostrophecms/submitted-drafts` where we were using `canCreate` instead of `showCreate` to display the `Create New` button or showing the `Copy` button in `Manager` modals.
* Send external condition results in an object so that numbers are supported as returned values.

## 3.41.1 (2023-03-07)

No changes. Publishing to make sure 3.x is tagged `latest` in npm, rather than 2.x.

## 3.41.0 (2023-03-06)

### Adds

* Handle external conditions to display fields according to the result of a module method, or multiple methods from different modules.
This can be useful for displaying fields according to the result of an external API or any business logic run on the server. See the documentation for more information.

### Fixes

* Replace `deep-get-set` dependency with `lodash`'s `get` and `set` functions to fix the [Prototype Pollution in deep-get-set](https://github.com/advisories/GHSA-mjjj-6p43-vhhv) vulnerability. There was no actual vulnerability in Apostrophe due to the way the module was actually used, and this was done to address vulnerability scan reports.
* The "soft redirects" for former URLs of documents now work better with localization. Thanks to [Waldemar Pankratz](https://github.com/waldemar-p).
* Destroy `AreaEditor` Vue apps when the page content is refreshed in edit mode. This avoids a leak of Vue apps components being recreated while instances of old ones are still alive.

### Security

* Upgrades passport to the latest version in order to ensure session regeneration when logging in or out. This adds additional security to logins by mitigating any risks due to XSS attacks. Apostrophe is already robust against XSS attacks. For passport methods that are internally used by Apostrophe everything is still working. For projects that are accessing the passport instance directly through `self.apos.login.passport`, some verifications may be necessary to avoid any compatibility issue. The internally used methods are `authenticate`, `use`, `serializeUser`, `deserializeUser`, `initialize`, `session`.

## 3.40.1 (2023-02-18)

* No code change. Patch level bump for package update.

## 3.40.0 (2023-02-17)

### Adds

* For devops purposes, the `APOS_BASE_URL` environment variable is now respected as an override of the `baseUrl` option.

### Fixes

* Do not display shortcut conflicts at startup if there are none.
* Range field correctly handles the `def` attribute set to `0` now. The `def` property will be used when the field has no value provided; a value going over the max or below the min threshold still returns `null`.
* `select` fields now work properly when the `value` of a choice is a boolean rather than a string or a number.

## 3.39.2 (2023-02-03)

### Fixes

* Hotfix for a backwards compatibility break in webpack that triggered a tiptap bug. The admin UI build will now succeed as expected.

## 3.39.1 (2023-02-02)

### Fixes

* Rescaling cropped images with the `@apostrophecms/attachment:rescale` task now works correctly. Thanks to [Waldemar Pankratz](https://github.com/waldemar-p) for this contribution.

## 3.39.0 (2023-02-01)

### Adds

* Basic support for editing tables by adding `table` to the rich text toolbar. Enabling `table` allows you to create tables, including `td` and `th` tags, with the ability to merge and split cells. For now the table editing UI is basic, all of the functionality is there but we plan to add more conveniences for easy table editing soon. See the "Table" dropdown for actions that are permitted based on the current selection.
* `superscript` and `subscript` may now be added to the rich text widget's `toolbar` option.
* Early beta-quality support for adding inline images to rich text, by adding `image` to the rich text toolbar. This feature works reliably, however the UI is not mature yet. In particular you must search for images by typing part of the title. We will support a proper "browse" experience here soon. For good results you should also configure the `imageStyles` option. You will also want to style the `figure` tags produced. See the documentation for more information.
* Support for `div` tags in the rich text toolbar, if you choose to include them in `styles`. This is often necessary for A2 content migration and can potentially be useful in new work when combined with a `class` if there is no suitable semantic block tag.
* The new `@apostrophecms/attachment:download-all --to=folder` command line task is useful to download all of your attachments from an uploadfs backend other than local storage, especially if you do not have a more powerful "sync" utility for that particular storage backend.
* A new `loadingType` option can now be set for `image-widget` when configuring an `area` field. This sets the `loading` attribute of the `img` tag, which can be used to enable lazy loading in most browsers. Thanks to [Waldemar Pankratz](https://github.com/waldemar-p) for this contribution.
* Two new module-level options have been added to the `image-widget` module: `loadingType` and `size`. These act as fallbacks for the same options at the area level. Thanks to [Waldemar Pankratz](https://github.com/waldemar-p) for this contribution.

### Fixes

* Adding missing require (`bluebird`) and fallback (`file.crops || []`) to `@apostrophecms/attachment:rescale`-task

## 3.38.1 (2023-01-23)

### Fixes

* Version 3.38.0 introduced a regression that temporarily broke support for user-edited content in locales with names like `de-de` (note the lowercase country name). This was inadvertently introduced in an effort to improve support for locale fallback when generating static translations of the admin interface. Version 3.38.1 brings back the content that temporarily appeared to be missing for these locales (it was never removed from the database), and also achieves the original goal. **However, if you created content for such locales using `3.38.0` (released five days ago) and wish to keep that content,** rather than reverting to the content from before `3.38.0`, see below.

### Adds

* The new `i18n:rename-locale` task can be used to move all content from one locale name to another, using the `--old` and `--new` options. By default, any duplicate keys for content existing in both locales will stop the process. However you can specify which content to keep in the event of a duplicate key error using the `--keep=localename` option. Note that the value of `--new` should match the a locale name that is currently configured for the `@apostrophecms/i18n` module.

Example:

```
# If you always had de-de configured as a locale, but created
# a lot of content with Apostrophe 3.38.0 which incorrectly stored
# it under de-DE, you can copy that content. In this case we opt
# to keep de-de content in the event of any conflicts
node app @apostrophecms/i18n:rename-locale --old=de-DE --new=de-de --keep=de-de
```

## 3.38.0 (2023-01-18)

### Adds

* Emit a `beforeSave` event from the `@apostrophecms:notification` module, with `req` and the `notification` as arguments, in order to give the possibility to override the notification.
* Emit a `beforeInsert` event from the `@apostrophecms:attachment` module, with `req` and the `doc` as arguments, in order to give the possibility to override the attachment.
* Emit a `beforeSaveSafe` event from the `@apostrophecms:user` module, with `req`, `safeUser` and `user` as arguments, in order to give the possibility to override properties of the `safeUser` object which contains password hashes and other information too sensitive to be stored in the aposDocs collection.
* Automatically convert failed uppercase URLs to their lowercase version - can be disabled with `redirectFailedUpperCaseUrls: false` in `@apostrophecms/page/index.js` options. This only comes into play if a 404 is about to happen.
* Automatically convert country codes in locales like `xx-yy` to `xx-YY` before passing them to `i18next`, which is strict about uppercase country codes.
* Keyboard shortcuts conflicts are detected and logged on to the terminal.

### Fixes

* Invalid locales passed to the i18n locale switching middleware are politely mapped to 400 errors.
* Any other exceptions thrown in the i18n locale switching middleware can no longer crash the process.
* Documents kept as the `previous` version for undo purposes were not properly marked as such, breaking the public language switcher in some cases. This was fixed and a migration was added for existing data.
* Uploading an image in an apostrophe area with `minSize` requirements will not trigger an unexpected error anymore. If the image is too small, a notification will be displayed with the minimum size requirements. The `Edit Image` modal will now display the minimum size requirements, if any, above the `Browse Images` field.
* Some browsers saw the empty `POST` response for new notifications as invalid XML. It will now return an empty JSON object with the `Content-Type` set to `application/json`.

## 3.37.0 (2023-01-06)

### Adds

* Dynamic choice functions in schemas now also receive a data object with their original doc id for further inspection by your function.
* Use `mergeWithCustomize` when merging extended source Webpack configuration. Introduce overideable asset module methods `srcCustomizeArray` and `srcCustomizeObject`, with reasonable default behavior, for fine tuning Webpack config arrays and objects merging. More info - [the Webpack mergeWithCustomize docs](https://github.com/survivejs/webpack-merge#mergewithcustomize-customizearray-customizeobject-configuration--configuration)
* The image widget now accepts a `placeholderImage` option that works like `previewImage` (just specify a file extension, like `placeholderImage: 'jpg'`, and provide the file `public/placeholder.jpg` in the module). The `placeholderUrl` option is still available for backwards compatibility.

### Fixes

* `docId` is now properly passed through array and object fields and into their child schemas.
* Remove module `@apostrophecms/polymorphic-type` name alias `@apostrophecms/polymorphic`. It was causing warnings
    e.g. `A permission.can() call was made with a type that has no manager: @apostrophecms/polymorphic-type`.
* The module `webpack.extensions` configuration is not applied to the core Admin UI build anymore. This is the correct and intended behavior as explained in the [relevant documentation](https://v3.docs.apostrophecms.org/guide/webpack.html#extending-webpack-configuration).
* The `previewImage` option now works properly for widget modules loaded from npm and those that subclass them. Specifically, the preview image may be provided in the `public/` subdirectory of the original module, the project-level configuration of it, or a subclass.

## 3.36.0 (2022-12-22)

### Adds

* `shortcut` option for piece modules, allowing easy re-mapping of the manager command shortcut per module.

### Fixes

* Ensure there are no conflicting command shortcuts for the core modules.

## 3.35.0 (2022-12-21)

### Adds

* Introduced support for linking directly to other Apostrophe documents in a rich text widget. The user can choose to link to a URL, or to a page. Linking to various piece types can also be enabled with the `linkWithType` option. This is equivalent to the old `apostrophe-rich-text-permalinks` module but is included in the core in A3. See the [documentation](https://v3.docs.apostrophecms.org/guide/core-widgets.html#rich-text-widget) for details.
* Introduced support for the `anchor` toolbar control in the rich text editor. This allows named anchors to be inserted. These are rendered as `span` tags with the given `id` and can then be linked to via `#id`, providing basic support for internal links. HTML 4-style named anchors in legacy content (`name` on `a` tags) are automatically migrated upon first edit.
* German translation i18n file created for the Apostrophe Admin-UI. Thanks to [Noah Gysin](https://github.com/NoahGysin) for this contribution.
* Introduced support for keyboard shortcuts in admin UI. Hitting `?` will display the list of available shortcuts. Developpers can define their own shortcuts by using the new `@apostrophecms/command-menu` module and the `commands` property. Please check the [keyboard shortcut documentation](https://v3.docs.apostrophecms.org/guide/command-menu.html) for more details.

### Fixes

* The `bulletList` and `orderedList` TipTap toolbar items now work as expected.
* When using the autocomplete/typeahead feature of relationship fields, typing a space at the start no longer results in an error.
* Replace [`credential`](https://www.npmjs.com/package/credential) package with [`credentials`](https://www.npmjs.com/package/credentials) to fix the [`mout` Prototype Pollution vulnerability](https://cve.mitre.org/cgi-bin/cvename.cgi?name=CVE-2020-7792). There was no actual vulnerability in Apostrophe or credential due to the way the module was actually used, and this was done to address vulnerability scan reports.
* Added a basic implementation of the missing "Paste from Clipboard" option to Expanded Widget Previews.

## 3.34.0 (2022-12-12)

### Fixes

* Nested areas work properly in widgets that have the `initialModal: false` property.
* Apostrophe's search index now properly incorporates most string field types as in A2.

### Adds

* Relationships load more quickly.
* Parked page checks at startup are faster.
* Tasks to localize and unlocalize piece type content (see `node app help [yourModuleName]:localize` and `node app help [yourModuleName]:unlocalize`).

## 3.33.0 (2022-11-28)

### Adds

* You can now set `inline: true` on schema fields of type `array`. This displays a simple editing interface in the context of the main dialog box for the document in question, avoiding the need to open an additional dialog box. Usually best for cases with just one field or just a few. If your array field has a large number of subfields the default behavior (`inline: false`) is more suitable for your needs. See the [array field](https://v3.docs.apostrophecms.org/reference/field-types/array.html) documentation for more information.
* Batch feature for publishing pieces.
* Add extensibility for `rich-text-widget` `defaultOptions`. Every key will now be used in the `AposRichTextWidgetEditor`.

### Fixes

* Prior to this release, widget templates that contained areas pulled in from related documents would break the ability to add another widget beneath.
* Validation of object fields now works properly on the browser side, in addition to server-side validation, resolving UX issues.
* Provisions were added to prevent any possibility of a discrepancy in relationship loading results under high load. It is not clear whether this A2 bug was actually possible in A3.

## 3.32.0 (2022-11-09)

### Adds

* Adds Reset Password feature to the login page. Note that the feature must be enabled and email delivery must be properly configured. See the [documentation](https://v3.docs.apostrophecms.org/reference/modules/login.html) for more details.
* Allow project-level developer to override bundling decisions by configuring the `@apostrophecms/asset` module. Check the [module documentation](https://v3.docs.apostrophecms.org/reference/modules/asset.html#options) for more information.

### Fixes

* Query builders for regular select fields have always accepted null to mean "do not filter on this property." Now this also works for dynamic select fields.
* The i18n UI state management now doesn't allow actions while it's busy.
* Fixed various localization bugs in the text of the "Update" dropdown menu.
* The `singleton: true` option for piece types now automatically implies `showCreate: false`.
* Remove browser console warnings by handling Tiptap Editor's breaking changes and duplicated plugins.
* The editor modal now allocates more space to area fields when possible, resolving common concerns about editing large widgets inside the modal.

## 3.31.0 (2022-10-27)

### Adds

* Adds `placeholder: true` and `initialModal: false` features to improve the user experience of adding widgets to the page. Checkout the [Widget Placeholders documentation](https://v3.docs.apostrophecms.org/guide/areas-and-widgets.html#adding-placeholder-content-to-widgets) for more detail.

### Fixes

* When another user is editing the document, the other user's name is now displayed correctly.

## 3.30.0 (2022-10-12)

### Adds

* New `APOS_LOG_ALL_ROUTES` environment variable. If set, Apostrophe logs information about all middleware functions and routes that are executed on behalf of a particular URL.
* Adds the `addFileGroups` option to the `attachment` module. Additionally it exposes a new method, `addFileGroup(group)`. These allow easier addition of new file groups or extension of the existing groups.

### Fixes

* Vue 3 may now be used in a separate webpack build at project level without causing problems for the admin UI Vue 2 build.
* Fixes `cache` module `clear-cache` CLI task message
* Fixes help message for `express` module `list-routes` CLI task

## 3.29.1 (2022-10-03)

### Fixes

* Hotfix to restore Node 14 support. Of course Node 16 is also supported.

## 3.29.0 (2022-10-03)

### Adds

* Areas now support an `expanded: true` option to display previews for widgets. The Expanded Widget Preview Menu also supports grouping and display columns for each group.
* Add "showQuery" in piece-page-type in order to override the query for the "show" page as "indexQuery" does it for the index page

### Fixes

* Resolved a bug in which users making a password error in the presence of pre-login checks such as a CAPTCHA were unable to try again until they refreshed the page.

## 3.28.1 (2022-09-15)

### Fixes

* `AposInputBoolean` can now be `required` and have the value `false`.
* Schema fields containing boolean filters can now list both `yes` and `no` choices according to available values in the database.
* Fix attachment `getHeight()` and `getWidth()` template helpers by changing the assignment of the `attachment._crop` property.
* Change assignment of `attachment._focalPoint` for consistency.

## 3.28.0 (2022-08-31)

### Fixes

* Fix UI bug when creating a document via a relationship.

### Adds

* Support for uploading `webp` files for display as images. This is supported by all current browsers now that Microsoft has removed IE11. For best results, you should run `npm update` on your project to make sure you are receiving the latest release of `uploadfs` which uses `sharp` for image processing. Thanks to [Isaac Preston](https://github.com/ixc7) for this addition.
* Clicking outside a modal now closes it, the same way the `Escape` key does when pressed.
* `checkboxes` fields now support `min` and `max` properties. Thanks to [Gabe Flores](https://github.com/gabeflores-appstem).

## 3.27.0 (2022-08-18)

### Adds

* Add `/grid` `POST` route in permission module, in addition to the existing `GET` one.
* New utility script to help find excessively heavy npm dependencies of apostrophe core.

### Changes

* Extract permission grid into `AposPermissionGrid` vue component.
* Moved `stylelint` from `dependencies` to `devDependencies`. The benefit may be small because many projects will depend on `stylelint` at project level, but every little bit helps install speed, and it may make a bigger difference if different major versions are in use.

## 3.26.1 (2022-08-06)

### Fixes

Hotfix: always waits for the DOM to be ready before initializing the Apostrophe Admin UI. `setTimeout` alone might not guarantee that every time. This issue has apparently become more frequent in the latest versions of Chrome.

* Modifies the `login` module to return an empty object in the API session cookie response body to avoid potential invalid JSON error if `response.json()` is retrieved.

## 3.26.0 (2022-08-03)

### Adds

* Tasks can now be registered with the `afterModuleReady` flag, which is more useful than `afterModuleInit` because it waits for the module to be more fully initialized, including all "improvements" loaded via npm. The original `afterModuleInit` flag is still supported in case someone was counting on its behavior.
* Add `/grid` `POST` route in permission module, in addition to the existing `GET` one, to improve extensibility.
* `@apostrophecms/express:list-routes` command line task added, to facilitate debugging.

### Changes

* Since Microsoft has ended support for IE11 and support for ES5 builds is responsible for a significant chunk of Apostrophe's installation time, the `es5: true` option no longer produces an IE11 build. For backwards compatibility, developers will receive a warning, but their build will proceed without IE11 support. IE11 ES5 builds can be brought back by installing the optional [@apostrophecms/asset-es5](https://github.com/apostrophecms/asset-es5) module.

### Fixes

* `testModule: true` works in unit tests of external Apostrophe modules again even with modern versions of `mocha`, thanks to [Amin Shazrin](https://github.com/ammein).
* `getObjectManager` is now implemented for `Object` field types, fixing a bug that prevented the use of areas found in `object` schema fields within templates. Thanks to [James R T](https://github.com/jamestiotio).

## 3.25.0 (2022-07-20)

### Adds

* `radio` and `checkboxes` input field types now support a server side `choices` function for supplying their `choices` array dynamically, just like `select` fields do. Future custom field types can opt into this functionality with the field type flag `dynamicChoices: true`.

### Fixes

* `AposSelect` now emits values on `change` event as they were originally given. Their values "just work" so you do not have to think about JSON anymore when you receive it.
* Unpinned tiptap as the tiptap team has made releases that resolve the packaging errors that caused us to pin it in 3.22.1.
* Pinned `vue-loader` to the `15.9.x` minor release series for now. The `15.10.0` release breaks support for using `npm link` to develop the `apostrophe` module itself.
* Minimum version of `sanitize-html` bumped to ensure a potential denial-of-service vector is closed.

## 3.24.0 (2022-07-06)

### Adds

* Handle `private: true` locale option in i18n module, preventing logged out users from accessing the content of a private locale.

### Fixes

* Fix missing title translation in the "Array Editor" component.
* Add `follow: true` flag to `glob` functions (with `**` pattern) to allow registering symlink files and folders for nested modules
* Fix disabled context menu for relationship fields editing ([#3820](https://github.com/apostrophecms/apostrophe/issues/3820))
* In getReq method form the task module, extract the right `role` property from the options object.
* Fix `def:` option in `array` fields, in order to be able to see the default items in the array editor modal

## 3.23.0 (2022-06-22)

### Adds

* Shared Drafts: gives the possibility to share a link which can be used to preview the draft version of page, or a piece `show` page.
* Add `Localize` option to `@apostrophecms/image`. In Edit mode the context bar menu includes a "Localize" option to start cloning this image into other locales.

### Fixes

* Update `sass` to [`1.52.3`+](https://github.com/sass/dart-sass/pull/1713) to prevent the error `RangeError: Invalid value: Not in inclusive range 0..145: -1`. You can now fix that by upgrading with `npm update`. If it does not immediately clear up the issue in development, try `node app @apostrophecms/asset:clear-cache`.
* Fix a potential issue when URLs have a query string, in the `'@apostrophecms/page:notFound'` handler of the `soft-redirect` module.

## 3.22.1 (2022-06-17)

* Hotfix: temporarily pin versions of tiptap modules to work around packaging error that breaks import of the most recent releases. We will unpin as soon as this is fixed upstream. Fixes a bug where `npm update` would fail for A3 projects.

## 3.22.0 (2022-06-08)

### Adds

* Possibility to pass options to webpack extensions from any module.

### Fixes

* Fix a Webpack cache issue leading to modules symlinked in `node_modules` not being rebuilt.
* Fixes login maximum attempts error message that wasn't showing the plural when lockoutMinutes is more than 1.
* Fixes the text color of the current array item's slat label in the array editor modal.
* Fixes the maximum width of an array item's slat label so as to not obscure the Remove button in narrow viewports.
* If an array field's titleField option is set to a select field, use the selected option's label as the slat label rather its value.
* Disable the slat controls of the attachment component while uploading.
* Fixes bug when re-attaching the same file won't trigger an upload.
* AposSlat now fully respects the disabled state.

## 3.21.1 (2022-06-04)

### Fixes

* Work around backwards compatibility break in `sass` module by pinning to `sass` `1.50.x` while we investigate. If you saw the error `RangeError: Invalid value: Not in inclusive range 0..145: -1` you can now fix that by upgrading with `npm update`. If it does not immediately clear up the issue in development, try `node app @apostrophecms/asset:clear-cache`.

## 3.21.0 (2022-05-25)

### Adds

* Trigger only the relevant build when in a watch mode (development). The build paths should not contain comma (`,`).
* Adds an `unpublish` method, available for any doc-type.
An _Unpublish_ option has also been added to the context menu of the modal when editing a piece or a page.
* Allows developers to group fields in relationships the same way it's done for normal schemas.

### Fixes

* Vue files not being parsed when running eslint through command line, fixes all lint errors in vue files.
* Fix a bug where some Apostrophe modules symlinked in `node_modules` are not being watched.
* Recover after webpack build error in watch mode (development only).
* Fixes an edge case when failing (throw) task invoked via `task.invoke` will result in `apos.isTask()` to always return true due to `apos.argv` not reverted properly.

## 3.20.1 (2022-05-17)

### Fixes

* Minor corrections to French translation.

## 3.20.0

### Adds

* Adds French translation of the admin UI (use the `fr` locale).

## 3.19.0

### Adds

* New schema field type `dateAndTime` added. This schema field type saves in ISO8601 format, as UTC (Universal Coordinated Time), but is edited in a user-friendly way in the user's current time zone and locale.
* Webpack disk cache for better build performance in development and, if appropriately configured, production as well.
* In development, Webpack rebuilds the front end without the need to restart the Node.js process, yielding an additional speedup. To get this speedup for existing projects, see the `nodemonConfig` section of the latest `package.json` in [a3-boilerplate](https://github.com/apostrophecms/a3-boilerplate) for the new "ignore" rules you'll need to prevent nodemon from stopping the process and restarting.
* Added the new command line task `apostrophecms/asset:clear-cache` for clearing the webpack disk cache. This should be necessary only in rare cases where the configuration has changed in ways Apostrophe can't automatically detect.
* A separate `publishedLabel` field can be set for any schema field of a page or piece. If present it is displayed instead of `label` if the document has already been published.

### 3.18.1

### Fixes

* The admin UI now rebuilds properly in a development environment when new npm modules are installed in a multisite project (`apos.rootDir` differs from `apos.npmRootDir`).

## 3.18.0 (2022-05-03)

### Adds

* Images may now be cropped to suit a particular placement after selecting them. SVG files may not be cropped as it is not possible in the general case.
* Editors may also select a "focal point" for the image after selecting it. This ensures that this particular point remains visible even if CSS would otherwise crop it, which is a common issue in responsive design. See the `@apostrophecms/image` widget for a sample implementation of the necessary styles.
* Adds the `aspectRatio` option for image widgets. When set to `[ w, h ]` (a ratio of width to height), images are automatically cropped to this aspect ratio when chosen for that particular widget. If the user does not crop manually, then cropping happens automatically.
* Adds the `minSize` option for image widgets. This ensures that the images chosen are at least the given size `[ width, height ]`, and also ensures the user cannot choose something smaller than that when cropping.
* Implements OpenTelemetry instrumentation.
* Developers may now specify an alternate Vue component to be used for editing the subfields of relationships, either at the field level or as a default for all relationships with a particular piece type.
* The widget type base module now always passes on the `components` option as browser data, so that individual widget type modules that support contextual editing can be implemented more conveniently.
* In-context widget editor components now receive a `focused` prop which is helpful in deciding when to display additional UI.
* Adds new configuration option - `beforeExit` async handler.
* Handlers listening for the `apostrophe:run` event are now able to send an exit code to the Apostrophe bootstrap routine.
* Support for Node.js 17 and 18. MongoDB connections to `localhost` will now successfully find a typical dev MongoDB server bound only to `127.0.0.1`, Apostrophe can generate valid ipv6 URLs pointing back to itself, and `webpack` and `vue-loader` have been updated to address incompatibilities.
* Adds support for custom context menus provided by any module (see `apos.doc.addContextOperation()`).
* The `AposSchema` component now supports an optional `generation` prop which may be used to force a refresh when the value of the object changes externally. This is a compromise to avoid the performance hit of checking numerous subfields for possible changes every time the `value` prop changes in response to an `input` event.
* Adds new event `@apostrophecms/doc:afterAllModesDeleted` fired after all modes of a given document are purged.

### Fixes

* Documentation of obsolete options has been removed.
* Dead code relating to activating in-context widget editors have been removed. They are always active and have been for some time. In the future they might be swapped in on scroll, but there will never be a need to swap them in "on click."
* The `self.email` method of modules now correctly accepts a default `from` address configured for a specific module via the `from` subproperty of the `email` option to that module. Thanks to `chmdebeer` for pointing out the issue and the fix.
* Fixes `_urls` not added on attachment fields when pieces API index is requested (#3643)
* Fixes float field UI bug that transforms the value to integer when there is no field error and the first number after the decimal is `0`.
* The `nestedModuleSubdirs` feature no longer throws an error and interrupts startup if a project contains both `@apostrophecms/asset` and `asset`, which should be considered separate module names.

## 3.17.0 (2022-03-31)

### Adds

* Full support for the [`object` field type](https://v3.docs.apostrophecms.org/reference/field-types/object.html), which works just like `array` but stores just one sub-object as a property, rather than an array of objects.
* To help find documents that reference related ones via `relationship` fields, implement backlinks of related documents by adding a `relatedReverseIds` field to them and keeping it up to date. There is no UI based on this feature yet but it will permit various useful features in the near future.
* Adds possibility for modules to [extend the webpack configuration](https://v3.docs.apostrophecms.org/guide/webpack.html).
* Adds possibility for modules to [add extra frontend bundles for scss and js](https://v3.docs.apostrophecms.org/guide/webpack.html). This is useful when the `ui/src` build would otherwise be very large due to code used on rarely accessed pages.
* Loads the right bundles on the right pages depending on the page template and the loaded widgets. Logged-in users have all the bundles on every page, because they might introduce widgets at any time.
* Fixes deprecation warnings displayed after running `npm install`, for dependencies that are directly included by this package.
* Implement custom ETags emission when `etags` cache option is enabled. [See the documentation for more information](https://v3.docs.apostrophecms.org/guide/caching.html).
It allows caching of pages and pieces, using a cache invalidation mechanism that takes into account related (and reverse related) document updates, thanks to backlinks mentioned above.
Note that for now, only single pages and pieces benefit from the ETags caching system (pages' and pieces' `getOne` REST API route, and regular served pages).
The cache of an index page corresponding to the type of a piece that was just saved will automatically be invalidated. However, please consider that it won't be effective when a related piece is saved, therefore the cache will automatically be invalidated _after_ the cache lifetime set in `maxAge` cache option.

### Fixes

* Apostrophe's webpack build now works properly when developing code that imports module-specific npm dependencies from `ui/src` or `ui/apos` when using `npm link` to develop the module in question.
* The `es5: true` option to `@apostrophecms/asset` works again.

## 3.16.1 (2022-03-21)

### Fixes

* Fixes a bug in the new `Cache-Control` support introduced by 3.16.0 in which we get the logged-out homepage right after logging in. This issue only came into play if the new caching options were enabled.

## 3.16.0 (2022-03-18)

### Adds

* Offers a simple way to set a Cache-Control max-age for Apostrophe page and GET REST API responses for pieces and pages. [See the documentation for more information](https://v3.docs.apostrophecms.org/guide/caching.html).
* API keys and bearer tokens "win" over session cookies when both are present. Since API keys and bearer tokens are explicitly added to the request at hand, it never makes sense to ignore them in favor of a cookie, which is implicit. This also simplifies automated testing.
* `data-apos-test=""` selectors for certain elements frequently selected in QA tests, such as `data-apos-test="adminBar"`.
* Offer a simple way to set a Cache-Control max-age for Apostrophe page and GET REST API responses for pieces and pages.
* To speed up functional tests, an `insecurePasswords` option has been added to the login module. This option is deliberately named to discourage use for any purpose other than functional tests in which repeated password hashing would unduly limit performance. Normally password hashing is intentionally difficult to slow down brute force attacks, especially if a database is compromised.

### Fixes

* `POST`ing a new child page with `_targetId: '_home'` now works properly in combination with `_position: 'lastChild'`.

## 3.15.0 (2022-03-02)

### Adds

* Adds throttle system based on username (even when not existing), on initial login route. Also added for each late login requirement, e.g. for 2FA attempts.

## 3.14.2 (2022-02-27)

* Hotfix: fixed a bug introduced by 3.14.1 in which non-parked pages could throw an error during the migration to fix replication issues.

## 3.14.1 (2022-02-25)

* Hotfix: fixed a bug in which replication across locales did not work properly for parked pages configured via the `_children` feature. A one-time migration is included to reconnect improperly replicated versions of the same parked pages. This runs automatically, no manual action is required. Thanks to [justyna1](https://github.com/justyna13) for identifying the issue.

## 3.14.0 (2022-02-22)

### Adds

* To reduce complications for those implementing caching strategies, the CSRF protection cookie now contains a simple constant string, and is not recorded in `req.session`. This is acceptable because the real purpose of the CSRF check is simply to verify that the browser has sent the cookie at all, which it will not allow a cross-origin script to do.
* As a result of the above, a session cookie is not generated and sent at all unless `req.session` is actually used or a user logs in. Again, this reduces complications for those implementing caching strategies.
* When logging out, the session cookie is now cleared in the browser. Formerly the session was destroyed on the server side only, which was sufficient for security purposes but could create caching issues.
* Uses `express-cache-on-demand` lib to make similar and concurrent requests on pieces and pages faster.
* Frontend build errors now stop app startup in development, and SCSS and JS/Vue build warnings are visible on the terminal console for the first time.

### Fixes

* Fixed a bug when editing a page more than once if the page has a relationship to itself, whether directly or indirectly. Widget ids were unnecessarily regenerated in this situation, causing in-context edits after the first to fail to save.
* Pages no longer emit double `beforeUpdate` and `beforeSave` events.
* When the home page extends `@apostrophecms/piece-page-type`, the "show page" URLs for individual pieces should not contain two slashes before the piece slug. Thanks to [Martí Bravo](https://github.com/martibravo) for the fix.
* Fixes transitions between login page and `afterPasswordVerified` login steps.
* Frontend build errors now stop the `@apostrophecms/asset:build` task properly in production.
* `start` replaced with `flex-start` to address SCSS warnings.
* Dead code removal, as a result of following up on JS/Vue build warnings.

## 3.13.0 - 2022-02-04

### Adds

* Additional requirements and related UI may be imposed on native ApostropheCMS logins using the new `requirements` feature, which can be extended in modules that `improve` the `@apostrophecms/login` module. These requirements are not imposed for single sign-on logins via `@apostrophecms/passport-bridge`. See the documentation for more information.
* Adds latest Slovak translation strings to SK.json in `i18n/` folder. Thanks to [Michael Huna](https://github.com/Miselrkba) for the contribution.
* Verifies `afterPasswordVerified` requirements one by one when emitting done event, allows to manage errors ans success before to go to the next requirement. Stores and validate each requirement in the token. Checks the new `askForConfirmation` requirement option to go to the next step when emitting done event or waiting for the confirm event (in order to manage success messages). Removes support for `afterSubmit` for now.

### Fixes

* Decodes the testReq `param` property in `serveNotFound`. This fixes a problem where page titles using diacritics triggered false 404 errors.
* Registers the default namespace in the Vue instance of i18n, fixing a lack of support for un-namespaced l10n keys in the UI.

## 3.12.0 - 2022-01-21

### Adds

* It is now best practice to deliver namespaced i18n strings as JSON files in module-level subdirectories of `i18n/` named to match the namespace, e.g. `i18n/ourTeam` if the namespace is `ourTeam`. This allows base class modules to deliver phrases to any namespace without conflicting with those introduced at project level. The `i18n` option is now deprecated in favor of the new `i18n` module format section, which is only needed if `browser: true` must be specified for a namespace.
* Brought back the `nestedModuleSubdirs` feature from A2, which allows modules to be nested in subdirectories if `nestedModuleSubdirs: true` is set in `app.js`. As in A2, module configuration (including activation) can also be grouped in a `modules.js` file in such subdirectories.

### Fixes

* Fixes minor inline documentation comments.
* UI strings that are not registered localization keys will now display properly when they contain a colon (`:`). These were previously interpreted as i18next namespace/key pairs and the "namespace" portion was left out.
* Fixes a bug where changing the page type immediately after clicking "New Page" would produce a console error. In general, areas and checkboxes now correctly handle their value being changed to `null` by the parent schema after initial startup of the `AposInputArea` or `AposInputCheckboxes` component.
* It is now best practice to deliver namespaced i18n strings as JSON files in module-level subdirectories of `i18n/` named to match the namespace, e.g. `i18n/ourTeam` if the namespace is `ourTeam`. This allows base class modules to deliver phrases to any namespace without conflicting with those introduced at project level. The `i18n` option is now deprecated in favor of the new `i18n` module format section, which is only needed if `browser: true` must be specified for a namespace.
* Removes the `@apostrophecms/util` module template helper `indexBy`, which was using a lodash method not included in lodash v4.
* Removes an unimplemented `csrfExceptions` module section cascade. Use the `csrfExceptions` _option_ of any module to set an array of URLs excluded from CSRF protection. More information is forthcoming in the documentation.
* Fix `[Object Object]` in the console when warning `A permission.can() call was made with a type that has no manager` is printed.

### Changes

* Temporarily removes `npm audit` from our automated tests because of a sub-dependency of vue-loader that doesn't actually cause a security vulnerability for apostrophe.

## 3.11.0 - 2022-01-06

### Adds

* Apostrophe now extends Passport's `req.login` to emit an `afterSessionLogin` event from the `@apostrophecms:login` module, with `req` as an argument. Note that this does not occur at all for login API calls that return a bearer token rather than establishing an Express session.

### Fixes

* Apostrophe's extension of `req.login` now accounts for the `req.logIn` alias and the skippable `options` parameter, which is relied upon in some `passport` strategies.
* Apostrophe now warns if a nonexistent widget type is configured for an area field, with special attention to when `-widget` has been erroneously included in the name. For backwards compatibility this is a startup warning rather than a fatal error, as sites generally did operate successfully otherwise with this type of bug present.

### Changes

* Unpins `vue-click-outside-element` the packaging of which has been fixed upstream.
* Adds deprecation note to `__testDefaults` option. It is not in use, but removing would be a minor BC break we don't need to make.
* Allows test modules to use a custom port as an option on the `@apostrophecms/express` module.
* Removes the code base pull request template to instead inherit the organization-level template.
* Adds `npm audit` back to the test scripts.

## 3.10.0 - 2021-12-22

### Fixes

* `slug` type fields can now have an empty string or `null` as their `def` value without the string `'none'` populating automatically.
* The `underline` feature works properly in tiptap toolbar configuration.
* Required checkbox fields now properly prevent editor submission when empty.
* Pins `vue-click-outside-element` to a version that does not attempt to use `eval` in its distribution build, which is incompatible with a strict Content Security Policy.

### Adds

* Adds a `last` option to fields. Setting `last: true` on a field puts that field at the end of the field's widget order. If more than one field has that option active the true last item will depend on general field registration order. If the field is ordered with the `fields.order` array or field group ordering, those specified orders will take precedence.

### Changes

* Adds deprecation notes to the widget class methods `getWidgetWrapperClasses` and `getWidgetClasses` from A2.
* Adds a deprecation note to the `reorganize` query builder for the next major version.
* Uses the runtime build of Vue. This has major performance and bundle size benefits, however it does require changes to Apostrophe admin UI apps that use a `template` property (components should require no changes, just apps require an update). These apps must now use a `render` function instead. Since custom admin UI apps are not yet a documented feature we do not regard this as a bc break.
* Compatible with the `@apostrophecms/security-headers` module, which supports a strict `Content-Security-Policy`.
* Adds a deprecation note to the `addLateCriteria` query builder.
* Updates the `toCount` doc type query method to use Math.ceil rather than Math.floor plus an additional step.

## 3.9.0 - 2021-12-08

### Adds

* Developers can now override any Vue component of the ApostropheCMS admin UI by providing a component of the same name in the `ui/apos/components` folder of their own module. This is not always the best approach, see the documentation for details.
* When running a job, we now trigger the notification before to run the job, this way the progress notification ID is available from the job and the notification can be dismissed if needed.
* Adds `maxUi`, `maxLabel`, `minUi`, and `minLabel` localization strings for array input and other UI.

### Fixes

* Fully removes references to the A2 `self.partial` module method. It appeared only once outside of comments, but was not actually used by the UI. The `self.render` method should be used for simple template rendering.
* Fixes string interpolation for the confirmation modal when publishing a page that has an unpublished parent page.
* No more "cannot set headers after they are sent to the client" and "req.res.redirect not defined" messages when handling URLs with extra trailing slashes.
* The `apos.util.runPlayers` method is not called until all of the widgets in a particular tree of areas and sub-areas have been added to the DOM. This means a parent area widget player will see the expected markup for any sub-widgets when the "Edit" button is clicked.
* Properly activates the `apostropheI18nDebugPlugin` i18next debugging plugin when using the `APOS_SHOW_I18N` environment variable. The full set of l10n emoji indicators previously available for the UI is now available for template and server-side strings.
* Actually registers piece types for site search unless the `searchable` option is `false`.
* Fixes the methods required for the search `index` task.

### Changes

* Adds localization keys for the password field component's min and max error messages.

## 3.8.1 - 2021-11-23

### Fixes

* The search field of the pieces manager modal works properly. Thanks to [Miro Yovchev](https://github.com/myovchev) for pointing out the issue and providing a solution.
* Fixes a bug in `AposRichTextWidgetEditor.vue` when a rich text widget was specifically configured with an empty array as the `styles` option. In that case a new empty rich text widget will initiate with an empty paragraph tag.
* The`fieldsPresent` method that is used with the `presentFieldsOnly` option in doc-type was broken, looking for properties in strings and wasn't returning anything.

## 3.8.0 - 2021-11-15

### Adds

* Checkboxes for pieces are back, a main checkbox allows to select all page items. When all pieces on a page are checked, a banner where the user can select all pieces appears. A launder for mongo projections has been added.
* Registered `batchOperations` on a piece-type will now become buttons in the manager batch operations "more menu" (styled as a kebab icon). Batch operations should include a label, `messages` object, and `modalOptions` for the confirmation modal.
* `batchOperations` can be grouped into a single button with a menu using the `group` cascade subproperty.
* `batchOperations` can be conditional with an `if` conditional object. This allows developers to pass a single value or an array of values.
* Piece types can have `utilityOperations` configured as a top-level cascade property. These operations are made available in the piece manager as new buttons.
* Notifications may now include an `event` property, which the AposNotification component will emit on mount. The `event` property should be set to an object with `name` (the event name) and optionally `data` (data included with the event emission).
* Adds support for using the attachments query builder in REST API calls via the query string.
* Adds contextual menu for pieces, any module extending the piece-type one can add actions in this contextual menu.
* When clicking on a batch operation, it opens a confirmation modal using modal options from the batch operation, it also works for operations in grouped ones. operations name property has been renamed in action to work with AposContextMenu component.
* Beginning with this release, a module-specific static asset in your project such as `modules/mymodulename/public/images/bg.png` can always be referenced in your `.scss` and `.css` files as `/modules/mymodulename/images/bg.png`, even if assets are actually being deployed to S3, CDNs, etc. Note that `public` and `ui/public` module subdirectories have separate functions. See the documentation for more information.
* Adds AposFile.vue component to abstract file dropzone UI, uses it in AposInputAttachment, and uses it in the confirmation modal for pieces import.
* Optionally add `dimensionAttrs` option to image widget, which sets width & height attributes to optimize for Cumulative Layout Shift. Thank you to [Qiao Lin](https://github.com/qclin) for the contribution.

### Fixes

* The `apos.util.attachmentUrl` method now works correctly. To facilitate that, `apos.uploadsUrl` is now populated browser-side at all times as the frontend logic originally expected. For backwards compatibility `apos.attachment.uploadsUrl` is still populated when logged in.
* Widget players are now prevented from being played twice by the implementing vue component.

### Changes

* Removes Apostrophe 2 documentation and UI configuration from the `@apostrophecms/job` module. These options were not yet in use for A3.
* Renames methods and removes unsupported routes in the `@apostrophecms/job` module that were not yet in use. This was not done lightly, but specifically because of the minimal likelihood that they were in use in project code given the lack of UI support.
  * The deprecated `cancel` route was removed and will likely be replaced at a later date.
  * `run` was renamed `runBatch` as its purpose is specifically to run processes on a "batch selected" array of pieces or pages.
  * `runNonBatch` was renamed to `run` as it is the more generic job-running method. It is likely that `runBatch` will eventually be refactored to use this method.
  * The `good` and `bad` methods are renamed `success` and `failure`, respectively. The expected methods used in the `run` method were similarly renamed. They still increment job document properties called `good` and `bad`.
* Comments out the unused `batchSimpleRoute` methods in the page and piece-type modules to avoid usage before they are fully implemented.
* Optionally add `dimensionAttrs` option to image widget, which sets width & height attributes to optimize for Cumulative Layout Shift.
* Temporarily removes `npm audit` from our automated tests because of a sub-dependency of uploadfs that doesn't actually cause a security vulnerability for apostrophe.

## 3.7.0 - 2021-10-28

### Adds

* Schema select field choices can now be populated by a server side function, like an API call. Set the `choices` property to a method name of the calling module. That function should take a single argument of `req`, and return an array of objects with `label` and `value` properties. The function can be async and will be awaited.
* Apostrophe now has built-in support for the Node.js cluster module. If the `APOS_CLUSTER_PROCESSES` environment variable is set to a number, that number of child processes are forked, sharing the same listening port. If the variable is set to `0`, one process is forked for each CPU core, with a minimum of `2` to provide availability during restarts. If the variable is set to a negative number, that number is added to the number of CPU cores, e.g. `-1` is a good way to reserve one core for MongoDB if it is running on the same server. This is for production use only (`NODE_ENV=production`). If a child process fails it is restarted automatically.

### Fixes

* Prevents double-escaping interpolated localization strings in the UI.
* Rich text editor style labels are now run through a localization method to get the translated strings from their l10n keys.
* Fixes README Node version requirement (Node 12+).
* The text alignment buttons now work immediately in a new rich text widget. Previously they worked only after manually setting a style or refreshing the page. Thanks to Michelin for their support of this fix.
* Users can now activate the built-in date and time editing popups of modern browsers when using the `date` and `time` schema field types.
* Developers can now `require` their project `app.js` file in the Node.js REPL for debugging and inspection. Thanks to [Matthew Francis Brunetti](https://github.com/zenflow).
* If a static text phrase is unavailable in both the current locale and the default locale, Apostrophe will always fall back to the `en` locale as a last resort, which ensures the admin UI works if it has not been translated.
* Developers can now `require` their project `app.js` in the Node.js REPL for debugging and inspection
* Ensure array field items have valid _id prop before storing. Thanks to Thanks to [Matthew Francis Brunetti](https://github.com/zenflow).

### Changes

* In 3.x, `relationship` fields have an optional `builders` property, which replaces `filters` from 2.x, and within that an optional `project` property, which replaces `projection` from 2.x (to match MongoDB's `cursor.project`). Prior to this release leaving the old syntax in place could lead to severe performance problems due to a lack of projections. Starting with this release the 2.x syntax results in an error at startup to help the developer correct their code.
* The `className` option from the widget options in a rich text area field is now also applied to the rich text editor itself, for a consistently WYSIWYG appearance when editing and when viewing. Thanks to [Max Mulatz](https://github.com/klappradla) for this contribution.
* Adds deprecation notes to doc module `afterLoad` events, which are deprecated.
* Removes unused `afterLogin` method in the login module.

## 3.6.0 - 2021-10-13

### Adds

* The `context-editing` apostrophe admin UI bus event can now take a boolean parameter, explicitly indicating whether the user is actively typing or performing a similar active manipulation of controls right now. If a boolean parameter is not passed, the existing 1100-millisecond debounced timeout is used.
* Adds 'no-search' modifier to relationship fields as a UI simplification option.
* Fields can now have their own `modifiers` array. This is combined with the schema modifiers, allowing for finer grained control of field rendering.
* Adds a Slovak localization file. Activate the `sk` locale to use this. Many thanks to [Michael Huna](https://github.com/Miselrkba) for the contribution.
* Adds a Spanish localization file. Activate the `es` locale to use this. Many thanks to [Eugenio Gonzalez](https://github.com/egonzalezg9) for the contribution.
* Adds a Brazilian Portuguese localization file. Activate the `pt-BR` locale to use this. Many thanks to [Pietro Rutzen](https://github.com/pietro-rutzen) for the contribution.

### Fixes

* Fixed missing translation for "New Piece" option on the "more" menu of the piece manager, seen when using it as a chooser.
* Piece types with relationships to multiple other piece types may now be configured in any order, relative to the other piece types. This sometimes appeared to be a bug in reverse relationships.
* Code at the project level now overrides code found in modules that use `improve` for the same module name. For example, options set by the `@apostrophecms/seo-global` improvement that ships with `@apostrophecms/seo` can now be overridden at project level by `/modules/@apostrophecms/global/index.js` in the way one would expect.
* Array input component edit button label is now propertly localized.
* A memory leak on each request has been fixed, and performance improved, by avoiding the use of new Nunjucks environments for each request. Thanks to Miro Yovchev for pointing out the leak.
* Fragments now have access to `__t()`, `getOptions` and other features passed to regular templates.
* Fixes field group cascade merging, using the original group label if none is given in the new field group configuration.
* If a field is conditional (using an `if` option), is required, but the condition has not been met, it no longer throws a validation error.
* Passing `busy: true` to `apos.http.post` and related methods no longer produces an error if invoked when logged out, however note that there will likely never be a UI for this when logged out, so indicate busy state in your own way.
* Bugs in document modification detection have been fixed. These bugs caused edge cases where modifications were not detected and the "Update" button did not appear, and could cause false positives as well.

### Changes

* No longer logs a warning about no users if `testModule` is true on the app.

## 3.5.0 - 2021-09-23

* Pinned dependency on `vue-material-design-icons` to fix `apos-build.js` build error in production.
* The file size of uploaded media is visible again when selected in the editor, and media information such as upload date, dimensions and file size is now properly localized.
* Fixes moog error messages to reflect the recommended pattern of customization functions only taking `self` as an argument.
* Rich Text widgets now instantiate with a valid element from the `styles` option rather than always starting with an unclassed `<p>` tag.
* Since version 3.2.0, apostrophe modules to be loaded via npm must appear as explicit npm dependencies of the project. This is a necessary security and stability improvement, but it was slightly too strict. Starting with this release, if the project has no `package.json` in its root directory, the `package.json` in the closest ancestor directory is consulted.
* Fixes a bug where having no project modules directory would throw an error. This is primarily a concern for module unit tests where there are no additional modules involved.
* `css-loader` now ignores `url()` in css files inside `assets` so that paths are left intact, i.e. `url(/images/file.svg)` will now find a static file at `/public/images/file.svg` (static assets in `/public` are served by `express.static`). Thanks to Matic Tersek.
* Restored support for clicking on a "foreign" area, i.e. an area displayed on the page whose content comes from a piece, in order to edit it in an appropriate way.
* Apostrophe module aliases and the data attached to them are now visible immediately to `ui/src/index.js` JavaScript code, i.e. you can write `apos.alias` where `alias` matches the `alias` option configured for that module. Previously one had to write `apos.modules['module-name']` or wait until next tick. However, note that most modules do not push any data to the browser when a user is not logged in. You can do so in a custom module by calling `self.enableBrowserData('public')` from `init` and implementing or extending the `getBrowserData(req)` method (note that page, piece and widget types already have one, so it is important to extend in those cases).
* `options.testModule` works properly when implementing unit tests for an npm module that is namespaced.

### Changes

* Cascade grouping (e.g., grouping fields) will now concatenate a group's field name array with the field name array of an existing group of the same name. Put simply, if a new piece module adds their custom fields to a `basics` group, that field will be added to the default `basics` group fields. Previously the new group would have replaced the old, leaving inherited fields in the "Ungrouped" section.
* AposButton's `block` modifier now less login-specific

### Adds

* Rich Text widget's styles support a `def` property for specifying the default style the editor should instantiate with.
* A more helpful error message if a field of type `area` is missing its `options` property.

## 3.4.1 - 2021-09-13

No changes. Publishing to correctly mark the latest 3.x release as "latest" in npm.

## 3.4.0 - 2021-09-13

### Security

* Changing a user's password or marking their account as disabled now immediately terminates any active sessions or bearer tokens for that user. Thanks to Daniel Elkabes for pointing out the issue. To ensure all sessions have the necessary data for this, all users logged in via sessions at the time of this upgrade will need to log in again.
* Users with permission to upload SVG files were previously able to do so even if they contained XSS attacks. In Apostrophe 3.x, the general public so far never has access to upload SVG files, so the risk is minor but could be used to phish access from an admin user by encouraging them to upload a specially crafted SVG file. While Apostrophe typically displays SVG files using the `img` tag, which ignores XSS vectors, an XSS attack might still be possible if the image were opened directly via the Apostrophe media library's convenience link for doing so. All SVG uploads are now sanitized via DOMPurify to remove XSS attack vectors. In addition, all existing SVG attachments not already validated are passed through DOMPurify during a one-time migration.

### Fixes

* The `apos.attachment.each` method, intended for migrations, now respects its `criteria` argument. This was necessary to the above security fix.
* Removes a lodash wrapper around `@apostrophecms/express` `bodyParser.json` options that prevented adding custom options to the body parser.
* Uses `req.clone` consistently when creating a new `req` object with a different mode or locale for localization purposes, etc.
* Fixes bug in the "select all" relationship chooser UI where it selected unpublished items.
* Fixes bug in "next" and "previous" query builders.
* Cutting and pasting widgets now works between locales that do not share a hostname, provided that you switch locales after cutting (it does not work between tabs that are already open on separate hostnames).
* The `req.session` object now exists in task `req` objects, for better compatibility. It has no actual persistence.
* Unlocalized piece types, such as users, may now be selected as part of a relationship when browsing.
* Unpublished localized piece types may not be selected via the autocomplete feature of the relationship input field, which formerly ignored this requirement, although the browse button enforced it.
* The server-side JavaScript and REST APIs to delete pieces now work properly for pieces that are not subject to either localization or draft/published workflow at all the (`localize: false` option). UI for this is under discussion, this is just a bug fix for the back end feature which already existed.
* Starting in version 3.3.1, a newly added image widget did not display its image until the page was refreshed. This has been fixed.
* A bug that prevented Undo operations from working properly and resulted in duplicate widget _id properties has been fixed.
* A bug that caused problems for Undo operations in nested widgets, i.e. layout or multicolumn widgets, has been fixed.
* Duplicate widget _id properties within the same document are now prevented on the server side at save time.
* Existing duplicate widget _id properties are corrected by a one-time migration.

### Adds

* Adds a linter to warn in dev mode when a module name include a period.
* Lints module names for `apostrophe-` prefixes even if they don't have a module directory (e.g., only in `app.js`).
* Starts all `warnDev` messages with a line break and warning symbol (⚠️) to stand out in the console.
* `apos.util.onReady` aliases `apos.util.onReadyAndRefresh` for brevity. The `apos.util.onReadyAndRefresh` method name will be deprecated in the next major version.
* Adds a developer setting that applies a margin between parent and child areas, allowing developers to change the default spacing in nested areas.

### Changes

* Removes the temporary `trace` method from the `@apostrophecms/db` module.
* Beginning with this release, the `apostrophe:modulesReady` event has been renamed `apostrophe:modulesRegistered`, and the `apostrophe:afterInit` event has been renamed `apostrophe:ready`. This better reflects their actual roles. The old event names are accepted for backwards compatibility. See the documentation for more information.
* Only autofocuses rich text editors when they are empty.
* Nested areas now have a vertical margin applied when editing, allowing easier access to the parent area's controls.

## 3.3.1 - 2021-09-01

### Fixes

* In some situations it was possible for a relationship with just one selected document to list that document several times in the returned result, resulting in very large responses.
* Permissions roles UI localized correctly.
* Do not crash on startup if users have a relationship to another type. This was caused by the code that checks whether any users exist to present a warning to developers. That code was running too early for relationships to work due to event timing issues.

## 3.3.0 - 2021-08-30

### Fixes

* Addresses the page jump when using the in-context undo/redo feature. The page will immediately return users to their origin scroll position after the content refreshes.
* Resolves slug-related bug when switching between images in the archived view of the media manager. The slug field was not taking into account the double slug prefix case.
* Fixes migration task crash when parking new page. Thanks to [Miro Yovchev](https://www.corllete.com/) for this fix.
* Fixes incorrect month name in `AposCellDate`, which can be optionally used in manage views of pieces. Thanks to [Miro Yovchev](https://www.corllete.com/) for this fix.

### Adds

* This version achieves localization (l10n) through a rich set of internationalization (i18n) features. For more information, [see the documentation](https://v3.docs.apostrophecms.org/).
* There is support for both static string localization and dynamic content localization.
* The home page, other parked pages, and the global document are automatically replicated to all configured locales at startup. Parked properties are refreshed if needed. Other pages and pieces are replicated if and when an editor chooses to do so.
* An API route has been added for voluntary replication, i.e. when deciding a document should exist in a second locale, or desiring to overwrite the current draft contents in locale `B` with the draft contents of locale `A`.
* Locales can specify `prefix` and `hostname` options, which are automatically recognized by middleware that removes the prefix dynamically where appropriate and sets `req.locale`. In 3.x this works more like the global site `prefix` option. This is a departure from 2.x which stored the prefix directly in the slug, creating maintenance issues.
* Locales are stateless: they are never recorded in the session. This eliminates many avenues for bugs and bad SEO. However, this also means the developer must fully distinguish them from the beginning via either `prefix` or `hostname`. A helpful error message is displayed if this is not the case.
* Switching locales preserves the user's editing session even if on separate hostnames. To enable this, if any locales have hostnames, all configured locales must have hostnames and/or baseUrl must be set for those that don't.
* An API route has been added to discover the locales in which a document exists. This provides basic information only for performance (it does not report `title` or `_url`).
* Editors can "localize" documents, copying draft content from one locale to another to create a corresponding document in a different locale. For convenience related documents, such as images and other pieces directly referenced by the document's structure, can be localized at the same time. Developers can opt out of this mechanism for a piece type entirely, check the box by default for that type, or leave it as an "opt-in" choice.
* The `@apostrophecms/i18n` module now uses `i18next` to implement static localization. All phrases in the Vue-based admin UI are passed through `i18next` via `this.$t`, and `i18next` is also available via `req.t()` in routes and `__t()` in templates. Apostrophe's own admin UI phrases are in the `apostrophe` namespace for a clean separation. An array of locale codes, such as `en` or `fr` or `en-au`, can be specified using the `locales` option to the `@apostrophecms/i18n` module. The first locale is the default, unless the `defaultLocale` option is set. If no locales are set, the locale defaults to `en`. The `i18next-http-middleware` locale guesser is installed and will select an available locale if possible, otherwise it will fall back to the default.
* In the admin UI, `v-tooltip` has been extended as `v-apos-tooltip`, which passes phrases through `i18next`.
* Developers can link to alternate locales by iterating over `data.localizations` in any page template. Each element always has `locale`, `label` and `homePageUrl` properties. Each element also has an `available` property (if true, the current context document is available in that locale), `title` and a small number of other document properties are populated, and `_url` redirects to the context document in that locale. The current locale is marked with `current: true`.
* To facilitate adding interpolated values to phrases that are passed as a single value through many layers of code, the `this.$t` helper provided in Vue also accepts an object argument with a `key` property. Additional properties may be used for interpolation.
* `i18next` localization JSON files can be added to the `i18n` subdirectory of _any_ module, as long as its `i18n` option is set. The `i18n` object may specify `ns` to give an `i18next` namespace, otherwise phrases are in the default namespace, used when no namespace is specified with a `:` in an `i18next` call. The default namespace is yours for use at project level. Multiple modules may contribute to the same namespace.
* If `APOS_DEBUG_I18N=1` is set in the environment, the `i18next` debug flag is activated. For server-side translations, i.e. `req.t()` and `__t()`, debugging output will appear on the server console. For browser-side translations in the Vue admin UI, debugging output will appear in the browser console.
* If `APOS_SHOW_I18N=1` is set in the environment, all phrases passed through `i18next` are visually marked, to make it easier to find those that didn't go through `i18next`. This does not mean translations actually exist in the JSON files. For that, review the output of `APOS_DEBUG_I18N=1`.
* There is a locale switcher for editors.
* There is a backend route to accept a new locale on switch.
* A `req.clone(properties)` method is now available. This creates a clone of the `req` object, optionally passing in an object of properties to be set. The use of `req.clone` ensures the new object supports `req.get` and other methods of a true `req` object. This technique is mainly used to obtain a new request object with the same privileges but a different mode or locale, i.e. `mode: 'published'`.
* Fallback wrappers are provided for the `req.__()`, `res.__()` and `__()` localization helpers, which were never official or documented in 3.x but may be in use in projects ported from 2.x. These wrappers do not localize but do output the input they are given along with a developer warning. You should migrate them to use `req.t()` (in server-side javascript) or `__t()` (Nunjucks templates).

### Changes

* Bolsters the CSS that backs Apostrophe UI's typography to help prevent unintended style leaks at project-level code.
* Removes the 2.x series changelog entries. They can be found in the 2.0 branch in Github.

## 3.2.0 - 2021-08-13

### Fixes

* `req.hostname` now works as expected when `trustProxy: true` is passed to the `@apostrophecms/express` module.
* Apostrophe loads modules from npm if they exist there and are configured in the `modules` section of `app.js`. This was always intended only as a way to load direct, intentional dependencies of your project. However, since npm "flattens" the dependency tree, dependencies of dependencies that happen to have the same name as a project-level Apostrophe module could be loaded by default, crashing the site or causing unexpected behavior. So beginning with this release, Apostrophe scans `package.json` to verify an npm module is actually a dependency of the project itself before attempting to load it as an Apostrophe module.
* Fixes the reference to sanitize-html defaults in the rich text widget.
* Fixes the `toolbarToAllowedStyles` method in the rich text widget, which was not returning any configuration.
* Fixes the broken text alignment in rich text widgets.
* Adds a missing npm dependency on `chokidar`, which Apostrophe and Nunjucks use for template refreshes. In most environments this worked anyway due to an indirect dependency via the `sass` module, but for stability Apostrophe should depend directly on any npm module it uses.
* Fixes the display of inline range inputs, notably broken when using Palette
* Fixes occasional unique key errors from migrations when attempting to start up again with a site that experienced a startup failure before inserting its first document.
* Requires that locale names begin with a letter character to ensure order when looping over the object entries.
* Unit tests pass in MongoDB 5.x.

### Adds

* Adds Cut and Paste to area controls. You can now Cut a widget to a virtual clipboard and paste it in suitable areas. If an area
can include the widget on the clipboard, a special Clipboard widget will appear in area's Add UI. This works across pages as well.

### Changes

* Apostrophe's Global's UI (the @apostrophecms/global singleton has moved from the admin bar's content controls to the admin utility tray under a cog icon.
* The context bar's document Edit button, which was a cog icon, has been rolled into the doc's context menu.

## 3.1.3 - 2021-07-16

### Fixes

* Hotfix for an incompatibility between `vue-loader` and `webpack` 5.45.0 which causes a crash at startup in development, or asset build time in production. We have temporarily pinned our dependency to `webpack` 5.44.x. We are [contributing to the discussion around the best long-term fix for vue-loader](https://github.com/vuejs/vue-loader/issues/1854).

## 3.1.2 - 2021-07-14

### Changes

* Removes an unused method, `mapMongoIdToJqtreeId`, that was used in A2 but is no longer relevant.
* Removes deprecated and non-functional steps from the `edit` method in the `AposDocsManager.vue` component.
* Legacy migrations to update 3.0 alpha and 3.0 beta sites to 3.0 stable are still in place, with no functional changes, but have been relocated to separate source files for ease of maintenance. Note that this is not a migration path for 2.x databases. Tools for that are forthcoming.

## 3.1.1 - 2021-07-08

### Fixes

* Two distinct modules may each have their own `ui/src/index.scss` file, similar to the fix already applied to allow multiple `ui/src/index.js` files.

## 3.1.0 - 2021-06-30

### Fixes

* Corrects a bug that caused Apostrophe to rebuild the admin UI on every nodemon restart, which led to excessive wait times to test new code. Now this happens only when `package-lock.json` has been modified (i.e. you installed a new module that might contain new Apostrophe admin UI code). If you are actively developing Apostrophe admin UI code, you can opt into rebuilding all the time with the `APOS_DEV=1` environment variable. In any case, `ui/src` is always rebuilt in a dev environment.
* Updates `cheerio`, `deep-get-set`, and `oembetter` versions to resolve vulnerability warnings.
* Modules with a `ui/src` folder, but no other content, are no longer considered "empty" and do not generate a warning.
* Pushing a secondary context document now always results in entry to draft mode, as intended.
* Pushing a secondary context document works reliably, correcting a race condition that could cause the primary document to remain in context in some cases if the user was not already in edit mode.

### Changes

* Deprecates `self.renderPage` method for removal in next major version.
* Since `ui/src/index.js` files must export a function to avoid a browser error in production which breaks the website experience, we now detect this at startup and throw a more helpful error to prevent a last-minute discovery in production.

## 3.0.1 - 2021-06-17

### Fixes

* Fixes an error observed in the browser console when using more than one `ui/src/index.js` file in the same project. Using more than one is a good practice as it allows you to group frontend code with an appropriate module, or ship frontend code in an npm module that extends Apostrophe.
* Migrates all of our own frontend players and utilities from `ui/public` to `ui/src`, which provides a robust functional test of the above.
* Executes `ui/src` imports without waiting for next tick, which is appropriate as we have positioned it as an alternative to `ui/public` which is run without delay.

## 3.0.0 - 2021-06-16

### Breaks

* Previously our `a3-boilerplate` project came with a webpack build that pushed code to the `ui/public` folder of an `asset` module. Now the webpack build is not needed because Apostrophe takes care of compiling `ui/src` for us. This is good! However, **if you are transitioning your project to this new strategy, you will need to remove the `modules/asset/ui/public` folder from your project manually** to ensure that webpack-generated code originally intended for webpack-dev-server does not fail with a `publicPath` error in the console.
* The `CORE_DEV=1` environment setting has been changed to `APOS_DEV=1` because it is appropriate for anyone who is actively developing custom Apostrophe admin UI using `ui/apos` folders in their own modules.
* Apostrophe now uses Dart Sass, aka the `sass` npm module. The `node-sass` npm module has been deprecated by its authors for some time now. Most existing projects will be unaffected, but those writing their own Apostrophe UI components will need to change any `/deep/` selectors to `::v-deep` and consider making other Dart Sass updates as well. For more information see the [Dart Sass documentation](https://sass-lang.com/dart-sass). Those embracing the new `ui/src` feature should also bear in mind that Dart Sass is being used.

### Changes

* Relationship ids are now stored as aposDocIds (without the locale and mode part). The appropriate locale and mode are known from the request. This allows easy comparison and copying of these properties across locales and fixes a bug with reverse relationships when publishing documents. A migration has been added to take care of this conversion on first startup.
* The `attachment` field type now correctly limits file uploads by file type when using the `fileGroup` field option.
* Uploading SVG files is permitted in the Media Library by default.

### Adds

* Apostrophe now enables you to ship frontend JavaScript and Sass (using the SCSS syntax) without your own webpack configuration.
* Any module may contain modern JavaScript in a `ui/src/index.js` file, which may use `import` to bring in other files in the standard way. Note that **`ui/src/index.js must export a function`**. These functions are called for you in the order modules are initialized.
* Any module may contain a Sass (SCSS) stylesheet in a `ui/src/index.scss` file, which may also import other Sass (SCSS) files.
* Any project that requires IE11 support for `ui/src` JavaScript code can enable it by setting the `es5: true` option to the `@apostrophecms/asset` module. Apostrophe produces separate builds for IE11 and modern browsers, so there is no loss of performance in modern browsers. Code is automatically compiled for IE11 using `babel` and missing language features are polyfilled using `core-js` so you can use promises, `async/await` and other standard modern JavaScript features.
* `ui/public` is still available for raw JavaScript and CSS files that should be pushed _as-is_ to the browser. The best use of this feature is to deliver the output of your own custom webpack build, if you have one.
* Adds browser-side `editMode` flag that tracks the state of the current view (edit or preview), located at `window.apos.adminBar.editMode`.
* Support for automatic inline style attribute sanitization for Rich Text widgets.
* Adds text align controls for Rich Text widgets. The following tools are now supported as part of a rich text widget's `toolbar` property:
-- `alignLeft`
-- `alignRight`
-- `alignCenter`
-- `alignJustify`
* `@apostrophecms/express` module now supports the `trustProxy: true` option, allowing your reverse proxy server (such as nginx) to pass on the original hostname, protocol and client IP address.

### Fixes

* Unit tests passing again. Temporarily disabled npm audit checks as a source of critical failures owing to upstream issues with third-party packages which are not actually a concern in our use case.
* Fixed issues with the query builder code for relationships. These issues were introduced in beta 3 but did not break typical applications, except for displaying distinct choices for existing values of a relationship field.
* Checkbox field types can now be used as conditional fields.
* Tracks references to attachments correctly, and introduces a migration to address any attachments previously tracked as part of documents that merely have a relationship to the proper document, i.e. pages containing widgets that reference an image piece.
* Tracks the "previously published" version of a document as a legitimate reference to any attachments, so that they are not discarded and can be brought back as expected if "Undo Publish" is clicked.
* Reverse relationships work properly for published documents.
* Relationship subfields are now loaded properly when `reverseOf` is used.
* "Discard Draft" is available when appropriate in "Manage Pages" and "Manage Pieces."
* "Discard Draft" disables the "Submit Updates" button when working as a contributor.
* Relationship subfields can now be edited when selecting in the full "manage view" browser, as well as in the compact relationship field view which worked previously.
* Relationship subfields now respect the `def` property.
* Relationship subfields are restored if you deselect a document and then reselect it within a single editing experience, i.e. accidentally deselect and immediately reselect, for instance.
* A console warning when editing subfields for a new relationship was fixed.
* Field type `color`'s `format` option moved out of the UI options and into the general options object. Supported formats are "rgb", "prgb", "hex6", "hex3", "hex8", "name", "hsl", "hsv". Pass the `format` string like:

```js
myColorField: {
  type: 'color',
  label: 'My Color',
  options: {
    format: 'hsl'
  }
}
```

* Restored Vue dependency to using semantic versioning now that Vue 2.6.14 has been released with a fix for the bug that required us to pin 2.6.12.
* Nunjucks template loader is fully compatible with Linux in a development environment.
* Improved template performance by reusing template loaders.
* `min` and `max` work properly for both string-like and number-like fields.
* Negative numbers, leading minus and plus signs, and trailing periods are accepted in the right ways by appropriate field types.
* If a user is inadvertently inserted with no password, set a random password on the backend for safety. In tests it appears that login with a blank password was already forbidden, but this provides an additional level of certainty.
* `data.page` and `data.contextOptions` are now available in `widget.html` templates in most cases. Specifically, they are available when loading the page, (2) when a widget has just been inserted on the page, and (3) when a widget has just been edited and saved back to the page. However, bear in mind that these parameters are never available when a widget is being edited "out of context" via "Page Settings", via the "Edit Piece" dialog box, via a dialog box for a parent widget, etc. Your templates should be written to tolerate the absence of these parameters.
* Double slashes in the slug cannot be used to trick Apostrophe into serving as an open redirect (fix ported to 3.x from 2.92.0).
* The global doc respects the `def` property of schema fields when first inserted at site creation time.
* Fixed fragment keyword arguments being available when not a part of the fragment signature.

## 3.0.0-beta.3.1 - 2021-06-07

### Breaks
* This backwards compatibility break actually occurred in 3.0.0-beta.3 and was not documented at that time, but it is important to know that the following Rich Text tool names have been updated to match Tiptap2's convention:
-- `bullet_list` -> `bulletList`
-- `ordered_list` -> `orderedList`
-- `code_block` -> `codeBlock`
-- `horizontal_rule` -> `horizontalRule`

### Fixes

* Rich Text default tool names updated, no longer broken. Bug introduced in 3.0.0-beta.3.
* Fixed Rich Text's tool cascade to properly account for core defaults, project level defaults, and area-specific options.

## 3.0.0-beta.3 - 2021-06-03

### Security Fixes

The `nlbr` and `nlp` Nunjucks filters marked their output as safe to preserve the tags that they added, without first escaping their input, creating a CSRF risk. These filters have been updated to escape their input unless it has already been marked safe. No code changes are required to templates whose input to the filter is intended as plaintext, however if you were intentionally leveraging this bug to output unescaped HTML markup you will need to make sure your input is free of CSRF risks and then use the `| safe` filter before the `| nlbr` or `| nlp` filter.

### Adds

* Added the `ignoreUnusedFolderWarning` option for modules that intentionally might not be activated or inherited from in a particular startup.
* Better explanation of how to replace macros with fragments, in particular how to call the fragments with `{% render fragmentName(args) %}`.

### Fixes

* Temporarily pinned to Vue 2.6.12 to fix an issue where the "New" button in the piece manager modals disappeared. We think this is a bug in the newly released Vue 2.6.13 but we are continuing to research it.
* Updated dependencies on `sanitize-html` and `nodemailer` to new major versions, causing no bc breaks at the ApostropheCMS level. This resolved two critical vulnerabilities according to `npm audit`.
* Removed many unused dependencies.
* The data retained for "Undo Publish" no longer causes slug conflicts in certain situations.
* Custom piece types using `localized: false` or `autopublish: true,` as well as singleton types, now display the correct options on the "Save" dropdown.
* The "Save and View," "Publish and View" and/or "Save Draft and Preview" options now appear only if an appropriate piece page actually exists for the piece type.
* Duplicating a widget now properly assigns new IDs to all copied sub-widgets, sub-areas and array items as well.

* Added the `ignoreUnusedFolderWarning` option for modules that intentionally might not be activated or inherited from in a particular startup.
* If you refresh the page while previewing or editing, you will be returned to that same state.

### Notices

* Numerous `npm audit` vulnerability warnings relating to `postcss` 7.x were examined, however it was determined that these are based on the idea of a malicious SASS coder attempting to cause a denial of service. Apostrophe developers would in any case be able to contribute JavaScript as well and so are already expected to be trusted parties. This issue must be resolved upstream in packages including both `stylelint` and `vue-loader` which have considerable work to do before supporting `postcss` 8.x, and in any case public access to write SASS is not part of the attack surface of Apostrophe.

### Changes

* When logging out on a page that only exists in draft form, or a page with access controls, you are redirected to the home page rather than seeing a 404 message.

* Rich text editor upgraded to [tiptap 2.x beta](https://www.tiptap.dev) :tada:. On the surface not a lot has changed with the upgrade, but tiptap 2 has big improvements in terms of speed, composability, and extension support. [See the technical differences of tiptap 1 and 2 here](https://www.tiptap.dev/overview/upgrade-guide#reasons-to-upgrade-to-tiptap-2x)

## 3.0.0-beta.2 - 2021-05-21

### **Breaks**

* The `updateModified: false` option, formerly supported only by `apos.doc.update`, has been renamed to `setModified: false` and is now supported by `apos.doc.insert` as well. If explicitly set to false, the insert and update methods will leave the `modified` property alone, rather than trying to detect or infer whether a change has been made to the draft relative to the published version.
* The `permission` module no longer takes an `interestingTypes` option. Instead, doc type managers may set their `showPermissions` option to `true` to always be broken out separately in the permissions explorer, or explicitly set it to `false` to never be mentioned at all, even on a list of typical piece types that have the same permissions. This allows module creators to ship the right options with their modules rather than requiring the developer to hand-configure `interestingTypes`.
* When editing users, the permissions explorer no longer lists "submitted draft" as a piece type.
* Removed `apos.adminBar.group` method, which is unlikely to be needed in 3.x. One can group admin bar items into dropdowns via the `groups` option.
* Raw HTML is no longer permitted in an `apos.notify` message parameter. Instead, `options.buttons` is available. If present, it must be an array of objects with `type` and `label` properties. If `type` is `'event'` then that button object must have `name` and `data` properties, and when clicked the button will trigger an apos bus event of the given `name` with the provided `data` object. Currently `'event'` is the only supported value for `type`.

### Adds

* The name `@apostrophecms/any-page-type` is now accepted for relationships that should match any page. With this change, the doc type manager module name and the type name are now identical for all types in 3.x. However, for backwards compatibility `@apostrophecms/page` is still accepted. `apos.doc.getManager` will accept either name.
* Sets the project root-level `views` directory as the default fallback views directory. This is no longer a necessary configuration in projects unless they want to change it on the `@apostrophecms/template` option `viewsFolderFallback`.
* The new `afterAposScripts` nunjucks block allows for pushing markup after Apostrophe's asset bundle script tag, at the end of the body. This is a useful way to add a script tag for Webpack's hot reload capabilities in development while still ensuring that Apostrophe's utility methods are available first, like they are in production.
* An `uploadfs` option may be passed to the `@apostrophecms/asset` module, in order to pass options configuring a separate instance of `uploadfs` specifically for the static assets. The `@apostrophecms/uploadfs` module now exports a method to instantiate an uploadfs instance. The default behavior, in which user-uploaded attachments and static assets share a single instance of uploadfs, is unchanged. Note that asset builds never use uploadfs unless `APOS_UPLOADFS_ASSETS=1` is set in the environment.
* `AposButtonSplit` is a new UI component that combines a button with a context menu. Users can act on a primary action or change the button's function via menu button to the right of the button itself.
* Developers can now pass options to the `color` schema field by passing a `pickerOptions` object through your field. This allows for modifying/removing the default color palette, changing the resulting color format, and disabling various UI. For full set of options [see this example](https://github.com/xiaokaike/vue-color/blob/master/src/components/Sketch.vue)
* `AposModal` now emits a `ready` event when it is fully painted and can be interacted with by users or code.
* The video widget is now compatible with vimeo private videos when the domain is on the allowlist in vimeo.

### Changes

* You can now override the parked page definition for the home page without copying the entirety of `minimumPark` from the source code. Specifically, you will not lose the root archive page if you park the home page without explicitly parking the archive page as well. This makes it easier to choose your own type for the home page, in lieu of `@apostrophecms/home-page`.

### Fixes

* Piece types like users that have a slug prefix no longer trigger a false positive as being "modified" when you first click the "New" button.
* The `name` option to widget modules, which never worked in 3.x, has been officially removed. The name of the widget type is always the name of the module, with the `-widget` suffix removed.
* The home page and other parked pages should not immediately show as "pending changes."
* In-context editing works properly when the current browser URL has a hash (portion beginning with `#`), enabling the use of the hash for project-specific work. Thanks to [https://stepanjakl.com/](Štěpán Jákl) for reporting the issue.
* When present, the `apos.http.addQueryToUrl` method preserves the hash of the URL intact.
* The home page and other parked pages should not immediately show as "pending changes."
* The browser-side `apos.http.parseQuery` function now handles objects and arrays properly again.
* The in-context menu for documents has been refactored as a smart component that carries out actions on its own, eliminating a great deal of redundant code, props and events.
* Added additional retries when binding to the port in a dev environment.
* The "Submit" button in the admin bar updates properly to "Submitted" if the submission happens in the page settings modal.
* Skipping positional arguments in fragments now works as expected.
* The rich text editor now supports specifying a `styles` array with no `p` tags properly. A newly added rich text widget initially contains an element with the first style, rather than always a paragraph. If no styles are configured, a `p` tag is assumed. Thanks to Stepan Jakl for reporting the issue.

### Changes
* Editor modal's Save button (publish / save draft / submit) now updated to use the `AposSplitButton` component. Editors can choose from several follow-up actions that occur after save, including creating another piece of content of the same type, being taken to the in-context version of the document, or being returned to the manager. Editor's selection is saved in localstorage, creating a remembered preference per content type.

## 3.0.0-beta.1.1 - 2021-05-07

### Fixes

* A hotfix for an issue spotted in beta 1 in our demo: all previously published pages of sites migrated from early alpha releases had a "Draft" label until published again.

## 3.0.0-beta.1 - 2021-05-06

### **Breaks**

* Removes the `firstName` and `lastName` fields in user pieces.
* The query parameters `apos-refresh`, `apos-edit`, `apos-mode` and `apos-locale` are now `aposRefresh`, `aposEdit`, `aposMode`and `aposLocale`. Going forward all query parameters will be camelCase for consistency with query builders.

### Changes

* Archiving a page or piece deletes any outstanding draft in favor of archiving the last published version. Previously the behavior was effectively the opposite.
* "Publish Changes" button label has been changes to "Update".
* Draft mode is no longer the default view for published documents.
* The page and piece manager views now display the title, etc. of the published version of a document, unless that document only exists in draft form. However a label is also provided indicating if a newer draft is in progress.
* Notifications have been updated with a new visual display and animation style.

### **Adds**

* Four permissions roles are supported and enforced: guest, contributor, editor and admin. See the documentation for details. Pre-existing alpha users are automatically migrated to the admin role.
* Documents in managers now have context sensitive action menus that allow actions like edit, discard draft, archive, restore, etc.
* A fragment call may now have a body using `rendercall`, just like a macro call can have a body using `call`. In addition, fragments can now have named arguments, just like macros. Many thanks to Miro Yovchev for contributing this implementation.
* Major performance improvement to the `nestedModuleSubdirs` option.
* Updates URL fields and oEmbed URL requests to use the `httpsFix` option in launder's `url()` method.
* Documents receive a state label based on their document state (draft, pending, pending updates)
* Contributors can submit drafts for review ("Submit" versus "Submit Updates").
* Editors and admins can manage submitted drafts.
* Editors and admins can easily see the number of proposed changes awaiting their attention.
* Support for virtual piece types, such as submitted drafts, which in actuality manage more than one type of doc.
* Confirm modals now support a schema which can be assessed after confirmation.
* When archiving and restoring pages, editors can chose whether the action affects only this document or this document + children
* Routes support the `before` syntax, allowing routes that are added to Express prior to the routes or middleware of another module. The syntax `before: 'middleware:moduleName'` must be used to add the route prior to the middleware of `moduleName`. If `middleware:` is not used, the route is added before the routes of `moduleName`. Note that normally all middleware is added before all routes.
* A `url` property can now optionally be specified when adding middleware. By default all middleware is global.
* The pieces REST GET API now supports returning only a count of all matching pieces, using the `?count=1` query parameter.
* Admin bar menu items can now specify a custom Vue component to be used in place of `AposButton`.
* Sets `username` fields to follow the user `title` field to remove an extra step in user creation.
* Adds default data to the `outerLayoutBase.html` `<title>` tag: `data.piece.title or data.page.title`.
* Moves the core UI build task into the start up process. The UI build runs automatically when `NODE_ENV` is _not_ 'production' and when:
    1. The build folder does not yet exist.
    2. The package.json file is newer than the existing UI build.
    3. You explicitly tell it to by setting the environment variable `CORE_DEV=1`
* The new `._ids(_idOrArrayOfIds)` query builder replaces `explicitOrder` and accepts an array of document `_id`s or a single one. `_id` can be used as a multivalued query parameter. Documents are returned in the order you specify, and just like with single-document REST GET requests, the locale of the `_id`s is overridden by the `aposMode` query parameter if present.
* The `.withPublished(true)` query builder adds a `_publishedDoc` property to each returned draft document that has a published equivalent. `withPublished=1` can be used as a query parameter. Note this is not the way to fetch only published documents. For that, use `.locale('en:published')` or similar.
* The server-side implementation of `apos.http.post` now supports passing a `FormData` object created with the `[form-data](https://www.npmjs.com/package/form-data)` npm module. This keeps the API parallel with the browser-side implementation and allows for unit testing the attachments feature, as well as uploading files to internal and external APIs from the server.
* `manuallyPublished` computed property moved to the `AposPublishMixin` for the use cases where that mixin is otherwise warranted.
* `columns` specified for a piece type's manage view can have a name that uses "dot notation" to access a subproperty. Also, for types that are localized, the column name can begin with `draft:` or `published:` to specifically display a property of the draft or published version of the document rather than the best available. When a prefix is not used, the property comes from the published version of the document if available, otherwise from the draft.
* For page queries, the `children` query builder is now supported in query strings, including the `depth` subproperty. For instance you could fetch `/api/v1/@apostrophecms/page/id-of-page?children=1` or `/api/v1/@apostrophecms/page/id-of-page?children[depth]=3`.
* Setting `APOS_LOG_ALL_QUERIES=1` now logs the projection, skip, limit and sort in addition to the criteria, which were previously logged.

### **Fixes**

* Fragments can now call other fragments, both those declared in the same file and those imported, just like macros calling other macros. Thanks to Miro Yovchev for reporting the issue.
* There was a bug that allowed parked properties, such as the slug of the home page, to be edited. Note that if you don't want a property of a parked page to be locked down forever you can use the `_defaults` feature of parked pages.
* A required field error no longer appears immediately when you first start creating a user.
* Vue warning in the pieces manager due to use of value rather than name of column as a Vue key. Thanks to Miro Yovchev for spotting the issue.
* "Save Draft" is not an appropriate operation to offer when editing users.
* Pager links no longer break due to `aposRefresh=1` when in edit mode. Also removed superfluous `append` query parameter from these.
* You may now intentionally clear the username and slug fields in preparation to type a new value. They do not instantly repopulate based on the title field when you clear them.
* Language of buttons, labels, filters, and other UI updated and normalized throughout.
* A contributor who enters the page tree dialog box, opens the editor, and selects "delete draft" from within the editor of an individual page now sees the page tree reflect that change right away.
* The page manager listens for content change events in general and its refresh mechanism is robust in possible situations where both an explicit refresh call and a content change event occur.
* Automatically retries once if unable to bind to the port in a dev environment. This helps with occasional `EADDRINUSE` errors during nodemon restarts.
* Update the current page's context bar properly when appropriate after actions such as "Discard Draft."
* The main archive page cannot be restored, etc. via the context menu in the page tree.
* The context menu and "Preview Draft" are both disabled while errors are present in the editor dialog box.
* "Duplicate" should lead to a "Publish" button, not an "Update" button, "Submit" rather than "Submit Update," etc.
* When you "Duplicate" the home page you should be able to set a slug for the new page (parked properties of parked pages should be editable when making a duplicate).
* When duplicating the home page, the suggested slug should not be `/` as only one page can have that slug at a time.
* Attention is properly called to a slug conflict if it exists immediately when the document is opened (such as making a copy where the suggested slug has already been used for another copy).
* "Preview Draft" never appears for types that do not use drafts.
* The toggle state of admin bar utility items should only be mapped to an `is-active` class if, like palette, they opt in with `toggle: true`
* Fixed unique key errors in the migrate task by moving the parking of parked pages to a new `@apostrophecms/migrate:after` event handler, which runs only after migrations, whether that is at startup (in dev) or at the end of the migration task (in production).
* UI does not offer "Archive" for the home page, or other archived pages.
* Notification checks and other polling requests now occur only when the tab is in the foreground, resolving a number of problems that masqueraded as other bugs when the browser hit its connection limit for multiple tabs on the same site.
* Parked pages are now parked immediately after database migrations are checked and/or run. In dev this still happens at each startup. In production this happens when the database is brand new and when the migration task is manually run.

## 3.0.0-alpha.7 - 2021-04-07

### Breaks

* The `trash` property has been renamed `archived`, and throughout the UI we refer to "archiving" and the "archive" rather than "move to trash" and the "trash can." A database migration is included to address this for existing databases. However, **if you set the minimumPark option, or used a boilerplate in which it is set,** you will need to **change the settings for the `parkedId: 'trash'` page to match those [currently found in the `minimumPark` option setting in the `@apostrophecms/page` source code](https://github.com/apostrophecms/apostrophe/blob/481252f9bd8f42b62648a0695105e6e9250810d3/modules/%40apostrophecms/page/index.js#L25-L32).

### Adds

* General UX and UI improvements to the experience of moving documents to and from the archive, formerly known as the trash.
* Links to each piece are available in the manage view when appropriate.
* Search is implemented in the media library.
* You can now pass core widgets a `className` option when configuring them as part of an area.
* `previewDraft` for pieces, adds a Preview Draft button on creation for quick in-context editing. Defaults to true.

### Changes

* Do not immediately redirect to new pages and pieces.
* Restored pieces now restore as unpublished drafts.
* Refactored the admin bar component for maintainability.
* Notification style updates

### Fixes

* Advisory lock no longer triggers an update to the modification timestamp of a document.
* Attempts to connect Apostrophe 3.x to an Apostrophe 2.x database are blocked to prevent content loss.
* "Save as Draft" is now available as soon as a new document is created.
* Areas nested in array schema fields can now be edited in context.
* When using `apos.image.first`, the alt attribute of the image piece is available on the returned attachment object as `._alt`. In addition, `_credit` and `_creditUrl` are available.
* Fixes relating to the editing of widgets in nested areas, both on the page and in the modal.
* Removed published / draft switch for unpublished drafts.
* "Publish Changes" appears only at appropriate times.
* Notifications moved from the bottom right of the viewport to the bottom center, fixing some cases of UI overlap.

## 3.0.0-alpha.6.1 - 2021-03-26

### Fixes

* Conditional fields (`if`) and the "following values" mechanism now work properly in array item fields.
* When editing "Page Settings" or a piece, the "publish" button should not be clickable if there are errors.

## 3.0.0-alpha.6 - 2021-03-24

### Adds

* You can "copy" a page or a piece via the ⠇ menu.
* When moving the current page or piece to the trash, you are taken to the home page.
* `permissions: false` is supported for piece and page insert operations.
* Adds note to remove deprecated `allowedInChooser` option on piece type filters.
* UX improvement: "Move to Trash" and "Restore" buttons added for pieces, replacing the boolean field. You can open a piece that is in the trash in a read-only way in order to review it and click "Restore."
* Advisory lock support has been completed for all content types, including on-page, in-context editing. This prevents accidental conflicts between editors.
* Image widgets now accept a `size` context option from the template, which can be used to avoid sending a full-width image for a very small placement.
* Additional improvements.

### Fixes

* Fixes error from missing `select` method in `AposPiecesManager` component.
* No more migration messages at startup for brand-new sites.
* `max` is now properly implemented for relationships when using the manager dialog box as a chooser.
* "Trash" filter now displays its state properly in the piece manager dialog box.
* Dragging an image to the media library works reliably.
* Infinite loop warning when editing page titles has been fixed.
* Users can locate the tab that still contains errors when blocked from saving a piece due to schema field errors.
* Calling `insert` works properly in the `init` function of a module.
* Additional fixes.

### Breaks

* Apostrophe's instance of `uploadfs` has moved from `apos.attachment.uploadfs` to `apos.uploadfs`. The `uploadfs` configuration option has similarly moved from the `@apostrophecms/attachment` module to the `@apostrophecms/uploadfs` module. `imageSizes` is still an option to `@apostrophecms/attachment`.

## 3.0.0-alpha.5 - 2021-02-11

* Conditional fields are now supported via the new `if` syntax. The old 2.x `showFields` feature has been replaced with `if: { ... }`.
* Adds the option to pass context options to an area for its widgets following the `with` keyword. Context options for widgets not in that area (or that don't exist) are ignored. Syntax: `{% area data.page, 'areaName' with { '@apostrophecms/image: { size: 'full' } } %}`.
* Advisory locking has been implemented for in-context editing, including nested contexts like the palette module. Advisory locking has also been implemented for the media manager, completing the advisory locking story.
* Detects many common configuration errors at startup.
* Extends `getBrowserData` in `@apostrophecms/doc-type` rather than overwriting the method.
* If a select element has no default, but is required, it should default to the first option. The select elements appeared as if this were the case, but on save you would be told to make a choice, forcing you to change and change back. This has been fixed.
* Removes 2.x piece module option code, including for `contextual`, `manageViews`, `publishMenu`, and `contextMenu`.
* Removes admin bar module options related to 2.x slide-out UI: `openOnLoad`, `openOnHomepageLoad`, `closeDelay`.
* Fixed a bug that allowed users to appear to be in edit mode while looking at published content in certain edge cases.
* The PATCH API for pages can now infer the correct _id in cases where the locale is specified in the query string as an override, just like other methods.
* Check permissions for the delete and publish operations.
* Many bug fixes.

### Breaks

* Changes the `piecesModuleName` option to `pieceModuleName` (no "s") in the `@apostrophecms/piece-page-type` module. This feature is used only when you have two or more piece page types for the same piece type.

## 3.0.0-alpha.4.2 - 2021-01-27

* The `label` option is no longer required for widget type modules. This was already true for piece type and page type modules.
* Ability to namespace asset builds. Do not push asset builds to uploadfs unless specified.

### Breaking changes

* Removes the `browser` module option, which was only used by the rich text widget in core. All browser data should now be added by extending or overriding `getBrowserData` in a module. Also updates `getComponentName` to reference `options.components` instead of `options.browser.components`.

## 3.0.0-alpha.4.1

* Hotfix: the asset module now looks for a `./release-id` file (relative to the project), not a `./data/release-id` file, because `data` is not a deployed folder and the intent of `release-id` is to share a common release identifier between the asset build step and the deployed instances.

## 3.0.0-alpha.4

* **"Fragments" have been added to the Apostrophe template API, as an alternative to Nunjucks' macros, to fully support areas and async components.** [See the A3 alpha documentation](https://a3.docs.apos.dev/guide/widgets-and-templates/fragments.html) for instructions on how to use this feature.
* **CSS files in the `ui/public` subdirectory of any module are now bundled and pushed to the browser.** This allows you to efficiently deliver your CSS assets, just as you can deliver JS assets in `ui/public`. Note that these assets must be browser-ready JS and CSS, so it is customary to use your own webpack build to generate them. See [the a3-boilerplate project](https://github.com/apostrophecms/a3-boilerplate) for an example, especially `webpack.config.js`.
* **More support for rendering HTML in REST API requests.** See the `render-areas` query parameter in [piece and page REST API documentation](https://a3.docs.apos.dev/reference/api/pieces.html#get-api-v1-piece-name).
* **Context bar takeover capability,** for situations where a secondary document should temporarily own the undo/redo/publish UI.
* **Unpublished pages in the tree** are easier to identify
* **Range fields** have been added.
* **Support for npm bundles is back.** It works just like in 2.x, but the property is `bundle`, not `moogBundle`. Thanks to Miro Yovchev.

### Breaking changes

* **A3 now uses webpack 5.** For now, **due to a known issue with vue-loader, your own project must also be updated to use webpack 5.** The a3-boilerplate project has been updated accordingly, so you may refer to [the a3-boilerplate project](https://github.com/apostrophecms/a3-boilerplate) for an example of the changes to be made, notably in `webpack.config.js` and `package.json`. We are in communication with upstream developers to resolve the issue so that projects and apostrophe core can use different major versions of webpack.

## 3.0.0-alpha.3

Third alpha release of 3.x. Introduced draft mode and the "Publish Changes" button.

## 3.0.0-alpha.2

Second alpha release of 3.x. Introduced a distinct "edit" mode.

## 3.0.0-alpha.1

First alpha release of 3.x.<|MERGE_RESOLUTION|>--- conflicted
+++ resolved
@@ -4,19 +4,17 @@
 
 ### Adds
 
-<<<<<<< HEAD
 * Adds keyboard shortcuts for manipulating widgets in areas. Includes Cut, Copy, Paste, Delete, and Duplicate.
-=======
 * Adds link configuration to the `@apostrophecms/image-widget` UI and a new option `linkWithType` to control what document types can be linked to. Opt-out of the widget inline styles (reset) by setting `inlineStyles: false` in the widget configuration or contextual options (area). 
 * Use the link configuration of the Rich Text widget for image links too. It respects the existing `linkWithType` Rich Text option and uses the same schema (`linkFields`) used for text links. The fields from that schema can opt-in for specific tiptap extension now via a field property `extensions` (array) with possible array values `Link` and/or `Image`. You still need to specify the `htmlAttribute` property (the name of the attribute to be added to the link tag) in the schema when adding more fields. If the `extensions` property is not set, the field will be applied for both tiptap extensions.
 
 ### Changes
 
 * Set the `Cache-Control` header to `no-store` for error pages in order to prevent the risk of serving stale error pages to users.
->>>>>>> ec051f56
-
-### Fixes
-
+
+### Fixes
+
+* Add missing Pages manager shortcuts list helper.
 * The Download links in the media library now immediately download the file as expected, rather than navigating to the image in the current tab. `AposButton` now supports the `:download="true"` prop as expected.
 * Using an API key with the editor, contributor or guest role now have a `req` object with the corresponding rights. The old behavior gave non-admin API keys less access than expected.
 
