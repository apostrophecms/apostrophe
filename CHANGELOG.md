# Changelog

## UNRELEASED

### Adds

* Adds focus states for media library's Uploader tile
* Adds focus states file attachment's input UI
* Simplified importing rich text widgets via the REST API. If you  you have HTML that contains `img` tags pointing to existing images, you can now import them all quickly. When supplying the rich text widget object, include an `import` property with an `html` subproperty, rather than the usual `content` property. You can optionally provide a `baseUrl` subproperty as well. Any images present in `html` will be imported automatically and the correct `figure` tags will be added to the new rich text widget, along with any other markup acceptable to the widget's configuration.

### Changes

* The various implementations of `newInstance` found in Apostrophe, e.g. for widgets, array items, relationship fields and documents themselves, have been consolidated in one implementation. The same code is now reused both on the front and the back end, ensuring the same result without the need to introduce additional back end API calls.

### Fixes

<<<<<<< HEAD
* The `@apostrophecms/page` module APIs no longer allow a page to become a child of itself. Thanks to [Maarten Marx](https://github.com/Pixelguymm) for reporting the issue.
=======
* Uploaded SVGs now permit `<use>` tags granted their `xlink:href` property is a local reference and begins with the `#` character. This improves SVG support while mitgating XSS vulnerabilities.
* Default properties of object fields present in a widget now populate correctly even if never focused in the editor.
>>>>>>> 4869e54a

## 4.7.0 (2024-09-05)

### Changes

* UI and UX of inline arrays and their table styles

### Adds

* To aid debugging, when a file extension is unacceptable as an Apostrophe attachment the rejected extension is now printed as part of the error message.
* The new `big-upload-client` module can now be used to upload very large files to any route that uses the new `big-upload-middleware`.
* Add option `skipReplace` for `apos.doc.changeDocIds` method to skip the replacing of the "old" document in the database.
* The `@apostrophecms/i18n` module now exposes a `locales` HTTP GET API to aid in implementation of native apps for localized sites.
* Context menus can be supplied a `menuId` so that interested components can listen to their opening/closing.
* Allow to set mode in `AposWidget` component through props.
* Add batch operations to pages.
* Add shortcuts to pages manager.
* Add `replaces` (boolean, `false` by default) option to the context operation definition (registered via `apos.doc.addContextOperation()`) to allow the operation to require a replace confirmation before being executed. The user confirmation results in the Editor modal being closed and the operation being executed. The operation is not executed if the user cancels the confirmation.

### Changes

* Wait for notify before navigating to a new page.
* Send also `checkedTypes` via the pages body toolbar operations (e.g. 'batch') to the modal.

### Fixes

* Fix link to pages in rich-text not showing UI to select page during edit.
* Bumps `uploadfs` dependency to ensure `.tar.gz`, `.tgz` and `.gz` files uploaded to S3 download without double-gzipping.
This resolves the issue for new uploads.
* Registering duplicate icon is no longer breaking the build.
* Fix widget focus state so that the in-context Add Content menu stays visible during animation
* Fix UI of areas in schemas so that their context menus are layered overtop sibling schema fields UI
* Fix unhandled promise rejections and guard against potential memory leaks, remove 3rd party `debounce-async` dependency
* Adds an option to center the context menu arrow on the button icon. Sets this new option on some context menus in the admin UI.
* Fixes the update function of `AposSlatLists` so that elements are properly reordered on drag

## 4.6.1 (2024-08-26)

### Fixes

* Registering duplicate icon is no longer breaking the build.
* Fix widget focus state so that the in-context Add Content menu stays visible during animation.
* Fix UI of areas in schemas so that their context menus are layered overtop sibling schema fields UI.

### Removes
* Inline array option for `alwaysOpen` replaced with UI toggles

## 4.6.0 (2024-08-08)

### Adds

* Add a locale switcher in pieces and pages editor modals. This is available for localized documents only, and allows you to switch between locales for the same document.
  The locale can be switched at only one level, meaning that sub documents of a document that already switched locale will not be able to switch locale itself.
* Adds visual focus states and keyboard handlers for engaging with areas and widgets in-context
* Adds method `simulateRelationshipsFromStorage` method in schema module. 
This method populates the relationship field with just enough information to allow convert to accept it. It does not fully fetch the related documents. It does the opposite of prepareForStorage.
* A new options object has been added to the convert method. 
Setting the `fetchRelationships` option to false will prevent convert from actually fetching relationships to check which related documents currently exist. 
The shape of the relationship field is still validated.

### Changes

* Refactors Admin UI SASS to eliminate deprecation warnings from declarations coming after nested rules.
* Bumps the sass-loader version and adds a webpack option to suppress mixed declaration deprecation warnings to be removed when all modules are updated.
* Add `title` and `_url` to select all projection.
* Display `Select all` message on all pages in the manager modal.
* Refresh `checked` in manager modal after archive action.
* Update `@apostrophecms/emulate-mongo-3-driver` dependency to keep supporting `mongodb@3.x` queries while using `mongodb@6.x`.
* Updates rich text link tool's keyboard key detection strategy.
* Buttons that appear on slats (preview, edit crop/relationship, remove) are visually focusable and keyboard accessible.
* Added tooltip for update button. Thanks to [gkumar9891](https://github.com/gkumar9891) for this addition.

### Fixes

* Fixes the rendering of conditional fields in arrays where the `inline: true` option is used.
* Fixes the rich text link tool's detection and display of the Remove Link button for removing existing links
* Fixes the rich text link tool's detection and display of Apostrophe Page relationship field.
* Overriding standard Vue.js components with `editorModal` and `managerModal` are now applied all the time.
* Accommodate old-style replica set URIs with comma-separated servers by passing any MongoDB URIs that Node.js cannot parse directly to the MongoDB driver, and avoiding unnecessary parsing of the URI in general.
* Bump `oembetter` dependency to guarantee compatibility with YouTube. YouTube recently deployed broken `link rel="undefined"` tags on some of their video pages.
* It is now possible to see the right filename and line number when debugging the admin UI build in the browser. This is automatically disabled when `@apostrophecms/security-headers` is installed, because its defaults are incompatible by design.

## 4.5.4 (2024-07-22)

### Fixes

* Add a default projection to ancestors of search results in order to load a reasonable amount of data and avoid request timeouts.

## 4.5.3 (2024-07-17)

### Fixes

* Enhanced media selection with touchpad on Windows by extending focus timeout.

## 4.5.2 (2024-07-11)

### Fixes

* Ensure that `apos.doc.walk` never gets caught in an infinite loop even if circular references are present in the data. This is a hotfix for an issue that can arise when the new support for breadcrumbs in search results is combined with a more inclusive projection for page ancestors.
* Correct a longstanding bug in `apos.doc.walk` that led items to be listed twice in the `ancestors` array passed to the iterator.
* Correct a longstanding bug in `apos.doc.walk` that led ancestors that are themselves arrays to be misrepresented as a series of objects in the `ancestors` array passed to the iterator.
* For additional guarantees of reliability the `_dotPath` and `_ancestors` arguments to `apos.doc.walk`, which were always clearly documented as for internal use only, can no longer be passed in externally.

## 4.5.1 (2024-07-11)

### Changes

* Allow tiptap rich-text widget to open modals for images and links without closing the toolbar.

## 4.5.0 (2024-07-10)

### Adds

* Allow to disable shortcut by setting the option `shortcut: false`
* Adds a new color picker tool for the rich-text-widget toolbar that matches the existing `color` schema field. This also adds the same `pickerOptions` and `format` options to the rich-text-widget configuration that exist in the `color` schema field.
* Add missing UI translation keys.
* Infite scroll in media manager instead of pagination and related search fixes.
* Improves loaders by using new `AposLoadingBlock` that uses `AposLoading` instead of the purple screen in media manager.
* Select the configured aspect ratio and add `data-apos-field` attributes to the fields inside `AposImageRelationshipEditor.vue`.
* Add `getShowAdminBar` method. This method can be overriden in projects to drive the admin bar visibility for logged-in users.

### Fixes

* Removes unnecessary, broadly applied line-height setting that may cause logged-in vs logged-out visual discrepencies.
* Remove double GET request when saving image update.
* Fix filter menu forgetting selecting filters and not instantiating them.
* Remove blur emit for filter buttons and search bar to avoid re requesting when clicking outside…
* `this.modified` was not working properly (set to false when saving). We can now avoid to reload images when saving no changes.
* In media manager images checkboxes are disabled when max is reached.
* In media manager when updating an image or archiving, update the list instead of fetching and update checked documents to see changes in the right panel selected list.
* The `password` field type now has a proper fallback default, the empty string, just like the string field type
and its derivatives. This resolves bugs in which the unexpected `null` caused problems during validation. This bug
was old, but was masked in some situations until the release of version `4.4.3`.
* Identify and mark server validation errors in the admin UI. This helps editors identify already existing data fields, having validation errors when schema changes (e.g. optional field becomes required).
* Removes `menu-offset` props that were causing `AposContextMenu` to not display properly. 
* Allows to pass a number or an array to `AposContextMenu` to set the offset of the context menu (main and cross axis see `floating-ui` documentation).
* Fixes the relationship fields not having the data when coming from the relationship modal.
* Fixes watch on `checkedDocs` passed to `AposSlatList` not being reactive and not seeing updated relationship fields.
* Adds styles for 1 column expanded area ([#4608](https://github.com/apostrophecms/apostrophe/issues/4608))
* Fixes weird slug computations based on followed values like title. Simplifies based on the new tech design.
* Prevent broken admin UI when there is a missing widget.
* Fixes media manager not loading images when last infinite scroll page have been reached (when uploading image for example).
* Upgrade oembetter versions to allow all vimeo urls.

### Changes

* Update `Choose Images` selection behavior. When choosing images as part of a relationship, you click on the image or checkbox to add the image to the selection.
If a max is set to allow only one image, clicking on the selected image will remove it from the selection. Clicking on another image will update the selection with the newly clicked image. 
If a max is set to allow multiple images, you can remove images from the selection by using the checkbox. Clicking on the image will bring the image schema in the right panel.
You can upload images even if the max has been reached. We will append the uploaded images to the existing selection up to the max if any.
* Update `@apostrophecms/emulate-mongo-3-driver` dependency to keep supporting `mongodb@3.x` queries while using `mongodb@6.x`.

## 4.4.3 (2024-06-17)

### Fixes

* Do not use schema `field.def` when calling `convert`. Applying defaults to new documents is the job of `newInstance()` and similar code.
If you wish a field to be mandatory use `required: true`.
* As a convenience, using `POST` for pieces and pages with `_newInstance: true` keeps any additional `req.body` properties in the API response.
This feature unofficially existed before, it is now supported.
* Rollbacks watcher on `checked` array. Fixes, checked docs not being properly updated.


## 4.4.2 (2024-06-14)

### Fixes

* Hotfix: the new `_parent` property of pieces, which refers to the same piece page as `_parentUrl`, is now a carefully pruned
subset to avoid the risk of infinite recursion when the piece page has a relationship to a piece. Those who want `_parent`
to be more complete can extend the new `pruneParent` method of the relevant piece page module. This regression was
introduced in version 4.4.0.

## 4.4.1 (2024-06-12)

### Fixes

* Depend on `stylelint-config-apostrophe` properly via npm, not github.

## 4.4.0 (2024-06-12)

### Adds

* Adds a pinia store to handle modals logic. 
* Methods from the store are registered on `apos.modal` instead of methods from `TheAposModals` component.
* No more need to emit `safe-close` when defining an `AposModal`, modal is automatically resolved when closed.
* Adds field components access to the reactive document value.
* Expose `AposContextMenu` owned method for re-calculation of the content position.
* Field Meta components of `slug` and `string` types can now fire `replace-field-value` events with text value payload, which will replace the respective field value.
* `AposInputString` now accepts a `rows` prop, in effect only when `field.textarea` is set to `true`.
* Add `T,S` shortcut to open the Personal Settings.
* Add `T,D` shortcut to open the Submitted Drafts.
* Add a scrollbar to the shortcut list.
* Add breadcrumbs to search results page.
* Pages relationships have now their checkboxes disabled when max is reached.

### Changes

* Improves widget tabs for the hidden entries, improves UX when validation errors are present in non-focused tabs.
* When moving a page, recognize when the slug of a new child
already contains the new parent's slug and not double it.
For example, given we have two pages as children of the home page, page A and page B.
Page A and page B are siblings.
Page A has the slug `/peer` and page B has the slug `/peer/page`.
Now we want page B to be the child of page A.
We will now end up with page B slug as `/peer/page` and not `/peer/peer/page` as before.
* `AposSpinner` now respects the colors for `heavy` weight mode and also accepts second, "light" color in this mode. Props JSDoc blocks are added.
* `AposContextMenu` now respects the `menuOffset` component property.
* Set `G,Shift+I` shortcut to open the Image Tags manager modal.
* Set `G,Shift+F` shortcut to open the File Tags manager modal.
* Remove slug from suggestion for images.
* Increase suggestion search image size to 50px.
* For suggestions with image, keep title on a single line and truncate title field with `...` when it hits the right side.

### Fixes

* Rich Text editor properly unsets marks on heading close.
* Widget client side schema validation.
* Allow `G,Shift+I` shortcut style.
* Detect shortcut conflicts when using multiple shortcuts.
* Updating schema fields as read-only no longer reset the value when updating the document.
* Fixes stylelint config file, uses config from our shared configuration, fixes all lint errors. 
* Fixes `TheAposCommandMenu` modals not computing shortcuts from the current opened modal.
* Fixes select boxes of relationships, we can now check manually published relationships, and `AposSlatList` renders properly checked relationships.
* Fixes issues in `AposInputArray` on production build to be able to add, remove and edit array items after `required` error.
* Relationships browse button isn't disabled when max is reached.
* In media manager images checkboxes are disabled when max is reached.

## 4.3.3 (2024-06-04)

### Fixes

* Removes `$nextTick` use to re render schema in `AposArrayEditor` because it was triggering weird vue error in production.
Instead, makes the AposSchema for loop keys more unique using `modelValue.data._id`, 
if document changes it re-renders schema fields.
* In media manager image checkboxes are disabled when max is reached.
* Fixes tiptap bubble menu jumping on Firefox when clicking on buttons. Also fixes the fact that 
double clicking on bubble menu out of buttons would prevent it from closing when unfocusing the rich text area.
* In media manager images checkboxes are disabled when max is reached.
* Makes the final fields accessible in the media manager right rail.

## 4.3.2 (2024-05-18)

### Fixes

* Corrects a regression introduced in version 4.3.0 that broke the validation of widget modals, resulting in a confusing
error on the page. A "required" field in a widget, for instance, once again blocks the save operation properly.

### Changes

* Improves widget tab UI for the hidden entries, improves UX when validation errors are present in non-focused tabs.

## 4.3.1 (2024-05-17)

### Fixes

* Databases containing documents that no longer correspond to any module no longer cause the migration that adds missing mode properties
to fail (an issue introduced in version 4.2.0). Databases with no such "orphaned" documents were not affected.

## 4.3.0 (2024-05-15)

### Adds

* Allows to disable page refresh on content changed for page types.
* Widget editor can now have tabs.
* Adds prop to `AposInputMixin` to disable blur emit.
* Adds `throttle` function in ui module utils.
* Adds a `publicBundle` option to `@apostrophecms/asset`. When set to `false`, the `ui/src` public asset bundle is not built at all in most cases
except as part of the admin UI bundle which depends on it. For use with external front ends such as [apostrophe-astro](https://github.com/apostrophecms/apostrophe-astro).
Thanks to Michelin for contributing this feature.

### Fixes

* Do not show widget editor tabs when the developer hasn't created any groups.
* `npm link` now works again for Apostrophe modules that are dependencies of a project.
* Re-crop image attachments found in image widgets, etc. when replacing an image in the Media Manager.
* Fixes visual transitions between modals, as well as slider transition on overlay opacity.
* Changing the aspect ratio multiple times in the image cropper modal no longer makes the stencil smaller and smaller.

### Changes

* Improves `debounce` function to handle async properly (waiting for previous async call to finish before triggering a new one).
* Adds the `copyOfId` property to be passed to the `apos.doc.edit()` method, while still allowing the entire `copyOf` object for backwards compatibility.

### Fixes


## 4.2.1 (2024-04-29)

### Fixes

* Fixes drag and drop regression in the page tree where pages were not able to be moved between parent and child.

## 4.2.0 (2024-04-18)

* Typing a `/` in the title field of a page no longer confuses the slug field. Thanks to [Gauav Kumar](https://github.com/gkumar9891).

### Changes

* Rich text styles are now split into Nodes and Marks, with independent toolbar controls for a better user experience when applying text styles.
There is no change in how the `styles` option is configured.
* Rich text style labels are fully localized.
* `i18n` module now uses the regular `req.redirect` instead of a direct `res.redirect` to ensure redirection, enabling more possibilities for `@apostrophecms/redirect` module
* Refactors `AposModal` component with composition api to get rid of duplicated code in `AposFocusMixin` and `AposFocus`.
* `APOS_MONGODB_LOG_LEVEL` has been removed. According to [mongodb documentation](https://github.com/mongodb/node-mongodb-native/blob/main/etc/notes/CHANGES_5.0.0.md#mongoclientoptionslogger-and-mongoclientoptionsloglevel-removed) "Both the logger and the logLevel options had no effect and have been removed."
* Update `connect-mongo` to `5.x`. Add `@apostrophecms/emulate-mongo-3-driver` dependency to keep supporting `mongodb@3.x` queries while using `mongodb@6.x`.

### Fixes

* Updates the docs `beforeInsert` handler to avoid ending with different modes being set between `_id`, `aposLocale` and `aposMode`.
* Adds a migration to fix potential corrupted data having different modes set between `_id`, `aposLocale` and `aposMode`.
* Fix a crash in `notification` when `req.body` was not present. Thanks to Michelin for contributing this fix.
* Addresses a console error observed when opening and closing the `@apostrophecms-pro/palette` module across various projects.
* Fixes the color picker field in `@apostrophecms-pro/palette` module.
* Ensures that the `data-apos-test` attribute in the admin bar's tray item buttons is set by passing the `action` prop to `AposButton`.
* Prevents stripping of query parameters from the URL when the page is either switched to edit mode or reloaded while in edit mode.
* Add the missing `metaType` property to newly inserted widgets.

### Security

* New passwords are now hashed with `scrypt`, the best password hash available in the Node.js core `crypto` module, following guidance from [OWASP](https://cheatsheetseries.owasp.org/cheatsheets/Password_Storage_Cheat_Sheet.html).
This reduces login time while improving overall security.
* Old passwords are automatically re-hashed with `scrypt` on the next successful login attempt, which
adds some delay to that next attempt, but speeds them up forever after compared to the old implementation.
* Custom `scrypt` parameters for password hashing can be passed to the `@apostrophecms/user` module via the `scrypt` option. See the [Node.js documentation for `scrypt`]. Note that the `maxmem` parameter is computed automatically based on the other parameters.

## 4.1.1 (2024-03-21)

### Fixes

* Hotfix for a bug that broke the rich text editor when the rich text widget has
a `styles` property. The bug was introduced in 4.0.0 as an indirect side effect of deeper
watching behavior by Vue 3.

## 4.1.0 (2024-03-20)

### Fixes

* Don't crash if a document of a type no longer corresponding to any module is present
together with the advanced permission module.
* AposLoginForm.js now pulls its schema from the user module rather than hardcoding it. Includes the
addition of `enterUsername` and `enterPassword` i18n fields for front end customization and localization.
* Simulated Express requests returned by `apos.task.getReq` now include a `req.headers` property, for
greater accuracy and to prevent unexpected bugs in other code.
* Fix the missing attachment icon. The responsibility for checking whether an attachment
actually exists before calling `attachment.url` still lies with the developer.

### Adds

* Add new `getChanges` method to the schema module to get an array of document changed field names instead of just a boolean like does the `isEqual` method.
* Add highlight class in UI when comparing documents.

## 4.0.0 (2024-03-12)

### Adds
* Add Marks tool to the Rich Text widget for handling toggling marks.
* Add translation keys used by the multisite assembly module.
* Add side by side comparison support in AposSchema component.
* Add `beforeLocalize` and `afterLocalize` events.
* Add custom manager indicators support via `apos.schema.addManagerIndicator({ component, props, if })`. The component registered this way will be automatically rendered in the manager modal.
* Add the possibility to make widget modals wider, which can be useful for widgets that contain areas taking significant space. See [documentation](https://v3.docs.apostrophecms.org/reference/modules/widget-type.html#options).
* Temporarily add `translation` module to support document translations via the `@apostrophecms-pro/automatic-translation` module.
**The `translation` core module may be removed or refactored to reduce overhead in the core,** so its presence should
not be relied upon.

### Changes

* Migrate to Vue 3. This entails changes to some admin UI code, as detailed in our public announcement.
There are no other backwards incompatible changes in apostrophe version 4.0.0.
Certain other modules containing custom admin UI have also been updated in a new major version to be compatible,
as noted in our announcement and on the migration page of our website.

### Fixes

* Adds `textStyle` to Tiptap types so that spans are rendered on RT initialization
* `field.help` and `field.htmlHelp` are now correctly translated when displayed in a tooltip.
* Bump the `he` package to most recent version.
* Notification REST APIs should not directly return the result of MongoDB operations.

## 3.63.2 (2024-03-01)

### Security

* Always validate that method names passed to the `external-condition` API actually appear in `if` or `requiredIf`
clauses for the field in question. This fix addresses a serious security risk in which arbitrary methods of
Apostrophe modules could be called over the network, without arguments, and the results returned to the caller.
While the lack of arguments mitigates the data exfiltration risk, it is possible to cause data loss by
invoking the right method. Therefore this is an urgent upgrade for all Apostrophe 3.x users. Our thanks to the Michelin
penetration test red team for disclosing this vulnerability. All are welcome to disclose security vulnerabilities
in ApostropheCMS code via [security@apostrophecms.com](mailto:security@apostrophecms.com).
* Disable the `alwaysIframe` query parameter of the oembed proxy. This feature was never used in Apostrophe core, and could be misused to carry out arbitrary GET requests in the context of an iframe, although it could not be used to exfiltrate any information other than the success or failure of the request, and the request was still performed by the user's browser only. Thanks to the Michelin team.
* Remove vestigial A2 code relating to polymorphic relationship fields. The code in question had no relevance to the way such a feature would be implemented in A3, and could be used to cause a denial of service by crashing and restarting the process. Thanks to the Michelin team.

## 3.63.1 (2024-02-22)

### Security

* Bump dependency on `sanitize-html` to `^2.12.1` at a minimum, to ensure that `npm update apostrophe` is sufficient to guarantee a security update is installed. This security update prevents specially crafted HTML documents from revealing the existence or non-existence of files on the server. The vulnerability did not expose any other information about those files. Thanks to the [Snyk Security team](https://snyk.io/) for the disclosure and to [Dylan Armstrong](https://dylan.is/) for the fix.

## 3.63.0 (2024-02-21)

### Adds

* Adds a `launder` method to the `slug` schema field query builder to allow for use in API queries.
* Adds support for browsing specific pages in a relationship field when `withType` is set to a page type, like `@apostrophecms/home-page`, `default-page`, `article-page`...
* Add support for `canCreate`, `canPreview` & `canShareDraft` in context operations conditions.
* Add support for `canCreate`, `canEdit`, `canArchive` & `canPublish` in utility operations definitions.
* Add `uponSubmit` requirement in the `@apostrophecms/login` module. `uponSubmit` requirements are checked each time the user submit the login form. See the documentation for more information.
* Add field metadata feature, where every module can add metadata to fields via public API offered by `apos.doc.setMeta()`, `apos.doc.getMeta()`, `apos.doc.getMetaPath()` and `apos.doc.removeMeta()`. The metadata is stored in the database and can be used to store additional information about a field.
* Add new `apos.schema.addFieldMetadataComponent(namespace, component)` method to allow adding custom components. They have access to the server-side added field metadata and can decide to show indicators on the admin UI fields. Currently supported fields are "string", "slug", "array", "object" and "area".

### Fixes

* When deleting a draft document, we remove related reverse IDs of documents having a relation to the deleted one.
* Fix publishing or moving published page after a draft page on the same tree level to work as expected.
* Check create permissions on create keyboard shortcut.
* Copy requires create and edit permission.
* Display a more informative error message when publishing a page because the parent page is not published and the current user has no permission to publish the parent page (while having permission to publish the current one).
* The `content-changed` event for the submit draft action now uses a complete document.
* Fix the context bar overlap on palette for non-admin users that have the permission to modify it.
* Show widget icons in the editor area context menu.

### Changes

* Share Drafts modal styles made larger and it's toggle input has a larger hitbox.

## 3.62.0 (2024-01-25)

### Adds

* Adds support for `type` query parameter for page autocomplete. This allows to filter the results by page type. Example: `/api/v1/@apostrophecms/page?autocomplete=something&type=my-page-type`.
* Add testing for the `float` schema field query builder.
* Add testing for the `integer` schema field query builder.
* Add support for link HTML attributes in the rich text widget via configurable fields `linkFields`, extendable on a project level (same as it's done for `fields`). Add an `htmlAttribute` property to the standard fields that map directly to an HTML attribute, except `href` (see special case below), and set it accordingly, even if it is the same as the field name. Setting `htmlAttribute: 'href'` is not allowed and will throw a schema validation exception (on application boot).
* Adds support in `can` and `criteria` methods for `create` and `delete`.
* Changes support for image upload from `canEdit` to `canCreate`.
* The media manager is compatible with per-doc permissions granted via the `@apostrophecms-pro/advanced-permission` module.
* In inline arrays, the trash icon has been replaced by a close icon.

### Fixes

* Fix the `launder` and `finalize` methods of the `float` schema field query builder.
* Fix the `launder` and `finalize` methods of the `integer` schema field query builder.
* A user who has permission to `publish` a particular page should always be allowed to insert it into the
published version of the site even if they could not otherwise insert a child of the published
parent.
* Display the "Browse" button in a relationship inside an inline array.

## 3.61.1 (2023-01-08)

### Fixes

* Pinned Vue dependency to 2.7.15. Released on December 24th, Vue 2.7.16 broke the rich text toolbar in Apostrophe.

## 3.61.0 (2023-12-21)

### Adds

* Add a `validate` method to the `url` field type to allow the use of the `pattern` property.
* Add `autocomplete` attribute to schema fields that implement it (cf. [HTML attribute: autocomplete](https://developer.mozilla.org/en-US/docs/Web/HTML/Attributes/autocomplete)).
* Add the `delete` method to the `@apostrophecms/cache` module so we don't have to rely on direct MongoDB manipulation to remove a cache item.
* Adds tag property to fields in order to show a tag next to the field title (used in advanced permission for the admin field). Adds new sensitive label color.
* Pass on the module name and the full, namespaced template name to external front ends, e.g. Astro.
Also make this information available to other related methods for future and project-level use.
* Fixes the AposCheckbox component to be used more easily standalone, accepts a single model value instead of an array.

### Fixes

* Fix `date` schema field query builder to work with arrays.
* Fix `if` on pages. When you open the `AposDocEditor` modal on pages, you now see an up to date view of the visible fields.
* Pass on complete annotation information for nested areas when adding or editing a nested widget using an external front, like Astro.
* We can now close the image modal in rich-text widgets when we click outside of the modal.
The click on the cancel button now works too.
* Fixes the `clearLoginAttempts` method to work with the new `@apostrophecms/cache` module `delete` method.

## 3.60.1 (2023-12-06)

### Fixes

* corrected an issue where the use of the doc template library can result in errors at startup when
replicating certain content to new locales. This was not a bug in the doc template library.
Apostrophe was not invoking `findForEditing` where it should have.

## 3.60.0 (2023-11-29)

### Adds

* Add the possibility to add custom classes to notifications.
Setting the `apos-notification--hidden` class will hide the notification, which can be useful when we only care about the event carried by it.
* Give the possibility to add horizontal rules from the insert menu of the rich text editor with the following widget option: `insert: [ 'horizontalRule' ]`.
Improve also the UX to focus back the editor after inserting a horizontal rule or a table.

### Fixes

* The `render-widget` route now provides an `options` property on the widget, so that
schema-level options of the widget are available to the external front end when
rendering a newly added or edited widget in the editor. Note that when rendering a full page,
this information is already available on the parent area: `area.options.widgets[widget.type]`
* Pages inserted directly in the published mode are now given a
correct `lastPublishedAt` property, correcting several bugs relating
to the page tree.
* A migration has been added to introduce `lastPublishedAt` wherever
it is missing for existing pages.
* Fixed a bug that prevented page ranks from renumbering properly during "insert after" operations.
* Added a one-time migration to make existing page ranks unique among peers.
* Fixes conditional fields not being properly updated when switching items in array editor.
* The `beforeSend` event for pages and the loading of deferred widgets are now
handled in `renderPage` with the proper timing so that areas can be annotated
successfully for "external front" use.
* The external front now receives 100% of the serialization-friendly data that Nunjucks receives,
including the `home` property etc. Note that the responsibility to avoid passing any nonserializable
or excessively large data in `req.data` falls on the developer when choosing to use the
`apos-external-front` feature.
* Wraps the group label in the expanded preview menu component in `$t()` to allow translation

## 3.59.1 (2023-11-14)

### Fixes

* Fix `if` and `requiredIf` fields inside arrays. With regard to `if`, this is a hotfix for a regression introduced in 3.59.0.

## 3.59.0 (2023-11-03)

### Changes

* Webpack warnings about package size during the admin UI build process have been turned off by default. Warnings are still enabled for the public build, where a large bundle can be problematic for SEO.

### Fixes

* Apostrophe warns you if you have more than one piece page for the same piece type and you have not overridden `chooseParentPage`
to help Apostrophe decide which page is suitable as the `_url` of each piece. Beginning with this release, Apostrophe can recognize
when you have chosen to do this via `extendMethods`, so that you can call `_super()` to fall back to the default implementation without
receiving this warning. The default implementation still just returns the first page found, but always following the
`_super()` pattern here opens the door to npm modules that `improve` `@apostrophecms/piece-page` to do something more
sophisticated by default.
* `newInstance` always returns a reasonable non-null empty value for area and
object fields in case the document is inserted without being passed through
the editor, e.g. in a parked page like the home page. This simplifies
the new external front feature.

### Adds

* An adapter for Astro is under development with support from Michelin.
Starting with this release, adapters for external fronts, i.e. "back for front"
frameworks such as Astro, may now be implemented more easily. Apostrophe recognizes the
`x-requested-with: AposExternalFront` header and the `apos-external-front-key` header.
If both are present and `apos-external-front-key` matches the `APOS_EXTERNAL_FRONT_KEY`
environment variable, then Apostrophe returns JSON in place of a normal page response.
This mechanism is also available for the `render-widget` route.
* Like `type`, `metaType` is always included in projections. This helps
ensure that `apos.util.getManagerOf()` can be used on any object returned
by the Apostrophe APIs.

## 3.58.1 (2023-10-18)

### Security

* Update `uploadfs` to guarantee users get a fix for a [potential security vulnerability in `sharp`](https://security.snyk.io/vuln/SNYK-JS-SHARP-5922108).
This was theoretically exploitable only by users with permission to upload media to Apostrophe
* Remove the webpack bundle analyzer feature, which had been nonfunctional for some time, to address a harmless npm audit warning
* Note: there is one remaining `npm audit` warning regarding `postcss`. This is not a true vulnerability because only developers
with access to the entire codebase can modify styles passed to `postcss` by Apostrophe, but we are working with upstream
developers to determine the best steps to clear the warning

### Fixes

* Automatically add `type` to the projection only if there are no exclusions in the projection. Needed to prevent `Cannot do
exclusion on field in inclusion projection` error.

## 3.58.0 (2023-10-12)

### Fixes

* Ensure Apostrophe can make appropriate checks by always including `type` in the projection even if it is not explicitly listed.
* Never try to annotate a widget with permissions the way we annotate a document, even if the widget is simulating a document.
* The `areas` query builder now works properly when an array of area names has been specified.

### Adds

* Widget schema can now follow the parent schema via the similar to introduced in the `array` field type syntax (`<` prefix). In order a parent followed field to be available to the widget schema, the area field should follow it. For example, if area follows the root schema `title` field via `following: ['title']`, any field from a widget schema inside that area can do `following: ['<title']`.
* The values of fields followed by an `area` field are now available in custom widget preview Vue components (registered with widget option `options.widget = 'MyComponentPreview'`). Those components will also receive additional `areaField` prop (the parent area field definition object).
* Allows to insert attachments with a given ID, as well as with `docIds` and `archivedDocIds` to preserve related docs.
* Adds an `update` method to the attachment module, that updates the mongoDB doc and the associated file.
* Adds an option to the `http` `remote` method to allow receiving the original response from `node-fetch` that is a stream.

## 3.57.0 2023-09-27

### Changes
* Removes a 25px gap used to prevent in-context widget UI from overlapping with the admin bar
* Simplifies the way in-context widget state is rendered via modifier classes
### Adds

* Widgets detect whether or not their in-context editing UI will collide with the admin bar and adjust it appropriately.
* Italian translation i18n file created for the Apostrophe Admin-UI. Thanks to [Antonello Zanini](https://github.com/Tonel) for this contribution.
* Fixed date in piece type being displayed as current date in column when set as undefined and without default value. Thanks to [TheSaddestBread](https://github.com/AllanKoder) for this contribution.

### Fixes

* Bumped dependency on `oembetter` to ensure Vimeo starts working again
for everyone with this release. This is necessary because Vimeo stopped
offering oembed discovery meta tags on their video pages.

### Fixes

* The `118n` module now ignores non-JSON files within the i18n folder of any module and does not crash the build process.

## 3.56.0 (2023-09-13)

### Adds

* Add ability for custom tiptap extensions to access the options passed to rich text widgets at the area level.
* Add support for [npm workspaces](https://docs.npmjs.com/cli/v10/configuring-npm/package-json#workspaces) dependencies. A workspace dependency can now be used as an Apostrophe module even if it is not a direct dependency of the Apostrophe project. Only direct workspaces dependencies of the Apostrophe project are supported, meaning this will only work with workspaces set in the Apostrophe project. Workspaces set in npm modules are not supported, please use [`bundle`](https://v3.docs.apostrophecms.org/reference/module-api/module-overview.html#bundle) instead. For instance, I have an Apostrophe project called `website`. `website` is set with two [npm workspaces](https://docs.npmjs.com/cli/v10/using-npm/workspaces), `workspace-a` & `workspace-b`. `workspace-a` `package.json` contains a module named `blog` as a dependency. `website` can reference `blog` as enabled in the Apostrophe `modules` configuration.
* The actual invocation of `renderPageForModule` by the `sendPage` method of all modules has been
factored out to `renderPage`, which is no longer deprecated. This provides a convenient override point
for those who wish to substitute something else for Nunjucks or just wrap the HTML in a larger data
structure. For consistent results, one might also choose to override the `renderWidget` and `render`
methods of the `@apostrophecms/area` module, which are used to render content while editing.
Thanks to Michelin for their support of this work.
* Add `@apostrophecms/rich-text-widget:lint-fix-figure` task to wrap text nodes in paragraph tags when next to figure tags. Figure tags are not valid children of paragraph tags.
* Add `@apostrophecms/rich-text-widget:remove-empty-paragraph` task to remove empty paragraphs from all existing rich-texts.

## 3.55.1 (2023-09-11)

### Fixes

* The structured logging for API routes now responds properly if an API route throws a `string` as an exception, rather than
a politely `Error`-derived object with a `stack` property. Previously this resulted in an error message about the logging
system itself, which was not useful for debugging the original exception.

## 3.55.0 (2023-08-30)

### Adds

* Add `publicApiCheckAsync` wrapper method (and use it internally) to allow for overrides to do async permission checks of REST APIs. This feature doesn't introduce any breaking changes because the default implementation still invokes `publicApiCheck` in case developers have overridden it.

### Fixes

* Refresh schema field with same name in `AposDocEditor` when the schema changes.
* Infer parent ID mode from the request when retrieving the parent (target) page to avoid `notfound`.
* Log the actual REST API error message and not the one meant for the user.
* Hide dash on autopublished pages title.

## 3.54.0 (2023-08-16)

### Adds

* Add `@apostrophecms/log` module to allow structured logging. All modules have `logDebug`, `logInfo`, `logWarn` and `logError` methods now. See the [documentation](https://v3.docs.apostrophecms.org/guide/logging.html) for more details.
* Add `@apostrophecms/settings` translations.
* Add the ability to have custom modals for batch operations.
* Add the possibility to display utility operations inside a 3-dots menu on the page manager, the same way it is done for the docs manager.
* Custom context operations now accept a `moduleIf` property, which tests options at the module level
the same way that `if` tests properties of the document to determine if the operation should be
offered for a particular document. Note that not all options are passed to the front end unless
`getBrowserData` is extended to suit the need.
* Move Pages Manager modal business logic to a mixin.
* Add `column.extraWidth` option (number) for `AposTreeHeader.vue` to allow control over the tree cell width.
* Move `AposDocContextMenu.vue` business logic to a mixin.
* Move Pages Manager modal business logic to a mixin. Add `column.extraWidth` option (number) for `AposTreeHeader.vue` to allow control over the tree cell width.

### Changes

* Rename misleading `projection` parameter into `options` in `self.find` method signature for
`@apostrophecms/any-doc-type`, `@apostrophecms/any-page-type` & `@apostrophecms/piece-type`.
**This was never really a projection in A3,** so it is not a backwards compatibility issue.
* Hide save button during in-context editing if the document is autopublished.
* Beginning with this release, the correct `moduleName` for typical
actions on the context document is automatically passed to the
modal associated with a custom context operation, unless `moduleName`
is explicitly specified. The `moduleName` parameter to `addContextOperation`
is no longer required and should not be passed at all in most cases
(just pass the object argument). If you do wish to specify a `moduleName`
to override that prop given to the modal, then it is recommended to pass
it as a `moduleName` property of the object, not as a separate argument.
For backwards compatibility the two-argument syntax is still permitted.

### Fixes

* Resolved data integrity issue with certain page tree operations by inferring the best peer to position the page relative to rather
than attempting to remember the most recent move operation.
* Fixes a downstream bug in the `getFieldsByCategory` method in the `AposEditorMixin.js` by checking for a property before accessing it.
* In Nunjucks templates, `data.url` now includes any sitewide and locale URL prefixes. This fixes local prefixing for pagination of piece-type index pages.
* Changes were detected in various fields such as integers, which caused the "Update" button to be active even when there was no actual modification in the doc.
* Fix a bug that prevented adding multiple operations in the same batch operation group.
* The `getTarget` method of the page module should use `findForEditing` to make sure it is able to see
pages that would be filtered out of a public view by project level or npm module overrides.

## 3.53.0 (2023-08-03)

### Adds

* Accessibility improved for navigation inside modals and various UI elements.
Pages/Docs Manager and Doc Editor modal now have better keyboard accessibility.
They keep the focus on elements inside modals and give it back to their parent modal when closed.
This implementation is evolving and will likely switch to use the `dialog` HTML element soon.
* Adds support for a new `if` property in `addContextOperation` in order to show or not a context operation based on the current document properties.
* Add `update-doc-fields` event to call `AposDocEditor.updateDocFields` method
* Add schema field `hidden` property to always hide a field
* Hide empty schema tabs in `AposDocEditor` when all fields are hidden due to `if` conditions
* The front end UI now respects the `_aposEditorModal` and `_aposAutopublish`
properties of a document if present, and otherwise falls back to module
configuration. This is a powerful addition to custom editor components
for piece and page types, allowing "virtual piece types" on the back end that
deal with many content types to give better hints to the UI.
* Respect the `_aposAutopublish` property of a document if present, otherwise
fall back to module configuration.
* For convenience in custom editor components, pass the new prop `type`, the original type of the document being copied or edited.
* For better results in custom editor components, pass the prop `copyOfId`, which implies
the custom editor should fetch the original itself by its means of choice.
For backwards compatibility `copyOf` is still passed, but it may be an
incomplete projection and should not be used in new code.
* Custom context operations now receive a `docId` prop, which should
be used in preference to `doc` because `doc` may be an incomplete
projection.
* Those creating custom context operations for documents can now
specify both a `props` object for additional properties to be passed to
their modal and a `docProps` object to map properties from the document
to props of their choosing.
* Adds support to add context labels in admin bar.
* Adds support for admin UI language configuration in the `@apostrophecms/i18n` module. The new options allow control over the default admin UI language and configures the list of languages, that any individual logged in user can choose from. See the [documentation](https://v3.docs.apostrophecms.org/reference/modules/i18n.html) for more details.
* Adds `adminLocale` User field to allow users to set their preferred admin UI language, but only when the `@apostrophecms/i18n` is configured accordingly (see above).
* Adds `@apostrophecms/settings` module and a "Personal Settings" feature. See the [documentation](https://v3.docs.apostrophecms.org/reference/modules/settings.html) for more details.
* Adds `$and` operator on `addContextOperation` `if` property in order to check multiple fields before showing or hiding a context operation.

### Fixes

* `AposDocEditor` `onSave` method signature. We now always expect an object when a parameter is passed to the function to check
the value of `navigate` flag.
* Fixes a problem in the rich text editor where the slash would not be deleted after item selectin from the insert menu.
* Modules that have a `public` or `i18n` subdirectory no longer generate a
warning if they export no code.
* Clean up focus parent event handlers when components are destroyed. Prevents a slow degradation of performance while editing.
Thanks to [Joshua N. Miller](https://github.com/jmiller-rise8).
* Fixes a visual discrepancy in the rich text editor where empty paragraphs would appear smaller in preview mode compared to edit mode.

### Changes

* To make life easier for module developers, modules that are `npm link`ed to
the project no longer have to be listed in `package.json` as
dependencies. To prevent surprises this is still a requirement for modules
that are not symlinked.

## 3.52.0 (2023-07-06)

### Changes

* Foreign widget UI no longer uses inverted theme styles.

### Adds

* Allows users to double-click a nested widget's breadcrumb entry and open its editor.
* Adds support for a new `conditions` property in `addContextOperation` and validation of `addContextOperation` configuration.

### Fixes

* The API now allows the user to create a page without defining the page target ID. By default it takes the Home page.
* Users are no longer blocked from saving documents when a field is hidden
by an `if` condition fails to satisfy a condition such as `min` or `max`
or is otherwise invalid. Instead the invalid value is discarded for safety.
Note that `required` has always been ignored when an `if` condition is not
satisfied.
* Errors thrown in `@apostrophecms/login:afterSessionLogin` event handlers are now properly passed back to Passport as such, avoiding a process restart.

## 3.51.1 (2023-06-23)

## Fixes

* Fix a regression introduced in 3.51.0 - conditional fields work again in the array editor dialog box.

## 3.51.0 (2023-06-21)

### Adds

* Items can now be added to the user's personal menu in the
admin bar, alongside the "Log Out" option. To do so, specify
the `user: true` option when calling `self.apos.adminBar.add`.
This should be reserved for items that manage personal settings.
* When duplicating another document, the `_id` properties of
array items, widgets and areas are still regenerated to ensure
uniqueness across documents. However, an `_originalId` property
is now available for reference while the document remains in memory.
This facilitates change detection within array items in
`beforeSave` handlers and the like.
* Adds the possibility to add custom admin bars via the `addBar()` method from the `admin-bar` module.
* Adds support for conditional fields within `array` and `object` field schema. See the [documentation](https://v3.docs.apostrophecms.org/guide/conditional-fields/) for more information.

### Fixes

* Uses `findForEditing` method in the page put route.
* The "Duplicate" option in the page or piece manager now correctly duplicates the
entire document. This was a regression introduced in 3.48.0. The "Duplicate" option
in the editor dialog box always worked correctly.

### Changes

* Browser URL now changes to reflect the slug of the document according to the mode that is being viewed.

## 3.50.0 (2023-06-09)

### Adds

* As a further fix for issues that could ensue before the improvements
to locale renaming support that were released in 3.49.0, an
`@apostrophecms/page:reattach` task has been added. This command line task
takes the `_id` or `slug` of a page and reattaches it to the page tree as
the last child of the home page, even if page tree data for that page
is corrupted. You may wish to use the `--new-slug` and `--locale` options. This task should not
be needed in normal circumstances.

## 3.49.0 (2023-06-08)

### Changes

* Updates area UX to not display Add Content controls when a widget is focused.
* Updates area UX to unfocus widget on esc key.
* Updates widget UI to use dashed outlines instead of borders to indicate bounds.
* Updates UI for Insert Menu.
* Updates Insert Menu UX to allow mid-node insertion.
* Rich Text Widget's Insert components are now expected to emit `done` and `cancel` for proper RT cleanup. `close` still supported for BC, acts as `done`.
* Migrated the business logic of the login-related Vue components to external mixins, so that the templates and styles can be overridden by
copying the component `.vue` file to project level without copying all of the business logic. If you have already copied the components to style them,
we encourage you to consider replacing your `script` tag with the new version, which just imports the mixin, so that fixes we make there will be
available in your project.

### Adds

* Adds keyboard accessibility to Insert menu.
* Adds regex pattern feature for string fields.
* Adds `pnpm` support. Introduces new optional Apostrophe root configuration `pnpm` to force opt-in/out when auto detection fails. See the [documentation](https://v3.docs.apostrophecms.org/guide/using-pnpm.html) for more details.
* Adds a warning if database queries involving relationships
are made before the last `apostrophe:modulesRegistered` handler has fired.
If you need to call Apostrophe's `find()` methods at startup,
it is best to wait for the `@apostrophecms/doc:beforeReplicate` event.
* Allow `@` when a piece is a template and `/@` for page templates (doc-template-library module).
* Adds a `prefix` option to the http frontend util module.
If explicitly set to `false`, prevents the prefix from being automatically added to the URL,
when making calls with already-prefixed URLs for instance.
* Adds the `redirectToFirstLocale` option to the `i18n` module to prevent users from reaching a version of their site that would not match any locale when requesting the site without a locale prefix in the URL.
* If just one instance of a piece type should always exist (per locale if localized), the
`singletonAuto` option may now be set to `true` or to an object with a `slug` option in
order to guarantee it. This implicitly sets `singleton: true` as well. This is now used
internally by `@apostrophecms/global` as well as the optional `@apostrophecms-pro/palette` module.

### Fixes

* Fix 404 error when viewing/editing a doc which draft has a different version of the slug than the published one.
* Fixed a bug where multiple home pages can potentially be inserted into the database if the
default locale is renamed. Introduced the `async apos.doc.bestAposDocId(criteria)` method to
help identify the right `aposDocId` when inserting a document that might exist in
other locales.
* Fixed a bug where singletons like the global doc might not be inserted at all if they
exist under the former name of the default locale and there are no other locales.

## 3.48.0 (2023-05-26)

### Adds

* For performance, add `apos.modules['piece-type']getManagerApiProjection` method to reduce the amount of data returned in the manager
    modal. The projection will contain the fields returned in the method in addition to the existing manager modal
    columns.
* Add `apos.schema.getRelationshipQueryBuilderChoicesProjection` method to set the projection used in
    `apos.schema.relationshipQueryBuilderChoices`.
* Rich-text inline images now copies the `alt` attribute from the original image from the Media Library.

### Changes

* Remove `stripPlaceholderBrs` and `restorePlaceholderBrs` from `AposRichTextWidgetEditor.vue` component.
* Change tiptap `Gapcursor` display to use a vertical blinking cursor instead of an horizontal cursor, which allow users to add text before and after inline images and tables.
* You can set `max-width` on `.apos-rich-text-toolbar__inner` to define the width of the rich-text toolbar. It will now
    flow on multiple lines if needed.
* The `utilityRail` prop of `AposSchema` now defaults to `false`, removing
the need to explicitly pass it in almost all contexts.
* Mark `apos.modules['doc-type']` methods `getAutocompleteTitle`, `getAutocompleteProjection` and `autocomplete` as
    deprecated. Our admin UI does not use them, it uses the `autocomplete('...')` query builder.
    More info at https://v3.docs.apostrophecms.org/reference/query-builders.html#autocomplete'.
* Print a warning with a clear explanation if a module's `index.js` file contains
no `module.exports` object (often due to a typo), or it is empty.

### Fixes

* Now errors and exits when a piece-type or widget-type module has a field object with the property `type`. Thanks to [NuktukDev](https://github.com/nuktukdev) for this contribution.
* Add a default page type value to prevent the dropdown from containing an empty value.

## 3.47.0 (2023-05-05)

### Changes

* Since Node 14 and MongoDB 4.2 have reached their own end-of-support dates,
we are **no longer supporting them for A3.** Note that our dependency on
`jsdom` 22 is incompatible with Node 14. Node 16 and Node 18 are both
still supported. However, because Node 16 reaches its
end-of-life date quite soon (September), testing and upgrading directly
to Node 18 is strongly recommended.
* Updated `sluggo` to version 1.0.0.
* Updated `jsdom` to version `22.0.0` to address an installation warning about the `word-wrap` module.

### Fixes

* Fix `extendQueries` to use super pattern for every function in builders and methods (and override properties that are not functions).

## 3.46.0 (2023-05-03)

### Fixes

* Adding or editing a piece no longer immediately refreshes the main content area if a widget editor is open. This prevents interruption of the widget editing process
when working with the `@apostrophecms/ai-helper` module, and also helps in other situations.
* Check that `e.doc` exists when handling `content-changed` event.
* Require updated `uploadfs` version with no dependency warnings.

### Adds

* Allow sub-schema fields (array and object) to follow parent schema fields using the newly introduced `following: '<parentField'` syntax, where the starting `<` indicates the parent level. For example `<parentField` follows a field in the parent level, `<<grandParentField` follows a field in the grandparent level, etc. The change is fully backward compatible with the current syntax for following fields from the same schema level.

### Changes

* Debounce search to prevent calling search on every key stroke in the manager modal.
* Various size and spacing adjustments in the expanded Add Content modal UI

## 3.45.1 (2023-04-28)

### Fixes

* Added missing styles to ensure consistent presentation of the rich text insert menu.
* Fixed a bug in which clicking on an image in the media manager would close the "insert
image" dialog box.
* Update `html-to-text` package to the latest major version.

## 3.45.0 (2023-04-27)

### Adds

* Rich text widgets now support the `insert` option, an array
which currently may contain the strings `image` and `table` in order to add a
convenient "insert menu" that pops up when the slash key is pressed.
This provides a better user experience for rich text features that shouldn't
require that the user select existing text before using them.
* Auto expand inline array width if needed using `width: max-content` in the admin UI.
* The "browse" button is now available when selecting pages and pieces
to link to in the rich text editor.
* The "browse" button is also available when selecting inline images
in the rich text editor.
* Images are now previewed in the relationship field's compact list view.
* The new `apos-refreshing` Apostrophe bus event can be used to prevent
Apostrophe from refreshing the main content zone of the page when images
and pieces are edited, by clearing the `refresh` property of the object
passed to the event.
* To facilitate custom click handlers, an `apos.modal.onTopOf(el1, el2)` function is now
available to check whether an element is considered to be "on top of" another element in
the modal stack.

### Changes

* The `v-click-outside-element` Vue directive now understands that modals "on top of"
an element should be considered to be "inside" the element, e.g. clicks on them
shouldn't close the link dialog etc.

### Fixes

* Fix various issues on conditional fields that were occurring when adding new widgets with default values or selecting a falsy value in a field that has a conditional field relying on it.
Populate new or existing doc instances with default values and add an empty `null` choice to select fields that do not have a default value (required or not) and to the ones configured with dynamic choices.
* Rich text widgets save more reliably when many actions are taken quickly just before save.
* Fix an issue in the `oembed` field where the value was kept in memory after cancelling the widget editor, which resulted in saving the value if the widget was nested and the parent widget was saved.
Also improve the `oembed` field UX by setting the input as `readonly` rather than `disabled` when fetching the video metadata, in order to avoid losing its focus when typing.

## 3.44.0 (2023-04-13)

### Adds

* `checkboxes` fields now support a new `style: 'combobox'` option for a better multiple-select experience when there
are many choices.
* If the new `guestApiAccess` option is set to `true` for a piece type or for `@apostrophecms/page`,
Apostrophe will allow all logged-in users to access the GET-method REST APIs of that
module, not just users with editing privileges, even if `publicApiProjection` is not set.
This is useful when the goal is to allow REST API access to "guest" users who have
project-specific reasons to fetch access content via REST APIs.
* `test-lib/utils.js` has new `createUser` and `loginAs` methods for the convenience of
those writing mocha tests of Apostrophe modules.
* `batchOperations` permissions: if a `permission` property is added to any entry in the `batchOperations` cascade of a piece-type module, this permission will be checked for every user. See `batchOperations` configuration in `modules/@apostrophecms/piece-type/index.js`. The check function `checkBatchOperationsPermissions` can be extended. Please note that this permission is checked only to determine whether to offer the operation.

### Fixes
* Fix child page slug when title is deleted

## 3.43.0 (2023-03-29)

### Adds

* Add the possibility to override the default "Add Item" button label by setting the `itemLabel` option of an `array` field.
* Adds `touch` task for every piece type. This task invokes `update` on each piece, which will execute all of the same event handlers that normally execute when a piece of that type is updated. Example usage: `node app article:touch`.

### Fixes

* Hide the suggestion help from the relationship input list when the user starts typing a search term.
* Hide the suggestion hint from the relationship input list when the user starts typing a search term except when there are no matches to display.
* Disable context menu for related items when their `relationship` field has no sub-[`fields`](https://v3.docs.apostrophecms.org/guide/relationships.html#providing-context-with-fields) configured.
* Logic for checking whether we are running a unit test of an external module under mocha now uses `includes` for a simpler, safer test that should be more cross-platform.

## 3.42.0 (2023-03-16)

### Adds

* You can now set `style: table` on inline arrays. It will display the array as a regular HTML table instead of an accordion.
See the [array field documentation](https://v3.docs.apostrophecms.org/reference/field-types/array.html#settings) for more information.
* You can now set `draggable: false` on inline arrays. It will disable the drag and drop feature. Useful when the order is not significant.
See the [array field documentation](https://v3.docs.apostrophecms.org/reference/field-types/array.html#settings) for more information.
* You can now set the label and icon to display on inline arrays when they are empty.
See the [array field documentation](https://v3.docs.apostrophecms.org/reference/field-types/array.html#whenEmpty) for more information.
* We have added a new and improved suggestion UI to relationship fields.
* The `utilityOperations` feature of piece types now supports additional properties:
`relationship: true` (show the operation only when editing a relationship), `relationship: false` (never show
the operation when editing a relationship), `button: true`, `icon` and `iconOnly: true`.
When `button: true` is specified, the operation appears as a standalone button rather than
being tucked away in the "more" menu.
* In addition, `utilityOperations` can now specify `eventOptions` with an `event` subproperty
instead of `modalOptions`. This is useful with the new `edit` event (see below).
* Those extending our admin UI on the front end can now open a modal to create or edit a page or piece by calling
`await apos.doc.edit({ type: 'article' })` (the type here is an example). To edit an existing document add an
`_id` property. To copy an existing document (like our "duplicate" feature) add a `copyOf`
property. When creating new pages, `type` can be sent to `@apostrophecms/page` for convenience
(note that the `type` property does not override the default or current page type in the editor).
* The `edit` Apostrophe event is now available and takes an object with the same properties
as above. This is useful when configuring `utilityOperations`.
* The `content-changed` Apostrophe event can now be emitted with a `select: true` property. If a
document manager for the relevant content type is open, it will attempt to add the document to the
current selection. Currently this works best with newly inserted documents.
* Localized strings in the admin UI can now use `$t(key)` to localize a string inside
an interpolated variable. This was accomplished by setting `skipOnVariables` to false
for i18next, solely on the front end for admin UI purposes.
* The syntax of the method defined for dynamic `choices` now accepts a module prefix to get the method from, and the `()` suffix.
This has been done for consistency with the external conditions syntax shipped in the previous release. See the documentation for more information.
* Added the `viewPermission` property of schema fields, and renamed `permission` to `editPermission` (with backwards
compatibility) for clarity. You can now decide if a schema field requires permissions to be visible or editable.
See the documentation for more information.
* Display the right environment label on login page. By default, based on `NODE_ENV`, overriden by `environmentLabel` option in `@apostrophecms/login` module. The environment variable `APOS_ENV_LABEL` will override this. Note that `NODE_ENV` should generally only be set to `development` (the default) or `production` as many Node.js modules opt into optimizations suitable for all deployed environments when it is set to `production`. This is why we offer the separate `APOS_ENV_LABEL` variable.

### Fixes

* Do not log unnecessary "required" errors for hidden fields.
* Fixed a bug that prevented "Text Align" from working properly in the rich text editor in certain cases.
* Fix typo in `@apostrophecms/doc-type` and `@apostrophecms/submitted-drafts` where we were using `canCreate` instead of `showCreate` to display the `Create New` button or showing the `Copy` button in `Manager` modals.
* Send external condition results in an object so that numbers are supported as returned values.

## 3.41.1 (2023-03-07)

No changes. Publishing to make sure 3.x is tagged `latest` in npm, rather than 2.x.

## 3.41.0 (2023-03-06)

### Adds

* Handle external conditions to display fields according to the result of a module method, or multiple methods from different modules.
This can be useful for displaying fields according to the result of an external API or any business logic run on the server. See the documentation for more information.

### Fixes

* Replace `deep-get-set` dependency with `lodash`'s `get` and `set` functions to fix the [Prototype Pollution in deep-get-set](https://github.com/advisories/GHSA-mjjj-6p43-vhhv) vulnerability. There was no actual vulnerability in Apostrophe due to the way the module was actually used, and this was done to address vulnerability scan reports.
* The "soft redirects" for former URLs of documents now work better with localization. Thanks to [Waldemar Pankratz](https://github.com/waldemar-p).
* Destroy `AreaEditor` Vue apps when the page content is refreshed in edit mode. This avoids a leak of Vue apps components being recreated while instances of old ones are still alive.

### Security

* Upgrades passport to the latest version in order to ensure session regeneration when logging in or out. This adds additional security to logins by mitigating any risks due to XSS attacks. Apostrophe is already robust against XSS attacks. For passport methods that are internally used by Apostrophe everything is still working. For projects that are accessing the passport instance directly through `self.apos.login.passport`, some verifications may be necessary to avoid any compatibility issue. The internally used methods are `authenticate`, `use`, `serializeUser`, `deserializeUser`, `initialize`, `session`.

## 3.40.1 (2023-02-18)

* No code change. Patch level bump for package update.

## 3.40.0 (2023-02-17)

### Adds

* For devops purposes, the `APOS_BASE_URL` environment variable is now respected as an override of the `baseUrl` option.

### Fixes

* Do not display shortcut conflicts at startup if there are none.
* Range field correctly handles the `def` attribute set to `0` now. The `def` property will be used when the field has no value provided; a value going over the max or below the min threshold still returns `null`.
* `select` fields now work properly when the `value` of a choice is a boolean rather than a string or a number.

## 3.39.2 (2023-02-03)

### Fixes
* Hotfix for a backwards compatibility break in webpack that triggered a tiptap bug. The admin UI build will now succeed as expected.

## 3.39.1 (2023-02-02)

### Fixes

* Rescaling cropped images with the `@apostrophecms/attachment:rescale` task now works correctly. Thanks to [Waldemar Pankratz](https://github.com/waldemar-p) for this contribution.

## 3.39.0 (2023-02-01)

### Adds

* Basic support for editing tables by adding `table` to the rich text toolbar. Enabling `table` allows you to create tables, including `td` and `th` tags, with the ability to merge and split cells. For now the table editing UI is basic, all of the functionality is there but we plan to add more conveniences for easy table editing soon. See the "Table" dropdown for actions that are permitted based on the current selection.
* `superscript` and `subscript` may now be added to the rich text widget's `toolbar` option.
* Early beta-quality support for adding inline images to rich text, by adding `image` to the rich text toolbar. This feature works reliably, however the UI is not mature yet. In particular you must search for images by typing part of the title. We will support a proper "browse" experience here soon. For good results you should also configure the `imageStyles` option. You will also want to style the `figure` tags produced. See the documentation for more information.
* Support for `div` tags in the rich text toolbar, if you choose to include them in `styles`. This is often necessary for A2 content migration and can potentially be useful in new work when combined with a `class` if there is no suitable semantic block tag.
* The new `@apostrophecms/attachment:download-all --to=folder` command line task is useful to download all of your attachments from an uploadfs backend other than local storage, especially if you do not have a more powerful "sync" utility for that particular storage backend.
* A new `loadingType` option can now be set for `image-widget` when configuring an `area` field. This sets the `loading` attribute of the `img` tag, which can be used to enable lazy loading in most browsers. Thanks to [Waldemar Pankratz](https://github.com/waldemar-p) for this contribution.
* Two new module-level options have been added to the `image-widget` module: `loadingType` and `size`. These act as fallbacks for the same options at the area level. Thanks to [Waldemar Pankratz](https://github.com/waldemar-p) for this contribution.

### Fixes

* Adding missing require (`bluebird`) and fallback (`file.crops || []`) to `@apostrophecms/attachment:rescale`-task

## 3.38.1 (2023-01-23)

### Fixes

* Version 3.38.0 introduced a regression that temporarily broke support for user-edited content in locales with names like `de-de` (note the lowercase country name). This was inadvertently introduced in an effort to improve support for locale fallback when generating static translations of the admin interface. Version 3.38.1 brings back the content that temporarily appeared to be missing for these locales (it was never removed from the database), and also achieves the original goal. **However, if you created content for such locales using `3.38.0` (released five days ago) and wish to keep that content,** rather than reverting to the content from before `3.38.0`, see below.

### Adds

* The new `i18n:rename-locale` task can be used to move all content from one locale name to another, using the `--old` and `--new` options. By default, any duplicate keys for content existing in both locales will stop the process. However you can specify which content to keep in the event of a duplicate key error using the `--keep=localename` option. Note that the value of `--new` should match the a locale name that is currently configured for the `@apostrophecms/i18n` module.

Example:

```
# If you always had de-de configured as a locale, but created
# a lot of content with Apostrophe 3.38.0 which incorrectly stored
# it under de-DE, you can copy that content. In this case we opt
# to keep de-de content in the event of any conflicts
node app @apostrophecms/i18n:rename-locale --old=de-DE --new=de-de --keep=de-de
```

## 3.38.0 (2023-01-18)

### Adds

* Emit a `beforeSave` event from the `@apostrophecms:notification` module, with `req` and the `notification` as arguments, in order to give the possibility to override the notification.
* Emit a `beforeInsert` event from the `@apostrophecms:attachment` module, with `req` and the `doc` as arguments, in order to give the possibility to override the attachment.
* Emit a `beforeSaveSafe` event from the `@apostrophecms:user` module, with `req`, `safeUser` and `user` as arguments, in order to give the possibility to override properties of the `safeUser` object which contains password hashes and other information too sensitive to be stored in the aposDocs collection.
* Automatically convert failed uppercase URLs to their lowercase version - can be disabled with `redirectFailedUpperCaseUrls: false` in `@apostrophecms/page/index.js` options. This only comes into play if a 404 is about to happen.
* Automatically convert country codes in locales like `xx-yy` to `xx-YY` before passing them to `i18next`, which is strict about uppercase country codes.
* Keyboard shortcuts conflicts are detected and logged on to the terminal.

### Fixes

* Invalid locales passed to the i18n locale switching middleware are politely mapped to 400 errors.
* Any other exceptions thrown in the i18n locale switching middleware can no longer crash the process.
* Documents kept as the `previous` version for undo purposes were not properly marked as such, breaking the public language switcher in some cases. This was fixed and a migration was added for existing data.
* Uploading an image in an apostrophe area with `minSize` requirements will not trigger an unexpected error anymore. If the image is too small, a notification will be displayed with the minimum size requirements. The `Edit Image` modal will now display the minimum size requirements, if any, above the `Browse Images` field.
* Some browsers saw the empty `POST` response for new notifications as invalid XML. It will now return an empty JSON object with the `Content-Type` set to `application/json`.

## 3.37.0 (2023-01-06)

### Adds

* Dynamic choice functions in schemas now also receive a data object with their original doc id for further inspection by your function.
* Use `mergeWithCustomize` when merging extended source Webpack configuration. Introduce overideable asset module methods `srcCustomizeArray` and `srcCustomizeObject`, with reasonable default behavior, for fine tuning Webpack config arrays and objects merging. More info - [the Webpack mergeWithCustomize docs](https://github.com/survivejs/webpack-merge#mergewithcustomize-customizearray-customizeobject-configuration--configuration)
* The image widget now accepts a `placeholderImage` option that works like `previewImage` (just specify a file extension, like `placeholderImage: 'jpg'`, and provide the file `public/placeholder.jpg` in the module). The `placeholderUrl` option is still available for backwards compatibility.

### Fixes

* `docId` is now properly passed through array and object fields and into their child schemas.
* Remove module `@apostrophecms/polymorphic-type` name alias `@apostrophecms/polymorphic`. It was causing warnings
    e.g. `A permission.can() call was made with a type that has no manager: @apostrophecms/polymorphic-type`.
* The module `webpack.extensions` configuration is not applied to the core Admin UI build anymore. This is the correct and intended behavior as explained in the [relevant documentation](https://v3.docs.apostrophecms.org/guide/webpack.html#extending-webpack-configuration).
* The `previewImage` option now works properly for widget modules loaded from npm and those that subclass them. Specifically, the preview image may be provided in the `public/` subdirectory of the original module, the project-level configuration of it, or a subclass.

## 3.36.0 (2022-12-22)

### Adds

* `shortcut` option for piece modules, allowing easy re-mapping of the manager command shortcut per module.

### Fixes

* Ensure there are no conflicting command shortcuts for the core modules.

## 3.35.0 (2022-12-21)

### Adds

* Introduced support for linking directly to other Apostrophe documents in a rich text widget. The user can choose to link to a URL, or to a page. Linking to various piece types can also be enabled with the `linkWithType` option. This is equivalent to the old `apostrophe-rich-text-permalinks` module but is included in the core in A3. See the [documentation](https://v3.docs.apostrophecms.org/guide/core-widgets.html#rich-text-widget) for details.
* Introduced support for the `anchor` toolbar control in the rich text editor. This allows named anchors to be inserted. These are rendered as `span` tags with the given `id` and can then be linked to via `#id`, providing basic support for internal links. HTML 4-style named anchors in legacy content (`name` on `a` tags) are automatically migrated upon first edit.
* German translation i18n file created for the Apostrophe Admin-UI. Thanks to [Noah Gysin](https://github.com/NoahGysin) for this contribution.
* Introduced support for keyboard shortcuts in admin UI. Hitting `?` will display the list of available shortcuts. Developpers can define their own shortcuts by using the new `@apostrophecms/command-menu` module and the `commands` property. Please check the [keyboard shortcut documentation](https://v3.docs.apostrophecms.org/guide/command-menu.html) for more details.

### Fixes

* The `bulletList` and `orderedList` TipTap toolbar items now work as expected.
* When using the autocomplete/typeahead feature of relationship fields, typing a space at the start no longer results in an error.
* Replace [`credential`](https://www.npmjs.com/package/credential) package with [`credentials`](https://www.npmjs.com/package/credentials) to fix the [`mout` Prototype Pollution vulnerability](https://cve.mitre.org/cgi-bin/cvename.cgi?name=CVE-2020-7792). There was no actual vulnerability in Apostrophe or credential due to the way the module was actually used, and this was done to address vulnerability scan reports.
* Added a basic implementation of the missing "Paste from Clipboard" option to Expanded Widget Previews.


## 3.34.0 (2022-12-12)

### Fixes

* Nested areas work properly in widgets that have the `initialModal: false` property.
* Apostrophe's search index now properly incorporates most string field types as in A2.

### Adds

* Relationships load more quickly.
* Parked page checks at startup are faster.
* Tasks to localize and unlocalize piece type content (see `node app help [yourModuleName]:localize` and `node app help [yourModuleName]:unlocalize`).
## 3.33.0 (2022-11-28)

### Adds

* You can now set `inline: true` on schema fields of type `array`. This displays a simple editing interface in the context of the main dialog box for the document in question, avoiding the need to open an additional dialog box. Usually best for cases with just one field or just a few. If your array field has a large number of subfields the default behavior (`inline: false`) is more suitable for your needs. See the [array field](https://v3.docs.apostrophecms.org/reference/field-types/array.html) documentation for more information.
* Batch feature for publishing pieces.
* Add extensibility for `rich-text-widget` `defaultOptions`. Every key will now be used in the `AposRichTextWidgetEditor`.

### Fixes

* Prior to this release, widget templates that contained areas pulled in from related documents would break the ability to add another widget beneath.
* Validation of object fields now works properly on the browser side, in addition to server-side validation, resolving UX issues.
* Provisions were added to prevent any possibility of a discrepancy in relationship loading results under high load. It is not clear whether this A2 bug was actually possible in A3.

## 3.32.0 (2022-11-09)

### Adds

* Adds Reset Password feature to the login page. Note that the feature must be enabled and email delivery must be properly configured. See the [documentation](https://v3.docs.apostrophecms.org/reference/modules/login.html) for more details.
* Allow project-level developer to override bundling decisions by configuring the `@apostrophecms/asset` module. Check the [module documentation](https://v3.docs.apostrophecms.org/reference/modules/asset.html#options) for more information.

### Fixes

* Query builders for regular select fields have always accepted null to mean "do not filter on this property." Now this also works for dynamic select fields.
* The i18n UI state management now doesn't allow actions while it's busy.
* Fixed various localization bugs in the text of the "Update" dropdown menu.
* The `singleton: true` option for piece types now automatically implies `showCreate: false`.
* Remove browser console warnings by handling Tiptap Editor's breaking changes and duplicated plugins.
* The editor modal now allocates more space to area fields when possible, resolving common concerns about editing large widgets inside the modal.

## 3.31.0 (2022-10-27)

### Adds

* Adds `placeholder: true` and `initialModal: false` features to improve the user experience of adding widgets to the page. Checkout the [Widget Placeholders documentation](https://v3.docs.apostrophecms.org/guide/areas-and-widgets.html#adding-placeholder-content-to-widgets) for more detail.

### Fixes

* When another user is editing the document, the other user's name is now displayed correctly.

## 3.30.0 (2022-10-12)

### Adds

* New `APOS_LOG_ALL_ROUTES` environment variable. If set, Apostrophe logs information about all middleware functions and routes that are executed on behalf of a particular URL.
* Adds the `addFileGroups` option to the `attachment` module. Additionally it exposes a new method, `addFileGroup(group)`. These allow easier addition of new file groups or extension of the existing groups.

### Fixes

* Vue 3 may now be used in a separate webpack build at project level without causing problems for the admin UI Vue 2 build.
* Fixes `cache` module `clear-cache` CLI task message
* Fixes help message for `express` module `list-routes` CLI task

## 3.29.1 (2022-10-03)

### Fixes

* Hotfix to restore Node 14 support. Of course Node 16 is also supported.


## 3.29.0 (2022-10-03)

### Adds

* Areas now support an `expanded: true` option to display previews for widgets. The Expanded Widget Preview Menu also supports grouping and display columns for each group.
* Add "showQuery" in piece-page-type in order to override the query for the "show" page as "indexQuery" does it for the index page

### Fixes

* Resolved a bug in which users making a password error in the presence of pre-login checks such as a CAPTCHA were unable to try again until they refreshed the page.

## 3.28.1 (2022-09-15)

### Fixes

* `AposInputBoolean` can now be `required` and have the value `false`.
* Schema fields containing boolean filters can now list both `yes` and `no` choices according to available values in the database.
* Fix attachment `getHeight()` and `getWidth()` template helpers by changing the assignment of the `attachment._crop` property.
* Change assignment of `attachment._focalPoint` for consistency.

## 3.28.0 (2022-08-31)

### Fixes

* Fix UI bug when creating a document via a relationship.

### Adds

* Support for uploading `webp` files for display as images. This is supported by all current browsers now that Microsoft has removed IE11. For best results, you should run `npm update` on your project to make sure you are receiving the latest release of `uploadfs` which uses `sharp` for image processing. Thanks to [Isaac Preston](https://github.com/ixc7) for this addition.
* Clicking outside a modal now closes it, the same way the `Escape` key does when pressed.
* `checkboxes` fields now support `min` and `max` properties. Thanks to [Gabe Flores](https://github.com/gabeflores-appstem).

## 3.27.0 (2022-08-18)

### Adds

* Add `/grid` `POST` route in permission module, in addition to the existing `GET` one.
* New utility script to help find excessively heavy npm dependencies of apostrophe core.

### Changes

* Extract permission grid into `AposPermissionGrid` vue component.
* Moved `stylelint` from `dependencies` to `devDependencies`. The benefit may be small because many projects will depend on `stylelint` at project level, but every little bit helps install speed, and it may make a bigger difference if different major versions are in use.

## 3.26.1 (2022-08-06)

### Fixes

Hotfix: always waits for the DOM to be ready before initializing the Apostrophe Admin UI. `setTimeout` alone might not guarantee that every time. This issue has apparently become more frequent in the latest versions of Chrome.
* Modifies the `login` module to return an empty object in the API session cookie response body to avoid potential invalid JSON error if `response.json()` is retrieved.

## 3.26.0 (2022-08-03)

### Adds

* Tasks can now be registered with the `afterModuleReady` flag, which is more useful than `afterModuleInit` because it waits for the module to be more fully initialized, including all "improvements" loaded via npm. The original `afterModuleInit` flag is still supported in case someone was counting on its behavior.
* Add `/grid` `POST` route in permission module, in addition to the existing `GET` one, to improve extensibility.
* `@apostrophecms/express:list-routes` command line task added, to facilitate debugging.

### Changes

* Since Microsoft has ended support for IE11 and support for ES5 builds is responsible for a significant chunk of Apostrophe's installation time, the `es5: true` option no longer produces an IE11 build. For backwards compatibility, developers will receive a warning, but their build will proceed without IE11 support. IE11 ES5 builds can be brought back by installing the optional [@apostrophecms/asset-es5](https://github.com/apostrophecms/asset-es5) module.

### Fixes

* `testModule: true` works in unit tests of external Apostrophe modules again even with modern versions of `mocha`, thanks to [Amin Shazrin](https://github.com/ammein).
* `getObjectManager` is now implemented for `Object` field types, fixing a bug that prevented the use of areas found in `object` schema fields within templates. Thanks to [James R T](https://github.com/jamestiotio).

## 3.25.0 (2022-07-20)

### Adds

* `radio` and `checkboxes` input field types now support a server side `choices` function for supplying their `choices` array dynamically, just like `select` fields do. Future custom field types can opt into this functionality with the field type flag `dynamicChoices: true`.

### Fixes

* `AposSelect` now emits values on `change` event as they were originally given. Their values "just work" so you do not have to think about JSON anymore when you receive it.
* Unpinned tiptap as the tiptap team has made releases that resolve the packaging errors that caused us to pin it in 3.22.1.
* Pinned `vue-loader` to the `15.9.x` minor release series for now. The `15.10.0` release breaks support for using `npm link` to develop the `apostrophe` module itself.
* Minimum version of `sanitize-html` bumped to ensure a potential denial-of-service vector is closed.

## 3.24.0 (2022-07-06)

### Adds

* Handle `private: true` locale option in i18n module, preventing logged out users from accessing the content of a private locale.

### Fixes

* Fix missing title translation in the "Array Editor" component.
* Add `follow: true` flag to `glob` functions (with `**` pattern) to allow registering symlink files and folders for nested modules
* Fix disabled context menu for relationship fields editing ([#3820](https://github.com/apostrophecms/apostrophe/issues/3820))
* In getReq method form the task module, extract the right `role` property from the options object.
* Fix `def:` option in `array` fields, in order to be able to see the default items in the array editor modal

## 3.23.0 (2022-06-22)

### Adds

* Shared Drafts: gives the possibility to share a link which can be used to preview the draft version of page, or a piece `show` page.
* Add `Localize` option to `@apostrophecms/image`. In Edit mode the context bar menu includes a "Localize" option to start cloning this image into other locales.

### Fixes

* Update `sass` to [`1.52.3`+](https://github.com/sass/dart-sass/pull/1713) to prevent the error `RangeError: Invalid value: Not in inclusive range 0..145: -1`. You can now fix that by upgrading with `npm update`. If it does not immediately clear up the issue in development, try `node app @apostrophecms/asset:clear-cache`.
* Fix a potential issue when URLs have a query string, in the `'@apostrophecms/page:notFound'` handler of the `soft-redirect` module.

## 3.22.1 (2022-06-17)

* Hotfix: temporarily pin versions of tiptap modules to work around packaging error that breaks import of the most recent releases. We will unpin as soon as this is fixed upstream. Fixes a bug where `npm update` would fail for A3 projects.

## 3.22.0 (2022-06-08)

### Adds

* Possibility to pass options to webpack extensions from any module.

### Fixes

* Fix a Webpack cache issue leading to modules symlinked in `node_modules` not being rebuilt.
* Fixes login maximum attempts error message that wasn't showing the plural when lockoutMinutes is more than 1.
* Fixes the text color of the current array item's slat label in the array editor modal.
* Fixes the maximum width of an array item's slat label so as to not obscure the Remove button in narrow viewports.
* If an array field's titleField option is set to a select field, use the selected option's label as the slat label rather its value.
* Disable the slat controls of the attachment component while uploading.
* Fixes bug when re-attaching the same file won't trigger an upload.
* AposSlat now fully respects the disabled state.

## 3.21.1 (2022-06-04)

### Fixes

* Work around backwards compatibility break in `sass` module by pinning to `sass` `1.50.x` while we investigate. If you saw the error `RangeError: Invalid value: Not in inclusive range 0..145: -1` you can now fix that by upgrading with `npm update`. If it does not immediately clear up the issue in development, try `node app @apostrophecms/asset:clear-cache`.

## 3.21.0 (2022-05-25)

### Adds

* Trigger only the relevant build when in a watch mode (development). The build paths should not contain comma (`,`).
* Adds an `unpublish` method, available for any doc-type.
An _Unpublish_ option has also been added to the context menu of the modal when editing a piece or a page.
* Allows developers to group fields in relationships the same way it's done for normal schemas.

### Fixes

* Vue files not being parsed when running eslint through command line, fixes all lint errors in vue files.
* Fix a bug where some Apostrophe modules symlinked in `node_modules` are not being watched.
* Recover after webpack build error in watch mode (development only).
* Fixes an edge case when failing (throw) task invoked via `task.invoke` will result in `apos.isTask()` to always return true due to `apos.argv` not reverted properly.

## 3.20.1 (2022-05-17)

### Fixes

* Minor corrections to French translation.

## 3.20.0

### Adds

* Adds French translation of the admin UI (use the `fr` locale).

## 3.19.0

### Adds

* New schema field type `dateAndTime` added. This schema field type saves in ISO8601 format, as UTC (Universal Coordinated Time), but is edited in a user-friendly way in the user's current time zone and locale.
* Webpack disk cache for better build performance in development and, if appropriately configured, production as well.
* In development, Webpack rebuilds the front end without the need to restart the Node.js process, yielding an additional speedup. To get this speedup for existing projects, see the `nodemonConfig` section of the latest `package.json` in [a3-boilerplate](https://github.com/apostrophecms/a3-boilerplate) for the new "ignore" rules you'll need to prevent nodemon from stopping the process and restarting.
* Added the new command line task `apostrophecms/asset:clear-cache` for clearing the webpack disk cache. This should be necessary only in rare cases where the configuration has changed in ways Apostrophe can't automatically detect.
* A separate `publishedLabel` field can be set for any schema field of a page or piece. If present it is displayed instead of `label` if the document has already been published.

### 3.18.1

### Fixes

* The admin UI now rebuilds properly in a development environment when new npm modules are installed in a multisite project (`apos.rootDir` differs from `apos.npmRootDir`).

## 3.18.0 (2022-05-03)

### Adds

* Images may now be cropped to suit a particular placement after selecting them. SVG files may not be cropped as it is not possible in the general case.
* Editors may also select a "focal point" for the image after selecting it. This ensures that this particular point remains visible even if CSS would otherwise crop it, which is a common issue in responsive design. See the `@apostrophecms/image` widget for a sample implementation of the necessary styles.
* Adds the `aspectRatio` option for image widgets. When set to `[ w, h ]` (a ratio of width to height), images are automatically cropped to this aspect ratio when chosen for that particular widget. If the user does not crop manually, then cropping happens automatically.
* Adds the `minSize` option for image widgets. This ensures that the images chosen are at least the given size `[ width, height ]`, and also ensures the user cannot choose something smaller than that when cropping.
* Implements OpenTelemetry instrumentation.
* Developers may now specify an alternate Vue component to be used for editing the subfields of relationships, either at the field level or as a default for all relationships with a particular piece type.
* The widget type base module now always passes on the `components` option as browser data, so that individual widget type modules that support contextual editing can be implemented more conveniently.
* In-context widget editor components now receive a `focused` prop which is helpful in deciding when to display additional UI.
* Adds new configuration option - `beforeExit` async handler.
* Handlers listening for the `apostrophe:run` event are now able to send an exit code to the Apostrophe bootstrap routine.
* Support for Node.js 17 and 18. MongoDB connections to `localhost` will now successfully find a typical dev MongoDB server bound only to `127.0.0.1`, Apostrophe can generate valid ipv6 URLs pointing back to itself, and `webpack` and `vue-loader` have been updated to address incompatibilities.
* Adds support for custom context menus provided by any module (see `apos.doc.addContextOperation()`).
* The `AposSchema` component now supports an optional `generation` prop which may be used to force a refresh when the value of the object changes externally. This is a compromise to avoid the performance hit of checking numerous subfields for possible changes every time the `value` prop changes in response to an `input` event.
* Adds new event `@apostrophecms/doc:afterAllModesDeleted` fired after all modes of a given document are purged.

### Fixes

* Documentation of obsolete options has been removed.
* Dead code relating to activating in-context widget editors have been removed. They are always active and have been for some time. In the future they might be swapped in on scroll, but there will never be a need to swap them in "on click."
* The `self.email` method of modules now correctly accepts a default `from` address configured for a specific module via the `from` subproperty of the `email` option to that module. Thanks to `chmdebeer` for pointing out the issue and the fix.
* Fixes `_urls` not added on attachment fields when pieces API index is requested (#3643)
* Fixes float field UI bug that transforms the value to integer when there is no field error and the first number after the decimal is `0`.
* The `nestedModuleSubdirs` feature no longer throws an error and interrupts startup if a project contains both `@apostrophecms/asset` and `asset`, which should be considered separate module names.

## 3.17.0 (2022-03-31)

### Adds

* Full support for the [`object` field type](https://v3.docs.apostrophecms.org/reference/field-types/object.html), which works just like `array` but stores just one sub-object as a property, rather than an array of objects.
* To help find documents that reference related ones via `relationship` fields, implement backlinks of related documents by adding a `relatedReverseIds` field to them and keeping it up to date. There is no UI based on this feature yet but it will permit various useful features in the near future.
* Adds possibility for modules to [extend the webpack configuration](https://v3.docs.apostrophecms.org/guide/webpack.html).
* Adds possibility for modules to [add extra frontend bundles for scss and js](https://v3.docs.apostrophecms.org/guide/webpack.html). This is useful when the `ui/src` build would otherwise be very large due to code used on rarely accessed pages.
* Loads the right bundles on the right pages depending on the page template and the loaded widgets. Logged-in users have all the bundles on every page, because they might introduce widgets at any time.
* Fixes deprecation warnings displayed after running `npm install`, for dependencies that are directly included by this package.
* Implement custom ETags emission when `etags` cache option is enabled. [See the documentation for more information](https://v3.docs.apostrophecms.org/guide/caching.html).
It allows caching of pages and pieces, using a cache invalidation mechanism that takes into account related (and reverse related) document updates, thanks to backlinks mentioned above.
Note that for now, only single pages and pieces benefit from the ETags caching system (pages' and pieces' `getOne` REST API route, and regular served pages).
The cache of an index page corresponding to the type of a piece that was just saved will automatically be invalidated. However, please consider that it won't be effective when a related piece is saved, therefore the cache will automatically be invalidated _after_ the cache lifetime set in `maxAge` cache option.

### Fixes

* Apostrophe's webpack build now works properly when developing code that imports module-specific npm dependencies from `ui/src` or `ui/apos` when using `npm link` to develop the module in question.
* The `es5: true` option to `@apostrophecms/asset` works again.

## 3.16.1 (2022-03-21)

### Fixes

* Fixes a bug in the new `Cache-Control` support introduced by 3.16.0 in which we get the logged-out homepage right after logging in. This issue only came into play if the new caching options were enabled.

## 3.16.0 (2022-03-18)

### Adds

* Offers a simple way to set a Cache-Control max-age for Apostrophe page and GET REST API responses for pieces and pages. [See the documentation for more information](https://v3.docs.apostrophecms.org/guide/caching.html).
* API keys and bearer tokens "win" over session cookies when both are present. Since API keys and bearer tokens are explicitly added to the request at hand, it never makes sense to ignore them in favor of a cookie, which is implicit. This also simplifies automated testing.
* `data-apos-test=""` selectors for certain elements frequently selected in QA tests, such as `data-apos-test="adminBar"`.
* Offer a simple way to set a Cache-Control max-age for Apostrophe page and GET REST API responses for pieces and pages.
* To speed up functional tests, an `insecurePasswords` option has been added to the login module. This option is deliberately named to discourage use for any purpose other than functional tests in which repeated password hashing would unduly limit performance. Normally password hashing is intentionally difficult to slow down brute force attacks, especially if a database is compromised.

### Fixes

* `POST`ing a new child page with `_targetId: '_home'` now works properly in combination with `_position: 'lastChild'`.

## 3.15.0 (2022-03-02)

### Adds

* Adds throttle system based on username (even when not existing), on initial login route. Also added for each late login requirement, e.g. for 2FA attempts.

## 3.14.2 (2022-02-27)

* Hotfix: fixed a bug introduced by 3.14.1 in which non-parked pages could throw an error during the migration to fix replication issues.

## 3.14.1 (2022-02-25)

* Hotfix: fixed a bug in which replication across locales did not work properly for parked pages configured via the `_children` feature. A one-time migration is included to reconnect improperly replicated versions of the same parked pages. This runs automatically, no manual action is required. Thanks to [justyna1](https://github.com/justyna13) for identifying the issue.

## 3.14.0 (2022-02-22)

### Adds

* To reduce complications for those implementing caching strategies, the CSRF protection cookie now contains a simple constant string, and is not recorded in `req.session`. This is acceptable because the real purpose of the CSRF check is simply to verify that the browser has sent the cookie at all, which it will not allow a cross-origin script to do.
* As a result of the above, a session cookie is not generated and sent at all unless `req.session` is actually used or a user logs in. Again, this reduces complications for those implementing caching strategies.
* When logging out, the session cookie is now cleared in the browser. Formerly the session was destroyed on the server side only, which was sufficient for security purposes but could create caching issues.
* Uses `express-cache-on-demand` lib to make similar and concurrent requests on pieces and pages faster.
* Frontend build errors now stop app startup in development, and SCSS and JS/Vue build warnings are visible on the terminal console for the first time.

### Fixes

* Fixed a bug when editing a page more than once if the page has a relationship to itself, whether directly or indirectly. Widget ids were unnecessarily regenerated in this situation, causing in-context edits after the first to fail to save.
* Pages no longer emit double `beforeUpdate` and `beforeSave` events.
* When the home page extends `@apostrophecms/piece-page-type`, the "show page" URLs for individual pieces should not contain two slashes before the piece slug. Thanks to [Martí Bravo](https://github.com/martibravo) for the fix.
* Fixes transitions between login page and `afterPasswordVerified` login steps.
* Frontend build errors now stop the `@apostrophecms/asset:build` task properly in production.
* `start` replaced with `flex-start` to address SCSS warnings.
* Dead code removal, as a result of following up on JS/Vue build warnings.

## 3.13.0 - 2022-02-04

### Adds

* Additional requirements and related UI may be imposed on native ApostropheCMS logins using the new `requirements` feature, which can be extended in modules that `improve` the `@apostrophecms/login` module. These requirements are not imposed for single sign-on logins via `@apostrophecms/passport-bridge`. See the documentation for more information.
* Adds latest Slovak translation strings to SK.json in `i18n/` folder. Thanks to [Michael Huna](https://github.com/Miselrkba) for the contribution.
* Verifies `afterPasswordVerified` requirements one by one when emitting done event, allows to manage errors ans success before to go to the next requirement. Stores and validate each requirement in the token. Checks the new `askForConfirmation` requirement option to go to the next step when emitting done event or waiting for the confirm event (in order to manage success messages). Removes support for `afterSubmit` for now.

### Fixes

* Decodes the testReq `param` property in `serveNotFound`. This fixes a problem where page titles using diacritics triggered false 404 errors.
* Registers the default namespace in the Vue instance of i18n, fixing a lack of support for un-namespaced l10n keys in the UI.

## 3.12.0 - 2022-01-21

### Adds

* It is now best practice to deliver namespaced i18n strings as JSON files in module-level subdirectories of `i18n/` named to match the namespace, e.g. `i18n/ourTeam` if the namespace is `ourTeam`. This allows base class modules to deliver phrases to any namespace without conflicting with those introduced at project level. The `i18n` option is now deprecated in favor of the new `i18n` module format section, which is only needed if `browser: true` must be specified for a namespace.
* Brought back the `nestedModuleSubdirs` feature from A2, which allows modules to be nested in subdirectories if `nestedModuleSubdirs: true` is set in `app.js`. As in A2, module configuration (including activation) can also be grouped in a `modules.js` file in such subdirectories.

### Fixes

* Fixes minor inline documentation comments.
* UI strings that are not registered localization keys will now display properly when they contain a colon (`:`). These were previously interpreted as i18next namespace/key pairs and the "namespace" portion was left out.
* Fixes a bug where changing the page type immediately after clicking "New Page" would produce a console error. In general, areas and checkboxes now correctly handle their value being changed to `null` by the parent schema after initial startup of the `AposInputArea` or `AposInputCheckboxes` component.
* It is now best practice to deliver namespaced i18n strings as JSON files in module-level subdirectories of `i18n/` named to match the namespace, e.g. `i18n/ourTeam` if the namespace is `ourTeam`. This allows base class modules to deliver phrases to any namespace without conflicting with those introduced at project level. The `i18n` option is now deprecated in favor of the new `i18n` module format section, which is only needed if `browser: true` must be specified for a namespace.
* Removes the `@apostrophecms/util` module template helper `indexBy`, which was using a lodash method not included in lodash v4.
* Removes an unimplemented `csrfExceptions` module section cascade. Use the `csrfExceptions` *option* of any module to set an array of URLs excluded from CSRF protection. More information is forthcoming in the documentation.
* Fix `[Object Object]` in the console when warning `A permission.can() call was made with a type that has no manager` is printed.

### Changes

* Temporarily removes `npm audit` from our automated tests because of a sub-dependency of vue-loader that doesn't actually cause a security vulnerability for apostrophe.

## 3.11.0 - 2022-01-06

### Adds

* Apostrophe now extends Passport's `req.login` to emit an `afterSessionLogin` event from the `@apostrophecms:login` module, with `req` as an argument. Note that this does not occur at all for login API calls that return a bearer token rather than establishing an Express session.

### Fixes

* Apostrophe's extension of `req.login` now accounts for the `req.logIn` alias and the skippable `options` parameter, which is relied upon in some `passport` strategies.
* Apostrophe now warns if a nonexistent widget type is configured for an area field, with special attention to when `-widget` has been erroneously included in the name. For backwards compatibility this is a startup warning rather than a fatal error, as sites generally did operate successfully otherwise with this type of bug present.

### Changes

* Unpins `vue-click-outside-element` the packaging of which has been fixed upstream.
* Adds deprecation note to `__testDefaults` option. It is not in use, but removing would be a minor BC break we don't need to make.
* Allows test modules to use a custom port as an option on the `@apostrophecms/express` module.
* Removes the code base pull request template to instead inherit the organization-level template.
* Adds `npm audit` back to the test scripts.

## 3.10.0 - 2021-12-22

### Fixes

* `slug` type fields can now have an empty string or `null` as their `def` value without the string `'none'` populating automatically.
* The `underline` feature works properly in tiptap toolbar configuration.
* Required checkbox fields now properly prevent editor submission when empty.
* Pins `vue-click-outside-element` to a version that does not attempt to use `eval` in its distribution build, which is incompatible with a strict Content Security Policy.

### Adds

* Adds a `last` option to fields. Setting `last: true` on a field puts that field at the end of the field's widget order. If more than one field has that option active the true last item will depend on general field registration order. If the field is ordered with the `fields.order` array or field group ordering, those specified orders will take precedence.

### Changes

* Adds deprecation notes to the widget class methods `getWidgetWrapperClasses` and `getWidgetClasses` from A2.
* Adds a deprecation note to the `reorganize` query builder for the next major version.
* Uses the runtime build of Vue. This has major performance and bundle size benefits, however it does require changes to Apostrophe admin UI apps that use a `template` property (components should require no changes, just apps require an update). These apps must now use a `render` function instead. Since custom admin UI apps are not yet a documented feature we do not regard this as a bc break.
* Compatible with the `@apostrophecms/security-headers` module, which supports a strict `Content-Security-Policy`.
* Adds a deprecation note to the `addLateCriteria` query builder.
* Updates the `toCount` doc type query method to use Math.ceil rather than Math.floor plus an additional step.

## 3.9.0 - 2021-12-08

### Adds

* Developers can now override any Vue component of the ApostropheCMS admin UI by providing a component of the same name in the `ui/apos/components` folder of their own module. This is not always the best approach, see the documentation for details.
* When running a job, we now trigger the notification before to run the job, this way the progress notification ID is available from the job and the notification can be dismissed if needed.
* Adds `maxUi`, `maxLabel`, `minUi`, and `minLabel` localization strings for array input and other UI.

### Fixes

* Fully removes references to the A2 `self.partial` module method. It appeared only once outside of comments, but was not actually used by the UI. The `self.render` method should be used for simple template rendering.
* Fixes string interpolation for the confirmation modal when publishing a page that has an unpublished parent page.
* No more "cannot set headers after they are sent to the client" and "req.res.redirect not defined" messages when handling URLs with extra trailing slashes.
* The `apos.util.runPlayers` method is not called until all of the widgets in a particular tree of areas and sub-areas have been added to the DOM. This means a parent area widget player will see the expected markup for any sub-widgets when the "Edit" button is clicked.
* Properly activates the `apostropheI18nDebugPlugin` i18next debugging plugin when using the `APOS_SHOW_I18N` environment variable. The full set of l10n emoji indicators previously available for the UI is now available for template and server-side strings.
* Actually registers piece types for site search unless the `searchable` option is `false`.
* Fixes the methods required for the search `index` task.

### Changes

* Adds localization keys for the password field component's min and max error messages.

## 3.8.1 - 2021-11-23

### Fixes

* The search field of the pieces manager modal works properly. Thanks to [Miro Yovchev](https://github.com/myovchev) for pointing out the issue and providing a solution.
* Fixes a bug in `AposRichTextWidgetEditor.vue` when a rich text widget was specifically configured with an empty array as the `styles` option. In that case a new empty rich text widget will initiate with an empty paragraph tag.
* The`fieldsPresent` method that is used with the `presentFieldsOnly` option in doc-type was broken, looking for properties in strings and wasn't returning anything.

## 3.8.0 - 2021-11-15

### Adds

* Checkboxes for pieces are back, a main checkbox allows to select all page items. When all pieces on a page are checked, a banner where the user can select all pieces appears. A launder for mongo projections has been added.
* Registered `batchOperations` on a piece-type will now become buttons in the manager batch operations "more menu" (styled as a kebab icon). Batch operations should include a label, `messages` object, and `modalOptions` for the confirmation modal.
* `batchOperations` can be grouped into a single button with a menu using the `group` cascade subproperty.
* `batchOperations` can be conditional with an `if` conditional object. This allows developers to pass a single value or an array of values.
* Piece types can have `utilityOperations` configured as a top-level cascade property. These operations are made available in the piece manager as new buttons.
* Notifications may now include an `event` property, which the AposNotification component will emit on mount. The `event` property should be set to an object with `name` (the event name) and optionally `data` (data included with the event emission).
* Adds support for using the attachments query builder in REST API calls via the query string.
* Adds contextual menu for pieces, any module extending the piece-type one can add actions in this contextual menu.
* When clicking on a batch operation, it opens a confirmation modal using modal options from the batch operation, it also works for operations in grouped ones. operations name property has been renamed in action to work with AposContextMenu component.
* Beginning with this release, a module-specific static asset in your project such as `modules/mymodulename/public/images/bg.png` can always be referenced in your `.scss` and `.css` files as `/modules/mymodulename/images/bg.png`, even if assets are actually being deployed to S3, CDNs, etc. Note that `public` and `ui/public` module subdirectories have separate functions. See the documentation for more information.
* Adds AposFile.vue component to abstract file dropzone UI, uses it in AposInputAttachment, and uses it in the confirmation modal for pieces import.
* Optionally add `dimensionAttrs` option to image widget, which sets width & height attributes to optimize for Cumulative Layout Shift. Thank you to [Qiao Lin](https://github.com/qclin) for the contribution.

### Fixes

* The `apos.util.attachmentUrl` method now works correctly. To facilitate that, `apos.uploadsUrl` is now populated browser-side at all times as the frontend logic originally expected. For backwards compatibility `apos.attachment.uploadsUrl` is still populated when logged in.
* Widget players are now prevented from being played twice by the implementing vue component.

### Changes
* Removes Apostrophe 2 documentation and UI configuration from the `@apostrophecms/job` module. These options were not yet in use for A3.
* Renames methods and removes unsupported routes in the `@apostrophecms/job` module that were not yet in use. This was not done lightly, but specifically because of the minimal likelihood that they were in use in project code given the lack of UI support.
  * The deprecated `cancel` route was removed and will likely be replaced at a later date.
  * `run` was renamed `runBatch` as its purpose is specifically to run processes on a "batch selected" array of pieces or pages.
  * `runNonBatch` was renamed to `run` as it is the more generic job-running method. It is likely that `runBatch` will eventually be refactored to use this method.
  * The `good` and `bad` methods are renamed `success` and `failure`, respectively. The expected methods used in the `run` method were similarly renamed. They still increment job document properties called `good` and `bad`.
* Comments out the unused `batchSimpleRoute` methods in the page and piece-type modules to avoid usage before they are fully implemented.
* Optionally add `dimensionAttrs` option to image widget, which sets width & height attributes to optimize for Cumulative Layout Shift.
* Temporarily removes `npm audit` from our automated tests because of a sub-dependency of uploadfs that doesn't actually cause a security vulnerability for apostrophe.

## 3.7.0 - 2021-10-28

### Adds

* Schema select field choices can now be populated by a server side function, like an API call. Set the `choices` property to a method name of the calling module. That function should take a single argument of `req`, and return an array of objects with `label` and `value` properties. The function can be async and will be awaited.
* Apostrophe now has built-in support for the Node.js cluster module. If the `APOS_CLUSTER_PROCESSES` environment variable is set to a number, that number of child processes are forked, sharing the same listening port. If the variable is set to `0`, one process is forked for each CPU core, with a minimum of `2` to provide availability during restarts. If the variable is set to a negative number, that number is added to the number of CPU cores, e.g. `-1` is a good way to reserve one core for MongoDB if it is running on the same server. This is for production use only (`NODE_ENV=production`). If a child process fails it is restarted automatically.

### Fixes

* Prevents double-escaping interpolated localization strings in the UI.
* Rich text editor style labels are now run through a localization method to get the translated strings from their l10n keys.
* Fixes README Node version requirement (Node 12+).
* The text alignment buttons now work immediately in a new rich text widget. Previously they worked only after manually setting a style or refreshing the page. Thanks to Michelin for their support of this fix.
* Users can now activate the built-in date and time editing popups of modern browsers when using the `date` and `time` schema field types.
* Developers can now `require` their project `app.js` file in the Node.js REPL for debugging and inspection. Thanks to [Matthew Francis Brunetti](https://github.com/zenflow).
* If a static text phrase is unavailable in both the current locale and the default locale, Apostrophe will always fall back to the `en` locale as a last resort, which ensures the admin UI works if it has not been translated.
* Developers can now `require` their project `app.js` in the Node.js REPL for debugging and inspection
* Ensure array field items have valid _id prop before storing. Thanks to Thanks to [Matthew Francis Brunetti](https://github.com/zenflow).

### Changes

* In 3.x, `relationship` fields have an optional `builders` property, which replaces `filters` from 2.x, and within that an optional `project` property, which replaces `projection` from 2.x (to match MongoDB's `cursor.project`). Prior to this release leaving the old syntax in place could lead to severe performance problems due to a lack of projections. Starting with this release the 2.x syntax results in an error at startup to help the developer correct their code.
* The `className` option from the widget options in a rich text area field is now also applied to the rich text editor itself, for a consistently WYSIWYG appearance when editing and when viewing. Thanks to [Max Mulatz](https://github.com/klappradla) for this contribution.
* Adds deprecation notes to doc module `afterLoad` events, which are deprecated.
* Removes unused `afterLogin` method in the login module.

## 3.6.0 - 2021-10-13

### Adds

* The `context-editing` apostrophe admin UI bus event can now take a boolean parameter, explicitly indicating whether the user is actively typing or performing a similar active manipulation of controls right now. If a boolean parameter is not passed, the existing 1100-millisecond debounced timeout is used.
* Adds 'no-search' modifier to relationship fields as a UI simplification option.
* Fields can now have their own `modifiers` array. This is combined with the schema modifiers, allowing for finer grained control of field rendering.
* Adds a Slovak localization file. Activate the `sk` locale to use this. Many thanks to [Michael Huna](https://github.com/Miselrkba) for the contribution.
* Adds a Spanish localization file. Activate the `es` locale to use this. Many thanks to [Eugenio Gonzalez](https://github.com/egonzalezg9) for the contribution.
* Adds a Brazilian Portuguese localization file. Activate the `pt-BR` locale to use this. Many thanks to [Pietro Rutzen](https://github.com/pietro-rutzen) for the contribution.

### Fixes

* Fixed missing translation for "New Piece" option on the "more" menu of the piece manager, seen when using it as a chooser.
* Piece types with relationships to multiple other piece types may now be configured in any order, relative to the other piece types. This sometimes appeared to be a bug in reverse relationships.
* Code at the project level now overrides code found in modules that use `improve` for the same module name. For example, options set by the `@apostrophecms/seo-global` improvement that ships with `@apostrophecms/seo` can now be overridden at project level by `/modules/@apostrophecms/global/index.js` in the way one would expect.
* Array input component edit button label is now propertly localized.
* A memory leak on each request has been fixed, and performance improved, by avoiding the use of new Nunjucks environments for each request. Thanks to Miro Yovchev for pointing out the leak.
* Fragments now have access to `__t()`, `getOptions` and other features passed to regular templates.
* Fixes field group cascade merging, using the original group label if none is given in the new field group configuration.
* If a field is conditional (using an `if` option), is required, but the condition has not been met, it no longer throws a validation error.
* Passing `busy: true` to `apos.http.post` and related methods no longer produces an error if invoked when logged out, however note that there will likely never be a UI for this when logged out, so indicate busy state in your own way.
* Bugs in document modification detection have been fixed. These bugs caused edge cases where modifications were not detected and the "Update" button did not appear, and could cause false positives as well.

### Changes

* No longer logs a warning about no users if `testModule` is true on the app.

## 3.5.0 - 2021-09-23

* Pinned dependency on `vue-material-design-icons` to fix `apos-build.js` build error in production.
* The file size of uploaded media is visible again when selected in the editor, and media information such as upload date, dimensions and file size is now properly localized.
* Fixes moog error messages to reflect the recommended pattern of customization functions only taking `self` as an argument.
* Rich Text widgets now instantiate with a valid element from the `styles` option rather than always starting with an unclassed `<p>` tag.
* Since version 3.2.0, apostrophe modules to be loaded via npm must appear as explicit npm dependencies of the project. This is a necessary security and stability improvement, but it was slightly too strict. Starting with this release, if the project has no `package.json` in its root directory, the `package.json` in the closest ancestor directory is consulted.
* Fixes a bug where having no project modules directory would throw an error. This is primarily a concern for module unit tests where there are no additional modules involved.
* `css-loader` now ignores `url()` in css files inside `assets` so that paths are left intact, i.e. `url(/images/file.svg)` will now find a static file at `/public/images/file.svg` (static assets in `/public` are served by `express.static`). Thanks to Matic Tersek.
* Restored support for clicking on a "foreign" area, i.e. an area displayed on the page whose content comes from a piece, in order to edit it in an appropriate way.
* Apostrophe module aliases and the data attached to them are now visible immediately to `ui/src/index.js` JavaScript code, i.e. you can write `apos.alias` where `alias` matches the `alias` option configured for that module. Previously one had to write `apos.modules['module-name']` or wait until next tick. However, note that most modules do not push any data to the browser when a user is not logged in. You can do so in a custom module by calling `self.enableBrowserData('public')` from `init` and implementing or extending the `getBrowserData(req)` method (note that page, piece and widget types already have one, so it is important to extend in those cases).
* `options.testModule` works properly when implementing unit tests for an npm module that is namespaced.

### Changes

* Cascade grouping (e.g., grouping fields) will now concatenate a group's field name array with the field name array of an existing group of the same name. Put simply, if a new piece module adds their custom fields to a `basics` group, that field will be added to the default `basics` group fields. Previously the new group would have replaced the old, leaving inherited fields in the "Ungrouped" section.
* AposButton's `block` modifier now less login-specific

### Adds

* Rich Text widget's styles support a `def` property for specifying the default style the editor should instantiate with.
* A more helpful error message if a field of type `area` is missing its `options` property.

## 3.4.1 - 2021-09-13

No changes. Publishing to correctly mark the latest 3.x release as "latest" in npm.

## 3.4.0 - 2021-09-13

### Security

* Changing a user's password or marking their account as disabled now immediately terminates any active sessions or bearer tokens for that user. Thanks to Daniel Elkabes for pointing out the issue. To ensure all sessions have the necessary data for this, all users logged in via sessions at the time of this upgrade will need to log in again.
* Users with permission to upload SVG files were previously able to do so even if they contained XSS attacks. In Apostrophe 3.x, the general public so far never has access to upload SVG files, so the risk is minor but could be used to phish access from an admin user by encouraging them to upload a specially crafted SVG file. While Apostrophe typically displays SVG files using the `img` tag, which ignores XSS vectors, an XSS attack might still be possible if the image were opened directly via the Apostrophe media library's convenience link for doing so. All SVG uploads are now sanitized via DOMPurify to remove XSS attack vectors. In addition, all existing SVG attachments not already validated are passed through DOMPurify during a one-time migration.

### Fixes

* The `apos.attachment.each` method, intended for migrations, now respects its `criteria` argument. This was necessary to the above security fix.
* Removes a lodash wrapper around `@apostrophecms/express` `bodyParser.json` options that prevented adding custom options to the body parser.
* Uses `req.clone` consistently when creating a new `req` object with a different mode or locale for localization purposes, etc.
* Fixes bug in the "select all" relationship chooser UI where it selected unpublished items.
* Fixes bug in "next" and "previous" query builders.
* Cutting and pasting widgets now works between locales that do not share a hostname, provided that you switch locales after cutting (it does not work between tabs that are already open on separate hostnames).
* The `req.session` object now exists in task `req` objects, for better compatibility. It has no actual persistence.
* Unlocalized piece types, such as users, may now be selected as part of a relationship when browsing.
* Unpublished localized piece types may not be selected via the autocomplete feature of the relationship input field, which formerly ignored this requirement, although the browse button enforced it.
* The server-side JavaScript and REST APIs to delete pieces now work properly for pieces that are not subject to either localization or draft/published workflow at all the (`localize: false` option). UI for this is under discussion, this is just a bug fix for the back end feature which already existed.
* Starting in version 3.3.1, a newly added image widget did not display its image until the page was refreshed. This has been fixed.
* A bug that prevented Undo operations from working properly and resulted in duplicate widget _id properties has been fixed.
* A bug that caused problems for Undo operations in nested widgets, i.e. layout or multicolumn widgets, has been fixed.
* Duplicate widget _id properties within the same document are now prevented on the server side at save time.
* Existing duplicate widget _id properties are corrected by a one-time migration.

### Adds

* Adds a linter to warn in dev mode when a module name include a period.
* Lints module names for `apostrophe-` prefixes even if they don't have a module directory (e.g., only in `app.js`).
* Starts all `warnDev` messages with a line break and warning symbol (⚠️) to stand out in the console.
* `apos.util.onReady` aliases `apos.util.onReadyAndRefresh` for brevity. The `apos.util.onReadyAndRefresh` method name will be deprecated in the next major version.
* Adds a developer setting that applies a margin between parent and child areas, allowing developers to change the default spacing in nested areas.

### Changes

* Removes the temporary `trace` method from the `@apostrophecms/db` module.
* Beginning with this release, the `apostrophe:modulesReady` event has been renamed `apostrophe:modulesRegistered`, and the `apostrophe:afterInit` event has been renamed `apostrophe:ready`. This better reflects their actual roles. The old event names are accepted for backwards compatibility. See the documentation for more information.
* Only autofocuses rich text editors when they are empty.
* Nested areas now have a vertical margin applied when editing, allowing easier access to the parent area's controls.

## 3.3.1 - 2021-09-01

### Fixes

* In some situations it was possible for a relationship with just one selected document to list that document several times in the returned result, resulting in very large responses.
* Permissions roles UI localized correctly.
* Do not crash on startup if users have a relationship to another type. This was caused by the code that checks whether any users exist to present a warning to developers. That code was running too early for relationships to work due to event timing issues.

## 3.3.0 - 2021-08-30

### Fixes

* Addresses the page jump when using the in-context undo/redo feature. The page will immediately return users to their origin scroll position after the content refreshes.
* Resolves slug-related bug when switching between images in the archived view of the media manager. The slug field was not taking into account the double slug prefix case.
* Fixes migration task crash when parking new page. Thanks to [Miro Yovchev](https://www.corllete.com/) for this fix.
* Fixes incorrect month name in `AposCellDate`, which can be optionally used in manage views of pieces. Thanks to [Miro Yovchev](https://www.corllete.com/) for this fix.

### Adds

* This version achieves localization (l10n) through a rich set of internationalization (i18n) features. For more information, [see the documentation](https://v3.docs.apostrophecms.org/).
* There is support for both static string localization and dynamic content localization.
* The home page, other parked pages, and the global document are automatically replicated to all configured locales at startup. Parked properties are refreshed if needed. Other pages and pieces are replicated if and when an editor chooses to do so.
* An API route has been added for voluntary replication, i.e. when deciding a document should exist in a second locale, or desiring to overwrite the current draft contents in locale `B` with the draft contents of locale `A`.
* Locales can specify `prefix` and `hostname` options, which are automatically recognized by middleware that removes the prefix dynamically where appropriate and sets `req.locale`. In 3.x this works more like the global site `prefix` option. This is a departure from 2.x which stored the prefix directly in the slug, creating maintenance issues.
* Locales are stateless: they are never recorded in the session. This eliminates many avenues for bugs and bad SEO. However, this also means the developer must fully distinguish them from the beginning via either `prefix` or `hostname`. A helpful error message is displayed if this is not the case.
* Switching locales preserves the user's editing session even if on separate hostnames. To enable this, if any locales have hostnames, all configured locales must have hostnames and/or baseUrl must be set for those that don't.
* An API route has been added to discover the locales in which a document exists. This provides basic information only for performance (it does not report `title` or `_url`).
* Editors can "localize" documents, copying draft content from one locale to another to create a corresponding document in a different locale. For convenience related documents, such as images and other pieces directly referenced by the document's structure, can be localized at the same time. Developers can opt out of this mechanism for a piece type entirely, check the box by default for that type, or leave it as an "opt-in" choice.
* The `@apostrophecms/i18n` module now uses `i18next` to implement static localization. All phrases in the Vue-based admin UI are passed through `i18next` via `this.$t`, and `i18next` is also available via `req.t()` in routes and `__t()` in templates. Apostrophe's own admin UI phrases are in the `apostrophe` namespace for a clean separation. An array of locale codes, such as `en` or `fr` or `en-au`, can be specified using the `locales` option to the `@apostrophecms/i18n` module. The first locale is the default, unless the `defaultLocale` option is set. If no locales are set, the locale defaults to `en`. The `i18next-http-middleware` locale guesser is installed and will select an available locale if possible, otherwise it will fall back to the default.
* In the admin UI, `v-tooltip` has been extended as `v-apos-tooltip`, which passes phrases through `i18next`.
* Developers can link to alternate locales by iterating over `data.localizations` in any page template. Each element always has `locale`, `label` and `homePageUrl` properties. Each element also has an `available` property (if true, the current context document is available in that locale), `title` and a small number of other document properties are populated, and `_url` redirects to the context document in that locale. The current locale is marked with `current: true`.
* To facilitate adding interpolated values to phrases that are passed as a single value through many layers of code, the `this.$t` helper provided in Vue also accepts an object argument with a `key` property. Additional properties may be used for interpolation.
* `i18next` localization JSON files can be added to the `i18n` subdirectory of *any* module, as long as its `i18n` option is set. The `i18n` object may specify `ns` to give an `i18next` namespace, otherwise phrases are in the default namespace, used when no namespace is specified with a `:` in an `i18next` call. The default namespace is yours for use at project level. Multiple modules may contribute to the same namespace.
* If `APOS_DEBUG_I18N=1` is set in the environment, the `i18next` debug flag is activated. For server-side translations, i.e. `req.t()` and `__t()`, debugging output will appear on the server console. For browser-side translations in the Vue admin UI, debugging output will appear in the browser console.
* If `APOS_SHOW_I18N=1` is set in the environment, all phrases passed through `i18next` are visually marked, to make it easier to find those that didn't go through `i18next`. This does not mean translations actually exist in the JSON files. For that, review the output of `APOS_DEBUG_I18N=1`.
* There is a locale switcher for editors.
* There is a backend route to accept a new locale on switch.
* A `req.clone(properties)` method is now available. This creates a clone of the `req` object, optionally passing in an object of properties to be set. The use of `req.clone` ensures the new object supports `req.get` and other methods of a true `req` object. This technique is mainly used to obtain a new request object with the same privileges but a different mode or locale, i.e. `mode: 'published'`.
* Fallback wrappers are provided for the `req.__()`, `res.__()` and `__()` localization helpers, which were never official or documented in 3.x but may be in use in projects ported from 2.x. These wrappers do not localize but do output the input they are given along with a developer warning. You should migrate them to use `req.t()` (in server-side javascript) or `__t()` (Nunjucks templates).

### Changes

* Bolsters the CSS that backs Apostrophe UI's typography to help prevent unintended style leaks at project-level code.
* Removes the 2.x series changelog entries. They can be found in the 2.0 branch in Github.

## 3.2.0 - 2021-08-13

### Fixes

* `req.hostname` now works as expected when `trustProxy: true` is passed to the `@apostrophecms/express` module.
* Apostrophe loads modules from npm if they exist there and are configured in the `modules` section of `app.js`. This was always intended only as a way to load direct, intentional dependencies of your project. However, since npm "flattens" the dependency tree, dependencies of dependencies that happen to have the same name as a project-level Apostrophe module could be loaded by default, crashing the site or causing unexpected behavior. So beginning with this release, Apostrophe scans `package.json` to verify an npm module is actually a dependency of the project itself before attempting to load it as an Apostrophe module.
* Fixes the reference to sanitize-html defaults in the rich text widget.
* Fixes the `toolbarToAllowedStyles` method in the rich text widget, which was not returning any configuration.
* Fixes the broken text alignment in rich text widgets.
* Adds a missing npm dependency on `chokidar`, which Apostrophe and Nunjucks use for template refreshes. In most environments this worked anyway due to an indirect dependency via the `sass` module, but for stability Apostrophe should depend directly on any npm module it uses.
* Fixes the display of inline range inputs, notably broken when using Palette
* Fixes occasional unique key errors from migrations when attempting to start up again with a site that experienced a startup failure before inserting its first document.
* Requires that locale names begin with a letter character to ensure order when looping over the object entries.
* Unit tests pass in MongoDB 5.x.

### Adds
* Adds Cut and Paste to area controls. You can now Cut a widget to a virtual clipboard and paste it in suitable areas. If an area
can include the widget on the clipboard, a special Clipboard widget will appear in area's Add UI. This works across pages as well.

### Changes
* Apostrophe's Global's UI (the @apostrophecms/global singleton has moved from the admin bar's content controls to the admin utility tray under a cog icon.
* The context bar's document Edit button, which was a cog icon, has been rolled into the doc's context menu.

## 3.1.3 - 2021-07-16

### Fixes

* Hotfix for an incompatibility between `vue-loader` and `webpack` 5.45.0 which causes a crash at startup in development, or asset build time in production. We have temporarily pinned our dependency to `webpack` 5.44.x. We are [contributing to the discussion around the best long-term fix for vue-loader](https://github.com/vuejs/vue-loader/issues/1854).

## 3.1.2 - 2021-07-14

### Changes

* Removes an unused method, `mapMongoIdToJqtreeId`, that was used in A2 but is no longer relevant.
* Removes deprecated and non-functional steps from the `edit` method in the `AposDocsManager.vue` component.
* Legacy migrations to update 3.0 alpha and 3.0 beta sites to 3.0 stable are still in place, with no functional changes, but have been relocated to separate source files for ease of maintenance. Note that this is not a migration path for 2.x databases. Tools for that are forthcoming.

## 3.1.1 - 2021-07-08

### Fixes

* Two distinct modules may each have their own `ui/src/index.scss` file, similar to the fix already applied to allow multiple `ui/src/index.js` files.

## 3.1.0 - 2021-06-30

### Fixes

* Corrects a bug that caused Apostrophe to rebuild the admin UI on every nodemon restart, which led to excessive wait times to test new code. Now this happens only when `package-lock.json` has been modified (i.e. you installed a new module that might contain new Apostrophe admin UI code). If you are actively developing Apostrophe admin UI code, you can opt into rebuilding all the time with the `APOS_DEV=1` environment variable. In any case, `ui/src` is always rebuilt in a dev environment.
* Updates `cheerio`, `deep-get-set`, and `oembetter` versions to resolve vulnerability warnings.
* Modules with a `ui/src` folder, but no other content, are no longer considered "empty" and do not generate a warning.
* Pushing a secondary context document now always results in entry to draft mode, as intended.
* Pushing a secondary context document works reliably, correcting a race condition that could cause the primary document to remain in context in some cases if the user was not already in edit mode.

### Changes

* Deprecates `self.renderPage` method for removal in next major version.
* Since `ui/src/index.js` files must export a function to avoid a browser error in production which breaks the website experience, we now detect this at startup and throw a more helpful error to prevent a last-minute discovery in production.

## 3.0.1 - 2021-06-17

### Fixes

* Fixes an error observed in the browser console when using more than one `ui/src/index.js` file in the same project. Using more than one is a good practice as it allows you to group frontend code with an appropriate module, or ship frontend code in an npm module that extends Apostrophe.
* Migrates all of our own frontend players and utilities from `ui/public` to `ui/src`, which provides a robust functional test of the above.
* Executes `ui/src` imports without waiting for next tick, which is appropriate as we have positioned it as an alternative to `ui/public` which is run without delay.

## 3.0.0 - 2021-06-16

### Breaks

* Previously our `a3-boilerplate` project came with a webpack build that pushed code to the `ui/public` folder of an `asset` module. Now the webpack build is not needed because Apostrophe takes care of compiling `ui/src` for us. This is good! However, **if you are transitioning your project to this new strategy, you will need to remove the `modules/asset/ui/public` folder from your project manually** to ensure that webpack-generated code originally intended for webpack-dev-server does not fail with a `publicPath` error in the console.
* The `CORE_DEV=1` environment setting has been changed to `APOS_DEV=1` because it is appropriate for anyone who is actively developing custom Apostrophe admin UI using `ui/apos` folders in their own modules.
* Apostrophe now uses Dart Sass, aka the `sass` npm module. The `node-sass` npm module has been deprecated by its authors for some time now. Most existing projects will be unaffected, but those writing their own Apostrophe UI components will need to change any `/deep/` selectors to `::v-deep` and consider making other Dart Sass updates as well. For more information see the [Dart Sass documentation](https://sass-lang.com/dart-sass). Those embracing the new `ui/src` feature should also bear in mind that Dart Sass is being used.

### Changes

* Relationship ids are now stored as aposDocIds (without the locale and mode part). The appropriate locale and mode are known from the request. This allows easy comparison and copying of these properties across locales and fixes a bug with reverse relationships when publishing documents. A migration has been added to take care of this conversion on first startup.
- The `attachment` field type now correctly limits file uploads by file type when using the `fileGroup` field option.
- Uploading SVG files is permitted in the Media Library by default.

### Adds

- Apostrophe now enables you to ship frontend JavaScript and Sass (using the SCSS syntax) without your own webpack configuration.
- Any module may contain modern JavaScript in a `ui/src/index.js` file, which may use `import` to bring in other files in the standard way. Note that **`ui/src/index.js must export a function`**. These functions are called for you in the order modules are initialized.
- Any module may contain a Sass (SCSS) stylesheet in a `ui/src/index.scss` file, which may also import other Sass (SCSS) files.
- Any project that requires IE11 support for `ui/src` JavaScript code can enable it by setting the `es5: true` option to the `@apostrophecms/asset` module. Apostrophe produces separate builds for IE11 and modern browsers, so there is no loss of performance in modern browsers. Code is automatically compiled for IE11 using `babel` and missing language features are polyfilled using `core-js` so you can use promises, `async/await` and other standard modern JavaScript features.
- `ui/public` is still available for raw JavaScript and CSS files that should be pushed *as-is* to the browser. The best use of this feature is to deliver the output of your own custom webpack build, if you have one.
- Adds browser-side `editMode` flag that tracks the state of the current view (edit or preview), located at `window.apos.adminBar.editMode`.
- Support for automatic inline style attribute sanitization for Rich Text widgets.
- Adds text align controls for Rich Text widgets. The following tools are now supported as part of a rich text widget's `toolbar` property:
-- `alignLeft`
-- `alignRight`
-- `alignCenter`
-- `alignJustify`
- `@apostrophecms/express` module now supports the `trustProxy: true` option, allowing your reverse proxy server (such as nginx) to pass on the original hostname, protocol and client IP address.

### Fixes

* Unit tests passing again. Temporarily disabled npm audit checks as a source of critical failures owing to upstream issues with third-party packages which are not actually a concern in our use case.
* Fixed issues with the query builder code for relationships. These issues were introduced in beta 3 but did not break typical applications, except for displaying distinct choices for existing values of a relationship field.
* Checkbox field types can now be used as conditional fields.
* Tracks references to attachments correctly, and introduces a migration to address any attachments previously tracked as part of documents that merely have a relationship to the proper document, i.e. pages containing widgets that reference an image piece.
* Tracks the "previously published" version of a document as a legitimate reference to any attachments, so that they are not discarded and can be brought back as expected if "Undo Publish" is clicked.
* Reverse relationships work properly for published documents.
* Relationship subfields are now loaded properly when `reverseOf` is used.
* "Discard Draft" is available when appropriate in "Manage Pages" and "Manage Pieces."
* "Discard Draft" disables the "Submit Updates" button when working as a contributor.
* Relationship subfields can now be edited when selecting in the full "manage view" browser, as well as in the compact relationship field view which worked previously.
* Relationship subfields now respect the `def` property.
* Relationship subfields are restored if you deselect a document and then reselect it within a single editing experience, i.e. accidentally deselect and immediately reselect, for instance.
* A console warning when editing subfields for a new relationship was fixed.
* Field type `color`'s `format` option moved out of the UI options and into the general options object. Supported formats are "rgb", "prgb", "hex6", "hex3", "hex8", "name", "hsl", "hsv". Pass the `format` string like:
```js
myColorField: {
  type: 'color',
  label: 'My Color',
  options: {
    format: 'hsl'
  }
}
```
* Restored Vue dependency to using semantic versioning now that Vue 2.6.14 has been released with a fix for the bug that required us to pin 2.6.12.
* Nunjucks template loader is fully compatible with Linux in a development environment.
* Improved template performance by reusing template loaders.
* `min` and `max` work properly for both string-like and number-like fields.
* Negative numbers, leading minus and plus signs, and trailing periods are accepted in the right ways by appropriate field types.
* If a user is inadvertently inserted with no password, set a random password on the backend for safety. In tests it appears that login with a blank password was already forbidden, but this provides an additional level of certainty.
* `data.page` and `data.contextOptions` are now available in `widget.html` templates in most cases. Specifically, they are available when loading the page, (2) when a widget has just been inserted on the page, and (3) when a widget has just been edited and saved back to the page. However, bear in mind that these parameters are never available when a widget is being edited "out of context" via "Page Settings", via the "Edit Piece" dialog box, via a dialog box for a parent widget, etc. Your templates should be written to tolerate the absence of these parameters.
* Double slashes in the slug cannot be used to trick Apostrophe into serving as an open redirect (fix ported to 3.x from 2.92.0).
* The global doc respects the `def` property of schema fields when first inserted at site creation time.
* Fixed fragment keyword arguments being available when not a part of the fragment signature.

## 3.0.0-beta.3.1 - 2021-06-07

### Breaks
- This backwards compatibility break actually occurred in 3.0.0-beta.3 and was not documented at that time, but it is important to know that the following Rich Text tool names have been updated to match Tiptap2's convention:
-- `bullet_list` -> `bulletList`
-- `ordered_list` -> `orderedList`
-- `code_block` -> `codeBlock`
-- `horizontal_rule` -> `horizontalRule`

### Fixes

- Rich Text default tool names updated, no longer broken. Bug introduced in 3.0.0-beta.3.
- Fixed Rich Text's tool cascade to properly account for core defaults, project level defaults, and area-specific options.

## 3.0.0-beta.3 - 2021-06-03

### Security Fixes

The `nlbr` and `nlp` Nunjucks filters marked their output as safe to preserve the tags that they added, without first escaping their input, creating a CSRF risk. These filters have been updated to escape their input unless it has already been marked safe. No code changes are required to templates whose input to the filter is intended as plaintext, however if you were intentionally leveraging this bug to output unescaped HTML markup you will need to make sure your input is free of CSRF risks and then use the `| safe` filter before the `| nlbr` or `| nlp` filter.

### Adds

- Added the `ignoreUnusedFolderWarning` option for modules that intentionally might not be activated or inherited from in a particular startup.
- Better explanation of how to replace macros with fragments, in particular how to call the fragments with `{% render fragmentName(args) %}`.

### Fixes

- Temporarily pinned to Vue 2.6.12 to fix an issue where the "New" button in the piece manager modals disappeared. We think this is a bug in the newly released Vue 2.6.13 but we are continuing to research it.
- Updated dependencies on `sanitize-html` and `nodemailer` to new major versions, causing no bc breaks at the ApostropheCMS level. This resolved two critical vulnerabilities according to `npm audit`.
- Removed many unused dependencies.
- The data retained for "Undo Publish" no longer causes slug conflicts in certain situations.
- Custom piece types using `localized: false` or `autopublish: true,` as well as singleton types, now display the correct options on the "Save" dropdown.
- The "Save and View," "Publish and View" and/or "Save Draft and Preview" options now appear only if an appropriate piece page actually exists for the piece type.
- Duplicating a widget now properly assigns new IDs to all copied sub-widgets, sub-areas and array items as well.

- Added the `ignoreUnusedFolderWarning` option for modules that intentionally might not be activated or inherited from in a particular startup.
- If you refresh the page while previewing or editing, you will be returned to that same state.

### Notices

- Numerous `npm audit` vulnerability warnings relating to `postcss` 7.x were examined, however it was determined that these are based on the idea of a malicious SASS coder attempting to cause a denial of service. Apostrophe developers would in any case be able to contribute JavaScript as well and so are already expected to be trusted parties. This issue must be resolved upstream in packages including both `stylelint` and `vue-loader` which have considerable work to do before supporting `postcss` 8.x, and in any case public access to write SASS is not part of the attack surface of Apostrophe.

### Changes

- When logging out on a page that only exists in draft form, or a page with access controls, you are redirected to the home page rather than seeing a 404 message.

- Rich text editor upgraded to [tiptap 2.x beta](https://www.tiptap.dev) :tada:. On the surface not a lot has changed with the upgrade, but tiptap 2 has big improvements in terms of speed, composability, and extension support. [See the technical differences of tiptap 1 and 2 here](https://www.tiptap.dev/overview/upgrade-guide#reasons-to-upgrade-to-tiptap-2x)

## 3.0.0-beta.2 - 2021-05-21

### **Breaks**

- The `updateModified: false` option, formerly supported only by `apos.doc.update`, has been renamed to `setModified: false` and is now supported by `apos.doc.insert` as well. If explicitly set to false, the insert and update methods will leave the `modified` property alone, rather than trying to detect or infer whether a change has been made to the draft relative to the published version.
- The `permission` module no longer takes an `interestingTypes` option. Instead, doc type managers may set their `showPermissions` option to `true` to always be broken out separately in the permissions explorer, or explicitly set it to `false` to never be mentioned at all, even on a list of typical piece types that have the same permissions. This allows module creators to ship the right options with their modules rather than requiring the developer to hand-configure `interestingTypes`.
- When editing users, the permissions explorer no longer lists "submitted draft" as a piece type.
- Removed `apos.adminBar.group` method, which is unlikely to be needed in 3.x. One can group admin bar items into dropdowns via the `groups` option.
- Raw HTML is no longer permitted in an `apos.notify` message parameter. Instead, `options.buttons` is available. If present, it must be an array of objects with `type` and `label` properties. If `type` is `'event'` then that button object must have `name` and `data` properties, and when clicked the button will trigger an apos bus event of the given `name` with the provided `data` object. Currently `'event'` is the only supported value for `type`.

### Adds

- The name `@apostrophecms/any-page-type` is now accepted for relationships that should match any page. With this change, the doc type manager module name and the type name are now identical for all types in 3.x. However, for backwards compatibility `@apostrophecms/page` is still accepted. `apos.doc.getManager` will accept either name.
- Sets the project root-level `views` directory as the default fallback views directory. This is no longer a necessary configuration in projects unless they want to change it on the `@apostrophecms/template` option `viewsFolderFallback`.
- The new `afterAposScripts` nunjucks block allows for pushing markup after Apostrophe's asset bundle script tag, at the end of the body. This is a useful way to add a script tag for Webpack's hot reload capabilities in development while still ensuring that Apostrophe's utility methods are available first, like they are in production.
- An `uploadfs` option may be passed to the `@apostrophecms/asset` module, in order to pass options configuring a separate instance of `uploadfs` specifically for the static assets. The `@apostrophecms/uploadfs` module now exports a method to instantiate an uploadfs instance. The default behavior, in which user-uploaded attachments and static assets share a single instance of uploadfs, is unchanged. Note that asset builds never use uploadfs unless `APOS_UPLOADFS_ASSETS=1` is set in the environment.
- `AposButtonSplit` is a new UI component that combines a button with a context menu. Users can act on a primary action or change the button's function via menu button to the right of the button itself.
- Developers can now pass options to the `color` schema field by passing a `pickerOptions` object through your field. This allows for modifying/removing the default color palette, changing the resulting color format, and disabling various UI. For full set of options [see this example](https://github.com/xiaokaike/vue-color/blob/master/src/components/Sketch.vue)
- `AposModal` now emits a `ready` event when it is fully painted and can be interacted with by users or code.
- The video widget is now compatible with vimeo private videos when the domain is on the allowlist in vimeo.

### Changes

- You can now override the parked page definition for the home page without copying the entirety of `minimumPark` from the source code. Specifically, you will not lose the root archive page if you park the home page without explicitly parking the archive page as well. This makes it easier to choose your own type for the home page, in lieu of `@apostrophecms/home-page`.

### Fixes

- Piece types like users that have a slug prefix no longer trigger a false positive as being "modified" when you first click the "New" button.
- The `name` option to widget modules, which never worked in 3.x, has been officially removed. The name of the widget type is always the name of the module, with the `-widget` suffix removed.
- The home page and other parked pages should not immediately show as "pending changes."
- In-context editing works properly when the current browser URL has a hash (portion beginning with `#`), enabling the use of the hash for project-specific work. Thanks to [https://stepanjakl.com/](Štěpán Jákl) for reporting the issue.
- When present, the `apos.http.addQueryToUrl` method preserves the hash of the URL intact.
- The home page and other parked pages should not immediately show as "pending changes."
- The browser-side `apos.http.parseQuery` function now handles objects and arrays properly again.
- The in-context menu for documents has been refactored as a smart component that carries out actions on its own, eliminating a great deal of redundant code, props and events.
- Added additional retries when binding to the port in a dev environment.
- The "Submit" button in the admin bar updates properly to "Submitted" if the submission happens in the page settings modal.
- Skipping positional arguments in fragments now works as expected.
- The rich text editor now supports specifying a `styles` array with no `p` tags properly. A newly added rich text widget initially contains an element with the first style, rather than always a paragraph. If no styles are configured, a `p` tag is assumed. Thanks to Stepan Jakl for reporting the issue.

### Changes
- Editor modal's Save button (publish / save draft / submit) now updated to use the `AposSplitButton` component. Editors can choose from several follow-up actions that occur after save, including creating another piece of content of the same type, being taken to the in-context version of the document, or being returned to the manager. Editor's selection is saved in localstorage, creating a remembered preference per content type.

## 3.0.0-beta.1.1 - 2021-05-07

### Fixes

- A hotfix for an issue spotted in beta 1 in our demo: all previously published pages of sites migrated from early alpha releases had a "Draft" label until published again.

## 3.0.0-beta.1 - 2021-05-06

### **Breaks**

- Removes the `firstName` and `lastName` fields in user pieces.
- The query parameters `apos-refresh`, `apos-edit`, `apos-mode` and `apos-locale` are now `aposRefresh`, `aposEdit`, `aposMode`and `aposLocale`. Going forward all query parameters will be camelCase for consistency with query builders.

### Changes

- Archiving a page or piece deletes any outstanding draft in favor of archiving the last published version. Previously the behavior was effectively the opposite.
- "Publish Changes" button label has been changes to "Update".
- Draft mode is no longer the default view for published documents.
- The page and piece manager views now display the title, etc. of the published version of a document, unless that document only exists in draft form. However a label is also provided indicating if a newer draft is in progress.
- Notifications have been updated with a new visual display and animation style.

### **Adds**

- Four permissions roles are supported and enforced: guest, contributor, editor and admin. See the documentation for details. Pre-existing alpha users are automatically migrated to the admin role.
- Documents in managers now have context sensitive action menus that allow actions like edit, discard draft, archive, restore, etc.
- A fragment call may now have a body using `rendercall`, just like a macro call can have a body using `call`. In addition, fragments can now have named arguments, just like macros. Many thanks to Miro Yovchev for contributing this implementation.
- Major performance improvement to the `nestedModuleSubdirs` option.
- Updates URL fields and oEmbed URL requests to use the `httpsFix` option in launder's `url()` method.
- Documents receive a state label based on their document state (draft, pending, pending updates)
- Contributors can submit drafts for review ("Submit" versus "Submit Updates").
- Editors and admins can manage submitted drafts.
- Editors and admins can easily see the number of proposed changes awaiting their attention.
- Support for virtual piece types, such as submitted drafts, which in actuality manage more than one type of doc.
- Confirm modals now support a schema which can be assessed after confirmation.
- When archiving and restoring pages, editors can chose whether the action affects only this document or this document + children
- Routes support the `before` syntax, allowing routes that are added to Express prior to the routes or middleware of another module. The syntax `before: 'middleware:moduleName'` must be used to add the route prior to the middleware of `moduleName`. If `middleware:` is not used, the route is added before the routes of `moduleName`. Note that normally all middleware is added before all routes.
- A `url` property can now optionally be specified when adding middleware. By default all middleware is global.
- The pieces REST GET API now supports returning only a count of all matching pieces, using the `?count=1` query parameter.
- Admin bar menu items can now specify a custom Vue component to be used in place of `AposButton`.
- Sets `username` fields to follow the user `title` field to remove an extra step in user creation.
- Adds default data to the `outerLayoutBase.html` `<title>` tag: `data.piece.title or data.page.title`.
- Moves the core UI build task into the start up process. The UI build runs automatically when `NODE_ENV` is *not* 'production' and when:
    1. The build folder does not yet exist.
    2. The package.json file is newer than the existing UI build.
    3. You explicitly tell it to by setting the environment variable `CORE_DEV=1`
- The new `._ids(_idOrArrayOfIds)` query builder replaces `explicitOrder` and accepts an array of document `_id`s or a single one. `_id` can be used as a multivalued query parameter. Documents are returned in the order you specify, and just like with single-document REST GET requests, the locale of the `_id`s is overridden by the `aposMode` query parameter if present.
- The `.withPublished(true)` query builder adds a `_publishedDoc` property to each returned draft document that has a published equivalent. `withPublished=1` can be used as a query parameter. Note this is not the way to fetch only published documents. For that, use `.locale('en:published')` or similar.
- The server-side implementation of `apos.http.post` now supports passing a `FormData` object created with the `[form-data](https://www.npmjs.com/package/form-data)` npm module. This keeps the API parallel with the browser-side implementation and allows for unit testing the attachments feature, as well as uploading files to internal and external APIs from the server.
- `manuallyPublished` computed property moved to the `AposPublishMixin` for the use cases where that mixin is otherwise warranted.
- `columns` specified for a piece type's manage view can have a name that uses "dot notation" to access a subproperty. Also, for types that are localized, the column name can begin with `draft:` or `published:` to specifically display a property of the draft or published version of the document rather than the best available. When a prefix is not used, the property comes from the published version of the document if available, otherwise from the draft.
- For page queries, the `children` query builder is now supported in query strings, including the `depth` subproperty. For instance you could fetch `/api/v1/@apostrophecms/page/id-of-page?children=1` or `/api/v1/@apostrophecms/page/id-of-page?children[depth]=3`.
- Setting `APOS_LOG_ALL_QUERIES=1` now logs the projection, skip, limit and sort in addition to the criteria, which were previously logged.

### **Fixes**

- Fragments can now call other fragments, both those declared in the same file and those imported, just like macros calling other macros. Thanks to Miro Yovchev for reporting the issue.
- There was a bug that allowed parked properties, such as the slug of the home page, to be edited. Note that if you don't want a property of a parked page to be locked down forever you can use the `_defaults` feature of parked pages.
- A required field error no longer appears immediately when you first start creating a user.
- Vue warning in the pieces manager due to use of value rather than name of column as a Vue key. Thanks to Miro Yovchev for spotting the issue.
- "Save Draft" is not an appropriate operation to offer when editing users.
- Pager links no longer break due to `aposRefresh=1` when in edit mode. Also removed superfluous `append` query parameter from these.
- You may now intentionally clear the username and slug fields in preparation to type a new value. They do not instantly repopulate based on the title field when you clear them.
- Language of buttons, labels, filters, and other UI updated and normalized throughout.
- A contributor who enters the page tree dialog box, opens the editor, and selects "delete draft" from within the editor of an individual page now sees the page tree reflect that change right away.
- The page manager listens for content change events in general and its refresh mechanism is robust in possible situations where both an explicit refresh call and a content change event occur.
- Automatically retries once if unable to bind to the port in a dev environment. This helps with occasional `EADDRINUSE` errors during nodemon restarts.
- Update the current page's context bar properly when appropriate after actions such as "Discard Draft."
- The main archive page cannot be restored, etc. via the context menu in the page tree.
- The context menu and "Preview Draft" are both disabled while errors are present in the editor dialog box.
- "Duplicate" should lead to a "Publish" button, not an "Update" button, "Submit" rather than "Submit Update," etc.
- When you "Duplicate" the home page you should be able to set a slug for the new page (parked properties of parked pages should be editable when making a duplicate).
- When duplicating the home page, the suggested slug should not be `/` as only one page can have that slug at a time.
- Attention is properly called to a slug conflict if it exists immediately when the document is opened (such as making a copy where the suggested slug has already been used for another copy).
- "Preview Draft" never appears for types that do not use drafts.
- The toggle state of admin bar utility items should only be mapped to an `is-active` class if, like palette, they opt in with `toggle: true`
- Fixed unique key errors in the migrate task by moving the parking of parked pages to a new `@apostrophecms/migrate:after` event handler, which runs only after migrations, whether that is at startup (in dev) or at the end of the migration task (in production).
- UI does not offer "Archive" for the home page, or other archived pages.
- Notification checks and other polling requests now occur only when the tab is in the foreground, resolving a number of problems that masqueraded as other bugs when the browser hit its connection limit for multiple tabs on the same site.
- Parked pages are now parked immediately after database migrations are checked and/or run. In dev this still happens at each startup. In production this happens when the database is brand new and when the migration task is manually run.

## 3.0.0-alpha.7 - 2021-04-07

### Breaks

* The `trash` property has been renamed `archived`, and throughout the UI we refer to "archiving" and the "archive" rather than "move to trash" and the "trash can." A database migration is included to address this for existing databases. However, **if you set the minimumPark option, or used a boilerplate in which it is set,** you will need to **change the settings for the `parkedId: 'trash'` page to match those [currently found in the `minimumPark` option setting in the `@apostrophecms/page` source code](https://github.com/apostrophecms/apostrophe/blob/481252f9bd8f42b62648a0695105e6e9250810d3/modules/%40apostrophecms/page/index.js#L25-L32).

### Adds

* General UX and UI improvements to the experience of moving documents to and from the archive, formerly known as the trash.
* Links to each piece are available in the manage view when appropriate.
* Search is implemented in the media library.
* You can now pass core widgets a `className` option when configuring them as part of an area.
* `previewDraft` for pieces, adds a Preview Draft button on creation for quick in-context editing. Defaults to true.

### Changes

* Do not immediately redirect to new pages and pieces.
* Restored pieces now restore as unpublished drafts.
* Refactored the admin bar component for maintainability.
* Notification style updates

### Fixes

* Advisory lock no longer triggers an update to the modification timestamp of a document.
* Attempts to connect Apostrophe 3.x to an Apostrophe 2.x database are blocked to prevent content loss.
* "Save as Draft" is now available as soon as a new document is created.
* Areas nested in array schema fields can now be edited in context.
* When using `apos.image.first`, the alt attribute of the image piece is available on the returned attachment object as `._alt`. In addition, `_credit` and `_creditUrl` are available.
* Fixes relating to the editing of widgets in nested areas, both on the page and in the modal.
* Removed published / draft switch for unpublished drafts.
* "Publish Changes" appears only at appropriate times.
* Notifications moved from the bottom right of the viewport to the bottom center, fixing some cases of UI overlap.

## 3.0.0-alpha.6.1 - 2021-03-26

### Fixes

* Conditional fields (`if`) and the "following values" mechanism now work properly in array item fields.
* When editing "Page Settings" or a piece, the "publish" button should not be clickable if there are errors.

## 3.0.0-alpha.6 - 2021-03-24

### Adds
* You can "copy" a page or a piece via the ⠇ menu.
* When moving the current page or piece to the trash, you are taken to the home page.
* `permissions: false` is supported for piece and page insert operations.
* Adds note to remove deprecated `allowedInChooser` option on piece type filters.
* UX improvement: "Move to Trash" and "Restore" buttons added for pieces, replacing the boolean field. You can open a piece that is in the trash in a read-only way in order to review it and click "Restore."
* Advisory lock support has been completed for all content types, including on-page, in-context editing. This prevents accidental conflicts between editors.
* Image widgets now accept a `size` context option from the template, which can be used to avoid sending a full-width image for a very small placement.
* Additional improvements.

### Fixes
* Fixes error from missing `select` method in `AposPiecesManager` component.
* No more migration messages at startup for brand-new sites.
* `max` is now properly implemented for relationships when using the manager dialog box as a chooser.
* "Trash" filter now displays its state properly in the piece manager dialog box.
* Dragging an image to the media library works reliably.
* Infinite loop warning when editing page titles has been fixed.
* Users can locate the tab that still contains errors when blocked from saving a piece due to schema field errors.
* Calling `insert` works properly in the `init` function of a module.
* Additional fixes.

### Breaks

* Apostrophe's instance of `uploadfs` has moved from `apos.attachment.uploadfs` to `apos.uploadfs`. The `uploadfs` configuration option has similarly moved from the `@apostrophecms/attachment` module to the `@apostrophecms/uploadfs` module. `imageSizes` is still an option to `@apostrophecms/attachment`.

## 3.0.0-alpha.5 - 2021-02-11

* Conditional fields are now supported via the new `if` syntax. The old 2.x `showFields` feature has been replaced with `if: { ... }`.
* Adds the option to pass context options to an area for its widgets following the `with` keyword. Context options for widgets not in that area (or that don't exist) are ignored. Syntax: `{% area data.page, 'areaName' with { '@apostrophecms/image: { size: 'full' } } %}`.
* Advisory locking has been implemented for in-context editing, including nested contexts like the palette module. Advisory locking has also been implemented for the media manager, completing the advisory locking story.
* Detects many common configuration errors at startup.
* Extends `getBrowserData` in `@apostrophecms/doc-type` rather than overwriting the method.
* If a select element has no default, but is required, it should default to the first option. The select elements appeared as if this were the case, but on save you would be told to make a choice, forcing you to change and change back. This has been fixed.
* Removes 2.x piece module option code, including for `contextual`, `manageViews`, `publishMenu`, and `contextMenu`.
* Removes admin bar module options related to 2.x slide-out UI: `openOnLoad`, `openOnHomepageLoad`, `closeDelay`.
* Fixed a bug that allowed users to appear to be in edit mode while looking at published content in certain edge cases.
* The PATCH API for pages can now infer the correct _id in cases where the locale is specified in the query string as an override, just like other methods.
* Check permissions for the delete and publish operations.
* Many bug fixes.

### Breaks
* Changes the `piecesModuleName` option to `pieceModuleName` (no "s") in the `@apostrophecms/piece-page-type` module. This feature is used only when you have two or more piece page types for the same piece type.

## 3.0.0-alpha.4.2 - 2021-01-27

* The `label` option is no longer required for widget type modules. This was already true for piece type and page type modules.
* Ability to namespace asset builds. Do not push asset builds to uploadfs unless specified.

### Breaking changes

* Removes the `browser` module option, which was only used by the rich text widget in core. All browser data should now be added by extending or overriding `getBrowserData` in a module. Also updates `getComponentName` to reference `options.components` instead of `options.browser.components`.

## 3.0.0-alpha.4.1

* Hotfix: the asset module now looks for a `./release-id` file (relative to the project), not a `./data/release-id` file, because `data` is not a deployed folder and the intent of `release-id` is to share a common release identifier between the asset build step and the deployed instances.

## 3.0.0-alpha.4

* **"Fragments" have been added to the Apostrophe template API, as an alternative to Nunjucks' macros, to fully support areas and async components.** [See the A3 alpha documentation](https://a3.docs.apos.dev/guide/widgets-and-templates/fragments.html) for instructions on how to use this feature.
* **CSS files in the `ui/public` subdirectory of any module are now bundled and pushed to the browser.** This allows you to efficiently deliver your CSS assets, just as you can deliver JS assets in `ui/public`. Note that these assets must be browser-ready JS and CSS, so it is customary to use your own webpack build to generate them. See [the a3-boilerplate project](https://github.com/apostrophecms/a3-boilerplate) for an example, especially `webpack.config.js`.
* **More support for rendering HTML in REST API requests.** See the `render-areas` query parameter in [piece and page REST API documentation](https://a3.docs.apos.dev/reference/api/pieces.html#get-api-v1-piece-name).
* **Context bar takeover capability,** for situations where a secondary document should temporarily own the undo/redo/publish UI.
* **Unpublished pages in the tree** are easier to identify
* **Range fields** have been added.
* **Support for npm bundles is back.** It works just like in 2.x, but the property is `bundle`, not `moogBundle`. Thanks to Miro Yovchev.

### Breaking changes

* **A3 now uses webpack 5.** For now, **due to a known issue with vue-loader, your own project must also be updated to use webpack 5.** The a3-boilerplate project has been updated accordingly, so you may refer to [the a3-boilerplate project](https://github.com/apostrophecms/a3-boilerplate) for an example of the changes to be made, notably in `webpack.config.js` and `package.json`. We are in communication with upstream developers to resolve the issue so that projects and apostrophe core can use different major versions of webpack.

## 3.0.0-alpha.3

Third alpha release of 3.x. Introduced draft mode and the "Publish Changes" button.

## 3.0.0-alpha.2

Second alpha release of 3.x. Introduced a distinct "edit" mode.

## 3.0.0-alpha.1

First alpha release of 3.x.<|MERGE_RESOLUTION|>--- conflicted
+++ resolved
@@ -14,12 +14,9 @@
 
 ### Fixes
 
-<<<<<<< HEAD
 * The `@apostrophecms/page` module APIs no longer allow a page to become a child of itself. Thanks to [Maarten Marx](https://github.com/Pixelguymm) for reporting the issue.
-=======
 * Uploaded SVGs now permit `<use>` tags granted their `xlink:href` property is a local reference and begins with the `#` character. This improves SVG support while mitgating XSS vulnerabilities.
 * Default properties of object fields present in a widget now populate correctly even if never focused in the editor.
->>>>>>> 4869e54a
 
 ## 4.7.0 (2024-09-05)
 
