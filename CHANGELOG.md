# Changelog

<<<<<<< HEAD
## UNRELEASED

### Added

- Adds documentation on allowing admins to publish user pieces.
=======
## 2.220.7 (2021-10-13)

## Fixes

* Avoid 500 errors when `joinByOne` field is hidden and required.
* Avoid errors at startup when formerly valid locales for the global doc are in the database, but not part of the current configuration.

## 2.220.6 (2021-09-13)

## Security

* SVG files can contain XSS attack vectors. Fortunately, these cannot be exploited when the SVG file is used in an `img` tag or as a CSS background, which is normally the case for SVGs uploaded to Apostrophe. However, Apostrophe does provide a "View File" button in the media manager which could load the file in a way that could trigger XSS attacks in a carefully crafted SVG intentionally designed to phish Apostrophe admins. To mitigate this risk, starting with version 2.220.6 the "View File" button downloads the SVG file to the local computer as an attachment. This removes it from the domain of the website, so that any embedded JavaScript cannot be used to trigger actions in Apostrophe. However please note that it is your responsibility to avoid the use of inline `svg` with untrusted SVG files, or the use of `iframe`, `embed` or `object` tags with untrusted SVG files. If you have not enabled the `svgImages` option to `apostrophe-attachments`, then your site does not accept SVG uploads and this risk is not relevant to you.

## Fixes

* At least in a nightwatch regression testing context, `transitionend` events have been observed not to fire, resulting in unreliable test suites. A change has been made to accommodate this scenario with a fallback timer relating to indicating the current topmost modal.

## 2.220.5 (2021-08-30)

## Fixes

* The template error page was returning a 200 status code. It now correctly returns a 500 status code.

## 2.220.4 (2021-08-03)

## Fixes

* Removes stray debugging log in `login-totp.html` template.

## Adds

* Adds list of video providers supported in the video field for documentation.

## 2.220.3 (2021-07-14)

### Fixes
* Fix server crash due to oembed error when invalid url is passed.

### Security Fixes
* Extract throttle logic from the POST login route to apply it to the POST login totp route.

## 2.220.2 (2021-06-30)

### Fixes

* Fixes Changelog typos
* Updates cheerio, oembetter, sanitize-html, and nodemailer for vulnerability warnings.

> **Please note:** Version `2.220.0` accidentally skipped from `2.119` to `2.220`. To make sure your `package.json` rules work as expected and fixes are installed automatically via `npm update`, we are continuing from this point in the numbering.
>>>>>>> 6c8fb44a

## 2.220.1 (2021-06-09)

### Fixes

* Simply a version bump.

## 2.220.0 (2021-06-02)

### Added

* Adds `autoCommitPageMoves` flag in workflow to commit only pages moves automatically, manages error notification.

## 2.119.1 (2021-05-27)

### Security Fixes

The `nlbr` and `nlp` Nunjucks filters marked their output as safe to preserve the tags that they added, without first escaping their input, creating a CSRF risk. These filters have been updated to escape their input unless it has already been marked safe. No code changes are required to templates whose input to the filter is intended as plaintext, however if you were intentionally leveraging this bug to output unescaped HTML markup you will need to make sure your input is free of CSRF risks and then use the `| safe` filter before the `| nlbr` or `| nlp` filter.

### Fixes

* Updates uses of "whitelist" to "allowlist" to follow project practices.

## 2.119.0 (2021-05-20)

### Fixes

* Send the `Referer` header with oembed requests. This allows vimeo private videos locked down by domain name to be embedded.

### Added
* When `enableAltField` option is set to `true`, we now copy the `alt` field from `apostrophe-images` schema to the `attachment` piece when using `apos.images.first` or `apos.attachments.first`.

## 2.118.0 (2021-05-05)

### Added
* It's now possible to set the status code when redirecting using `req.redirect` by setting `req.statusCode`. When it it is not set, `apostrophe-pages` will fallback to 302 (Found) as previously. Thanks to Jonathan Garijo for contributing this feature.

## 2.117.1 (2021-04-07)

### Fixes
* Deleted unnecessary assignment of choices in the `joinByArray` field type definition. Thanks to [Eduardo Correal](https://github.com/ecb34) for the contribution.
* Documents with locales and those without have always been considered to have different locales for purposes of the unique slug index, but the UI feature to detect slug conflicts and offer help regarded them as in the same namespace, preventing save operations in the UI.

## 2.117.0 (2021-03-24)
* The browser-pushed versions of jQuery and lodash have been updated to address security scanner reports. jQuery is now on its latest release, 3.6.0. lodash is now on version 3.10.4 as found in the [maintained branch of lodash 3.x](https://github.com/sailshq/lodash) provided by the [Sails](https://sailsjs.com) team. Note that in "lean mode," we do not push these libraries at all except when a user is logged in. If you do not want the overhead we encourage you to learn about lean mode.
* Fixes `options.arrangeFields` for `apostrophe-html-widgets`
* Address low-risk denial-of-service vulnerability. It was possible to cause a restart by attempting to get an advisory lock on a document for which a lock already existed, without logging in. This could occur only if an editor happened to be working with that document or had worked with it within the advisory lock timeout time.
* Adds suggestions list for pieces search bar, it uses autocomplete cursor and displays matching words from `highSearchWords`.

## 2.116.1 (2021-03-10)
* Fixes a user interface bug in the chooser modals where the footer pagination was hidden behind the left column.
* Fixes page slug updated twice when committing a page move.
* Eliminated potential race condition while inserting groups if Apostrophe is starting up for the very first time in two processes simultaneously.

## 2.116.0 (2021-02-25)
* Eliminated 75% of database operations required to track attachments referenced in a document when inserted or updated. This yields a significant performance boost in very large databases.
* `skipAttachments` option added for `insert` and `update` operations in those situations where this is not enough and you are absolutely certain there can never be an attachment in the schema or in a widget schema present in the document, not even via an area that is only defined in a template.

Thanks to Michelin for their support of this work.

## 2.115.1 (2021-02-24)
* Fixes an error when saving an edited Tag in the Tag Manager.

## 2.115.0 (2021-02-02)
* When `enableAltField` option is set to `true`, add an `alt` field to `apostrophe-images` schema. And use it in `apostrophe-images-widget`, in `<img>` alt attributes.

## 2.114.0 (2021-01-13)
* Fixes image manager double-scroll bar bug.
* When a `styles` config with a single object is passed to an `apostrophe-rich-text` widget, use that as the default style. Thanks to [Fredrik Ekelund](https://github.com/fredrikekelund) for the contribution.
* The media library now offers filters by orientation (landscape, portrait, square) and by file type (jpg, png, gif). Thanks to Michelin for their support of this work.
* Orientation properties for attachments have been cleaned up, and a migration provided. All attachments for images will have correct `square`, `landscape` and `portrait` boolean flags.

## 2.113.2 (2020-12-14)
* Hotfixes for Node 14 compatibility issues relating to watching template files for modification.
* Improvements to README.

## 2.113.1 (2020-11-04)
* Updates the logo in the README.

## 2.113.0 (2020-10-21)
* Remove published columns in apostrophe-users and apostrophe-groups, the modules where this field does not exist.
* Add `type` to forbiddenFields for apostrophe-pieces schemas. Thanks to [Jose96GIT](https://github.com/Jose96GIT) for the contribution. If you are using Apostrophe Workflow, you must be on `2.38.2` or later of that module because of this update.

## 2.112.1 (2020-10-07)
* When configuring columns in the pieces manager, the `listProjection` option was accidentally altered in a way that would impact other subclasses of pieces. This has been fixed.

## 2.112.0 (2020-10-02)

* Security: Apostrophe's oembed support has always consulted a list of safe sites, however the fallback support for embedding site previews via Open Graph did not consult such a list. There was no XSS risk, but this could be exploited to scan for open ports behind a firewall, and potentially to obtain title tags and page body text from webpages behind a firewall as well, if they had no login provisions. Note that this risk existed only if the public Apostrophe site was running on a server that could "see" these Intranet sites, which is rare (a public website is usually not hosted on an Intranet, port forwarding would typically be needed to make that possible). However to eliminate the risk our Open Graph fallback support now consults the same list of safe sites used for oembed. This Open Graph embed feature is not actually used by Apostrophe's video widgets, so this change will only impact developers who discovered the feature and chose to use it independently. If you are affected, add additional sites to the `safeList` option of `apostrophe-oembed`. For backwards compatibility the `whitelist` option is also accepted. Thanks to Rudi van Hierden for reporting the issue.

* Security: the `uploadfs` module has been updated. Since this is a sub-dependency you must `npm update` your Apostrophe project to get this update, which eliminates `npm audit` warnings regarding Google Cloud Storage. Note that after this update Google Cloud Storage can no longer be used with Apostrophe if your server is still running Node 8. Other storage backends still work with Node 8 as of this writing.

* Node 8 deprecation notice: for the time being, Apostrophe does still run on Node 8. However, since Node 8 has passed its end of life date, this support is unofficial and may be terminated soon. All projects should upgrade to a current Long Term Support version of Node.

* Clean up `fs.watch` calls from the nunjucks loader properly when destroying an `apos` object, so that the process can close and/or memory be recovered.

## 2.111.4 (2020-09-23)

* The `View File` button now accesses the original version of an image, not a scaled version. This was always the intention, but 2.x defaults to the `full` size and we initially missed it. Thanks to Quentin Mouraret for this contribution.
* LESS compilation errors during `apostrophe:generation` are now reported properly, resulting in a clean process exit. Previously they resulted in a hung process.

## 2.111.3 (2020-08-26)

* When Apostrophe is running behind a proxy server like nginx, you can now instruct it to trust the `X-Forwarded-*` headers by passing the `trustProxy: true` option to `apostrophe-express`. If Apostrophe is generating `http:` URLs when they should be `https:`, this is most likely what you need.

## 2.111.2 (2020-08-19)

* Fixed a conflict between `express.static` and apostrophe's automatic removal of trailing slashes from possible page URLs. Apostrophe's intent in using `express.static` is only to deliver static assets. So we have made that intent clear by disabling the `redirect` option of `express.static`, which attempts to add a trailing slash whenever a folder exists on disk by that name, resulting in an infinite redirect loop.

## 2.111.1 (2020-08-17)

* Fixed an incompatibility between apostrophe-workflow and MongoDB 4.4. Prior to version 4.4, MongoDB allowed a projection to contain both a parent property and one of its children, for instance `workflowLastCommitted` and `workflowLastCommitted.at`. Beginning with version 4.4 this causes an error, breaking the list view of pieces when workflow is present. For backwards compatibility, version 2.111.1 of Apostrophe now checks all projections coming from Apostrophe's cursors for this issue and removes the projection for the sub-property on the fly. This does not cause any compatibility issues of its own because projecting the parent always gives you the sub-property anyway.

## 2.111.0 (2020-08-12)

* By popular request, "Add Widget" dropdown menus are better organized now, with support for categories of widgets. You can configure this optional feature like so:

```
apos.area(data.page, 'areaNameHere', {
  widgets: { ... you must configure your widgets as usual ... }
  widgetGroups: {
    'Content': [ 'apostrophe-rich-text', 'apostrophe-images' ],
    'Layout': [ 'one-column', 'two-column' ]
  }
}
```

Every widget type you specify for `widgetGroups` must still be configured in `widgets`.

If `widgetGroups` is not present the "add widget" dropdown menu will appear as it always did.

* Removes the `aposBody` template macro, which was unused.

## 2.110.0 (2020-07-29)

* Security: added support for throttling login attempts. If you set the `throttle` option of `apostrophe-login` to `{ allowedAttempts: 3, perMinutes: 1, lockoutMinutes: 1 }`, a user will be locked out and unable to try again for 1 minute after three failed login attempts in 1 minute. Thanks to Michelin for making this work possible via [Apostrophe Enterprise Support](https://apostrophecms.org/support/enterprise-support).
* Schemas: you may now set a regular expression to be used to validate any `string` schema field by setting the `pattern` property of the schema field. **Please note
that `pattern` must be a string,** not a regular expression literal. Otherwise it
will only be validated on the server side, causing confusion for the user when it
is not reported on the browser side. You may also set `patternErrorMessage` to
provide a clear explanation to the user when their input does not match. When
setting `pattern` as a string always remember to escape the `\` character properly
(you will often need two `\` characters, for instance `\\w`). To avoid Denial of Service attacks, take care to avoid [evil regular expressions](https://en.wikipedia.org/wiki/ReDoS).
* Security: added an `apostrophe-login:before` promise event which is emitted with `(req)` before a login attempt is evaluated. If a handler throws a string as an error, that string is internationalized and displayed as a login error, otherwise login proceeds normally. This can be used to implement features like the new `apostrophe-login-recaptcha` module, which you can install separately.
* Security: to ease implementation of `apostrophe-login-recaptcha`, the login form now has `data-apos-login-form` and `data-apos-login-submit-button` attributes on the appropriate elements.
* Security: when requiring Google Authenticator or a similar app for login (TOTP), you may now limit the requirement to certain groups, by passing a setting like `totp: { groups: true }` to the `apostrophe-login` module rather than just `totp: true`. Admins may then select which groups actually require TOTP by selecting it when editing the group (look at the permissions tab). In addition, the existing `totp` option has been added to the module documentation.

## 2.109.0 (2020-07-15)

* Add [heic-to-jpeg-middleware](https://github.com/boutell/heic-to-jpeg-middleware) to support uploading `heic/heif` images (the standard format for recent iPhones/iPads). Many thanks to Gabriel L. Maljkovich for their contributions to the underlying middleware as well as the integration with Apostrophe.
* Add CSS to maintain spacing of admin UI.

## 2.108.1 (2020-07-01)

* Updates documentation of the `clonePermanent` utility method.
* The http response to dismissing a notification should not include any information about the mongodb connection. The response previously included relatively low-risk information, including the IP address of the MongoDB server but not enough to make an unauthorized connection when the MongoDB server and/or firewall are properly configured.

## 2.108.0 (2020-06-07)

* UX improvement: if a piece type has the `contextual: true` option set and workflow is present, do not default published to `false`. There is already a good opportunity to review before the public sees the piece afforded by workflow.

* If called with a scalar argument, `apos.utils.clonePermanent` now returns scalars (strings, booleans, numbers) as-is. This makes it easier to use the method when the argument might or might not be an object that requires cloning.

## 2.107.2 (2020-06-10)

* Fixed a regression that caused difficulty saving array fields with `color` subfields in their schema. This regression was introduced in 2.107.0.

## 2.107.1 (2020-06-03)

* The `distinctCounts` feature (also known as `counts: true` for `piecesFilters`) is now compatible with the `apostrophe-db-mongo-3-driver` module, when in use. Note that there is little benefit to that module now that `emulate-mongo-2-driver` is standard in Apostrophe and employs the MongoDB 3.x driver under the hood but provides a 2.x-compatible API. However those who strongly prefer the 3.x driver APIs for direct MongoDB queries may use `apostrophe-db-mongo-3-driver` with more confidence given this fix.

## 2.107.0 (2020-05-20)

* CKEditor has been updated to version 4.14, addressing a low-risk XSRF vulnerability. The vulnerability required that the source code editor feature be activated and that a user with editing privileges be convinced to import specially crafted markup, which is unlikely in practice.
* Users may now intentionally clear a `time` field, whether or not it has a `def` setting, in which case it is stored as `null` (unless `required: true` is present). The inability to do this was a regression introduced in version 2.102.0.
* Developers can now pass a `spectrumOptions` object to a `color` field and take full control of Spectrum, the plugin that powers Apostrophe's color picker. [Documentation for this configuration here.](https://docs.apostrophecms.org/reference/field-types/color.html#example)
* Activating the `objectNotation` option to `i18n` no longer causes problems for certain strings in Apostrophe's admin interface, which does not use it. You will see alternate Unicode characters for the `:` and `.` characters in these strings if you do choose to translate them. These are transformed back for end users.

## 2.106.3 (2020-05-06)

* Fixes a page tree interface bug that would cause pages to be lost when they
were trashed with their parent, then the parent was dragged out of the trash.
This only effected projects with `trashInSchema: true` set in the
`apostrophe-docs` module, however that includes anything using
`apostrophe-workflow`.

## 2.106.2 (2020-04-22)

* The icons of custom CKEditor plugins now appear properly. Previously they were hidden.
* Switched the continuous integration testing service to CircleCI from Travis.

## 2.106.1 (2020-04-20)

* Fixed a regression that broke the thumbnail display of images in "Manage Images." This regression was introduced in version 2.106.0, which was otherwise an important security update, so you should definitely update to 2.106.1 to get the benefit of that security fix if you haven't already.

## 2.106.0 (2020-04-17)

**Security:** the `list` route of the `apostrophe-pieces` module and the `info` route of the `apostrophe-pages` module formerly allowed site visitors to obtain the complete contents of publicly accessible pages and pieces. While there was no inappropriate access to documents that were unpublished, restricted to certain users, etc., properties not normally visible to end users were exposed. Since the global document can be fetched as part of requests made by the public, this means that any credentials in the schema of the global document are vulnerable to being viewed until your site is updated to at least Apostrophe 2.106.0. Note that if you are using Apostrophe Workflow you must also update that module to Apostrophe 2.34.0, otherwise the "Manage Workflow" view will not work.

The most important change made to resolve this issue is the use of a projection to populate the "Manage" view of pieces (the "list" route). While Apostrophe will automatically include any extra columns configured with `addColumns` in the projection, you may need to add additional properties to the projection if you have overridden the manage list view template entirely for some of your pieces to display additional information.

The easiest way to do that is to configure the `addToListProjection` option for your custom piece type, like so:

```javascript
// in lib/modules/my-module
module.exports = {
  extend: 'apostrophe-pieces',
  addToListProjection: {
    myExtraProperty: 1
  }
  // other configuration here as usual
}
```

You can also apply the `super` pattern to the new `getListProjection` method of `apostrophe-pieces`.

Many thanks to Kristian Mattila for bringing the issue to our attention, allowing us to patch the vulnerability
before any public disclosure was made. If you become aware of a security issue in Apostrophe, please contact
us via email at [security@apostrophecms.com](mailto:security@apostrophecms.com).

## 2.105.2 (2020-04-09)

* `apos.utils.emit` now works properly in IE11, addressing an issue that impacted `apostrophe-forms` submissions in IE11 in 2.105.0.
* IE11 now respects the `prefix` option properly in `apos.utils.get` and `apos.utils.post` (lean mode helpers for making API calls).

## 2.105.1 (2020-04-08)

* When using lean mode, video widgets did not support Internet Explorer 11. This issue has been fixed. Non-lean mode video widgets have always supported Internet Explorer 11.
* If the `jQuery: 3` option is not passed to `apostrophe-assets` a developer warning is now printed at startup. The use of jQuery 1.x is deprecated. All Apostrophe-published modules work fine with the `jQuery: 3` option. You may need to review the jQuery 3 changelogs for a few changes required for your own legacy code.
* Users may now intentionally clear a `date` field, whether or not it has a `def` setting, in which case it is stored as `null` (unless `required: true` is present). The inability to do this was a regression introduced in verion 2.102.0.
* The `objectNotation: true` option to `apostrophe-i18n`, which we pass on to the `i18n` module, is now compatible with the `namespaces: true` option. When both are active, the namespace separator defaults to `<@>` to avoid a conflict with the `:` character used to begin the default value when using object notation.
* Various documentation corrections and minor aesthetic improvements.

## 2.105.0 (2020-03-26)

* Security: Node 6.x has not been supported by its creators since April 2019, and Node 8.x reached its end of support date in December 2019. **As of this release of Apostrophe, we are officially acknowledging that it is not possible to maintain support for Node 6.x in Apostrophe and it is unlikely to work on that version,** since both the testing frameworks on which we rely and common sub-dependencies of essential open source modules used by Apostrophe now require Node 8 at a minimum. While we will make a good-faith effort to maintain Node 8.x usability as long as possible, we expect to similarly be forced to drop Node 8 compatibility soon. **Both Node 6 and Node 8 might not be safe to use for reasons entirely unrelated to Apostrophe**, so you should upgrade your servers as soon as practical. Few or no code changes should be needed in Apostrophe 2.x projects. **We strongly recommend moving to Node 12.x,** the most up to date LTS (Long-Term Support) release of Node. In the future, we recommend becoming familiar with the [Node.js release schedule](https://nodejs.org/en/about/releases/) so you can better plan for such upgrades.
* Security: all of the recently new `npm audit` warnings were fixed. These were considered `low` risk according to the `npm audit` tool. In the process we removed dependencies on the `tar` and `prompt` modules in favor of simpler solutions with fewer moving parts.
* Lean mode: the `apos.utils.get` and `apos.utils.post` methods no longer prepend the site's global `prefix` when the call targets a different origin (another site's API, for instance). This is a bug fix to match the behavior of `$.jsonCall()` which set the standard for this in Apostrophe.
* Lean mode: `apos.utils.emit(el, name, data)` has been introduced. This method emits a custom DOM event with the given `name` and adds the properties of the `data` object to the event. The event is emitted on `el`. When emitting events with global significance, our convention is to emit them on `document.body`. To listen for such events one uses the standard browser method `document.body.addEventListener('eventname', function(event) { ... })`.
* Lean mode: `apos.utils.get` now emits an `apos-before-get` event with `uri`, `data` and `request` properties just before the request is actually sent. You may use this hook to add headers to `request`.
* Cloud deployment: when starting up a site with `APOS_BUNDLE=1`, the asset bundle is by default extracted to the root of the project so that the assets can be found in the filesystem of each server if needed. New feature: for the benefit of environments in which the bundle files are already present and the root of the project is not writable, `APOS_EXTRACT_BUNDLE=0` may now be set to disable the extraction (note `0`, not `1`).
* Localization: Apostrophe's static i18n of its user interface can now be "namespaced," opening the door to giving your translators better guidance on whether to translate it or ignore it when working with the JSON files in the `locales/` folder of your site. You can turn this on by enabling the `namespaces: true` option for the `apostrophe-i18n` module. When you do, Apostrophe's i18n phrases will be prefaced with `apostrophe<:>` in the JSON files (not in the browser). You can create your own namespaced translations by calling `__ns('namespacename', 'phrase')` rather than `__('phrase')`, `__ns_n` rather than `__n`, etc. Note that if the namespaces option is not actually turned on, these new helpers are still available in templates; they just don't prefix a namespace. The forthcoming `apostrophe-static-i18n` module, which allows for editing static translations as pieces, will also have an option to ignore a namespace, which is helpful if you wish to avoid showing our user interface phrases to your translation team at all.

## 2.104.0 (2020-03-11)

* `apos.utils.get` and `apos.utils.post` now return a promise if invoked without a callback. This means you may use `await` with them. *It is up to you to provide a `Promise` polyfill if you use this feature without callbacks and intend to support IE11. For instance you could use the `core-js` library.* These methods are similar to `$.get` and `$.post` but do not require jQuery. `apos.utils.post` supports Apostrophe's CSRF protection natively so you do not have to add an exception if you use it. These methods are available in [lean frontend mode](https://docs.apostrophecms.org/apostrophe/core-concepts/front-end-assets/lean-frontend-assets).
* `apos.utils.get` no longer adds an unnecessary `?` to the URL it fetches if `data` has no properties. In addition, `apos.utils.get` leaves the URL unchanged if `data` is null.
* Recursion warnings now include a hint to add a projection to pieces-widgets as well as more obvious joins.
* Dependencies updated to reflect latest version of `emulate-mongo-2-driver`, which contains an important fix to `count`.

## 2.103.1 (2020-03-04)

* An incompatibility with apostrophe-headless was introduced in Apostrophe 2.102.0. This version addresses that incompatibility, however you must also upgrade apostrophe-headless to version 2.9.3. The issue had to do with a change that was made to allow users to intentionally clear default values in forms. We are updating our regression test procedures to ensure that if a new release of apostrophe would break the unit tests of apostrophe-headless, it will not be published until that issue is resolved.

## 2.103.0 (2020-03-02)

* Frustrations with conflict resolution have been much improved. First, Apostrophe no longer displays the "another user has taken control of the document" message multiple times in a row. Second, due to changes in what browsers allow to happen when you leave the page, beginning in version 2.102.0 Apostrophe displayed too many messages about a conflict with your **own** work in another tab. We no longer display these messages. However, if there really *is* work lost for the same document in another tab, Apostrophe will still tell you what happened in order to teach the habit of not editing the same page in two tabs simultaneously.
* You may now use `select` schema field with dynamic choices as a filter in "Manage Pieces."
* `required` is now enforced on the server side for `joinByOne`. However, note that it is always possible for the document you joined with to be moved to the trash at a later time. You must therefore always check that the join was really loaded before relying on it. Thanks to Ricardo José Rodríguez Álvarez.
* Hidden information at the bottom of certain modals has been restored to view.

## 2.102.5 (2020-02-26)

* Explicitly require emulate-mongo-2-driver 1.2.1 or better, to address a bug in 1.2.0.

## 2.102.4 (2020-02-25)

* Explicitly require emulate-mongo-2-driver 1.2.0 or better, which provides a deprecation-free wrapper for `count` and fixes bugs in the wrapper for `aggregate`.

## 2.102.3 (2020-02-24)

* Security fix for [Prototype Override Protection Bypass vulnerability in the qs module](https://snyk.io/vuln/npm:qs:20170213). It appears this risk only occurs when our `build` Nunjucks filter is used in conjunction with a URL based on what the browser sent, rather than starting with the `_url` property of the page and adding parameters to that with `build`, thus it is not an issue "out of the box" in all or most ApostropheCMS sites. However the vulnerability should be patched promptly because it could definitely exist in current or future project level code that uses `build`. To eliminate the risk, update to this version of Apostrophe and make sure you "npm update" to get the required updated version of `qs` via Apostrophe's dependencies.

* This version also corrects a bug that prevented the recently released disableInactiveAccounts feature from working.

## 2.102.2 (2020-02-11)

* Removed the restriction preventing the use of `mongodb+srv` connection
URIs with MongoDB. `emulate-mongo-2-driver` has no problem with these, since
it passes them on to the 3.x driver.
* Updated dependency to `emulate-mongo-2-driver` 1.1.0, which knocks out 100% of the common MongoDB deprecation warnings when using Apostrophe, with one exception: you should set the `useUnifiedTopology: true` option yourself. We do not do this for you because we cannot break legacy configurations using other topologies. However most of you can just turn this option on and enjoy more reliable connections and no more warnings.

Here is how to configure that in Apostrophe:

```javascript
// in app.js, where your modules key is...
modules: {
  'apostrophe-db': {
    connect: {
      useUnifiedTopology: true
    }
  }
}
```

## 2.102.1 (2020-02-10)

* Temporarily pinned to `less` version 3.10.x to work around an
[upstream bug](https://github.com/less/less.js/issues/3469) that broke
deployments.

## 2.102.0 (2020-01-30)

* Apostrophe now displays "Saving... Saved" indicators near the context
menu in the lower left indicator. In our UX tests, users often did not
realize Apostrophe automatically saved their work and were concerned
by the lack of an explicit save button. In addition, Apostrophe no longer
attempts to save your remaining changes via a synchronous HTTP request when you
close the page, because this is deprecated in all browsers and disabled
in many. Instead, Apostrophe uses the standard "you have unsaved changes,
are you sure you wish to leave this page?" dialog. Together with the
"saving... saved" indicator, this provides a mechanism for preventing
lost work that is robust in modern browsers.

This does impact Apostrophe's "advisory locking" mechanism that warns users
if another user is already editing. Since we cannot guarantee a synchronous
request to unlock the page will ever be received, we have instead
shortened the expiration time for document locks to 30 seconds. Since
these are refreshed every 5 seconds there should be no negative impacts
in typical use.

Thanks to Freshworks for making this improvement possible via [Apostrophe Enterprise Support](https://apostrophecms.org/support/enterprise-support).

* New `disableInactiveAccounts` option, which can be set like so:
```javascript
  'apostrophe-users': {
    disableInactiveAccounts: true
  }
```

By default, users from the "admin" group are whitelisted and the inactivity period is 90 days. This can be changed:

```javascript
{
  // in your project level lib/modules/apostrophe-users/index.js file
  disableInactiveAccounts: {
    neverDisabledGroups: [ 'test', 'otherGroup' ],
    // After 30 days without logging in, the account is marked disabled
    // on next login attempt, until an admin explicitly enables it again
    inactivityDuration: 30
  }
}
```

* A longstanding bug relating to schemas has been fixed. Previously, if you attempted to clear a string field that had a `def` property, that field would be repopulated with the `def` value. This was never intended; `def` is only for the initial population of a newly created object. If you were relying on this bug, update your code to use `apos.schemas.newInstance(schema)` from the start so that you begin with an object that has the right defaults for each field. Note that pieces, pages, etc. already do this.

* Added a `bodyAttributes` block to `outerLayoutBase.html`. You may override this block to add new attributes to `body` without overriding the entire `outerLayoutBase.html` template. It is a best practice to not override this template, use the provided blocks.

* Fields of type `attachment` with `required` not set to `true` now work properly.

* You may now set the `loginUrl` option of the `apostrophe-login` module to change the login URL from `/login` to something else. Thanks to Giuseppe Monteleone for this contribution.

* `help` property is now supported for array fields.

* Uploads with a capitalized file extension are now accepted where appropriate. Thanks to Fernando Figaroli for this contribution.

* When editing a join with pages, a nonfunctional edit pencil icon is no longer displayed. Actual inline editing of page settings from another page may be a 3.0 feature.

## 2.101.1 (2020-01-08)

* Dependency on `emulate-mongo-2-driver` is now explicitly set to require at least version 1.0.3 to bring in various fixes.
* Reported `landscape` and `portrait` properties of an image attachment object now correspond to the crop in use, if any.

## 2.101.0 (2019-12-14)

* Due to `npm audit` security vulnerability warnings and the end of upstream support, the 2.x version of the `mongodb` npm module (the driver we used to connect to MongoDB, not MongoDB itself) can no longer be responsibly used in Apostrophe. Therefore we have replaced it with the new [emulate-mongo-2-driver](https://www.npmjs.com/package/emulate-mongo-2-driver) module, which strives to match the interface of the MongoDB driver version 2.x while acting as a wrapper for the official, supported MongoDB driver version 3.x. This has been tested in many projects. Therefore no code changes should be required for your project to `npm update` to version 2.101.0. However if you encounter incompatibilities, most likely in driver features not used in Apostrophe, please [contribute additional wrappers and test coverage to emulate-mongo-2-driver](https://www.npmjs.com/package/emulate-mongo-2-driver). Another option is to use [apostrophe-db-mongo-3-driver](https://www.npmjs.com/package/apostrophe-db-mongo-3-driver), which allows you to use the 3.x driver API directly and also provides a `findWithProjection` collection method as a migration path for quickly patching legacy code.
* The `def` property of schema fields associated with specific page types is now displayed in the editor when creating new pages. Thanks to Michelin for making this work possible via [Apostrophe Enterprise Support](https://apostrophecms.org/support/enterprise-support).
* A schema field named `fields` can now be included in a projection without surprising behavior.
* EPS (`.eps`) files are now accepted as Apostrophe attachments and categorized in the `office` group, meaning they can be uploaded as "files."
* The `aspectRatio` option, when specified directly for attachment schema field properties, now implies permission to crop as forced center-cropping differed from what we do when applying aspect ratios to image widgets.
* Cross-browser fix for the back button when using our page-refresh-free AJAX features for browsing pieces. Thanks to sergiodop92 for this fix.

## 2.100.3 (2019-12-03)

* The `aspectRatio` option to the `attachments` schema field type is now fully implemented. We always had this for selecting images, e.g. in our `apostrophe-images-widgets` module, but it is now also available when directly using an `attachment` schema field as a property of your own doc. You can also set `crop: true` to allow manual cropping in that case. This is a useful technique when including the image in a reusable media library does not make sense.

## 2.100.2 (2019-12-02)

* Corrected a significant performance problem with the `apostrophe-users:add` command line task when thousands of users exist.

## 2.100.1 (2019-11-21)

* Must confirm when resetting password, since there are no do-overs if we do not have the email confirmation method available (with `resetLegacyPassword: true`) and since it's generally a pain not to have this.
* Fixed the "Reset TOTP authentication" feature of "Manage Users".

## 2.100.0 (2019-11-21)

* New feature: Google Authenticator two-factor authentication (TOTP) support for Apostrophe accounts. Set the `totp: true` option of the `apostrophe-login` module. When enabled, users (including admins) are required to set up and complete authentication with Google Authenticator or a compatible TOTP app on their mobile device. On the user's next login they set up Google Authenticator; after that they must supply a code from Google Authenticator at each login. If a user loses their device, an admin can reset their access by editing that user via "Manage Users" and selecting "Reset TOTP 2-Factor Authentication." If the admin loses their device, they can use the new `apostrophe-users:reset-totp` command line task. Thanks to Michelin for making this work possible via [Apostrophe Enterprise Support](https://apostrophecms.org/support/enterprise-support).
* New feature: `resetLegacyPassword: true` option for `apostrophe-login`. When the `passwordRules` and `passwordMinLength` options are present, enabling `resetLegacyPassword` permits the user to change their password right away at login time if it is correct, but does not meet your new standards for adequate passwords. This does not require receiving a confirmation email; if you are concerned by that, consider enabling `passwordReset` instead if you are willing to [configure email delivery](https://docs.apostrophecms.org/apostrophe/tutorials/howtos/email). Thanks to Michelin for making this work possible via [Apostrophe Enterprise Support](https://apostrophecms.org/support/enterprise-support).
* New feature: `resetKnownPassword: true` option for `apostrophe-login`. When enabled, a currently logged-in user is permitted to change their own password without receiving an email, as long as they know their current password. This adds an additional admin bar item, which you may want to group. Thanks to Michelin for making this work possible via [Apostrophe Enterprise Support](https://apostrophecms.org/support/enterprise-support).
* Performance: Apostrophe is now much faster when editing a piece with hundreds of areas in its schema. Thanks to Bharathkumar Chandrasekaran of Freshworks for his contributions to finding the solution.
* Bug fix: `passwordRules` and `passwordMinLength` no longer break support for new users created via `apostrophe-passport` who use single sign-on and do not have explicit passwords in Apostrophe.
* Developer warning: a module that implements a widget must have a name ending in `-widgets` or the editor will not work properly in the browser. We now display a warning.
* Developer warning: if the developer tries to configure `piecesFilters` for the pieces module, rather than the corresponding pieces-pages module, a warning is displayed.
* UI fix: modal dialog box height corrected. Thanks to Paul Grieselhuber for this contribution.
* UI fix: better Microsoft Edge support. Thanks to Denis Lysenko.

## 2.99.0 (2019-10-30)

* Optional password complexity rules. You may set `passwordMinLength` to a number of your choice. You may also set `passwordRules` to an array of rule names. Those available by default are `noSlashes`, `noSpaces`, `mixedCase`, `digits`, and `noTripleRepeats`. To block **existing** passwords that don't meet this standard, you should also set `passwordRulesAtLoginTime: true`. Additional password rules may be registered by calling `apos.login.addPasswordRule('name', { test: fn, message: 'error message' })`. The function will receive the password and must return `true` if it is acceptable. Thanks to Michelin for making this work possible via [Apostrophe Enterprise Support](https://apostrophecms.org/support/enterprise-support).
* `apos.utils.attachmentUrl` has been added to lean mode. It works exactly like `apos.attachments.url`, which is not available in lean mode, with one exception: to avoid adding more overhead to lean mode, the default size is the original. So you must take care to specify the `size` option for performance when working with images.
* When an in-page edit is made and an area is updated as a result, the `update` method of the appropriate module is now called, rather than `apos.docs.update`. This allows for `beforeSave`, etc. to fire in this situation. Thanks to Kalia Martin of swiss4ward for this contribution.
* Apostrophe now provides a `res.rawRedirect` method, which performs a redirect without adding the sitewide prefix. On sites without a prefix it is equivalent to `res.redirect`. This is useful when working with a URL that is already prefixed, such as the `_url` property of a page or piece.
* Using the `groups` option to `apostrophe-users` together with a very large database can lead to slow startup because the groups are found by title, and title is not an indexed field. You may now specify the `slug` for each group in the array, in which case they are found by `slug` instead, which is an optimized query. However most very large sites would be better off removing the `groups` option and allowing groups to be managed flexibly via the admin bar.
* `apos.tasks.getReq` now provides more simulated i18n support.
* The occasional but irritating "not blessed" bug when editing content on the page has been fixed via a new "reinforced blessing" mechanism.

## 2.98.1 (2019-10-21)

* When selecting pages for a join, you are now permitted to choose any page you have access to view. This was never intended to be locked down to pages you can edit. For instance, you should be able to link to any page you can see when editing a navigation widget. Thanks to Freshworks for making this fix possible via [Apostrophe Enterprise Support](https://apostrophecms.org/support/enterprise-support).
* Beginning with this version we are whitelisting `npm audit` advisories that are not relevant to Apostrophe. Specifically, advisory `1203` has no bearing on Apostrophe because end users cannot specify collection names to MongoDB via Apostrophe.

## 2.98.0 (2019-10-11)

* Bug fix: the `sendPage` method now emits the `apostrophe-pages:beforeSend` promise event no matter which module is calling `self.sendPage`. This was always the intention, as shown by the fact that the legacy `pageBeforeSend` method is called. The purpose of `sendPage` has always been to allow a custom route to render a page exactly as Apostrophe normally does, and that includes calling all `apostrophe-pages:beforeSend` handlers.
* Bug fix: the `title` field is now required in the `apostrophe-users` module. Thanks to Jose Garcia of swiss4ward.
* The `apostrophe-templates` module now has an internal `i18n` method intended to be overridden by those who want to monitor and/or alter static internationalization results. This will be used by the forthcoming `apostrophe-i18n-debugger` module. You don't need to call this method, you can use the standard [i18n](https://www.npmjs.com/package/i18n) helpers.

## 2.97.2 (2019-10-03)

* All [i18n](https://www.npmjs.com/package/i18n) helpers are now available in templates, not just the `__` helper. See the [i18n module documentation](https://www.npmjs.com/package/i18n) for more information. Test coverage was added to ensure this remains in place.
* UX improvements in "reorganize" (Manage Pages).
* contributing.md now points to the [apostrophecms Discord chat community](https://chat.apostrophecms.org) for live community help, rather than Gitter, which has been retired.

## 2.97.1 (2019-09-26)

* Hotfix for a potential Denial Of Service issue reported by NPM. A user with login privileges could eventually exhaust available memory by submitting thousands of batch job requests.

## 2.97.0 (2019-09-25)

* The simplified `APOS_BUNDLE=1` feature for asset deployment in the cloud now uses the actual `tar` utility when extracting assets locally, rather than the `tar` npm module, as a blocking bug was encountered and the actual utility is faster.
* Improved support for subclasses of `apostrophe-rich-text-widgets`. These now receive the same CSS UX considerations and store their content under the appropriate widget name. This opens the door to the new `tiptap` option offered by the latest release of [apostrophe-tiptap-rich-text-widgets](https://github.com/apostrophecms/apostrophe-tiptap-rich-text-widgets), which can be used to selectively enable or disable the use of tiptap as an alternative to CKEditor for some subclasses but not others.
* Low-level support for namespacing asset themes. By default this has no effect, however if getThemeName is overridden to return a theme name then asset masters, minified assets, bundles in the collection, etc. all get namespaced to play side by side with other themes used by other apos objects in the same project. Meant for use with apostrophe-multisite, this is not equivalent to a Wordpress or Drupal theme as such.
* The widget editor's `afterShow` method takes no callback; removed an invocation that did not make sense. Thanks to Amin Shazrin for this contribution.
* Improved sizing for video widgets. This is now based on the parent element. Also added empty alt tag to the placeholder image as a hint not to read it aloud.

Thanks to Michelin for making much of this work possible via [Apostrophe Enterprise Support](https://apostrophecms.org/support/enterprise-support).

## 2.96.2 (2019-09-17)

* Bug fix: missing required fields nested in `array` or `object` fields hidden fvia `showFields` no longer result in a server-side error. They adhere to the usual rule that if you can't see it, you're not expected to enter it.
* Bug fix: autocomplete now works again for tags and joins. This was caused by a difference of z-index introduced by an upgrade of jQuery UI in July.
* Better UX for drag and drop.
* The `findTestModule` method now works properly in Windows, opening the door to testing Apostrophe modules more easily on Windows. Thanks to Amin Shazrin for this contribution.
* The base name of the master stylesheet has been factored out to a `getStylesheetsMasterBase` method in `apostrophe-assets`, for easier overrides in multisite projects.
* Thanks to refactoring of the implementation, it is now possible to override the behavior of the `apostrophe-email` module to use different transports in different circumstances. Thanks to Aurélien Wolz for this contribution.

## 2.96.1 (2019-09-09)

* Setting PORT to `0`, or passing `0` as the `port` option to `apostrophe-express`, now works per the TCP documentation: you get a random port number. You can access that port number as `apos.modules['apostrophe-express'].port`. Thanks to J. Garijo for this contribution.
* The ability to add a new image while selecting one for a widget has been restored. Similar scenarios while editing other joins are also fixed.
* Double-clicking the "Edit" button of a widget no longer causes a race condition. Thanks to Mayank Bansal for pointing out the issue and how to reproduce it.
* Undisplayed tooltips no longer take up space in a way that causes interface frustration.

## 2.96.0 (2019-09-04)

* Reverse joins no longer result in an empty tab when they are the only unarranged field, since they have no editing UI in any case.
* The "context menu" (aka "Page Settings," "Published," etc.) has been cleaned up in several ways. It no longer appears unless the user at least has edit access to either `data.page` or `data.piece`. This deciding factor can be altered by overriding `apos.templates.showContextMenu`, which accepts `req` and must return `true` or `false`. In addition, the "Unpublished" dropdown works properly in all cases.
* Notifications now have an explicit "close" button to help those who did not realize they were clickable. Also, they display the proper cursor when hovered and use a suitable HTML tag for improved accessibility.

## 2.95.1 (2019-09-01)

* Drag and drop operations within an area, and various other operations, no longer result in a race condition where the same document is locked more than once and content can be lost. This is especially noticeable on slower connections but can happen anytime. This was a longstanding problem. Thanks to Eric Wong for his patient reporting and testing of this issue.
* eslint has been updated, addressing npm audit complaints.

## 2.95.0 (2019-08-21)

* Nested content in sub-areas is no longer lost when editing schema properties of the widget that contains the areas.
* The `slugPrefix` option for pieces modules now works correctly. This option prefixes the slugs of all pieces of that type with the given string. It is recommended, but not required, that the prefix end in `-`. The editor requires that the slug be prefixed with the `slugPrefix`, the editor suggests slugs that include the prefix, and a migration now runs to add the `slugPrefix` to pieces that lack the prefix. If this results in a slug conflict the offending piece is left alone and flagged for your manual attention. A slug without the prefix does not cause any harm, other than cluttering up the namespace of slugs.
* `apostrophe-images` and `apostrophe-files` now use the `slugPrefix` option to prefix their slugs. This will result in a **one-time** migration for each at startup, after which your image and file slugs will no longer be in frequent conflict with other pieces when you try to give them friendly slugs. Note that **image and file slugs are not used in actual media asset filenames**, so there is no bc break there. And although most sites don't have an `apostrophe-images-pages` or `apostrophe-files-pages` module, those that do will experience no 404 errors due to Apostrophe's robust redirect features.
* Apostrophe migrations are now more stable in MongoDB Atlas and other environments in which it is unwise to keep a single MongoDB cursor alive for long periods. To achieve greater stability, the `apos.migrations.eachDoc` method now fetches the `_id` properties of all relevant docs first, and they are then processed in small batches.
* The `APOS_TRACE_DB=1` environment variable, which is useful for tracking down MongoDB issues, now includes traces for `distinct` calls.
* A division-by-zero error in the migration progress display was fixed, correcting some strange-looking output.
* In `apostrophe-assets`, the logic to determine the dev environment asset generation id was factored out to the `determineDevGeneration` method to simplify overriding it in `apostrophe-multisite`.
* `apos.utils.post` and `apos.utils.get` now report HTTP errors (status >= 400) properly to their callbacks. The object provided as the error includes a `status` property with the HTTP status code. The body is still available in the second argument to the callback.

## 2.94.1 (2019-08-12)

* Bug fix for a regression that impacted the ability to edit an array field again after cancelling the first time. Thanks to Amin Shazrin for this contribution.

## 2.94.0 (2019-08-09)

* Bug fix for the new simplified static asset bundling: URLs beginning with `/` in CSS files are correctly rewritten to point to the bundle in the cloud when using the simple bundle feature (`APOS_BUNDLE=1`). This was already done for the old method.
* In the browser, the lean methods `apos.utils.post` and `apos.utils.get` now accept non-JSON responses from APIs. To maximize bc, if the response has the `application/json` content type, it is always parsed for you; if not, it is still parsed for you if it is valid JSON, but otherwise it is delivered to you as-is (as a string).
* When you edit the slug of a piece or page manually and a slug conflict with another piece or page is created, you can now optionally click a button in order to edit the conflicting piece or page, and change its slug to eliminate the conflict.

## 2.93.0 (2019-07-25)

* New, simplified static asset bundling feature for deploying to cloud hosts like Heroku. See the [ApostropheCMS Heroku HOWTO](https://docs.apostrophecms.org/apostrophe/tutorials/howtos/deploying-apostrophe-in-the-cloud-with-heroku) for details. There is more to successful Heroku deployment than just static assert bundling.

First, make sure the `APOS_BUNDLE=1` environment variable is set in your production environment, i.e. in your Heroku environment settings.

Next, set up a ["release tasks" script](https://devcenter.heroku.com/articles/release-phase):

```
# Remember, APOS_BUNDLE=1 must be set globally in your Heroku
# environment settings already - not just this script but also
# the regular dyno startup must see it

node app apostrophe:generation
node app apostrophe-migrations:migrate
```

And that's all you have to do! No more creating named bundles and committing them to git. That technique still works, but it is much more work for you.

This new method does require that the release tasks script have access to the production database, as MongoDB is used to store the bundle until the Heroku dynos have a chance to unpack it locally.

> Due to the temporary storage of the bundle in MongoDB, if your asset bundle is larger than 16MB this technique will not work... and your users will be miserable, waiting for a 16MB asset bundle to download on their phones! So please, just don't push that much code to the browser. If you must though, you can use the old technique.

Again, see the [ApostropheCMS Heroku HOWTO](https://docs.apostrophecms.org/apostrophe/tutorials/howtos/deploying-apostrophe-in-the-cloud-with-heroku) for details. There is more to successful Heroku deployment than just static assert bundling, most importantly you need to use S3 for media storage.

* In the lean library (`apos.utils.post`), use the csrf-fallback value for the csrf token if there is no csrf cookie name, same as the regular jquery library would. This achieves compatibility with the `disableAnonSessions: true` option of `apostrophe-express`.

* When copying the permissions of a parent page to subpages, you now have the option to append them rather than replacing all existing permissions. Thanks to Siddharth Joshi.

## 2.92.1 (2019-07-09)

Unit tests passing.

Regression tests passing.

* Fixes for several bugs relating to tooltips persisting on the page longer than they should.
* Fixes for three bugs relating to array fields: a `required` array field that is hidden by `showFields` is now correctly treated as not required (like other fields). Clicking "cancel" when editing an array now correctly reverts to the original contents of the array. And dynamic choice methods for `select` and `checkboxes` fields now work correctly when nested in an `array` or `object` field.
* Nested areas can now be edited properly when found inside a dialog box, such as the "Edit" dialog box of a piece type.
* Upgraded `diff` package to continue passing `npm audit`.
* Upgraded `jQuery` from version 3.3.1 to version 3.4.1, for those who have set `jQuery: 3` as an option to `apostrophe-assets`. This addresses a minor prototype pollution bug in jQuery. Please note that if you are not using `jQuery: 3`, you are still using jQuery 1.x. If you have jQuery code that will not work with 3.x, you should take the plunge and fix it, as there are no new fixes forthcoming for any issues with jQuery 1.x. You can also use the new `lean: true` option to eliminate jQuery altogether when no user is logged in (in Apostrophe 3.x this will be the behavior all the time).

## 2.92.0 (2019-06-26)

Unit tests passing.

Regression tests passing.

* Bug fix: an open redirect vulnerability has been fixed. It was possible to convince Apostrophe to redirect to a third-party website by appending an escaped URL with a trailing slash added at the end. Apostrophe's trailing-slash remover would then cause a redirect to the un-escaped version of the slug part of the URL. The fix removes all multiple-slash sequences from the slug part of the URL. Thanks to Bharath for reporting this issue.
* Bug fix: attempting to save a doc with a `required` `array` field without ever opening the array editor formerly caused strange behavior. You now get a standard indication that the field is required.
* Feature: the method that supplies the choices for a dynamic `select` element may be a simple synchronous function, if desired. Formerly returning a promise (or using an async function) was mandatory.
* Feature: `apos.utils.post` will now accept a `FormData` object as the `data` prameter. In this situation JSON encoding is not used. This may be used to easily submit file uploads with Apostrophe's CSRF protection and is supported at least back to IE11.

## 2.91.1 (2019-06-05)

Unit tests passing.

Regression tests passing.

* Bug fix: the `apos.utils.post` method introduced in version 2.90.0 now correctly submits the CSRF header.

## 2.91.0 (2019-06-05)

* Feature: it is much easier to write sites with **no jQuery, lodash, etc.** on the front end. The `apostrophe-lean-frontend` module has been deprecated and its functionality has been merged into the core. All of the functionality of the `apos.lean` object is now available on the `apos.utils` object at all times. And if you set the `lean: true` option for the `apostrophe-assets` module, **only lean JavaScript is pushed** when logged out (assets pushed with `when: 'lean'`, including the lean methods of `apos.utils`). This creates a migration path to a leaner frontend: developers can write NPM modules that rely only the lean `apos.utils` methods without worrying about whether they are present or not. Note that this is also the official frontend library for the forthcoming Apostrophe 3.x (Of course, as always, you can choose to push more code, use webpack, etc.)
* Bug fix: a regression introduced in 2.90.0 caused all uses of "Copy Page" to copy the home page. This is fixed.
* Bug fix: copying a page with custom fields now copies those fields properly.
* Bug fix: "Copy Page" now correctly copies parked page fields to the new, unparked page and then allows them to be edited for the new page.
* Bug fix: addressed browser errors that occurred when using an empty rich text toolbar. Unfortunately it is not possible to completely eliminate the ckeditor 4 toolbar when there are no tools present. This is due to a ckeditor bug.

Thanks to Michelin for making much of this work possible via [Apostrophe Enterprise Support](https://apostrophecms.org/support/enterprise-support).

## 2.90.0 (2019-05-23)

Unit tests passing.

Regression tests passing.

* New feature: `select` schema fields now support dynamic choices. To use this feature, set `choices` to the name of a method of your module. Apostrophe will invoke that method on the fly to get the choices. Your method receives `(req)` and must return an array of choices. **Your method can be an `async` function, or return a promise for the choices array.** This means you can contact external APIs to obtain the choices. The choices array is in the same format as ever (objects with `label` and `value` properties). Note that if you just want to choose Apostrophe objects of various types, there is a better way: use `joinByOne` or `joinByArray` fields. Fields with dynamic choices do not support the `showFields` option.
* New feature: `checkboxes` schema fields also support dynamic choices. The syntax is exactly the same as above. This allows multiple selection.
* New feature: any `select` or `checkboxes` field in the schema of a widget can be moved to a compact select element that appears "in context" on the page, among the widget's controls. To do that, just set `widgetControls: true` in the schema field definition. If you wish, you can also set `contextual: true` so that the field no longer appears in the schema's editing dialog box. By default the field appears in both places. For space reasons, the interface for `checkboxes` is also powered by a select element, but you can add multiple choices by selecting the dropdown more than once. Each time you make a change via one of these fields, the widget is refreshed to show the impact of the change. **You may use dynamic choices as described above.**
* New feature: the `viewsFolderFallback` option to `apostrophe-templates` may now be an array. Thanks to Amin Shazrin.
* New feature: help has been added to the video widget explaining that what is needed is a URL to a YouTube or other oEmbed-friendly video.
* New feature: you may now specify `htmlHelp` as a schema field option if you want to include simple markup, like links. The existing `help` option expects plaintext and escapes accordingly.
* New feature: the `req` objects returned by `apos.tasks.getReq` and `apos.tasks.getAnonReq` now include a `session` object for broader compatibility with methods that expect a proper `req`. It is a plain object and does not remember anything beyond the lifetime of the `req`.
* Bug fix: copying the "Home" page works properly.
* Bug fix: the Apostrophe migrations progress meter no longer crashes if the operation reports more steps than the expected total.
* Bug fix: watch all inlined stylesheets for changes, not just those implicitly inlined due to the use of the `css` extension when pushing them.
* Bug fix: improved clearing of tooltips. Addresses various situations where a tooltip could linger on the screen.
* Developer warnings: warning at startup if your module tries to use "extends" rather than "extend" to extend another module.
* Developer warnings: warning at startup if your module attempts to "extend" `apostrophe-assets` or one of a few other core modules that are normally singletons, and probably should not ever have a competing instance under another name. Advice is given to write project level code for the module without `extend`, or to use `improve` when enhancing it via an npm module.

## 2.89.1 (2019-05-13)

Unit tests passing.

Regression tests passing.

* `getSchemaOptions` method no longer throws inappropriate errors when the alternate form of `apos.area` or `apos.singleton` is used. Bug introduced in 2.89.0.
* The CSRF cookie is once again always reset on each request, to ensure no discrepancy between the session (and session cookie) lifespan and the CSRF cookie lifespan. This does not force sessions to exist unnecessarily, it just ensures CSRF errors do not mysteriously begin to appear in long-idle sessions, or when making cross-domain locale switches via the editing interface in apostrophe-workflow.
* Edits to raw .css files once again trigger less-middleware to recognize a change has occurred and avoid sending a stale cached file in development. When `.css` (rather than `.less`) assets are pushed inline, which is necessary to match the behavior we formerly received from clean-css and avoid crashes on CSS that the LESS parser cannot handle, we now monitor them for changes ourselves and "touch" the master LESS file to help the `less-middleware` module figure out that they have been changed.

Thanks to Michelin for making this work possible via [Apostrophe Enterprise Support](https://apostrophecms.org/support/enterprise-support). Your organization can also take advantage of the opportunity to fund development of the features you would like to see as well as receiving fast, personal support from Apostrophe's core development team.

## 2.89.0 (2019-05-01)

Unit tests passing.

Regression tests passing.

* Many significant improvements to make crashes and restarts less likely.
* The most frequently used methods now sanity-check their arguments and invoke their callback, or as appropriate, if they are not valid. This replaces many full-process crashes with polite 500 errors.
* New, safer and easier alternatives to `self.route`:
  * `self.apiRoute`, which accepts a `next` function that can be passed either an error, or `(null, value)`, where `value` is an object to be sent to the browser with a `status: 'ok'` property automatically added — the convention for APIs in Apostrophe 2.x. In addition, errors reported to `next` are converted to `status` properties and/or logged gracefully, including more complete information about where the error took place for easier debugging. Most core routes have been refactored to use it. This approach extends Express 4.0's concept of error handlers with the ability to handle success as well. You can still use `res` if you need to, for instance to issue a redirect.
  * `self.renderRoute`, which accepts a `next` function that can be passed either an error that will be mapped to an appropriate HTTP status code, or `(null, { template: 'templateName', data: { ... props for the template ... })`. The named template is rendered with `self.render`, and any exceptions thrown are caught properly and logged as errors without a process crash — unlike what frequently happened before in such routes.
  * `self.htmlRoute`, similar to renderRoute but it does not render the markup for you; instead you pass markup as the second argument to `next()`. Useful if you are rendering by some means other than `self.render`.
* For template errors, a great deal of redundant error logging has been removed.
* Introduced `apos.utils.warnDevOnce`, refactored some existing warnings to use it, and added a call for CSRF errors to help developers understand what these mean.
* New trace feature to help debug crashes in Apostrophe's startup process. Try: `APOS_TRACE_STARTUP=1 node app`

Thanks to Michelin for making this work possible via [Apostrophe Enterprise Support](https://apostrophecms.org/support/enterprise-support). Your organization can also take advantage of the opportunity to fund development of the features you would like to see as well as receiving fast, personal support from Apostrophe's core development team.

## 2.88.1 (2019-04-25)

Unit tests passing.

Regression tests passing.

* Fix: widgets are not lost when dragged to a different area.
* Fix: widgets are not duplicated when dragged to a different area.
* Fix: area save operations now use a lock to avoid lost information if several requests are made simultaneously for different areas, as can happen when dragging a widget between areas, which modifies both.
* Fix: widgets can be edited again after being dragged, without a page refresh.
* Fix: the "purple screen of death" error page now has a 500 status code, not 200.

## 2.88.0 (2019-04-23)

Unit tests passing.

Regression tests passing.

* An optional improvement to eliminate the use of session storage for most site visitors. By default, Apostrophe creates a session for every site visitor, even an anonymous visitor, to provide full CSRF protection. You may now optionally disable this for anonymous visitors:

```javascript
modules: {
  'apostrophe-express': {
    csrf: {
      disableAnonSession: true
    }
  }
}
```

When you do this, anonymous visitors receive only basic CSRF protection based on a known header value and the fact that the Same Origin Policy does not allow requests to be made by JavaScript unless the page is on the proper site.

For performance reasons the largest sites will likely find this to be a valuable option.

* `apos.global.findGlobal` now officially supports returning a promise. This was an unofficial side effect in earlier releases that ceased to work in recent releases.

* Updated the version of `moment` that ships on the front end to the latest minor release.

* Eliminated unnecessary arrangeFields warnings. `apostrophe-groups` is set up properly, the `trash` field no longer generates warnings when workflow is active, and reverse joins no longer generate warnings as they have no editing UI.

* `null` values were able to crash the schema converters for strings, integers and floats when those fields were `required`. This has been fixed.

## 2.87.0 (2019-04-10)

Unit tests passing.

Regression tests passing.

* Tooltips have been added to improve the editor experience. For instance, tooltips appear on hover for the "up," "down," "clone" and "trash" buttons when working with areas.
* Building on the performance work in version 2.86.0, all `ensureIndex` calls have been moved to the `migrate` startup phase and can thus be skipped with `APOS_NO_MIGRATE=1`. Note that as with the other recent changes, this means that if your site is *always* run with `APOS_NO_MIGRATE=1`, including at the time the database is created, it is imperative that you run `node app apostrophe-migrations:migrate` at least once. If your database starts out in a dev environment and is later moved to a production environment, or you use stagecoach or a similar deployment tool that guarantees migrations are run on all code deployments (and you should definitely do that), then this will not be an issue.
* Building on the support for namespaced npm modules as apostrophe modules added in 2.86.0, the `testModule: true` flag used to test apostrophe in the context of an npm module like `apostrophe-workflow` can now be used in a namespaced npm module. Thanks to Aurélien Wolz for this contribution.

Thanks to Michelin for making much of this work possible through [Apostrophe Enterprise Support](https://apostrophecms.org/support/enterprise-support).

## 2.86.0 (2019-04-03)

Unit tests passing.

Regression tests passing.

* Apostrophe now supports namespaced NPM modules as apostrophe modules. This allows NPM private modules to be used to deliver, for instance, an apostrophe piece type, page type or widget type. Here is an example of valid configuration:

```javascript
require('apostrophe', {
  modules: {
    // ordinary npm module
    'apostrophe-blog': {},
    // namespaced npm module
    '@somenamespace/somemodule': {}
  }
}
```

```javascript
// in lib/modules/@somenamespace/somemodule/index.js
module.exports = {
  nifty: true
};
```

* In addition, modules may be namespaced NPM-style inside a [bundle](https://docs.apostrophecms.org/apostrophe/other/more-modules#packaging-apostrophe-modules-together-creating-bundles). You will need to use a subdirectory structure, as seen above. As a best practice, you should only use this for module names you would have to publish to npm if the bundle feature did not exist. The "lead module" of the bundle should be in the same npm namespace.
* If you are using the `partial` feature of `addColumn` with your pieces, you can now accept `piece` as a second argument. For bc, the value of that particular column property is still the first argument.
* All of Apostrophe's "sanity-checking" database operations at startup, plus all Apostrophe migrations, now execute during a new `migrate` startup phase. This phase emits the `apostrophe:migrate` promise event. This phase occurs immediately after `afterInit` is invoked for modules, but before it is invoked for the global `afterInit` hook, if any. This change ensures there is a "sane" database before any interaction with the site takes place, and means that developers no longer have to remember to run `apostrophe-migrations:migrate` when upgrading during development.
* You can also suppress these database operations at startup completely by setting the `APOS_NO_MIGRATE` environment variable to `1`, or by passing the `migrate: false` top-level option to Apostrophe. In this case, these operations all occur only when the `apostrophe-migrations:migrate` command line task is run. This option saves a great deal of startup time for the enterprise customers with the largest databases. Thus the best practice in production is the same as ever: run `node app apostrophe-migrations:migrate` before launching the new version of the app. In addition, you may set `APOS_NO_MIGRATE=1` in your production environment to save valuable startup time, especially during process restarts, etc.
* Apostrophe now always instructs `less` to import CSS (not LESS) files `inline`. This is necessary because CleanCSS, which we no longer use, formerly automatically did it and without it import paths are incorrect. Thanks to Fredrik Ekelund for this fix.
* UX improvement: if you edit a page, then follow a link from that page, and then click the "back" button, you should see your changes intact without the need to click "Refresh" thanks to the use of cachebusting headers. Thanks to Fredrik Ekelund for recommending an approach to the problem.
* Bug fix: if your site startup or migration task invokes multiple time-consuming operations you'll now see a progress meter for each one, not just the first.
* To save space and make sure developers don't just tune out, the warning about fields not properly arranged into tabs now appears at startup just for the first such module, unless you pass `--all-unarranged-fields` to get more information.

Thanks to Michelin for making many of these features possible through [Apostrophe Enterprise Support](https://apostrophecms.org/support/enterprise-support).

## 2.85.0 (2019-03-27)

Unit tests passing.

Regression tests passing.

* If a JPEG file has EXIF data such as the description, credit, etc. this information is
now copied into new properties of the attachment field and made available automatically
on corresponding new schema properties of `apostrophe-images` pieces.
* `req.data.global` now becomes available even before its joins and area loaders are
executed, as `req.aposGlobalCore`. This allows modules such as `apostrophe-pieces-orderings-bundle` to avoid recursive scenarios and performance problems.
* Sortable columns in the manage view can now indicate whether the first click sorts forwards
or backwards, simply by specifying the sort direction in the usual MongoDB way with `1` or
`-1`.
* Sortable columns can now be toggled from "no sort" to "forward" to "backward" and back to "no sort" again, and the hover state indicates all of these "next" states.
* The `limitByAll` and `limitByTag` options of the `apostrophe-pieces-widgets` module now correctly remove these fields from the `showFields` of the select element that chooses how the widget will select content to display.
* To select many consecutive pieces or pages quickly in the "Manage Pieces" and "Reorganize Pages" views, hold down the shift button while clicking a second piece. All pieces between the two pieces selected so far will be chosen.
* Fixed a bug where removing an array item other than the last could cause a failure of the array field editor if the last array item were active. Thanks to anwarhussain93.

## 2.84.1 (2019-03-25)

* Documentation issue only. No code changes.

## 2.84.0 (2019-03-25)

Unit tests passing.

Regression tests passing.

* `npm audit` issue: `nunjucks`
  * Created maintenance-only fork of `nunjucks` 2.x as `@apostrophecms/nunjucks`
  * We will use Nunjucks 3.x in Apostrophe 3.x, this is a maintenance fork only
  * Addressed dependency on old version of `chokidar` in `nunjucks` 2.x

* `npm audit` issue: `clean-css`
  * Verified this module offers no significant improvement in minification over the `compress` flag of `less`
  * Removed this module from ApostropheCMS
  * Verified CSS still minifies

* You may now sort the "Manage Pieces" view by clicking on any column that has a `sort`
property. By default `title` and `updatedAt` are now sortable. When using `addColumns`
specify a `sort` property like:

```javascript
sort: {
  title: 1
}
```

For more information see [custom columns and sortable columns for the "manage pieces"
modal](https://apostrophecms.org/docs/tutorials/getting-started/reusable-content-with-pieces.html#custom-columns-and-sortable-columns-for-the-quot-manage-quot-modal).

* Fixed several situations formerly requiring a page refresh before editing. More
such fixes to come. Thanks to `hexitex` for the bug reports and insight into the
causes.

* A recent change broke the display of the minimum image size to the user. This
has been fixed.

* A new warning has been added for failure to use `arrangeFields` comprehensively for
all of your fields to make the "manage pieces" modal as clear as possible for the user.

* Fixes were made allowing contextual editing of more types of content nested in `object` fields on the page. Thanks to bharathkumarc.

Many thanks to Michelin for making much of this work possible via [Apostrophe Enterprise Support](https://apostrophecms.org/support/enterprise-support).

## 2.83.1 (2019-03-13)

Unit tests passing.

Regression tests passing.

* Bug fix: a crash in the lock refresh route was possible if an advisory lock was taken away by another tab or user. Thanks to `hexitex` for the report and the solution.

## 2.83.0 (2019-03-12)

Unit tests passing.

Regression tests passing.

* When using the `apostrophe-pieces-import` module, you may now set the `importAsRichText: true` option on an `area` or `singleton` field to import markup rather than treating it as plaintext. With this setting in place the behavior matches `apostrophe-pieces-export`. Also note that both `apostrophe-pieces-import` and `apostrophe-pieces-export` have been updated to be more compatible with one another.

## 2.82.0 (2019-03-08)

Unit tests passing.

Regression tests passing.

* If the `APOS_ALWAYS_COPY_ASSETS` environment variable is set, always copy assets rather than symlinking them. This is useful when running under Docker. Thanks to hexitex for this contribution. See also [building Docker images for Apostrophe projects](https://apostrophecms.org/docs/tutorials/howtos/docker.html).

## 2.81.2 (2019-03-06)

Unit tests passing.

Regression tests passing.

* Stability improvement: search index method of the `tags` type will not crash if the `tags` type is somehow truthy without being an array.

## 2.81.1 (2019-03-05)

Unit tests passing.

Regression tests passing.

* Default values are now respected by the global doc. Specifically, if your field has a `def` property when the global doc is first created, it will be set accordingly. In addition, if a field is added to the schema and your site is restarted, it will also be added with the correct default at this time. Tests coverage has been added for this scenario.

## 2.81.0 (2019-03-04)

Unit tests passing.

Regression tests passing.

* The conflict resolution mechanism for simultaneous edits has been improved. Previously, Apostrophe tracked how long it had been since the "last edit" by the previous person. But if the browser window closed without sending an "unlock" message, that "last edit" might be a very long time ago. This led to nuisance confirmation prompts and a tendency to ignore their message.

Beginning with this release, the browser instead actively refreshes the lock periodically. And if the browser does not do so for 5 minutes, the lock is automatically discarded.

This greatly reduces the chance that you will see a "someone else is editing that document" message when this is not actually the case.

However, do note that you will no longer see an indication of the "last edit" time. This is because this time was never really meaningful for the "Edit Piece" dialog box, and often misleading for on-page editing as well. Instead, you may assume that the other person is still at the very least on the page in question if you see this message at all.

* Although it was released separately as part of the `launder` module, and an `npm update` should fetch it for you automatically, it should be mentioned that `launder` version 1.1.1 has been released and prevents crashes if the `value` of some of your select element choices is null or undefined. Such choices do not work and cannot be selected reliably (only strings and numbers are supported, including the empty string), but since versions prior to 1.1.0 did not crash on such choices, we have patched 1.1.1 to also tolerate their presence.

Thanks to our [Apostrophe Enterprise Support](https://apostrophecms.org/support/enterprise-support) clients for making these enhancements possible.

* The case-insensitive sort for filter choices no longer crashes if a choice cannot be converted to a string. Thanks to Fawzi Fakhro.

## 2.80.0 (2019-02-28)

Unit tests passing.

Regression tests passing.

* A recently introduced change broke the filtering that prevented users from selecting too-small images when `minSize` is in effect. This has been corrected. Note that site visitors never actually saw too-small images because filtering did take effect later in the process.
* Numbers (in addition to strings) are now permissible choices for select elements. If the choice selected is a number, a number will be stored in the field. Most of this fix is in the `launder` module but there is a small fix in apostrophe core as well.
* If a doc is in the trash already, the edit dialog box should have a "Rescue" button rather than a "Trash" button on the "More" dropdown menu.
* `boolean` fields can now be made `mandatory`. If a boolean field is mandatory, the form will not validate unless the user selects "Yes." This is useful for simple "terms and conditions" forms. You must specify a message to be shown to the user if they do not select "Yes," like this:

```
{
  name: 'toc',
  label: 'Accept the Terms and Conditions',
  type: 'boolean',
  // Displayed if you try to save without picking Yes
  mandatory: 'You must accept the Terms and Conditions to continue.',
  // Always displayed
  help: 'I have read and accept the Terms and Conditions.'
}
```

Although the documentation formerly claimed that `required: true` would have this effect for boolean fields, it was pointed out that this functionality did not work, and as a result far too many sites already use `required: true` for booleans in a way that would break if we implemented the original documented behavior. Therefore we are changing the documentation to match this new implementation that maintains backwards compatibility.

## 2.79.0 (2019-02-22)

Unit tests passing.

Regression tests passing.

* Built-in migration progress meter is much improved. The new implementation:
  * Does not display anything if the task completes within 1 second;
  * Allows work to begin even before the total number of items is known;
  * Has a much more stable ETA;
  * Does not crop the total off the far end;
  * Displays steps/sec (very useful metric for development); and
  * Has highly stable formatting (not distracting to the eye).
* Eliminates unnecessary warnings about unconsumed promises in migrations.

## 2.78.0 (2019-02-15)

Unit tests passing.

Regression tests passing.

* You can now set permissions for many pieces at once via the new "set permissions for..."
batch operation in the "manage pieces" dialog box. Batch operations are accessible via a
dropdown at the bottom of the dialog box after you check the boxes to select various pieces.
Note that if you check the box to select all the pieces on this page, you will be asked
if you want to select *all* pieces. So it is possible to set the permissions of all of the
pieces at once.

Note that **permissions have no effect on file attachment URLs unless you use
the optional [apostrophe-secure-attachments](https://github.com/apostrophecms/apostrophe-secure-attachments) module.** Once you add that module, the new batch operation becomes a powerful
way to lock down all of your PDFs at once.

* The "Select Everything" checkbox for pieces, which becomes accessible after you "Select All"
pieces on the current page, now operates much faster on large databases and does not block
the main thread of browser execution for an extended time.

Thanks to our [enterprise clients](https://apostrophecms.org/support/enterprise-support),
including Michelin, for their support of our work on these items.

## 2.77.2 (2019-02-12)

Unit tests passing.

Regression tests passing (including new migrations test).

* Most migrations were failing when run in a non-interactive session.
This was due to a stray piece of code that tried to interact with the
progress meter when it was not available. This has been fixed. This
was the underlying major issue in version 2.77.0.
* The recent migration to set the `docIds` and `trashDocIds` properties of
attachments correctly, allowing them to become inaccessible at the
proper time, now runs and completes correctly, at the end of which
all attachment permissions are properly restored. This resolves the issue
that began with version 2.77.0.
* The migration was also updated to avoid any chance of needlessly
disabling permissions on a temporary basis during the migration run.
* **If you temporarily lost access to your media due to running migrations
with 2.77.0, which was available for a few hours today, you can restore access**
with the following command line task:

```
node app apostrophe-attachments:recompute-all-doc-references
```

**If you manually set your permissions globally as a workaround**, you should run
this task to reset them appropriately:

```
node app apostrophe-attachments:reset-uploadfs-permissions
```

Although there is no reason to expect a recurrence of this issue, these
command line tasks will continue to be available going forward, just in case.

### Regression test updates

Our regression tests are being updated to prevent a recurrence by
noninteractively invoking `apostrophe-migrations:migrate`
and checking for a clean exit code.

## 2.77.1 (2019-02-12)

Unit tests passing.

Regression tests passing.

* Unfortunately the new migration in 2.77.0 appears to have caused
all permissions to revert to 000 on uploaded media on at least one site.
In an abundance of caution we have pushed out 2.77.1 which does not
carry out that migration. We are working on 2.77.2 which will carry it out
properly. You may restore your permissions with
`chmod 644 public/uploads/attachments/*`, if you are using S3 you
can do this by restoring public access to each file, for Azure the
suffix added to the name to disable each file would need to be removed.
Fortunately this issue was caught quickly so there are probably no
instances of the latter two in the wild.

We apologize for this serious issue and will provide a complete postmortem
with 2.77.2.

## 2.77.0 (2019-02-12)

* **The home page now works correctly when it is a pieces-page** powered by
`apostrophe-pieces-pages`. Specifically, the URLs of pieces are generated
correctly in this situation. This allows the home page to be a blog page,
for example. Regression tests have been added to ensure this does
not break in the future.

* **Attachments (files) now become inaccessible properly** when the
last file or image piece that directly contains them moves to the trash.
Formerly, attachments were incorrectly marked as "part of" pages that
merely loaded them as part of a join or similar relationship. **A migration
has been added** to correctly reset the `docIds` and `trashDocIds` arrays
of all attachments on a one-time basis after which they will be tracked
properly going forward.

* **Migrations now have a progress display when iterating over all
documents.** This progress display automatically goes away if the
migrations task is not running with access to a TTY (for instance,
it is running in a deployment pipeline). You may note that not all
migrations use this feature; generally the most time-consuming will however.

* **You can now specify a projection for a reverse join without the need to explicitly include the `idsField`, or even know what it is.** This was one of several reasons why developers often gave up on projections for reverse joins, or went back to the old approach of specifying `idsField` rather than using `reverseOf`.

Here is an example from the [apostrophe-samples](https://github.com/apostrophecms/apostrophe-samples) project:

```javascript
// Forward join: in schema of products
{
  name: '_specialists',
  type: 'joinByArray',
  withType: 'specialist',
  label: 'Specialists',
  help: 'The right people to ask about this product.'
}
```

```javascript
// Reverse join: in schema of specialists
{
  name: '_products',
  type: 'joinByArrayReverse',
  withType: 'product',
  reverseOf: '_specialists',
  projection: {
    _url: 1,
    title: 1
  }
}
```

> Note that we can also project `_url: 1` to get all the fields necessary
to populate `_url` when the product is fetched, even though it is not
a real property in the database.

* Unnecessary schema validation errors are no longer thrown when using
`joinByOneReverse` with `reverseOf`.

* Schema fields named `format` are now allowed for pieces. There was a
conflict with the UI code and backend routes of the "Manage Pieces" dialog box.

* "Drag and drop" now works properly for widgets that have just been
added to the page. There is no need to refresh the page first.

## 2.76.1 (2019-02-06)

Unit tests passing.

Regression tests passing.

* Removed unneeded call to `self.apos.utils.readOnlySession` in `apos.notify`, preventing crashes when this is invoked from a command line task. This fixes `apostrophe-favicons`.
* Also updated `self.apos.utils.readOnlySession` so it will gracefully ignore calls made with no session in `req` (typically command line tasks).
* Eliminated uses of `async/await` in core unit tests. This module still supports Node 6.x, so we use promises directly, not via async/await, in core code; of course you can still `await` most of our APIs in your own projects, because `await` works with anything that returns a promise.
* Fixed a bug that prevented page permissions from propagating properly when "Apply to Subpages" is checked in "Page Settings." Thanks to Mayank Bansal. Unit tests were also added to prevent a regression in the future.
* A bug that prevented the home page type from being changed via the UI in certain situations has been fixed.

## 2.76.0 (2019-02-01)

Unit tests passing.

Regression tests passing.

* Email schema field type added. Thanks to Andrea Di Mario.
* Developer warnings for bad `showFields` configuration now apply to all field types that support `showFields`.
* Schemas are now validated for nested `array` and `object` schemas, giving developers more information to help them fix their code.
* The `poll-notifications` API now runs as middleware that is scheduled as early as `req.user` becomes available, avoiding the overhead of loading `req.data.global` in this frequently polled API.
* The `poll-notifications` API does not crash if the `apos` object has been destroyed. This is not an issue for typical sites. However, this fix removes scary error messages displayed by the very useful [apostrophe-monitor](https://github.com/apostrophecms/apostrophe-monitor) module, which is similar to `nodemon` but specialized to Apostrophe for much faster restarts.
* Although technically released in the `moog-require` module, not here, a recent fix in that module bears mentioning because it prevents both `apostrophe-monitor` and `apostrophe-multisite` from misbehaving when the options objects of modules are modified. Specifically, the modifications are now reliably distinct for each `apos` object.
*
* The logic that removes certain typically unwanted buttons from CKEditor is now conditional and does not remove them when they are explicitly requested in the toolbar. Thanks to Fredrik Ekelund.
* Placeholder markup when a pieces widget is empty. Although not often used directly, this template is often copied as a starting point.
* An open "add widget" area menu now appears above any hovered widget controls rather than being lost behind them.
* `showFields` support for fields of type `checkboxes` has been restored.
* The "recursion warning" that appears when the same doc is loaded more than 5 times in a single request can now be suppressed on a per-request basis by setting `req.suppressAreaLoaderRecursionWarnings` to `true`. However the runaway loading process is still prevented. This is mainly of use for workflow API routes that examine many documents but are OK with stopping in this situation without generating extra log messages.

Thanks to Michelin for sponsoring much of this work through [Apostrophe Enterprise Support](https://apostrophecms.org/support/enterprise-support).

## 2.75.1 (2019-01-24)

Unit tests passing.

Regression tests passing.

* If a user has the type-specific `admin-product` permission, they should always be able to view a `product`, no matter whether it is published or not. This logic was correct for editing but not for viewing. Fixed a bug that led to crashes with the workflow module in this scenario.

Thanks to Michelin for making this fix possible via [Apostrophe Enterprise Support](https://apostrophecms.org/support/enterprise-support).

## 2.75.0 (2019-01-15)

Unit tests passing.

Regression tests passing.

* An "Undo" button has been added for the "Remove Widget" feature. Although such changes can be undone via "Page Versions," that feature is advanced and somewhat hard to find, whereas this simple "Undo" button is immediately helpful to most users.
* Apostrophe now displays warnings for several common developer errors. Previously it was difficult to understand why a module didn't work if `extend` was missing for certain common cases, like a `-widgets` or `-pieces-pages` subclass module. We will expand these warnings over time; options are provided to disable them if they do not apply to your situation.
* The server side notification persistence feature introduced in version 2.74.0 led to an intermittent bug: the "long polling" used to deliver notifications quickly interacted badly with the "resave" behavior of Express sessions, resulting in frequent loss of other session changes, such as draft/live mode switching. This has been fixed. Since we cannot disable `resave` with the standard session store in Apostrophe 2.x, an `apos.utils.readOnlySession(req)` method was added, and the route that "long polls" for new notifications now uses it to disable any modification to the session for the duration of the request.
* `limitByAll`, `limitByTag` and `limitById` options for `apostrophe-pieces-widgets`. When set the user is not prompted to choose their own maximum.
* Fixed conditions in which editing the first or last name of a new `apostrophe-user` did not affect their `slug` in the expected way.
* Fixed bug: if trashInSchema is in effect, subpages should not have their trash status overridden to match the new parent when their ancestor is moved. This is important when using "Reorganize" with workflow. Additional improvements to better integrate "Reorganize" into the workflow module are separately forthcoming.
* Fixed a bug that prevented `view` permissions from being given out programmatically in certain edge cases.
* The `slug` cursor filter now has a `launder` method, for use when marking it safe for `req.query`. Thanks to Anthony Tarlao.

Thanks to our customers at Michelin and NPM for making much of the above work possible via [Apostrophe Enterprise Support](https://apostrophecms.org/support/enterprise-support).

## 2.74.0 (2018-12-13)

Unit tests passing.

Manual regression tests passing.

* Server-side code may now call `apos.notify(req, 'This is a message')` to send a message to the logged-in user associated with `req`. That message will pop up on the browser and will remain visible until they dismiss it. If the user is not logged in right now, they will see it when they do log in.

You may use `%s` to interpolate additional string arguments, and you may pass an `options` object with `dismiss: true` for a self-dismissing notification. You may also set the `type` option to `error`, `warn` or `success` for different visual treatments. For example:

```
apos.notify(req, 'Sorry, you did not win a shiny new %s!', req.piece.title, { type: 'error' });
```

The API is identical to that for `apos.notify` on the browser side, except that `req` must be passed as the first argument. Also the method returns a promise, which resolves when the notification has reached the database. You may also optionally pass a final callback for the same purpose. This is useful when sending a notification just before a task exits the process. The rest of the time you won't need to worry about it.

* In `2.73.0`, an optional second argument, `locale`, was added to the `date` Nunjucks filter. As it turns out this was done in a way that could have a knock-on effect on later uses of `date` that did not specify a locale. This has been fixed and unit tests have been added. Thanks to Fredrik Ekelund.

* The values of fields hidden via `showFields` are now saved to the database, as long as they contain no errors. This allows you to return to an old setting and discover all of its sub-settings intact.

* By default, Apostrophe deletes old asset bundles from uploadfs (S3, azure, etc.) five minutes after the launch of the site. The assumption is that the deployment of static assets has reached all peer servers and there is no need to keep old assets around. The `uploadfsBundleCleanup` option to `apostrophe-assets` may now be set explicitly to `false` to prevent this, as may be needed if asset bundles are shared between sub-deployments that are made at greatly varying times.

* When `apostrophe-workflow` is present, "Batch Commit" and other inappropriate options are no longer offered for groups, which are not subject to workflow.

Thanks to Michelin for making much of the above work possible via [Apostrophe Enterprise Support](https://apostrophecms.org/support/enterprise-support).

## 2.73.0 (2018-12-06)

Unit tests passing.

Regression tests passing.

* Added in-context editing support, support for the `contextual` flag, and `skipInitialModal` support for areas and singletons nested in fields of type `object`. Many thanks to Michelin for making this feature possible through their participation in [Apostrophe Enterprise Support](https://apostrophecms.org/support/enterprise-support).
* The `date` Nunjucks filter now accepts `locale` as a second argument. If `locale` is not present and `req.locale` is set, that locale is used, rather than the default system locale. Thanks to Tim Otlik.
* Removed nuisance warnings about tolerant sanitization.
* When using the `passwordReset: true` feature of `apostrophe-login`, you may also set the `passwordResetSubject` option to a custom subject line for the password reset email message.
* The mechanism that sends the password reset request confirmation email has been factored out to the `apos.login.sendPasswordResetEmail(req, user)` method, so you can trigger it for your own reasons. This method returns a promise; when that promise resolves the password reset email has been successfully handed off for delivery. Note that the promise will be rejected if the user object has no `email` property.

## 2.72.3 (2018-12-03)

Unit tests passing.

Regression tests passing.

* The "apply to subpages" feature for page permissions has been greatly simplified and made easier to understand. There is now just one shared "copy these permissions to subpages now?" dropdown, which applies to ALL current permissions for the current page: "who can view this page," "these users can view," "these groups can edit," etc.

As the help text now properly explains, if you pick "yes" and save page settings as usual, the permissions of all subpages are updated to match **on a one-time basis.** After that, you can edit them normally for the subpages. This is an action that takes place at "save" time, it is not a setting that is remembered.

This is good for laying down a baseline and then making fine-tuned adjustments per page, which is typical practice.

Previously this choice appeared in several places, including as a highly confusing and visually cluttered dropdown within the list of permissions per user and group. While theoretically this allowed for propagating fine-tuned adjustments to subpages one at a time, in practice users did not understand it, including many enterprise customers who invest significant time in Apostrophe. Therefore a simpler solution is of greater overall value.

* Regression fix: support for in-context, on-page editing of areas in array fields has been restored.

* Attempts to save a field of type `object` with a missing `required` field now behave sensibly, you no longer see a spinner forever on a grayed-out page. Note that the use of `required` for the object itself has no meaning because there is always an object; you should make its fields required, or not, as you see fit.

* "Move" and "Trash" operations on widgets now emit the Apostrophe events `widgetMoved` and `widgetTrashed`. The widget's container div is emitted as the argument to the event.

## 2.72.2 (2018-11-28)

Unit tests passing.

Regression tests passing.

* The `apostrophe-jobs` `runNonBatch` method no longer crashes if the job-runner function provided does not return an object (for instance, because it takes a callback so its return value does not matter).
* `apostrophe-attachments:list` task lists the URLs of all valid attachments, including all crops in all sizes.
* `array` fields may be used in the `relationship` of a join. Thanks to Anthony Tarlao.
* Added missing callback to asset bundle cleanup for cloud deployments, ensuring that the lock is eventually released and the old bundles are eventually removed.
* Fixed documentation for `apos.jobs` methods re: the `labels` option.

## 2.72.1 (2018-11-07)

Unit tests passing.

Regression tests passing.

* Moving a page beneath a parent that happens to be considered "not trash" should not automatically cause the child to be considered "not trash" when workflow is in effect, or when the `trashInSchema` flag has been opted into for `apostrophe-docs`. In these cases the trash flag is just another schema property. This bug led to pages inadvertently becoming live across all locales when moved in the page tree.
* The server-side video schema field converter no longer crashes the process if given a `null` property, and correctly flags the field as in error if it is `required` and not present.
* Any missing values for join relationships relating to permissions are now handled in a proper migration in apostrophe core, rather than a hack in apostrophe-workflow that adds significant startup time in certain situations.
* Migration completion is now logged.
* UX fix: UI/area controls no longer compete with "Add Content."

Thanks to our enterprise support customers for their support of this work.

## 2.72.0 (2018-10-30)

Unit tests passing.

Regression tests passing.

* Support for subdirectories of `lib/modules`. You must set the `nestedModuleSubdirs` option to `true` in `app.js`. You can then place your modules in nested subdirectories of `lib/modules`. **The names of the parent folders do not matter,** and **the name of the actual module folder must still match the name of the module.**

In addition, when using this feature you may optionally move part of your `modules` configuration into a `modules.js` file in each directory. Here is an example:

```javascript
module.exports = {
  'module-name': {},
  'other-module-name': {}
};
```

By following through with this approach you can make `app.js` much shorter. Configuration of Apostrophe modules installed via `npm` must still be done in `app.js`.

* The `apostrophe-html-widgets` module now properly concatenates fields to the standard HTML field when `addFields` is used with it.

* Fixed a crashing bug when an API was used in an atypical way. Thanks to Max Schlueter.

## 2.71.1 (2018-10-24)

Unit tests passing.

Regression tests passing.

Recent changes to the markup for buttons broke drag and drop for widgets. This has been fixed.

## 2.71.0 (2018-10-23)

Unit tests passing.

Regression tests passing.

* When two pieces or pages would have the same slug as the result of an insert or update, Apostrophe automatically appends a unique string. This makes sense for data integrity but as a user experience it leaves something to be desired.

Beginning with this release, if you are editing the title in the piece or page settings editor and apostrophe is making automatic slug suggestions, these suggestions will *now include the suffix* needed to avoid a conflict. This gives you a chance to see what will happen, and decide to change the title or the slug in a better way. However, you can disable this by setting the `deconflictSlugs` option of the `apostrophe-docs` module explicitly to `false`. If you do, then from now on you will *receive a straightforward error message if the suggested slug is in conflict with another slug on the site.*

* If you edit the slug directly and try to save it with a conflict, Apostrophe will always report a straightforward error in the editor, requiring you to fix it manually. This makes sense when you are editing the slug yourself, because it means you care about the exact value.

For backwards compatibility and to resolve race conditions, the server will still automatically modify the slug to be unique in the rare event that a conflict arises during the save operation itself.

* A simpler yet even better slug prevention feature, in many ways: all `apostrophe-pieces` modules now accept a `slugPrefix` option. For instance, if you set this option to `people-` for your `people` module and to `image-` for the `apostrophe-images` module, the slugs for your people and the photos of them you are uploading will never be in conflict.

We appreciate our enterprise customers and their support of this work.

## 2.70.1 (2018-10-18)

Unit tests passing.

Regression tests passing.

* Bug fix: when you attempt to edit a piece that someone else has open in the edit dialog box, you should receive a warning, and the option to take over or leave it alone. This worked, however the "advisory lock" was not released when *closing* the dialog box. So users saw superfluous warnings. The bug was related to calling `$.jsonCall` with the wrong order of arguments.
* Bug fix: a user without permissions to lock a particular document could cause a process restart by attempting to lock it. No inappropriate access was granted.
* When configuring the `csrf` option of `apostrophe-express`, you may now pass the `cookie` subproperty in order to pass configuration options to `res.cookie`, such as `secure: true`.
* The jQuery `onSafe` plugin now respects the return value of the event handler, allowing the use of `return false;` in such handlers. Thanks to Fredrik Ekelund.
* The Apostrophe `button` macro now renders a `button` rather than an anchor tag, except when the `url` option is present. Thanks to Fredrik Ekelund.

## 2.70.0 (2018-10-08)

Unit tests passing.

Regression tests passing.

Apostrophe now allows direct import of unparsed CSS files via import flags of LESS. The best use of this option is to push a CSS file created by a SASS compiler or other LESS alternative.

To push a CSS asset *without* compiling it as LESS, you may write:

```
self.pushAsset('stylesheet', {
  name: 'bundle',
  import: {
    inline: true
  }
});
```

Or, if you are pushing assets via the `stylesheets` option of the `apostrophe-assets` module, you may write:

```
'apostrophe-assets': {
  stylesheets: [
    {
      name: 'bundle',
      import: {
        inline: true
      }
    }
  ]
}
```

The extension of the file may be either `.css` or `.less`; either way it is imported with no LESS compilation. Apostrophe will still modify URLs to accommodate the global `prefix` option, if present.

## 2.69.1 (2018-10-04)

Unit tests passing.

Regression tests passing.

* In-context editing of areas nested in arrays now works correctly when the widget containing the array has just been added to the page for the first time.

## 2.69.0 (2018-10-03)

Unit tests passing.

Regression tests passing.

* Promisified all of the apis for migrations, including the option of iterators that return promises, and implemented migrations for old piece and page slugs that have not been deduplicated and thus can block new pages or pieces from taking a slug even though we have logic for this for new pages and pieces.
* In-context editing support for areas and singletons that are schema fields of arrays. Leaves other, noncontextual data alone. Creating and editing entire array items contextually is outside the scope of this change; use an area rather than an array for that. Directly nested arrays are not supported, but you may use an area in an array in a widget in an array, etc.
* `.jpeg` files were slipping through with that extension. All new uploads will be correctly converted to `.jpg` and go through the proper sizing process.
* The `enableShowFields` option was missing some of its logic for fields of type `checkboxes`. Thanks to Anthony Tarlao.
* A `_title` property is now included in attachments returned by `apos.images.all` and `apos.images.first`.
* When apostrophe cannot fix a unique key error, it is helpful to be able to see the last error, as well as the original one. This helps you figure it out if both a unique slug error and an unrelated unique key error are part of the puzzle. We still throw the original error, but we also attach the last error as a property of it, so you can see both.
* The `apos.areas.fromPlaintext` method now takes an `options` parameter. You may set the `el` property to an element name, in which case the markup is wrapped in that HTML element. `options` may be omitted.

## 2.68.1 (2018-09-27)

Unit tests passing.

Regression tests passing.

* When we introduced allowedSubpageTypes and allowedHomepageTypes in 2.67.0, we  broke support for different schemas in different page types. Those regressions are fixed here.
* The default page type choice offered for a new page is the first type permitted by its parent page.

## 2.68.0 (2018-09-26)

Unit tests passing.

Regression tests passing.

* The `lateCriteria` cursor filter now works properly, allowing special mongodb criteria that are not allowed inside `$and` to be merged into the criteria object at the last minute.
* A noisy warning produced on every page send by the latest version of Bluebird has been silenced.
* Performance: explicitly shut off `sort()` for certain cases where we know only one document will be returned. This allows MongoDB to select a more efficient index more often.
* `nlbr` Nunjucks filter no longer results in double-escaped markup. Thanks to Ulf Seltmann.
* The `apostrophe-global` module now supports the `separateWhileBusyMiddleware` option. Iby separate middleware that checks for the lock flag in apostrophe-global even if the regular middleware of this method has been disabled and/or overridden to cache in such a way as to make it unsuitable for this purpose. For normal use this option is not necessary.
* Fixes made to further reduce conflicts between sites with `apostrophe-multisite`. For instance, the `apostrophe-workflow` module no longer breaks the dashboard.
* The home page can now be copied. If you copy the home page, you get a new child of the home page with the same content. Thanks to Tim Otlik.

## 2.67.0 (2018-09-14)

Unit tests passing.

Regression tests passing.

* Pages can now be locked down with the `allowedHomepageTypes` and `allowedSubpageTypes` options, like this:

```javascript
// Only one type allowed for the home page
allowedHomepageTypes: [ 'home' ],

allowedSubpageTypes: {
  // Two subpage types allowed for the home page
  'home': [ 'default', 'apostrophe-blog-page' ],
  // No subpages for the blog page ("show pages" don't count)
  'apostrophe-blog-page': [],
  // default page type can only have another default page as a subpage
  'default': [ 'default' ]
}
```

These options make it easy to prevent users from creating unintended scenarios, like nesting pages too deeply for your navigation design.

* Pages now support batch operations, just like pieces do. The initial set includes trash, rescue, publish, unpublish, tag and untag. You can only rescue pages in this way if you are using the `trashInSchema` option of the docs module, which is always the case with `apostrophe-workflow`. With the conventional trash can, it is unclear what should happen because you have not indicated where you want each page to be restored. New batch operations for pages can be added in the same way that they are added for pieces.

* Important performance fix needed for those using the `apostrophe-pieces-orderings-bundle` module to create custom sort orders for pieces. Without this fix it is also possible to get a loader error and stop fetching content prematurely.

* The "revert" button for versions is now labeled "Revert to" to emphasize that it reverts to what you had at the end of that operation, not its beginning. Thanks to Fredrik Ekelund.

## 2.66.0 (2018-09-07)

* Updated to CKEditor version 4.10.0. The CKEditor build now includes the CKEditor "widgets" feature (not to be confused with Apostrophe widgets). These are essential for modules like the forthcoming `apostrophe-rich-text-merge-tags`.
* `apos.areas.richText` and `apos.areas.plaintext` no longer produce duplicate text. To achieve this, the `apos.docs.walk` method no longer walks through the `_originalWidgets` property. This property is only used to preserve the previous versions of widgets that the user lacks permission to edit due to schema field permissions. Exploration of this property by `apos.docs.walk` led to the observed bug.
* The browser-side implementation of `apos.utils.escapeHtml` now works properly.

## 2.65.0 (2018-09-04)

Unit tests passing.

Regression tests passing.

* **Important fix for MongoDB replica sets:** previously we used the `autoReconnect` option of the MongoDB driver by default. From now on, we use it only if the MongoDB URI does not refer to a replica set. The use of `autoReconnect` is [inappropriate with a replica set](https://github.com/apostrophecms/apostrophe/issues/1508) because it will keep trying to connect to the node that went down. Leaving this option out results in automatic use of nodes that are up. Also see the [apostrophe-db-mongo-3-driver](https://npmjs.org/package/apostrophe-db-mongo-3-driver) module for a way to use the newer `mongodb+srv` URIs. Thanks to Matt Broadstone of MongoDB for his advice.

* An `apostrophe-file` now has a default URL. The default `_url` property of an `apostrophe-file` piece is simply the URL of the file itself. This allows `apostrophe-file` to be included in your configuration for [apostrophe-permalinks](https://npmjs.org/package/apostrophe-permalinks); picking a PDF in this way generates a direct link to the PDF, which is what the user expects. Note that if the developer elects to set up an `apostrophe-files-pages` module that extends `apostrophe-pieces-pages`, that will still take precedence, so there is no bc break.

* Clicking directly from one rich text widget into another did not work properly; the toolbar did not appear in this situation. This bug has been fixed. The bug only occurred when clicking in a second rich text widget without any intervening clicks outside of all rich text widgets.

* Also see expanded notes on version `2.64.1`, below, which contained several features missed in the original changelog.

## 2.64.1 (2018-08-31)

Unit tests passing.

Regression tests passing.

* Improved Apostrophe's ability to redisplay the appropriate widget, array element, and field and call the user's attention to it when a schema field error is not detected until server-side validation takes place. This addresses problems that come up when fields become `required` at a later time, and/or data was originally created with an earlier release of Apostrophe that did not enforce `required` in all situations. Browser-side validation is still preferred for ease of use but server-side validation no longer creates situations the user cannot easily resolve.

* Introduced the `apos.global.whileBusy` method. This method accepts a function to be run *while no one is permitted to access the site.* The provided function may return a promise, and that promise resolves before the site becomes accessible again. In the presence of `apostrophe-workflow` it is possible to mark only one locale as busy.

* By default, the `apos.locks.lock` method waits until the lock is available before proceeding. However there is now a `wait` option which can be set to `false` to avoid waiting at all, or to any number of milliseconds. If the method fails because of `wait`, the error is the string `locked`.

* The `apos.locks.lock` method also now accepts a `waitForSelf` option. By default, if the same process invokes `apos.locks.lock` for the same lock in two requests simultaneously, one of the two will receive an error. With `waitForSelf`, the second invocation will wait for the first to resolve and then obtain the lock.

## 2.64.0 (2018-08-29)

Unit tests passing.

Regression tests passing.

* Apostrophe's "search suggestions" feature for `notFound.html` templates is now fully baked. It only takes two steps:

1. Include an element like this in your `notFound.html` template:

```
<div data-apos-notfound-search-results></div>
```

2. Set the `suggestions` option to `true` for the `apostrophe-search` module.

With `suggestions: true`, this feature no longer requires that you have a `/search` page, it uses a dedicated route. See the documentation of the `apostrophe-search` module for more information.

* The `showFields` option is now available for checkboxes. The syntax is as follows:

```
{
  "name": "awesomeBoolean",
  "label": "Awesome Boolean",
  "type": "boolean",
  "choices": [
    {
      "value": true,
      "showFields": ["otherField1"]
    },
    {
      "value": false,
      "showFields": ["otherField2"]
    }
  ]
}
```

Thanks to falkodev.

* A useful error message appears if you try to use a `mongodb+srv` URL. These are meant for newer versions of the MongoDB driver. You **can** use them, but you must install the [apostrophe-db-mongo-3-driver](https://npmjs.com/package/apostrophe-db-mongo-3-driver) module first. The error message now explains this, addressing a common question on stackoverflow.
* Basic styles added for the most common rich text markup tags when within the bounds of an Apostrophe modal. Thanks to Lars Houmark.
* Fixed UI overlap issue when joining with `apostrophe-page`.
* `apos.images.all`, `apos.images.first`, etc. now include `_description`, `_credit` and `_creditUrl` when they can be inferred from an `apostrophe-image` containing the attachment.
* `apos.images.srcset` helper improved. It is now smart enough to limit the image sizes it offers based on what it knows about the size of the original. Thanks to Fredrik Ekelund.
* Fixes to CSS asset URL generation to pass validation.
* Performance: eliminated use of `$or` MongoDB queries with regard to pages in the trash. MongoDB tests demonstrate that `$ne: true` is faster than `$or` for our purposes.

## 2.63.0 (2018-08-15)

Unit tests passing.

Regression tests passing.

* “Promise events” have arrived. This is a major feature. Promise events will completely
replace `callAll` in Apostrophe 3.x. For 2.x, all existing invocations of `callAll` in the
core Apostrophe module now also emit a promise event. For instance, when the `docBeforeInsert`
callAll method is invoked, Apostrophe also emits the `beforeInsert` promise event on the
apostrophe-docs` module.

Other modules may listen for this event by writing code like this:

```javascript
`self.on('apostrophe-docs:beforeInsert', 'chooseASpecialist', function(req, doc, options) {
  // Modify `doc` here. You may return a promise, and it will resolve before
  // any more handlers run. Then the doc is inserted
});
```

The above code adds a new `chooseASpecialist` method to your module. This way, the method can be overridden by assigning a new function to `self.chooseASpecialist` in a module that
extends it, or its behavior can be extended in the usual way following the `super` pattern.

But, since it does not have the same name as
the event (attempting to register a method of the same name will throw an error), it is unlikely
that parent class modules and subclass modules will have unintentional conflicts.

See the [original github issue](https://github.com/apostrophecms/apostrophe/issues/1415) for a more
complete description of the feature and the reasoning behind it.

**Your existing callAll methods will still work.** But, we recommend you start migrating to be
ready to move to 3.x in the future... and because returning promises is just a heck of
a lot nicer. You will have fewer problems.

* Optional SVG support for `apostrophe-attachments`. To enable it, set the `svgImages` option to
`true` when configuring the `apostrophe-attachments` module. SVG files can be uploaded just like
other image types. Manual cropping is not available. However, since most SVG files play very well
with backgrounds, the SVG file is displayed in its entirety without distortion at the largest size
that fits within the aspect ratio of the widget in question, if any (`background-size: contain`
is used). If you have overridden `widget.html` for `apostrophe-images-widgets`, you will want
to refer to the latest version of `widgetBase.html` for the technique we used here to ensure
SVG files do not break the slideshow’s overall height.
* New `apos.templates.prepend` and `apos.templates.append` methods. Call
`apos.templates.prepend('head', function(req) { ... })` to register a function to be called just after
the head tag is opened each time a page is rendered. The output of your function is inserted into
the markup. The standard named locations are `head`, `body`, `contextMenu` and `main`. This is
convenient when writing modules that add new features to Apostrophe. For project level work also see the
named Nunjucks blocks already provided in `outerLayoutBase.html`.
* `apos.singleton` now accepts an `areaOptions` option, which can receive any option that can be
passed to `apos.area`. Thanks to Manoj Krishnan.
* Apostrophe’s “projector” jQuery plugin now respects the `outerHeight` of the tallest slideshow item,
not just the inner height.
* `apos.area` now accepts an `addLabel` option for each widget type in the area. Thanks to
Fredrik Ekelund.
* UI improvements to versioning. Thanks to Lars Houmark.
* Button to revert to the current version has been replaced with a label indicating it is current,
since reverting to the current version has no effect.
* “Page settings” can now be accessed for any page in the trash via “reorganize.” When
working with `apostrophe-workflow`, this is
often required to commit the fact that a page is in the trash.
* The `uploadfs` module now has a `prefix` option. If present, the prefix is prepended to all uploadfs paths before they reach the storage layer, and is also prepended to URLs. In practice, this means that a single S3 bucket can be used to host multiple sites without all of the uploaded media jumbling together in `/attachments`. The `apostrophe-multisite` module now leverages this.

## 2.62.0 (2018-08-09)

Unit tests passing.

Regression tests passing.

* Introduced a `findWithProjection()` method that is added to all MongoDB collection objects. All Apostrophe core modules are migrating towards using this method rather than `find()` when working **directly with MongoDB collections**. If you are using the standard MongoDB 2.x driver that is included with Apostrophe, this just calls regular `find()`. When using the forthcoming `apostrophe-db-mongo-3-driver` module to replace that with a newer driver that supports the full features of MongoDB 3.6, 4.0 and beyond, this method will provide backwards compatibility by accepting a projection as the second argument like `find()` did until the 3.x driver was released. Developers wishing to be compatible with both drivers will want to start using this method. Again, this **only concerns you if you are querying MongoDB directly and passing a projection to find() as the second argument**. And if you don't care about using the 3.x driver, you **do not have to change anything**.
* Various UX improvements and bug fixes to the page versions dialog box. Thanks to Lars Houmark.
* The widget wrapper is updated on the fly with new classes if they change due to edits. Thanks to Fredrik Ekelund.
* When configuring a `date` field, you may pass a `pikadayOptions` property. This object is passed on to the `pikaday` library. Thanks to Lars Houmark.
* The `counts: true` option for `piecesFilters` now works properly with joins.

## 2.61.0 (2018-08-01)

Unit tests passing.

Regression tests passing.

* New "secrets" feature in `apostrophe-users` makes it easy to hash other "secrets" similar in spirit to passwords.
* This feature is now used for password reset tokens, making them more secure.
* Additional joins can now be added to the schema of a widget that extends `apostrophe-pieces-widgets`.
* Brute force password attacks against an Apostrophe server are now more difficult. Thanks to Lars Houmark.
* Tolerant sanitization of array items while they are still in the editor. This avoids confusion caused by `required` fields in the array editor.
* Error messages now behave sensibly when multiple label elements appear in a field. Thanks to Lars Houmark.
* Fix background color on notification on uploads when file extension is not accepted. Thanks to Lars Houmark.
* If you can't move a widget out of an area, you can no longer move widgets into that area either (movable: false is fully enforced). Thanks to Fredrik Ekelund.
* New browser-side events are emitted during the attachment upload process, and the built-in facility that delays the saving of a form until attachment uploads are complete has been fixed. Thanks to Lars Houmark.
* Fixes to the active state display of array items. Thanks to Lars Houmark.
* [Contributor Guide](https://github.com/apostrophecms/apostrophe/blob/master/CONTRIBUTING.md) expanded with lots of new information about practical ways to contribute to Apostrophe.
* [Contributor Covenant Code of Conduct](https://github.com/apostrophecms/apostrophe/blob/master/CODE_OF_CONDUCT.md) added to the project. The Apostrophe community is a welcoming place, and now is a great time to lock that in for the future.

## 2.60.4 (2018-07-13)

Unit tests passing.

Regression tests passing.

* Shallowly clone the required definition in defineRelatedType to prevent yet more crosstalk between instances of apos when `apostrophe-multisite` is used. No other changes.

## 2.60.3 (2018-07-13)

Unit tests passing.

Regression tests passing.

* Improved support for nested areas and widgets. Apostrophe now pushes the correct doc id and dot path all the way to the page in various situations where this could previously have led to errors at save time.
* The new `apos.locks.withLock(lockName, fn)` method can be used to execute a function while the process has the named lock. This ensures that other processes cannot run that function simultaneously. You may optionally pass a callback, otherwise a promise is returned. Similarly `fn` may take a callback, or no arguments at all, in which case it is expected to return a promise.
* Cleanup: don't call `server.close` unless we've succeeded in listening for connections.

## 2.60.2 (2018-07-12)

Unit tests passing.

Regression tests passing.

* Version 2.60.1 broke validation of schema fields which were
`required`, but blank because they were hidden by `showFields`.
This is of course permitted, `required` applies only if the field
is active according to `showFields` or not addressed by any
`showFields` possibilities at all. Comprehensive unit testing was
added for this issue to prevent a recurrence.
* Version 2.60.1 also introduced a more subtle issue: if constraints
like `required` or `min`, or general improvements to validation such
as NaN detection for integers and floats, were added to a widget schema later
after content already existed then it became impossible to open a widget
editor and correct the issues. Validation tolerance was added for this
situation.
* When a user edits an area "in context" on the page, the server now
reports errors using a path that can be used to identify the widget
responsible and open its editing dialog box. A more relevant notification
is also displayed. This remains a secondary mechanism. Server-side
validation is mostly about preventing intentional abuse. Browser-side
validation is still the best way to provide feedback during data entry.

## 2.60.1 (2018-07-11)

Unit tests passing.

Regression tests passing.

* Fields of type `checkboxes` now play nicely with the `live/draft` toggle of `apostrophe-workflow`.
* Improved validation of integers and floats. Thanks to Lars Houmark.
* The "Global" dialog box now follows the same pattern as that for other piece types, which means that the workflow dropdown menu is available if workflow is present.
* Options may be passed to the `express.static` middleware that serves the `public` folder, via the `static` option of the `apostrophe-express` module. Thanks to Leonhard Melzer.
* `apostrophe` now depends on `bluebird` properly and there are no lingering references to the wrong version fo `lodash`. Formerly we got away with this because some of our dependencies did depend on these, and npm flattens dependencies. Thanks to Leonhard Melzer.
* The new `eslint-config-punkave` ruleset is in place, and includes a check for "unofficial dependencies" in `require` calls that could go away suddenly.
* `fieldClasses` and `fieldAttributes` may be set on form fields themselves, similar to the existing `classes` and `attributes` properties that are applied to the `fieldset`. Thanks to Lars Houmark.
* The "Pages" admin UI now includes a "New Page" button, in addition to the usual "reorganize" functionality. Thanks to Lars Houmark.
* Fixed a crash when an `apostrophe-pieces-widget` is configured to always show all pieces via `by: 'all'`. Thanks to Aurélien Wolz.
* General UI styling improvements and fixes.

## 2.60.0 (2018-07-06)

Unit tests passing.

Regression tests passing.

* New feature: you can now display counts for each tag, joined item, etc. when using the `piecesFilters` option of `apostrophe-pieces-pages`. Just add `counts: true` to the configuration for that filter. The count is then available in a `.count` property for each value in the array. See [creating filter UI with apostrophe-pieces-pages](https://apostrophecms.org/docs/tutorials/intermediate/cursors.html#creating-filter-u-i-with-code-apostrophe-pieces-pages-code) for more information.
* New feature: command line tasks such as `apostrophe-blog:generate` may now be run programmatically, for example: `apos.tasks.invoke('apostrophe-blog:generate', { total: 50 })`. A promise is returned if a callback is not passed. Note that not all tasks are written to behave politely and invoke their callback normally, however most do. This feature is most useful when writing tasks that logically should incorporate other tasks.
* Many UX and UI improvements that make the experience more pleasant in subtle and not-so-subtle ways. Thanks to Carsten, Marco Arnone and the prolific Lars Houmark for their contributions. This was an excellent week for Apostrophe PRs.
* The full set of controls for joined items are again available in the chooser, as well as in the browse modal.
* The automatic opening of the admin bar menu on page load can now be configured with the `openOnLoad`, `openOnHomepageLoad`, and `closeDelay` options.
* `autocomplete="off"` for date fields prevents chrome autocomplete suggestions from wrecking calendar UI.
* Always remove .apos-global-busy on unlock, even if the transition event never fires. Yes, that is sadly a thing. Prevents the UI from becoming unusable in rare situations (less rare inside functional tests).
* Use `one` to reduce the overhead of .apos-global-busy's transition event handler. We could do more here to reduce overhead, i.e. unhooking it entirely.
* Much-improved validation of `min`, `max` and `required` for strings, integers and floats on both the server and the browser side. Thanks to Lars Houmark.

## 2.59.1 (2018-07-02)

Unit tests passing.

Regression tests passing.

* Widget schemas now support the `def` property for fields. This always worked for pieces and pages.
* Accommodations for functional testing in nightwatch. The currently active Apostrophe modal, and all of its proxies such as its controls that are in a separate div for presentation reasons, now has the attribute `data-apos-modal-current` which is set to the class name of the modal. This powers the new [apostrophe-nightwatch-tools](https://npmjs.org/package/apostrophe-nightwatch-tools) module, which provides reusable commands and steps that can be used to create test projects similar to our [apostrophe-enterprise-testbed](https://github.com/apostrophecms/apostrophe-enterprise-testbed). Testing with the enterprise testbed project is a standard part of our release process.
* Previously if workflow was in use slugs could not be reused by new pages when the original page was in the trash. This has been addressed; the slug is now deduplicated in the same way that email addresses and usernames of users are when in the trash.
* The infinite scroll feature of `apostrophe-pieces-pages` now works as documented with the styles provided. The code is also more efficient and scroll events are throttled for performance. Thanks to Lars Houmark.
* Various UX fixes, thanks to Lars Houmark and various members of the Apostrophe team.

## 2.59.0 (2018-06-15)

Unit tests passing.

Regression tests passing.

* Fixed nested widget editing for existing widgets whose modal dialog boxes have been accessed (#1428).
* A clear warning message with instructions has been added for those who are seeing "unblessed" messages due to widget schemas and in-template `apos.area` calls that do not match (#1429). The easiest way to avoid this is to just mark the area `contextual: true` in your widget schema so it is edited *only* on the page. But if you really want to do both, the widget options must match.
* The mechanism that automatically makes slugs, paths and other keys unique now gives up eventually and reports the original duplicate key error. This makes it easier to debug your code if you are violating your own custom indexes that feature unique keys. It is possible to make the deduplicator aware of your own own properties that need to be made more unique on inserts if you wish, by implementing a `docFixUniqueError` method. *Please note:* this change is not a regression. Code that formerly never completed its task in this situation will simply report an error promptly rather than retrying inserts forever while degrading your database performance.
* A new profiling API has been added: the `apos.utils.profile` method. This method can be called to report how long code takes to run for later analysis. It does nothing in the default implementation; modules like our forthcoming profiler override it to give feedback on the speed of your code.

## 2.58.0 (2018-06-13)

Unit tests passing.

Regression tests passing.

* Polymorphic joins have arrived! You may now create joins like this:

```javascript
{
  name: '_items',
  type: 'joinByArray',
  withType: [ 'apostrophe-blog', 'product', 'apostrophe-page' ]
}
```

When you join with more than one type, Apostrophe presents a chooser that allows you to pick between tabs for each type. Note that `apostrophe-page` can be included, so you can pick a mix of pages and pieces for the same join.

This feature is useful for creating navigation that may point to a variety of document types, without the need for an array of items with several different joins and a `select` element to choose between them.

Polymorphic joins work for both `joinByOne` and `joinByArray`. Currently they are **not** available for `joinByOneReverse`, `joinByArrayReverse`, or pieces filters. Their primary use case is creating navigation widgets.

* `apos.images.srcset` helper function added. You can use this function to generate a `srcset` attribute for responsive display of an image. Just pass an attachment to the helper:

`<img srcset="{{ apos.images.srcset(apos.images.first(data.piece.thumbnail)) }}" />`

A `src` attribute for backwards compatibility is always advisable too.

Thanks to Fredrik Ekelund for this contribution.

* Fast forms for big schemas are back! The issue with tags has been resolved.

* A single MongoDB connection may be reused by several `apos` objects for separate sites, a feature which is exploited by the [apostrophe-multisite](https://github.com/apostrophecms/apostrophe-multisite) module. Note that this only reuses the connection, it does not share a single MongoDB database. It *does* allow you to keep potentially hundreds of sites on a single MongoDB server or replica set, as the overhead of multiple logical "databases" is small in MongoDB's modern WiredTiger storage engine. To reuse a connection, pass it to the `apostrophe-db` module as the `db` option.

* Fixed a MongoDB 3.6 incompatibility in the "Apply to Subpages" feature for permissions. Also made this feature available again when *removing* someone's permissions. We plan further UX work here to make this feature easier to understand and use.

* UX fix to the "manage tags" dialog box: don't attempt to add an empty tag. Thanks to Anthony Tarlao.

* Warn developers if they use bad area names.

* For those deploying asset bundles to S3: the command line task that builds an asset bundle no longer requires access to your production database, although it still needs to start up normally with access to a database in the pre-production environment where you are building the bundle.

* Refactoring of the trash field deduplication features, in preparation to extend them to pages as well in an upcoming release.

## 2.57.2 (2018-06-07)

Unit tests passing.

Relevant regression tests passing.

* New `extraHtml` block in `outerLayoutBase.html` allows your `outerLayout.html` to add attributes to the outer `html` element without the need to completely override the layout. It is a best practice to avoid completely overriding the layout because this maximizes your compatibility with future updates to our admin markup, etc.

## 2.57.1 (2018-06-05)

Unit tests passing.

* Hotfix for bug in 2.57.0 that broke saving tags. We have reverted the "fast forms" change until the cause is understood.

## 2.57.0 (2018-05-31)

Unit tests passing.

Functional tests passing.

* Displaying and saving schema-driven forms is much, much faster.
This becomes very noticeable with 100 or more fields. With about
250 fields, this formerly took about 4.5 seconds to load or to
save such a form on a fast Mac. It now takes about 250 milliseconds.
* Users may re-order the items they have selected via drag and drop
when using "Browse" to select pieces, images, etc.
* Prior to this release, asset generation ids were surprisingly short and
made up only of digits due to an accidental holdover from an old version.
Conflicts were rare, but possible. Asset generation ids are now proper cuids,
no conflicts should occur.
* IDs may be added to notifications as a simple way to give other
code access to them.
* The `apos.global.addGlobalToData` method may now be called
with just `req` (returns a promise), with `req, callback` (invokes
the callback), or as middleware (which Apostrophe does by default).
This method is handy in command line tasks and other places
where middleware does not run and `req.data.global` is not populated
by default.

## 2.56.0 (2018-05-17)

Unit tests passing.

Functional tests passing.

* **Security:** numerous issues formerly flagged by the new `npm audit` command have been addressed. We are now using a [maintained branch of lodash 3.x](https://github.com/sailshq/lodash) to keep bc while addressing security (many thanks to the Sails team). We are also using LESS 3.x, which has caused no issues in our testing and corrects security concerns with LESS 2.x. Numerous `npm audit` security reports regarding `imagemin` modules were addressed by removing `imagemin` from `uploadfs` itself, however you may opt into it via the new [`postprocessors` option of `uploadfs`](https://github.com/punkave/uploadfs). As of this writing, one `npm audit` complaint remains: the `azure-storage` module needs to update a dependency to address a possible vulnerability. You may mitigate this issue by not using the `azure` backend of `uploadfs` with Apostrophe until it is resolved upstream.
* Many UI enhancements when choosing, browsing and managing items which reduce user confusion. For instance: moving items up and down in a selection no longer refreshes the entire list and forces the user to scroll down again. Trashed pages are easier to distinguish in "reorganize." "More" dropdown for pieces is again fully visible when clicked. Placeholder helpers make the search field for joins easier to understand. Chevrons added to various select elements which were difficult to identify as dropdowns before.
* Deeply nested areas now save properly. Formerly in certain situations the same widget might be duplicated.
* `apos.tasks.getReq` now supplies an empty `req.data` object for easier use with code expecting an Express request, Apostrophe-style.
* Bedeviled by case-sensitive sorting? The `sortify: true` property for `string` schema fields is now documented and automatically creates a database migration to ensure it is available for your existing data as well. When used, this flag ensures that any `sort('fieldname')` call for that field in Apostrophe is case-insensitive, ignores punctuation and otherwise behaves as end users expect.

## 2.55.2 (2018-05-15)

Unit tests passing.

Relevant functional tests passing.

* Reverted change to date formatting. `moment` will produce warnings again, but dates will not be a day old in some time zones, which is more important. We are working on a better fix for this problem.

## 2.55.1 (2018-05-15)

Unit tests passing.

Relevant functional tests passing.

* `apos.migrations.eachArea` no longer crashes the stack when iterating over a large number of documents without areas.

## 2.55.0 (2018-05-11)

Unit tests passing.

Regression tests passing.

* Security fix: uploaded images "in the trash" were still accessible at the same URL in most sizes. This has been corrected. As documented, the only size that now remains accessible is the `one-sixth` size, and this choice can be changed or eliminated entirely. **This bug did not affect other file attachments, such as PDFs.**

As always, be sure to run the `apostrophe-migrations:migrate` task. This will make sure the permissions of your files are correct. Harmless warnings may appear for those that were already correct.

* The `apostrophe-attachments:migrate-to-disabled-file-key` and `apostrophe-attachments:migrate-from-disabled-file-key` have been added for the convenience of those using the `disabledFileKey` option to `uploadfs` to rename disabled files in a cryptographically sound way rather than changing their permissions. These are relevant only with the `local` storage option of `uploadfs`, since since the option is neither available nor necessary for S3, and is mandatory for Azure from the beginning.

* Although technically part of UploadFS 1.9.0, we'd like to note that the `azure` storage backend is now available and can be part of your `uploadfs` configuration for the `apostrophe-attachments` module.

* Server-side modules can now extend the buttons available in the "manage" modal of pieces without overriding templates, similar to the way they are extensible in the "edit" modal.

* UX fixes.

* Cropping an image through Apostrophe now works when attachments are stored in S3, Azure, etc.

* Date parsing does not generate `momentjs` warnings.

* Overrideable block in the outerLayout for the context menu.

* The `apostrophe-soft-redirects` module now accepts a `statusCode` option, which you may change to `301` to use hard redirects. Thanks to Leo Melzer.

## 2.54.3 (2018-05-02)

Unit tests passing.

Regression tests passing.

* Contextual editing of pieces found in a `widget.html` template saves properly, as does contextual editing of a nested area added to the page for the first time.

* Previously executed migrations are remembered in a collection that persists, not just in a cache, avoiding extra work which could be extensive in a large database. Migrations are still required to be idempotent (they should detect whether they have any work to do, and do no harm if they are not needed again for a particular document).

* `apos.migrations.eachWidget` now delivers an accurate `dotPath`, which is crucial for the use of `apos.docs.db.update` with `$set`. No standard migrations in Apostrophe were using the feature until now.

## 2.54.2 (2018-04-24)

Unit tests passing.

Regression tests passing.

* A bug in the recently introduced `apostrophe-soft-redirects` module caused crashes in cases where the context page or piece had no `_url` property... which is an unusual situation (how did you get there exactly? Overrides are clearly involved), but it can happen in customized projects. Fixed.

## 2.54.1 (2018-04-24)

Unit tests passing.

Regression tests passing.

* A bug in Chrome 66 causes problems when selecting images in Apostrophe's media library. This bug did not appear before Chrome 66 and does not appear in other browsers. We resolved it by migrating to the use of the CSS grid feature in compatible browsers.

## 2.54.0 (2018-04-18)

Unit tests passing.

Regression tests passing.

* Several performance improvements. In situations where Apostrophe formerly made expensive "matching nothing" queries, Apostrophe now either skips the entire query or uses an efficient query for a nonexistent `_id`, depending on whether the method in question has the right to cancel the entire operation.
* Resources released more completely by `apos.destroy`, which can now satisfy the expectations of `mocha` 5.x (no timeouts left active, etc). This was done by adding a `destroy` method to `uploadfs`.
* `range` schema fields behave better when there is no existing value.
* Save operation of a modal now triggers the global busy state to prevent race conditions and other unwanted behavior.
* Global busy state can now be pushed and popped, and modals utilize this, so that a modal can be used to gather information during the `saveContent` method of another modal.

## 2.53.0 (2018-04-11)

Unit tests passing.

Regression tests passing.

* Do not send X-XSRF-TOKEN headers in an OPTIONS request. This change was mistakenly left out of the 2.52.0 release.
* The named anchor `main` can now be overridden via the `mainAnchor` nunjucks block.
* The `npmRootDir` option can be used to cause Apostrophe's module loading mechanism to seek npm modules in a location other than that specified by `rootDir` (or the project root). The new `localesDir` option of `apostrophe-i18n` does the same for localization. This makes it possible to use `rootDir` to specify an alternate location for everything else, i.e. the parent of `public`, `data`, `lib/modules`, etc. A necessary accommodation for the evolving `apostrophe-multisite` module.
* Raw HTML widgets now offer help text out of the box.
* The `express.static` middleware now runs before the `apostrophe-global` middleware and other "standard" Apostrophe middleware.
* Your own module-level `expressMiddleware` object can specify `{ when: 'beforeRequired', middleware: function(req, res, next) { ... })` to run before the required middleware as well. Note that this means no sessions, no users and no body parser. Most of the time you'll want those things.
* CSS adjustment to tabs in modals so they don't scroll in Firefox.
* Dropzones for empty areas are easier to drop onto.

## 2.52.0 (2018-03-30)

Unit tests passing.

Regression tests passing.

* No more 404's when slugs change for pages and pieces. Apostrophe now automatically implements "soft redirects" to the new URL of a page or piece. This is a major SEO improvement, with good support for any page or piece with a `._url` property. Note that this feature "learns" URLs over time as the pages and pieces are actually accessed, so if you decide to test it, remember that you must access the old URL at least once before you change it for the test. This feature can be disabled, if you really want to, by setting the `enable` option of the `apostrophe-soft-redirects` module to `false`.
* Indexed queries on the `parkedId` and `advisoryLock._id` properties. The lack of indexes for these properties could lead to full collection scans, so this is a significant performance boost on large databases.
* Apostrophe's anti-CSRF forgery X-XSRF-TOKEN header is no longer sent as part of an OPTIONS request, or as part of a cross-domain request. In the first case, cookies cannot be set by the server anyway, and in the second, we are communicating with a server that cannot see our session to verify it. In both cases, sending the headers was causing configuration headaches for developers. Thanks to Priyansh Gupta.
* A UI bug fix: the recently added "clone" button for widgets is no longer displayed for singletons, or for areas whose `limit` has been reached. Also, the `cloneable: false` option can be used to disable this feature for a particular area.
* UI bug fix: no more conflicts between the "Add Content" menu and the up/down/remove/etc. buttons for widgets.
* Clearer warnings and error messages.

## 2.51.1 (2018-03-27)

Unit tests passing.

Regression tests passing.

* Do not crash when updating a doc if widgets exist but `_originalWidget` does not. This can happen in workflow scenarios where Apostrophe's `find` is bypassed.
* Accommodations for the forthcoming `apostrophe-optimizer` module.

## 2.51.0 (2018-03-21)

Unit tests passing.

Regression tests passing.

* Widget fields may now have a `permission` property. If present, the user must have the named permission (such as `admin`), or they will not see that particular field in the editing dialog box. This is useful when a widget should be authorable by most users but has a sensitive field that should be restricted to a smaller group of users. Note that this feature already existed for schema fields of pieces and pages.
* Apostrophe again allows a named pipe to be specified via the `PORT` environment variable, for compatibility with Windows. Thanks to Jørgen M. Skogås for this fix.
* Apostrophe's default settings for the `bodyParser` option are now generous enough, in the case of JSON request bodies, to cover all reasonable editing scenarios in Apostrophe. This change also benefits the `apostrophe-headless` module.
* When Apostrophe must generate a `path` for a new page, it will look at the provided `slug` before it looks at the provided `title`. This is useful when titles in an import are of poor quality but slugs are unique. Prevents unnecessary numbered suffixes after both slugs and paths.
* The dropdown menu to add a widget no longer has a conflict with the hover menu offering widget controls such as "up," "down," etc. The hover menu does not appear while the dropdown menu is open.

## 2.50.0 (2018-03-14)

Unit tests passing.

Regression tests passing.

* Clone button for widgets in areas, to save time when editing.
* New features for displaying the titles of array items when editing fields of type `array`. `titleField` may now use dot notation. In addition, if that isn't enough, you may use `listItemTemplate` to point to an alternative to the standard `arrayListItem.html` template, which you may use as a reference. In addition, both `titleField` dot notation and the custom `listItemTemplate` have full access to joins. Be sure to use cross-module include syntax if you don't want to put the template in `lib/modules/apostrophe-schemas/views`. For instance, you may write `listItemTemplate: 'my-module-name:listItemTemplate.html'`.
* Bug fix: modals are the right height when jQuery 3 is in use.
* CSS class added to the `h4` that displays the title in an `apostrophe-images` widget, for your CSS styling convenience. Thanks to Gareth Cooper.

## 2.49.0 (2018-03-09)

Unit tests passing.

Regression tests passing.

* New password reset feature. You will need to configure `apostrophe-email` and opt into this feature. See the new [Apostrophe password reset HOWTO](https://apostrophecms.org/docs/tutorials/howtos/password-reset.html).
* Significant performance boost to the "reorganize" modal in situations where numerous pages are in the trash when using the `apostrophe-workflow` module.
* If widget ids are not provided when inserting new documents they are automatically generated. This makes [apostrophe-headless](https://npmjs.org/package/apostrophe-headless) easier to use.

## 2.48.0 (2018-03-01)

Unit tests passing.

Regression tests passing.

* New `color` and `range` schema field types. `color` provides a color picker field allowing values compatible with CSS, etc. `range` provides an `<input type="range">` element and respects `min` and `max` options.
* New `apos.utils.log`, `apos.utils.info`, `apos.utils.debug`, `apos.utils.warn` and `apos.utils.error` methods. These are now used consistently throughout Apostrophe core, both in the server and in the browser. On the server, these methods wrap the corresponding methods of a `logger` object and you can inject your own via the `logger` option of the `apostrophe-utils` module. By default a logger object that wraps the `console` object is created. For convenience, if your logger has no `log` method, `apos.utils.log` will call `logger.info`. This allows many popular loggers like `winston` to be used without modification "out of the box."
* `modulesSubdir` option to specify subdir where local modules come from, overriding `lib/modules`. Useful when more than one `apos` object exists in a project.
* Major speedup to parked pages. Also eliminates spurious warnings about inefficient joins at startup.
* Refactored autocollapse behavior of admin bar into its own method for easier overrides.
* CSS fixes for improved usability.

## 2.47.0 (2018-02-14)

Unit tests passing.

Regression tests passing.

* Developers now have the option to use jQuery 3. To enable jQuery 3, set the `jQuery` option of the `apostrophe-assets` module to the number `3`. We have packaged specific versions of jQuery 3 and jQuery UI which are known to be compatible with and tested with Apostrophe's UI, and we plan to use these in our own projects going forward. We will be making this change in the apostrophe boilerplate project. Of course Apostrophe's UI remains compatible with the older version of jQuery that loads by default. There is no bc break.

* When you join with pages, by using the virtual doc type `apostrophe-page`, the user is now invited to choose a page via a version of the reorganize dialog box, which has been made more user-friendly for this purpose. Autocomplete is still supported too.

* The reorganize dialog box is more pleasant to use. This dialog will continue to evolve to offer more of the functionality found in the "manage" dialog boxes for piece types.

* The page parking mechanism has been overhauled and improved. From now on, it is our recommendation that you set a unique `parkedId` for each parked page you configure for `apostrophe-pages`. This ensures that even if you change the slug in the configuration of the parked page, Apostrophe will still be able to understand that the page already exists and a new one should not be inserted. This is especially critical if using `apostrophe-workflow`, since you might decide to add or change locale prefixes at some point.

* The database connection keepalive mechanism now uses a query against an empty collection, rather than a server status call that the database user might not have permission to make.

* The `apos.utils.cssName` helper now preserves double dashes, as they are a common feature in modern CSS frameworks.

* There is now an `apostrophe-areas:widgetBase.html` file which can be extended block by block in a project-level `lib/modules/apostrophe-areas/views/widget.html` file. New overrideable methods have also been added to simplify adding custom classes programmatically to the wrapper and the widget itself without overriding any templates.

* It is now possible to configure select elements (we do not recommend more than one) to be displayed inline with the other widget controls, i.e. up, down, delete, etc. The back end of this is left to the developer, however you can check out the still-evolving [apostrophe-personas](https://github.com/apostrophecms/apostrophe-personas) module for an example. This feature is primarily meant for modules like `apostrophe-personas` that impact all widgets in a general way.

## 2.46.1 (2018-01-30)

Unit tests passing.

Regression tests passing.

* Attachment fields now save properly when directly part of the schema of a widget. A bug was introduced in version 2.42.0 when the `length` property was added to attachments. A fix made long ago to `apos.utils.clonePermanent` on the server side was also needed on the browser side.

## 2.46.0 (2018-01-25)

Unit tests passing.

Regression tests passing.

* The "Copy" button of pieces now copies areas that do not explicitly appear in the schema, and works correctly when an `apostrophe-pieces` module is set `contextual: true`. Overrideable methods are provided for those who need to copy more than schema fields and top-level areas. We do not copy every property by default because this could have unforeseen consequences; we copy only what is in the schema, plus top-level areas because these have always been supported without an explicit schema in templates.

* It is now possible to secure widget properties so that they are not visible to end users if you do not choose to output them in the markup. To do that, set the `playerData` option of your widget module to `false`, or to an array of properties that **should** be visible in the `data` JSON attribute so that they are passed to the `play()` method. Normally widget properties are public information, intended for display, but this technique is useful if you have a `username` and `password` for use in fetching an external feed in a server-side `load` method, for instance. **Note that to allow widget editing to function, everything is still passed in `data` if the user has editing privileges for the widget.** So if you seek to verify this feature, be sure to check as a logged-out user, or a user without editing permissions for that content.

* It is now easy to override the `fieldset` markup for Apostrophe schemas. Just copy `lib/modules/apostrophe-schemas/views/fieldset.html` to your project-level version of that path and edit it. However, please note that you must continue to have an outer wrapper element with the given attributes.

* Apostrophe's codebase now passes `eslint`. In the process many cases of callback errors being ignored were fixed, as well as global variable leaks.

* Apostrophe's `apos.locks.lock` and `apos.locks.unlock` methods now support promises.

## 2.45.0 (2018-01-11)

Unit tests passing.

Regression tests passing.

* The `apostrophe-caches` module has better, clearer documentation and it now supports promises.
* All modules can now conveniently send email using [Nodemailer](https://nodemailer.com/about/). The new `email` method of all modules renders a template in that module's `views` folder, exactly as you would hope it would, and also automatically generates a plaintext version for the occasional user who does not view HTML email. The automatically generated versions include links properly.
* Extending `apostrophe-images-widgets` and other pieces widgets is easier. If your widget name doesn't correspond to the kind of piece you are displaying, a helpful error appears explaining that you need to set `piecesModuleName`. Adding fields to these widgets now behaves reasonably. Also, if you add fields to `apostrophe-images` or `apostrophe-files` at project level, this now behaves as expected too.
* A locking mechanism has been added during the movement of pages in the page tree. This prevents rare race conditions that could previously have resulted in duplicate page ranks, although the design of the page tree is such that more serious consequences were always avoided.
* Text justification options for ckeditor are now standard in our build of ckeditor. Of course you still need to configure `sanitize-html` properly when using them.
* Any widgets module may now specify a `wrapperTemplate` option. That template is rendered instead of the standard `apostrophe-areas:widget.html` template, and can use `extends` and override blocks found in that template. This is useful if you need to set attributes of the outer wrapper element of the widget.
* The migration added in 2.43.0 to address file permissions for existing attachments in the trash has been greatly accelerated, helpful on large sites.
* Better error messages for `min` and `max` options of some schema field types; provisions for expanded error messages in general.
* For those using the `testModule` option to test their own npm modules in the context of Apostrophe, a default shortname is automatically provided.
* Fixed missing space in admin bar markup, thanks to arlecchino.

## 2.44.0 (2017-12-15)

Unit tests passing.

Regression tests passing.

* Apostrophe's AJAX filter features for `apostrophe-pieces-pages` now support "Load More" buttons and infinite scroll.

To add a "Load More" button:

1. Wrap a new element inside your data-apos-ajax-context element around the content that makes up the current "page" of results. This should not wrap around filter links or the "Load More" button itself.
2. Give that new element the `data-apos-ajax-append` attribute.
3. Add `append=1` to the query string of your Load More button. Example:

```
{% if data.currentPage < data.totalPages %}
  <a href="{{ data.url }} | build({ page: data.currentPage + 1, append: 1 })">Load More...</a>
{% endif %}
```

To progressively enhance this for infinite scroll, add a `data-apos-ajax-infinite-scroll` attribute to the button.

Note that we do this via progressive enhancement of a "Load More" button so that Google can still reach and index all of the pages (SEO).

* Attachment schema fields now respect the new `fileGroup` and `fileGroups` properties. If `fileGroup` is set to `images`, then only image types (GIF, JPEG, PNG) are accepted; if it is set to `office` only typical business file types are accepted. Note that we have always rejected files that didn't appear on the list for either type. You can also specify `fileGroups` as an array.
* `fileGroup: 'image'` is now configured by default for `apostrophe-images`, as was always intended but incorrectly implemented in the past.
* Attachment schema fields now respect the new `extension` and `extensions` properties. The former is handy if you only want to allow one extension, the latter if you want to allow more than one. The extensions must be those specified for `fileGroups` in the default configuration of `apostrophe-attachments` or your override of it (all lower case; JPEG is `jpg`; no period).
* The `addDocReferences` migration has been parallelized, as this one-time migration can be time-consuming on a large site.
* Broken `less` calculation fixed, thanks to Antoine COMBES.

## 2.43.0 (2017-12-12)

Unit tests passing.

Regression tests passing.

* When a "file" or "image" is moved to the trash, the attachment in question now becomes inaccessible. This is particularly important to stop access to obsolete PDFs, which Google loves to access. If the file or image is removed from the trash, the attachment becomes available again. In the case of images, the 1/6th size remains available by default to provide preview when viewing the trash. If the same attachment is referenced by more than one doc, which can happen due to "Copy" operations or `apostrophe-workflow`, it remains available until all such docs are in the trash.

* Parked properties are no longer editable in page settings. Since every site restart always wiped them out anyway, this is a bug fix, not a truly new behavior. With this change, you can finally set `type: 'home'` when `park`ing the home page, and remove `home` from your page types dropdown.

* The `apostrophe-jobs` module now offers a `runNonBatch` method, which is useful for long-running operations that don't involve iterating over many instances of the same type of object.

* Improvements to background image positioning for images widgets.

* A block has been added to override the `lang` attribute easily. Thanks to Ayho.

* The `imgAlt` block can now be used to conveniently override the `alt` attribute of images when overriding `widget.html` for `apostrophe-images-widgets`. Thanks to Raphaël DiRago.

* The `required` option now works properly for fields of type `array` (there must be at least one item in the array).

* Improved error messages for unblessed widget schemas. These are usually related to a widget that is no longer in the page template but appears in the database.

* A UI bug that caused tabs to become invisible when returning from nested dialog boxes has been fixed.

* Filters for "select" fields now default to "no opinion," rather than the default choice. This is the normal behavior for other field types.

* Even more promise support! `apos.attachments.insert`, `pieces.trash` and `pieces.rescue` all return promises if no callback is given.

* A YouTube embed unit test was removed to ensure consistent results in Travis CI, which is once again in routine use.

## 2.42.1 (2017-11-24)

Unit tests passing.

* Use of a capitalized filename that should have been lowercase in a `require` briefly broke Apostrophe's initialization on Linux. We are correcting this by reinstating CI in a Linux environment.

## 2.42.0 (2017-11-22)

Unit tests passing.

Regression tests passing.

* Promises have landed in Apostrophe. Calling `toArray`, `toObject`, `toDistinct` or `toMongo` on an Apostrophe cursor *without a callback* will return a promise. That promise will resolve to the expected result.

In addition, `docs.insert`, `docs.update`, `pieces.insert`, `pieces.update`, and `pages.insert` will all return a promise if invoked without a callback.

These are the most frequently invoked functions in Apostrophe that formerly required callbacks.

**As always with promises, be sure to catch errors with `.catch()`** at some level.

Note that **the `await` keyword can now be used with these methods**, as long as you're running Node.js 8.x or newer or using Babel to provide that language feature.

* Apostrophe's custom `Split` CKEditor toolbar control now works correctly in 2.x. You can give your users the `Split` control to allow them to break up a large rich text widget in order to insert other types of widget "in the middle." Note that the control name is now capitalized to match the way other CKEditor toolbar buttons are named.

* You may now specify `_url: 1` or `_nameOfJoin: 1` in a projection when using Apostrophe's `find()` methods. Native MongoDB projections naturally can't see these "computed properties" because they don't live in the database — they are computed "on the fly" after documents are fetched. However, Apostrophe now automatically adds the right underlying fields to the projection.

Only `_url` and the names of `joinByOne` or `joinByArray` fields are supported. It does not make sense to use a projection on `people` to locate IDs that are actually attached to `products` via `joinByOneReverse` or `joinByArrayReverse`.

*This feature does not conflict with legitimate uses of MongoDB projections because Apostrophe discards all properties beginning with `_` when writing to the database, except for `_id`.*

* The `length` property of an Apostrophe `attachment` object is now correctly populated with the original file size. Thanks to David Keita. Note that images are also made available in many scaled sizes. Also the original may be replaced with a correctly rotated version, in which case `length` will not match. So the most useful scenario for this property is likely to be in working with office formats, especially PDF which can sometimes be very large.

* Fixed bug in the `isEmpty` methods for areas and singletons. Thanks to David Keita.

## 2.41.0 (2017-11-17)

Unit tests passing.

Regression tests passing.

* The new `apostrophe-jobs` module, part of the core of Apostrophe, provides a progress meter mechanism and the ability to stop long-running user-initiated operations, such as batch operations on pieces. See the [jobs module documentation](http://apostrophecms.org/docs/modules/apostrophe-jobs/index.html). You can also refer to the pieces module for examples if you wish to use this for your own long-running user-initiated operations.
* Batch operations now have more robust support for "select everything." A number of bugs related to multiple selection of pieces have been fixed in a refactoring that made this code much more maintainable and predictable.
* The option of pushing an asset of type `template`, which never worked in 2.x and was never used by Apostrophe, has been removed for clarity. Our preference is for rendering assets on the server side dynamically when needed, rather than pushing many templates into the DOM on every page load.
* An `.editorconfig` file has been added. Thanks to Fredrik Ekelund.
* Parking a page only pushes permanent properties. `_defaults` and `_children` should never have been in the database; they are of course still interpreted to decide what should happen, but the properties *themselves* did not belong in the database. (You may need to write a migration if they are already there and this is causing issues for you.)
* Scrolling UI behavior of pieces improved; various other UI touch-ups. Thanks to Fredrik Ekelund.
* `newBrowserCalls` helper for `push` module can be used when you want JavaScript calls queued up with `req.browserCall` to be executed in an AJAX update of just part of a page.
* Fixed bugs affecting access to the published/unpublished batch operations and similar.

## 2.40.0 (2017-11-10)

Unit tests passing.

Regression tests passing.

* Support for "select everything" when managing pieces. Once you check the box to select everything on the current page, you are given a secondary option to select everything that matches your current criteria. This works both when choosing pieces for widgets and when working with batch operations like "trash" or "rescue."
* Fixed various bugs affecting combinations of "select all on page", the chooser and working with images.
* Improvements to batch operations on pieces. The `requiredField` property is checked correctly, and the new `onlyIf` property allows for passing a function that accepts the doc type name and decides whether the button should appear. Multiword action names are properly camelcased. New "success" and "dataSource" options to `batchSimple` allow for carrying out additional operations afterward as well as gathering input independently at the start. And batch operations are composed late so that other modules can add them.
* The `self.api` and `self.html` methods of `apostrophe-context` and `apostrophe-modal` now support a syntax for making cross-module API calls, just like templates.
* Addressed moog versioning issue with latest npm that caused errors about "synth.instanceOf" not being found depending on the state of your npm cache.

## 2.39.2 (2017-11-02)

Unit tests passing.

Startup-related regression tests passing.

* The `APOS_MONGODB_LOG_LEVEL` environment variable can now be set to `debug`, `info` or anything else supported by the MongoDB driver's `Logger.setLevel` method. This is helpful for debugging database issues at the lowest level.

## 2.39.1 (2017-11-01)

Unit tests passing.

Regression tests passing.

* Factored out a `getBaseUrl` method for `apostrophe-pages`, allowing
overrides of this that pay attention to `req`.
* Report `pageBeforeSend` errors and failures to load the global doc properly, don't silently tolerate them.
* Documentation corrections. Thanks to Frederik Ekelund.


## 2.39.0 (2017-10-24)

Unit tests passing.

Regression tests passing.

* Easier access to options. Introduced the `getOption` method to all modules. Calling `self.getOption(req, 'sizes.large')` from your module's server-side JavaScript code, or just `module.getOption('sizes.large')` from Nunjucks, will return the value of `self.options.sizes.large` for that module. You may also pass an array of keys, i.e. `module.getOption([ 'sizes', 'large' ])`. This method is tolerant, it returns undefined if any part of the path does not exist. See also the new [apostrophe-override-options](https://npmjs.org/package/apostrophe-override-options) which extends this feature to support customizing the returned value for any option based on the current page type, page settings, piece settings and locale. * Helpful warning when maximum area/widget loader recursion level is reached. Always use projections when adding joins to your schema to avoid a performance hit due to runaway recursion.
* New `disabledTypes` option to `apostrophe-pages`, primarily for use with `apostrophe-override-options`.
* Fixed UI bug relating to area menus at the bottom of the page.
* Fixed bug that caused a crash when invalid usernames attempted to log in. Thanks to Arthur.

## 2.38.0 (2017-10-16)

Unit tests passing.

Regression tests passing.

* Various schema field validators for required fields no longer crash on the browser side if a property is nonexistent, as opposed to being the expected empty string.
* Buttons for editing pieces widgets now use less confusing language.
* Accommodations for the `apostrophe-headless` module (arriving later today), including factoring out certain login-related and piece-related functionality to separate methods in order to make it easier to introduce RESTful APIs for the same features.
* Unit tests no longer drop the entire test database between suites; instead they drop the collections. Also the unit test timeout can be set via an environment variable. This accommodates testing against various cloud databases with security that precludes dropping entire databases.
* Lots of new content in the README to get folks who haven't been to the documentation site yet a little more excited.

## 2.37.2 (2017-10-04)

Unit tests passing.

Conflict resolution and template extension-related regression tests passing.

* The conflict resolution feature, which helps users avoid conflicts in which neither is successfully able to save content reliably by explaining that two users are editing the same doc and offering the option of taking control, can now be disabled by setting the `conflictResolution` option of the `apostrophe-docs` module explicitly to `false`. **We do not recommend** the use of this option in normal practice, however it has valid applications in automated testing.

* Recently a bug was introduced in which extensions other than `.html` or `.njk` did not work in `include` statements, etc. in Nunjucks templates unless the file in question existed in the project-level version of the module including it. The full cascade of template folder paths is now supported for these explicit extensions, including searching `viewsFolderFallback`.

## 2.37.1 (2017-09-27)

Unit tests passing.

Piece- and schema-related regression tests passing.

* Filters are now available for schema fields of type `integer`. You can configure these for the manage view, or for pieces-pages, exactly as you would for other field types. Previously this feature existed but did not function properly, so this is a patchlevel release rather than a minor version bump.
* Previously, when viewing pieces in the trash, the batch operation button initially read "Trash Items" rather than "Rescue Items." It did not match the selected operation in the select element, and did not perform the needed operation of rescuing items unless you switched operations and switched back again. This has been fixed.

## 2.37.0 (2017-09-25)

Unit tests passing.

Regression tests passing.

* New feature: you may now use the `.njk` file extension in addition to `.html` for your Nunjucks templates. In order to maximize the usefulness of this feature in the context of existing Apostrophe code, `.njk` is still checked for even if `.html` was specified when calling the `render` method. `.njk` is a convention adopted by the Nunjucks community and is supported by some syntax highlighters.
* Bug fix: drag-and-drop reordering and movement of widgets is once again functional. (The arrows worked all along.)
* Bug fix: drag-and-drop targets for widgets residing in areas nested in other widgets now appear and function properly.


## 2.36.3 (2017-09-20)

Unit tests passing.

Regression tests passing.

* If an oembed provider responds with an HTTP error and a response that is not parseable as XML or JSON, Apostrophe no longer crashes (this fix is actually in the oembetter npm module). This fixes crashes on non-embeddable YouTube videos.
* If the oembed provider issues a 401 or 404 error, a relevant error message is given. Otherwise the generic error icon is still given.

## 2.36.2 (2017-09-19)

Unit tests passing.

Regression tests passing.

* Dragging and dropping will now automatically scroll the "reorganize" dialog box.
* Attempts to drag a page above or below the "Home" page in "reorganize" no longer cause a restart. Also, the interface rejects them gracefully.
* Attempts to drag a page below the trashcan are rejected gracefully.
* When `trashInSchema` is active, the "traditional" trash can sorts below "in-context" trash, and the traditional trash can receives the special label "Legacy Trash" to reduce confusion.
* When on page two (or higher) in the "manage" view of pieces, performing a text search now correctly resets to page one.
* Throw an error at startup if a forbidden schema field name is used in `addFields` configuration. For instance, `type` is forbidden for widget schemas, while `docPermissions` is forbidden for doc type schemas, and `_id` is forbidden for both. Note that field names like `title` that are already in the schema are *not* forbidden because re-adding a schema field replaces it, which is often done to change the label, etc. So we'll be adding more documentation about these to help developers avoid surprises if their intention was an entirely new field.

## 2.36.1 (2017-09-13)

Unit tests passing.

Regression tests passing.

* Spurious conflict resolution warnings for pieces fixed.
* Notifications are spaced properly, and in the upper right corner as intended, on all screens.
* Reorganize feature: upgraded to jqtree 1.4.2. Regression testing found no bc breaks.
* A debugging convenience: the `log(true)` cursor filter logs MongoDB criteria objects resulting from the cursor in question to the console.

## 2.36.0 (2017-09-12)

Unit tests passing.

Regression tests passing.

* You may now set the `skipInitialModal` option for any widget module to `true` in order to avoid displaying the editing dialog box when the widget is first added. This makes sense if the widget has a useful default behavior, or consists of a contextually editable rich text sub-widget with a "style" select element you might or might not need to set every time.
* Fields in Apostrophe's schema-driven forms now receive globally unique `id` attributes, and the `for` attributes of `label` elements now reference them properly.

## 2.35.1 (2017-09-08)

Unit tests passing.

Regression tests passing.

* Intermittent "not blessed" errors when editing joins in widget schemas have been corrected by blessing all widget schemas at page serve time, just as we already bless all doc type schemas at page serve time. Blessing them when the individual routes fire is problematic because of probable race conditions with sessions.

## 2.35.0 (2017-09-06)

Unit tests passing.

Regression tests passing.

* `apos.areas.isEmpty(data.page, 'body')` will now tell you if that area is considered empty (it contains no widgets, or the widgets consider themselves empty).

* The new `controls` option may be passed to any widget, via `apos.singleton` or via the configuration for that specific widget type in an `apos.area` call. In this example, the widget cannot be removed, cannot be moved, and has its controls positioned at the upper right instead of the upper left:

```
{{
  apos.singleton(data.page, 'footer', 'apostrophe-rich-text', {
    controls: {
      removable: false,
      movable: false,
      position: 'top-right'
      }
    }
  })
}}
```

The `position` suboption may be set to `top-left`, `top-right`, `bottom-left` or `bottom-right`.

The `removable` and `movable` suboptions are primarily intended for singletons.

* By popular demand, the `insert` and `update` methods of pieces now pass the piece to their callback as the second argument.

* Better CSS reset for Apostrophe's admin UI.

* `callOne` added for convenience when you want to invoke a method normally invoked by `callAll` in the same way, but for only one module. Thanks to Arthur.

* If an attachment does not exist, `apos.attachments.url` no longer results in a template error page. Instead a fallback icon is displayed and an error message is logged. Developers should still always check whether attachments and joined objects still exist in their templates. Thanks to Raphaël DiRago.

* Notifications within modals move to lower right corner of modal for readability.

* Cleaned up font paths.

* Accommodations for the latest release of the separately published apostrophe-workflow module.

## 2.34.3 (2017-08-31)

Unit tests passing.

Regression tests passing.

A bug was fixed that prevented nested area editing. The bug appeared in version 2.34.0.

Note that editing an area on the page has never been possible when it is part of the schema of an array field. That is not a new issue. It is being tracked and discussed. Today's fix was for a regression that impacted all nested areas.

## 2.34.2 (2017-08-29)

All tests passing.

Fixed a bug that generated an error message regarding conflict resolution when attempting to edit an area inside a piece editor dialog box.

## 2.34.1 (2017-08-28)

All tests passing.

Fixed an issue impacting unit test harness only. It didn't come up initially because it had to do with automatically creating `test/node_modules`, which existed our dev environment.

No code changes outside of tests.

## 2.34.0 (2017-08-28)

All tests passing.

* Conflict resolution has been added to Apostrophe. When two users attempt to edit the same document, whether "in context" on the page or via a dialog box, Apostrophe now makes the latecomer aware of the issue and gives them the option to take control of the document after warning that the first party could lose work.

Since the first user may have simply abandoned their work, Apostrophe also indicates how long it has been since the first user last made a change.

If the same user attempts to edit a document in two tabs or windows, something very similar happens, although the message is different.

* In a related change, Apostrophe does not begin attempting to save an area on the page until the user interacts with it for the first time. This fixes many commonly reported frustrating situations in which one user is editing and the other is logged in but merely looking at the page, creating a ping-pong exchange of save requests.

* Apostrophe's unit tests have been restructured so that a single test file can be run conveniently, via `mocha test/docs.js`, for instance, and there is no longer a need for us to update `test/test.js` every time a test is added. Also, the unit tests use the same `apos.tasks.getReq` and `apos.tasks.getAnonReq` methods that are used by real-life command line tasks, which provide a more faithful simulation of an Express request object and one we anticipate extending as needed.

## 2.33.1 (2017-08-16)

All tests passing.

* Fixed potential crash in version pruning mechanism.

## 2.33.0 (2017-08-10)

All tests passing.

* The login page can be disabled via the new `localLogin` option of the `apostrophe-login` module. Set it explicitly to `false` to disable the login URL completely.
* Refactoring: the `apostrophe-login` module now has an `afterLogin` method which takes care of invoking the `loginAfterLogin` callAll method on all modules that have one, and then redirecting appropriately. This code was factored out to make it easier to use in the new [apostrophe-passport](https://npmjs.org/package/apostrophe-passport) module, which allows the use of almost any [Passport](http://passportjs.org)-based strategy, such as Facebook login, Google login, Github login, etc.
* `apos.users.ensureGroup` now delivers the group to its callback as the second argument.

Thanks to Michelin for their support of this work.

## 2.32.0 (2017-08-08)

All tests passing.

* Fixed an S3 asset bundle generation bug that caused `.less` files to be imported with the wrong file extension if the `public` folder did not yet exist at the time `--create-bundle` was used. Thanks to Michelin for their support of this work.

* Also added an `apostrophe-caches:clear` task to aid in testing various functionality. You must specify the cache name since caches may or may not even be known to Apostrophe at task startup time based on whether and when code calls `.get` for each cache name.

## 2.31.0 (2017-08-07)

All tests passing.

* The new `testModule: true` option causes Apostrophe to supply much of the boilerplate for a published npm apostrophe module that wants to test itself as part of an apostrophe instance, i.e. apostrophe-workflow, apostrophe-caches-redis, etc. See those modules for examples of usage. This is a feature for those writing their own npm modules that wish to unit test by initializing Apostrophe and loading the module in question.

* Fixed caching bugs, notably the oembed cache, which is now operating properly. Oembed responses, such as YouTube iframe markup, are now cached for an hour as originally intended which improves frontend loading time.

* Page type changes only refreshed the schema fields on the first change — now they do it properly after every change.

* Page type changes use the "busy" mechanism while refreshing the schema fields to prevent user interface race conditions and avoid user confusion.

* `trash` is never offered as a schema field of the `global` doc (mainly a concern with `apostrophe-workflow`).

## 2.30.0 (2017-08-02)

All tests passing.

It is now easier to set up Redis or another alternative session store:

```
'apostrophe-express': {
  session: {
    secret: 'your-secret-here',
    store: {
      name: 'connect-redis',
      options: {
        // redis-specific options here
      }
    }
  }
}
```

For bc, you can still pass a live instance of a store as the `store` option, but this way is easier; all you have to do is `npm install --save` your connect-compatible session store of choice and configure it.

Thanks to Michelin for their support of this work.

## 2.29.2 (2017-08-02)

All tests passing.

* Overrideable widgetControlGroups method takes (req, widget, options) allowing for better control when customizing these buttons.
* The `createControls` option of the `apostrophe-pages` module is now respewcted properly.

## 2.29.1 (2017-07-31)

All tests passing.

* Fixed a short-lived issue with the reorganize feature.

## 2.29.0 (2017-07-31)

All tests passing.

This is a significant update containing various accommodations required by the shortly forthcoming Apostrophe 2.x version of the `apostrophe-workflow` module, as well as other recent enhancements in our queue.

* Editing an area "in context" on the page when it is part of a widget or piece will always work, even if `contextual: true` was not set. That property is optional and prevents the area from also appearing in the dialog box for editing the content type.

* Multiple select filters are now available for the "manage" view of any piece type. Just like configuring single-select filters, except that you'll add `multiple: true` to the relevant object in your `addFilters` configuration for the module. Thanks to Michelin for their support of this work.

* When editing a previous selection of pieces for a join or widget, you can also easily edit them without locating them again in the manage view.

* "Next" and "previous" links can now be easily added to your `show.html` pages for pieces. Just set the `next` and `previous` options for your `apostrophe-pieces-pages` subclass to `true`, or to an object with a `projection` property for best performance. This will populate `data.previous` and `data.next` in your `show.html` template. *For blogs they may seem backwards; they refer to relative position on the index page, and blogs are reverse-chronological. Just switch the terms on the front end in your template in cases where they appear confusing.*

* There is now a "pages" option on the admin bar, for cases where "reorganize" is not visible because "Page Settings" is not accessible to the user for the current page.

* If the `trashInSchema` option is set to `true` when configuring `apostrophe-docs`, pages that are in the trash retain their position in the page tree rather than moving to a separate "trash" subtree. In the "reorganize" interface, they are grouped into trash cans displayed beneath each parent page, rather than a single global trash can. This is necessary for the new workflow module and also helpful in any situation where trying to find pages in the trash is more troublesome than explaining this alternative approach.

When `trashInSchema` is `true`, users can also change the trash status of a piece or page via "Page Settings" or the "Edit" dialog box of the piece, and it is possible to access "Page Settings" for any page via "Reorganize."

* The buttons displayed for each widget in an Apostrophe area can be adjusted via the `addWidgetControlGroups` option of the `apostrophe-areas` module, which can be used to introduce additional buttons.

* Empty `beforeMove` and `afterMove` methods have been added to the `apostrophe-pages` module for the convenience of modules using `improve` to enhance it.

* The `apostrophe-doc-type-manager` module now has `getEditPermissionName` and `getAdminPermissionName` methods. These can be overridden by subclasses. For instance, all page subtypes return `edit-apostrophe-page` for the former because page types can be changed.

* `apos.destroy(function() { ... })` may be called to shut down a running Apostrophe instance. This does **not** delete any data. It simply releases the database connection, HTTP server port, etc. This mechanism is extensible by implementing an `apostropheDestroy` method in your own module.

* `before` option for `expressMiddleware`. As before any module can provide middleware via an `expressMiddleware` property which may be a function or array of functions. In addition, if that property is an object, it may also have a `before` subproperty specifying a module whose middleware should run after it. In this case the actual middleware function or functions must be in a `middleware` subproperty.

* `apos.instancesOf(name)` returns an array of modules that extend `name` or a subclass of it. `apos.instanceOf(object, name)` returns true if the given `object` is a moog instance of `name` or a subclass of it.

* `apos.permissions.criteria` can now supply MongoDB criteria restricted to the types the user can edit when a general permission name like `edit` or `edit-doc` is asked for. *This was never a security bug because permissions for actual editing were checked when individual edits occurred. The change makes it easier to display lists of editable content of mixed types.*

* Extending the indexes of Apostrophe's `aposDocs` collection is easier to achieve in modules that use `improve` to extend `apostrophe-docs`.

* Removed tests for obsolete, unsupported Node.js 0.10.x. Node.js 4.x is now the minimum version. *We do not intend to break ES5 compliance in 2.x, however testing old versions of Node that are not maintained with security patches in any freely available repository is not practical.*

* `insert` method for `apos.attachments`, mirroring the other modules better. Thanks to Arthur Agombart.

## 2.28.0 (2017-07-17)

All tests passing.

* Notifications are available, replacing the use of `alert`. This feature is primarily for Apostrophe's own administrative features; you can use it when extending the editing UI. Call `apos.notify('message')` to display a simple message. You can specify several `type` options such as `error` and `info`, and you can also use `%s` wildcards. Everything is localized on the server side. [See the documentation for more information](http://apostrophecms.org/docs/modules/apostrophe-notifications/browser-apostrophe-notifications.html#trigger). Thanks to Michelin for their support of this work.
* The `apostrophe-images` widget now provides a focal point editor. See the new [responsive images HOWTO](http://apostrophecms.org/docs/tutorials/howtos/responsive-images.html). Thanks to Michelin for their support of this work.
* UX: clicking "edit" on an image you have already selected no longer deselects the image. Thanks to Michelin for their support of this work.
* Bug fix: corrected issue that sometimes prevented joins with pages from editing properly.
* Bug fix: added sort index on `level` and `rank`, preventing MongoDB errors on very large page trees.
* UX: a complete URL is suggested at startup when testing locally. Thanks to Alex Gleason.

## 2.27.1 (2017-06-28)

All tests passing.

* Fixed recently introduced bug preventing page type switching.

## 2.27.0 (2017-06-26)

All tests passing.

* Lazy schema field configuration, in general and especially for joins. No more need to specify `idField`, `idsField`, `relationshipsField` or even `label` for your schema fields. `withType` can be inferred too in many cases, depending on the name of the join field. You can still specify all of the details by hand.

Also, for reverse joins, there is a new `reverseOf` option, allowing you to just specify the name of the join you are reversing. This is much easier to understand than specifying the `idField` of the other join. However that is still permitted.

Lazy configuration is in place for doc types (like pages and pieces) and widget types. It can be extended to other uses of schemas by calling the new validation methods.

* ckeditor 4.6.2. Resolves #896: you can now create links properly in Microsoft Edge. Our policy is now to check in periodically with new ckeditor releases and just make sure they are compatible with our editor skin before releasing them.

* `apos.areas.fromRichText` can be used to create an area with a single rich text widget from a trusted string of HTML. Not intended for mixed media, just rich text. Related: both `fromRichText` and `fromPlaintext` now correctly give their widgets an `_id` property.

## 2.26.1 (2017-06-12)

All tests passing.

* Fixed short-lived bug introduced in 2.26.0 re: detecting missing widget types.

## 2.26.0 (2017-06-12)

All tests passing.

* Do not crash on missing widget types, print good warning messages.

* Complete implementation of the [explicitOrder](http://apostrophecms.org/docs/modules/apostrophe-docs/server-apostrophe-cursor.html#explicit-order) cursor filter, replacing a nonfunctional implementation.

* If the mongodb connection is lost, the default behavior is now to retry it forever, so when MongoDB does get restarted Apostrophe will find it. In addition, a `connect` object may be passed to the `apostrophe-db` module to be passed on to the MongoDB connect call.

* Spaces added between DOM attributes for better HTML5 compliance.

* `required` subfields are now enforced when editing fields of type `array`.

Thanks to Michelin for their support of much of the work in this release.

## 2.25.0 (2017-05-26)

All tests passing.

* There is now a `readOnly` option for the standard schema field types. Thanks to Michelin for contributing this feature.

* Apostrophe now displays useful warnings and, in some cases, errors at startup when schemas are improperly configured. This is particularly useful if you have found it frustrating to configure joins correctly. We are continuing to deepen the coverage here.

* In the manage view, the "published" and "trash" filters now always offer both "yes" and "no," regardless of whether anything is available in those categories. This is necessary because these are the respective defaults, and these are also unusual cases in which it is actually interesting to know nothing is available.

## 2.24.0 (2017-05-05)

All tests passing.

There is now an `object` schema field type. It works much like the `array` schema field type, however there is just one object, represented as an object property of the doc in the database. Thanks to Michelin's development team for contributing this feature.

## 2.23.2 (2017-04-30)

All tests passing.

The options object of `enhanceDate` is now passed on to `pikaday`. Considered a bug fix since the options object was erroneously ignored.

* 2.23.1

All tests passing.

cleanCss needs to know that the output CSS files are going to live in apos-minified in order to correctly parse `@import` statements that pull in plain .css files. Also, the mechanism for prefixing URLs in CSS code was not applied at the correct stage of the bundling process (the minify stage), which broke the ability to reference fonts, images, etc. via URLs beginning with /modules when using an S3 asset bundle.

## 2.23.0 (2017-04-24)

All tests passing.

* The "manage" view of `apostrophe-pieces` now supports robust filters, in the same way they were already supported on the front end for `apostrophe-pieces-pages`. Use the `addFilters` option to configure them. There is bc with existing filters that relied on the old assumption that manage filters have a boolean API. However now you can specify any field with a cursor filter, which includes most schema fields, notably including joins.

Note that since all of the options are presented in a dropdown, not all fields are good candidates for this feature.

The "manage" view filters now refresh to reflect only the options that still make sense based on the other filters you have selected, reducing user frustration.

See [reusable content with pieces](http://apostrophecms.org/docs/tutorials/getting-started/reusable-content-with-pieces.html) for more information and examples.

Thanks to Michelin for their support of this work.

* `apos.utils.isFalse` allows you to check for values that are strictly `=== false` in templates.

* `apos.utils.startCase` converts property names to English, roughly speaking. It is used as a fallback if a filter does not have a `label` property. This is primarily for bc, you should add a `label` property to your fields.

* Production now matches the dev environment with regard to relative URLs in LESS files, such as those used to specify background images or font files. Previously the behavior was different in dev and production, which is a bug.

* You can now pass a `less` option to `apostrophe-assets`, which is merged with the options given to `less.render` both in dev and production. You can use this, for instance, to enable `strictMath`.

* `apostrophe.oembed`'s `fetch` method now propagates its `options` object to `oembetter` correctly. Thanks to Fotis Paraskevopoulos.

## 2.22.0 (2017-04-11)

All tests passing.

* Apostrophe now supports publishing CSS and JS assets via S3 rather than serving them directly.

Apostrophe already had an option to build asset "bundles" and deploy them at startup, as described in our [cloud HOWTO](http://apostrophecms.org/docs/tutorials/howtos/deploying-apostrophe-in-the-cloud.html). However this serves the assets from the cloud webserver, such as a Heroku dyno or EC2 instance. It is now possible to serve the assets from Amazon S3.

See the [updated cloud HOWTO](http://apostrophecms.org/docs/tutorials/howtos/deploying-apostrophe-in-the-cloud.html) for details.

Thanks to Michelin for their support of this work.

* Enforce string field `min` and `max` properties on server side.

* When validation of a form with tabs fails, such as a pieces edit modal, activate the correct tab and scroll to the first error in that tab.

* thanks to Ludovic Bret for fixing a bug in the admin bar markup.

## 2.21.0 (2017-04-11)

All tests passing.

* For a small performance boost, `defer` option can be set to `true` when configuring any widget module.
This defers calls to the `load` method until just before the page is rendered, allowing a single query
to fetch them all in simple cases. This is best applied
to the `apostrophe-images-widgets` module and similar widgets. It should not be applied if you wish
to access the results of the join in asynchronous code, because they are not available until the last
possible moment.

Thanks to Michelin for their support of this work.

* You can also set `deferImageLoading` to `true` for the `apostrophe-globals` module if you want the
same technique to be applied when loading the `global` doc's widgets. This does not always yield a
performance improvement.

* Bug fix: if two crops of the same image were present in separate widgets on a page, only one of the crops would be seen in template code. This issue has been resolved.

## 2.20.3 (2017-04-05)

All tests passing.

* The search filter is once again available when choosing images. This involved a deeper fix to modals: filters for sliding modals were not being properly captured and hoisted into the shared part of the outer div. This is now being done exactly as it is done for the controls (buttons) and the instructions.

To avoid incompatibility with existing uses of `self.$filters`, such as in the manage modal, they are captured to `self.$modalFilters`. A small change to the manage modal was needed to take advantage of this.

* Moved a warning message from `console.log` to `console.error`. `stdout` should never be used for warnings and errors. Moving toward clean output so that command line tasks can be safely used in pipelines.

## 2.20.2 (2017-03-31)

All tests passing.

Improved UI for editing widgets. The edit button is no longer separate from the area-related controls such as up, down, etc. This reduces clutter and reduces difficulty in accessing widgets while editing.

## 2.20.1 (2017-03-27)

All tests passing.

When autocompleting doc titles to add them to a join, Apostrophe again utilizes search result quality to display the best results first.

## 2.20.0 (2017-03-20)

All tests passing.

This is a significant update with two useful new features and various minor improvements.

* Support for batch uploads. The `apostrophe-images` and `apostrophe-files` modules now implement batch uploads by default.

When you click "New File" or "New Image," you now go directly to the file browser, and if you select multiple files they are uploaded without a modal dialog appearing for each one; the title and slug are populated from the filename, and that's that.

You can also drag one or more files directly to the chooser/manager modal.

If you are choosing files or images for a widget, they are automatically selected after a batch upload.

This feature can be disabled by setting the `insertViaUpload` option to `false` for `apostrophe-images` or `apostrophe-files`. If you are adding `required` fields to `apostrophe-images` or `apostrophe-files`, then batch uploading is not the best option for you because it would bypass that.

**If you wish, you can enable the feature for your own `apostrophe-pieces` modules that have an `attachment` field in their schema by setting the `insertViaUpload` option to `true`.** However please note that this does not currently do anything for pieces that refer to an image or file indirectly via widget.

* Global preference editing, and a standard UI to roll back to earlier versions of global content. There is now a "Global Content" admin bar button. By default, this launches the version rollback dialog box for shared global content.

However, if you use `addFields` to add schema fields to the `apostrophe-global` module, this button instead launches an editing modal where you can edit those fields, and also offers a "Versions" button accessible from there.

Global preferences set in this way are accessible in all situations where `data.global` is available. This is very useful for creating project-wide preference settings.

All the usual features of schemas can be used, including `groupFields`. Of course, if you choose to use joins or widgets in global content, you should keep the performance impact in mind.

* Various UX fixes to the manager and chooser modals.

* If there is a `minSize` setting in play, that information is displayed to the user when choosing images.

* The `checkboxes` schema field type now supports the `browseFilters` feature.

* When batch file uploads fail, a more useful set of error messages are displayed.

## 2.19.1 (2017-03-15)

All tests passing.

* When saving any doc with a schema, if an attachment field does not match a valid attachment that has actually been uploaded, that field is correctly nulled out. In addition, if the attachment's file extension is not in a valid fileGroup as configured via the attachments module, the field is nulled out. Finally, the `crop: true` option for attachments is saved successfully. This option allows for attachments to have a crop that is inherent to them, useful when there is no widget standing between the doc and the attachment.

All of these changes correct bugs in intended behavior. Certain checks were present in the code but not completely functional. If you need to update your configuration to add file extensions, [apostrophe-attachments](http://apostrophecms.org/docs/modules/apostrophe-attachments/).

## 2.19.0 (2017-03-15)

All tests passing.

* As always, Apostrophe always populates `req.data.home`; when `req.data.page._ancestors[0]` exists that is used, otherwise Apostrophe carries out a separate query. However as a performance enhancement, you may now disable this additional query by passing the `home: false` option to the `apostrophe-pages` module. Note that `req.data.home` is not guaranteed to exist if you do this.

As for children of the home page, for performance you may now pass `home: { children: false }` option to the `apostrophe-pages` module. This option only comes into play when using `filters: { ancestors: false }`.

Thanks to Michelin for their support of this work.

## 2.18.2 (2017-03-10)

All tests passing.

* Performance enhancement: when fetching `req.data.home` directly in the absence of `req.data.page._ancestors[0]`, such as on the home page itself or a non-page route like `/login`, we must apply the same default filters before applying the filter options, namely `.areas(false).joins(false)`, otherwise duplicate queries are made.

* Fixed bug in as-yet-unused `schemas.export` method caught by babel's linter.

Thanks to Michelin for their support of this work.

## 2.18.0 (2017-03-04)

All tests passing.

* New batch editing features for pieces! You can now use the checkboxes to select many items and then carry out the following operations in one step: trash, rescue from trash, publish, unpublish, tag and untag.

In addition there is a clearly documented procedure for creating new batch editing features with a minimum of new code.

* Several bugs in the array editor were fixed. Up, down and remove buttons work properly again, an aesthetic glitch was resolved and redundant ordinal numbers do not creep in when managing the order of an array without the `titleField` option.

* Logging out completely destroys the session. While the standard behavior of `req.logout` in the Passport module is only to break the relationship between the `user` object and the session, users expect a clean break.

## 2.17.2 (2017-02-28)

All tests passing.

* Members of a group that has the admin permission for a specific piece type can now move pieces of that type to and from the trash. (This was always intended, so this is a bug fix.)
* For better out-of-the-box SEO, an `alt` attribute with the title of the image is now part of the `img` markup of `apostrophe-images` widgets.

## 2.17.1 (2017-02-21)

All tests passing.

* Fixed XSS (cross-site scripting) vulnerability in `req.browserCall` and `apos.push.browserCall`.

* Removed confusing strikethrough of "Apply to Subpages" subform when the permission is being removed rather than added.

* Improved UX of area widget controls.

* Improved modal array tab UI and CSS.

* The `oembedReady` Apostrophe event is now emitted correctly after `apostrophe-oembed` renders an oembed-based player, such as a YouTube video player for the `apostrophe-video` widget. This event can be listened for via `apos.on('apostrophe-oembed', fn)` and receives a jQuery object referring to the relevant element.

## 2.17.0 (2017-02-14)

All tests passing.

* `array` schema fields now accept a `limit` option. They also support the `def` property to set defaults for individual fields. The array editor code has been refactored for better reliability and performance and documentation for the methods has been written.

* Relative `@import` statements now work when you push plain `.css` files as Apostrophe assets. There is no change in behavior for LESS files. Thanks to Fredrik Ekelund.

* Controls such as the "Finished" button of the reorganize modal were floating off the screen. This has been fixed.

## 2.16.1 (2017-02-07)

All tests passing.

* If you have tried using `piecesFilters` with a `tags` field type, you may have noticed that when the query string parameter is present but empty, you get no results. This is suboptimal because that's a common result if you use an HTML form to drive the query. An empty string for a `tags` filter now correctly does nothing.

* In `apostrophe-rich-text-widgets`, initialize CKEditor on `instanceReady`, rather than via a dodgy timeout. Thanks to Frederik Ekelund for finding a better way!

## 2.16.0 (2017-02-03)

All tests passing.

* Reintroduced the reorganize feature for editors who have permissions for some pages but not others. You are able to see the pages you can edit and also their ancestors, in order to navigate the tree. However you are able to drag pages only to parents you can edit.

* Introduced the new `deleteFromTrash` option to the `apostrophe-pages` module. If this option is enabled, a new icon appears in "reorganize" when looking at pages in the trash. This icon allows you to permanently delete a page and its descendants from the site.

The use of this option can lead to unhappy customers if they do not clearly understand it is a permanent action. For that reason, it is disabled by default. However it can be quite useful when transitioning from the initial site build to long-term support. We recommend enabling it during that period and disabling it again after cleanup.

* "Reorganize" no longer displays nonfunctional "view" and "trash" icons for the trash and pages inside it.

* The tests for the `apostrophe-locks` module are now deterministic and should always pass.

## 2.15.2 (2017-01-30)

All tests passing.

Fixed a bug which could cause a crash if the `sort` filter was explicitly set to `search` and no search was actually present. Conditions existed in which this could happen with the autocomplete route.

## 2.15.1 (2017-01-23)

Due to a miscommunication the version number 2.15.0 had been previously used. The description below was originally intended for 2.15.0 and has been published as 2.15.1 purely to address the version numbering conflict.

All tests passing.

* `apos.permissions.addPublic` accepts multiple arguments and array arguments,
adding all of the permission names given including any listed in the arrays.
* Permissions checks for pieces admin routes longer check for req.user, checking for the appropriate `edit-` permission is sufficient and makes addPublic more useful.
* Updated the `i18n` module to address a problem where labels that happened to be numbers rather than strings would crash the template if passed to `__()`.
* Documentation improvements.

## 2.14.3

All tests passing.

The mechanism that preserves text fields when performing AJAX refreshes was preserving
other types of `input` elements. Checkboxes, radio buttons and `type="submit"` are now
properly excluded from this mechanism.

## 2.14.2 (2017-01-18)

Fixed [#385](https://github.com/punkave/apostrophe/issues/385): if a page is moved to the trash, its slug must always change, even if it has been edited so that it no longer has its parent's slug as a prefix. In addition, if the resulting slug of a descendant of the page moving to the trash conflicts with an existing page in the trash, steps are taken to ensure uniqueness.

## 2.14.1 (2017-01-11)

All tests passing.

* The `apos.utils.clonePermanent` method no longer turns objects into long arrays of nulls if they happen to have a `length` property. `lodash` uses the `length` property as an indicator that the object should be treated as an array, but this would be an unrealistic restriction on Apostrophe schema field names. Instead, `clonePermanent` now uses `Array.isArray` to distinguish true arrays. This fixes a nasty bug when importing content from A1.5 and subsequently editing it.

* When a user is logged in there is an `apos.user` object on the browser side. Due to a bug this was an empty object. It now contains `title`, `_id` and `username` properties as intended.

## 2.14.0 (2017-01-06)

All tests passing.

* A version rollback dialog box for the `global` doc is now opened if an element with the `data-apos-versions-global` attribute is clicked. There is currently no such element in the standard UI but you may introduce one in your own layout if you have mission-critical content in the `global` doc that is awkward to recreate after an accidental deletion, such as a custom sitewide nav.
* An error message is correctly displayed when login fails.
* Many UI messages are now passed through the `__()` internationalization helper correctly. Thanks to `timaebi`.

## 2.13.2 (2016-12-22)

All tests passing.

The `data-apos-ajax-context` feature had a bug which prevented ordinary anchor links from performing AJAX refreshes correctly.

## 2.13.1 (2016-12-22)

All tests passing.

The `apostrophe-attachments` module now calls `apos.ui.busy` correctly on the fieldset so that the busy and completed indicators are correctly shown and hidden. Previously the string `0` was passed, which is not falsy.

## 2.12.0 (2016-12-15)

All tests passing.

* Developers are no longer required to set `instantiate: false` in `app.js` when configuring an npm module that uses the `improve` property to implicitly subclass and enhance a different module. In addition, bugs were fixed in the underlying `moog-require` module to ensure that assets can be loaded from the `public` and `views` folders of modules that use `improve`.
* `string` has replaced `csv` as the property name of the schema field converters that handle plaintext. Backwards compatibility has been implemented so that existing `csv` converters will work transparently and calls to `convert` with `csv` as the `from` argument still work as well. In all new custom field types you should say `string` rather than `csv`. There is no change in the functionality or implementation other than the name.

## 2.11.0 (2016-12-09)

All tests passing.

You can now add middleware to your Apostrophe site via any module in your project. Just add an `self.expressMiddleware` method to your module, which takes the usual `req, res, next` arguments. Or, if it's more convenient, set `self.expressMiddleware` to an array of such functions. "Module middleware" is added immediately after the minimum required Apostrophe middleware (bodyParser, `req.data`, etc), and before any routes.

## 2.10.3 (2016-12-08)

All tests passing.

Fixed bug in `autoPreserveText` feature of our `data-apos-ajax-context` mechanism; also, restricted it to text inputs and textareas that actually have the focus so that you can replace their values normally at other times

## 2.10.2 (2016-12-06)

All tests passing.

A very minor fix, but 2.10.1 had a very noisy console.log statement left in.

## 2.10.1 (2016-12-06)

All tests passing.

* The built-in cursor filters for `float` and `integer` no longer incorrectly default to filtering for docs with the value `0` if the value being filtered for is undefined or null. They default to not filtering at all, which is correct.

## 2.10.0 (2016-12-06)

All tests passing.

* Apostrophe now automatically recompiles modified Nunjucks templates. This means you can hit refresh in your browser after hitting save in your editor when working on `.html` files. Also note that this has always worked for `.less` files.
* Fixed a longstanding bug in `joinByArrayReverse`, which now works properly.

## 2.9.2 (2016-12-02)

All tests passing.

* Starting with MongoDB 3.3.x (?), it is an error to pass `safe: true` when calling `ensureIndex`, and it has never done anything in any version. In our defense, cargo-cult practice was probably adopted back in the days when MongoDB would invoke your write callback without actually confirming anything unless you passed `safe: true`, but apparently this was never a thing for indexes. Removed all the `safe: true` arguments from `ensureIndex` calls.
* Added a `beforeAjax` Apostrophe event to facilitate progress display and animations when using the new `data-apos-ajax-content` feature.

## 2.9.1 (2016-12-02)

All tests passing.

* Fixed an omission that prevented the use of the back button to undo the very first click when using the new `data-apos-ajax-context`. Later clicks worked just fine, but for the first one to work we need a call to `replaceState` to make it possible to restore the original query.

## 2.9.0 (2016-12-01)

All tests passing.

* Two major new features in this release: built-in filters for most schema fields, and built-in AJAX support for `apostrophe-pieces-pages`. These combine to eliminate the need for custom code in a wide array of situations where you wish to allow users to browse and filter blog posts, events, etc. In most cases there is no longer any need to write your own `cursor.js` or your own AJAX implementation. The provided AJAX implementation handles browser history operations, bookmarking and sharing properly and is SEO-friendly.

[See the official summary of the pull request for details and examples of usage.](https://github.com/punkave/apostrophe/pull/766)

* We also fixed a bug in the `refinalize` feature of cursors. state.criteria is now cloned before finalize and restored after it. Otherwise many criteria are added twice after refinalize which causes a fatal error with a few, like text search in mongodb.

In addition, we merged a contribution from Fotis Paraskevopoulos that allows a `bodyParser` option with `json` and `urlencoded` properties to be passed to the `apostrophe-express` module. Those properties are passed on to configure those two body parser middleware functions.

## 2.8.0 (2016-11-28)

All tests passing.

* `APOS_MONGODB_URI` environment variable is used to connect to MongoDB if present. Helpful for cloud hosting. See the new [deploying Apostrophe in the cloud HOWTO](http://apostrophecms.org/docs/tutorials/howtos/deploying-apostrophe-in-the-cloud.html).
* `APOS_S3_BUCKET`, `APOS_S3_ENDPOINT` (optional), `APOS_S3_SECRET`, `APOS_S3_KEY`, and `APOS_S3_REGION` environment variables can be used to configure Apostrophe to use S3 for uploaded media storage. This behavior kicks in if `APOS_S3_BUCKET` is set. See the new [deploying Apostrophe in the cloud HOWTO](http://apostrophecms.org/docs/tutorials/howtos/deploying-apostrophe-in-the-cloud.html).
* New advisory locking API accessible via `apos.locks.lock` and `apos.locks.unlock`. `apostrophe-migrations:migrate` is now wrapped in a lock. More locks are coming, although Apostrophe was carefully designed for benign worst case outcomes during race conditions.
* Better asset deployment for Heroku and other cloud services. `node app apostrophe:generation --create-bundle=NAME` now creates a new folder, `NAME`, containing assets that would otherwise have been written to `public`. Launching a server with the `APOS_BUNDLE` environment variable set to `NAME` will then copy that bundle's contents into `public` before listening for connections. See the new [deploying Apostrophe in the cloud HOWTO](http://apostrophecms.org/docs/tutorials/howtos/deploying-apostrophe-in-the-cloud.html).
* `apostrophe-pieces-pages` index pages are about 2x faster; discovered we were inefficiently deep-cloning `req` when cloning a cursor.
* Helpful error message if you forget to set the `name` property of one of your `types` when configuring `apostrophe-pages`.

## 2.7.0 (2016-11-16)

* We do a better job of defaulting to a sort by search match quality if full-text search is present in a query. Under the hood this is powered by the new `defaultSort` filter, which just stores a default value for the `sort` filter to be used only if `search` (and anything else with an implicit preferred sort order) is not present. No more lame search results for blog posts. You can explicitly set the `sort()` filter in a cursor override if you really want to, but trust us, when `search` is present sorting by anything but search quality produces poor results.
* Fixed bugs in the sanitizer for page slugs. It is now impossible to save a slug with trailing or consecutive slashes (except the home page slug which is allowed to consist of a single "trailing" slash). Added unit tests.
* Apostrophe's dropdown menus, etc. will more robustly maintain their font size in the presence of project-level CSS. There is an explicit default font size for `.apos-ui`.

## 2.6.2 (2016-11-12)

All tests passing.

* The auto-suggestion of titles upon uploading files also suggests slugs.
* The auto-suggestion of titles and slugs applies to both "files" and "images."
* Reduce the clutter in the versions collection by checking for meaningful change on the server side, where final sanitization of HTML, etc. has taken place to iron out distinctions without a difference.
* Use the permission name `edit-attachment` consistently, so that calling `addPublic('edit-attachment')` has the intended effect.
* Manage view of pieces does not crash if `updatedAt` is missing from a piece.

## 2.6.1 (2016-11-08)

All tests passing.

* Choosers and schema arrays play nicely with the new fixed-position tabs.
* Better CSS solution to positioning the attachment upload buttons which doesn't interfere with other styles.
* Images in the chooser choices column "stay in their lane."
* Better error message when an attempt to edit an area with a hyphenated name is used.
* Array edit button fixed.
* The `type()` cursor filter now has a finalizer and merges its criteria there at the very end, so that you can override a previous call to it at any time prior to invoking `toArray` or similar.
* Area controls no longer interfere with visibility of widget type selection menu.

## 2.6.0 (2016-11-04)

All tests passing.

* `relationship` fields defined for `joinByArray` can now have an `inline: true` flag. If they are inline, they are presented right in the chooser, rather than appearing in a separate modal dialog reachable by clicking an icon. This feature should be used sparingly, but that's true of relationship fields in general.
* Permissions editing for pages now takes advantage of the new inline relationship fields to make the "apply to subpages" functionality easier to discover.
* When uploading files or images, the title field is automatically suggested based on the filename.
* Improvements in form field UX and design.
* When choosing pieces (including images), if you elect to create a new piece it is automatically added to the selection.
* When choosing pieces, if the `limit` is reached and it is greater than 1, a helpful message appears, and the UI changes to make clear that you cannot add items until you remove one. If the limit is exactly 1, a new selection automatically replaces the current selection, and singular language is used to clarify what is happening.
* Syntax errors in "related types" such as cursors now produce an improved error message with filename and line number.
* Showstopper errors during startup are reported in a less redundant way.

## 2.5.2 (2016-11-01)

All tests passing.

* New `blockLevelControls: true` option to areas ensures controls for "blocks," i.e. "layout" widgets whose primary purpose is to contain other widgets, can be easily distinguished from controls for "regular" areas nested inside them. Think of a "two-column" or "three-column" widget with three areas in its template. The controls for these areas are displayed in a distinct color and various visual affordances are made to ensure they are accessible when things would otherwise be tightly spaces.
* General improvements to the usability of area-related controls.
* The search index now correctly includes the text of string and select schema fields found in widgets, pieces, pages, etc., as it always did before in 0.5. You may use `searchable: false` to disable this on a per-field basis.
* Search indexing has been refactored for clarity (no changes to working APIs).
* Checkboxes for the `checkboxes` schema field type are now styled.
* "View file" links in the file library are now styled as buttons.

## 2.5.1 (2016-10-28)

All tests passing.

* The `minSize` option to `apostrophe-images` widgets now works properly when cropping.
* The cropper no longer starts out cropping to the entire image, as this made it unclear what was happening. However if you click the crop button and then just save you still get reasonable behavior.
* Bigger crop handles.
* Textarea focus state receives the same "glow" as a regular text input field.
* Small documentation updates.

## 2.5.0 (2016-10-21)

All tests passing.

* Implemented `apos.areas.fromPlaintext`, which accepts a string of plaintext (not markup) and returns an area with a single `apostrophe-rich-text` widget in it, containing that text. Useful in implementing importers.
* The so-called `csv` import mode of `apos.schemas.convert` works properly for areas, using the above. Although it is called csv this mode is really suitable for any situation in which you have plaintext representations of each property in an object and would like those sanitized and converted to populate a doc.
* Bug fix: emit the `enhance` Apostrophe event only once on page load. This event is emitted only when there is new content that has been added to the page, e.g. once at page load, and also when a new widget is added or updated, etc. The first argument to your event handler will be a jQuery element which will contain only new elements.
* Legacy support for `data/port` and `data/address` files has been restored. (Note that `PORT` and `ADDRESS` environment variables supersede these. In modern Stagecoach deployments `data/port` is often a space-separated list of ports, and the `deployment/start` script parses these out and launches multiple processes with different PORT variables.)

## 2.4.0 (2016-10-19)

All tests passing.

Workarounds for two limitations in MongoDB that impact the use of Apostrophe cursors:

* The `addLateCriteria` cursor filter has been introduced. This filter should be used only when
you need to invoke `$near` or another MongoDB operator that cannot be used within `$and`. The object
you pass to `addLateCriteria` is merged with the criteria object that is built normally by the cursor.
**Use of this filter is strongly discouraged unless you must use operators that do
not support `$and`.**
* Custom filters that invoke `$near` or other MongoDB operators that are incompatible
with `$text` queries may call `self.set('regexSearch', true)` to force the cursor to use
a regular expression search rather than full MongoDB full-text search, if and when the
`search()` filter is called on the same cursor. This was implemented to allow combination
of full-text and geographical searches, subject of course to the limitation that regular expression
search is not indexed. It also doesn't sort by quality, but `$near` provides its own sort
by distance.

Since these are new features a minor version level bump is appropriate. However neither of these is a feature that a typical site developer will need to call directly.

## 2.3.2 (2016-10-17)

All tests passing.

* The quality of the autocomplete search results shown when selecting pages or pieces via a join was low. This has been corrected by calling the `.sort('search')` filter to sort by search result quality rather than the default sort order for the doc type manager in question.
* All of the autocomplete suggestions fit on the screen on reasonably sized displays. With the recent addition of the "flip" feature to push the suggestions up rather than down if the bottom of the screen would otherwise be reached, this is critical to show the first and best suggestion. Further discussion for future UX improvement in [issue 704](https://github.com/punkave/apostrophe/issues/704).

## 2.3.1 (2016-10-13)

All tests passing.

* Fixed a bug in the new "copy page" feature that affects pages that have `null` properties.
* Improved the experience of using the widget controls to manage the widgets in an area.
* The `login` module now has an alias, `apos.login`, like other core modules.
* Updated the jquery projector plugin to the latest version.

## 2.3.0 (2016-10-06)

All tests passing.

* Fixed a bug affecting the use of `arrangeFields` in modules that extend another module's use of `arrangeFields`. Added unit test based directly on a real-world project.
* `baseUrl` project-wide option added, yielding the same benefit as in 0.5: you get absolute URLs for all pages everywhere. (If you don't want absolute URLs, just don't set it.) This is very beneficial when generating `og:meta` tags for Facebook, or generating emails.
* A direct link to the original file has been added to the file manager's editor modal.

## 2.2.2 (2016-10-05)

All tests passing.

* Addition of slugs to projection for autocomplete is now done in a way that still allows overrides at the doc level to add other properties.
* Addition of slugs to projection for autocomplete works for joins with a specific page type, too.
* Fixed a chicken-and-egg problem in the global module that kicked in if the "global" doc contains widgets powered by modules not yet initialized at the time the global module checks for the existence of the doc.

## 2.2.1 (2016-10-04)

All tests passing.

Fixed an oversight: the new `pageBeforeCopy` global method now takes `req` as its first parameter. Since `2.2.0` was first published 5 minutes ago and this method has not yet been documented this is not regarded as a bc break.

## 2.2.0 (2016-10-04)

All tests passing.

* Fixed bug that broke removal of permissions for pages.
* "Copy Page" feature added to the page menu.
* Automatically reposition the autocomplete dropdown for joins if it would collide with the bottom of the window.
* Include page slugs in the autocomplete dropdown for joins with pages.
* `chooserChoiceBase.html` restored; some projects were depending on extending it, which is a useful technique.

## 2.1.5 (2016-10-01)

All tests passing.

* Admin bar: previously grouped fields can be re-grouped successfully, so concatenating admin bar configuration works just as well as concatenating `addFields` arrays
* Files widget displays upload button in the same user-friendly position as the images widget
* Font size for tabs and help labels is explicit to avoid side effects from project-level CSS

## 2.1.4 (2016-09-23)

All tests passing.

* Previously chosen items that now reside in the trash no longer break the chooser for editing joins
* All joins editable; certain edge cases weren't getting blessed
* A field appears properly when two diferent choices list it for `showFields`
* As in 0.5, a required field hidden by `showFields` is not required (but will be if you elect the choice that shows it)

## 2.1.3 (2016-09-20)

All tests passing.

* A typo in the unit tests caused unit tests to fail. This has been fixed.
* The recent addition of the HTML5 doctype caused the login page to be invisible in the sandbox project (not the boilerplate project). This has been fixed.
* The recent addition of the HTML5 doctype caused the admin bar to appear with a slight visual defect. This has been fixed.

## 2.1.2 (2016-09-19)

Fix for [#668](https://github.com/punkave/apostrophe/issues/668), crash occurring when admin bar group leader starts out too close to the end of the admin bar items array.

## 2.1.1 (2016-09-18)

Full Windows compatibility restored. The "recursively copy asset folders if on Windows" behavior from 0.5 was reimplemented. This is necessary to allow Apostrophe to run as a non-administrator on Windows. Running as administrator is the moral equivalent of running as root on Linux, which we would never recommend.

Since Apostrophe did not function previously on Windows and there is no behavior change on Mac/Linux this is effectively a bug fix rather than a new feature, thus 2.1.1.

## 2.1.0 (2016-09-16)

* Introduced the new `apos.areas.richText` and `apos.areas.plaintext` methods, which are also available in templates by the same names.

* Added and documented the `addImageSizes` option of the `apostrophe-attachments` module.

## 2.0.4 (2016-09-14)

* The `apostrophe-login` module now invokes `loginAfterLogin(req, callback)` on all modules that have such a method, via `apos.callAll`. Modules that do not need a callback can supply this method with only one argument. Afterwards, `apostrophe-login` redirects to `req.redirect`, as is supported elsewhere in Apostrophe. So you can assign to `req.redirect` in your callback to change the user's destination after a successful login. If `req.redirect` is not set, the user is redirected to the home page.

## 2.0.3 (2016-09-13)

The `ancestors` and `children` filters defaulted to `areas(false)`, but `joins(false)` was omitted, contrary to documentation which has always indicated the information returned is limited for performance. This was fixed. You can still override freely with the `filters` option to `apostrophe-pages`.

The HTML5 doctype was added to `outerLayoutBase`. HTML5 was always assumed, and the absence of the doctype broke jQuery's support for distinguishing `$(window).height()` from `$(document).height()`, causing runaway infinite scroll loading.

Warning message instructions for configuring the session secret were fixed (the actual location has not changed).

## 2.0.2 (2016-09-08)

Previously the `contextual` flag of a pieces module was not considered before deciding to redirect to the "show page" for the piece, which might not exist. This has been fixed. It should only happen when the module has `contextual: true`, creating a reasonable expectation that such a page must exist.

## 2.0.1 (2016-09-05)

Packaging and documentation issues only.

## 2.0.0 (2016-09-03)

Inaugural npm release of Apostrophe 2.x, which was used prior to that in many projects via git dependencies.<|MERGE_RESOLUTION|>--- conflicted
+++ resolved
@@ -1,12 +1,11 @@
 # Changelog
 
-<<<<<<< HEAD
 ## UNRELEASED
 
 ### Added
 
 - Adds documentation on allowing admins to publish user pieces.
-=======
+
 ## 2.220.7 (2021-10-13)
 
 ## Fixes
@@ -56,7 +55,6 @@
 * Updates cheerio, oembetter, sanitize-html, and nodemailer for vulnerability warnings.
 
 > **Please note:** Version `2.220.0` accidentally skipped from `2.119` to `2.220`. To make sure your `package.json` rules work as expected and fixes are installed automatically via `npm update`, we are continuing from this point in the numbering.
->>>>>>> 6c8fb44a
 
 ## 2.220.1 (2021-06-09)
 
