# Changelog

<<<<<<< HEAD
## UNRELEASED

### Added

- Adds documentation on allowing admins to publish user pieces.
=======
## 2.220.1 (2021-06-09)

### Fixes

* Simply a version bump.
>>>>>>> 479b5697

## 2.220.0 (2021-06-02)

### Added

* Adds `autoCommitPageMoves` flag in workflow to commit only pages moves automatically, manages error notification.

## 2.119.1 (2021-05-27)

### Security Fixes

The `nlbr` and `nlp` Nunjucks filters marked their output as safe to preserve the tags that they added, without first escaping their input, creating a CSRF risk. These filters have been updated to escape their input unless it has already been marked safe. No code changes are required to templates whose input to the filter is intended as plaintext, however if you were intentionally leveraging this bug to output unescaped HTML markup you will need to make sure your input is free of CSRF risks and then use the `| safe` filter before the `| nlbr` or `| nlp` filter.

### Fixes

* Updates uses of "whitelist" to "allowlist" to follow project practices.

## 2.119.0 (2021-05-20)

### Fixes

* Send the `Referer` header with oembed requests. This allows vimeo private videos locked down by domain name to be embedded.

### Added
* When `enableAltField` option is set to `true`, we now copy the `alt` field from `apostrophe-images` schema to the `attachment` piece when using `apos.images.first` or `apos.attachments.first`.

## 2.118.0 (2021-05-05)

### Added
* It's now possible to set the status code when redirecting using `req.redirect` by setting `req.statusCode`. When it it is not set, `apostrophe-pages` will fallback to 302 (Found) as previously. Thanks to Jonathan Garijo for contributing this feature.

## 2.117.1 (2021-04-07)

### Fixes
* Deleted unnecessary assignment of choices in the `joinByArray` field type definition. Thanks to [Eduardo Correal](https://github.com/ecb34) for the contribution.
* Documents with locales and those without have always been considered to have different locales for purposes of the unique slug index, but the UI feature to detect slug conflicts and offer help regarded them as in the same namespace, preventing save operations in the UI.

## 2.117.0 (2021-03-24)
* The browser-pushed versions of jQuery and lodash have been updated to address security scanner reports. jQuery is now on its latest release, 3.6.0. lodash is now on version 3.10.4 as found in the [maintained branch of lodash 3.x](https://github.com/sailshq/lodash) provided by the [Sails](https://sailsjs.com) team. Note that in "lean mode," we do not push these libraries at all except when a user is logged in. If you do not want the overhead we encourage you to learn about lean mode.
* Fixes `options.arrangeFields` for `apostrophe-html-widgets`
* Address low-risk denial-of-service vulnerability. It was possible to cause a restart by attempting to get an advisory lock on a document for which a lock already existed, without logging in. This could occur only if an editor happened to be working with that document or had worked with it within the advisory lock timeout time.
* Adds suggestions list for pieces search bar, it uses autocomplete cursor and displays matching words from `highSearchWords`.

## 2.116.1 (2021-03-10)
* Fixes a user interface bug in the chooser modals where the footer pagination was hidden behind the left column.
* Fixes page slug updated twice when committing a page move.
* Eliminated potential race condition while inserting groups if Apostrophe is starting up for the very first time in two processes simultaneously.

## 2.116.0 (2021-02-25)
* Eliminated 75% of database operations required to track attachments referenced in a document when inserted or updated. This yields a significant performance boost in very large databases.
* `skipAttachments` option added for `insert` and `update` operations in those situations where this is not enough and you are absolutely certain there can never be an attachment in the schema or in a widget schema present in the document, not even via an area that is only defined in a template.

Thanks to Michelin for their support of this work.

## 2.115.1 (2021-02-24)
* Fixes an error when saving an edited Tag in the Tag Manager.

## 2.115.0 (2021-02-02)
* When `enableAltField` option is set to `true`, add an `alt` field to `apostrophe-images` schema. And use it in `apostrophe-images-widget`, in `<img>` alt attributes.

## 2.114.0 (2021-01-13)
* Fixes image manager double-scroll bar bug.
* When a `styles` config with a single object is passed to an `apostrophe-rich-text` widget, use that as the default style. Thanks to [Fredrik Ekelund](https://github.com/fredrikekelund) for the contribution.
* The media library now offers filters by orientation (landscape, portrait, square) and by file type (jpg, png, gif). Thanks to Michelin for their support of this work.
* Orientation properties for attachments have been cleaned up, and a migration provided. All attachments for images will have correct `square`, `landscape` and `portrait` boolean flags.

## 2.113.2 (2020-12-14)
* Hotfixes for Node 14 compatibility issues relating to watching template files for modification.
* Improvements to README.

## 2.113.1 (2020-11-04)
* Updates the logo in the README.

## 2.113.0 (2020-10-21)
* Remove published columns in apostrophe-users and apostrophe-groups, the modules where this field does not exist.
* Add `type` to forbiddenFields for apostrophe-pieces schemas. Thanks to [Jose96GIT](https://github.com/Jose96GIT) for the contribution. If you are using Apostrophe Workflow, you must be on `2.38.2` or later of that module because of this update.

## 2.112.1 (2020-10-07)
* When configuring columns in the pieces manager, the `listProjection` option was accidentally altered in a way that would impact other subclasses of pieces. This has been fixed.

## 2.112.0 (2020-10-02)

* Security: Apostrophe's oembed support has always consulted a list of safe sites, however the fallback support for embedding site previews via Open Graph did not consult such a list. There was no XSS risk, but this could be exploited to scan for open ports behind a firewall, and potentially to obtain title tags and page body text from webpages behind a firewall as well, if they had no login provisions. Note that this risk existed only if the public Apostrophe site was running on a server that could "see" these Intranet sites, which is rare (a public website is usually not hosted on an Intranet, port forwarding would typically be needed to make that possible). However to eliminate the risk our Open Graph fallback support now consults the same list of safe sites used for oembed. This Open Graph embed feature is not actually used by Apostrophe's video widgets, so this change will only impact developers who discovered the feature and chose to use it independently. If you are affected, add additional sites to the `safeList` option of `apostrophe-oembed`. For backwards compatibility the `whitelist` option is also accepted. Thanks to Rudi van Hierden for reporting the issue.

* Security: the `uploadfs` module has been updated. Since this is a sub-dependency you must `npm update` your Apostrophe project to get this update, which eliminates `npm audit` warnings regarding Google Cloud Storage. Note that after this update Google Cloud Storage can no longer be used with Apostrophe if your server is still running Node 8. Other storage backends still work with Node 8 as of this writing.

* Node 8 deprecation notice: for the time being, Apostrophe does still run on Node 8. However, since Node 8 has passed its end of life date, this support is unofficial and may be terminated soon. All projects should upgrade to a current Long Term Support version of Node.

* Clean up `fs.watch` calls from the nunjucks loader properly when destroying an `apos` object, so that the process can close and/or memory be recovered.

## 2.111.4 (2020-09-23)

* The `View File` button now accesses the original version of an image, not a scaled version. This was always the intention, but 2.x defaults to the `full` size and we initially missed it. Thanks to Quentin Mouraret for this contribution.
* LESS compilation errors during `apostrophe:generation` are now reported properly, resulting in a clean process exit. Previously they resulted in a hung process.

## 2.111.3 (2020-08-26)

* When Apostrophe is running behind a proxy server like nginx, you can now instruct it to trust the `X-Forwarded-*` headers by passing the `trustProxy: true` option to `apostrophe-express`. If Apostrophe is generating `http:` URLs when they should be `https:`, this is most likely what you need.

## 2.111.2 (2020-08-19)

* Fixed a conflict between `express.static` and apostrophe's automatic removal of trailing slashes from possible page URLs. Apostrophe's intent in using `express.static` is only to deliver static assets. So we have made that intent clear by disabling the `redirect` option of `express.static`, which attempts to add a trailing slash whenever a folder exists on disk by that name, resulting in an infinite redirect loop.

## 2.111.1 (2020-08-17)

* Fixed an incompatibility between apostrophe-workflow and MongoDB 4.4. Prior to version 4.4, MongoDB allowed a projection to contain both a parent property and one of its children, for instance `workflowLastCommitted` and `workflowLastCommitted.at`. Beginning with version 4.4 this causes an error, breaking the list view of pieces when workflow is present. For backwards compatibility, version 2.111.1 of Apostrophe now checks all projections coming from Apostrophe's cursors for this issue and removes the projection for the sub-property on the fly. This does not cause any compatibility issues of its own because projecting the parent always gives you the sub-property anyway.

## 2.111.0 (2020-08-12)

* By popular request, "Add Widget" dropdown menus are better organized now, with support for categories of widgets. You can configure this optional feature like so:

```
apos.area(data.page, 'areaNameHere', {
  widgets: { ... you must configure your widgets as usual ... }
  widgetGroups: {
    'Content': [ 'apostrophe-rich-text', 'apostrophe-images' ],
    'Layout': [ 'one-column', 'two-column' ]
  }
}
```

Every widget type you specify for `widgetGroups` must still be configured in `widgets`.

If `widgetGroups` is not present the "add widget" dropdown menu will appear as it always did.

* Removes the `aposBody` template macro, which was unused.

## 2.110.0 (2020-07-29)

* Security: added support for throttling login attempts. If you set the `throttle` option of `apostrophe-login` to `{ allowedAttempts: 3, perMinutes: 1, lockoutMinutes: 1 }`, a user will be locked out and unable to try again for 1 minute after three failed login attempts in 1 minute. Thanks to Michelin for making this work possible via [Apostrophe Enterprise Support](https://apostrophecms.org/support/enterprise-support).
* Schemas: you may now set a regular expression to be used to validate any `string` schema field by setting the `pattern` property of the schema field. **Please note
that `pattern` must be a string,** not a regular expression literal. Otherwise it
will only be validated on the server side, causing confusion for the user when it
is not reported on the browser side. You may also set `patternErrorMessage` to
provide a clear explanation to the user when their input does not match. When
setting `pattern` as a string always remember to escape the `\` character properly
(you will often need two `\` characters, for instance `\\w`). To avoid Denial of Service attacks, take care to avoid [evil regular expressions](https://en.wikipedia.org/wiki/ReDoS).
* Security: added an `apostrophe-login:before` promise event which is emitted with `(req)` before a login attempt is evaluated. If a handler throws a string as an error, that string is internationalized and displayed as a login error, otherwise login proceeds normally. This can be used to implement features like the new `apostrophe-login-recaptcha` module, which you can install separately.
* Security: to ease implementation of `apostrophe-login-recaptcha`, the login form now has `data-apos-login-form` and `data-apos-login-submit-button` attributes on the appropriate elements.
* Security: when requiring Google Authenticator or a similar app for login (TOTP), you may now limit the requirement to certain groups, by passing a setting like `totp: { groups: true }` to the `apostrophe-login` module rather than just `totp: true`. Admins may then select which groups actually require TOTP by selecting it when editing the group (look at the permissions tab). In addition, the existing `totp` option has been added to the module documentation.

## 2.109.0 (2020-07-15)

* Add [heic-to-jpeg-middleware](https://github.com/boutell/heic-to-jpeg-middleware) to support uploading `heic/heif` images (the standard format for recent iPhones/iPads). Many thanks to Gabriel L. Maljkovich for their contributions to the underlying middleware as well as the integration with Apostrophe.
* Add CSS to maintain spacing of admin UI.

## 2.108.1 (2020-07-01)

* Updates documentation of the `clonePermanent` utility method.
* The http response to dismissing a notification should not include any information about the mongodb connection. The response previously included relatively low-risk information, including the IP address of the MongoDB server but not enough to make an unauthorized connection when the MongoDB server and/or firewall are properly configured.

## 2.108.0 (2020-06-07)

* UX improvement: if a piece type has the `contextual: true` option set and workflow is present, do not default published to `false`. There is already a good opportunity to review before the public sees the piece afforded by workflow.

* If called with a scalar argument, `apos.utils.clonePermanent` now returns scalars (strings, booleans, numbers) as-is. This makes it easier to use the method when the argument might or might not be an object that requires cloning.

## 2.107.2 (2020-06-10)

* Fixed a regression that caused difficulty saving array fields with `color` subfields in their schema. This regression was introduced in 2.107.0.

## 2.107.1 (2020-06-03)

* The `distinctCounts` feature (also known as `counts: true` for `piecesFilters`) is now compatible with the `apostrophe-db-mongo-3-driver` module, when in use. Note that there is little benefit to that module now that `emulate-mongo-2-driver` is standard in Apostrophe and employs the MongoDB 3.x driver under the hood but provides a 2.x-compatible API. However those who strongly prefer the 3.x driver APIs for direct MongoDB queries may use `apostrophe-db-mongo-3-driver` with more confidence given this fix.

## 2.107.0 (2020-05-20)

* CKEditor has been updated to version 4.14, addressing a low-risk XSRF vulnerability. The vulnerability required that the source code editor feature be activated and that a user with editing privileges be convinced to import specially crafted markup, which is unlikely in practice.
* Users may now intentionally clear a `time` field, whether or not it has a `def` setting, in which case it is stored as `null` (unless `required: true` is present). The inability to do this was a regression introduced in version 2.102.0.
* Developers can now pass a `spectrumOptions` object to a `color` field and take full control of Spectrum, the plugin that powers Apostrophe's color picker. [Documentation for this configuration here.](https://docs.apostrophecms.org/reference/field-types/color.html#example)
* Activating the `objectNotation` option to `i18n` no longer causes problems for certain strings in Apostrophe's admin interface, which does not use it. You will see alternate Unicode characters for the `:` and `.` characters in these strings if you do choose to translate them. These are transformed back for end users.

## 2.106.3 (2020-05-06)

* Fixes a page tree interface bug that would cause pages to be lost when they
were trashed with their parent, then the parent was dragged out of the trash.
This only effected projects with `trashInSchema: true` set in the
`apostrophe-docs` module, however that includes anything using
`apostrophe-workflow`.

## 2.106.2 (2020-04-22)

* The icons of custom CKEditor plugins now appear properly. Previously they were hidden.
* Switched the continuous integration testing service to CircleCI from Travis.

## 2.106.1 (2020-04-20)

* Fixed a regression that broke the thumbnail display of images in "Manage Images." This regression was introduced in version 2.106.0, which was otherwise an important security update, so you should definitely update to 2.106.1 to get the benefit of that security fix if you haven't already.

## 2.106.0 (2020-04-17)

**Security:** the `list` route of the `apostrophe-pieces` module and the `info` route of the `apostrophe-pages` module formerly allowed site visitors to obtain the complete contents of publicly accessible pages and pieces. While there was no inappropriate access to documents that were unpublished, restricted to certain users, etc., properties not normally visible to end users were exposed. Since the global document can be fetched as part of requests made by the public, this means that any credentials in the schema of the global document are vulnerable to being viewed until your site is updated to at least Apostrophe 2.106.0. Note that if you are using Apostrophe Workflow you must also update that module to Apostrophe 2.34.0, otherwise the "Manage Workflow" view will not work.

The most important change made to resolve this issue is the use of a projection to populate the "Manage" view of pieces (the "list" route). While Apostrophe will automatically include any extra columns configured with `addColumns` in the projection, you may need to add additional properties to the projection if you have overridden the manage list view template entirely for some of your pieces to display additional information.

The easiest way to do that is to configure the `addToListProjection` option for your custom piece type, like so:

```javascript
// in lib/modules/my-module
module.exports = {
  extend: 'apostrophe-pieces',
  addToListProjection: {
    myExtraProperty: 1
  }
  // other configuration here as usual
}
```

You can also apply the `super` pattern to the new `getListProjection` method of `apostrophe-pieces`.

Many thanks to Kristian Mattila for bringing the issue to our attention, allowing us to patch the vulnerability
before any public disclosure was made. If you become aware of a security issue in Apostrophe, please contact
us via email at [security@apostrophecms.com](mailto:security@apostrophecms.com).

## 2.105.2 (2020-04-09)

* `apos.utils.emit` now works properly in IE11, addressing an issue that impacted `apostrophe-forms` submissions in IE11 in 2.105.0.
* IE11 now respects the `prefix` option properly in `apos.utils.get` and `apos.utils.post` (lean mode helpers for making API calls).

## 2.105.1 (2020-04-08)

* When using lean mode, video widgets did not support Internet Explorer 11. This issue has been fixed. Non-lean mode video widgets have always supported Internet Explorer 11.
* If the `jQuery: 3` option is not passed to `apostrophe-assets` a developer warning is now printed at startup. The use of jQuery 1.x is deprecated. All Apostrophe-published modules work fine with the `jQuery: 3` option. You may need to review the jQuery 3 changelogs for a few changes required for your own legacy code.
* Users may now intentionally clear a `date` field, whether or not it has a `def` setting, in which case it is stored as `null` (unless `required: true` is present). The inability to do this was a regression introduced in verion 2.102.0.
* The `objectNotation: true` option to `apostrophe-i18n`, which we pass on to the `i18n` module, is now compatible with the `namespaces: true` option. When both are active, the namespace separator defaults to `<@>` to avoid a conflict with the `:` character used to begin the default value when using object notation.
* Various documentation corrections and minor aesthetic improvements.

## 2.105.0 (2020-03-26)

* Security: Node 6.x has not been supported by its creators since April 2019, and Node 8.x reached its end of support date in December 2019. **As of this release of Apostrophe, we are officially acknowledging that it is not possible to maintain support for Node 6.x in Apostrophe and it is unlikely to work on that version,** since both the testing frameworks on which we rely and common sub-dependencies of essential open source modules used by Apostrophe now require Node 8 at a minimum. While we will make a good-faith effort to maintain Node 8.x usability as long as possible, we expect to similarly be forced to drop Node 8 compatibility soon. **Both Node 6 and Node 8 might not be safe to use for reasons entirely unrelated to Apostrophe**, so you should upgrade your servers as soon as practical. Few or no code changes should be needed in Apostrophe 2.x projects. **We strongly recommend moving to Node 12.x,** the most up to date LTS (Long-Term Support) release of Node. In the future, we recommend becoming familiar with the [Node.js release schedule](https://nodejs.org/en/about/releases/) so you can better plan for such upgrades.
* Security: all of the recently new `npm audit` warnings were fixed. These were considered `low` risk according to the `npm audit` tool. In the process we removed dependencies on the `tar` and `prompt` modules in favor of simpler solutions with fewer moving parts.
* Lean mode: the `apos.utils.get` and `apos.utils.post` methods no longer prepend the site's global `prefix` when the call targets a different origin (another site's API, for instance). This is a bug fix to match the behavior of `$.jsonCall()` which set the standard for this in Apostrophe.
* Lean mode: `apos.utils.emit(el, name, data)` has been introduced. This method emits a custom DOM event with the given `name` and adds the properties of the `data` object to the event. The event is emitted on `el`. When emitting events with global significance, our convention is to emit them on `document.body`. To listen for such events one uses the standard browser method `document.body.addEventListener('eventname', function(event) { ... })`.
* Lean mode: `apos.utils.get` now emits an `apos-before-get` event with `uri`, `data` and `request` properties just before the request is actually sent. You may use this hook to add headers to `request`.
* Cloud deployment: when starting up a site with `APOS_BUNDLE=1`, the asset bundle is by default extracted to the root of the project so that the assets can be found in the filesystem of each server if needed. New feature: for the benefit of environments in which the bundle files are already present and the root of the project is not writable, `APOS_EXTRACT_BUNDLE=0` may now be set to disable the extraction (note `0`, not `1`).
* Localization: Apostrophe's static i18n of its user interface can now be "namespaced," opening the door to giving your translators better guidance on whether to translate it or ignore it when working with the JSON files in the `locales/` folder of your site. You can turn this on by enabling the `namespaces: true` option for the `apostrophe-i18n` module. When you do, Apostrophe's i18n phrases will be prefaced with `apostrophe<:>` in the JSON files (not in the browser). You can create your own namespaced translations by calling `__ns('namespacename', 'phrase')` rather than `__('phrase')`, `__ns_n` rather than `__n`, etc. Note that if the namespaces option is not actually turned on, these new helpers are still available in templates; they just don't prefix a namespace. The forthcoming `apostrophe-static-i18n` module, which allows for editing static translations as pieces, will also have an option to ignore a namespace, which is helpful if you wish to avoid showing our user interface phrases to your translation team at all.

## 2.104.0 (2020-03-11)

* `apos.utils.get` and `apos.utils.post` now return a promise if invoked without a callback. This means you may use `await` with them. *It is up to you to provide a `Promise` polyfill if you use this feature without callbacks and intend to support IE11. For instance you could use the `core-js` library.* These methods are similar to `$.get` and `$.post` but do not require jQuery. `apos.utils.post` supports Apostrophe's CSRF protection natively so you do not have to add an exception if you use it. These methods are available in [lean frontend mode](https://docs.apostrophecms.org/apostrophe/core-concepts/front-end-assets/lean-frontend-assets).
* `apos.utils.get` no longer adds an unnecessary `?` to the URL it fetches if `data` has no properties. In addition, `apos.utils.get` leaves the URL unchanged if `data` is null.
* Recursion warnings now include a hint to add a projection to pieces-widgets as well as more obvious joins.
* Dependencies updated to reflect latest version of `emulate-mongo-2-driver`, which contains an important fix to `count`.

## 2.103.1 (2020-03-04)

* An incompatibility with apostrophe-headless was introduced in Apostrophe 2.102.0. This version addresses that incompatibility, however you must also upgrade apostrophe-headless to version 2.9.3. The issue had to do with a change that was made to allow users to intentionally clear default values in forms. We are updating our regression test procedures to ensure that if a new release of apostrophe would break the unit tests of apostrophe-headless, it will not be published until that issue is resolved.

## 2.103.0 (2020-03-02)

* Frustrations with conflict resolution have been much improved. First, Apostrophe no longer displays the "another user has taken control of the document" message multiple times in a row. Second, due to changes in what browsers allow to happen when you leave the page, beginning in version 2.102.0 Apostrophe displayed too many messages about a conflict with your **own** work in another tab. We no longer display these messages. However, if there really *is* work lost for the same document in another tab, Apostrophe will still tell you what happened in order to teach the habit of not editing the same page in two tabs simultaneously.
* You may now use `select` schema field with dynamic choices as a filter in "Manage Pieces."
* `required` is now enforced on the server side for `joinByOne`. However, note that it is always possible for the document you joined with to be moved to the trash at a later time. You must therefore always check that the join was really loaded before relying on it. Thanks to Ricardo José Rodríguez Álvarez.
* Hidden information at the bottom of certain modals has been restored to view.

## 2.102.5 (2020-02-26)

* Explicitly require emulate-mongo-2-driver 1.2.1 or better, to address a bug in 1.2.0.

## 2.102.4 (2020-02-25)

* Explicitly require emulate-mongo-2-driver 1.2.0 or better, which provides a deprecation-free wrapper for `count` and fixes bugs in the wrapper for `aggregate`.

## 2.102.3 (2020-02-24)

* Security fix for [Prototype Override Protection Bypass vulnerability in the qs module](https://snyk.io/vuln/npm:qs:20170213). It appears this risk only occurs when our `build` Nunjucks filter is used in conjunction with a URL based on what the browser sent, rather than starting with the `_url` property of the page and adding parameters to that with `build`, thus it is not an issue "out of the box" in all or most ApostropheCMS sites. However the vulnerability should be patched promptly because it could definitely exist in current or future project level code that uses `build`. To eliminate the risk, update to this version of Apostrophe and make sure you "npm update" to get the required updated version of `qs` via Apostrophe's dependencies.

* This version also corrects a bug that prevented the recently released disableInactiveAccounts feature from working.

## 2.102.2 (2020-02-11)

* Removed the restriction preventing the use of `mongodb+srv` connection
URIs with MongoDB. `emulate-mongo-2-driver` has no problem with these, since
it passes them on to the 3.x driver.
* Updated dependency to `emulate-mongo-2-driver` 1.1.0, which knocks out 100% of the common MongoDB deprecation warnings when using Apostrophe, with one exception: you should set the `useUnifiedTopology: true` option yourself. We do not do this for you because we cannot break legacy configurations using other topologies. However most of you can just turn this option on and enjoy more reliable connections and no more warnings.

Here is how to configure that in Apostrophe:

```javascript
// in app.js, where your modules key is...
modules: {
  'apostrophe-db': {
    connect: {
      useUnifiedTopology: true
    }
  }
}
```

## 2.102.1 (2020-02-10)

* Temporarily pinned to `less` version 3.10.x to work around an
[upstream bug](https://github.com/less/less.js/issues/3469) that broke
deployments.

## 2.102.0 (2020-01-30)

* Apostrophe now displays "Saving... Saved" indicators near the context
menu in the lower left indicator. In our UX tests, users often did not
realize Apostrophe automatically saved their work and were concerned
by the lack of an explicit save button. In addition, Apostrophe no longer
attempts to save your remaining changes via a synchronous HTTP request when you
close the page, because this is deprecated in all browsers and disabled
in many. Instead, Apostrophe uses the standard "you have unsaved changes,
are you sure you wish to leave this page?" dialog. Together with the
"saving... saved" indicator, this provides a mechanism for preventing
lost work that is robust in modern browsers.

This does impact Apostrophe's "advisory locking" mechanism that warns users
if another user is already editing. Since we cannot guarantee a synchronous
request to unlock the page will ever be received, we have instead
shortened the expiration time for document locks to 30 seconds. Since
these are refreshed every 5 seconds there should be no negative impacts
in typical use.

Thanks to Freshworks for making this improvement possible via [Apostrophe Enterprise Support](https://apostrophecms.org/support/enterprise-support).

* New `disableInactiveAccounts` option, which can be set like so:
```javascript
  'apostrophe-users': {
    disableInactiveAccounts: true
  }
```

By default, users from the "admin" group are whitelisted and the inactivity period is 90 days. This can be changed:

```javascript
{
  // in your project level lib/modules/apostrophe-users/index.js file
  disableInactiveAccounts: {
    neverDisabledGroups: [ 'test', 'otherGroup' ],
    // After 30 days without logging in, the account is marked disabled
    // on next login attempt, until an admin explicitly enables it again
    inactivityDuration: 30
  }
}
```

* A longstanding bug relating to schemas has been fixed. Previously, if you attempted to clear a string field that had a `def` property, that field would be repopulated with the `def` value. This was never intended; `def` is only for the initial population of a newly created object. If you were relying on this bug, update your code to use `apos.schemas.newInstance(schema)` from the start so that you begin with an object that has the right defaults for each field. Note that pieces, pages, etc. already do this.

* Added a `bodyAttributes` block to `outerLayoutBase.html`. You may override this block to add new attributes to `body` without overriding the entire `outerLayoutBase.html` template. It is a best practice to not override this template, use the provided blocks.

* Fields of type `attachment` with `required` not set to `true` now work properly.

* You may now set the `loginUrl` option of the `apostrophe-login` module to change the login URL from `/login` to something else. Thanks to Giuseppe Monteleone for this contribution.

* `help` property is now supported for array fields.

* Uploads with a capitalized file extension are now accepted where appropriate. Thanks to Fernando Figaroli for this contribution.

* When editing a join with pages, a nonfunctional edit pencil icon is no longer displayed. Actual inline editing of page settings from another page may be a 3.0 feature.

## 2.101.1 (2020-01-08)

* Dependency on `emulate-mongo-2-driver` is now explicitly set to require at least version 1.0.3 to bring in various fixes.
* Reported `landscape` and `portrait` properties of an image attachment object now correspond to the crop in use, if any.

## 2.101.0 (2019-12-14)

* Due to `npm audit` security vulnerability warnings and the end of upstream support, the 2.x version of the `mongodb` npm module (the driver we used to connect to MongoDB, not MongoDB itself) can no longer be responsibly used in Apostrophe. Therefore we have replaced it with the new [emulate-mongo-2-driver](https://www.npmjs.com/package/emulate-mongo-2-driver) module, which strives to match the interface of the MongoDB driver version 2.x while acting as a wrapper for the official, supported MongoDB driver version 3.x. This has been tested in many projects. Therefore no code changes should be required for your project to `npm update` to version 2.101.0. However if you encounter incompatibilities, most likely in driver features not used in Apostrophe, please [contribute additional wrappers and test coverage to emulate-mongo-2-driver](https://www.npmjs.com/package/emulate-mongo-2-driver). Another option is to use [apostrophe-db-mongo-3-driver](https://www.npmjs.com/package/apostrophe-db-mongo-3-driver), which allows you to use the 3.x driver API directly and also provides a `findWithProjection` collection method as a migration path for quickly patching legacy code.
* The `def` property of schema fields associated with specific page types is now displayed in the editor when creating new pages. Thanks to Michelin for making this work possible via [Apostrophe Enterprise Support](https://apostrophecms.org/support/enterprise-support).
* A schema field named `fields` can now be included in a projection without surprising behavior.
* EPS (`.eps`) files are now accepted as Apostrophe attachments and categorized in the `office` group, meaning they can be uploaded as "files."
* The `aspectRatio` option, when specified directly for attachment schema field properties, now implies permission to crop as forced center-cropping differed from what we do when applying aspect ratios to image widgets.
* Cross-browser fix for the back button when using our page-refresh-free AJAX features for browsing pieces. Thanks to sergiodop92 for this fix.

## 2.100.3 (2019-12-03)

* The `aspectRatio` option to the `attachments` schema field type is now fully implemented. We always had this for selecting images, e.g. in our `apostrophe-images-widgets` module, but it is now also available when directly using an `attachment` schema field as a property of your own doc. You can also set `crop: true` to allow manual cropping in that case. This is a useful technique when including the image in a reusable media library does not make sense.

## 2.100.2 (2019-12-02)

* Corrected a significant performance problem with the `apostrophe-users:add` command line task when thousands of users exist.

## 2.100.1 (2019-11-21)

* Must confirm when resetting password, since there are no do-overs if we do not have the email confirmation method available (with `resetLegacyPassword: true`) and since it's generally a pain not to have this.
* Fixed the "Reset TOTP authentication" feature of "Manage Users".

## 2.100.0 (2019-11-21)

* New feature: Google Authenticator two-factor authentication (TOTP) support for Apostrophe accounts. Set the `totp: true` option of the `apostrophe-login` module. When enabled, users (including admins) are required to set up and complete authentication with Google Authenticator or a compatible TOTP app on their mobile device. On the user's next login they set up Google Authenticator; after that they must supply a code from Google Authenticator at each login. If a user loses their device, an admin can reset their access by editing that user via "Manage Users" and selecting "Reset TOTP 2-Factor Authentication." If the admin loses their device, they can use the new `apostrophe-users:reset-totp` command line task. Thanks to Michelin for making this work possible via [Apostrophe Enterprise Support](https://apostrophecms.org/support/enterprise-support).
* New feature: `resetLegacyPassword: true` option for `apostrophe-login`. When the `passwordRules` and `passwordMinLength` options are present, enabling `resetLegacyPassword` permits the user to change their password right away at login time if it is correct, but does not meet your new standards for adequate passwords. This does not require receiving a confirmation email; if you are concerned by that, consider enabling `passwordReset` instead if you are willing to [configure email delivery](https://docs.apostrophecms.org/apostrophe/tutorials/howtos/email). Thanks to Michelin for making this work possible via [Apostrophe Enterprise Support](https://apostrophecms.org/support/enterprise-support).
* New feature: `resetKnownPassword: true` option for `apostrophe-login`. When enabled, a currently logged-in user is permitted to change their own password without receiving an email, as long as they know their current password. This adds an additional admin bar item, which you may want to group. Thanks to Michelin for making this work possible via [Apostrophe Enterprise Support](https://apostrophecms.org/support/enterprise-support).
* Performance: Apostrophe is now much faster when editing a piece with hundreds of areas in its schema. Thanks to Bharathkumar Chandrasekaran of Freshworks for his contributions to finding the solution.
* Bug fix: `passwordRules` and `passwordMinLength` no longer break support for new users created via `apostrophe-passport` who use single sign-on and do not have explicit passwords in Apostrophe.
* Developer warning: a module that implements a widget must have a name ending in `-widgets` or the editor will not work properly in the browser. We now display a warning.
* Developer warning: if the developer tries to configure `piecesFilters` for the pieces module, rather than the corresponding pieces-pages module, a warning is displayed.
* UI fix: modal dialog box height corrected. Thanks to Paul Grieselhuber for this contribution.
* UI fix: better Microsoft Edge support. Thanks to Denis Lysenko.

## 2.99.0 (2019-10-30)

* Optional password complexity rules. You may set `passwordMinLength` to a number of your choice. You may also set `passwordRules` to an array of rule names. Those available by default are `noSlashes`, `noSpaces`, `mixedCase`, `digits`, and `noTripleRepeats`. To block **existing** passwords that don't meet this standard, you should also set `passwordRulesAtLoginTime: true`. Additional password rules may be registered by calling `apos.login.addPasswordRule('name', { test: fn, message: 'error message' })`. The function will receive the password and must return `true` if it is acceptable. Thanks to Michelin for making this work possible via [Apostrophe Enterprise Support](https://apostrophecms.org/support/enterprise-support).
* `apos.utils.attachmentUrl` has been added to lean mode. It works exactly like `apos.attachments.url`, which is not available in lean mode, with one exception: to avoid adding more overhead to lean mode, the default size is the original. So you must take care to specify the `size` option for performance when working with images.
* When an in-page edit is made and an area is updated as a result, the `update` method of the appropriate module is now called, rather than `apos.docs.update`. This allows for `beforeSave`, etc. to fire in this situation. Thanks to Kalia Martin of swiss4ward for this contribution.
* Apostrophe now provides a `res.rawRedirect` method, which performs a redirect without adding the sitewide prefix. On sites without a prefix it is equivalent to `res.redirect`. This is useful when working with a URL that is already prefixed, such as the `_url` property of a page or piece.
* Using the `groups` option to `apostrophe-users` together with a very large database can lead to slow startup because the groups are found by title, and title is not an indexed field. You may now specify the `slug` for each group in the array, in which case they are found by `slug` instead, which is an optimized query. However most very large sites would be better off removing the `groups` option and allowing groups to be managed flexibly via the admin bar.
* `apos.tasks.getReq` now provides more simulated i18n support.
* The occasional but irritating "not blessed" bug when editing content on the page has been fixed via a new "reinforced blessing" mechanism.

## 2.98.1 (2019-10-21)

* When selecting pages for a join, you are now permitted to choose any page you have access to view. This was never intended to be locked down to pages you can edit. For instance, you should be able to link to any page you can see when editing a navigation widget. Thanks to Freshworks for making this fix possible via [Apostrophe Enterprise Support](https://apostrophecms.org/support/enterprise-support).
* Beginning with this version we are whitelisting `npm audit` advisories that are not relevant to Apostrophe. Specifically, advisory `1203` has no bearing on Apostrophe because end users cannot specify collection names to MongoDB via Apostrophe.

## 2.98.0 (2019-10-11)

* Bug fix: the `sendPage` method now emits the `apostrophe-pages:beforeSend` promise event no matter which module is calling `self.sendPage`. This was always the intention, as shown by the fact that the legacy `pageBeforeSend` method is called. The purpose of `sendPage` has always been to allow a custom route to render a page exactly as Apostrophe normally does, and that includes calling all `apostrophe-pages:beforeSend` handlers.
* Bug fix: the `title` field is now required in the `apostrophe-users` module. Thanks to Jose Garcia of swiss4ward.
* The `apostrophe-templates` module now has an internal `i18n` method intended to be overridden by those who want to monitor and/or alter static internationalization results. This will be used by the forthcoming `apostrophe-i18n-debugger` module. You don't need to call this method, you can use the standard [i18n](https://www.npmjs.com/package/i18n) helpers.

## 2.97.2 (2019-10-03)

* All [i18n](https://www.npmjs.com/package/i18n) helpers are now available in templates, not just the `__` helper. See the [i18n module documentation](https://www.npmjs.com/package/i18n) for more information. Test coverage was added to ensure this remains in place.
* UX improvements in "reorganize" (Manage Pages).
* contributing.md now points to the [apostrophecms Discord chat community](https://chat.apostrophecms.org) for live community help, rather than Gitter, which has been retired.

## 2.97.1 (2019-09-26)

* Hotfix for a potential Denial Of Service issue reported by NPM. A user with login privileges could eventually exhaust available memory by submitting thousands of batch job requests.

## 2.97.0 (2019-09-25)

* The simplified `APOS_BUNDLE=1` feature for asset deployment in the cloud now uses the actual `tar` utility when extracting assets locally, rather than the `tar` npm module, as a blocking bug was encountered and the actual utility is faster.
* Improved support for subclasses of `apostrophe-rich-text-widgets`. These now receive the same CSS UX considerations and store their content under the appropriate widget name. This opens the door to the new `tiptap` option offered by the latest release of [apostrophe-tiptap-rich-text-widgets](https://github.com/apostrophecms/apostrophe-tiptap-rich-text-widgets), which can be used to selectively enable or disable the use of tiptap as an alternative to CKEditor for some subclasses but not others.
* Low-level support for namespacing asset themes. By default this has no effect, however if getThemeName is overridden to return a theme name then asset masters, minified assets, bundles in the collection, etc. all get namespaced to play side by side with other themes used by other apos objects in the same project. Meant for use with apostrophe-multisite, this is not equivalent to a Wordpress or Drupal theme as such.
* The widget editor's `afterShow` method takes no callback; removed an invocation that did not make sense. Thanks to Amin Shazrin for this contribution.
* Improved sizing for video widgets. This is now based on the parent element. Also added empty alt tag to the placeholder image as a hint not to read it aloud.

Thanks to Michelin for making much of this work possible via [Apostrophe Enterprise Support](https://apostrophecms.org/support/enterprise-support).

## 2.96.2 (2019-09-17)

* Bug fix: missing required fields nested in `array` or `object` fields hidden fvia `showFields` no longer result in a server-side error. They adhere to the usual rule that if you can't see it, you're not expected to enter it.
* Bug fix: autocomplete now works again for tags and joins. This was caused by a difference of z-index introduced by an upgrade of jQuery UI in July.
* Better UX for drag and drop.
* The `findTestModule` method now works properly in Windows, opening the door to testing Apostrophe modules more easily on Windows. Thanks to Amin Shazrin for this contribution.
* The base name of the master stylesheet has been factored out to a `getStylesheetsMasterBase` method in `apostrophe-assets`, for easier overrides in multisite projects.
* Thanks to refactoring of the implementation, it is now possible to override the behavior of the `apostrophe-email` module to use different transports in different circumstances. Thanks to Aurélien Wolz for this contribution.

## 2.96.1 (2019-09-09)

* Setting PORT to `0`, or passing `0` as the `port` option to `apostrophe-express`, now works per the TCP documentation: you get a random port number. You can access that port number as `apos.modules['apostrophe-express'].port`. Thanks to J. Garijo for this contribution.
* The ability to add a new image while selecting one for a widget has been restored. Similar scenarios while editing other joins are also fixed.
* Double-clicking the "Edit" button of a widget no longer causes a race condition. Thanks to Mayank Bansal for pointing out the issue and how to reproduce it.
* Undisplayed tooltips no longer take up space in a way that causes interface frustration.

## 2.96.0 (2019-09-04)

* Reverse joins no longer result in an empty tab when they are the only unarranged field, since they have no editing UI in any case.
* The "context menu" (aka "Page Settings," "Published," etc.) has been cleaned up in several ways. It no longer appears unless the user at least has edit access to either `data.page` or `data.piece`. This deciding factor can be altered by overriding `apos.templates.showContextMenu`, which accepts `req` and must return `true` or `false`. In addition, the "Unpublished" dropdown works properly in all cases.
* Notifications now have an explicit "close" button to help those who did not realize they were clickable. Also, they display the proper cursor when hovered and use a suitable HTML tag for improved accessibility.

## 2.95.1 (2019-09-01)

* Drag and drop operations within an area, and various other operations, no longer result in a race condition where the same document is locked more than once and content can be lost. This is especially noticeable on slower connections but can happen anytime. This was a longstanding problem. Thanks to Eric Wong for his patient reporting and testing of this issue.
* eslint has been updated, addressing npm audit complaints.

## 2.95.0 (2019-08-21)

* Nested content in sub-areas is no longer lost when editing schema properties of the widget that contains the areas.
* The `slugPrefix` option for pieces modules now works correctly. This option prefixes the slugs of all pieces of that type with the given string. It is recommended, but not required, that the prefix end in `-`. The editor requires that the slug be prefixed with the `slugPrefix`, the editor suggests slugs that include the prefix, and a migration now runs to add the `slugPrefix` to pieces that lack the prefix. If this results in a slug conflict the offending piece is left alone and flagged for your manual attention. A slug without the prefix does not cause any harm, other than cluttering up the namespace of slugs.
* `apostrophe-images` and `apostrophe-files` now use the `slugPrefix` option to prefix their slugs. This will result in a **one-time** migration for each at startup, after which your image and file slugs will no longer be in frequent conflict with other pieces when you try to give them friendly slugs. Note that **image and file slugs are not used in actual media asset filenames**, so there is no bc break there. And although most sites don't have an `apostrophe-images-pages` or `apostrophe-files-pages` module, those that do will experience no 404 errors due to Apostrophe's robust redirect features.
* Apostrophe migrations are now more stable in MongoDB Atlas and other environments in which it is unwise to keep a single MongoDB cursor alive for long periods. To achieve greater stability, the `apos.migrations.eachDoc` method now fetches the `_id` properties of all relevant docs first, and they are then processed in small batches.
* The `APOS_TRACE_DB=1` environment variable, which is useful for tracking down MongoDB issues, now includes traces for `distinct` calls.
* A division-by-zero error in the migration progress display was fixed, correcting some strange-looking output.
* In `apostrophe-assets`, the logic to determine the dev environment asset generation id was factored out to the `determineDevGeneration` method to simplify overriding it in `apostrophe-multisite`.
* `apos.utils.post` and `apos.utils.get` now report HTTP errors (status >= 400) properly to their callbacks. The object provided as the error includes a `status` property with the HTTP status code. The body is still available in the second argument to the callback.

## 2.94.1 (2019-08-12)

* Bug fix for a regression that impacted the ability to edit an array field again after cancelling the first time. Thanks to Amin Shazrin for this contribution.

## 2.94.0 (2019-08-09)

* Bug fix for the new simplified static asset bundling: URLs beginning with `/` in CSS files are correctly rewritten to point to the bundle in the cloud when using the simple bundle feature (`APOS_BUNDLE=1`). This was already done for the old method.
* In the browser, the lean methods `apos.utils.post` and `apos.utils.get` now accept non-JSON responses from APIs. To maximize bc, if the response has the `application/json` content type, it is always parsed for you; if not, it is still parsed for you if it is valid JSON, but otherwise it is delivered to you as-is (as a string).
* When you edit the slug of a piece or page manually and a slug conflict with another piece or page is created, you can now optionally click a button in order to edit the conflicting piece or page, and change its slug to eliminate the conflict.

## 2.93.0 (2019-07-25)

* New, simplified static asset bundling feature for deploying to cloud hosts like Heroku. See the [ApostropheCMS Heroku HOWTO](https://docs.apostrophecms.org/apostrophe/tutorials/howtos/deploying-apostrophe-in-the-cloud-with-heroku) for details. There is more to successful Heroku deployment than just static assert bundling.

First, make sure the `APOS_BUNDLE=1` environment variable is set in your production environment, i.e. in your Heroku environment settings.

Next, set up a ["release tasks" script](https://devcenter.heroku.com/articles/release-phase):

```
# Remember, APOS_BUNDLE=1 must be set globally in your Heroku
# environment settings already - not just this script but also
# the regular dyno startup must see it

node app apostrophe:generation
node app apostrophe-migrations:migrate
```

And that's all you have to do! No more creating named bundles and committing them to git. That technique still works, but it is much more work for you.

This new method does require that the release tasks script have access to the production database, as MongoDB is used to store the bundle until the Heroku dynos have a chance to unpack it locally.

> Due to the temporary storage of the bundle in MongoDB, if your asset bundle is larger than 16MB this technique will not work... and your users will be miserable, waiting for a 16MB asset bundle to download on their phones! So please, just don't push that much code to the browser. If you must though, you can use the old technique.

Again, see the [ApostropheCMS Heroku HOWTO](https://docs.apostrophecms.org/apostrophe/tutorials/howtos/deploying-apostrophe-in-the-cloud-with-heroku) for details. There is more to successful Heroku deployment than just static assert bundling, most importantly you need to use S3 for media storage.

* In the lean library (`apos.utils.post`), use the csrf-fallback value for the csrf token if there is no csrf cookie name, same as the regular jquery library would. This achieves compatibility with the `disableAnonSessions: true` option of `apostrophe-express`.

* When copying the permissions of a parent page to subpages, you now have the option to append them rather than replacing all existing permissions. Thanks to Siddharth Joshi.

## 2.92.1 (2019-07-09)

Unit tests passing.

Regression tests passing.

* Fixes for several bugs relating to tooltips persisting on the page longer than they should.
* Fixes for three bugs relating to array fields: a `required` array field that is hidden by `showFields` is now correctly treated as not required (like other fields). Clicking "cancel" when editing an array now correctly reverts to the original contents of the array. And dynamic choice methods for `select` and `checkboxes` fields now work correctly when nested in an `array` or `object` field.
* Nested areas can now be edited properly when found inside a dialog box, such as the "Edit" dialog box of a piece type.
* Upgraded `diff` package to continue passing `npm audit`.
* Upgraded `jQuery` from version 3.3.1 to version 3.4.1, for those who have set `jQuery: 3` as an option to `apostrophe-assets`. This addresses a minor prototype pollution bug in jQuery. Please note that if you are not using `jQuery: 3`, you are still using jQuery 1.x. If you have jQuery code that will not work with 3.x, you should take the plunge and fix it, as there are no new fixes forthcoming for any issues with jQuery 1.x. You can also use the new `lean: true` option to eliminate jQuery altogether when no user is logged in (in Apostrophe 3.x this will be the behavior all the time).

## 2.92.0 (2019-06-26)

Unit tests passing.

Regression tests passing.

* Bug fix: an open redirect vulnerability has been fixed. It was possible to convince Apostrophe to redirect to a third-party website by appending an escaped URL with a trailing slash added at the end. Apostrophe's trailing-slash remover would then cause a redirect to the un-escaped version of the slug part of the URL. The fix removes all multiple-slash sequences from the slug part of the URL. Thanks to Bharath for reporting this issue.
* Bug fix: attempting to save a doc with a `required` `array` field without ever opening the array editor formerly caused strange behavior. You now get a standard indication that the field is required.
* Feature: the method that supplies the choices for a dynamic `select` element may be a simple synchronous function, if desired. Formerly returning a promise (or using an async function) was mandatory.
* Feature: `apos.utils.post` will now accept a `FormData` object as the `data` prameter. In this situation JSON encoding is not used. This may be used to easily submit file uploads with Apostrophe's CSRF protection and is supported at least back to IE11.

## 2.91.1 (2019-06-05)

Unit tests passing.

Regression tests passing.

* Bug fix: the `apos.utils.post` method introduced in version 2.90.0 now correctly submits the CSRF header.

## 2.91.0 (2019-06-05)

* Feature: it is much easier to write sites with **no jQuery, lodash, etc.** on the front end. The `apostrophe-lean-frontend` module has been deprecated and its functionality has been merged into the core. All of the functionality of the `apos.lean` object is now available on the `apos.utils` object at all times. And if you set the `lean: true` option for the `apostrophe-assets` module, **only lean JavaScript is pushed** when logged out (assets pushed with `when: 'lean'`, including the lean methods of `apos.utils`). This creates a migration path to a leaner frontend: developers can write NPM modules that rely only the lean `apos.utils` methods without worrying about whether they are present or not. Note that this is also the official frontend library for the forthcoming Apostrophe 3.x (Of course, as always, you can choose to push more code, use webpack, etc.)
* Bug fix: a regression introduced in 2.90.0 caused all uses of "Copy Page" to copy the home page. This is fixed.
* Bug fix: copying a page with custom fields now copies those fields properly.
* Bug fix: "Copy Page" now correctly copies parked page fields to the new, unparked page and then allows them to be edited for the new page.
* Bug fix: addressed browser errors that occurred when using an empty rich text toolbar. Unfortunately it is not possible to completely eliminate the ckeditor 4 toolbar when there are no tools present. This is due to a ckeditor bug.

Thanks to Michelin for making much of this work possible via [Apostrophe Enterprise Support](https://apostrophecms.org/support/enterprise-support).

## 2.90.0 (2019-05-23)

Unit tests passing.

Regression tests passing.

* New feature: `select` schema fields now support dynamic choices. To use this feature, set `choices` to the name of a method of your module. Apostrophe will invoke that method on the fly to get the choices. Your method receives `(req)` and must return an array of choices. **Your method can be an `async` function, or return a promise for the choices array.** This means you can contact external APIs to obtain the choices. The choices array is in the same format as ever (objects with `label` and `value` properties). Note that if you just want to choose Apostrophe objects of various types, there is a better way: use `joinByOne` or `joinByArray` fields. Fields with dynamic choices do not support the `showFields` option.
* New feature: `checkboxes` schema fields also support dynamic choices. The syntax is exactly the same as above. This allows multiple selection.
* New feature: any `select` or `checkboxes` field in the schema of a widget can be moved to a compact select element that appears "in context" on the page, among the widget's controls. To do that, just set `widgetControls: true` in the schema field definition. If you wish, you can also set `contextual: true` so that the field no longer appears in the schema's editing dialog box. By default the field appears in both places. For space reasons, the interface for `checkboxes` is also powered by a select element, but you can add multiple choices by selecting the dropdown more than once. Each time you make a change via one of these fields, the widget is refreshed to show the impact of the change. **You may use dynamic choices as described above.**
* New feature: the `viewsFolderFallback` option to `apostrophe-templates` may now be an array. Thanks to Amin Shazrin.
* New feature: help has been added to the video widget explaining that what is needed is a URL to a YouTube or other oEmbed-friendly video.
* New feature: you may now specify `htmlHelp` as a schema field option if you want to include simple markup, like links. The existing `help` option expects plaintext and escapes accordingly.
* New feature: the `req` objects returned by `apos.tasks.getReq` and `apos.tasks.getAnonReq` now include a `session` object for broader compatibility with methods that expect a proper `req`. It is a plain object and does not remember anything beyond the lifetime of the `req`.
* Bug fix: copying the "Home" page works properly.
* Bug fix: the Apostrophe migrations progress meter no longer crashes if the operation reports more steps than the expected total.
* Bug fix: watch all inlined stylesheets for changes, not just those implicitly inlined due to the use of the `css` extension when pushing them.
* Bug fix: improved clearing of tooltips. Addresses various situations where a tooltip could linger on the screen.
* Developer warnings: warning at startup if your module tries to use "extends" rather than "extend" to extend another module.
* Developer warnings: warning at startup if your module attempts to "extend" `apostrophe-assets` or one of a few other core modules that are normally singletons, and probably should not ever have a competing instance under another name. Advice is given to write project level code for the module without `extend`, or to use `improve` when enhancing it via an npm module.

## 2.89.1 (2019-05-13)

Unit tests passing.

Regression tests passing.

* `getSchemaOptions` method no longer throws inappropriate errors when the alternate form of `apos.area` or `apos.singleton` is used. Bug introduced in 2.89.0.
* The CSRF cookie is once again always reset on each request, to ensure no discrepancy between the session (and session cookie) lifespan and the CSRF cookie lifespan. This does not force sessions to exist unnecessarily, it just ensures CSRF errors do not mysteriously begin to appear in long-idle sessions, or when making cross-domain locale switches via the editing interface in apostrophe-workflow.
* Edits to raw .css files once again trigger less-middleware to recognize a change has occurred and avoid sending a stale cached file in development. When `.css` (rather than `.less`) assets are pushed inline, which is necessary to match the behavior we formerly received from clean-css and avoid crashes on CSS that the LESS parser cannot handle, we now monitor them for changes ourselves and "touch" the master LESS file to help the `less-middleware` module figure out that they have been changed.

Thanks to Michelin for making this work possible via [Apostrophe Enterprise Support](https://apostrophecms.org/support/enterprise-support). Your organization can also take advantage of the opportunity to fund development of the features you would like to see as well as receiving fast, personal support from Apostrophe's core development team.

## 2.89.0 (2019-05-01)

Unit tests passing.

Regression tests passing.

* Many significant improvements to make crashes and restarts less likely.
* The most frequently used methods now sanity-check their arguments and invoke their callback, or as appropriate, if they are not valid. This replaces many full-process crashes with polite 500 errors.
* New, safer and easier alternatives to `self.route`:
  * `self.apiRoute`, which accepts a `next` function that can be passed either an error, or `(null, value)`, where `value` is an object to be sent to the browser with a `status: 'ok'` property automatically added — the convention for APIs in Apostrophe 2.x. In addition, errors reported to `next` are converted to `status` properties and/or logged gracefully, including more complete information about where the error took place for easier debugging. Most core routes have been refactored to use it. This approach extends Express 4.0's concept of error handlers with the ability to handle success as well. You can still use `res` if you need to, for instance to issue a redirect.
  * `self.renderRoute`, which accepts a `next` function that can be passed either an error that will be mapped to an appropriate HTTP status code, or `(null, { template: 'templateName', data: { ... props for the template ... })`. The named template is rendered with `self.render`, and any exceptions thrown are caught properly and logged as errors without a process crash — unlike what frequently happened before in such routes.
  * `self.htmlRoute`, similar to renderRoute but it does not render the markup for you; instead you pass markup as the second argument to `next()`. Useful if you are rendering by some means other than `self.render`.
* For template errors, a great deal of redundant error logging has been removed.
* Introduced `apos.utils.warnDevOnce`, refactored some existing warnings to use it, and added a call for CSRF errors to help developers understand what these mean.
* New trace feature to help debug crashes in Apostrophe's startup process. Try: `APOS_TRACE_STARTUP=1 node app`

Thanks to Michelin for making this work possible via [Apostrophe Enterprise Support](https://apostrophecms.org/support/enterprise-support). Your organization can also take advantage of the opportunity to fund development of the features you would like to see as well as receiving fast, personal support from Apostrophe's core development team.

## 2.88.1 (2019-04-25)

Unit tests passing.

Regression tests passing.

* Fix: widgets are not lost when dragged to a different area.
* Fix: widgets are not duplicated when dragged to a different area.
* Fix: area save operations now use a lock to avoid lost information if several requests are made simultaneously for different areas, as can happen when dragging a widget between areas, which modifies both.
* Fix: widgets can be edited again after being dragged, without a page refresh.
* Fix: the "purple screen of death" error page now has a 500 status code, not 200.

## 2.88.0 (2019-04-23)

Unit tests passing.

Regression tests passing.

* An optional improvement to eliminate the use of session storage for most site visitors. By default, Apostrophe creates a session for every site visitor, even an anonymous visitor, to provide full CSRF protection. You may now optionally disable this for anonymous visitors:

```javascript
modules: {
  'apostrophe-express': {
    csrf: {
      disableAnonSession: true
    }
  }
}
```

When you do this, anonymous visitors receive only basic CSRF protection based on a known header value and the fact that the Same Origin Policy does not allow requests to be made by JavaScript unless the page is on the proper site.

For performance reasons the largest sites will likely find this to be a valuable option.

* `apos.global.findGlobal` now officially supports returning a promise. This was an unofficial side effect in earlier releases that ceased to work in recent releases.

* Updated the version of `moment` that ships on the front end to the latest minor release.

* Eliminated unnecessary arrangeFields warnings. `apostrophe-groups` is set up properly, the `trash` field no longer generates warnings when workflow is active, and reverse joins no longer generate warnings as they have no editing UI.

* `null` values were able to crash the schema converters for strings, integers and floats when those fields were `required`. This has been fixed.

## 2.87.0 (2019-04-10)

Unit tests passing.

Regression tests passing.

* Tooltips have been added to improve the editor experience. For instance, tooltips appear on hover for the "up," "down," "clone" and "trash" buttons when working with areas.
* Building on the performance work in version 2.86.0, all `ensureIndex` calls have been moved to the `migrate` startup phase and can thus be skipped with `APOS_NO_MIGRATE=1`. Note that as with the other recent changes, this means that if your site is *always* run with `APOS_NO_MIGRATE=1`, including at the time the database is created, it is imperative that you run `node app apostrophe-migrations:migrate` at least once. If your database starts out in a dev environment and is later moved to a production environment, or you use stagecoach or a similar deployment tool that guarantees migrations are run on all code deployments (and you should definitely do that), then this will not be an issue.
* Building on the support for namespaced npm modules as apostrophe modules added in 2.86.0, the `testModule: true` flag used to test apostrophe in the context of an npm module like `apostrophe-workflow` can now be used in a namespaced npm module. Thanks to Aurélien Wolz for this contribution.

Thanks to Michelin for making much of this work possible through [Apostrophe Enterprise Support](https://apostrophecms.org/support/enterprise-support).

## 2.86.0 (2019-04-03)

Unit tests passing.

Regression tests passing.

* Apostrophe now supports namespaced NPM modules as apostrophe modules. This allows NPM private modules to be used to deliver, for instance, an apostrophe piece type, page type or widget type. Here is an example of valid configuration:

```javascript
require('apostrophe', {
  modules: {
    // ordinary npm module
    'apostrophe-blog': {},
    // namespaced npm module
    '@somenamespace/somemodule': {}
  }
}
```

```javascript
// in lib/modules/@somenamespace/somemodule/index.js
module.exports = {
  nifty: true
};
```

* In addition, modules may be namespaced NPM-style inside a [bundle](https://docs.apostrophecms.org/apostrophe/other/more-modules#packaging-apostrophe-modules-together-creating-bundles). You will need to use a subdirectory structure, as seen above. As a best practice, you should only use this for module names you would have to publish to npm if the bundle feature did not exist. The "lead module" of the bundle should be in the same npm namespace.
* If you are using the `partial` feature of `addColumn` with your pieces, you can now accept `piece` as a second argument. For bc, the value of that particular column property is still the first argument.
* All of Apostrophe's "sanity-checking" database operations at startup, plus all Apostrophe migrations, now execute during a new `migrate` startup phase. This phase emits the `apostrophe:migrate` promise event. This phase occurs immediately after `afterInit` is invoked for modules, but before it is invoked for the global `afterInit` hook, if any. This change ensures there is a "sane" database before any interaction with the site takes place, and means that developers no longer have to remember to run `apostrophe-migrations:migrate` when upgrading during development.
* You can also suppress these database operations at startup completely by setting the `APOS_NO_MIGRATE` environment variable to `1`, or by passing the `migrate: false` top-level option to Apostrophe. In this case, these operations all occur only when the `apostrophe-migrations:migrate` command line task is run. This option saves a great deal of startup time for the enterprise customers with the largest databases. Thus the best practice in production is the same as ever: run `node app apostrophe-migrations:migrate` before launching the new version of the app. In addition, you may set `APOS_NO_MIGRATE=1` in your production environment to save valuable startup time, especially during process restarts, etc.
* Apostrophe now always instructs `less` to import CSS (not LESS) files `inline`. This is necessary because CleanCSS, which we no longer use, formerly automatically did it and without it import paths are incorrect. Thanks to Fredrik Ekelund for this fix.
* UX improvement: if you edit a page, then follow a link from that page, and then click the "back" button, you should see your changes intact without the need to click "Refresh" thanks to the use of cachebusting headers. Thanks to Fredrik Ekelund for recommending an approach to the problem.
* Bug fix: if your site startup or migration task invokes multiple time-consuming operations you'll now see a progress meter for each one, not just the first.
* To save space and make sure developers don't just tune out, the warning about fields not properly arranged into tabs now appears at startup just for the first such module, unless you pass `--all-unarranged-fields` to get more information.

Thanks to Michelin for making many of these features possible through [Apostrophe Enterprise Support](https://apostrophecms.org/support/enterprise-support).

## 2.85.0 (2019-03-27)

Unit tests passing.

Regression tests passing.

* If a JPEG file has EXIF data such as the description, credit, etc. this information is
now copied into new properties of the attachment field and made available automatically
on corresponding new schema properties of `apostrophe-images` pieces.
* `req.data.global` now becomes available even before its joins and area loaders are
executed, as `req.aposGlobalCore`. This allows modules such as `apostrophe-pieces-orderings-bundle` to avoid recursive scenarios and performance problems.
* Sortable columns in the manage view can now indicate whether the first click sorts forwards
or backwards, simply by specifying the sort direction in the usual MongoDB way with `1` or
`-1`.
* Sortable columns can now be toggled from "no sort" to "forward" to "backward" and back to "no sort" again, and the hover state indicates all of these "next" states.
* The `limitByAll` and `limitByTag` options of the `apostrophe-pieces-widgets` module now correctly remove these fields from the `showFields` of the select element that chooses how the widget will select content to display.
* To select many consecutive pieces or pages quickly in the "Manage Pieces" and "Reorganize Pages" views, hold down the shift button while clicking a second piece. All pieces between the two pieces selected so far will be chosen.
* Fixed a bug where removing an array item other than the last could cause a failure of the array field editor if the last array item were active. Thanks to anwarhussain93.

## 2.84.1 (2019-03-25)

* Documentation issue only. No code changes.

## 2.84.0 (2019-03-25)

Unit tests passing.

Regression tests passing.

* `npm audit` issue: `nunjucks`
  * Created maintenance-only fork of `nunjucks` 2.x as `@apostrophecms/nunjucks`
  * We will use Nunjucks 3.x in Apostrophe 3.x, this is a maintenance fork only
  * Addressed dependency on old version of `chokidar` in `nunjucks` 2.x

* `npm audit` issue: `clean-css`
  * Verified this module offers no significant improvement in minification over the `compress` flag of `less`
  * Removed this module from ApostropheCMS
  * Verified CSS still minifies

* You may now sort the "Manage Pieces" view by clicking on any column that has a `sort`
property. By default `title` and `updatedAt` are now sortable. When using `addColumns`
specify a `sort` property like:

```javascript
sort: {
  title: 1
}
```

For more information see [custom columns and sortable columns for the "manage pieces"
modal](https://apostrophecms.org/docs/tutorials/getting-started/reusable-content-with-pieces.html#custom-columns-and-sortable-columns-for-the-quot-manage-quot-modal).

* Fixed several situations formerly requiring a page refresh before editing. More
such fixes to come. Thanks to `hexitex` for the bug reports and insight into the
causes.

* A recent change broke the display of the minimum image size to the user. This
has been fixed.

* A new warning has been added for failure to use `arrangeFields` comprehensively for
all of your fields to make the "manage pieces" modal as clear as possible for the user.

* Fixes were made allowing contextual editing of more types of content nested in `object` fields on the page. Thanks to bharathkumarc.

Many thanks to Michelin for making much of this work possible via [Apostrophe Enterprise Support](https://apostrophecms.org/support/enterprise-support).

## 2.83.1 (2019-03-13)

Unit tests passing.

Regression tests passing.

* Bug fix: a crash in the lock refresh route was possible if an advisory lock was taken away by another tab or user. Thanks to `hexitex` for the report and the solution.

## 2.83.0 (2019-03-12)

Unit tests passing.

Regression tests passing.

* When using the `apostrophe-pieces-import` module, you may now set the `importAsRichText: true` option on an `area` or `singleton` field to import markup rather than treating it as plaintext. With this setting in place the behavior matches `apostrophe-pieces-export`. Also note that both `apostrophe-pieces-import` and `apostrophe-pieces-export` have been updated to be more compatible with one another.

## 2.82.0 (2019-03-08)

Unit tests passing.

Regression tests passing.

* If the `APOS_ALWAYS_COPY_ASSETS` environment variable is set, always copy assets rather than symlinking them. This is useful when running under Docker. Thanks to hexitex for this contribution. See also [building Docker images for Apostrophe projects](https://apostrophecms.org/docs/tutorials/howtos/docker.html).

## 2.81.2 (2019-03-06)

Unit tests passing.

Regression tests passing.

* Stability improvement: search index method of the `tags` type will not crash if the `tags` type is somehow truthy without being an array.

## 2.81.1 (2019-03-05)

Unit tests passing.

Regression tests passing.

* Default values are now respected by the global doc. Specifically, if your field has a `def` property when the global doc is first created, it will be set accordingly. In addition, if a field is added to the schema and your site is restarted, it will also be added with the correct default at this time. Tests coverage has been added for this scenario.

## 2.81.0 (2019-03-04)

Unit tests passing.

Regression tests passing.

* The conflict resolution mechanism for simultaneous edits has been improved. Previously, Apostrophe tracked how long it had been since the "last edit" by the previous person. But if the browser window closed without sending an "unlock" message, that "last edit" might be a very long time ago. This led to nuisance confirmation prompts and a tendency to ignore their message.

Beginning with this release, the browser instead actively refreshes the lock periodically. And if the browser does not do so for 5 minutes, the lock is automatically discarded.

This greatly reduces the chance that you will see a "someone else is editing that document" message when this is not actually the case.

However, do note that you will no longer see an indication of the "last edit" time. This is because this time was never really meaningful for the "Edit Piece" dialog box, and often misleading for on-page editing as well. Instead, you may assume that the other person is still at the very least on the page in question if you see this message at all.

* Although it was released separately as part of the `launder` module, and an `npm update` should fetch it for you automatically, it should be mentioned that `launder` version 1.1.1 has been released and prevents crashes if the `value` of some of your select element choices is null or undefined. Such choices do not work and cannot be selected reliably (only strings and numbers are supported, including the empty string), but since versions prior to 1.1.0 did not crash on such choices, we have patched 1.1.1 to also tolerate their presence.

Thanks to our [Apostrophe Enterprise Support](https://apostrophecms.org/support/enterprise-support) clients for making these enhancements possible.

* The case-insensitive sort for filter choices no longer crashes if a choice cannot be converted to a string. Thanks to Fawzi Fakhro.

## 2.80.0 (2019-02-28)

Unit tests passing.

Regression tests passing.

* A recently introduced change broke the filtering that prevented users from selecting too-small images when `minSize` is in effect. This has been corrected. Note that site visitors never actually saw too-small images because filtering did take effect later in the process.
* Numbers (in addition to strings) are now permissible choices for select elements. If the choice selected is a number, a number will be stored in the field. Most of this fix is in the `launder` module but there is a small fix in apostrophe core as well.
* If a doc is in the trash already, the edit dialog box should have a "Rescue" button rather than a "Trash" button on the "More" dropdown menu.
* `boolean` fields can now be made `mandatory`. If a boolean field is mandatory, the form will not validate unless the user selects "Yes." This is useful for simple "terms and conditions" forms. You must specify a message to be shown to the user if they do not select "Yes," like this:

```
{
  name: 'toc',
  label: 'Accept the Terms and Conditions',
  type: 'boolean',
  // Displayed if you try to save without picking Yes
  mandatory: 'You must accept the Terms and Conditions to continue.',
  // Always displayed
  help: 'I have read and accept the Terms and Conditions.'
}
```

Although the documentation formerly claimed that `required: true` would have this effect for boolean fields, it was pointed out that this functionality did not work, and as a result far too many sites already use `required: true` for booleans in a way that would break if we implemented the original documented behavior. Therefore we are changing the documentation to match this new implementation that maintains backwards compatibility.

## 2.79.0 (2019-02-22)

Unit tests passing.

Regression tests passing.

* Built-in migration progress meter is much improved. The new implementation:
  * Does not display anything if the task completes within 1 second;
  * Allows work to begin even before the total number of items is known;
  * Has a much more stable ETA;
  * Does not crop the total off the far end;
  * Displays steps/sec (very useful metric for development); and
  * Has highly stable formatting (not distracting to the eye).
* Eliminates unnecessary warnings about unconsumed promises in migrations.

## 2.78.0 (2019-02-15)

Unit tests passing.

Regression tests passing.

* You can now set permissions for many pieces at once via the new "set permissions for..."
batch operation in the "manage pieces" dialog box. Batch operations are accessible via a
dropdown at the bottom of the dialog box after you check the boxes to select various pieces.
Note that if you check the box to select all the pieces on this page, you will be asked
if you want to select *all* pieces. So it is possible to set the permissions of all of the
pieces at once.

Note that **permissions have no effect on file attachment URLs unless you use
the optional [apostrophe-secure-attachments](https://github.com/apostrophecms/apostrophe-secure-attachments) module.** Once you add that module, the new batch operation becomes a powerful
way to lock down all of your PDFs at once.

* The "Select Everything" checkbox for pieces, which becomes accessible after you "Select All"
pieces on the current page, now operates much faster on large databases and does not block
the main thread of browser execution for an extended time.

Thanks to our [enterprise clients](https://apostrophecms.org/support/enterprise-support),
including Michelin, for their support of our work on these items.

## 2.77.2 (2019-02-12)

Unit tests passing.

Regression tests passing (including new migrations test).

* Most migrations were failing when run in a non-interactive session.
This was due to a stray piece of code that tried to interact with the
progress meter when it was not available. This has been fixed. This
was the underlying major issue in version 2.77.0.
* The recent migration to set the `docIds` and `trashDocIds` properties of
attachments correctly, allowing them to become inaccessible at the
proper time, now runs and completes correctly, at the end of which
all attachment permissions are properly restored. This resolves the issue
that began with version 2.77.0.
* The migration was also updated to avoid any chance of needlessly
disabling permissions on a temporary basis during the migration run.
* **If you temporarily lost access to your media due to running migrations
with 2.77.0, which was available for a few hours today, you can restore access**
with the following command line task:

```
node app apostrophe-attachments:recompute-all-doc-references
```

**If you manually set your permissions globally as a workaround**, you should run
this task to reset them appropriately:

```
node app apostrophe-attachments:reset-uploadfs-permissions
```

Although there is no reason to expect a recurrence of this issue, these
command line tasks will continue to be available going forward, just in case.

### Regression test updates

Our regression tests are being updated to prevent a recurrence by
noninteractively invoking `apostrophe-migrations:migrate`
and checking for a clean exit code.

## 2.77.1 (2019-02-12)

Unit tests passing.

Regression tests passing.

* Unfortunately the new migration in 2.77.0 appears to have caused
all permissions to revert to 000 on uploaded media on at least one site.
In an abundance of caution we have pushed out 2.77.1 which does not
carry out that migration. We are working on 2.77.2 which will carry it out
properly. You may restore your permissions with
`chmod 644 public/uploads/attachments/*`, if you are using S3 you
can do this by restoring public access to each file, for Azure the
suffix added to the name to disable each file would need to be removed.
Fortunately this issue was caught quickly so there are probably no
instances of the latter two in the wild.

We apologize for this serious issue and will provide a complete postmortem
with 2.77.2.

## 2.77.0 (2019-02-12)

* **The home page now works correctly when it is a pieces-page** powered by
`apostrophe-pieces-pages`. Specifically, the URLs of pieces are generated
correctly in this situation. This allows the home page to be a blog page,
for example. Regression tests have been added to ensure this does
not break in the future.

* **Attachments (files) now become inaccessible properly** when the
last file or image piece that directly contains them moves to the trash.
Formerly, attachments were incorrectly marked as "part of" pages that
merely loaded them as part of a join or similar relationship. **A migration
has been added** to correctly reset the `docIds` and `trashDocIds` arrays
of all attachments on a one-time basis after which they will be tracked
properly going forward.

* **Migrations now have a progress display when iterating over all
documents.** This progress display automatically goes away if the
migrations task is not running with access to a TTY (for instance,
it is running in a deployment pipeline). You may note that not all
migrations use this feature; generally the most time-consuming will however.

* **You can now specify a projection for a reverse join without the need to explicitly include the `idsField`, or even know what it is.** This was one of several reasons why developers often gave up on projections for reverse joins, or went back to the old approach of specifying `idsField` rather than using `reverseOf`.

Here is an example from the [apostrophe-samples](https://github.com/apostrophecms/apostrophe-samples) project:

```javascript
// Forward join: in schema of products
{
  name: '_specialists',
  type: 'joinByArray',
  withType: 'specialist',
  label: 'Specialists',
  help: 'The right people to ask about this product.'
}
```

```javascript
// Reverse join: in schema of specialists
{
  name: '_products',
  type: 'joinByArrayReverse',
  withType: 'product',
  reverseOf: '_specialists',
  projection: {
    _url: 1,
    title: 1
  }
}
```

> Note that we can also project `_url: 1` to get all the fields necessary
to populate `_url` when the product is fetched, even though it is not
a real property in the database.

* Unnecessary schema validation errors are no longer thrown when using
`joinByOneReverse` with `reverseOf`.

* Schema fields named `format` are now allowed for pieces. There was a
conflict with the UI code and backend routes of the "Manage Pieces" dialog box.

* "Drag and drop" now works properly for widgets that have just been
added to the page. There is no need to refresh the page first.

## 2.76.1 (2019-02-06)

Unit tests passing.

Regression tests passing.

* Removed unneeded call to `self.apos.utils.readOnlySession` in `apos.notify`, preventing crashes when this is invoked from a command line task. This fixes `apostrophe-favicons`.
* Also updated `self.apos.utils.readOnlySession` so it will gracefully ignore calls made with no session in `req` (typically command line tasks).
* Eliminated uses of `async/await` in core unit tests. This module still supports Node 6.x, so we use promises directly, not via async/await, in core code; of course you can still `await` most of our APIs in your own projects, because `await` works with anything that returns a promise.
* Fixed a bug that prevented page permissions from propagating properly when "Apply to Subpages" is checked in "Page Settings." Thanks to Mayank Bansal. Unit tests were also added to prevent a regression in the future.
* A bug that prevented the home page type from being changed via the UI in certain situations has been fixed.

## 2.76.0 (2019-02-01)

Unit tests passing.

Regression tests passing.

* Email schema field type added. Thanks to Andrea Di Mario.
* Developer warnings for bad `showFields` configuration now apply to all field types that support `showFields`.
* Schemas are now validated for nested `array` and `object` schemas, giving developers more information to help them fix their code.
* The `poll-notifications` API now runs as middleware that is scheduled as early as `req.user` becomes available, avoiding the overhead of loading `req.data.global` in this frequently polled API.
* The `poll-notifications` API does not crash if the `apos` object has been destroyed. This is not an issue for typical sites. However, this fix removes scary error messages displayed by the very useful [apostrophe-monitor](https://github.com/apostrophecms/apostrophe-monitor) module, which is similar to `nodemon` but specialized to Apostrophe for much faster restarts.
* Although technically released in the `moog-require` module, not here, a recent fix in that module bears mentioning because it prevents both `apostrophe-monitor` and `apostrophe-multisite` from misbehaving when the options objects of modules are modified. Specifically, the modifications are now reliably distinct for each `apos` object.
*
* The logic that removes certain typically unwanted buttons from CKEditor is now conditional and does not remove them when they are explicitly requested in the toolbar. Thanks to Fredrik Ekelund.
* Placeholder markup when a pieces widget is empty. Although not often used directly, this template is often copied as a starting point.
* An open "add widget" area menu now appears above any hovered widget controls rather than being lost behind them.
* `showFields` support for fields of type `checkboxes` has been restored.
* The "recursion warning" that appears when the same doc is loaded more than 5 times in a single request can now be suppressed on a per-request basis by setting `req.suppressAreaLoaderRecursionWarnings` to `true`. However the runaway loading process is still prevented. This is mainly of use for workflow API routes that examine many documents but are OK with stopping in this situation without generating extra log messages.

Thanks to Michelin for sponsoring much of this work through [Apostrophe Enterprise Support](https://apostrophecms.org/support/enterprise-support).

## 2.75.1 (2019-01-24)

Unit tests passing.

Regression tests passing.

* If a user has the type-specific `admin-product` permission, they should always be able to view a `product`, no matter whether it is published or not. This logic was correct for editing but not for viewing. Fixed a bug that led to crashes with the workflow module in this scenario.

Thanks to Michelin for making this fix possible via [Apostrophe Enterprise Support](https://apostrophecms.org/support/enterprise-support).

## 2.75.0 (2019-01-15)

Unit tests passing.

Regression tests passing.

* An "Undo" button has been added for the "Remove Widget" feature. Although such changes can be undone via "Page Versions," that feature is advanced and somewhat hard to find, whereas this simple "Undo" button is immediately helpful to most users.
* Apostrophe now displays warnings for several common developer errors. Previously it was difficult to understand why a module didn't work if `extend` was missing for certain common cases, like a `-widgets` or `-pieces-pages` subclass module. We will expand these warnings over time; options are provided to disable them if they do not apply to your situation.
* The server side notification persistence feature introduced in version 2.74.0 led to an intermittent bug: the "long polling" used to deliver notifications quickly interacted badly with the "resave" behavior of Express sessions, resulting in frequent loss of other session changes, such as draft/live mode switching. This has been fixed. Since we cannot disable `resave` with the standard session store in Apostrophe 2.x, an `apos.utils.readOnlySession(req)` method was added, and the route that "long polls" for new notifications now uses it to disable any modification to the session for the duration of the request.
* `limitByAll`, `limitByTag` and `limitById` options for `apostrophe-pieces-widgets`. When set the user is not prompted to choose their own maximum.
* Fixed conditions in which editing the first or last name of a new `apostrophe-user` did not affect their `slug` in the expected way.
* Fixed bug: if trashInSchema is in effect, subpages should not have their trash status overridden to match the new parent when their ancestor is moved. This is important when using "Reorganize" with workflow. Additional improvements to better integrate "Reorganize" into the workflow module are separately forthcoming.
* Fixed a bug that prevented `view` permissions from being given out programmatically in certain edge cases.
* The `slug` cursor filter now has a `launder` method, for use when marking it safe for `req.query`. Thanks to Anthony Tarlao.

Thanks to our customers at Michelin and NPM for making much of the above work possible via [Apostrophe Enterprise Support](https://apostrophecms.org/support/enterprise-support).

## 2.74.0 (2018-12-13)

Unit tests passing.

Manual regression tests passing.

* Server-side code may now call `apos.notify(req, 'This is a message')` to send a message to the logged-in user associated with `req`. That message will pop up on the browser and will remain visible until they dismiss it. If the user is not logged in right now, they will see it when they do log in.

You may use `%s` to interpolate additional string arguments, and you may pass an `options` object with `dismiss: true` for a self-dismissing notification. You may also set the `type` option to `error`, `warn` or `success` for different visual treatments. For example:

```
apos.notify(req, 'Sorry, you did not win a shiny new %s!', req.piece.title, { type: 'error' });
```

The API is identical to that for `apos.notify` on the browser side, except that `req` must be passed as the first argument. Also the method returns a promise, which resolves when the notification has reached the database. You may also optionally pass a final callback for the same purpose. This is useful when sending a notification just before a task exits the process. The rest of the time you won't need to worry about it.

* In `2.73.0`, an optional second argument, `locale`, was added to the `date` Nunjucks filter. As it turns out this was done in a way that could have a knock-on effect on later uses of `date` that did not specify a locale. This has been fixed and unit tests have been added. Thanks to Fredrik Ekelund.

* The values of fields hidden via `showFields` are now saved to the database, as long as they contain no errors. This allows you to return to an old setting and discover all of its sub-settings intact.

* By default, Apostrophe deletes old asset bundles from uploadfs (S3, azure, etc.) five minutes after the launch of the site. The assumption is that the deployment of static assets has reached all peer servers and there is no need to keep old assets around. The `uploadfsBundleCleanup` option to `apostrophe-assets` may now be set explicitly to `false` to prevent this, as may be needed if asset bundles are shared between sub-deployments that are made at greatly varying times.

* When `apostrophe-workflow` is present, "Batch Commit" and other inappropriate options are no longer offered for groups, which are not subject to workflow.

Thanks to Michelin for making much of the above work possible via [Apostrophe Enterprise Support](https://apostrophecms.org/support/enterprise-support).

## 2.73.0 (2018-12-06)

Unit tests passing.

Regression tests passing.

* Added in-context editing support, support for the `contextual` flag, and `skipInitialModal` support for areas and singletons nested in fields of type `object`. Many thanks to Michelin for making this feature possible through their participation in [Apostrophe Enterprise Support](https://apostrophecms.org/support/enterprise-support).
* The `date` Nunjucks filter now accepts `locale` as a second argument. If `locale` is not present and `req.locale` is set, that locale is used, rather than the default system locale. Thanks to Tim Otlik.
* Removed nuisance warnings about tolerant sanitization.
* When using the `passwordReset: true` feature of `apostrophe-login`, you may also set the `passwordResetSubject` option to a custom subject line for the password reset email message.
* The mechanism that sends the password reset request confirmation email has been factored out to the `apos.login.sendPasswordResetEmail(req, user)` method, so you can trigger it for your own reasons. This method returns a promise; when that promise resolves the password reset email has been successfully handed off for delivery. Note that the promise will be rejected if the user object has no `email` property.

## 2.72.3 (2018-12-03)

Unit tests passing.

Regression tests passing.

* The "apply to subpages" feature for page permissions has been greatly simplified and made easier to understand. There is now just one shared "copy these permissions to subpages now?" dropdown, which applies to ALL current permissions for the current page: "who can view this page," "these users can view," "these groups can edit," etc.

As the help text now properly explains, if you pick "yes" and save page settings as usual, the permissions of all subpages are updated to match **on a one-time basis.** After that, you can edit them normally for the subpages. This is an action that takes place at "save" time, it is not a setting that is remembered.

This is good for laying down a baseline and then making fine-tuned adjustments per page, which is typical practice.

Previously this choice appeared in several places, including as a highly confusing and visually cluttered dropdown within the list of permissions per user and group. While theoretically this allowed for propagating fine-tuned adjustments to subpages one at a time, in practice users did not understand it, including many enterprise customers who invest significant time in Apostrophe. Therefore a simpler solution is of greater overall value.

* Regression fix: support for in-context, on-page editing of areas in array fields has been restored.

* Attempts to save a field of type `object` with a missing `required` field now behave sensibly, you no longer see a spinner forever on a grayed-out page. Note that the use of `required` for the object itself has no meaning because there is always an object; you should make its fields required, or not, as you see fit.

* "Move" and "Trash" operations on widgets now emit the Apostrophe events `widgetMoved` and `widgetTrashed`. The widget's container div is emitted as the argument to the event.

## 2.72.2 (2018-11-28)

Unit tests passing.

Regression tests passing.

* The `apostrophe-jobs` `runNonBatch` method no longer crashes if the job-runner function provided does not return an object (for instance, because it takes a callback so its return value does not matter).
* `apostrophe-attachments:list` task lists the URLs of all valid attachments, including all crops in all sizes.
* `array` fields may be used in the `relationship` of a join. Thanks to Anthony Tarlao.
* Added missing callback to asset bundle cleanup for cloud deployments, ensuring that the lock is eventually released and the old bundles are eventually removed.
* Fixed documentation for `apos.jobs` methods re: the `labels` option.

## 2.72.1 (2018-11-07)

Unit tests passing.

Regression tests passing.

* Moving a page beneath a parent that happens to be considered "not trash" should not automatically cause the child to be considered "not trash" when workflow is in effect, or when the `trashInSchema` flag has been opted into for `apostrophe-docs`. In these cases the trash flag is just another schema property. This bug led to pages inadvertently becoming live across all locales when moved in the page tree.
* The server-side video schema field converter no longer crashes the process if given a `null` property, and correctly flags the field as in error if it is `required` and not present.
* Any missing values for join relationships relating to permissions are now handled in a proper migration in apostrophe core, rather than a hack in apostrophe-workflow that adds significant startup time in certain situations.
* Migration completion is now logged.
* UX fix: UI/area controls no longer compete with "Add Content."

Thanks to our enterprise support customers for their support of this work.

## 2.72.0 (2018-10-30)

Unit tests passing.

Regression tests passing.

* Support for subdirectories of `lib/modules`. You must set the `nestedModuleSubdirs` option to `true` in `app.js`. You can then place your modules in nested subdirectories of `lib/modules`. **The names of the parent folders do not matter,** and **the name of the actual module folder must still match the name of the module.**

In addition, when using this feature you may optionally move part of your `modules` configuration into a `modules.js` file in each directory. Here is an example:

```javascript
module.exports = {
  'module-name': {},
  'other-module-name': {}
};
```

By following through with this approach you can make `app.js` much shorter. Configuration of Apostrophe modules installed via `npm` must still be done in `app.js`.

* The `apostrophe-html-widgets` module now properly concatenates fields to the standard HTML field when `addFields` is used with it.

* Fixed a crashing bug when an API was used in an atypical way. Thanks to Max Schlueter.

## 2.71.1 (2018-10-24)

Unit tests passing.

Regression tests passing.

Recent changes to the markup for buttons broke drag and drop for widgets. This has been fixed.

## 2.71.0 (2018-10-23)

Unit tests passing.

Regression tests passing.

* When two pieces or pages would have the same slug as the result of an insert or update, Apostrophe automatically appends a unique string. This makes sense for data integrity but as a user experience it leaves something to be desired.

Beginning with this release, if you are editing the title in the piece or page settings editor and apostrophe is making automatic slug suggestions, these suggestions will *now include the suffix* needed to avoid a conflict. This gives you a chance to see what will happen, and decide to change the title or the slug in a better way. However, you can disable this by setting the `deconflictSlugs` option of the `apostrophe-docs` module explicitly to `false`. If you do, then from now on you will *receive a straightforward error message if the suggested slug is in conflict with another slug on the site.*

* If you edit the slug directly and try to save it with a conflict, Apostrophe will always report a straightforward error in the editor, requiring you to fix it manually. This makes sense when you are editing the slug yourself, because it means you care about the exact value.

For backwards compatibility and to resolve race conditions, the server will still automatically modify the slug to be unique in the rare event that a conflict arises during the save operation itself.

* A simpler yet even better slug prevention feature, in many ways: all `apostrophe-pieces` modules now accept a `slugPrefix` option. For instance, if you set this option to `people-` for your `people` module and to `image-` for the `apostrophe-images` module, the slugs for your people and the photos of them you are uploading will never be in conflict.

We appreciate our enterprise customers and their support of this work.

## 2.70.1 (2018-10-18)

Unit tests passing.

Regression tests passing.

* Bug fix: when you attempt to edit a piece that someone else has open in the edit dialog box, you should receive a warning, and the option to take over or leave it alone. This worked, however the "advisory lock" was not released when *closing* the dialog box. So users saw superfluous warnings. The bug was related to calling `$.jsonCall` with the wrong order of arguments.
* Bug fix: a user without permissions to lock a particular document could cause a process restart by attempting to lock it. No inappropriate access was granted.
* When configuring the `csrf` option of `apostrophe-express`, you may now pass the `cookie` subproperty in order to pass configuration options to `res.cookie`, such as `secure: true`.
* The jQuery `onSafe` plugin now respects the return value of the event handler, allowing the use of `return false;` in such handlers. Thanks to Fredrik Ekelund.
* The Apostrophe `button` macro now renders a `button` rather than an anchor tag, except when the `url` option is present. Thanks to Fredrik Ekelund.

## 2.70.0 (2018-10-08)

Unit tests passing.

Regression tests passing.

Apostrophe now allows direct import of unparsed CSS files via import flags of LESS. The best use of this option is to push a CSS file created by a SASS compiler or other LESS alternative.

To push a CSS asset *without* compiling it as LESS, you may write:

```
self.pushAsset('stylesheet', {
  name: 'bundle',
  import: {
    inline: true
  }
});
```

Or, if you are pushing assets via the `stylesheets` option of the `apostrophe-assets` module, you may write:

```
'apostrophe-assets': {
  stylesheets: [
    {
      name: 'bundle',
      import: {
        inline: true
      }
    }
  ]
}
```

The extension of the file may be either `.css` or `.less`; either way it is imported with no LESS compilation. Apostrophe will still modify URLs to accommodate the global `prefix` option, if present.

## 2.69.1 (2018-10-04)

Unit tests passing.

Regression tests passing.

* In-context editing of areas nested in arrays now works correctly when the widget containing the array has just been added to the page for the first time.

## 2.69.0 (2018-10-03)

Unit tests passing.

Regression tests passing.

* Promisified all of the apis for migrations, including the option of iterators that return promises, and implemented migrations for old piece and page slugs that have not been deduplicated and thus can block new pages or pieces from taking a slug even though we have logic for this for new pages and pieces.
* In-context editing support for areas and singletons that are schema fields of arrays. Leaves other, noncontextual data alone. Creating and editing entire array items contextually is outside the scope of this change; use an area rather than an array for that. Directly nested arrays are not supported, but you may use an area in an array in a widget in an array, etc.
* `.jpeg` files were slipping through with that extension. All new uploads will be correctly converted to `.jpg` and go through the proper sizing process.
* The `enableShowFields` option was missing some of its logic for fields of type `checkboxes`. Thanks to Anthony Tarlao.
* A `_title` property is now included in attachments returned by `apos.images.all` and `apos.images.first`.
* When apostrophe cannot fix a unique key error, it is helpful to be able to see the last error, as well as the original one. This helps you figure it out if both a unique slug error and an unrelated unique key error are part of the puzzle. We still throw the original error, but we also attach the last error as a property of it, so you can see both.
* The `apos.areas.fromPlaintext` method now takes an `options` parameter. You may set the `el` property to an element name, in which case the markup is wrapped in that HTML element. `options` may be omitted.

## 2.68.1 (2018-09-27)

Unit tests passing.

Regression tests passing.

* When we introduced allowedSubpageTypes and allowedHomepageTypes in 2.67.0, we  broke support for different schemas in different page types. Those regressions are fixed here.
* The default page type choice offered for a new page is the first type permitted by its parent page.

## 2.68.0 (2018-09-26)

Unit tests passing.

Regression tests passing.

* The `lateCriteria` cursor filter now works properly, allowing special mongodb criteria that are not allowed inside `$and` to be merged into the criteria object at the last minute.
* A noisy warning produced on every page send by the latest version of Bluebird has been silenced.
* Performance: explicitly shut off `sort()` for certain cases where we know only one document will be returned. This allows MongoDB to select a more efficient index more often.
* `nlbr` Nunjucks filter no longer results in double-escaped markup. Thanks to Ulf Seltmann.
* The `apostrophe-global` module now supports the `separateWhileBusyMiddleware` option. Iby separate middleware that checks for the lock flag in apostrophe-global even if the regular middleware of this method has been disabled and/or overridden to cache in such a way as to make it unsuitable for this purpose. For normal use this option is not necessary.
* Fixes made to further reduce conflicts between sites with `apostrophe-multisite`. For instance, the `apostrophe-workflow` module no longer breaks the dashboard.
* The home page can now be copied. If you copy the home page, you get a new child of the home page with the same content. Thanks to Tim Otlik.

## 2.67.0 (2018-09-14)

Unit tests passing.

Regression tests passing.

* Pages can now be locked down with the `allowedHomepageTypes` and `allowedSubpageTypes` options, like this:

```javascript
// Only one type allowed for the home page
allowedHomepageTypes: [ 'home' ],

allowedSubpageTypes: {
  // Two subpage types allowed for the home page
  'home': [ 'default', 'apostrophe-blog-page' ],
  // No subpages for the blog page ("show pages" don't count)
  'apostrophe-blog-page': [],
  // default page type can only have another default page as a subpage
  'default': [ 'default' ]
}
```

These options make it easy to prevent users from creating unintended scenarios, like nesting pages too deeply for your navigation design.

* Pages now support batch operations, just like pieces do. The initial set includes trash, rescue, publish, unpublish, tag and untag. You can only rescue pages in this way if you are using the `trashInSchema` option of the docs module, which is always the case with `apostrophe-workflow`. With the conventional trash can, it is unclear what should happen because you have not indicated where you want each page to be restored. New batch operations for pages can be added in the same way that they are added for pieces.

* Important performance fix needed for those using the `apostrophe-pieces-orderings-bundle` module to create custom sort orders for pieces. Without this fix it is also possible to get a loader error and stop fetching content prematurely.

* The "revert" button for versions is now labeled "Revert to" to emphasize that it reverts to what you had at the end of that operation, not its beginning. Thanks to Fredrik Ekelund.

## 2.66.0 (2018-09-07)

* Updated to CKEditor version 4.10.0. The CKEditor build now includes the CKEditor "widgets" feature (not to be confused with Apostrophe widgets). These are essential for modules like the forthcoming `apostrophe-rich-text-merge-tags`.
* `apos.areas.richText` and `apos.areas.plaintext` no longer produce duplicate text. To achieve this, the `apos.docs.walk` method no longer walks through the `_originalWidgets` property. This property is only used to preserve the previous versions of widgets that the user lacks permission to edit due to schema field permissions. Exploration of this property by `apos.docs.walk` led to the observed bug.
* The browser-side implementation of `apos.utils.escapeHtml` now works properly.

## 2.65.0 (2018-09-04)

Unit tests passing.

Regression tests passing.

* **Important fix for MongoDB replica sets:** previously we used the `autoReconnect` option of the MongoDB driver by default. From now on, we use it only if the MongoDB URI does not refer to a replica set. The use of `autoReconnect` is [inappropriate with a replica set](https://github.com/apostrophecms/apostrophe/issues/1508) because it will keep trying to connect to the node that went down. Leaving this option out results in automatic use of nodes that are up. Also see the [apostrophe-db-mongo-3-driver](https://npmjs.org/package/apostrophe-db-mongo-3-driver) module for a way to use the newer `mongodb+srv` URIs. Thanks to Matt Broadstone of MongoDB for his advice.

* An `apostrophe-file` now has a default URL. The default `_url` property of an `apostrophe-file` piece is simply the URL of the file itself. This allows `apostrophe-file` to be included in your configuration for [apostrophe-permalinks](https://npmjs.org/package/apostrophe-permalinks); picking a PDF in this way generates a direct link to the PDF, which is what the user expects. Note that if the developer elects to set up an `apostrophe-files-pages` module that extends `apostrophe-pieces-pages`, that will still take precedence, so there is no bc break.

* Clicking directly from one rich text widget into another did not work properly; the toolbar did not appear in this situation. This bug has been fixed. The bug only occurred when clicking in a second rich text widget without any intervening clicks outside of all rich text widgets.

* Also see expanded notes on version `2.64.1`, below, which contained several features missed in the original changelog.

## 2.64.1 (2018-08-31)

Unit tests passing.

Regression tests passing.

* Improved Apostrophe's ability to redisplay the appropriate widget, array element, and field and call the user's attention to it when a schema field error is not detected until server-side validation takes place. This addresses problems that come up when fields become `required` at a later time, and/or data was originally created with an earlier release of Apostrophe that did not enforce `required` in all situations. Browser-side validation is still preferred for ease of use but server-side validation no longer creates situations the user cannot easily resolve.

* Introduced the `apos.global.whileBusy` method. This method accepts a function to be run *while no one is permitted to access the site.* The provided function may return a promise, and that promise resolves before the site becomes accessible again. In the presence of `apostrophe-workflow` it is possible to mark only one locale as busy.

* By default, the `apos.locks.lock` method waits until the lock is available before proceeding. However there is now a `wait` option which can be set to `false` to avoid waiting at all, or to any number of milliseconds. If the method fails because of `wait`, the error is the string `locked`.

* The `apos.locks.lock` method also now accepts a `waitForSelf` option. By default, if the same process invokes `apos.locks.lock` for the same lock in two requests simultaneously, one of the two will receive an error. With `waitForSelf`, the second invocation will wait for the first to resolve and then obtain the lock.

## 2.64.0 (2018-08-29)

Unit tests passing.

Regression tests passing.

* Apostrophe's "search suggestions" feature for `notFound.html` templates is now fully baked. It only takes two steps:

1. Include an element like this in your `notFound.html` template:

```
<div data-apos-notfound-search-results></div>
```

2. Set the `suggestions` option to `true` for the `apostrophe-search` module.

With `suggestions: true`, this feature no longer requires that you have a `/search` page, it uses a dedicated route. See the documentation of the `apostrophe-search` module for more information.

* The `showFields` option is now available for checkboxes. The syntax is as follows:

```
{
  "name": "awesomeBoolean",
  "label": "Awesome Boolean",
  "type": "boolean",
  "choices": [
    {
      "value": true,
      "showFields": ["otherField1"]
    },
    {
      "value": false,
      "showFields": ["otherField2"]
    }
  ]
}
```

Thanks to falkodev.

* A useful error message appears if you try to use a `mongodb+srv` URL. These are meant for newer versions of the MongoDB driver. You **can** use them, but you must install the [apostrophe-db-mongo-3-driver](https://npmjs.com/package/apostrophe-db-mongo-3-driver) module first. The error message now explains this, addressing a common question on stackoverflow.
* Basic styles added for the most common rich text markup tags when within the bounds of an Apostrophe modal. Thanks to Lars Houmark.
* Fixed UI overlap issue when joining with `apostrophe-page`.
* `apos.images.all`, `apos.images.first`, etc. now include `_description`, `_credit` and `_creditUrl` when they can be inferred from an `apostrophe-image` containing the attachment.
* `apos.images.srcset` helper improved. It is now smart enough to limit the image sizes it offers based on what it knows about the size of the original. Thanks to Fredrik Ekelund.
* Fixes to CSS asset URL generation to pass validation.
* Performance: eliminated use of `$or` MongoDB queries with regard to pages in the trash. MongoDB tests demonstrate that `$ne: true` is faster than `$or` for our purposes.

## 2.63.0 (2018-08-15)

Unit tests passing.

Regression tests passing.

* “Promise events” have arrived. This is a major feature. Promise events will completely
replace `callAll` in Apostrophe 3.x. For 2.x, all existing invocations of `callAll` in the
core Apostrophe module now also emit a promise event. For instance, when the `docBeforeInsert`
callAll method is invoked, Apostrophe also emits the `beforeInsert` promise event on the
apostrophe-docs` module.

Other modules may listen for this event by writing code like this:

```javascript
`self.on('apostrophe-docs:beforeInsert', 'chooseASpecialist', function(req, doc, options) {
  // Modify `doc` here. You may return a promise, and it will resolve before
  // any more handlers run. Then the doc is inserted
});
```

The above code adds a new `chooseASpecialist` method to your module. This way, the method can be overridden by assigning a new function to `self.chooseASpecialist` in a module that
extends it, or its behavior can be extended in the usual way following the `super` pattern.

But, since it does not have the same name as
the event (attempting to register a method of the same name will throw an error), it is unlikely
that parent class modules and subclass modules will have unintentional conflicts.

See the [original github issue](https://github.com/apostrophecms/apostrophe/issues/1415) for a more
complete description of the feature and the reasoning behind it.

**Your existing callAll methods will still work.** But, we recommend you start migrating to be
ready to move to 3.x in the future... and because returning promises is just a heck of
a lot nicer. You will have fewer problems.

* Optional SVG support for `apostrophe-attachments`. To enable it, set the `svgImages` option to
`true` when configuring the `apostrophe-attachments` module. SVG files can be uploaded just like
other image types. Manual cropping is not available. However, since most SVG files play very well
with backgrounds, the SVG file is displayed in its entirety without distortion at the largest size
that fits within the aspect ratio of the widget in question, if any (`background-size: contain`
is used). If you have overridden `widget.html` for `apostrophe-images-widgets`, you will want
to refer to the latest version of `widgetBase.html` for the technique we used here to ensure
SVG files do not break the slideshow’s overall height.
* New `apos.templates.prepend` and `apos.templates.append` methods. Call
`apos.templates.prepend('head', function(req) { ... })` to register a function to be called just after
the head tag is opened each time a page is rendered. The output of your function is inserted into
the markup. The standard named locations are `head`, `body`, `contextMenu` and `main`. This is
convenient when writing modules that add new features to Apostrophe. For project level work also see the
named Nunjucks blocks already provided in `outerLayoutBase.html`.
* `apos.singleton` now accepts an `areaOptions` option, which can receive any option that can be
passed to `apos.area`. Thanks to Manoj Krishnan.
* Apostrophe’s “projector” jQuery plugin now respects the `outerHeight` of the tallest slideshow item,
not just the inner height.
* `apos.area` now accepts an `addLabel` option for each widget type in the area. Thanks to
Fredrik Ekelund.
* UI improvements to versioning. Thanks to Lars Houmark.
* Button to revert to the current version has been replaced with a label indicating it is current,
since reverting to the current version has no effect.
* “Page settings” can now be accessed for any page in the trash via “reorganize.” When
working with `apostrophe-workflow`, this is
often required to commit the fact that a page is in the trash.
* The `uploadfs` module now has a `prefix` option. If present, the prefix is prepended to all uploadfs paths before they reach the storage layer, and is also prepended to URLs. In practice, this means that a single S3 bucket can be used to host multiple sites without all of the uploaded media jumbling together in `/attachments`. The `apostrophe-multisite` module now leverages this.

## 2.62.0 (2018-08-09)

Unit tests passing.

Regression tests passing.

* Introduced a `findWithProjection()` method that is added to all MongoDB collection objects. All Apostrophe core modules are migrating towards using this method rather than `find()` when working **directly with MongoDB collections**. If you are using the standard MongoDB 2.x driver that is included with Apostrophe, this just calls regular `find()`. When using the forthcoming `apostrophe-db-mongo-3-driver` module to replace that with a newer driver that supports the full features of MongoDB 3.6, 4.0 and beyond, this method will provide backwards compatibility by accepting a projection as the second argument like `find()` did until the 3.x driver was released. Developers wishing to be compatible with both drivers will want to start using this method. Again, this **only concerns you if you are querying MongoDB directly and passing a projection to find() as the second argument**. And if you don't care about using the 3.x driver, you **do not have to change anything**.
* Various UX improvements and bug fixes to the page versions dialog box. Thanks to Lars Houmark.
* The widget wrapper is updated on the fly with new classes if they change due to edits. Thanks to Fredrik Ekelund.
* When configuring a `date` field, you may pass a `pikadayOptions` property. This object is passed on to the `pikaday` library. Thanks to Lars Houmark.
* The `counts: true` option for `piecesFilters` now works properly with joins.

## 2.61.0 (2018-08-01)

Unit tests passing.

Regression tests passing.

* New "secrets" feature in `apostrophe-users` makes it easy to hash other "secrets" similar in spirit to passwords.
* This feature is now used for password reset tokens, making them more secure.
* Additional joins can now be added to the schema of a widget that extends `apostrophe-pieces-widgets`.
* Brute force password attacks against an Apostrophe server are now more difficult. Thanks to Lars Houmark.
* Tolerant sanitization of array items while they are still in the editor. This avoids confusion caused by `required` fields in the array editor.
* Error messages now behave sensibly when multiple label elements appear in a field. Thanks to Lars Houmark.
* Fix background color on notification on uploads when file extension is not accepted. Thanks to Lars Houmark.
* If you can't move a widget out of an area, you can no longer move widgets into that area either (movable: false is fully enforced). Thanks to Fredrik Ekelund.
* New browser-side events are emitted during the attachment upload process, and the built-in facility that delays the saving of a form until attachment uploads are complete has been fixed. Thanks to Lars Houmark.
* Fixes to the active state display of array items. Thanks to Lars Houmark.
* [Contributor Guide](https://github.com/apostrophecms/apostrophe/blob/master/CONTRIBUTING.md) expanded with lots of new information about practical ways to contribute to Apostrophe.
* [Contributor Covenant Code of Conduct](https://github.com/apostrophecms/apostrophe/blob/master/CODE_OF_CONDUCT.md) added to the project. The Apostrophe community is a welcoming place, and now is a great time to lock that in for the future.

## 2.60.4 (2018-07-13)

Unit tests passing.

Regression tests passing.

* Shallowly clone the required definition in defineRelatedType to prevent yet more crosstalk between instances of apos when `apostrophe-multisite` is used. No other changes.

## 2.60.3 (2018-07-13)

Unit tests passing.

Regression tests passing.

* Improved support for nested areas and widgets. Apostrophe now pushes the correct doc id and dot path all the way to the page in various situations where this could previously have led to errors at save time.
* The new `apos.locks.withLock(lockName, fn)` method can be used to execute a function while the process has the named lock. This ensures that other processes cannot run that function simultaneously. You may optionally pass a callback, otherwise a promise is returned. Similarly `fn` may take a callback, or no arguments at all, in which case it is expected to return a promise.
* Cleanup: don't call `server.close` unless we've succeeded in listening for connections.

## 2.60.2 (2018-07-12)

Unit tests passing.

Regression tests passing.

* Version 2.60.1 broke validation of schema fields which were
`required`, but blank because they were hidden by `showFields`.
This is of course permitted, `required` applies only if the field
is active according to `showFields` or not addressed by any
`showFields` possibilities at all. Comprehensive unit testing was
added for this issue to prevent a recurrence.
* Version 2.60.1 also introduced a more subtle issue: if constraints
like `required` or `min`, or general improvements to validation such
as NaN detection for integers and floats, were added to a widget schema later
after content already existed then it became impossible to open a widget
editor and correct the issues. Validation tolerance was added for this
situation.
* When a user edits an area "in context" on the page, the server now
reports errors using a path that can be used to identify the widget
responsible and open its editing dialog box. A more relevant notification
is also displayed. This remains a secondary mechanism. Server-side
validation is mostly about preventing intentional abuse. Browser-side
validation is still the best way to provide feedback during data entry.

## 2.60.1 (2018-07-11)

Unit tests passing.

Regression tests passing.

* Fields of type `checkboxes` now play nicely with the `live/draft` toggle of `apostrophe-workflow`.
* Improved validation of integers and floats. Thanks to Lars Houmark.
* The "Global" dialog box now follows the same pattern as that for other piece types, which means that the workflow dropdown menu is available if workflow is present.
* Options may be passed to the `express.static` middleware that serves the `public` folder, via the `static` option of the `apostrophe-express` module. Thanks to Leonhard Melzer.
* `apostrophe` now depends on `bluebird` properly and there are no lingering references to the wrong version fo `lodash`. Formerly we got away with this because some of our dependencies did depend on these, and npm flattens dependencies. Thanks to Leonhard Melzer.
* The new `eslint-config-punkave` ruleset is in place, and includes a check for "unofficial dependencies" in `require` calls that could go away suddenly.
* `fieldClasses` and `fieldAttributes` may be set on form fields themselves, similar to the existing `classes` and `attributes` properties that are applied to the `fieldset`. Thanks to Lars Houmark.
* The "Pages" admin UI now includes a "New Page" button, in addition to the usual "reorganize" functionality. Thanks to Lars Houmark.
* Fixed a crash when an `apostrophe-pieces-widget` is configured to always show all pieces via `by: 'all'`. Thanks to Aurélien Wolz.
* General UI styling improvements and fixes.

## 2.60.0 (2018-07-06)

Unit tests passing.

Regression tests passing.

* New feature: you can now display counts for each tag, joined item, etc. when using the `piecesFilters` option of `apostrophe-pieces-pages`. Just add `counts: true` to the configuration for that filter. The count is then available in a `.count` property for each value in the array. See [creating filter UI with apostrophe-pieces-pages](https://apostrophecms.org/docs/tutorials/intermediate/cursors.html#creating-filter-u-i-with-code-apostrophe-pieces-pages-code) for more information.
* New feature: command line tasks such as `apostrophe-blog:generate` may now be run programmatically, for example: `apos.tasks.invoke('apostrophe-blog:generate', { total: 50 })`. A promise is returned if a callback is not passed. Note that not all tasks are written to behave politely and invoke their callback normally, however most do. This feature is most useful when writing tasks that logically should incorporate other tasks.
* Many UX and UI improvements that make the experience more pleasant in subtle and not-so-subtle ways. Thanks to Carsten, Marco Arnone and the prolific Lars Houmark for their contributions. This was an excellent week for Apostrophe PRs.
* The full set of controls for joined items are again available in the chooser, as well as in the browse modal.
* The automatic opening of the admin bar menu on page load can now be configured with the `openOnLoad`, `openOnHomepageLoad`, and `closeDelay` options.
* `autocomplete="off"` for date fields prevents chrome autocomplete suggestions from wrecking calendar UI.
* Always remove .apos-global-busy on unlock, even if the transition event never fires. Yes, that is sadly a thing. Prevents the UI from becoming unusable in rare situations (less rare inside functional tests).
* Use `one` to reduce the overhead of .apos-global-busy's transition event handler. We could do more here to reduce overhead, i.e. unhooking it entirely.
* Much-improved validation of `min`, `max` and `required` for strings, integers and floats on both the server and the browser side. Thanks to Lars Houmark.

## 2.59.1 (2018-07-02)

Unit tests passing.

Regression tests passing.

* Widget schemas now support the `def` property for fields. This always worked for pieces and pages.
* Accommodations for functional testing in nightwatch. The currently active Apostrophe modal, and all of its proxies such as its controls that are in a separate div for presentation reasons, now has the attribute `data-apos-modal-current` which is set to the class name of the modal. This powers the new [apostrophe-nightwatch-tools](https://npmjs.org/package/apostrophe-nightwatch-tools) module, which provides reusable commands and steps that can be used to create test projects similar to our [apostrophe-enterprise-testbed](https://github.com/apostrophecms/apostrophe-enterprise-testbed). Testing with the enterprise testbed project is a standard part of our release process.
* Previously if workflow was in use slugs could not be reused by new pages when the original page was in the trash. This has been addressed; the slug is now deduplicated in the same way that email addresses and usernames of users are when in the trash.
* The infinite scroll feature of `apostrophe-pieces-pages` now works as documented with the styles provided. The code is also more efficient and scroll events are throttled for performance. Thanks to Lars Houmark.
* Various UX fixes, thanks to Lars Houmark and various members of the Apostrophe team.

## 2.59.0 (2018-06-15)

Unit tests passing.

Regression tests passing.

* Fixed nested widget editing for existing widgets whose modal dialog boxes have been accessed (#1428).
* A clear warning message with instructions has been added for those who are seeing "unblessed" messages due to widget schemas and in-template `apos.area` calls that do not match (#1429). The easiest way to avoid this is to just mark the area `contextual: true` in your widget schema so it is edited *only* on the page. But if you really want to do both, the widget options must match.
* The mechanism that automatically makes slugs, paths and other keys unique now gives up eventually and reports the original duplicate key error. This makes it easier to debug your code if you are violating your own custom indexes that feature unique keys. It is possible to make the deduplicator aware of your own own properties that need to be made more unique on inserts if you wish, by implementing a `docFixUniqueError` method. *Please note:* this change is not a regression. Code that formerly never completed its task in this situation will simply report an error promptly rather than retrying inserts forever while degrading your database performance.
* A new profiling API has been added: the `apos.utils.profile` method. This method can be called to report how long code takes to run for later analysis. It does nothing in the default implementation; modules like our forthcoming profiler override it to give feedback on the speed of your code.

## 2.58.0 (2018-06-13)

Unit tests passing.

Regression tests passing.

* Polymorphic joins have arrived! You may now create joins like this:

```javascript
{
  name: '_items',
  type: 'joinByArray',
  withType: [ 'apostrophe-blog', 'product', 'apostrophe-page' ]
}
```

When you join with more than one type, Apostrophe presents a chooser that allows you to pick between tabs for each type. Note that `apostrophe-page` can be included, so you can pick a mix of pages and pieces for the same join.

This feature is useful for creating navigation that may point to a variety of document types, without the need for an array of items with several different joins and a `select` element to choose between them.

Polymorphic joins work for both `joinByOne` and `joinByArray`. Currently they are **not** available for `joinByOneReverse`, `joinByArrayReverse`, or pieces filters. Their primary use case is creating navigation widgets.

* `apos.images.srcset` helper function added. You can use this function to generate a `srcset` attribute for responsive display of an image. Just pass an attachment to the helper:

`<img srcset="{{ apos.images.srcset(apos.images.first(data.piece.thumbnail)) }}" />`

A `src` attribute for backwards compatibility is always advisable too.

Thanks to Fredrik Ekelund for this contribution.

* Fast forms for big schemas are back! The issue with tags has been resolved.

* A single MongoDB connection may be reused by several `apos` objects for separate sites, a feature which is exploited by the [apostrophe-multisite](https://github.com/apostrophecms/apostrophe-multisite) module. Note that this only reuses the connection, it does not share a single MongoDB database. It *does* allow you to keep potentially hundreds of sites on a single MongoDB server or replica set, as the overhead of multiple logical "databases" is small in MongoDB's modern WiredTiger storage engine. To reuse a connection, pass it to the `apostrophe-db` module as the `db` option.

* Fixed a MongoDB 3.6 incompatibility in the "Apply to Subpages" feature for permissions. Also made this feature available again when *removing* someone's permissions. We plan further UX work here to make this feature easier to understand and use.

* UX fix to the "manage tags" dialog box: don't attempt to add an empty tag. Thanks to Anthony Tarlao.

* Warn developers if they use bad area names.

* For those deploying asset bundles to S3: the command line task that builds an asset bundle no longer requires access to your production database, although it still needs to start up normally with access to a database in the pre-production environment where you are building the bundle.

* Refactoring of the trash field deduplication features, in preparation to extend them to pages as well in an upcoming release.

## 2.57.2 (2018-06-07)

Unit tests passing.

Relevant regression tests passing.

* New `extraHtml` block in `outerLayoutBase.html` allows your `outerLayout.html` to add attributes to the outer `html` element without the need to completely override the layout. It is a best practice to avoid completely overriding the layout because this maximizes your compatibility with future updates to our admin markup, etc.

## 2.57.1 (2018-06-05)

Unit tests passing.

* Hotfix for bug in 2.57.0 that broke saving tags. We have reverted the "fast forms" change until the cause is understood.

## 2.57.0 (2018-05-31)

Unit tests passing.

Functional tests passing.

* Displaying and saving schema-driven forms is much, much faster.
This becomes very noticeable with 100 or more fields. With about
250 fields, this formerly took about 4.5 seconds to load or to
save such a form on a fast Mac. It now takes about 250 milliseconds.
* Users may re-order the items they have selected via drag and drop
when using "Browse" to select pieces, images, etc.
* Prior to this release, asset generation ids were surprisingly short and
made up only of digits due to an accidental holdover from an old version.
Conflicts were rare, but possible. Asset generation ids are now proper cuids,
no conflicts should occur.
* IDs may be added to notifications as a simple way to give other
code access to them.
* The `apos.global.addGlobalToData` method may now be called
with just `req` (returns a promise), with `req, callback` (invokes
the callback), or as middleware (which Apostrophe does by default).
This method is handy in command line tasks and other places
where middleware does not run and `req.data.global` is not populated
by default.

## 2.56.0 (2018-05-17)

Unit tests passing.

Functional tests passing.

* **Security:** numerous issues formerly flagged by the new `npm audit` command have been addressed. We are now using a [maintained branch of lodash 3.x](https://github.com/sailshq/lodash) to keep bc while addressing security (many thanks to the Sails team). We are also using LESS 3.x, which has caused no issues in our testing and corrects security concerns with LESS 2.x. Numerous `npm audit` security reports regarding `imagemin` modules were addressed by removing `imagemin` from `uploadfs` itself, however you may opt into it via the new [`postprocessors` option of `uploadfs`](https://github.com/punkave/uploadfs). As of this writing, one `npm audit` complaint remains: the `azure-storage` module needs to update a dependency to address a possible vulnerability. You may mitigate this issue by not using the `azure` backend of `uploadfs` with Apostrophe until it is resolved upstream.
* Many UI enhancements when choosing, browsing and managing items which reduce user confusion. For instance: moving items up and down in a selection no longer refreshes the entire list and forces the user to scroll down again. Trashed pages are easier to distinguish in "reorganize." "More" dropdown for pieces is again fully visible when clicked. Placeholder helpers make the search field for joins easier to understand. Chevrons added to various select elements which were difficult to identify as dropdowns before.
* Deeply nested areas now save properly. Formerly in certain situations the same widget might be duplicated.
* `apos.tasks.getReq` now supplies an empty `req.data` object for easier use with code expecting an Express request, Apostrophe-style.
* Bedeviled by case-sensitive sorting? The `sortify: true` property for `string` schema fields is now documented and automatically creates a database migration to ensure it is available for your existing data as well. When used, this flag ensures that any `sort('fieldname')` call for that field in Apostrophe is case-insensitive, ignores punctuation and otherwise behaves as end users expect.

## 2.55.2 (2018-05-15)

Unit tests passing.

Relevant functional tests passing.

* Reverted change to date formatting. `moment` will produce warnings again, but dates will not be a day old in some time zones, which is more important. We are working on a better fix for this problem.

## 2.55.1 (2018-05-15)

Unit tests passing.

Relevant functional tests passing.

* `apos.migrations.eachArea` no longer crashes the stack when iterating over a large number of documents without areas.

## 2.55.0 (2018-05-11)

Unit tests passing.

Regression tests passing.

* Security fix: uploaded images "in the trash" were still accessible at the same URL in most sizes. This has been corrected. As documented, the only size that now remains accessible is the `one-sixth` size, and this choice can be changed or eliminated entirely. **This bug did not affect other file attachments, such as PDFs.**

As always, be sure to run the `apostrophe-migrations:migrate` task. This will make sure the permissions of your files are correct. Harmless warnings may appear for those that were already correct.

* The `apostrophe-attachments:migrate-to-disabled-file-key` and `apostrophe-attachments:migrate-from-disabled-file-key` have been added for the convenience of those using the `disabledFileKey` option to `uploadfs` to rename disabled files in a cryptographically sound way rather than changing their permissions. These are relevant only with the `local` storage option of `uploadfs`, since since the option is neither available nor necessary for S3, and is mandatory for Azure from the beginning.

* Although technically part of UploadFS 1.9.0, we'd like to note that the `azure` storage backend is now available and can be part of your `uploadfs` configuration for the `apostrophe-attachments` module.

* Server-side modules can now extend the buttons available in the "manage" modal of pieces without overriding templates, similar to the way they are extensible in the "edit" modal.

* UX fixes.

* Cropping an image through Apostrophe now works when attachments are stored in S3, Azure, etc.

* Date parsing does not generate `momentjs` warnings.

* Overrideable block in the outerLayout for the context menu.

* The `apostrophe-soft-redirects` module now accepts a `statusCode` option, which you may change to `301` to use hard redirects. Thanks to Leo Melzer.

## 2.54.3 (2018-05-02)

Unit tests passing.

Regression tests passing.

* Contextual editing of pieces found in a `widget.html` template saves properly, as does contextual editing of a nested area added to the page for the first time.

* Previously executed migrations are remembered in a collection that persists, not just in a cache, avoiding extra work which could be extensive in a large database. Migrations are still required to be idempotent (they should detect whether they have any work to do, and do no harm if they are not needed again for a particular document).

* `apos.migrations.eachWidget` now delivers an accurate `dotPath`, which is crucial for the use of `apos.docs.db.update` with `$set`. No standard migrations in Apostrophe were using the feature until now.

## 2.54.2 (2018-04-24)

Unit tests passing.

Regression tests passing.

* A bug in the recently introduced `apostrophe-soft-redirects` module caused crashes in cases where the context page or piece had no `_url` property... which is an unusual situation (how did you get there exactly? Overrides are clearly involved), but it can happen in customized projects. Fixed.

## 2.54.1 (2018-04-24)

Unit tests passing.

Regression tests passing.

* A bug in Chrome 66 causes problems when selecting images in Apostrophe's media library. This bug did not appear before Chrome 66 and does not appear in other browsers. We resolved it by migrating to the use of the CSS grid feature in compatible browsers.

## 2.54.0 (2018-04-18)

Unit tests passing.

Regression tests passing.

* Several performance improvements. In situations where Apostrophe formerly made expensive "matching nothing" queries, Apostrophe now either skips the entire query or uses an efficient query for a nonexistent `_id`, depending on whether the method in question has the right to cancel the entire operation.
* Resources released more completely by `apos.destroy`, which can now satisfy the expectations of `mocha` 5.x (no timeouts left active, etc). This was done by adding a `destroy` method to `uploadfs`.
* `range` schema fields behave better when there is no existing value.
* Save operation of a modal now triggers the global busy state to prevent race conditions and other unwanted behavior.
* Global busy state can now be pushed and popped, and modals utilize this, so that a modal can be used to gather information during the `saveContent` method of another modal.

## 2.53.0 (2018-04-11)

Unit tests passing.

Regression tests passing.

* Do not send X-XSRF-TOKEN headers in an OPTIONS request. This change was mistakenly left out of the 2.52.0 release.
* The named anchor `main` can now be overridden via the `mainAnchor` nunjucks block.
* The `npmRootDir` option can be used to cause Apostrophe's module loading mechanism to seek npm modules in a location other than that specified by `rootDir` (or the project root). The new `localesDir` option of `apostrophe-i18n` does the same for localization. This makes it possible to use `rootDir` to specify an alternate location for everything else, i.e. the parent of `public`, `data`, `lib/modules`, etc. A necessary accommodation for the evolving `apostrophe-multisite` module.
* Raw HTML widgets now offer help text out of the box.
* The `express.static` middleware now runs before the `apostrophe-global` middleware and other "standard" Apostrophe middleware.
* Your own module-level `expressMiddleware` object can specify `{ when: 'beforeRequired', middleware: function(req, res, next) { ... })` to run before the required middleware as well. Note that this means no sessions, no users and no body parser. Most of the time you'll want those things.
* CSS adjustment to tabs in modals so they don't scroll in Firefox.
* Dropzones for empty areas are easier to drop onto.

## 2.52.0 (2018-03-30)

Unit tests passing.

Regression tests passing.

* No more 404's when slugs change for pages and pieces. Apostrophe now automatically implements "soft redirects" to the new URL of a page or piece. This is a major SEO improvement, with good support for any page or piece with a `._url` property. Note that this feature "learns" URLs over time as the pages and pieces are actually accessed, so if you decide to test it, remember that you must access the old URL at least once before you change it for the test. This feature can be disabled, if you really want to, by setting the `enable` option of the `apostrophe-soft-redirects` module to `false`.
* Indexed queries on the `parkedId` and `advisoryLock._id` properties. The lack of indexes for these properties could lead to full collection scans, so this is a significant performance boost on large databases.
* Apostrophe's anti-CSRF forgery X-XSRF-TOKEN header is no longer sent as part of an OPTIONS request, or as part of a cross-domain request. In the first case, cookies cannot be set by the server anyway, and in the second, we are communicating with a server that cannot see our session to verify it. In both cases, sending the headers was causing configuration headaches for developers. Thanks to Priyansh Gupta.
* A UI bug fix: the recently added "clone" button for widgets is no longer displayed for singletons, or for areas whose `limit` has been reached. Also, the `cloneable: false` option can be used to disable this feature for a particular area.
* UI bug fix: no more conflicts between the "Add Content" menu and the up/down/remove/etc. buttons for widgets.
* Clearer warnings and error messages.

## 2.51.1 (2018-03-27)

Unit tests passing.

Regression tests passing.

* Do not crash when updating a doc if widgets exist but `_originalWidget` does not. This can happen in workflow scenarios where Apostrophe's `find` is bypassed.
* Accommodations for the forthcoming `apostrophe-optimizer` module.

## 2.51.0 (2018-03-21)

Unit tests passing.

Regression tests passing.

* Widget fields may now have a `permission` property. If present, the user must have the named permission (such as `admin`), or they will not see that particular field in the editing dialog box. This is useful when a widget should be authorable by most users but has a sensitive field that should be restricted to a smaller group of users. Note that this feature already existed for schema fields of pieces and pages.
* Apostrophe again allows a named pipe to be specified via the `PORT` environment variable, for compatibility with Windows. Thanks to Jørgen M. Skogås for this fix.
* Apostrophe's default settings for the `bodyParser` option are now generous enough, in the case of JSON request bodies, to cover all reasonable editing scenarios in Apostrophe. This change also benefits the `apostrophe-headless` module.
* When Apostrophe must generate a `path` for a new page, it will look at the provided `slug` before it looks at the provided `title`. This is useful when titles in an import are of poor quality but slugs are unique. Prevents unnecessary numbered suffixes after both slugs and paths.
* The dropdown menu to add a widget no longer has a conflict with the hover menu offering widget controls such as "up," "down," etc. The hover menu does not appear while the dropdown menu is open.

## 2.50.0 (2018-03-14)

Unit tests passing.

Regression tests passing.

* Clone button for widgets in areas, to save time when editing.
* New features for displaying the titles of array items when editing fields of type `array`. `titleField` may now use dot notation. In addition, if that isn't enough, you may use `listItemTemplate` to point to an alternative to the standard `arrayListItem.html` template, which you may use as a reference. In addition, both `titleField` dot notation and the custom `listItemTemplate` have full access to joins. Be sure to use cross-module include syntax if you don't want to put the template in `lib/modules/apostrophe-schemas/views`. For instance, you may write `listItemTemplate: 'my-module-name:listItemTemplate.html'`.
* Bug fix: modals are the right height when jQuery 3 is in use.
* CSS class added to the `h4` that displays the title in an `apostrophe-images` widget, for your CSS styling convenience. Thanks to Gareth Cooper.

## 2.49.0 (2018-03-09)

Unit tests passing.

Regression tests passing.

* New password reset feature. You will need to configure `apostrophe-email` and opt into this feature. See the new [Apostrophe password reset HOWTO](https://apostrophecms.org/docs/tutorials/howtos/password-reset.html).
* Significant performance boost to the "reorganize" modal in situations where numerous pages are in the trash when using the `apostrophe-workflow` module.
* If widget ids are not provided when inserting new documents they are automatically generated. This makes [apostrophe-headless](https://npmjs.org/package/apostrophe-headless) easier to use.

## 2.48.0 (2018-03-01)

Unit tests passing.

Regression tests passing.

* New `color` and `range` schema field types. `color` provides a color picker field allowing values compatible with CSS, etc. `range` provides an `<input type="range">` element and respects `min` and `max` options.
* New `apos.utils.log`, `apos.utils.info`, `apos.utils.debug`, `apos.utils.warn` and `apos.utils.error` methods. These are now used consistently throughout Apostrophe core, both in the server and in the browser. On the server, these methods wrap the corresponding methods of a `logger` object and you can inject your own via the `logger` option of the `apostrophe-utils` module. By default a logger object that wraps the `console` object is created. For convenience, if your logger has no `log` method, `apos.utils.log` will call `logger.info`. This allows many popular loggers like `winston` to be used without modification "out of the box."
* `modulesSubdir` option to specify subdir where local modules come from, overriding `lib/modules`. Useful when more than one `apos` object exists in a project.
* Major speedup to parked pages. Also eliminates spurious warnings about inefficient joins at startup.
* Refactored autocollapse behavior of admin bar into its own method for easier overrides.
* CSS fixes for improved usability.

## 2.47.0 (2018-02-14)

Unit tests passing.

Regression tests passing.

* Developers now have the option to use jQuery 3. To enable jQuery 3, set the `jQuery` option of the `apostrophe-assets` module to the number `3`. We have packaged specific versions of jQuery 3 and jQuery UI which are known to be compatible with and tested with Apostrophe's UI, and we plan to use these in our own projects going forward. We will be making this change in the apostrophe boilerplate project. Of course Apostrophe's UI remains compatible with the older version of jQuery that loads by default. There is no bc break.

* When you join with pages, by using the virtual doc type `apostrophe-page`, the user is now invited to choose a page via a version of the reorganize dialog box, which has been made more user-friendly for this purpose. Autocomplete is still supported too.

* The reorganize dialog box is more pleasant to use. This dialog will continue to evolve to offer more of the functionality found in the "manage" dialog boxes for piece types.

* The page parking mechanism has been overhauled and improved. From now on, it is our recommendation that you set a unique `parkedId` for each parked page you configure for `apostrophe-pages`. This ensures that even if you change the slug in the configuration of the parked page, Apostrophe will still be able to understand that the page already exists and a new one should not be inserted. This is especially critical if using `apostrophe-workflow`, since you might decide to add or change locale prefixes at some point.

* The database connection keepalive mechanism now uses a query against an empty collection, rather than a server status call that the database user might not have permission to make.

* The `apos.utils.cssName` helper now preserves double dashes, as they are a common feature in modern CSS frameworks.

* There is now an `apostrophe-areas:widgetBase.html` file which can be extended block by block in a project-level `lib/modules/apostrophe-areas/views/widget.html` file. New overrideable methods have also been added to simplify adding custom classes programmatically to the wrapper and the widget itself without overriding any templates.

* It is now possible to configure select elements (we do not recommend more than one) to be displayed inline with the other widget controls, i.e. up, down, delete, etc. The back end of this is left to the developer, however you can check out the still-evolving [apostrophe-personas](https://github.com/apostrophecms/apostrophe-personas) module for an example. This feature is primarily meant for modules like `apostrophe-personas` that impact all widgets in a general way.

## 2.46.1 (2018-01-30)

Unit tests passing.

Regression tests passing.

* Attachment fields now save properly when directly part of the schema of a widget. A bug was introduced in version 2.42.0 when the `length` property was added to attachments. A fix made long ago to `apos.utils.clonePermanent` on the server side was also needed on the browser side.

## 2.46.0 (2018-01-25)

Unit tests passing.

Regression tests passing.

* The "Copy" button of pieces now copies areas that do not explicitly appear in the schema, and works correctly when an `apostrophe-pieces` module is set `contextual: true`. Overrideable methods are provided for those who need to copy more than schema fields and top-level areas. We do not copy every property by default because this could have unforeseen consequences; we copy only what is in the schema, plus top-level areas because these have always been supported without an explicit schema in templates.

* It is now possible to secure widget properties so that they are not visible to end users if you do not choose to output them in the markup. To do that, set the `playerData` option of your widget module to `false`, or to an array of properties that **should** be visible in the `data` JSON attribute so that they are passed to the `play()` method. Normally widget properties are public information, intended for display, but this technique is useful if you have a `username` and `password` for use in fetching an external feed in a server-side `load` method, for instance. **Note that to allow widget editing to function, everything is still passed in `data` if the user has editing privileges for the widget.** So if you seek to verify this feature, be sure to check as a logged-out user, or a user without editing permissions for that content.

* It is now easy to override the `fieldset` markup for Apostrophe schemas. Just copy `lib/modules/apostrophe-schemas/views/fieldset.html` to your project-level version of that path and edit it. However, please note that you must continue to have an outer wrapper element with the given attributes.

* Apostrophe's codebase now passes `eslint`. In the process many cases of callback errors being ignored were fixed, as well as global variable leaks.

* Apostrophe's `apos.locks.lock` and `apos.locks.unlock` methods now support promises.

## 2.45.0 (2018-01-11)

Unit tests passing.

Regression tests passing.

* The `apostrophe-caches` module has better, clearer documentation and it now supports promises.
* All modules can now conveniently send email using [Nodemailer](https://nodemailer.com/about/). The new `email` method of all modules renders a template in that module's `views` folder, exactly as you would hope it would, and also automatically generates a plaintext version for the occasional user who does not view HTML email. The automatically generated versions include links properly.
* Extending `apostrophe-images-widgets` and other pieces widgets is easier. If your widget name doesn't correspond to the kind of piece you are displaying, a helpful error appears explaining that you need to set `piecesModuleName`. Adding fields to these widgets now behaves reasonably. Also, if you add fields to `apostrophe-images` or `apostrophe-files` at project level, this now behaves as expected too.
* A locking mechanism has been added during the movement of pages in the page tree. This prevents rare race conditions that could previously have resulted in duplicate page ranks, although the design of the page tree is such that more serious consequences were always avoided.
* Text justification options for ckeditor are now standard in our build of ckeditor. Of course you still need to configure `sanitize-html` properly when using them.
* Any widgets module may now specify a `wrapperTemplate` option. That template is rendered instead of the standard `apostrophe-areas:widget.html` template, and can use `extends` and override blocks found in that template. This is useful if you need to set attributes of the outer wrapper element of the widget.
* The migration added in 2.43.0 to address file permissions for existing attachments in the trash has been greatly accelerated, helpful on large sites.
* Better error messages for `min` and `max` options of some schema field types; provisions for expanded error messages in general.
* For those using the `testModule` option to test their own npm modules in the context of Apostrophe, a default shortname is automatically provided.
* Fixed missing space in admin bar markup, thanks to arlecchino.

## 2.44.0 (2017-12-15)

Unit tests passing.

Regression tests passing.

* Apostrophe's AJAX filter features for `apostrophe-pieces-pages` now support "Load More" buttons and infinite scroll.

To add a "Load More" button:

1. Wrap a new element inside your data-apos-ajax-context element around the content that makes up the current "page" of results. This should not wrap around filter links or the "Load More" button itself.
2. Give that new element the `data-apos-ajax-append` attribute.
3. Add `append=1` to the query string of your Load More button. Example:

```
{% if data.currentPage < data.totalPages %}
  <a href="{{ data.url }} | build({ page: data.currentPage + 1, append: 1 })">Load More...</a>
{% endif %}
```

To progressively enhance this for infinite scroll, add a `data-apos-ajax-infinite-scroll` attribute to the button.

Note that we do this via progressive enhancement of a "Load More" button so that Google can still reach and index all of the pages (SEO).

* Attachment schema fields now respect the new `fileGroup` and `fileGroups` properties. If `fileGroup` is set to `images`, then only image types (GIF, JPEG, PNG) are accepted; if it is set to `office` only typical business file types are accepted. Note that we have always rejected files that didn't appear on the list for either type. You can also specify `fileGroups` as an array.
* `fileGroup: 'image'` is now configured by default for `apostrophe-images`, as was always intended but incorrectly implemented in the past.
* Attachment schema fields now respect the new `extension` and `extensions` properties. The former is handy if you only want to allow one extension, the latter if you want to allow more than one. The extensions must be those specified for `fileGroups` in the default configuration of `apostrophe-attachments` or your override of it (all lower case; JPEG is `jpg`; no period).
* The `addDocReferences` migration has been parallelized, as this one-time migration can be time-consuming on a large site.
* Broken `less` calculation fixed, thanks to Antoine COMBES.

## 2.43.0 (2017-12-12)

Unit tests passing.

Regression tests passing.

* When a "file" or "image" is moved to the trash, the attachment in question now becomes inaccessible. This is particularly important to stop access to obsolete PDFs, which Google loves to access. If the file or image is removed from the trash, the attachment becomes available again. In the case of images, the 1/6th size remains available by default to provide preview when viewing the trash. If the same attachment is referenced by more than one doc, which can happen due to "Copy" operations or `apostrophe-workflow`, it remains available until all such docs are in the trash.

* Parked properties are no longer editable in page settings. Since every site restart always wiped them out anyway, this is a bug fix, not a truly new behavior. With this change, you can finally set `type: 'home'` when `park`ing the home page, and remove `home` from your page types dropdown.

* The `apostrophe-jobs` module now offers a `runNonBatch` method, which is useful for long-running operations that don't involve iterating over many instances of the same type of object.

* Improvements to background image positioning for images widgets.

* A block has been added to override the `lang` attribute easily. Thanks to Ayho.

* The `imgAlt` block can now be used to conveniently override the `alt` attribute of images when overriding `widget.html` for `apostrophe-images-widgets`. Thanks to Raphaël DiRago.

* The `required` option now works properly for fields of type `array` (there must be at least one item in the array).

* Improved error messages for unblessed widget schemas. These are usually related to a widget that is no longer in the page template but appears in the database.

* A UI bug that caused tabs to become invisible when returning from nested dialog boxes has been fixed.

* Filters for "select" fields now default to "no opinion," rather than the default choice. This is the normal behavior for other field types.

* Even more promise support! `apos.attachments.insert`, `pieces.trash` and `pieces.rescue` all return promises if no callback is given.

* A YouTube embed unit test was removed to ensure consistent results in Travis CI, which is once again in routine use.

## 2.42.1 (2017-11-24)

Unit tests passing.

* Use of a capitalized filename that should have been lowercase in a `require` briefly broke Apostrophe's initialization on Linux. We are correcting this by reinstating CI in a Linux environment.

## 2.42.0 (2017-11-22)

Unit tests passing.

Regression tests passing.

* Promises have landed in Apostrophe. Calling `toArray`, `toObject`, `toDistinct` or `toMongo` on an Apostrophe cursor *without a callback* will return a promise. That promise will resolve to the expected result.

In addition, `docs.insert`, `docs.update`, `pieces.insert`, `pieces.update`, and `pages.insert` will all return a promise if invoked without a callback.

These are the most frequently invoked functions in Apostrophe that formerly required callbacks.

**As always with promises, be sure to catch errors with `.catch()`** at some level.

Note that **the `await` keyword can now be used with these methods**, as long as you're running Node.js 8.x or newer or using Babel to provide that language feature.

* Apostrophe's custom `Split` CKEditor toolbar control now works correctly in 2.x. You can give your users the `Split` control to allow them to break up a large rich text widget in order to insert other types of widget "in the middle." Note that the control name is now capitalized to match the way other CKEditor toolbar buttons are named.

* You may now specify `_url: 1` or `_nameOfJoin: 1` in a projection when using Apostrophe's `find()` methods. Native MongoDB projections naturally can't see these "computed properties" because they don't live in the database — they are computed "on the fly" after documents are fetched. However, Apostrophe now automatically adds the right underlying fields to the projection.

Only `_url` and the names of `joinByOne` or `joinByArray` fields are supported. It does not make sense to use a projection on `people` to locate IDs that are actually attached to `products` via `joinByOneReverse` or `joinByArrayReverse`.

*This feature does not conflict with legitimate uses of MongoDB projections because Apostrophe discards all properties beginning with `_` when writing to the database, except for `_id`.*

* The `length` property of an Apostrophe `attachment` object is now correctly populated with the original file size. Thanks to David Keita. Note that images are also made available in many scaled sizes. Also the original may be replaced with a correctly rotated version, in which case `length` will not match. So the most useful scenario for this property is likely to be in working with office formats, especially PDF which can sometimes be very large.

* Fixed bug in the `isEmpty` methods for areas and singletons. Thanks to David Keita.

## 2.41.0 (2017-11-17)

Unit tests passing.

Regression tests passing.

* The new `apostrophe-jobs` module, part of the core of Apostrophe, provides a progress meter mechanism and the ability to stop long-running user-initiated operations, such as batch operations on pieces. See the [jobs module documentation](http://apostrophecms.org/docs/modules/apostrophe-jobs/index.html). You can also refer to the pieces module for examples if you wish to use this for your own long-running user-initiated operations.
* Batch operations now have more robust support for "select everything." A number of bugs related to multiple selection of pieces have been fixed in a refactoring that made this code much more maintainable and predictable.
* The option of pushing an asset of type `template`, which never worked in 2.x and was never used by Apostrophe, has been removed for clarity. Our preference is for rendering assets on the server side dynamically when needed, rather than pushing many templates into the DOM on every page load.
* An `.editorconfig` file has been added. Thanks to Fredrik Ekelund.
* Parking a page only pushes permanent properties. `_defaults` and `_children` should never have been in the database; they are of course still interpreted to decide what should happen, but the properties *themselves* did not belong in the database. (You may need to write a migration if they are already there and this is causing issues for you.)
* Scrolling UI behavior of pieces improved; various other UI touch-ups. Thanks to Fredrik Ekelund.
* `newBrowserCalls` helper for `push` module can be used when you want JavaScript calls queued up with `req.browserCall` to be executed in an AJAX update of just part of a page.
* Fixed bugs affecting access to the published/unpublished batch operations and similar.

## 2.40.0 (2017-11-10)

Unit tests passing.

Regression tests passing.

* Support for "select everything" when managing pieces. Once you check the box to select everything on the current page, you are given a secondary option to select everything that matches your current criteria. This works both when choosing pieces for widgets and when working with batch operations like "trash" or "rescue."
* Fixed various bugs affecting combinations of "select all on page", the chooser and working with images.
* Improvements to batch operations on pieces. The `requiredField` property is checked correctly, and the new `onlyIf` property allows for passing a function that accepts the doc type name and decides whether the button should appear. Multiword action names are properly camelcased. New "success" and "dataSource" options to `batchSimple` allow for carrying out additional operations afterward as well as gathering input independently at the start. And batch operations are composed late so that other modules can add them.
* The `self.api` and `self.html` methods of `apostrophe-context` and `apostrophe-modal` now support a syntax for making cross-module API calls, just like templates.
* Addressed moog versioning issue with latest npm that caused errors about "synth.instanceOf" not being found depending on the state of your npm cache.

## 2.39.2 (2017-11-02)

Unit tests passing.

Startup-related regression tests passing.

* The `APOS_MONGODB_LOG_LEVEL` environment variable can now be set to `debug`, `info` or anything else supported by the MongoDB driver's `Logger.setLevel` method. This is helpful for debugging database issues at the lowest level.

## 2.39.1 (2017-11-01)

Unit tests passing.

Regression tests passing.

* Factored out a `getBaseUrl` method for `apostrophe-pages`, allowing
overrides of this that pay attention to `req`.
* Report `pageBeforeSend` errors and failures to load the global doc properly, don't silently tolerate them.
* Documentation corrections. Thanks to Frederik Ekelund.


## 2.39.0 (2017-10-24)

Unit tests passing.

Regression tests passing.

* Easier access to options. Introduced the `getOption` method to all modules. Calling `self.getOption(req, 'sizes.large')` from your module's server-side JavaScript code, or just `module.getOption('sizes.large')` from Nunjucks, will return the value of `self.options.sizes.large` for that module. You may also pass an array of keys, i.e. `module.getOption([ 'sizes', 'large' ])`. This method is tolerant, it returns undefined if any part of the path does not exist. See also the new [apostrophe-override-options](https://npmjs.org/package/apostrophe-override-options) which extends this feature to support customizing the returned value for any option based on the current page type, page settings, piece settings and locale. * Helpful warning when maximum area/widget loader recursion level is reached. Always use projections when adding joins to your schema to avoid a performance hit due to runaway recursion.
* New `disabledTypes` option to `apostrophe-pages`, primarily for use with `apostrophe-override-options`.
* Fixed UI bug relating to area menus at the bottom of the page.
* Fixed bug that caused a crash when invalid usernames attempted to log in. Thanks to Arthur.

## 2.38.0 (2017-10-16)

Unit tests passing.

Regression tests passing.

* Various schema field validators for required fields no longer crash on the browser side if a property is nonexistent, as opposed to being the expected empty string.
* Buttons for editing pieces widgets now use less confusing language.
* Accommodations for the `apostrophe-headless` module (arriving later today), including factoring out certain login-related and piece-related functionality to separate methods in order to make it easier to introduce RESTful APIs for the same features.
* Unit tests no longer drop the entire test database between suites; instead they drop the collections. Also the unit test timeout can be set via an environment variable. This accommodates testing against various cloud databases with security that precludes dropping entire databases.
* Lots of new content in the README to get folks who haven't been to the documentation site yet a little more excited.

## 2.37.2 (2017-10-04)

Unit tests passing.

Conflict resolution and template extension-related regression tests passing.

* The conflict resolution feature, which helps users avoid conflicts in which neither is successfully able to save content reliably by explaining that two users are editing the same doc and offering the option of taking control, can now be disabled by setting the `conflictResolution` option of the `apostrophe-docs` module explicitly to `false`. **We do not recommend** the use of this option in normal practice, however it has valid applications in automated testing.

* Recently a bug was introduced in which extensions other than `.html` or `.njk` did not work in `include` statements, etc. in Nunjucks templates unless the file in question existed in the project-level version of the module including it. The full cascade of template folder paths is now supported for these explicit extensions, including searching `viewsFolderFallback`.

## 2.37.1 (2017-09-27)

Unit tests passing.

Piece- and schema-related regression tests passing.

* Filters are now available for schema fields of type `integer`. You can configure these for the manage view, or for pieces-pages, exactly as you would for other field types. Previously this feature existed but did not function properly, so this is a patchlevel release rather than a minor version bump.
* Previously, when viewing pieces in the trash, the batch operation button initially read "Trash Items" rather than "Rescue Items." It did not match the selected operation in the select element, and did not perform the needed operation of rescuing items unless you switched operations and switched back again. This has been fixed.

## 2.37.0 (2017-09-25)

Unit tests passing.

Regression tests passing.

* New feature: you may now use the `.njk` file extension in addition to `.html` for your Nunjucks templates. In order to maximize the usefulness of this feature in the context of existing Apostrophe code, `.njk` is still checked for even if `.html` was specified when calling the `render` method. `.njk` is a convention adopted by the Nunjucks community and is supported by some syntax highlighters.
* Bug fix: drag-and-drop reordering and movement of widgets is once again functional. (The arrows worked all along.)
* Bug fix: drag-and-drop targets for widgets residing in areas nested in other widgets now appear and function properly.


## 2.36.3 (2017-09-20)

Unit tests passing.

Regression tests passing.

* If an oembed provider responds with an HTTP error and a response that is not parseable as XML or JSON, Apostrophe no longer crashes (this fix is actually in the oembetter npm module). This fixes crashes on non-embeddable YouTube videos.
* If the oembed provider issues a 401 or 404 error, a relevant error message is given. Otherwise the generic error icon is still given.

## 2.36.2 (2017-09-19)

Unit tests passing.

Regression tests passing.

* Dragging and dropping will now automatically scroll the "reorganize" dialog box.
* Attempts to drag a page above or below the "Home" page in "reorganize" no longer cause a restart. Also, the interface rejects them gracefully.
* Attempts to drag a page below the trashcan are rejected gracefully.
* When `trashInSchema` is active, the "traditional" trash can sorts below "in-context" trash, and the traditional trash can receives the special label "Legacy Trash" to reduce confusion.
* When on page two (or higher) in the "manage" view of pieces, performing a text search now correctly resets to page one.
* Throw an error at startup if a forbidden schema field name is used in `addFields` configuration. For instance, `type` is forbidden for widget schemas, while `docPermissions` is forbidden for doc type schemas, and `_id` is forbidden for both. Note that field names like `title` that are already in the schema are *not* forbidden because re-adding a schema field replaces it, which is often done to change the label, etc. So we'll be adding more documentation about these to help developers avoid surprises if their intention was an entirely new field.

## 2.36.1 (2017-09-13)

Unit tests passing.

Regression tests passing.

* Spurious conflict resolution warnings for pieces fixed.
* Notifications are spaced properly, and in the upper right corner as intended, on all screens.
* Reorganize feature: upgraded to jqtree 1.4.2. Regression testing found no bc breaks.
* A debugging convenience: the `log(true)` cursor filter logs MongoDB criteria objects resulting from the cursor in question to the console.

## 2.36.0 (2017-09-12)

Unit tests passing.

Regression tests passing.

* You may now set the `skipInitialModal` option for any widget module to `true` in order to avoid displaying the editing dialog box when the widget is first added. This makes sense if the widget has a useful default behavior, or consists of a contextually editable rich text sub-widget with a "style" select element you might or might not need to set every time.
* Fields in Apostrophe's schema-driven forms now receive globally unique `id` attributes, and the `for` attributes of `label` elements now reference them properly.

## 2.35.1 (2017-09-08)

Unit tests passing.

Regression tests passing.

* Intermittent "not blessed" errors when editing joins in widget schemas have been corrected by blessing all widget schemas at page serve time, just as we already bless all doc type schemas at page serve time. Blessing them when the individual routes fire is problematic because of probable race conditions with sessions.

## 2.35.0 (2017-09-06)

Unit tests passing.

Regression tests passing.

* `apos.areas.isEmpty(data.page, 'body')` will now tell you if that area is considered empty (it contains no widgets, or the widgets consider themselves empty).

* The new `controls` option may be passed to any widget, via `apos.singleton` or via the configuration for that specific widget type in an `apos.area` call. In this example, the widget cannot be removed, cannot be moved, and has its controls positioned at the upper right instead of the upper left:

```
{{
  apos.singleton(data.page, 'footer', 'apostrophe-rich-text', {
    controls: {
      removable: false,
      movable: false,
      position: 'top-right'
      }
    }
  })
}}
```

The `position` suboption may be set to `top-left`, `top-right`, `bottom-left` or `bottom-right`.

The `removable` and `movable` suboptions are primarily intended for singletons.

* By popular demand, the `insert` and `update` methods of pieces now pass the piece to their callback as the second argument.

* Better CSS reset for Apostrophe's admin UI.

* `callOne` added for convenience when you want to invoke a method normally invoked by `callAll` in the same way, but for only one module. Thanks to Arthur.

* If an attachment does not exist, `apos.attachments.url` no longer results in a template error page. Instead a fallback icon is displayed and an error message is logged. Developers should still always check whether attachments and joined objects still exist in their templates. Thanks to Raphaël DiRago.

* Notifications within modals move to lower right corner of modal for readability.

* Cleaned up font paths.

* Accommodations for the latest release of the separately published apostrophe-workflow module.

## 2.34.3 (2017-08-31)

Unit tests passing.

Regression tests passing.

A bug was fixed that prevented nested area editing. The bug appeared in version 2.34.0.

Note that editing an area on the page has never been possible when it is part of the schema of an array field. That is not a new issue. It is being tracked and discussed. Today's fix was for a regression that impacted all nested areas.

## 2.34.2 (2017-08-29)

All tests passing.

Fixed a bug that generated an error message regarding conflict resolution when attempting to edit an area inside a piece editor dialog box.

## 2.34.1 (2017-08-28)

All tests passing.

Fixed an issue impacting unit test harness only. It didn't come up initially because it had to do with automatically creating `test/node_modules`, which existed our dev environment.

No code changes outside of tests.

## 2.34.0 (2017-08-28)

All tests passing.

* Conflict resolution has been added to Apostrophe. When two users attempt to edit the same document, whether "in context" on the page or via a dialog box, Apostrophe now makes the latecomer aware of the issue and gives them the option to take control of the document after warning that the first party could lose work.

Since the first user may have simply abandoned their work, Apostrophe also indicates how long it has been since the first user last made a change.

If the same user attempts to edit a document in two tabs or windows, something very similar happens, although the message is different.

* In a related change, Apostrophe does not begin attempting to save an area on the page until the user interacts with it for the first time. This fixes many commonly reported frustrating situations in which one user is editing and the other is logged in but merely looking at the page, creating a ping-pong exchange of save requests.

* Apostrophe's unit tests have been restructured so that a single test file can be run conveniently, via `mocha test/docs.js`, for instance, and there is no longer a need for us to update `test/test.js` every time a test is added. Also, the unit tests use the same `apos.tasks.getReq` and `apos.tasks.getAnonReq` methods that are used by real-life command line tasks, which provide a more faithful simulation of an Express request object and one we anticipate extending as needed.

## 2.33.1 (2017-08-16)

All tests passing.

* Fixed potential crash in version pruning mechanism.

## 2.33.0 (2017-08-10)

All tests passing.

* The login page can be disabled via the new `localLogin` option of the `apostrophe-login` module. Set it explicitly to `false` to disable the login URL completely.
* Refactoring: the `apostrophe-login` module now has an `afterLogin` method which takes care of invoking the `loginAfterLogin` callAll method on all modules that have one, and then redirecting appropriately. This code was factored out to make it easier to use in the new [apostrophe-passport](https://npmjs.org/package/apostrophe-passport) module, which allows the use of almost any [Passport](http://passportjs.org)-based strategy, such as Facebook login, Google login, Github login, etc.
* `apos.users.ensureGroup` now delivers the group to its callback as the second argument.

Thanks to Michelin for their support of this work.

## 2.32.0 (2017-08-08)

All tests passing.

* Fixed an S3 asset bundle generation bug that caused `.less` files to be imported with the wrong file extension if the `public` folder did not yet exist at the time `--create-bundle` was used. Thanks to Michelin for their support of this work.

* Also added an `apostrophe-caches:clear` task to aid in testing various functionality. You must specify the cache name since caches may or may not even be known to Apostrophe at task startup time based on whether and when code calls `.get` for each cache name.

## 2.31.0 (2017-08-07)

All tests passing.

* The new `testModule: true` option causes Apostrophe to supply much of the boilerplate for a published npm apostrophe module that wants to test itself as part of an apostrophe instance, i.e. apostrophe-workflow, apostrophe-caches-redis, etc. See those modules for examples of usage. This is a feature for those writing their own npm modules that wish to unit test by initializing Apostrophe and loading the module in question.

* Fixed caching bugs, notably the oembed cache, which is now operating properly. Oembed responses, such as YouTube iframe markup, are now cached for an hour as originally intended which improves frontend loading time.

* Page type changes only refreshed the schema fields on the first change — now they do it properly after every change.

* Page type changes use the "busy" mechanism while refreshing the schema fields to prevent user interface race conditions and avoid user confusion.

* `trash` is never offered as a schema field of the `global` doc (mainly a concern with `apostrophe-workflow`).

## 2.30.0 (2017-08-02)

All tests passing.

It is now easier to set up Redis or another alternative session store:

```
'apostrophe-express': {
  session: {
    secret: 'your-secret-here',
    store: {
      name: 'connect-redis',
      options: {
        // redis-specific options here
      }
    }
  }
}
```

For bc, you can still pass a live instance of a store as the `store` option, but this way is easier; all you have to do is `npm install --save` your connect-compatible session store of choice and configure it.

Thanks to Michelin for their support of this work.

## 2.29.2 (2017-08-02)

All tests passing.

* Overrideable widgetControlGroups method takes (req, widget, options) allowing for better control when customizing these buttons.
* The `createControls` option of the `apostrophe-pages` module is now respewcted properly.

## 2.29.1 (2017-07-31)

All tests passing.

* Fixed a short-lived issue with the reorganize feature.

## 2.29.0 (2017-07-31)

All tests passing.

This is a significant update containing various accommodations required by the shortly forthcoming Apostrophe 2.x version of the `apostrophe-workflow` module, as well as other recent enhancements in our queue.

* Editing an area "in context" on the page when it is part of a widget or piece will always work, even if `contextual: true` was not set. That property is optional and prevents the area from also appearing in the dialog box for editing the content type.

* Multiple select filters are now available for the "manage" view of any piece type. Just like configuring single-select filters, except that you'll add `multiple: true` to the relevant object in your `addFilters` configuration for the module. Thanks to Michelin for their support of this work.

* When editing a previous selection of pieces for a join or widget, you can also easily edit them without locating them again in the manage view.

* "Next" and "previous" links can now be easily added to your `show.html` pages for pieces. Just set the `next` and `previous` options for your `apostrophe-pieces-pages` subclass to `true`, or to an object with a `projection` property for best performance. This will populate `data.previous` and `data.next` in your `show.html` template. *For blogs they may seem backwards; they refer to relative position on the index page, and blogs are reverse-chronological. Just switch the terms on the front end in your template in cases where they appear confusing.*

* There is now a "pages" option on the admin bar, for cases where "reorganize" is not visible because "Page Settings" is not accessible to the user for the current page.

* If the `trashInSchema` option is set to `true` when configuring `apostrophe-docs`, pages that are in the trash retain their position in the page tree rather than moving to a separate "trash" subtree. In the "reorganize" interface, they are grouped into trash cans displayed beneath each parent page, rather than a single global trash can. This is necessary for the new workflow module and also helpful in any situation where trying to find pages in the trash is more troublesome than explaining this alternative approach.

When `trashInSchema` is `true`, users can also change the trash status of a piece or page via "Page Settings" or the "Edit" dialog box of the piece, and it is possible to access "Page Settings" for any page via "Reorganize."

* The buttons displayed for each widget in an Apostrophe area can be adjusted via the `addWidgetControlGroups` option of the `apostrophe-areas` module, which can be used to introduce additional buttons.

* Empty `beforeMove` and `afterMove` methods have been added to the `apostrophe-pages` module for the convenience of modules using `improve` to enhance it.

* The `apostrophe-doc-type-manager` module now has `getEditPermissionName` and `getAdminPermissionName` methods. These can be overridden by subclasses. For instance, all page subtypes return `edit-apostrophe-page` for the former because page types can be changed.

* `apos.destroy(function() { ... })` may be called to shut down a running Apostrophe instance. This does **not** delete any data. It simply releases the database connection, HTTP server port, etc. This mechanism is extensible by implementing an `apostropheDestroy` method in your own module.

* `before` option for `expressMiddleware`. As before any module can provide middleware via an `expressMiddleware` property which may be a function or array of functions. In addition, if that property is an object, it may also have a `before` subproperty specifying a module whose middleware should run after it. In this case the actual middleware function or functions must be in a `middleware` subproperty.

* `apos.instancesOf(name)` returns an array of modules that extend `name` or a subclass of it. `apos.instanceOf(object, name)` returns true if the given `object` is a moog instance of `name` or a subclass of it.

* `apos.permissions.criteria` can now supply MongoDB criteria restricted to the types the user can edit when a general permission name like `edit` or `edit-doc` is asked for. *This was never a security bug because permissions for actual editing were checked when individual edits occurred. The change makes it easier to display lists of editable content of mixed types.*

* Extending the indexes of Apostrophe's `aposDocs` collection is easier to achieve in modules that use `improve` to extend `apostrophe-docs`.

* Removed tests for obsolete, unsupported Node.js 0.10.x. Node.js 4.x is now the minimum version. *We do not intend to break ES5 compliance in 2.x, however testing old versions of Node that are not maintained with security patches in any freely available repository is not practical.*

* `insert` method for `apos.attachments`, mirroring the other modules better. Thanks to Arthur Agombart.

## 2.28.0 (2017-07-17)

All tests passing.

* Notifications are available, replacing the use of `alert`. This feature is primarily for Apostrophe's own administrative features; you can use it when extending the editing UI. Call `apos.notify('message')` to display a simple message. You can specify several `type` options such as `error` and `info`, and you can also use `%s` wildcards. Everything is localized on the server side. [See the documentation for more information](http://apostrophecms.org/docs/modules/apostrophe-notifications/browser-apostrophe-notifications.html#trigger). Thanks to Michelin for their support of this work.
* The `apostrophe-images` widget now provides a focal point editor. See the new [responsive images HOWTO](http://apostrophecms.org/docs/tutorials/howtos/responsive-images.html). Thanks to Michelin for their support of this work.
* UX: clicking "edit" on an image you have already selected no longer deselects the image. Thanks to Michelin for their support of this work.
* Bug fix: corrected issue that sometimes prevented joins with pages from editing properly.
* Bug fix: added sort index on `level` and `rank`, preventing MongoDB errors on very large page trees.
* UX: a complete URL is suggested at startup when testing locally. Thanks to Alex Gleason.

## 2.27.1 (2017-06-28)

All tests passing.

* Fixed recently introduced bug preventing page type switching.

## 2.27.0 (2017-06-26)

All tests passing.

* Lazy schema field configuration, in general and especially for joins. No more need to specify `idField`, `idsField`, `relationshipsField` or even `label` for your schema fields. `withType` can be inferred too in many cases, depending on the name of the join field. You can still specify all of the details by hand.

Also, for reverse joins, there is a new `reverseOf` option, allowing you to just specify the name of the join you are reversing. This is much easier to understand than specifying the `idField` of the other join. However that is still permitted.

Lazy configuration is in place for doc types (like pages and pieces) and widget types. It can be extended to other uses of schemas by calling the new validation methods.

* ckeditor 4.6.2. Resolves #896: you can now create links properly in Microsoft Edge. Our policy is now to check in periodically with new ckeditor releases and just make sure they are compatible with our editor skin before releasing them.

* `apos.areas.fromRichText` can be used to create an area with a single rich text widget from a trusted string of HTML. Not intended for mixed media, just rich text. Related: both `fromRichText` and `fromPlaintext` now correctly give their widgets an `_id` property.

## 2.26.1 (2017-06-12)

All tests passing.

* Fixed short-lived bug introduced in 2.26.0 re: detecting missing widget types.

## 2.26.0 (2017-06-12)

All tests passing.

* Do not crash on missing widget types, print good warning messages.

* Complete implementation of the [explicitOrder](http://apostrophecms.org/docs/modules/apostrophe-docs/server-apostrophe-cursor.html#explicit-order) cursor filter, replacing a nonfunctional implementation.

* If the mongodb connection is lost, the default behavior is now to retry it forever, so when MongoDB does get restarted Apostrophe will find it. In addition, a `connect` object may be passed to the `apostrophe-db` module to be passed on to the MongoDB connect call.

* Spaces added between DOM attributes for better HTML5 compliance.

* `required` subfields are now enforced when editing fields of type `array`.

Thanks to Michelin for their support of much of the work in this release.

## 2.25.0 (2017-05-26)

All tests passing.

* There is now a `readOnly` option for the standard schema field types. Thanks to Michelin for contributing this feature.

* Apostrophe now displays useful warnings and, in some cases, errors at startup when schemas are improperly configured. This is particularly useful if you have found it frustrating to configure joins correctly. We are continuing to deepen the coverage here.

* In the manage view, the "published" and "trash" filters now always offer both "yes" and "no," regardless of whether anything is available in those categories. This is necessary because these are the respective defaults, and these are also unusual cases in which it is actually interesting to know nothing is available.

## 2.24.0 (2017-05-05)

All tests passing.

There is now an `object` schema field type. It works much like the `array` schema field type, however there is just one object, represented as an object property of the doc in the database. Thanks to Michelin's development team for contributing this feature.

## 2.23.2 (2017-04-30)

All tests passing.

The options object of `enhanceDate` is now passed on to `pikaday`. Considered a bug fix since the options object was erroneously ignored.

* 2.23.1

All tests passing.

cleanCss needs to know that the output CSS files are going to live in apos-minified in order to correctly parse `@import` statements that pull in plain .css files. Also, the mechanism for prefixing URLs in CSS code was not applied at the correct stage of the bundling process (the minify stage), which broke the ability to reference fonts, images, etc. via URLs beginning with /modules when using an S3 asset bundle.

## 2.23.0 (2017-04-24)

All tests passing.

* The "manage" view of `apostrophe-pieces` now supports robust filters, in the same way they were already supported on the front end for `apostrophe-pieces-pages`. Use the `addFilters` option to configure them. There is bc with existing filters that relied on the old assumption that manage filters have a boolean API. However now you can specify any field with a cursor filter, which includes most schema fields, notably including joins.

Note that since all of the options are presented in a dropdown, not all fields are good candidates for this feature.

The "manage" view filters now refresh to reflect only the options that still make sense based on the other filters you have selected, reducing user frustration.

See [reusable content with pieces](http://apostrophecms.org/docs/tutorials/getting-started/reusable-content-with-pieces.html) for more information and examples.

Thanks to Michelin for their support of this work.

* `apos.utils.isFalse` allows you to check for values that are strictly `=== false` in templates.

* `apos.utils.startCase` converts property names to English, roughly speaking. It is used as a fallback if a filter does not have a `label` property. This is primarily for bc, you should add a `label` property to your fields.

* Production now matches the dev environment with regard to relative URLs in LESS files, such as those used to specify background images or font files. Previously the behavior was different in dev and production, which is a bug.

* You can now pass a `less` option to `apostrophe-assets`, which is merged with the options given to `less.render` both in dev and production. You can use this, for instance, to enable `strictMath`.

* `apostrophe.oembed`'s `fetch` method now propagates its `options` object to `oembetter` correctly. Thanks to Fotis Paraskevopoulos.

## 2.22.0 (2017-04-11)

All tests passing.

* Apostrophe now supports publishing CSS and JS assets via S3 rather than serving them directly.

Apostrophe already had an option to build asset "bundles" and deploy them at startup, as described in our [cloud HOWTO](http://apostrophecms.org/docs/tutorials/howtos/deploying-apostrophe-in-the-cloud.html). However this serves the assets from the cloud webserver, such as a Heroku dyno or EC2 instance. It is now possible to serve the assets from Amazon S3.

See the [updated cloud HOWTO](http://apostrophecms.org/docs/tutorials/howtos/deploying-apostrophe-in-the-cloud.html) for details.

Thanks to Michelin for their support of this work.

* Enforce string field `min` and `max` properties on server side.

* When validation of a form with tabs fails, such as a pieces edit modal, activate the correct tab and scroll to the first error in that tab.

* thanks to Ludovic Bret for fixing a bug in the admin bar markup.

## 2.21.0 (2017-04-11)

All tests passing.

* For a small performance boost, `defer` option can be set to `true` when configuring any widget module.
This defers calls to the `load` method until just before the page is rendered, allowing a single query
to fetch them all in simple cases. This is best applied
to the `apostrophe-images-widgets` module and similar widgets. It should not be applied if you wish
to access the results of the join in asynchronous code, because they are not available until the last
possible moment.

Thanks to Michelin for their support of this work.

* You can also set `deferImageLoading` to `true` for the `apostrophe-globals` module if you want the
same technique to be applied when loading the `global` doc's widgets. This does not always yield a
performance improvement.

* Bug fix: if two crops of the same image were present in separate widgets on a page, only one of the crops would be seen in template code. This issue has been resolved.

## 2.20.3 (2017-04-05)

All tests passing.

* The search filter is once again available when choosing images. This involved a deeper fix to modals: filters for sliding modals were not being properly captured and hoisted into the shared part of the outer div. This is now being done exactly as it is done for the controls (buttons) and the instructions.

To avoid incompatibility with existing uses of `self.$filters`, such as in the manage modal, they are captured to `self.$modalFilters`. A small change to the manage modal was needed to take advantage of this.

* Moved a warning message from `console.log` to `console.error`. `stdout` should never be used for warnings and errors. Moving toward clean output so that command line tasks can be safely used in pipelines.

## 2.20.2 (2017-03-31)

All tests passing.

Improved UI for editing widgets. The edit button is no longer separate from the area-related controls such as up, down, etc. This reduces clutter and reduces difficulty in accessing widgets while editing.

## 2.20.1 (2017-03-27)

All tests passing.

When autocompleting doc titles to add them to a join, Apostrophe again utilizes search result quality to display the best results first.

## 2.20.0 (2017-03-20)

All tests passing.

This is a significant update with two useful new features and various minor improvements.

* Support for batch uploads. The `apostrophe-images` and `apostrophe-files` modules now implement batch uploads by default.

When you click "New File" or "New Image," you now go directly to the file browser, and if you select multiple files they are uploaded without a modal dialog appearing for each one; the title and slug are populated from the filename, and that's that.

You can also drag one or more files directly to the chooser/manager modal.

If you are choosing files or images for a widget, they are automatically selected after a batch upload.

This feature can be disabled by setting the `insertViaUpload` option to `false` for `apostrophe-images` or `apostrophe-files`. If you are adding `required` fields to `apostrophe-images` or `apostrophe-files`, then batch uploading is not the best option for you because it would bypass that.

**If you wish, you can enable the feature for your own `apostrophe-pieces` modules that have an `attachment` field in their schema by setting the `insertViaUpload` option to `true`.** However please note that this does not currently do anything for pieces that refer to an image or file indirectly via widget.

* Global preference editing, and a standard UI to roll back to earlier versions of global content. There is now a "Global Content" admin bar button. By default, this launches the version rollback dialog box for shared global content.

However, if you use `addFields` to add schema fields to the `apostrophe-global` module, this button instead launches an editing modal where you can edit those fields, and also offers a "Versions" button accessible from there.

Global preferences set in this way are accessible in all situations where `data.global` is available. This is very useful for creating project-wide preference settings.

All the usual features of schemas can be used, including `groupFields`. Of course, if you choose to use joins or widgets in global content, you should keep the performance impact in mind.

* Various UX fixes to the manager and chooser modals.

* If there is a `minSize` setting in play, that information is displayed to the user when choosing images.

* The `checkboxes` schema field type now supports the `browseFilters` feature.

* When batch file uploads fail, a more useful set of error messages are displayed.

## 2.19.1 (2017-03-15)

All tests passing.

* When saving any doc with a schema, if an attachment field does not match a valid attachment that has actually been uploaded, that field is correctly nulled out. In addition, if the attachment's file extension is not in a valid fileGroup as configured via the attachments module, the field is nulled out. Finally, the `crop: true` option for attachments is saved successfully. This option allows for attachments to have a crop that is inherent to them, useful when there is no widget standing between the doc and the attachment.

All of these changes correct bugs in intended behavior. Certain checks were present in the code but not completely functional. If you need to update your configuration to add file extensions, [apostrophe-attachments](http://apostrophecms.org/docs/modules/apostrophe-attachments/).

## 2.19.0 (2017-03-15)

All tests passing.

* As always, Apostrophe always populates `req.data.home`; when `req.data.page._ancestors[0]` exists that is used, otherwise Apostrophe carries out a separate query. However as a performance enhancement, you may now disable this additional query by passing the `home: false` option to the `apostrophe-pages` module. Note that `req.data.home` is not guaranteed to exist if you do this.

As for children of the home page, for performance you may now pass `home: { children: false }` option to the `apostrophe-pages` module. This option only comes into play when using `filters: { ancestors: false }`.

Thanks to Michelin for their support of this work.

## 2.18.2 (2017-03-10)

All tests passing.

* Performance enhancement: when fetching `req.data.home` directly in the absence of `req.data.page._ancestors[0]`, such as on the home page itself or a non-page route like `/login`, we must apply the same default filters before applying the filter options, namely `.areas(false).joins(false)`, otherwise duplicate queries are made.

* Fixed bug in as-yet-unused `schemas.export` method caught by babel's linter.

Thanks to Michelin for their support of this work.

## 2.18.0 (2017-03-04)

All tests passing.

* New batch editing features for pieces! You can now use the checkboxes to select many items and then carry out the following operations in one step: trash, rescue from trash, publish, unpublish, tag and untag.

In addition there is a clearly documented procedure for creating new batch editing features with a minimum of new code.

* Several bugs in the array editor were fixed. Up, down and remove buttons work properly again, an aesthetic glitch was resolved and redundant ordinal numbers do not creep in when managing the order of an array without the `titleField` option.

* Logging out completely destroys the session. While the standard behavior of `req.logout` in the Passport module is only to break the relationship between the `user` object and the session, users expect a clean break.

## 2.17.2 (2017-02-28)

All tests passing.

* Members of a group that has the admin permission for a specific piece type can now move pieces of that type to and from the trash. (This was always intended, so this is a bug fix.)
* For better out-of-the-box SEO, an `alt` attribute with the title of the image is now part of the `img` markup of `apostrophe-images` widgets.

## 2.17.1 (2017-02-21)

All tests passing.

* Fixed XSS (cross-site scripting) vulnerability in `req.browserCall` and `apos.push.browserCall`.

* Removed confusing strikethrough of "Apply to Subpages" subform when the permission is being removed rather than added.

* Improved UX of area widget controls.

* Improved modal array tab UI and CSS.

* The `oembedReady` Apostrophe event is now emitted correctly after `apostrophe-oembed` renders an oembed-based player, such as a YouTube video player for the `apostrophe-video` widget. This event can be listened for via `apos.on('apostrophe-oembed', fn)` and receives a jQuery object referring to the relevant element.

## 2.17.0 (2017-02-14)

All tests passing.

* `array` schema fields now accept a `limit` option. They also support the `def` property to set defaults for individual fields. The array editor code has been refactored for better reliability and performance and documentation for the methods has been written.

* Relative `@import` statements now work when you push plain `.css` files as Apostrophe assets. There is no change in behavior for LESS files. Thanks to Fredrik Ekelund.

* Controls such as the "Finished" button of the reorganize modal were floating off the screen. This has been fixed.

## 2.16.1 (2017-02-07)

All tests passing.

* If you have tried using `piecesFilters` with a `tags` field type, you may have noticed that when the query string parameter is present but empty, you get no results. This is suboptimal because that's a common result if you use an HTML form to drive the query. An empty string for a `tags` filter now correctly does nothing.

* In `apostrophe-rich-text-widgets`, initialize CKEditor on `instanceReady`, rather than via a dodgy timeout. Thanks to Frederik Ekelund for finding a better way!

## 2.16.0 (2017-02-03)

All tests passing.

* Reintroduced the reorganize feature for editors who have permissions for some pages but not others. You are able to see the pages you can edit and also their ancestors, in order to navigate the tree. However you are able to drag pages only to parents you can edit.

* Introduced the new `deleteFromTrash` option to the `apostrophe-pages` module. If this option is enabled, a new icon appears in "reorganize" when looking at pages in the trash. This icon allows you to permanently delete a page and its descendants from the site.

The use of this option can lead to unhappy customers if they do not clearly understand it is a permanent action. For that reason, it is disabled by default. However it can be quite useful when transitioning from the initial site build to long-term support. We recommend enabling it during that period and disabling it again after cleanup.

* "Reorganize" no longer displays nonfunctional "view" and "trash" icons for the trash and pages inside it.

* The tests for the `apostrophe-locks` module are now deterministic and should always pass.

## 2.15.2 (2017-01-30)

All tests passing.

Fixed a bug which could cause a crash if the `sort` filter was explicitly set to `search` and no search was actually present. Conditions existed in which this could happen with the autocomplete route.

## 2.15.1 (2017-01-23)

Due to a miscommunication the version number 2.15.0 had been previously used. The description below was originally intended for 2.15.0 and has been published as 2.15.1 purely to address the version numbering conflict.

All tests passing.

* `apos.permissions.addPublic` accepts multiple arguments and array arguments,
adding all of the permission names given including any listed in the arrays.
* Permissions checks for pieces admin routes longer check for req.user, checking for the appropriate `edit-` permission is sufficient and makes addPublic more useful.
* Updated the `i18n` module to address a problem where labels that happened to be numbers rather than strings would crash the template if passed to `__()`.
* Documentation improvements.

## 2.14.3

All tests passing.

The mechanism that preserves text fields when performing AJAX refreshes was preserving
other types of `input` elements. Checkboxes, radio buttons and `type="submit"` are now
properly excluded from this mechanism.

## 2.14.2 (2017-01-18)

Fixed [#385](https://github.com/punkave/apostrophe/issues/385): if a page is moved to the trash, its slug must always change, even if it has been edited so that it no longer has its parent's slug as a prefix. In addition, if the resulting slug of a descendant of the page moving to the trash conflicts with an existing page in the trash, steps are taken to ensure uniqueness.

## 2.14.1 (2017-01-11)

All tests passing.

* The `apos.utils.clonePermanent` method no longer turns objects into long arrays of nulls if they happen to have a `length` property. `lodash` uses the `length` property as an indicator that the object should be treated as an array, but this would be an unrealistic restriction on Apostrophe schema field names. Instead, `clonePermanent` now uses `Array.isArray` to distinguish true arrays. This fixes a nasty bug when importing content from A1.5 and subsequently editing it.

* When a user is logged in there is an `apos.user` object on the browser side. Due to a bug this was an empty object. It now contains `title`, `_id` and `username` properties as intended.

## 2.14.0 (2017-01-06)

All tests passing.

* A version rollback dialog box for the `global` doc is now opened if an element with the `data-apos-versions-global` attribute is clicked. There is currently no such element in the standard UI but you may introduce one in your own layout if you have mission-critical content in the `global` doc that is awkward to recreate after an accidental deletion, such as a custom sitewide nav.
* An error message is correctly displayed when login fails.
* Many UI messages are now passed through the `__()` internationalization helper correctly. Thanks to `timaebi`.

## 2.13.2 (2016-12-22)

All tests passing.

The `data-apos-ajax-context` feature had a bug which prevented ordinary anchor links from performing AJAX refreshes correctly.

## 2.13.1 (2016-12-22)

All tests passing.

The `apostrophe-attachments` module now calls `apos.ui.busy` correctly on the fieldset so that the busy and completed indicators are correctly shown and hidden. Previously the string `0` was passed, which is not falsy.

## 2.12.0 (2016-12-15)

All tests passing.

* Developers are no longer required to set `instantiate: false` in `app.js` when configuring an npm module that uses the `improve` property to implicitly subclass and enhance a different module. In addition, bugs were fixed in the underlying `moog-require` module to ensure that assets can be loaded from the `public` and `views` folders of modules that use `improve`.
* `string` has replaced `csv` as the property name of the schema field converters that handle plaintext. Backwards compatibility has been implemented so that existing `csv` converters will work transparently and calls to `convert` with `csv` as the `from` argument still work as well. In all new custom field types you should say `string` rather than `csv`. There is no change in the functionality or implementation other than the name.

## 2.11.0 (2016-12-09)

All tests passing.

You can now add middleware to your Apostrophe site via any module in your project. Just add an `self.expressMiddleware` method to your module, which takes the usual `req, res, next` arguments. Or, if it's more convenient, set `self.expressMiddleware` to an array of such functions. "Module middleware" is added immediately after the minimum required Apostrophe middleware (bodyParser, `req.data`, etc), and before any routes.

## 2.10.3 (2016-12-08)

All tests passing.

Fixed bug in `autoPreserveText` feature of our `data-apos-ajax-context` mechanism; also, restricted it to text inputs and textareas that actually have the focus so that you can replace their values normally at other times

## 2.10.2 (2016-12-06)

All tests passing.

A very minor fix, but 2.10.1 had a very noisy console.log statement left in.

## 2.10.1 (2016-12-06)

All tests passing.

* The built-in cursor filters for `float` and `integer` no longer incorrectly default to filtering for docs with the value `0` if the value being filtered for is undefined or null. They default to not filtering at all, which is correct.

## 2.10.0 (2016-12-06)

All tests passing.

* Apostrophe now automatically recompiles modified Nunjucks templates. This means you can hit refresh in your browser after hitting save in your editor when working on `.html` files. Also note that this has always worked for `.less` files.
* Fixed a longstanding bug in `joinByArrayReverse`, which now works properly.

## 2.9.2 (2016-12-02)

All tests passing.

* Starting with MongoDB 3.3.x (?), it is an error to pass `safe: true` when calling `ensureIndex`, and it has never done anything in any version. In our defense, cargo-cult practice was probably adopted back in the days when MongoDB would invoke your write callback without actually confirming anything unless you passed `safe: true`, but apparently this was never a thing for indexes. Removed all the `safe: true` arguments from `ensureIndex` calls.
* Added a `beforeAjax` Apostrophe event to facilitate progress display and animations when using the new `data-apos-ajax-content` feature.

## 2.9.1 (2016-12-02)

All tests passing.

* Fixed an omission that prevented the use of the back button to undo the very first click when using the new `data-apos-ajax-context`. Later clicks worked just fine, but for the first one to work we need a call to `replaceState` to make it possible to restore the original query.

## 2.9.0 (2016-12-01)

All tests passing.

* Two major new features in this release: built-in filters for most schema fields, and built-in AJAX support for `apostrophe-pieces-pages`. These combine to eliminate the need for custom code in a wide array of situations where you wish to allow users to browse and filter blog posts, events, etc. In most cases there is no longer any need to write your own `cursor.js` or your own AJAX implementation. The provided AJAX implementation handles browser history operations, bookmarking and sharing properly and is SEO-friendly.

[See the official summary of the pull request for details and examples of usage.](https://github.com/punkave/apostrophe/pull/766)

* We also fixed a bug in the `refinalize` feature of cursors. state.criteria is now cloned before finalize and restored after it. Otherwise many criteria are added twice after refinalize which causes a fatal error with a few, like text search in mongodb.

In addition, we merged a contribution from Fotis Paraskevopoulos that allows a `bodyParser` option with `json` and `urlencoded` properties to be passed to the `apostrophe-express` module. Those properties are passed on to configure those two body parser middleware functions.

## 2.8.0 (2016-11-28)

All tests passing.

* `APOS_MONGODB_URI` environment variable is used to connect to MongoDB if present. Helpful for cloud hosting. See the new [deploying Apostrophe in the cloud HOWTO](http://apostrophecms.org/docs/tutorials/howtos/deploying-apostrophe-in-the-cloud.html).
* `APOS_S3_BUCKET`, `APOS_S3_ENDPOINT` (optional), `APOS_S3_SECRET`, `APOS_S3_KEY`, and `APOS_S3_REGION` environment variables can be used to configure Apostrophe to use S3 for uploaded media storage. This behavior kicks in if `APOS_S3_BUCKET` is set. See the new [deploying Apostrophe in the cloud HOWTO](http://apostrophecms.org/docs/tutorials/howtos/deploying-apostrophe-in-the-cloud.html).
* New advisory locking API accessible via `apos.locks.lock` and `apos.locks.unlock`. `apostrophe-migrations:migrate` is now wrapped in a lock. More locks are coming, although Apostrophe was carefully designed for benign worst case outcomes during race conditions.
* Better asset deployment for Heroku and other cloud services. `node app apostrophe:generation --create-bundle=NAME` now creates a new folder, `NAME`, containing assets that would otherwise have been written to `public`. Launching a server with the `APOS_BUNDLE` environment variable set to `NAME` will then copy that bundle's contents into `public` before listening for connections. See the new [deploying Apostrophe in the cloud HOWTO](http://apostrophecms.org/docs/tutorials/howtos/deploying-apostrophe-in-the-cloud.html).
* `apostrophe-pieces-pages` index pages are about 2x faster; discovered we were inefficiently deep-cloning `req` when cloning a cursor.
* Helpful error message if you forget to set the `name` property of one of your `types` when configuring `apostrophe-pages`.

## 2.7.0 (2016-11-16)

* We do a better job of defaulting to a sort by search match quality if full-text search is present in a query. Under the hood this is powered by the new `defaultSort` filter, which just stores a default value for the `sort` filter to be used only if `search` (and anything else with an implicit preferred sort order) is not present. No more lame search results for blog posts. You can explicitly set the `sort()` filter in a cursor override if you really want to, but trust us, when `search` is present sorting by anything but search quality produces poor results.
* Fixed bugs in the sanitizer for page slugs. It is now impossible to save a slug with trailing or consecutive slashes (except the home page slug which is allowed to consist of a single "trailing" slash). Added unit tests.
* Apostrophe's dropdown menus, etc. will more robustly maintain their font size in the presence of project-level CSS. There is an explicit default font size for `.apos-ui`.

## 2.6.2 (2016-11-12)

All tests passing.

* The auto-suggestion of titles upon uploading files also suggests slugs.
* The auto-suggestion of titles and slugs applies to both "files" and "images."
* Reduce the clutter in the versions collection by checking for meaningful change on the server side, where final sanitization of HTML, etc. has taken place to iron out distinctions without a difference.
* Use the permission name `edit-attachment` consistently, so that calling `addPublic('edit-attachment')` has the intended effect.
* Manage view of pieces does not crash if `updatedAt` is missing from a piece.

## 2.6.1 (2016-11-08)

All tests passing.

* Choosers and schema arrays play nicely with the new fixed-position tabs.
* Better CSS solution to positioning the attachment upload buttons which doesn't interfere with other styles.
* Images in the chooser choices column "stay in their lane."
* Better error message when an attempt to edit an area with a hyphenated name is used.
* Array edit button fixed.
* The `type()` cursor filter now has a finalizer and merges its criteria there at the very end, so that you can override a previous call to it at any time prior to invoking `toArray` or similar.
* Area controls no longer interfere with visibility of widget type selection menu.

## 2.6.0 (2016-11-04)

All tests passing.

* `relationship` fields defined for `joinByArray` can now have an `inline: true` flag. If they are inline, they are presented right in the chooser, rather than appearing in a separate modal dialog reachable by clicking an icon. This feature should be used sparingly, but that's true of relationship fields in general.
* Permissions editing for pages now takes advantage of the new inline relationship fields to make the "apply to subpages" functionality easier to discover.
* When uploading files or images, the title field is automatically suggested based on the filename.
* Improvements in form field UX and design.
* When choosing pieces (including images), if you elect to create a new piece it is automatically added to the selection.
* When choosing pieces, if the `limit` is reached and it is greater than 1, a helpful message appears, and the UI changes to make clear that you cannot add items until you remove one. If the limit is exactly 1, a new selection automatically replaces the current selection, and singular language is used to clarify what is happening.
* Syntax errors in "related types" such as cursors now produce an improved error message with filename and line number.
* Showstopper errors during startup are reported in a less redundant way.

## 2.5.2 (2016-11-01)

All tests passing.

* New `blockLevelControls: true` option to areas ensures controls for "blocks," i.e. "layout" widgets whose primary purpose is to contain other widgets, can be easily distinguished from controls for "regular" areas nested inside them. Think of a "two-column" or "three-column" widget with three areas in its template. The controls for these areas are displayed in a distinct color and various visual affordances are made to ensure they are accessible when things would otherwise be tightly spaces.
* General improvements to the usability of area-related controls.
* The search index now correctly includes the text of string and select schema fields found in widgets, pieces, pages, etc., as it always did before in 0.5. You may use `searchable: false` to disable this on a per-field basis.
* Search indexing has been refactored for clarity (no changes to working APIs).
* Checkboxes for the `checkboxes` schema field type are now styled.
* "View file" links in the file library are now styled as buttons.

## 2.5.1 (2016-10-28)

All tests passing.

* The `minSize` option to `apostrophe-images` widgets now works properly when cropping.
* The cropper no longer starts out cropping to the entire image, as this made it unclear what was happening. However if you click the crop button and then just save you still get reasonable behavior.
* Bigger crop handles.
* Textarea focus state receives the same "glow" as a regular text input field.
* Small documentation updates.

## 2.5.0 (2016-10-21)

All tests passing.

* Implemented `apos.areas.fromPlaintext`, which accepts a string of plaintext (not markup) and returns an area with a single `apostrophe-rich-text` widget in it, containing that text. Useful in implementing importers.
* The so-called `csv` import mode of `apos.schemas.convert` works properly for areas, using the above. Although it is called csv this mode is really suitable for any situation in which you have plaintext representations of each property in an object and would like those sanitized and converted to populate a doc.
* Bug fix: emit the `enhance` Apostrophe event only once on page load. This event is emitted only when there is new content that has been added to the page, e.g. once at page load, and also when a new widget is added or updated, etc. The first argument to your event handler will be a jQuery element which will contain only new elements.
* Legacy support for `data/port` and `data/address` files has been restored. (Note that `PORT` and `ADDRESS` environment variables supersede these. In modern Stagecoach deployments `data/port` is often a space-separated list of ports, and the `deployment/start` script parses these out and launches multiple processes with different PORT variables.)

## 2.4.0 (2016-10-19)

All tests passing.

Workarounds for two limitations in MongoDB that impact the use of Apostrophe cursors:

* The `addLateCriteria` cursor filter has been introduced. This filter should be used only when
you need to invoke `$near` or another MongoDB operator that cannot be used within `$and`. The object
you pass to `addLateCriteria` is merged with the criteria object that is built normally by the cursor.
**Use of this filter is strongly discouraged unless you must use operators that do
not support `$and`.**
* Custom filters that invoke `$near` or other MongoDB operators that are incompatible
with `$text` queries may call `self.set('regexSearch', true)` to force the cursor to use
a regular expression search rather than full MongoDB full-text search, if and when the
`search()` filter is called on the same cursor. This was implemented to allow combination
of full-text and geographical searches, subject of course to the limitation that regular expression
search is not indexed. It also doesn't sort by quality, but `$near` provides its own sort
by distance.

Since these are new features a minor version level bump is appropriate. However neither of these is a feature that a typical site developer will need to call directly.

## 2.3.2 (2016-10-17)

All tests passing.

* The quality of the autocomplete search results shown when selecting pages or pieces via a join was low. This has been corrected by calling the `.sort('search')` filter to sort by search result quality rather than the default sort order for the doc type manager in question.
* All of the autocomplete suggestions fit on the screen on reasonably sized displays. With the recent addition of the "flip" feature to push the suggestions up rather than down if the bottom of the screen would otherwise be reached, this is critical to show the first and best suggestion. Further discussion for future UX improvement in [issue 704](https://github.com/punkave/apostrophe/issues/704).

## 2.3.1 (2016-10-13)

All tests passing.

* Fixed a bug in the new "copy page" feature that affects pages that have `null` properties.
* Improved the experience of using the widget controls to manage the widgets in an area.
* The `login` module now has an alias, `apos.login`, like other core modules.
* Updated the jquery projector plugin to the latest version.

## 2.3.0 (2016-10-06)

All tests passing.

* Fixed a bug affecting the use of `arrangeFields` in modules that extend another module's use of `arrangeFields`. Added unit test based directly on a real-world project.
* `baseUrl` project-wide option added, yielding the same benefit as in 0.5: you get absolute URLs for all pages everywhere. (If you don't want absolute URLs, just don't set it.) This is very beneficial when generating `og:meta` tags for Facebook, or generating emails.
* A direct link to the original file has been added to the file manager's editor modal.

## 2.2.2 (2016-10-05)

All tests passing.

* Addition of slugs to projection for autocomplete is now done in a way that still allows overrides at the doc level to add other properties.
* Addition of slugs to projection for autocomplete works for joins with a specific page type, too.
* Fixed a chicken-and-egg problem in the global module that kicked in if the "global" doc contains widgets powered by modules not yet initialized at the time the global module checks for the existence of the doc.

## 2.2.1 (2016-10-04)

All tests passing.

Fixed an oversight: the new `pageBeforeCopy` global method now takes `req` as its first parameter. Since `2.2.0` was first published 5 minutes ago and this method has not yet been documented this is not regarded as a bc break.

## 2.2.0 (2016-10-04)

All tests passing.

* Fixed bug that broke removal of permissions for pages.
* "Copy Page" feature added to the page menu.
* Automatically reposition the autocomplete dropdown for joins if it would collide with the bottom of the window.
* Include page slugs in the autocomplete dropdown for joins with pages.
* `chooserChoiceBase.html` restored; some projects were depending on extending it, which is a useful technique.

## 2.1.5 (2016-10-01)

All tests passing.

* Admin bar: previously grouped fields can be re-grouped successfully, so concatenating admin bar configuration works just as well as concatenating `addFields` arrays
* Files widget displays upload button in the same user-friendly position as the images widget
* Font size for tabs and help labels is explicit to avoid side effects from project-level CSS

## 2.1.4 (2016-09-23)

All tests passing.

* Previously chosen items that now reside in the trash no longer break the chooser for editing joins
* All joins editable; certain edge cases weren't getting blessed
* A field appears properly when two diferent choices list it for `showFields`
* As in 0.5, a required field hidden by `showFields` is not required (but will be if you elect the choice that shows it)

## 2.1.3 (2016-09-20)

All tests passing.

* A typo in the unit tests caused unit tests to fail. This has been fixed.
* The recent addition of the HTML5 doctype caused the login page to be invisible in the sandbox project (not the boilerplate project). This has been fixed.
* The recent addition of the HTML5 doctype caused the admin bar to appear with a slight visual defect. This has been fixed.

## 2.1.2 (2016-09-19)

Fix for [#668](https://github.com/punkave/apostrophe/issues/668), crash occurring when admin bar group leader starts out too close to the end of the admin bar items array.

## 2.1.1 (2016-09-18)

Full Windows compatibility restored. The "recursively copy asset folders if on Windows" behavior from 0.5 was reimplemented. This is necessary to allow Apostrophe to run as a non-administrator on Windows. Running as administrator is the moral equivalent of running as root on Linux, which we would never recommend.

Since Apostrophe did not function previously on Windows and there is no behavior change on Mac/Linux this is effectively a bug fix rather than a new feature, thus 2.1.1.

## 2.1.0 (2016-09-16)

* Introduced the new `apos.areas.richText` and `apos.areas.plaintext` methods, which are also available in templates by the same names.

* Added and documented the `addImageSizes` option of the `apostrophe-attachments` module.

## 2.0.4 (2016-09-14)

* The `apostrophe-login` module now invokes `loginAfterLogin(req, callback)` on all modules that have such a method, via `apos.callAll`. Modules that do not need a callback can supply this method with only one argument. Afterwards, `apostrophe-login` redirects to `req.redirect`, as is supported elsewhere in Apostrophe. So you can assign to `req.redirect` in your callback to change the user's destination after a successful login. If `req.redirect` is not set, the user is redirected to the home page.

## 2.0.3 (2016-09-13)

The `ancestors` and `children` filters defaulted to `areas(false)`, but `joins(false)` was omitted, contrary to documentation which has always indicated the information returned is limited for performance. This was fixed. You can still override freely with the `filters` option to `apostrophe-pages`.

The HTML5 doctype was added to `outerLayoutBase`. HTML5 was always assumed, and the absence of the doctype broke jQuery's support for distinguishing `$(window).height()` from `$(document).height()`, causing runaway infinite scroll loading.

Warning message instructions for configuring the session secret were fixed (the actual location has not changed).

## 2.0.2 (2016-09-08)

Previously the `contextual` flag of a pieces module was not considered before deciding to redirect to the "show page" for the piece, which might not exist. This has been fixed. It should only happen when the module has `contextual: true`, creating a reasonable expectation that such a page must exist.

## 2.0.1 (2016-09-05)

Packaging and documentation issues only.

## 2.0.0 (2016-09-03)

Inaugural npm release of Apostrophe 2.x, which was used prior to that in many projects via git dependencies.<|MERGE_RESOLUTION|>--- conflicted
+++ resolved
@@ -1,18 +1,16 @@
 # Changelog
 
-<<<<<<< HEAD
 ## UNRELEASED
 
 ### Added
 
 - Adds documentation on allowing admins to publish user pieces.
-=======
+
 ## 2.220.1 (2021-06-09)
 
 ### Fixes
 
 * Simply a version bump.
->>>>>>> 479b5697
 
 ## 2.220.0 (2021-06-02)
 
