# Changelog

# UNRELEASED

### Adds

* Images may now be cropped to suit a particular placement after selecting them.
* Developers may now specify an alternate Vue component to be used for editing the subfields of relationships, either at the field level or as a default for all relationships with a particular piece type.
* Adds ability to set `minSize` to areas for image widgets. When setup, browsing relationship images from `AposInputRelationship` or from `AposMediaManager` when it is a chooser, will emit `piece-relationship-query`. We pass the query string object, this one will be filled with appropriate data if needed (in this case minSize array).
<<<<<<< HEAD
* Blocks users to set values under `minSize` if configured in area (can set only width, only height or both). Auto fixes bad values in input when under `minSize` or above image size during blur.
=======
* Uses the `isCroppable` method to know if an image attachment is croppable or not. Passes this info to the frontend when requesting documents attachments. Uses this info to show the context menu or not.
>>>>>>> b18c7155

# 3.17.0 (2022-03-31)

### Adds

* Full support for the [`object` field type](https://v3.docs.apostrophecms.org/reference/field-types/object.html), which works just like `array` but stores just one sub-object as a property, rather than an array of objects.
* To help find documents that reference related ones via `relationship` fields, implement backlinks of related documents by adding a `relatedReverseIds` field to them and keeping it up to date. There is no UI based on this feature yet but it will permit various useful features in the near future.
* Adds possibility for modules to [extend the webpack configuration](https://v3.docs.apostrophecms.org/guide/webpack.html).
* Adds possibility for modules to [add extra frontend bundles for scss and js](https://v3.docs.apostrophecms.org/guide/webpack.html). This is useful when the `ui/src` build would otherwise be very large due to code used on rarely accessed pages.
* Loads the right bundles on the right pages depending on the page template and the loaded widgets. Logged-in users have all the bundles on every page, because they might introduce widgets at any time.

### Fixes

* Apostrophe's webpack build now works properly when developing code that imports module-specific npm dependencies from `ui/src` or `ui/apos` when using `npm link` to develop the module in question.
* The `es5: true` option to `@apostrophecms/asset` works again.

# 3.16.1 (2022-03-21)

### Fixes

* Fixes a bug in the new `Cache-Control` support introduced by 3.16.0 in which we get the logged-out homepage right after logging in. This issue only came into play if the new caching options were enabled.

## 3.16.0 (2022-03-18)

### Adds

* Offers a simple way to set a Cache-Control max-age for Apostrophe page and GET REST API responses for pieces and pages. [See the documentation for more information](https://v3.docs.apostrophecms.org/guide/caching.html).
* API keys and bearer tokens "win" over session cookies when both are present. Since API keys and bearer tokens are explicitly added to the request at hand, it never makes sense to ignore them in favor of a cookie, which is implicit. This also simplifies automated testing.
* `data-apos-test=""` selectors for certain elements frequently selected in QA tests, such as `data-apos-test="adminBar"`.
* Offer a simple way to set a Cache-Control max-age for Apostrophe page and GET REST API responses for pieces and pages.
* To speed up functional tests, an `insecurePasswords` option has been added to the login module. This option is deliberately named to discourage use for any purpose other than functional tests in which repeated password hashing would unduly limit performance. Normally password hashing is intentionally difficult to slow down brute force attacks, especially if a database is compromised.

### Fixes

* `POST`ing a new child page with `_targetId: '_home'` now works properly in combination with `_position: 'lastChild'`.

## 3.15.0 (2022-03-02)

### Adds

* Adds throttle system based on username (even when not existing), on initial login route. Also added for each late login requirement, e.g. for 2FA attempts.

## 3.14.2 (2022-02-27)

* Hotfix: fixed a bug introduced by 3.14.1 in which non-parked pages could throw an error during the migration to fix replication issues.

## 3.14.1 (2022-02-25)

* Hotfix: fixed a bug in which replication across locales did not work properly for parked pages configured via the `_children` feature. A one-time migration is included to reconnect improperly replicated versions of the same parked pages. This runs automatically, no manual action is required. Thanks to [justyna1](https://github.com/justyna13) for identifying the issue.

## 3.14.0 (2022-02-22)

### Adds

* To reduce complications for those implementing caching strategies, the CSRF protection cookie now contains a simple constant string, and is not recorded in `req.session`. This is acceptable because the real purpose of the CSRF check is simply to verify that the browser has sent the cookie at all, which it will not allow a cross-origin script to do.
* As a result of the above, a session cookie is not generated and sent at all unless `req.session` is actually used or a user logs in. Again, this reduces complications for those implementing caching strategies.
* When logging out, the session cookie is now cleared in the browser. Formerly the session was destroyed on the server side only, which was sufficient for security purposes but could create caching issues.
* Uses `express-cache-on-demand` lib to make similar and concurrent requests on pieces and pages faster.
* Frontend build errors now stop app startup in development, and SCSS and JS/Vue build warnings are visible on the terminal console for the first time.

### Fixes

* Fixed a bug when editing a page more than once if the page has a relationship to itself, whether directly or indirectly. Widget ids were unnecessarily regenerated in this situation, causing in-context edits after the first to fail to save.
* Pages no longer emit double `beforeUpdate` and `beforeSave` events.
* When the home page extends `@apostrophecms/piece-page-type`, the "show page" URLs for individual pieces should not contain two slashes before the piece slug. Thanks to [Martí Bravo](https://github.com/martibravo) for the fix.
* Fixes transitions between login page and `afterPasswordVerified` login steps.
* Frontend build errors now stop the `@apostrophecms/asset:build` task properly in production.
* `start` replaced with `flex-start` to address SCSS warnings.
* Dead code removal, as a result of following up on JS/Vue build warnings.

## 3.13.0 - 2022-02-04

### Adds

* Additional requirements and related UI may be imposed on native ApostropheCMS logins using the new `requirements` feature, which can be extended in modules that `improve` the `@apostrophecms/login` module. These requirements are not imposed for single sign-on logins via `@apostrophecms/passport-bridge`. See the documentation for more information.
* Adds latest Slovak translation strings to SK.json in `i18n/` folder. Thanks to [Michael Huna](https://github.com/Miselrkba) for the contribution.
* Verifies `afterPasswordVerified` requirements one by one when emitting done event, allows to manage errors ans success before to go to the next requirement. Stores and validate each requirement in the token. Checks the new `askForConfirmation` requirement option to go to the next step when emitting done event or waiting for the confirm event (in order to manage success messages). Removes support for `afterSubmit` for now.

### Fixes

* Decodes the testReq `param` property in `serveNotFound`. This fixes a problem where page titles using diacritics triggered false 404 errors.
* Registers the default namespace in the Vue instance of i18n, fixing a lack of support for un-namespaced l10n keys in the UI.

## 3.12.0 - 2022-01-21

### Adds

* It is now best practice to deliver namespaced i18n strings as JSON files in module-level subdirectories of `i18n/` named to match the namespace, e.g. `i18n/ourTeam` if the namespace is `ourTeam`. This allows base class modules to deliver phrases to any namespace without conflicting with those introduced at project level. The `i18n` option is now deprecated in favor of the new `i18n` module format section, which is only needed if `browser: true` must be specified for a namespace.
* Brought back the `nestedModuleSubdirs` feature from A2, which allows modules to be nested in subdirectories if `nestedModuleSubdirs: true` is set in `app.js`. As in A2, module configuration (including activation) can also be grouped in a `modules.js` file in such subdirectories.

### Fixes

* Fixes minor inline documentation comments.
* UI strings that are not registered localization keys will now display properly when they contain a colon (`:`). These were previously interpreted as i18next namespace/key pairs and the "namespace" portion was left out.
* Fixes a bug where changing the page type immediately after clicking "New Page" would produce a console error. In general, areas and checkboxes now correctly handle their value being changed to `null` by the parent schema after initial startup of the `AposInputArea` or `AposInputCheckboxes` component.
* It is now best practice to deliver namespaced i18n strings as JSON files in module-level subdirectories of `i18n/` named to match the namespace, e.g. `i18n/ourTeam` if the namespace is `ourTeam`. This allows base class modules to deliver phrases to any namespace without conflicting with those introduced at project level. The `i18n` option is now deprecated in favor of the new `i18n` module format section, which is only needed if `browser: true` must be specified for a namespace.
* Removes the `@apostrophecms/util` module template helper `indexBy`, which was using a lodash method not included in lodash v4.
* Removes an unimplemented `csrfExceptions` module section cascade. Use the `csrfExceptions` *option* of any module to set an array of URLs excluded from CSRF protection. More information is forthcoming in the documentation.
* Fix `[Object Object]` in the console when warning `A permission.can() call was made with a type that has no manager` is printed.

### Changes

* Temporarily removes `npm audit` from our automated tests because of a sub-dependency of vue-loader that doesn't actually cause a security vulnerability for apostrophe.

## 3.11.0 - 2022-01-06

### Adds

* Apostrophe now extends Passport's `req.login` to emit an `afterSessionLogin` event from the `@apostrophecms:login` module, with `req` as an argument. Note that this does not occur at all for login API calls that return a bearer token rather than establishing an Express session.

### Fixes

* Apostrophe's extension of `req.login` now accounts for the `req.logIn` alias and the skippable `options` parameter, which is relied upon in some `passport` strategies.
* Apostrophe now warns if a nonexistent widget type is configured for an area field, with special attention to when `-widget` has been erroneously included in the name. For backwards compatibility this is a startup warning rather than a fatal error, as sites generally did operate successfully otherwise with this type of bug present.

### Changes

* Unpins `vue-click-outside-element` the packaging of which has been fixed upstream.
* Adds deprecation note to `__testDefaults` option. It is not in use, but removing would be a minor BC break we don't need to make.
* Allows test modules to use a custom port as an option on the `@apostrophecms/express` module.
* Removes the code base pull request template to instead inherit the organization-level template.
* Adds `npm audit` back to the test scripts.

## 3.10.0 - 2021-12-22

### Fixes

* `slug` type fields can now have an empty string or `null` as their `def` value without the string `'none'` populating automatically.
* The `underline` feature works properly in tiptap toolbar configuration.
* Required checkbox fields now properly prevent editor submission when empty.
* Pins `vue-click-outside-element` to a version that does not attempt to use `eval` in its distribution build, which is incompatible with a strict Content Security Policy.

### Adds

* Adds a `last` option to fields. Setting `last: true` on a field puts that field at the end of the field's widget order. If more than one field has that option active the true last item will depend on general field registration order. If the field is ordered with the `fields.order` array or field group ordering, those specified orders will take precedence.

### Changes

* Adds deprecation notes to the widget class methods `getWidgetWrapperClasses` and `getWidgetClasses` from A2.
* Adds a deprecation note to the `reorganize` query builder for the next major version.
* Uses the runtime build of Vue. This has major performance and bundle size benefits, however it does require changes to Apostrophe admin UI apps that use a `template` property (components should require no changes, just apps require an update). These apps must now use a `render` function instead. Since custom admin UI apps are not yet a documented feature we do not regard this as a bc break.
* Compatible with the `@apostrophecms/security-headers` module, which supports a strict `Content-Security-Policy`.
* Adds a deprecation note to the `addLateCriteria` query builder.
* Updates the `toCount` doc type query method to use Math.ceil rather than Math.floor plus an additional step.

## 3.9.0 - 2021-12-08

### Adds

* Developers can now override any Vue component of the ApostropheCMS admin UI by providing a component of the same name in the `ui/apos/components` folder of their own module. This is not always the best approach, see the documentation for details.
* When running a job, we now trigger the notification before to run the job, this way the progress notification ID is available from the job and the notification can be dismissed if needed.
* Adds `maxUi`, `maxLabel`, `minUi`, and `minLabel` localization strings for array input and other UI.

### Fixes

* Fully removes references to the A2 `self.partial` module method. It appeared only once outside of comments, but was not actually used by the UI. The `self.render` method should be used for simple template rendering.
* Fixes string interpolation for the confirmation modal when publishing a page that has an unpublished parent page.
* No more "cannot set headers after they are sent to the client" and "req.res.redirect not defined" messages when handling URLs with extra trailing slashes.
* The `apos.util.runPlayers` method is not called until all of the widgets in a particular tree of areas and sub-areas have been added to the DOM. This means a parent area widget player will see the expected markup for any sub-widgets when the "Edit" button is clicked.
* Properly activates the `apostropheI18nDebugPlugin` i18next debugging plugin when using the `APOS_SHOW_I18N` environment variable. The full set of l10n emoji indicators previously available for the UI is now available for template and server-side strings.
* Actually registers piece types for site search unless the `searchable` option is `false`.
* Fixes the methods required for the search `index` task.

### Changes

* Adds localization keys for the password field component's min and max error messages.

## 3.8.1 - 2021-11-23

### Fixes

* The search field of the pieces manager modal works properly. Thanks to [Miro Yovchev](https://github.com/myovchev) for pointing out the issue and providing a solution.
* Fixes a bug in `AposRichTextWidgetEditor.vue` when a rich text widget was specifically configured with an empty array as the `styles` option. In that case a new empty rich text widget will initiate with an empty paragraph tag.
* The`fieldsPresent` method that is used with the `presentFieldsOnly` option in doc-type was broken, looking for properties in strings and wasn't returning anything.

## 3.8.0 - 2021-11-15

### Adds

* Checkboxes for pieces are back, a main checkbox allows to select all page items. When all pieces on a page are checked, a banner where the user can select all pieces appears. A launder for mongo projections has been added.
* Registered `batchOperations` on a piece-type will now become buttons in the manager batch operations "more menu" (styled as a kebab icon). Batch operations should include a label, `messages` object, and `modalOptions` for the confirmation modal.
* `batchOperations` can be grouped into a single button with a menu using the `group` cascade subproperty.
* `batchOperations` can be conditional with an `if` conditional object. This allows developers to pass a single value or an array of values.
* Piece types can have `utilityOperations` configured as a top-level cascade property. These operations are made available in the piece manager as new buttons.
* Notifications may now include an `event` property, which the AposNotification component will emit on mount. The `event` property should be set to an object with `name` (the event name) and optionally `data` (data included with the event emission).
* Adds support for using the attachments query builder in REST API calls via the query string.
* Adds contextual menu for pieces, any module extending the piece-type one can add actions in this contextual menu.
* When clicking on a batch operation, it opens a confirmation modal using modal options from the batch operation, it also works for operations in grouped ones. operations name property has been renamed in action to work with AposContextMenu component.
* Beginning with this release, a module-specific static asset in your project such as `modules/mymodulename/public/images/bg.png` can always be referenced in your `.scss` and `.css` files as `/modules/mymodulename/images/bg.png`, even if assets are actually being deployed to S3, CDNs, etc. Note that `public` and `ui/public` module subdirectories have separate functions. See the documentation for more information.
* Adds AposFile.vue component to abstract file dropzone UI, uses it in AposInputAttachment, and uses it in the confirmation modal for pieces import.
* Optionally add `dimensionAttrs` option to image widget, which sets width & height attributes to optimize for Cumulative Layout Shift. Thank you to [Qiao Lin](https://github.com/qclin) for the contribution.

### Fixes

* The `apos.util.attachmentUrl` method now works correctly. To facilitate that, `apos.uploadsUrl` is now populated browser-side at all times as the frontend logic originally expected. For backwards compatibility `apos.attachment.uploadsUrl` is still populated when logged in.
* Widget players are now prevented from being played twice by the implementing vue component.

### Changes
* Removes Apostrophe 2 documentation and UI configuration from the `@apostrophecms/job` module. These options were not yet in use for A3.
* Renames methods and removes unsupported routes in the `@apostrophecms/job` module that were not yet in use. This was not done lightly, but specifically because of the minimal likelihood that they were in use in project code given the lack of UI support.
  * The deprecated `cancel` route was removed and will likely be replaced at a later date.
  * `run` was renamed `runBatch` as its purpose is specifically to run processes on a "batch selected" array of pieces or pages.
  * `runNonBatch` was renamed to `run` as it is the more generic job-running method. It is likely that `runBatch` will eventually be refactored to use this method.
  * The `good` and `bad` methods are renamed `success` and `failure`, respectively. The expected methods used in the `run` method were similarly renamed. They still increment job document properties called `good` and `bad`.
* Comments out the unused `batchSimpleRoute` methods in the page and piece-type modules to avoid usage before they are fully implemented.
* Optionally add `dimensionAttrs` option to image widget, which sets width & height attributes to optimize for Cumulative Layout Shift.
* Temporarily removes `npm audit` from our automated tests because of a sub-dependency of uploadfs that doesn't actually cause a security vulnerability for apostrophe.

## 3.7.0 - 2021-10-28

### Adds

* Schema select field choices can now be populated by a server side function, like an API call. Set the `choices` property to a method name of the calling module. That function should take a single argument of `req`, and return an array of objects with `label` and `value` properties. The function can be async and will be awaited.
* Apostrophe now has built-in support for the Node.js cluster module. If the `APOS_CLUSTER_PROCESSES` environment variable is set to a number, that number of child processes are forked, sharing the same listening port. If the variable is set to `0`, one process is forked for each CPU core, with a minimum of `2` to provide availability during restarts. If the variable is set to a negative number, that number is added to the number of CPU cores, e.g. `-1` is a good way to reserve one core for MongoDB if it is running on the same server. This is for production use only (`NODE_ENV=production`). If a child process fails it is restarted automatically.

### Fixes

* Prevents double-escaping interpolated localization strings in the UI.
* Rich text editor style labels are now run through a localization method to get the translated strings from their l10n keys.
* Fixes README Node version requirement (Node 12+).
* The text alignment buttons now work immediately in a new rich text widget. Previously they worked only after manually setting a style or refreshing the page. Thanks to Michelin for their support of this fix.
* Users can now activate the built-in date and time editing popups of modern browsers when using the `date` and `time` schema field types.
* Developers can now `require` their project `app.js` file in the Node.js REPL for debugging and inspection. Thanks to [Matthew Francis Brunetti](https://github.com/zenflow).
* If a static text phrase is unavailable in both the current locale and the default locale, Apostrophe will always fall back to the `en` locale as a last resort, which ensures the admin UI works if it has not been translated.
* Developers can now `require` their project `app.js` in the Node.js REPL for debugging and inspection
* Ensure array field items have valid _id prop before storing. Thanks to Thanks to [Matthew Francis Brunetti](https://github.com/zenflow).

### Changes

* In 3.x, `relationship` fields have an optional `builders` property, which replaces `filters` from 2.x, and within that an optional `project` property, which replaces `projection` from 2.x (to match MongoDB's `cursor.project`). Prior to this release leaving the old syntax in place could lead to severe performance problems due to a lack of projections. Starting with this release the 2.x syntax results in an error at startup to help the developer correct their code.
* The `className` option from the widget options in a rich text area field is now also applied to the rich text editor itself, for a consistently WYSIWYG appearance when editing and when viewing. Thanks to [Max Mulatz](https://github.com/klappradla) for this contribution.
* Adds deprecation notes to doc module `afterLoad` events, which are deprecated.
* Removes unused `afterLogin` method in the login module.

## 3.6.0 - 2021-10-13

### Adds

* The `context-editing` apostrophe admin UI bus event can now take a boolean parameter, explicitly indicating whether the user is actively typing or performing a similar active manipulation of controls right now. If a boolean parameter is not passed, the existing 1100-millisecond debounced timeout is used.
* Adds 'no-search' modifier to relationship fields as a UI simplification option.
* Fields can now have their own `modifiers` array. This is combined with the schema modifiers, allowing for finer grained control of field rendering.
* Adds a Slovak localization file. Activate the `sk` locale to use this. Many thanks to [Michael Huna](https://github.com/Miselrkba) for the contribution.
* Adds a Spanish localization file. Activate the `es` locale to use this. Many thanks to [Eugenio Gonzalez](https://github.com/egonzalezg9) for the contribution.
* Adds a Brazilian Portuguese localization file. Activate the `pt-BR` locale to use this. Many thanks to [Pietro Rutzen](https://github.com/pietro-rutzen) for the contribution.

### Fixes

* Fixed missing translation for "New Piece" option on the "more" menu of the piece manager, seen when using it as a chooser.
* Piece types with relationships to multiple other piece types may now be configured in any order, relative to the other piece types. This sometimes appeared to be a bug in reverse relationships.
* Code at the project level now overrides code found in modules that use `improve` for the same module name. For example, options set by the `@apostrophecms/seo-global` improvement that ships with `@apostrophecms/seo` can now be overridden at project level by `/modules/@apostrophecms/global/index.js` in the way one would expect.
* Array input component edit button label is now propertly localized.
* A memory leak on each request has been fixed, and performance improved, by avoiding the use of new Nunjucks environments for each request. Thanks to Miro Yovchev for pointing out the leak.
* Fragments now have access to `__t()`, `getOptions` and other features passed to regular templates.
* Fixes field group cascade merging, using the original group label if none is given in the new field group configuration.
* If a field is conditional (using an `if` option), is required, but the condition has not been met, it no longer throws a validation error.
* Passing `busy: true` to `apos.http.post` and related methods no longer produces an error if invoked when logged out, however note that there will likely never be a UI for this when logged out, so indicate busy state in your own way.
* Bugs in document modification detection have been fixed. These bugs caused edge cases where modifications were not detected and the "Update" button did not appear, and could cause false positives as well.

### Changes

* No longer logs a warning about no users if `testModule` is true on the app.

## 3.5.0 - 2021-09-23

* Pinned dependency on `vue-material-design-icons` to fix `apos-build.js` build error in production.
* The file size of uploaded media is visible again when selected in the editor, and media information such as upload date, dimensions and file size is now properly localized.
* Fixes moog error messages to reflect the recommended pattern of customization functions only taking `self` as an argument.
* Rich Text widgets now instantiate with a valid element from the `styles` option rather than always starting with an unclassed `<p>` tag.
* Since version 3.2.0, apostrophe modules to be loaded via npm must appear as explicit npm dependencies of the project. This is a necessary security and stability improvement, but it was slightly too strict. Starting with this release, if the project has no `package.json` in its root directory, the `package.json` in the closest ancestor directory is consulted.
* Fixes a bug where having no project modules directory would throw an error. This is primarily a concern for module unit tests where there are no additional modules involved.
* `css-loader` now ignores `url()` in css files inside `assets` so that paths are left intact, i.e. `url(/images/file.svg)` will now find a static file at `/public/images/file.svg` (static assets in `/public` are served by `express.static`). Thanks to Matic Tersek.
* Restored support for clicking on a "foreign" area, i.e. an area displayed on the page whose content comes from a piece, in order to edit it in an appropriate way.
* Apostrophe module aliases and the data attached to them are now visible immediately to `ui/src/index.js` JavaScript code, i.e. you can write `apos.alias` where `alias` matches the `alias` option configured for that module. Previously one had to write `apos.modules['module-name']` or wait until next tick. However, note that most modules do not push any data to the browser when a user is not logged in. You can do so in a custom module by calling `self.enableBrowserData('public')` from `init` and implementing or extending the `getBrowserData(req)` method (note that page, piece and widget types already have one, so it is important to extend in those cases).
* `options.testModule` works properly when implementing unit tests for an npm module that is namespaced.

### Changes

* Cascade grouping (e.g., grouping fields) will now concatenate a group's field name array with the field name array of an existing group of the same name. Put simply, if a new piece module adds their custom fields to a `basics` group, that field will be added to the default `basics` group fields. Previously the new group would have replaced the old, leaving inherited fields in the "Ungrouped" section.
* AposButton's `block` modifier now less login-specific

### Adds

* Rich Text widget's styles support a `def` property for specifying the default style the editor should instantiate with.
* A more helpful error message if a field of type `area` is missing its `options` property.

## 3.4.1 - 2021-09-13

No changes. Publishing to correctly mark the latest 3.x release as "latest" in npm.

## 3.4.0 - 2021-09-13

### Security

* Changing a user's password or marking their account as disabled now immediately terminates any active sessions or bearer tokens for that user. Thanks to Daniel Elkabes for pointing out the issue. To ensure all sessions have the necessary data for this, all users logged in via sessions at the time of this upgrade will need to log in again.
* Users with permission to upload SVG files were previously able to do so even if they contained XSS attacks. In Apostrophe 3.x, the general public so far never has access to upload SVG files, so the risk is minor but could be used to phish access from an admin user by encouraging them to upload a specially crafted SVG file. While Apostrophe typically displays SVG files using the `img` tag, which ignores XSS vectors, an XSS attack might still be possible if the image were opened directly via the Apostrophe media library's convenience link for doing so. All SVG uploads are now sanitized via DOMPurify to remove XSS attack vectors. In addition, all existing SVG attachments not already validated are passed through DOMPurify during a one-time migration.

### Fixes

* The `apos.attachment.each` method, intended for migrations, now respects its `criteria` argument. This was necessary to the above security fix.
* Removes a lodash wrapper around `@apostrophecms/express` `bodyParser.json` options that prevented adding custom options to the body parser.
* Uses `req.clone` consistently when creating a new `req` object with a different mode or locale for localization purposes, etc.
* Fixes bug in the "select all" relationship chooser UI where it selected unpublished items.
* Fixes bug in "next" and "previous" query builders.
* Cutting and pasting widgets now works between locales that do not share a hostname, provided that you switch locales after cutting (it does not work between tabs that are already open on separate hostnames).
* The `req.session` object now exists in task `req` objects, for better compatibility. It has no actual persistence.
* Unlocalized piece types, such as users, may now be selected as part of a relationship when browsing.
* Unpublished localized piece types may not be selected via the autocomplete feature of the relationship input field, which formerly ignored this requirement, although the browse button enforced it.
* The server-side JavaScript and REST APIs to delete pieces now work properly for pieces that are not subject to either localization or draft/published workflow at all the (`localize: false` option). UI for this is under discussion, this is just a bug fix for the back end feature which already existed.
* Starting in version 3.3.1, a newly added image widget did not display its image until the page was refreshed. This has been fixed.
* A bug that prevented Undo operations from working properly and resulted in duplicate widget _id properties has been fixed.
* A bug that caused problems for Undo operations in nested widgets, i.e. layout or multicolumn widgets, has been fixed.
* Duplicate widget _id properties within the same document are now prevented on the server side at save time.
* Existing duplicate widget _id properties are corrected by a one-time migration.

### Adds

* Adds a linter to warn in dev mode when a module name include a period.
* Lints module names for `apostrophe-` prefixes even if they don't have a module directory (e.g., only in `app.js`).
* Starts all `warnDev` messages with a line break and warning symbol (⚠️) to stand out in the console.
* `apos.util.onReady` aliases `apos.util.onReadyAndRefresh` for brevity. The `apos.util.onReadyAndRefresh` method name will be deprecated in the next major version.
* Adds a developer setting that applies a margin between parent and child areas, allowing developers to change the default spacing in nested areas.

### Changes

* Removes the temporary `trace` method from the `@apostrophecms/db` module.
* Beginning with this release, the `apostrophe:modulesReady` event has been renamed `apostrophe:modulesRegistered`, and the `apostrophe:afterInit` event has been renamed `apostrophe:ready`. This better reflects their actual roles. The old event names are accepted for backwards compatibility. See the documentation for more information.
* Only autofocuses rich text editors when they are empty.
* Nested areas now have a vertical margin applied when editing, allowing easier access to the parent area's controls.

## 3.3.1 - 2021-09-01

### Fixes

* In some situations it was possible for a relationship with just one selected document to list that document several times in the returned result, resulting in very large responses.
* Permissions roles UI localized correctly.
* Do not crash on startup if users have a relationship to another type. This was caused by the code that checks whether any users exist to present a warning to developers. That code was running too early for relationships to work due to event timing issues.

## 3.3.0 - 2021-08-30

### Fixes

* Addresses the page jump when using the in-context undo/redo feature. The page will immediately return users to their origin scroll position after the content refreshes.
* Resolves slug-related bug when switching between images in the archived view of the media manager. The slug field was not taking into account the double slug prefix case.
* Fixes migration task crash when parking new page. Thanks to [Miro Yovchev](https://www.corllete.com/) for this fix.
* Fixes incorrect month name in `AposCellDate`, which can be optionally used in manage views of pieces. Thanks to [Miro Yovchev](https://www.corllete.com/) for this fix.

### Adds

* This version achieves localization (l10n) through a rich set of internationalization (i18n) features. For more information, [see the documentation](https://v3.docs.apostrophecms.org/).
* There is support for both static string localization and dynamic content localization.
* The home page, other parked pages, and the global document are automatically replicated to all configured locales at startup. Parked properties are refreshed if needed. Other pages and pieces are replicated if and when an editor chooses to do so.
* An API route has been added for voluntary replication, i.e. when deciding a document should exist in a second locale, or desiring to overwrite the current draft contents in locale `B` with the draft contents of locale `A`.
* Locales can specify `prefix` and `hostname` options, which are automatically recognized by middleware that removes the prefix dynamically where appropriate and sets `req.locale`. In 3.x this works more like the global site `prefix` option. This is a departure from 2.x which stored the prefix directly in the slug, creating maintenance issues.
* Locales are stateless: they are never recorded in the session. This eliminates many avenues for bugs and bad SEO. However, this also means the developer must fully distinguish them from the beginning via either `prefix` or `hostname`. A helpful error message is displayed if this is not the case.
* Switching locales preserves the user's editing session even if on separate hostnames. To enable this, if any locales have hostnames, all configured locales must have hostnames and/or baseUrl must be set for those that don't.
* An API route has been added to discover the locales in which a document exists. This provides basic information only for performance (it does not report `title` or `_url`).
* Editors can "localize" documents, copying draft content from one locale to another to create a corresponding document in a different locale. For convenience related documents, such as images and other pieces directly referenced by the document's structure, can be localized at the same time. Developers can opt out of this mechanism for a piece type entirely, check the box by default for that type, or leave it as an "opt-in" choice.
* The `@apostrophecms/i18n` module now uses `i18next` to implement static localization. All phrases in the Vue-based admin UI are passed through `i18next` via `this.$t`, and `i18next` is also available via `req.t()` in routes and `__t()` in templates. Apostrophe's own admin UI phrases are in the `apostrophe` namespace for a clean separation. An array of locale codes, such as `en` or `fr` or `en-au`, can be specified using the `locales` option to the `@apostrophecms/i18n` module. The first locale is the default, unless the `defaultLocale` option is set. If no locales are set, the locale defaults to `en`. The `i18next-http-middleware` locale guesser is installed and will select an available locale if possible, otherwise it will fall back to the default.
* In the admin UI, `v-tooltip` has been extended as `v-apos-tooltip`, which passes phrases through `i18next`.
* Developers can link to alternate locales by iterating over `data.localizations` in any page template. Each element always has `locale`, `label` and `homePageUrl` properties. Each element also has an `available` property (if true, the current context document is available in that locale), `title` and a small number of other document properties are populated, and `_url` redirects to the context document in that locale. The current locale is marked with `current: true`.
* To facilitate adding interpolated values to phrases that are passed as a single value through many layers of code, the `this.$t` helper provided in Vue also accepts an object argument with a `key` property. Additional properties may be used for interpolation.
* `i18next` localization JSON files can be added to the `i18n` subdirectory of *any* module, as long as its `i18n` option is set. The `i18n` object may specify `ns` to give an `i18next` namespace, otherwise phrases are in the default namespace, used when no namespace is specified with a `:` in an `i18next` call. The default namespace is yours for use at project level. Multiple modules may contribute to the same namespace.
* If `APOS_DEBUG_I18N=1` is set in the environment, the `i18next` debug flag is activated. For server-side translations, i.e. `req.t()` and `__t()`, debugging output will appear on the server console. For browser-side translations in the Vue admin UI, debugging output will appear in the browser console.
* If `APOS_SHOW_I18N=1` is set in the environment, all phrases passed through `i18next` are visually marked, to make it easier to find those that didn't go through `i18next`. This does not mean translations actually exist in the JSON files. For that, review the output of `APOS_DEBUG_I18N=1`.
* There is a locale switcher for editors.
* There is a backend route to accept a new locale on switch.
* A `req.clone(properties)` method is now available. This creates a clone of the `req` object, optionally passing in an object of properties to be set. The use of `req.clone` ensures the new object supports `req.get` and other methods of a true `req` object. This technique is mainly used to obtain a new request object with the same privileges but a different mode or locale, i.e. `mode: 'published'`.
* Fallback wrappers are provided for the `req.__()`, `res.__()` and `__()` localization helpers, which were never official or documented in 3.x but may be in use in projects ported from 2.x. These wrappers do not localize but do output the input they are given along with a developer warning. You should migrate them to use `req.t()` (in server-side javascript) or `__t()` (Nunjucks templates).

### Changes

* Bolsters the CSS that backs Apostrophe UI's typography to help prevent unintended style leaks at project-level code.
* Removes the 2.x series changelog entries. They can be found in the 2.0 branch in Github.

## 3.2.0 - 2021-08-13

### Fixes

* `req.hostname` now works as expected when `trustProxy: true` is passed to the `@apostrophecms/express` module.
* Apostrophe loads modules from npm if they exist there and are configured in the `modules` section of `app.js`. This was always intended only as a way to load direct, intentional dependencies of your project. However, since npm "flattens" the dependency tree, dependencies of dependencies that happen to have the same name as a project-level Apostrophe module could be loaded by default, crashing the site or causing unexpected behavior. So beginning with this release, Apostrophe scans `package.json` to verify an npm module is actually a dependency of the project itself before attempting to load it as an Apostrophe module.
* Fixes the reference to sanitize-html defaults in the rich text widget.
* Fixes the `toolbarToAllowedStyles` method in the rich text widget, which was not returning any configuration.
* Fixes the broken text alignment in rich text widgets.
* Adds a missing npm dependency on `chokidar`, which Apostrophe and Nunjucks use for template refreshes. In most environments this worked anyway due to an indirect dependency via the `sass` module, but for stability Apostrophe should depend directly on any npm module it uses.
* Fixes the display of inline range inputs, notably broken when using Palette
* Fixes occasional unique key errors from migrations when attempting to start up again with a site that experienced a startup failure before inserting its first document.
* Requires that locale names begin with a letter character to ensure order when looping over the object entries.
* Unit tests pass in MongoDB 5.x.

### Adds
* Adds Cut and Paste to area controls. You can now Cut a widget to a virtual clipboard and paste it in suitable areas. If an area
can include the widget on the clipboard, a special Clipboard widget will appear in area's Add UI. This works across pages as well.

### Changes
* Apostrophe's Global's UI (the @apostrophecms/global singleton has moved from the admin bar's content controls to the admin utility tray under a cog icon.
* The context bar's document Edit button, which was a cog icon, has been rolled into the doc's context menu.

## 3.1.3 - 2021-07-16

### Fixes

* Hotfix for an incompatibility between `vue-loader` and `webpack` 5.45.0 which causes a crash at startup in development, or asset build time in production. We have temporarily pinned our dependency to `webpack` 5.44.x. We are [contributing to the discussion around the best long-term fix for vue-loader](https://github.com/vuejs/vue-loader/issues/1854).

## 3.1.2 - 2021-07-14

### Changes

* Removes an unused method, `mapMongoIdToJqtreeId`, that was used in A2 but is no longer relevant.
* Removes deprecated and non-functional steps from the `edit` method in the `AposDocsManager.vue` component.
* Legacy migrations to update 3.0 alpha and 3.0 beta sites to 3.0 stable are still in place, with no functional changes, but have been relocated to separate source files for ease of maintenance. Note that this is not a migration path for 2.x databases. Tools for that are forthcoming.

## 3.1.1 - 2021-07-08

### Fixes

* Two distinct modules may each have their own `ui/src/index.scss` file, similar to the fix already applied to allow multiple `ui/src/index.js` files.

## 3.1.0 - 2021-06-30

### Fixes

* Corrects a bug that caused Apostrophe to rebuild the admin UI on every nodemon restart, which led to excessive wait times to test new code. Now this happens only when `package-lock.json` has been modified (i.e. you installed a new module that might contain new Apostrophe admin UI code). If you are actively developing Apostrophe admin UI code, you can opt into rebuilding all the time with the `APOS_DEV=1` environment variable. In any case, `ui/src` is always rebuilt in a dev environment.
* Updates `cheerio`, `deep-get-set`, and `oembetter` versions to resolve vulnerability warnings.
* Modules with a `ui/src` folder, but no other content, are no longer considered "empty" and do not generate a warning.
* Pushing a secondary context document now always results in entry to draft mode, as intended.
* Pushing a secondary context document works reliably, correcting a race condition that could cause the primary document to remain in context in some cases if the user was not already in edit mode.

### Changes

* Deprecates `self.renderPage` method for removal in next major version.
* Since `ui/src/index.js` files must export a function to avoid a browser error in production which breaks the website experience, we now detect this at startup and throw a more helpful error to prevent a last-minute discovery in production.

## 3.0.1 - 2021-06-17

### Fixes

* Fixes an error observed in the browser console when using more than one `ui/src/index.js` file in the same project. Using more than one is a good practice as it allows you to group frontend code with an appropriate module, or ship frontend code in an npm module that extends Apostrophe.
* Migrates all of our own frontend players and utilities from `ui/public` to `ui/src`, which provides a robust functional test of the above.
* Executes `ui/src` imports without waiting for next tick, which is appropriate as we have positioned it as an alternative to `ui/public` which is run without delay.

## 3.0.0 - 2021-06-16

### Breaks

* Previously our `a3-boilerplate` project came with a webpack build that pushed code to the `ui/public` folder of an `asset` module. Now the webpack build is not needed because Apostrophe takes care of compiling `ui/src` for us. This is good! However, **if you are transitioning your project to this new strategy, you will need to remove the `modules/asset/ui/public` folder from your project manually** to ensure that webpack-generated code originally intended for webpack-dev-server does not fail with a `publicPath` error in the console.
* The `CORE_DEV=1` environment setting has been changed to `APOS_DEV=1` because it is appropriate for anyone who is actively developing custom Apostrophe admin UI using `ui/apos` folders in their own modules.
* Apostrophe now uses Dart Sass, aka the `sass` npm module. The `node-sass` npm module has been deprecated by its authors for some time now. Most existing projects will be unaffected, but those writing their own Apostrophe UI components will need to change any `/deep/` selectors to `::v-deep` and consider making other Dart Sass updates as well. For more information see the [Dart Sass documentation](https://sass-lang.com/dart-sass). Those embracing the new `ui/src` feature should also bear in mind that Dart Sass is being used.

### Changes

* Relationship ids are now stored as aposDocIds (without the locale and mode part). The appropriate locale and mode are known from the request. This allows easy comparison and copying of these properties across locales and fixes a bug with reverse relationships when publishing documents. A migration has been added to take care of this conversion on first startup.
- The `attachment` field type now correctly limits file uploads by file type when using the `fileGroup` field option.
- Uploading SVG files is permitted in the Media Library by default.

### Adds

- Apostrophe now enables you to ship frontend JavaScript and Sass (using the SCSS syntax) without your own webpack configuration.
- Any module may contain modern JavaScript in a `ui/src/index.js` file, which may use `import` to bring in other files in the standard way. Note that **`ui/src/index.js must export a function`**. These functions are called for you in the order modules are initialized.
- Any module may contain a Sass (SCSS) stylesheet in a `ui/src/index.scss` file, which may also import other Sass (SCSS) files.
- Any project that requires IE11 support for `ui/src` JavaScript code can enable it by setting the `es5: true` option to the `@apostrophecms/asset` module. Apostrophe produces separate builds for IE11 and modern browsers, so there is no loss of performance in modern browsers. Code is automatically compiled for IE11 using `babel` and missing language features are polyfilled using `core-js` so you can use promises, `async/await` and other standard modern JavaScript features.
- `ui/public` is still available for raw JavaScript and CSS files that should be pushed *as-is* to the browser. The best use of this feature is to deliver the output of your own custom webpack build, if you have one.
- Adds browser-side `editMode` flag that tracks the state of the current view (edit or preview), located at `window.apos.adminBar.editMode`.
- Support for automatic inline style attribute sanitization for Rich Text widgets.
- Adds text align controls for Rich Text widgets. The following tools are now supported as part of a rich text widget's `toolbar` property:
-- `alignLeft`
-- `alignRight`
-- `alignCenter`
-- `alignJustify`
- `@apostrophecms/express` module now supports the `trustProxy: true` option, allowing your reverse proxy server (such as nginx) to pass on the original hostname, protocol and client IP address.

### Fixes

* Unit tests passing again. Temporarily disabled npm audit checks as a source of critical failures owing to upstream issues with third-party packages which are not actually a concern in our use case.
* Fixed issues with the query builder code for relationships. These issues were introduced in beta 3 but did not break typical applications, except for displaying distinct choices for existing values of a relationship field.
* Checkbox field types can now be used as conditional fields.
* Tracks references to attachments correctly, and introduces a migration to address any attachments previously tracked as part of documents that merely have a relationship to the proper document, i.e. pages containing widgets that reference an image piece.
* Tracks the "previously published" version of a document as a legitimate reference to any attachments, so that they are not discarded and can be brought back as expected if "Undo Publish" is clicked.
* Reverse relationships work properly for published documents.
* Relationship subfields are now loaded properly when `reverseOf` is used.
* "Discard Draft" is available when appropriate in "Manage Pages" and "Manage Pieces."
* "Discard Draft" disables the "Submit Updates" button when working as a contributor.
* Relationship subfields can now be edited when selecting in the full "manage view" browser, as well as in the compact relationship field view which worked previously.
* Relationship subfields now respect the `def` property.
* Relationship subfields are restored if you deselect a document and then reselect it within a single editing experience, i.e. accidentally deselect and immediately reselect, for instance.
* A console warning when editing subfields for a new relationship was fixed.
* Field type `color`'s `format` option moved out of the UI options and into the general options object. Supported formats are "rgb", "prgb", "hex6", "hex3", "hex8", "name", "hsl", "hsv". Pass the `format` string like:
```js
myColorField: {
  type: 'color',
  label: 'My Color',
  options: {
    format: 'hsl'
  }
}
```
* Restored Vue dependency to using semantic versioning now that Vue 2.6.14 has been released with a fix for the bug that required us to pin 2.6.12.
* Nunjucks template loader is fully compatible with Linux in a development environment.
* Improved template performance by reusing template loaders.
* `min` and `max` work properly for both string-like and number-like fields.
* Negative numbers, leading minus and plus signs, and trailing periods are accepted in the right ways by appropriate field types.
* If a user is inadvertently inserted with no password, set a random password on the backend for safety. In tests it appears that login with a blank password was already forbidden, but this provides an additional level of certainty.
* `data.page` and `data.contextOptions` are now available in `widget.html` templates in most cases. Specifically, they are available when loading the page, (2) when a widget has just been inserted on the page, and (3) when a widget has just been edited and saved back to the page. However, bear in mind that these parameters are never available when a widget is being edited "out of context" via "Page Settings", via the "Edit Piece" dialog box, via a dialog box for a parent widget, etc. Your templates should be written to tolerate the absence of these parameters.
* Double slashes in the slug cannot be used to trick Apostrophe into serving as an open redirect (fix ported to 3.x from 2.92.0).
* The global doc respects the `def` property of schema fields when first inserted at site creation time.
* Fixed fragment keyword arguments being available when not a part of the fragment signature.

## 3.0.0-beta.3.1 - 2021-06-07

### Breaks
- This backwards compatibility break actually occurred in 3.0.0-beta.3 and was not documented at that time, but it is important to know that the following Rich Text tool names have been updated to match Tiptap2's convention:
-- `bullet_list` -> `bulletList`
-- `ordered_list` -> `orderedList`
-- `code_block` -> `codeBlock`
-- `horizontal_rule` -> `horizontalRule`

### Fixes

- Rich Text default tool names updated, no longer broken. Bug introduced in 3.0.0-beta.3.
- Fixed Rich Text's tool cascade to properly account for core defaults, project level defaults, and area-specific options.

## 3.0.0-beta.3 - 2021-06-03

### Security Fixes

The `nlbr` and `nlp` Nunjucks filters marked their output as safe to preserve the tags that they added, without first escaping their input, creating a CSRF risk. These filters have been updated to escape their input unless it has already been marked safe. No code changes are required to templates whose input to the filter is intended as plaintext, however if you were intentionally leveraging this bug to output unescaped HTML markup you will need to make sure your input is free of CSRF risks and then use the `| safe` filter before the `| nlbr` or `| nlp` filter.

### Adds

- Added the `ignoreUnusedFolderWarning` option for modules that intentionally might not be activated or inherited from in a particular startup.
- Better explanation of how to replace macros with fragments, in particular how to call the fragments with `{% render fragmentName(args) %}`.

### Fixes

- Temporarily pinned to Vue 2.6.12 to fix an issue where the "New" button in the piece manager modals disappeared. We think this is a bug in the newly released Vue 2.6.13 but we are continuing to research it.
- Updated dependencies on `sanitize-html` and `nodemailer` to new major versions, causing no bc breaks at the ApostropheCMS level. This resolved two critical vulnerabilities according to `npm audit`.
- Removed many unused dependencies.
- The data retained for "Undo Publish" no longer causes slug conflicts in certain situations.
- Custom piece types using `localized: false` or `autopublish: true,` as well as singleton types, now display the correct options on the "Save" dropdown.
- The "Save and View," "Publish and View" and/or "Save Draft and Preview" options now appear only if an appropriate piece page actually exists for the piece type.
- Duplicating a widget now properly assigns new IDs to all copied sub-widgets, sub-areas and array items as well.

- Added the `ignoreUnusedFolderWarning` option for modules that intentionally might not be activated or inherited from in a particular startup.
- If you refresh the page while previewing or editing, you will be returned to that same state.

### Notices

- Numerous `npm audit` vulnerability warnings relating to `postcss` 7.x were examined, however it was determined that these are based on the idea of a malicious SASS coder attempting to cause a denial of service. Apostrophe developers would in any case be able to contribute JavaScript as well and so are already expected to be trusted parties. This issue must be resolved upstream in packages including both `stylelint` and `vue-loader` which have considerable work to do before supporting `postcss` 8.x, and in any case public access to write SASS is not part of the attack surface of Apostrophe.

### Changes

- When logging out on a page that only exists in draft form, or a page with access controls, you are redirected to the home page rather than seeing a 404 message.

- Rich text editor upgraded to [tiptap 2.x beta](https://www.tiptap.dev) :tada:. On the surface not a lot has changed with the upgrade, but tiptap 2 has big improvements in terms of speed, composability, and extension support. [See the technical differences of tiptap 1 and 2 here](https://www.tiptap.dev/overview/upgrade-guide#reasons-to-upgrade-to-tiptap-2x)

## 3.0.0-beta.2 - 2021-05-21

### **Breaks**

- The `updateModified: false` option, formerly supported only by `apos.doc.update`, has been renamed to `setModified: false` and is now supported by `apos.doc.insert` as well. If explicitly set to false, the insert and update methods will leave the `modified` property alone, rather than trying to detect or infer whether a change has been made to the draft relative to the published version.
- The `permission` module no longer takes an `interestingTypes` option. Instead, doc type managers may set their `showPermissions` option to `true` to always be broken out separately in the permissions explorer, or explicitly set it to `false` to never be mentioned at all, even on a list of typical piece types that have the same permissions. This allows module creators to ship the right options with their modules rather than requiring the developer to hand-configure `interestingTypes`.
- When editing users, the permissions explorer no longer lists "submitted draft" as a piece type.
- Removed `apos.adminBar.group` method, which is unlikely to be needed in 3.x. One can group admin bar items into dropdowns via the `groups` option.
- Raw HTML is no longer permitted in an `apos.notify` message parameter. Instead, `options.buttons` is available. If present, it must be an array of objects with `type` and `label` properties. If `type` is `'event'` then that button object must have `name` and `data` properties, and when clicked the button will trigger an apos bus event of the given `name` with the provided `data` object. Currently `'event'` is the only supported value for `type`.

### Adds

- The name `@apostrophecms/any-page-type` is now accepted for relationships that should match any page. With this change, the doc type manager module name and the type name are now identical for all types in 3.x. However, for backwards compatibility `@apostrophecms/page` is still accepted. `apos.doc.getManager` will accept either name.
- Sets the project root-level `views` directory as the default fallback views directory. This is no longer a necessary configuration in projects unless they want to change it on the `@apostrophecms/template` option `viewsFolderFallback`.
- The new `afterAposScripts` nunjucks block allows for pushing markup after Apostrophe's asset bundle script tag, at the end of the body. This is a useful way to add a script tag for Webpack's hot reload capabilities in development while still ensuring that Apostrophe's utility methods are available first, like they are in production.
- An `uploadfs` option may be passed to the `@apostrophecms/asset` module, in order to pass options configuring a separate instance of `uploadfs` specifically for the static assets. The `@apostrophecms/uploadfs` module now exports a method to instantiate an uploadfs instance. The default behavior, in which user-uploaded attachments and static assets share a single instance of uploadfs, is unchanged. Note that asset builds never use uploadfs unless `APOS_UPLOADFS_ASSETS=1` is set in the environment.
- `AposButtonSplit` is a new UI component that combines a button with a context menu. Users can act on a primary action or change the button's function via menu button to the right of the button itself.
- Developers can now pass options to the `color` schema field by passing a `pickerOptions` object through your field. This allows for modifying/removing the default color palette, changing the resulting color format, and disabling various UI. For full set of options [see this example](https://github.com/xiaokaike/vue-color/blob/master/src/components/Sketch.vue)
- `AposModal` now emits a `ready` event when it is fully painted and can be interacted with by users or code.
- The video widget is now compatible with vimeo private videos when the domain is on the allowlist in vimeo.

### Changes

- You can now override the parked page definition for the home page without copying the entirety of `minimumPark` from the source code. Specifically, you will not lose the root archive page if you park the home page without explicitly parking the archive page as well. This makes it easier to choose your own type for the home page, in lieu of `@apostrophecms/home-page`.

### Fixes

- Piece types like users that have a slug prefix no longer trigger a false positive as being "modified" when you first click the "New" button.
- The `name` option to widget modules, which never worked in 3.x, has been officially removed. The name of the widget type is always the name of the module, with the `-widget` suffix removed.
- The home page and other parked pages should not immediately show as "pending changes."
- In-context editing works properly when the current browser URL has a hash (portion beginning with `#`), enabling the use of the hash for project-specific work. Thanks to [https://stepanjakl.com/](Štěpán Jákl) for reporting the issue.
- When present, the `apos.http.addQueryToUrl` method preserves the hash of the URL intact.
- The home page and other parked pages should not immediately show as "pending changes."
- The browser-side `apos.http.parseQuery` function now handles objects and arrays properly again.
- The in-context menu for documents has been refactored as a smart component that carries out actions on its own, eliminating a great deal of redundant code, props and events.
- Added additional retries when binding to the port in a dev environment.
- The "Submit" button in the admin bar updates properly to "Submitted" if the submission happens in the page settings modal.
- Skipping positional arguments in fragments now works as expected.
- The rich text editor now supports specifying a `styles` array with no `p` tags properly. A newly added rich text widget initially contains an element with the first style, rather than always a paragraph. If no styles are configured, a `p` tag is assumed. Thanks to Stepan Jakl for reporting the issue.

### Changes
- Editor modal's Save button (publish / save draft / submit) now updated to use the `AposSplitButton` component. Editors can choose from several follow-up actions that occur after save, including creating another piece of content of the same type, being taken to the in-context version of the document, or being returned to the manager. Editor's selection is saved in localstorage, creating a remembered preference per content type.

## 3.0.0-beta.1.1 - 2021-05-07

### Fixes

- A hotfix for an issue spotted in beta 1 in our demo: all previously published pages of sites migrated from early alpha releases had a "Draft" label until published again.

## 3.0.0-beta.1 - 2021-05-06

### **Breaks**

- Removes the `firstName` and `lastName` fields in user pieces.
- The query parameters `apos-refresh`, `apos-edit`, `apos-mode` and `apos-locale` are now `aposRefresh`, `aposEdit`, `aposMode`and `aposLocale`. Going forward all query parameters will be camelCase for consistency with query builders.

### Changes

- Archiving a page or piece deletes any outstanding draft in favor of archiving the last published version. Previously the behavior was effectively the opposite.
- "Publish Changes" button label has been changes to "Update".
- Draft mode is no longer the default view for published documents.
- The page and piece manager views now display the title, etc. of the published version of a document, unless that document only exists in draft form. However a label is also provided indicating if a newer draft is in progress.
- Notifications have been updated with a new visual display and animation style.

### **Adds**

- Four permissions roles are supported and enforced: guest, contributor, editor and admin. See the documentation for details. Pre-existing alpha users are automatically migrated to the admin role.
- Documents in managers now have context sensitive action menus that allow actions like edit, discard draft, archive, restore, etc.
- A fragment call may now have a body using `rendercall`, just like a macro call can have a body using `call`. In addition, fragments can now have named arguments, just like macros. Many thanks to Miro Yovchev for contributing this implementation.
- Major performance improvement to the `nestedModuleSubdirs` option.
- Updates URL fields and oEmbed URL requests to use the `httpsFix` option in launder's `url()` method.
- Documents receive a state label based on their document state (draft, pending, pending updates)
- Contributors can submit drafts for review ("Submit" versus "Submit Updates").
- Editors and admins can manage submitted drafts.
- Editors and admins can easily see the number of proposed changes awaiting their attention.
- Support for virtual piece types, such as submitted drafts, which in actuality manage more than one type of doc.
- Confirm modals now support a schema which can be assessed after confirmation.
- When archiving and restoring pages, editors can chose whether the action affects only this document or this document + children
- Routes support the `before` syntax, allowing routes that are added to Express prior to the routes or middleware of another module. The syntax `before: 'middleware:moduleName'` must be used to add the route prior to the middleware of `moduleName`. If `middleware:` is not used, the route is added before the routes of `moduleName`. Note that normally all middleware is added before all routes.
- A `url` property can now optionally be specified when adding middleware. By default all middleware is global.
- The pieces REST GET API now supports returning only a count of all matching pieces, using the `?count=1` query parameter.
- Admin bar menu items can now specify a custom Vue component to be used in place of `AposButton`.
- Sets `username` fields to follow the user `title` field to remove an extra step in user creation.
- Adds default data to the `outerLayoutBase.html` `<title>` tag: `data.piece.title or data.page.title`.
- Moves the core UI build task into the start up process. The UI build runs automatically when `NODE_ENV` is *not* 'production' and when:
    1. The build folder does not yet exist.
    2. The package.json file is newer than the existing UI build.
    3. You explicitly tell it to by setting the environment variable `CORE_DEV=1`
- The new `._ids(_idOrArrayOfIds)` query builder replaces `explicitOrder` and accepts an array of document `_id`s or a single one. `_id` can be used as a multivalued query parameter. Documents are returned in the order you specify, and just like with single-document REST GET requests, the locale of the `_id`s is overridden by the `aposMode` query parameter if present.
- The `.withPublished(true)` query builder adds a `_publishedDoc` property to each returned draft document that has a published equivalent. `withPublished=1` can be used as a query parameter. Note this is not the way to fetch only published documents. For that, use `.locale('en:published')` or similar.
- The server-side implementation of `apos.http.post` now supports passing a `FormData` object created with the `[form-data](https://www.npmjs.com/package/form-data)` npm module. This keeps the API parallel with the browser-side implementation and allows for unit testing the attachments feature, as well as uploading files to internal and external APIs from the server.
- `manuallyPublished` computed property moved to the `AposPublishMixin` for the use cases where that mixin is otherwise warranted.
- `columns` specified for a piece type's manage view can have a name that uses "dot notation" to access a subproperty. Also, for types that are localized, the column name can begin with `draft:` or `published:` to specifically display a property of the draft or published version of the document rather than the best available. When a prefix is not used, the property comes from the published version of the document if available, otherwise from the draft.
- For page queries, the `children` query builder is now supported in query strings, including the `depth` subproperty. For instance you could fetch `/api/v1/@apostrophecms/page/id-of-page?children=1` or `/api/v1/@apostrophecms/page/id-of-page?children[depth]=3`.
- Setting `APOS_LOG_ALL_QUERIES=1` now logs the projection, skip, limit and sort in addition to the criteria, which were previously logged.

### **Fixes**

- Fragments can now call other fragments, both those declared in the same file and those imported, just like macros calling other macros. Thanks to Miro Yovchev for reporting the issue.
- There was a bug that allowed parked properties, such as the slug of the home page, to be edited. Note that if you don't want a property of a parked page to be locked down forever you can use the `_defaults` feature of parked pages.
- A required field error no longer appears immediately when you first start creating a user.
- Vue warning in the pieces manager due to use of value rather than name of column as a Vue key. Thanks to Miro Yovchev for spotting the issue.
- "Save Draft" is not an appropriate operation to offer when editing users.
- Pager links no longer break due to `aposRefresh=1` when in edit mode. Also removed superfluous `append` query parameter from these.
- You may now intentionally clear the username and slug fields in preparation to type a new value. They do not instantly repopulate based on the title field when you clear them.
- Language of buttons, labels, filters, and other UI updated and normalized throughout.
- A contributor who enters the page tree dialog box, opens the editor, and selects "delete draft" from within the editor of an individual page now sees the page tree reflect that change right away.
- The page manager listens for content change events in general and its refresh mechanism is robust in possible situations where both an explicit refresh call and a content change event occur.
- Automatically retries once if unable to bind to the port in a dev environment. This helps with occasional `EADDRINUSE` errors during nodemon restarts.
- Update the current page's context bar properly when appropriate after actions such as "Discard Draft."
- The main archive page cannot be restored, etc. via the context menu in the page tree.
- The context menu and "Preview Draft" are both disabled while errors are present in the editor dialog box.
- "Duplicate" should lead to a "Publish" button, not an "Update" button, "Submit" rather than "Submit Update," etc.
- When you "Duplicate" the home page you should be able to set a slug for the new page (parked properties of parked pages should be editable when making a duplicate).
- When duplicating the home page, the suggested slug should not be `/` as only one page can have that slug at a time.
- Attention is properly called to a slug conflict if it exists immediately when the document is opened (such as making a copy where the suggested slug has already been used for another copy).
- "Preview Draft" never appears for types that do not use drafts.
- The toggle state of admin bar utility items should only be mapped to an `is-active` class if, like palette, they opt in with `toggle: true`
- Fixed unique key errors in the migrate task by moving the parking of parked pages to a new `@apostrophecms/migrate:after` event handler, which runs only after migrations, whether that is at startup (in dev) or at the end of the migration task (in production).
- UI does not offer "Archive" for the home page, or other archived pages.
- Notification checks and other polling requests now occur only when the tab is in the foreground, resolving a number of problems that masqueraded as other bugs when the browser hit its connection limit for multiple tabs on the same site.
- Parked pages are now parked immediately after database migrations are checked and/or run. In dev this still happens at each startup. In production this happens when the database is brand new and when the migration task is manually run.

## 3.0.0-alpha.7 - 2021-04-07

### Breaks

* The `trash` property has been renamed `archived`, and throughout the UI we refer to "archiving" and the "archive" rather than "move to trash" and the "trash can." A database migration is included to address this for existing databases. However, **if you set the minimumPark option, or used a boilerplate in which it is set,** you will need to **change the settings for the `parkedId: 'trash'` page to match those [currently found in the `minimumPark` option setting in the `@apostrophecms/page` source code](https://github.com/apostrophecms/apostrophe/blob/481252f9bd8f42b62648a0695105e6e9250810d3/modules/%40apostrophecms/page/index.js#L25-L32).

### Adds

* General UX and UI improvements to the experience of moving documents to and from the archive, formerly known as the trash.
* Links to each piece are available in the manage view when appropriate.
* Search is implemented in the media library.
* You can now pass core widgets a `className` option when configuring them as part of an area.
* `previewDraft` for pieces, adds a Preview Draft button on creation for quick in-context editing. Defaults to true.

### Changes

* Do not immediately redirect to new pages and pieces.
* Restored pieces now restore as unpublished drafts.
* Refactored the admin bar component for maintainability.
* Notification style updates

### Fixes

* Advisory lock no longer triggers an update to the modification timestamp of a document.
* Attempts to connect Apostrophe 3.x to an Apostrophe 2.x database are blocked to prevent content loss.
* "Save as Draft" is now available as soon as a new document is created.
* Areas nested in array schema fields can now be edited in context.
* When using `apos.image.first`, the alt attribute of the image piece is available on the returned attachment object as `._alt`. In addition, `_credit` and `_creditUrl` are available.
* Fixes relating to the editing of widgets in nested areas, both on the page and in the modal.
* Removed published / draft switch for unpublished drafts.
* "Publish Changes" appears only at appropriate times.
* Notifications moved from the bottom right of the viewport to the bottom center, fixing some cases of UI overlap.

## 3.0.0-alpha.6.1 - 2021-03-26

### Fixes

* Conditional fields (`if`) and the "following values" mechanism now work properly in array item fields.
* When editing "Page Settings" or a piece, the "publish" button should not be clickable if there are errors.

## 3.0.0-alpha.6 - 2021-03-24

### Adds
* You can "copy" a page or a piece via the ⠇ menu.
* When moving the current page or piece to the trash, you are taken to the home page.
* `permissions: false` is supported for piece and page insert operations.
* Adds note to remove deprecated `allowedInChooser` option on piece type filters.
* UX improvement: "Move to Trash" and "Restore" buttons added for pieces, replacing the boolean field. You can open a piece that is in the trash in a read-only way in order to review it and click "Restore."
* Advisory lock support has been completed for all content types, including on-page, in-context editing. This prevents accidental conflicts between editors.
* Image widgets now accept a `size` context option from the template, which can be used to avoid sending a full-width image for a very small placement.
* Additional improvements.

### Fixes
* Fixes error from missing `select` method in `AposPiecesManager` component.
* No more migration messages at startup for brand-new sites.
* `max` is now properly implemented for relationships when using the manager dialog box as a chooser.
* "Trash" filter now displays its state properly in the piece manager dialog box.
* Dragging an image to the media library works reliably.
* Infinite loop warning when editing page titles has been fixed.
* Users can locate the tab that still contains errors when blocked from saving a piece due to schema field errors.
* Calling `insert` works properly in the `init` function of a module.
* Additional fixes.

### Breaks

* Apostrophe's instance of `uploadfs` has moved from `apos.attachment.uploadfs` to `apos.uploadfs`. The `uploadfs` configuration option has similarly moved from the `@apostrophecms/attachment` module to the `@apostrophecms/uploadfs` module. `imageSizes` is still an option to `@apostrophecms/attachment`.

## 3.0.0-alpha.5 - 2021-02-11

* Conditional fields are now supported via the new `if` syntax. The old 2.x `showFields` feature has been replaced with `if: { ... }`.
* Adds the option to pass context options to an area for its widgets following the `with` keyword. Context options for widgets not in that area (or that don't exist) are ignored. Syntax: `{% area data.page, 'areaName' with { '@apostrophecms/image: { size: 'full' } } %}`.
* Advisory locking has been implemented for in-context editing, including nested contexts like the palette module. Advisory locking has also been implemented for the media manager, completing the advisory locking story.
* Detects many common configuration errors at startup.
* Extends `getBrowserData` in `@apostrophecms/doc-type` rather than overwriting the method.
* If a select element has no default, but is required, it should default to the first option. The select elements appeared as if this were the case, but on save you would be told to make a choice, forcing you to change and change back. This has been fixed.
* Removes 2.x piece module option code, including for `contextual`, `manageViews`, `publishMenu`, and `contextMenu`.
* Removes admin bar module options related to 2.x slide-out UI: `openOnLoad`, `openOnHomepageLoad`, `closeDelay`.
* Fixed a bug that allowed users to appear to be in edit mode while looking at published content in certain edge cases.
* The PATCH API for pages can now infer the correct _id in cases where the locale is specified in the query string as an override, just like other methods.
* Check permissions for the delete and publish operations.
* Many bug fixes.

### Breaks
* Changes the `piecesModuleName` option to `pieceModuleName` (no "s") in the `@apostrophecms/piece-page-type` module. This feature is used only when you have two or more piece page types for the same piece type.

## 3.0.0-alpha.4.2 - 2021-01-27

* The `label` option is no longer required for widget type modules. This was already true for piece type and page type modules.
* Ability to namespace asset builds. Do not push asset builds to uploadfs unless specified.

### Breaking changes

* Removes the `browser` module option, which was only used by the rich text widget in core. All browser data should now be added by extending or overriding `getBrowserData` in a module. Also updates `getComponentName` to reference `options.components` instead of `options.browser.components`.

## 3.0.0-alpha.4.1

* Hotfix: the asset module now looks for a `./release-id` file (relative to the project), not a `./data/release-id` file, because `data` is not a deployed folder and the intent of `release-id` is to share a common release identifier between the asset build step and the deployed instances.

## 3.0.0-alpha.4

* **"Fragments" have been added to the Apostrophe template API, as an alternative to Nunjucks' macros, to fully support areas and async components.** [See the A3 alpha documentation](https://a3.docs.apos.dev/guide/widgets-and-templates/fragments.html) for instructions on how to use this feature.
* **CSS files in the `ui/public` subdirectory of any module are now bundled and pushed to the browser.** This allows you to efficiently deliver your CSS assets, just as you can deliver JS assets in `ui/public`. Note that these assets must be browser-ready JS and CSS, so it is customary to use your own webpack build to generate them. See [the a3-boilerplate project](https://github.com/apostrophecms/a3-boilerplate) for an example, especially `webpack.config.js`.
* **More support for rendering HTML in REST API requests.** See the `render-areas` query parameter in [piece and page REST API documentation](https://a3.docs.apos.dev/reference/api/pieces.html#get-api-v1-piece-name).
* **Context bar takeover capability,** for situations where a secondary document should temporarily own the undo/redo/publish UI.
* **Unpublished pages in the tree** are easier to identify
* **Range fields** have been added.
* **Support for npm bundles is back.** It works just like in 2.x, but the property is `bundle`, not `moogBundle`. Thanks to Miro Yovchev.

### Breaking changes

* **A3 now uses webpack 5.** For now, **due to a known issue with vue-loader, your own project must also be updated to use webpack 5.** The a3-boilerplate project has been updated accordingly, so you may refer to [the a3-boilerplate project](https://github.com/apostrophecms/a3-boilerplate) for an example of the changes to be made, notably in `webpack.config.js` and `package.json`. We are in communication with upstream developers to resolve the issue so that projects and apostrophe core can use different major versions of webpack.

## 3.0.0-alpha.3

Third alpha release of 3.x. Introduced draft mode and the "Publish Changes" button.

## 3.0.0-alpha.2

Second alpha release of 3.x. Introduced a distinct "edit" mode.

## 3.0.0-alpha.1

First alpha release of 3.x.<|MERGE_RESOLUTION|>--- conflicted
+++ resolved
@@ -7,11 +7,8 @@
 * Images may now be cropped to suit a particular placement after selecting them.
 * Developers may now specify an alternate Vue component to be used for editing the subfields of relationships, either at the field level or as a default for all relationships with a particular piece type.
 * Adds ability to set `minSize` to areas for image widgets. When setup, browsing relationship images from `AposInputRelationship` or from `AposMediaManager` when it is a chooser, will emit `piece-relationship-query`. We pass the query string object, this one will be filled with appropriate data if needed (in this case minSize array).
-<<<<<<< HEAD
+* Prevent cropping of SVG files as this is not possible in the general case.
 * Blocks users to set values under `minSize` if configured in area (can set only width, only height or both). Auto fixes bad values in input when under `minSize` or above image size during blur.
-=======
-* Uses the `isCroppable` method to know if an image attachment is croppable or not. Passes this info to the frontend when requesting documents attachments. Uses this info to show the context menu or not.
->>>>>>> b18c7155
 
 # 3.17.0 (2022-03-31)
 
